# pylint: disable=too-many-lines,line-too-long,useless-suppression
# # ------------------------------------
# Copyright (c) Microsoft Corporation.
# Licensed under the MIT License.
# ------------------------------------
# cSpell:disable
from typing import Any, Dict, Optional, Type

import os
import json
<<<<<<< HEAD
import jsonref
import logging
=======
>>>>>>> 1f0e0190
import tempfile
import time
import pytest
import io
import user_functions

from azure.ai.agents import AgentsClient
from azure.core.exceptions import HttpResponseError
from devtools_testutils import (
    recorded_by_proxy,
)
from azure.ai.agents.models import (
    AgentEventHandler,
    AgentStreamEvent,
    AgentThread,
    AzureAISearchTool,
    AzureFunctionStorageQueue,
    AzureFunctionTool,
<<<<<<< HEAD
    BingGroundingTool,
=======
    BrowserAutomationTool,
>>>>>>> 1f0e0190
    CodeInterpreterTool,
    CodeInterpreterToolResource,
    ConnectedAgentTool,
    DeepResearchTool,
    FilePurpose,
    FileSearchTool,
    FileSearchToolCallContent,
    FileSearchToolResource,
    FunctionTool,
    MessageAttachment,
    MessageDeltaChunk,
    MessageTextContent,
    MessageTextFileCitationDetails,
    MessageTextUrlCitationDetails,
    MessageRole,
    FileInfo,
    OpenApiTool,
    OpenApiAnonymousAuthDetails,
    ResponseFormatJsonSchema,
    ResponseFormatJsonSchemaType,
    RunAdditionalFieldList,
    RunStepBrowserAutomationToolCall,
    RunStepConnectedAgentToolCall,
    RunStepDeepResearchToolCall,
    RunStepDeltaAzureAISearchToolCall,
    RunStepDeltaChunk,
    RunStepDeltaOpenAPIToolCall,
    RunStepDeltaToolCallObject,
    RunStepFileSearchToolCall,
    RunStepFileSearchToolCallResult,
    RunStepFileSearchToolCallResults,
    RunStepOpenAPIToolCall,
    RunStepToolCallDetails,
    RunStatus,
    RunStep,
    ThreadMessage,
    ThreadMessageOptions,
    ThreadRun,
    ToolResources,
    ToolSet,
    VectorStore,
    VectorStoreConfigurations,
    VectorStoreConfiguration,
    VectorStoreDataSource,
    VectorStoreDataSourceAssetType,
)
<<<<<<< HEAD
from devtools_testutils.azure_testcase import is_live
from azure.ai.agents.models._models import RunStepDeltaConnectedAgentToolCall,\
    RunStepAzureAISearchToolCall, RunStepDeltaFileSearchToolCall,\
    MessageTextFileCitationAnnotation, RunStepDeltaBingGroundingToolCall,\
    RunStepBingGroundingToolCall

# Set to True to enable SDK logging
LOGGING_ENABLED = True

if LOGGING_ENABLED:
    # Create a logger for the 'azure' SDK
    # See https://docs.python.org/3/library/logging.html
    logger = logging.getLogger("azure")
    logger.setLevel(logging.DEBUG)  # INFO or DEBUG

    # Configure a console output
    handler = logging.StreamHandler(stream=sys.stdout)
    logger.addHandler(handler)

agentClientPreparer = functools.partial(
    EnvironmentVariableLoader,
    "azure_ai_agents",
    # TODO: uncomment this endpoint when re running with 1DP
    # azure_ai_agents_tests_project_endpoint="https://aiservices-id.services.ai.azure.com/api/projects/project-name",
    # TODO: remove this endpoint when re running with 1DP
    azure_ai_agents_tests_project_connection_string="https://Sanitized.api.azureml.ms/agents/v1.0/subscriptions/00000000-0000-0000-0000-000000000000/resourceGroups/00000/providers/Microsoft.MachineLearningServices/workspaces/00000/",
    azure_ai_agents_tests_project_endpoint="https://Sanitized.services.ai.azure.com/api/projects/00000",
    azure_ai_agents_tests_data_path="azureml://subscriptions/00000000-0000-0000-0000-000000000000/resourcegroups/rg-resour-cegr-oupfoo1/workspaces/abcd-abcdabcdabcda-abcdefghijklm/datastores/workspaceblobstore/paths/LocalUpload/000000000000/product_info_1.md",
    azure_ai_agents_tests_storage_queue="https://foobar.queue.core.windows.net",
    azure_ai_agents_tests_search_index_name="sample_index",
    azure_ai_agents_tests_search_connection_id="/subscriptions/00000000-0000-0000-0000-000000000000/resourceGroups/00000/providers/Microsoft.MachineLearningServices/workspaces/00000/connections/someindex",
    azure_ai_agents_tests_bing_connection_id="/subscriptions/00000000-0000-0000-0000-000000000000/resourceGroups/00000/providers/Microsoft.CognitiveServices/accounts/00000/projects/00000/connections/00000",
    azure_ai_agents_tests_deep_research_model="gpt-4o-deep-research",
    azure_ai_agents_tests_is_test_run="True",
)


# create tool for agent use
def fetch_current_datetime_live():
    """
    Get the current time as a JSON string.

    :return: Static time string so that test recordings work.
    :rtype: str
    """
    current_datetime = datetime.datetime.now().strftime("%Y-%m-%d %H:%M:%S")
    time_json = json.dumps({"current_time": current_datetime})
    return time_json


# create tool for agent use
def fetch_current_datetime_recordings():
    """
    Get the current time as a JSON string.

    :return: Static time string so that test recordings work.
    :rtype: str
    """
    time_json = json.dumps({"current_time": "2024-10-10 12:30:19"})
    return time_json

=======
from azure.ai.agents.models._models import RunStepDeltaConnectedAgentToolCall
from test_agents_client_base import TestAgentClientBase, agentClientPreparer, fetch_current_datetime_recordings, fetch_current_datetime_live
>>>>>>> 1f0e0190

# Statically defined user functions for fast reference
user_functions_recording = {fetch_current_datetime_recordings}
user_functions_live = {fetch_current_datetime_live}


# The test class name needs to start with "Test" to get collected by pytest
class TestAgentClient(TestAgentClientBase):

    # helper function: create client using environment variables
    def create_client(self, by_endpoint=False, **kwargs) -> AgentsClient:
        # fetch environment variables
        endpoint = kwargs.pop("azure_ai_agents_tests_project_connection_string")
        if by_endpoint:
            endpoint = kwargs.pop("azure_ai_agents_tests_project_endpoint")
        credential = self.get_credential(AgentsClient, is_async=False)

        # create and return client
        client = AgentsClient(
            endpoint=endpoint,
            credential=credential,
        )

        return client

    def _get_data_file(self) -> str:
        """Return the test file name."""
        return os.path.join(os.path.dirname(os.path.dirname(__file__)), "test_data", "product_info_1.md")

    # **********************************************************************************
    #
    #                      HAPPY PATH SERVICE TESTS - agent APIs
    #
    # **********************************************************************************

    @agentClientPreparer()
    @recorded_by_proxy
    def test_create_client(self, **kwargs):
        """test client creation"""

        # create client
        client = self.create_client(**kwargs)
        assert isinstance(client, AgentsClient)

        # close client
        client.close()

    @agentClientPreparer()
    @recorded_by_proxy
    def test_create_delete_agent(self, **kwargs):
        """test agent creation and deletion"""
        # create client
        # client = self.create_client(**kwargs)
        with self.create_client(**kwargs) as client:
            assert isinstance(client, AgentsClient)
            print("Created client")
            self._do_test_create_agent(client=client, body=None, functions=None)

    @agentClientPreparer()
    @recorded_by_proxy
    def test_create_agent_with_body(self, **kwargs):
        """test agent creation with body: JSON"""
        # create client
        with self.create_client(**kwargs) as client:
            assert isinstance(client, AgentsClient)
            print("Created client")

            # create body for agent and call helper function
            body = {"name": "my-agent", "model": "gpt-4o", "instructions": "You are helpful agent"}
            self._do_test_create_agent(client=client, body=body, functions=None)

    @agentClientPreparer()
    @recorded_by_proxy
    def test_create_agent_with_iobytes(self, **kwargs):
        """test agent creation with body: IO[bytes]"""

        # create client
        with self.create_client(**kwargs) as client:
            assert isinstance(client, AgentsClient)
            print("Created client")

            # create body for agent and call helper function
            body = {"name": "my-agent", "model": "gpt-4o", "instructions": "You are helpful agent"}
            binary_body = json.dumps(body).encode("utf-8")
            self._do_test_create_agent(client=client, body=io.BytesIO(binary_body), functions=None)

    @agentClientPreparer()
    @recorded_by_proxy
    def test_create_agent_with_tools(self, **kwargs):
        """test agent creation with tools"""
        # create client
        with self.create_client(**kwargs) as client:
            assert isinstance(client, AgentsClient)

            # initialize agent functions
            functions = FunctionTool(functions=user_functions_recording)
            self._do_test_create_agent(client=client, body=None, functions=functions)

    @agentClientPreparer()
    @recorded_by_proxy
    def test_create_agent_with_tools_and_resources(self, **kwargs):
        """test agent creation with tools and resources"""

        # create client
        with self.create_client(**kwargs) as client:
            assert isinstance(client, AgentsClient)

            # initialize agent functions
            functions = FunctionTool(functions=user_functions_recording)
            self._do_test_create_agent(client=client, body=None, functions=functions)

    def _do_test_create_agent(self, client, body, functions):
        """helper function for creating agent with different body inputs"""

        # create agent
        if body:
            agent = client.create_agent(body=body)
        elif functions:
            agent = client.create_agent(
                model="gpt-4o",
                name="my-agent",
                instructions="You are helpful agent",
                tools=functions.definitions,
            )
            assert agent.tools
            assert agent.tools[0]["function"]["name"] == functions.definitions[0]["function"]["name"]
            print("Tool successfully submitted:", functions.definitions[0]["function"]["name"])
        else:
            agent = client.create_agent(model="gpt-4o", name="my-agent", instructions="You are helpful agent")
        assert agent.id
        print("Created agent, agent ID", agent.id)
        assert agent.name == "my-agent"
        assert agent.model == "gpt-4o"

        # delete agent and close client
        client.delete_agent(agent.id)
        print("Deleted agent")

    @agentClientPreparer()
    @recorded_by_proxy
    def test_update_agent(self, **kwargs):
        """test agent update without body"""

        # create client
        with self.create_client(**kwargs) as client:
            assert isinstance(client, AgentsClient)
            self._do_test_update_agent(client=client, use_body=False, use_io=False)

    @agentClientPreparer()
    @pytest.mark.skip("Update agent with body is failing")
    @recorded_by_proxy
    def test_update_agent_with_body(self, **kwargs):
        """test agent update with body: JSON"""

        # create client
        with self.create_client(**kwargs) as client:
            assert isinstance(client, AgentsClient)
            self._do_test_update_agent(client=client, use_body=True, use_io=False)

    @agentClientPreparer()
    @pytest.mark.skip("Update agent with body is failing")
    @recorded_by_proxy
    def test_update_agent_with_iobytes(self, **kwargs):
        """test agent update with body: IO[bytes]"""

        # create client
        with self.create_client(**kwargs) as client:
            assert isinstance(client, AgentsClient)
            self._do_test_update_agent(client=client, use_body=True, use_io=True)

    def _do_test_update_agent(self, client: AgentsClient, use_body, use_io):
        """helper function for updating agent with different body inputs"""

        # create agent
        agent = client.create_agent(model="gpt-4o", name="my-agent", instructions="You are helpful agent")
        assert agent.id

        # update agent
        if use_body:
            body = {"agent_id": agent.id, "name": "my-agent2"}
            if use_io:
                binary_body = json.dumps(body).encode("utf-8")
                body = io.BytesIO(binary_body)
            agent = client.update_agent(agent_id=agent.id, body=body)
        else:
            agent = client.update_agent(agent_id=agent.id, name="my-agent2")
        assert agent.name
        assert agent.name == "my-agent2"

        # delete agent and close client
        client.delete_agent(agent.id)
        print("Deleted agent")

    @agentClientPreparer()
    @pytest.mark.skip("Does not perform consistently on a shared resource")
    @recorded_by_proxy
    def test_agent_list(self, **kwargs):
        """test list agents"""
        # create client and ensure there are no previous agents
        with self.create_client(**kwargs) as client:
            agents = list(client.list_agents())
            list_length = len(agents)

            # create agent and verify it is listed
            agent = client.create_agent(model="gpt-4o", name="my-agent", instructions="You are helpful agent")

            agents = list(client.list_agents())
            assert len(agents) == list_length + 1
            assert agent.id in {a.id for a in agents}

            # create second agent and verify it is listed
            agent2 = client.create_agent(model="gpt-4o", name="my-agent2", instructions="You are helpful agent")

            agents = list(client.list_agents())
            assert len(agents) == list_length + 2
            assert {agent.id, agent2.id}.issubset({a.id for a in agents})

            # delete first agent and verify list shrinks
            client.delete_agent(agent.id)
            agents = list(client.list_agents())
            assert len(agents) == list_length + 1
            assert agent2.id in {a.id for a in agents}

            # delete second agent and verify list is back to original size
            client.delete_agent(agent2.id)
            assert len(list(client.list_agents())) == list_length

            print("Deleted agents")

    # **********************************************************************************
    #
    #                      HAPPY PATH SERVICE TESTS - Thread APIs
    #
    # **********************************************************************************

    @agentClientPreparer()
    @recorded_by_proxy
    def test_create_thread(self, **kwargs):
        """test creating thread"""

        # create client
        with self.create_client(**kwargs) as client:
            assert isinstance(client, AgentsClient)

            # create agent
            agent = client.create_agent(model="gpt-4o", name="my-agent", instructions="You are helpful agent")
            assert agent.id
            print("Created agent, agent ID", agent.id)

            # create thread
            thread = client.threads.create()
            assert isinstance(thread, AgentThread)
            assert thread.id
            print("Created thread, thread ID", thread.id)

            # delete agent and close client
            client.delete_agent(agent.id)
            print("Deleted agent")

    @agentClientPreparer()
    @recorded_by_proxy
    def test_create_thread_with_metadata(self, **kwargs):
        """test creating thread with no body"""
        # create client
        with self.create_client(**kwargs) as client:
            assert isinstance(client, AgentsClient)

            self._do_test_create_thread(client=client, body=None)

    @agentClientPreparer()
    @recorded_by_proxy
    def test_create_thread_with_body(self, **kwargs):
        """test creating thread with body: JSON"""
        # create client
        with self.create_client(**kwargs) as client:
            assert isinstance(client, AgentsClient)

            # create body for thread and call helper function
            body = {
                "metadata": {"key1": "value1", "key2": "value2"},
            }
            self._do_test_create_thread(client=client, body=body)

    @agentClientPreparer()
    @recorded_by_proxy
    def test_create_thread_with_iobytes(self, **kwargs):
        """test creating thread with body: IO[bytes]"""

        # create client
        with self.create_client(**kwargs) as client:
            assert isinstance(client, AgentsClient)

            # create body for thread and call helper function
            body = {
                "metadata": {"key1": "value1", "key2": "value2"},
            }
            binary_body = json.dumps(body).encode("utf-8")
            self._do_test_create_thread(client=client, body=io.BytesIO(binary_body))

    def _do_test_create_thread(self, client, body):
        """helper function for creating thread with different body inputs"""
        # create thread
        if body:
            thread = client.threads.create(body=body)
        else:
            thread = client.threads.create(metadata={"key1": "value1", "key2": "value2"})
        assert isinstance(thread, AgentThread)
        assert thread.id
        print("Created thread, thread ID", thread.id)
        assert thread.metadata == {"key1": "value1", "key2": "value2"}

    @agentClientPreparer()
    @recorded_by_proxy
    def test_get_thread(self, **kwargs):
        """test getting thread"""
        # create client
        with self.create_client(**kwargs) as client:
            assert isinstance(client, AgentsClient)

            # create agent
            agent = client.create_agent(model="gpt-4o", name="my-agent", instructions="You are helpful agent")
            assert agent.id
            print("Created agent, agent ID", agent.id)

            # create thread
            thread = client.threads.create()
            assert thread.id
            print("Created thread, thread ID", thread.id)

            # get thread
            thread2 = client.threads.get(thread.id)
            assert thread2.id
            assert thread.id == thread2.id
            print("Got thread, thread ID", thread2.id)

            # delete agent and close client
            client.delete_agent(agent.id)
            print("Deleted agent")

    @agentClientPreparer()
    @recorded_by_proxy
    def test_update_thread(self, **kwargs):
        """test updating thread without body"""
        # create client
        with self.create_client(**kwargs) as client:
            assert isinstance(client, AgentsClient)

            # create agent
            agent = client.create_agent(model="gpt-4o", name="my-agent", instructions="You are helpful agent")
            assert agent.id
            print("Created agent, agent ID", agent.id)

            # create thread
            thread = client.threads.create()
            assert thread.id
            print("Created thread, thread ID", thread.id)

            # update thread
            thread = client.threads.update(thread.id, metadata={"key1": "value1", "key2": "value2"})
            assert thread.metadata == {"key1": "value1", "key2": "value2"}

            # delete agent and close client
            client.delete_agent(agent.id)
            print("Deleted agent")

    @agentClientPreparer()
    @recorded_by_proxy
    def test_update_thread_with_metadata(self, **kwargs):
        """test updating thread without body"""

        # create client
        with self.create_client(**kwargs) as client:
            assert isinstance(client, AgentsClient)

            # set metadata
            metadata = {"key1": "value1", "key2": "value2"}

            # create thread
            thread = client.threads.create(metadata=metadata)
            assert thread.id
            print("Created thread, thread ID", thread.id)

            # set metadata
            metadata2 = {"key1": "value1", "key2": "newvalue2"}

            # update thread
            thread = client.threads.update(thread.id, metadata=metadata2)
            assert thread.metadata == {"key1": "value1", "key2": "newvalue2"}

    @agentClientPreparer()
    @recorded_by_proxy
    def test_update_thread_with_body(self, **kwargs):
        """test updating thread with body: JSON"""

        # create client
        with self.create_client(**kwargs) as client:
            assert isinstance(client, AgentsClient)

            # set body and run test
            body = {"metadata": {"key1": "value1", "key2": "value2"}}
            self._do_test_update_thread(client=client, body=body)

    @agentClientPreparer()
    @recorded_by_proxy
    def test_update_thread_with_iobytes(self, **kwargs):
        """test updating thread with body: IO[bytes]"""
        # create client
        with self.create_client(**kwargs) as client:
            assert isinstance(client, AgentsClient)

            # set body and run test
            body = {"metadata": {"key1": "value1", "key2": "value2"}}
            binary_body = json.dumps(body).encode("utf-8")
            io_body = io.BytesIO(binary_body)
            self._do_test_update_thread(client=client, body=io_body)

    def _do_test_update_thread(self, client, body):
        """helper function for updating thread with different body inputs"""
        # create thread
        thread = client.threads.create()
        assert thread.id
        print("Created thread, thread ID", thread.id)

        # update thread
        if body:
            thread = client.threads.update(thread.id, body=body)
        else:
            metadata = {"key1": "value1", "key2": "value2"}
            thread = client.threads.update(thread.id, metadata=metadata)
        assert thread.metadata == {"key1": "value1", "key2": "value2"}

    @agentClientPreparer()
    @recorded_by_proxy
    def test_delete_thread(self, **kwargs):
        """test deleting thread"""
        # create client
        with self.create_client(**kwargs) as client:
            assert isinstance(client, AgentsClient)

            # create agent
            agent = client.create_agent(model="gpt-4o", name="my-agent", instructions="You are helpful agent")
            assert agent.id
            print("Created agent, agent ID", agent.id)

            # create thread
            thread = client.threads.create()
            assert isinstance(thread, AgentThread)
            assert thread.id
            print("Created thread, thread ID", thread.id)

            # delete thread
            client.threads.delete(thread.id)

            # delete agent and close client
            client.delete_agent(agent.id)
            print("Deleted agent")

    # # **********************************************************************************
    # #
    # #                      HAPPY PATH SERVICE TESTS - Message APIs
    # #
    # # **********************************************************************************

    @agentClientPreparer()
    @recorded_by_proxy
    def test_create_message(self, **kwargs):
        """test creating message in a thread without body"""
        # create client
        with self.create_client(**kwargs) as client:
            assert isinstance(client, AgentsClient)
            self._do_test_create_message(client=client, body=None)

    @agentClientPreparer()
    @recorded_by_proxy
    def test_create_message_with_body(self, **kwargs):
        """test creating message in a thread with body: JSON"""
        # create client
        with self.create_client(**kwargs) as client:
            assert isinstance(client, AgentsClient)

            # create body for message and call helper function
            body = {"role": "user", "content": "Hello, tell me a joke"}
            self._do_test_create_message(client=client, body=body)

    @agentClientPreparer()
    @recorded_by_proxy
    def test_create_message_with_iobytes(self, **kwargs):
        """test creating message in a thread with body: IO[bytes]"""
        # create client
        with self.create_client(**kwargs) as client:
            assert isinstance(client, AgentsClient)

            # create body for message and call helper function
            body = {"role": "user", "content": "Hello, tell me a joke"}
            binary_body = json.dumps(body).encode("utf-8")
            self._do_test_create_message(client=client, body=io.BytesIO(binary_body))

    def _do_test_create_message(self, client, body):
        """helper function for creating message with different body inputs"""

        # create thread
        thread = client.threads.create()
        assert thread.id
        print("Created thread, thread ID", thread.id)

        # create message
        if body:
            message = client.messages.create(thread_id=thread.id, body=body)
        else:
            message = client.messages.create(thread_id=thread.id, role="user", content="Hello, tell me a joke")
        assert message.id
        print("Created message, message ID", message.id)

    @agentClientPreparer()
    @recorded_by_proxy
    def test_create_multiple_messages(self, **kwargs):
        """test creating multiple messages in a thread"""
        # create client
        with self.create_client(**kwargs) as client:
            assert isinstance(client, AgentsClient)

            # create agent
            agent = client.create_agent(model="gpt-4o", name="my-agent", instructions="You are helpful agent")
            assert agent.id
            print("Created agent, agent ID", agent.id)

            # create thread
            thread = client.threads.create()
            assert thread.id
            print("Created thread, thread ID", thread.id)

            # create messages
            message = client.messages.create(thread_id=thread.id, role="user", content="Hello, tell me a joke")
            assert message.id
            print("Created message, message ID", message.id)
            message2 = client.messages.create(thread_id=thread.id, role="user", content="Hello, tell me another joke")
            assert message2.id
            print("Created message, message ID", message2.id)
            message3 = client.messages.create(thread_id=thread.id, role="user", content="Hello, tell me a third joke")
            assert message3.id
            print("Created message, message ID", message3.id)

            # delete agent and close client
            client.delete_agent(agent.id)
            print("Deleted agent")

    @agentClientPreparer()
    @recorded_by_proxy
    def test_list_messages(self, **kwargs):
        """test listing messages in a thread"""
        # create client
        with self.create_client(**kwargs) as client:
            assert isinstance(client, AgentsClient)

            # create agent
            agent = client.create_agent(model="gpt-4o", name="my-agent", instructions="You are helpful agent")
            assert agent.id
            print("Created agent, agent ID", agent.id)

            # create thread
            thread = client.threads.create()
            assert thread.id
            print("Created thread, thread ID", thread.id)

            # check that initial message list is empty
            messages0 = list(client.messages.list(thread_id=thread.id))
            print(messages0)
            assert len(messages0) == 0

            # create messages and check message list for each one
            message1 = client.messages.create(thread_id=thread.id, role="user", content="Hello, tell me a joke")
            assert message1.id
            print("Created message, message ID", message1.id)
            messages1 = list(client.messages.list(thread_id=thread.id))
            assert len(messages1) == 1
            assert messages1[0].id == message1.id

            message2 = client.messages.create(thread_id=thread.id, role="user", content="Hello, tell me another joke")
            assert message2.id
            print("Created message, message ID", message2.id)
            messages2 = list(client.messages.list(thread_id=thread.id))
            assert len(messages2) == 2
            assert messages2[0].id == message2.id or messages2[1].id == message2.id

            message3 = client.messages.create(thread_id=thread.id, role="user", content="Hello, tell me a third joke")
            assert message3.id
            print("Created message, message ID", message3.id)
            messages3 = list(client.messages.list(thread_id=thread.id))
            assert len(messages3) == 3
            assert messages3[0].id == message3.id or messages3[1].id == message3.id or messages3[2].id == message3.id

            # delete agent and close client
            client.delete_agent(agent.id)
            print("Deleted agent")

    @agentClientPreparer()
    @recorded_by_proxy
    def test_get_message(self, **kwargs):
        """test getting message in a thread"""
        # create client
        with self.create_client(**kwargs) as client:
            assert isinstance(client, AgentsClient)

            # create agent
            agent = client.create_agent(model="gpt-4o", name="my-agent", instructions="You are helpful agent")
            assert agent.id
            print("Created agent, agent ID", agent.id)

            # create thread
            thread = client.threads.create()
            assert thread.id
            print("Created thread, thread ID", thread.id)

            # create message
            message = client.messages.create(thread_id=thread.id, role="user", content="Hello, tell me a joke")
            assert message.id
            print("Created message, message ID", message.id)

            # get message
            message2 = client.messages.get(thread_id=thread.id, message_id=message.id)
            assert message2.id
            assert message.id == message2.id
            print("Got message, message ID", message.id)

            # delete agent and close client
            client.delete_agent(agent.id)
            print("Deleted agent")

    @agentClientPreparer()
    @recorded_by_proxy
    def test_update_message(self, **kwargs):
        """test updating message in a thread without body"""
        # create client
        with self.create_client(**kwargs) as client:
            assert isinstance(client, AgentsClient)
            self._do_test_update_message(client=client, body=None)

    @agentClientPreparer()
    @recorded_by_proxy
    def test_update_message_with_body(self, **kwargs):
        """test updating message in a thread with body: JSON"""
        # create client
        with self.create_client(**kwargs) as client:
            assert isinstance(client, AgentsClient)

            # create body for message and call helper function
            body = {"metadata": {"key1": "value1", "key2": "value2"}}
            self._do_test_update_message(client=client, body=body)

    @agentClientPreparer()
    @recorded_by_proxy
    def test_update_message_with_iobytes(self, **kwargs):
        """test updating message in a thread with body: IO[bytes]"""
        # create client
        with self.create_client(**kwargs) as client:
            assert isinstance(client, AgentsClient)

            # create body for message and call helper function
            body = {"metadata": {"key1": "value1", "key2": "value2"}}
            binary_body = json.dumps(body).encode("utf-8")
            self._do_test_update_message(client=client, body=io.BytesIO(binary_body))

    def _do_test_update_message(self, client, body):
        """helper function for updating message with different body inputs"""
        # create thread
        thread = client.threads.create()
        assert thread.id
        print("Created thread, thread ID", thread.id)

        # create message
        message = client.messages.create(thread_id=thread.id, role="user", content="Hello, tell me a joke")
        assert message.id
        print("Created message, message ID", message.id)

        # update message
        if body:
            message = client.messages.update(thread_id=thread.id, message_id=message.id, body=body)
        else:
            message = client.messages.update(
                thread_id=thread.id, message_id=message.id, metadata={"key1": "value1", "key2": "value2"}
            )
        assert message.metadata == {"key1": "value1", "key2": "value2"}

    # # **********************************************************************************
    # #
    # #                      HAPPY PATH SERVICE TESTS - Run APIs
    # #
    # # **********************************************************************************

    @agentClientPreparer()
    @recorded_by_proxy
    def test_create_run(self, **kwargs):
        """test creating run"""
        # create client
        with self.create_client(**kwargs) as client:
            assert isinstance(client, AgentsClient)

            # create agent
            agent = client.create_agent(model="gpt-4o", name="my-agent", instructions="You are helpful agent")
            assert agent.id
            print("Created agent, agent ID", agent.id)

            # create thread
            thread = client.threads.create()
            assert thread.id
            print("Created thread, thread ID", thread.id)

            # create run
            run = client.runs.create(thread_id=thread.id, agent_id=agent.id)
            assert run.id
            print("Created run, run ID", run.id)

            # delete agent and close client
            client.delete_agent(agent.id)
            print("Deleted agent")

    @agentClientPreparer()
    @recorded_by_proxy
    def test_create_run_with_metadata(self, **kwargs):
        """test creating run without body"""
        # create client
        with self.create_client(**kwargs) as client:
            assert isinstance(client, AgentsClient)
            self._do_test_create_run(client=client, use_body=False, use_io=False)

    @agentClientPreparer()
    @recorded_by_proxy
    def test_create_run_with_body(self, **kwargs):
        """test creating run with body: JSON"""
        # create client
        with self.create_client(**kwargs) as client:
            assert isinstance(client, AgentsClient)
            self._do_test_create_run(client=client, use_body=True, use_io=False)

    @agentClientPreparer()
    @recorded_by_proxy
    def test_create_run_with_iobytes(self, **kwargs):
        """test creating run with body: IO[bytes]"""
        # create client
        with self.create_client(**kwargs) as client:
            assert isinstance(client, AgentsClient)
            self._do_test_create_run(client=client, use_body=True, use_io=True)

    def _do_test_create_run(self, client, use_body, use_io=False):
        """helper function for creating run with different body inputs"""

        # create agent
        agent = client.create_agent(model="gpt-4o", name="my-agent", instructions="You are helpful agent")
        assert agent.id
        print("Created agent, agent ID", agent.id)

        # create thread
        thread = client.threads.create()
        assert thread.id
        print("Created thread, thread ID", thread.id)

        # create run
        if use_body:
            body = {"assistant_id": agent.id, "metadata": {"key1": "value1", "key2": "value2"}}
            if use_io:
                binary_body = json.dumps(body).encode("utf-8")
                body = io.BytesIO(binary_body)
            run = client.runs.create(thread_id=thread.id, body=body)
        else:
            run = client.runs.create(
                thread_id=thread.id, agent_id=agent.id, metadata={"key1": "value1", "key2": "value2"}
            )
        assert run.id
        assert run.metadata == {"key1": "value1", "key2": "value2"}
        print("Created run, run ID", run.id)

        # delete agent and close client
        client.delete_agent(agent.id)
        print("Deleted agent")

    @agentClientPreparer()
    @recorded_by_proxy
    def test_get_run(self, **kwargs):
        """test getting run"""
        # create client
        with self.create_client(**kwargs) as client:
            assert isinstance(client, AgentsClient)

            # create agent
            agent = client.create_agent(model="gpt-4o", name="my-agent", instructions="You are helpful agent")
            assert agent.id
            print("Created agent, agent ID", agent.id)

            # create thread
            thread = client.threads.create()
            assert thread.id
            print("Created thread, thread ID", thread.id)

            # create run
            run = client.runs.create(thread_id=thread.id, agent_id=agent.id)
            assert run.id
            print("Created run, run ID", run.id)

            # get run
            run2 = client.runs.get(thread_id=thread.id, run_id=run.id)
            assert run2.id
            assert run.id == run2.id
            print("Got run, run ID", run2.id)

            # delete agent and close client
            client.delete_agent(agent.id)
            print("Deleted agent")

    @agentClientPreparer()
    @recorded_by_proxy
    def test_run_status(self, **kwargs):
        """test run status"""
        # create client
        with self.create_client(**kwargs) as client:
            assert isinstance(client, AgentsClient)

            # create agent
            agent = client.create_agent(model="gpt-4o", name="my-agent", instructions="You are helpful agent")
            assert agent.id
            print("Created agent, agent ID", agent.id)

            # create thread
            thread = client.threads.create()
            assert thread.id
            print("Created thread, thread ID", thread.id)

            # create message
            message = client.messages.create(thread_id=thread.id, role="user", content="Hello, tell me a joke")
            assert message.id
            print("Created message, message ID", message.id)

            # create run
            run = client.runs.create(thread_id=thread.id, agent_id=agent.id)
            assert run.id
            print("Created run, run ID", run.id)

            # check status
            assert run.status in [
                "queued",
                "in_progress",
                "requires_action",
                "cancelling",
                "cancelled",
                "failed",
                "completed",
                "expired",
            ]
            while run.status in ["queued", "in_progress", "requires_action"]:
                # wait for a second
                time.sleep(self._sleep_time())
                run = client.runs.get(thread_id=thread.id, run_id=run.id)
                print("Run status:", run.status)

            assert run.status in ["cancelled", "failed", "completed", "expired"]
            print("Run completed with status:", run.status)

            # delete agent and close client
            client.delete_agent(agent.id)
            print("Deleted agent")

    @agentClientPreparer()
    @recorded_by_proxy
    def test_update_run(self, **kwargs):
        """test updating run without body"""
        # create client
        with self.create_client(**kwargs) as client:
            assert isinstance(client, AgentsClient)

            # create agent
            agent = client.create_agent(model="gpt-4o", name="my-agent", instructions="You are helpful agent")
            assert agent.id
            print("Created agent, agent ID", agent.id)

            # create thread
            thread = client.threads.create()
            assert thread.id
            print("Created thread, thread ID", thread.id)

            # create run
            run = client.runs.create(thread_id=thread.id, agent_id=agent.id)
            assert run.id
            print("Created run, run ID", run.id)

            # update run
            while run.status in ["queued", "in_progress"]:
                # wait for a second
                time.sleep(self._sleep_time())
                run = client.runs.get(thread_id=thread.id, run_id=run.id)
            run = client.runs.update(thread_id=thread.id, run_id=run.id, metadata={"key1": "value1", "key2": "value2"})
            assert run.metadata == {"key1": "value1", "key2": "value2"}

            # delete agent and close client
            client.delete_agent(agent.id)
            print("Deleted agent")

    @agentClientPreparer()
    @recorded_by_proxy
    def test_update_run_with_metadata(self, **kwargs):
        """test updating run without body"""
        # create client
        with self.create_client(**kwargs) as client:
            assert isinstance(client, AgentsClient)
            self._do_test_update_run(client=client, body=None)

    @agentClientPreparer()
    @recorded_by_proxy
    def test_update_run_with_body(self, **kwargs):
        """test updating run with body: JSON"""
        # create client
        with self.create_client(**kwargs) as client:
            assert isinstance(client, AgentsClient)

            # create body for run and call helper function
            body = {"metadata": {"key1": "value1", "key2": "newvalue2"}}
            self._do_test_update_run(client=client, body=body)

    @agentClientPreparer()
    @recorded_by_proxy
    def test_update_run_with_iobytes(self, **kwargs):
        """test updating run with body: IO[bytes]"""
        # create client
        with self.create_client(**kwargs) as client:
            assert isinstance(client, AgentsClient)

            # create body for run and call helper function
            body = {"metadata": {"key1": "value1", "key2": "newvalue2"}}
            binary_body = json.dumps(body).encode("utf-8")
            self._do_test_update_run(client=client, body=io.BytesIO(binary_body))

    def _do_test_update_run(self, client, body):
        """helper function for updating run with different body inputs"""
        # create agent
        agent = client.create_agent(model="gpt-4o", name="my-agent", instructions="You are helpful agent")
        assert agent.id
        print("Created agent, agent ID", agent.id)

        # create thread
        thread = client.threads.create()
        assert thread.id
        print("Created thread, thread ID", thread.id)

        # create run
        run = client.runs.create(thread_id=thread.id, agent_id=agent.id, metadata={"key1": "value1", "key2": "value2"})
        assert run.id
        assert run.metadata == {"key1": "value1", "key2": "value2"}
        print("Created run, run ID", run.id)

        # update run
        while run.status in ["queued", "in_progress"]:
            time.sleep(self._sleep_time(5))
            run = client.runs.get(thread_id=thread.id, run_id=run.id)
        if body:
            run = client.runs.update(thread_id=thread.id, run_id=run.id, body=body)
        else:
            run = client.runs.update(
                thread_id=thread.id, run_id=run.id, metadata={"key1": "value1", "key2": "newvalue2"}
            )
        assert run.metadata == {"key1": "value1", "key2": "newvalue2"}

        # delete agent
        client.delete_agent(agent.id)
        print("Deleted agent")

    @agentClientPreparer()
    @recorded_by_proxy
    def test_submit_tool_outputs_to_run(self, **kwargs):
        """test submitting tool outputs to run without body"""
        # create client
        with self.create_client(**kwargs) as client:
            assert isinstance(client, AgentsClient)
            self._do_test_submit_tool_outputs_to_run(client=client, use_body=False, use_io=False)

    @agentClientPreparer()
    @recorded_by_proxy
    def test_submit_tool_outputs_to_run_with_body(self, **kwargs):
        """test submitting tool outputs to run with body: JSON"""
        # create client
        with self.create_client(**kwargs) as client:
            assert isinstance(client, AgentsClient)
            self._do_test_submit_tool_outputs_to_run(client=client, use_body=True, use_io=False)

    @agentClientPreparer()
    @recorded_by_proxy
    def test_submit_tool_outputs_to_run_with_iobytes(self, **kwargs):
        """test submitting tool outputs to run with body: IO[bytes]"""
        # create client
        with self.create_client(**kwargs) as client:
            assert isinstance(client, AgentsClient)
            self._do_test_submit_tool_outputs_to_run(client=client, use_body=True, use_io=True)

    def _do_test_submit_tool_outputs_to_run(self, client, use_body, use_io):
        """helper function for submitting tool outputs to run with different body inputs"""

        # Initialize agent tools
        functions = FunctionTool(user_functions_recording)
        # code_interpreter = CodeInterpreterTool()

        toolset = ToolSet()
        toolset.add(functions)
        # toolset.add(code_interpreter)

        # create agent
        agent = client.create_agent(
            model="gpt-4o", name="my-agent", instructions="You are helpful agent", toolset=toolset
        )
        assert agent.id
        print("Created agent, agent ID", agent.id)

        # create thread
        thread = client.threads.create()
        assert thread.id
        print("Created thread, thread ID", thread.id)

        # create message
        message = client.messages.create(thread_id=thread.id, role="user", content="Hello, what time is it?")
        assert message.id
        print("Created message, message ID", message.id)

        # create run
        run = client.runs.create(thread_id=thread.id, agent_id=agent.id)
        assert run.id
        print("Created run, run ID", run.id)

        # check that tools are uploaded
        assert run.tools
        assert run.tools[0]["function"]["name"] == functions.definitions[0]["function"]["name"]
        print("Tool successfully submitted:", functions.definitions[0]["function"]["name"])

        # check status
        assert run.status in [
            "queued",
            "in_progress",
            "requires_action",
            "cancelling",
            "cancelled",
            "failed",
            "completed",
            "expired",
        ]
        while run.status in ["queued", "in_progress", "requires_action"]:
            time.sleep(self._sleep_time())
            run = client.runs.get(thread_id=thread.id, run_id=run.id)

            # check if tools are needed
            if run.status == "requires_action" and run.required_action.submit_tool_outputs:
                print("Requires action: submit tool outputs")
                tool_calls = run.required_action.submit_tool_outputs.tool_calls
                if not tool_calls:
                    print("No tool calls provided - cancelling run")
                    client.runs.cancel(thread_id=thread.id, run_id=run.id)
                    break

                # submit tool outputs to run
                tool_outputs = toolset.execute_tool_calls(tool_calls)
                print("Tool outputs:", tool_outputs)
                if tool_outputs:
                    if use_body:
                        body = {"tool_outputs": tool_outputs}
                        if use_io:
                            binary_body = json.dumps(body).encode("utf-8")
                            body = io.BytesIO(binary_body)
                        client.runs.submit_tool_outputs(thread_id=thread.id, run_id=run.id, body=body)
                    else:
                        client.runs.submit_tool_outputs(thread_id=thread.id, run_id=run.id, tool_outputs=tool_outputs)

            print("Current run status:", run.status)

        print("Run completed with status:", run.status)

        # check that messages used the tool
        print("Messages: ")
        messages = list(client.messages.list(thread_id=thread.id, run_id=run.id))
        tool_message = messages[0].content[0].text.value
        # if user_functions_live is used, the time will be the current time
        # since user_functions_recording is used, the time will be 12:30
        assert "12:30" in tool_message
        print("Used tool_outputs")

        # delete agent and close client
        client.delete_agent(agent.id)
        print("Deleted agent")

    @agentClientPreparer()
    @pytest.mark.skip("Recordings not yet implemented")
    @recorded_by_proxy
    def test_create_parallel_tool_thread_true(self, **kwargs):
        """Test creation of parallel runs."""
        self._do_test_create_parallel_thread_runs(True, True, **kwargs)

    @agentClientPreparer()
    @pytest.mark.skip("Recordings not yet implemented")
    @recorded_by_proxy
    def test_create_parallel_tool_thread_false(self, **kwargs):
        """Test creation of parallel runs."""
        self._do_test_create_parallel_thread_runs(False, True, **kwargs)

    @agentClientPreparer()
    @pytest.mark.skip("Recordings not yet implemented")
    @recorded_by_proxy
    def test_create_parallel_tool_run_true(self, **kwargs):
        """Test creation of parallel runs."""
        self._do_test_create_parallel_thread_runs(True, False, **kwargs)

    @agentClientPreparer()
    @pytest.mark.skip("Recordings not yet implemented")
    @recorded_by_proxy
    def test_create_parallel_tool_run_false(self, **kwargs):
        """Test creation of parallel runs."""
        self._do_test_create_parallel_thread_runs(False, False, **kwargs)

    def _wait_for_run(self, client, run, timeout=1):
        """Wait while run will get to terminal state."""
        while run.status in [RunStatus.QUEUED, RunStatus.IN_PROGRESS, RunStatus.REQUIRES_ACTION]:
            time.sleep(self._sleep_time(timeout))
            run = client.runs.get(thread_id=run.thread_id, run_id=run.id)
        return run

    def _do_test_create_parallel_thread_runs(self, use_parallel_runs, create_thread_run, **kwargs):
        """Test creation of parallel runs."""

        # create client
        client = self.create_client(
            **kwargs,
        )
        assert isinstance(client, AgentsClient)

        # Initialize agent tools
        functions = FunctionTool(functions=user_functions_recording)
        code_interpreter = CodeInterpreterTool()

        toolset = ToolSet()
        toolset.add(functions)
        toolset.add(code_interpreter)
        agent = client.create_agent(
            model="gpt-4",
            name="my-agent",
            instructions="You are helpful agent",
            toolset=toolset,
        )
        assert agent.id

        message = ThreadMessageOptions(
            role="user",
            content="Hello, what time is it?",
        )

        if create_thread_run:
            run = client.create_thread_and_run(
                agent_id=agent.id,
                parallel_tool_calls=use_parallel_runs,
            )
            run = self._wait_for_run(client, run)
        else:
            thread = client.threads.create(messages=[message])
            assert thread.id

            run = client.runs.create_and_process(
                thread_id=thread.id,
                agent_id=agent.id,
                parallel_tool_calls=use_parallel_runs,
            )
        assert run.id
        assert run.status == RunStatus.COMPLETED, run.last_error.message
        assert run.parallel_tool_calls == use_parallel_runs

        client.delete_agent(agent.id)
        messages = list(client.messages.list(thread_id=run.thread_id))
        assert len(messages), "The data from the agent was not received."

    """
    # DISABLED: rewrite to ensure run is not complete when cancel_run is called
    @agentClientPreparer()
    @recorded_by_proxy
    def test_cancel_run(self, **kwargs):
        '''test cancelling run'''
        # create client
        client = self.create_client(**kwargs)
        assert isinstance(client, AgentsClient)

        # create agent
        agent = client.create_agent(model="gpt-4o", name="my-agent", instructions="You are helpful agent")
        assert agent.id
        print("Created agent, agent ID", agent.id)

        # create thread
        thread = client.threads.create()
        assert thread.id
        print("Created thread, thread ID", thread.id)

        # create message
        message = client.messages.create(thread_id=thread.id, role="user", content="Hello, what time is it?")
        assert message.id
        print("Created message, message ID", message.id)

        # create run
        run = client.runs.create(thread_id=thread.id, agent_id=agent.id)
        assert run.id
        print("Created run, run ID", run.id)

        # check status and cancel
        assert run.status in ["queued", "in_progress", "requires_action"]
        client.runs.cancel(thread_id=thread.id, run_id=run.id)

        while run.status in ["queued", "cancelling"]:
            time.sleep(self._sleep_time())
            run = client.runs.get(thread_id=thread.id, run_id=run.id)
            print("Current run status:", run.status)
        assert run.status == "cancelled"
        print("Run cancelled")

        # delete agent and close client
        client.delete_agent(agent.id)
        print("Deleted agent")
        client.close()
        """

    @agentClientPreparer()
    @recorded_by_proxy
    def test_create_thread_and_run(self, **kwargs):
        """Test creating thread and run"""
        # create client
        with self.create_client(**kwargs) as client:
            assert isinstance(client, AgentsClient)
            self._do_test_create_thread_and_run(client=client, use_body=False, use_io=False)

    @agentClientPreparer()
    @recorded_by_proxy
    def test_create_thread_and_run_with_body(self, **kwargs):
        """Test creating thread and run with body: JSON"""
        # create client
        with self.create_client(**kwargs) as client:
            assert isinstance(client, AgentsClient)
            self._do_test_create_thread_and_run(client=client, use_body=True, use_io=False)

    @agentClientPreparer()
    @recorded_by_proxy
    def test_create_thread_and_run_with_iobytes(self, **kwargs):
        """Test creating thread and run with body: IO[bytes]"""
        # create client
        with self.create_client(**kwargs) as client:
            assert isinstance(client, AgentsClient)
            self._do_test_create_thread_and_run(client=client, use_body=True, use_io=True)

    def _do_test_create_thread_and_run(self, client, use_body, use_io):
        """helper function for creating thread and run with different body inputs"""

        # create agent
        agent = client.create_agent(model="gpt-4o", name="my-agent", instructions="You are helpful agent")
        assert agent.id
        print("Created agent, agent ID", agent.id)

        # create run
        if use_body:
            body = {
                "assistant_id": agent.id,
                "metadata": {"key1": "value1", "key2": "value2"},
            }
            if use_io:
                binary_body = json.dumps(body).encode("utf-8")
                body = io.BytesIO(binary_body)
            run = client.create_thread_and_run(body=body)
            assert run.metadata == {"key1": "value1", "key2": "value2"}
        else:
            run = client.create_thread_and_run(agent_id=agent.id)

        # create thread and run
        assert run.id
        assert run.thread_id
        print("Created run, run ID", run.id)

        # get thread
        thread = client.threads.get(run.thread_id)
        assert thread.id
        print("Created thread, thread ID", thread.id)

        # check status
        assert run.status in [
            "queued",
            "in_progress",
            "requires_action",
            "cancelling",
            "cancelled",
            "failed",
            "completed",
            "expired",
        ]
        while run.status in ["queued", "in_progress", "requires_action"]:
            # wait for a second
            time.sleep(self._sleep_time())
            run = client.runs.get(thread_id=thread.id, run_id=run.id)
            # assert run.status in ["queued", "in_progress", "requires_action", "completed"]
            print("Run status:", run.status)

        assert run.status == "completed"
        print("Run completed")

        # delete agent and close client
        client.delete_agent(agent.id)
        print("Deleted agent")

    @agentClientPreparer()
    @pytest.mark.skip("Working on recordings")
    @recorded_by_proxy
    def test_list_run_step(self, **kwargs):
        """Test listing run steps."""

        # create client
        client = self.create_client(**kwargs)
        assert isinstance(client, AgentsClient)

        # create agent
        agent = client.create_agent(model="gpt-4o", name="my-agent", instructions="You are helpful agent")
        assert agent.id
        print("Created agent, agent ID", agent.id)

        # create thread
        thread = client.threads.create()
        assert thread.id
        print("Created thread, thread ID", thread.id)

        # create message
        message = client.messages.create(thread_id=thread.id, role="user", content="Hello, what time is it?")
        assert message.id
        print("Created message, message ID", message.id)

        # create run
        run = client.runs.create(thread_id=thread.id, agent_id=agent.id)
        assert run.id
        print("Created run, run ID", run.id)

        steps = client.run_steps.list(thread_id=thread.id, run_id=run.id)
        # commenting assertion out below, do we know exactly when run starts?
        # assert steps['data'].__len__() == 0

        # check status
        assert run.status in ["queued", "in_progress", "requires_action", "completed"]
        while run.status in ["queued", "in_progress", "requires_action"]:
            # wait for a second
            time.sleep(self._sleep_time())
            run = client.runs.get(thread_id=thread.id, run_id=run.id)
            assert run.status in [
                "queued",
                "in_progress",
                "requires_action",
                "completed",
            ]
            print("Run status:", run.status)
            if run.status != "queued":
                steps = list(client.run_steps.list(thread_id=thread.id, run_id=run.id))
                print("Steps:", steps)
                assert len(steps) > 0

        assert run.status == "completed"
        print("Run completed")

        # delete agent and close client
        client.delete_agent(agent.id)
        print("Deleted agent")
        client.close()

    @agentClientPreparer()
    @recorded_by_proxy
    def test_get_run_step(self, **kwargs):
        """Test getting run step."""

        # create client
        with self.create_client(**kwargs) as client:
            assert isinstance(client, AgentsClient)

            # create agent
            agent = client.create_agent(model="gpt-4o", name="my-agent", instructions="You are helpful agent")
            assert agent.id
            print("Created agent, agent ID", agent.id)

            # create thread
            thread = client.threads.create()
            assert thread.id
            print("Created thread, thread ID", thread.id)

            # create message
            message = client.messages.create(thread_id=thread.id, role="user", content="Hello, can you tell me a joke?")
            assert message.id
            print("Created message, message ID", message.id)

            # create run
            run = client.runs.create(thread_id=thread.id, agent_id=agent.id)
            assert run.id
            print("Created run, run ID", run.id)

            if run.status == "failed":
                assert run.last_error
                print(run.last_error)
                print("FAILED HERE")

            # check status
            assert run.status in ["queued", "in_progress", "requires_action", "completed"]
            while run.status in ["queued", "in_progress", "requires_action"]:
                # wait for a second
                time.sleep(self._sleep_time())
                run = client.runs.get(thread_id=thread.id, run_id=run.id)
                if run.status == "failed":
                    assert run.last_error
                    print(run.last_error)
                    print("FAILED HERE")
                assert run.status in [
                    "queued",
                    "in_progress",
                    "requires_action",
                    "completed",
                ]
                print("Run status:", run.status)

            # list steps, check that get_run_step works with first step_id
            steps = list(client.run_steps.list(thread_id=thread.id, run_id=run.id))
            assert len(steps) > 0
            step = steps[0]
            get_step = client.run_steps.get(thread_id=thread.id, run_id=run.id, step_id=step.id)
            assert step == get_step

            # delete agent and close client
            client.delete_agent(agent.id)
            print("Deleted agent")

    # # **********************************************************************************
    # #
    # #                      HAPPY PATH SERVICE TESTS - Streaming APIs
    # #
    # # **********************************************************************************

    @agentClientPreparer()
    @recorded_by_proxy
    def test_create_stream(self, **kwargs):
        """Test creating stream."""

        # create client
        with self.create_client(**kwargs) as client:
            assert isinstance(client, AgentsClient)

            # create agent
            agent = client.create_agent(model="gpt-4o", name="my-agent", instructions="You are helpful agent")
            assert agent.id
            print("Created agent, agent ID", agent.id)

            # create thread
            thread = client.threads.create()
            assert thread.id
            print("Created thread, thread ID", thread.id)

            # create message
            message = client.messages.create(thread_id=thread.id, role="user", content="Hello, can you tell me a joke?")
            assert message.id
            print("Created message, message ID", message.id)

            # create stream
            with client.runs.stream(thread_id=thread.id, agent_id=agent.id) as stream:
                for event_type, event_data, _ in stream:
                    assert (
                        isinstance(event_data, (MessageDeltaChunk, ThreadMessage, ThreadRun, RunStep))
                        or event_type == AgentStreamEvent.DONE
                    )

            # delete agent and close client
            client.delete_agent(agent.id)
            print("Deleted agent")

    # TODO create_stream doesn't work with body -- fails on for event_type, event_data : TypeError: 'ThreadRun' object is not an iterator
    @agentClientPreparer()
    @recorded_by_proxy
    def test_create_stream_with_body(self, **kwargs):
        """Test creating stream with body."""

        # create client
        with self.create_client(**kwargs) as client:
            assert isinstance(client, AgentsClient)

            # create agent
            agent = client.create_agent(model="gpt-4o", name="my-agent", instructions="You are helpful agent")
            assert agent.id
            print("Created agent, agent ID", agent.id)

            # create thread
            thread = client.threads.create()
            assert thread.id
            print("Created thread, thread ID", thread.id)

            # create message
            message = client.messages.create(thread_id=thread.id, role="user", content="Hello, can you tell me a joke?")
            assert message.id
            print("Created message, message ID", message.id)

            # create body for stream
            body = {"assistant_id": agent.id, "stream": True}

            # create stream
            with client.runs.stream(thread_id=thread.id, body=body, stream=True) as stream:

                for event_type, event_data, _ in stream:
                    print("event type: event data")
                    print(event_type, event_data)
                    assert (
                        isinstance(event_data, (MessageDeltaChunk, ThreadMessage, ThreadRun, RunStep))
                        or event_type == AgentStreamEvent.DONE
                    )

            # delete agent and close client
            client.delete_agent(agent.id)
            print("Deleted agent")

    @agentClientPreparer()
    @recorded_by_proxy
    def test_create_stream_with_iobytes(self, **kwargs):
        """Test creating stream with body: IO[bytes]."""

        # create client
        with self.create_client(**kwargs) as client:
            assert isinstance(client, AgentsClient)

            # create agent
            agent = client.create_agent(model="gpt-4o", name="my-agent", instructions="You are helpful agent")
            assert agent.id
            print("Created agent, agent ID", agent.id)

            # create thread
            thread = client.threads.create()
            assert thread.id
            print("Created thread, thread ID", thread.id)

            # create message
            message = client.messages.create(thread_id=thread.id, role="user", content="Hello, can you tell me a joke?")
            assert message.id
            print("Created message, message ID", message.id)

            # create body for stream
            body = {"assistant_id": agent.id, "stream": True}
            binary_body = json.dumps(body).encode("utf-8")

            # create stream
            with client.runs.stream(thread_id=thread.id, body=io.BytesIO(binary_body), stream=True) as stream:
                for event_type, event_data, _ in stream:
                    assert (
                        isinstance(event_data, (MessageDeltaChunk, ThreadMessage, ThreadRun, RunStep))
                        or event_type == AgentStreamEvent.DONE
                    )

            # delete agent and close client
            client.delete_agent(agent.id)
            print("Deleted agent")

    @agentClientPreparer()
    @recorded_by_proxy
    def test_submit_tool_outputs_to_stream(self, **kwargs):
        """Test submitting tool outputs to stream."""

        # create client
        with self.create_client(**kwargs) as client:
            assert isinstance(client, AgentsClient)
            self._do_test_submit_tool_outputs_to_stream(client=client, use_body=False, use_io=False)

    @agentClientPreparer()
    @recorded_by_proxy
    def test_submit_tool_outputs_to_stream_with_body(self, **kwargs):
        """Test submitting tool outputs to stream with body: JSON."""

        # create client
        with self.create_client(**kwargs) as client:
            assert isinstance(client, AgentsClient)
            self._do_test_submit_tool_outputs_to_stream(client=client, use_body=True, use_io=False)

    @agentClientPreparer()
    @recorded_by_proxy
    def test_submit_tool_outputs_to_stream_with_iobytes(self, **kwargs):
        """Test submitting tool outputs to stream with body: IO[bytes]."""

        # create client
        with self.create_client(**kwargs) as client:
            assert isinstance(client, AgentsClient)
            self._do_test_submit_tool_outputs_to_stream(client=client, use_body=True, use_io=True)

    def _do_test_submit_tool_outputs_to_stream(self, client, use_body, use_io):
        """helper function for submitting tool outputs to stream with different body inputs"""

        # Initialize agent tools
        functions = FunctionTool(functions=user_functions_recording)

        toolset = ToolSet()
        toolset.add(functions)
        # toolset.add(code_interpreter)

        # create agent
        agent = client.create_agent(
            model="gpt-4o",
            name="my-agent",
            instructions="You are helpful agent",
            tools=functions.definitions,
            tool_resources=functions.resources,
        )
        assert agent.id
        print("Created agent, agent ID", agent.id)

        # create thread
        thread = client.threads.create()
        assert thread.id
        print("Created thread, thread ID", thread.id)

        # create message
        message = client.messages.create(thread_id=thread.id, role="user", content="Hello, what time is it?")
        assert message.id
        print("Created message, message ID", message.id)

        # create stream
        with client.runs.stream(thread_id=thread.id, agent_id=agent.id) as stream:
            for event_type, event_data, _ in stream:

                # Check if tools are needed
                if (
                    event_type == AgentStreamEvent.THREAD_RUN_REQUIRES_ACTION
                    and event_data.required_action.submit_tool_outputs
                ):
                    print("Requires action: submit tool outputs")
                    tool_calls = event_data.required_action.submit_tool_outputs.tool_calls

                    if not tool_calls:
                        print("No tool calls provided - cancelling run")
                        client.runs.cancel(thread_id=thread.id, run_id=event_data.id)
                        break

                    # submit tool outputs to stream
                    tool_outputs = toolset.execute_tool_calls(tool_calls)

                    tool_event_handler = AgentEventHandler()
                    if tool_outputs:
                        if use_body:
                            body = {"tool_outputs": tool_outputs, "stream": True}
                            if use_io:
                                binary_body = json.dumps(body).encode("utf-8")
                                body = io.BytesIO(binary_body)
                            client.runs.submit_tool_outputs_stream(
                                thread_id=thread.id,
                                run_id=event_data.id,
                                body=body,
                                event_handler=tool_event_handler,
                                stream=True,
                            )
                        else:
                            client.runs.submit_tool_outputs_stream(
                                thread_id=thread.id,
                                run_id=event_data.id,
                                tool_outputs=tool_outputs,
                                event_handler=tool_event_handler,
                            )
                        for tool_event_type, tool_event_data, _ in tool_event_handler:
                            assert (
                                isinstance(tool_event_data, (MessageDeltaChunk, ThreadMessage, ThreadRun, RunStep))
                                or tool_event_type == AgentStreamEvent.DONE
                            )

                        print("Submitted tool outputs to stream")

            print("Stream processing completed")

        # check that messages used the tool
        messages = list(client.messages.list(thread_id=thread.id))
        print("Messages:", messages)
        tool_message = messages[0].content[0].text.value
        # TODO if testing live, uncomment these
        # hour12 = time.strftime("%H")
        # hour24 = time.strftime("%I")
        # minute = time.strftime("%M")
        # hour12string = str(hour12)+":"+str(minute)
        # hour24string = str(hour24)+":"+str(minute)
        # assert hour12string in tool_message or hour24string in tool_message
        recorded_time = "12:30"
        assert recorded_time in tool_message
        print("Used tool_outputs")

        # delete agent and close client
        client.delete_agent(agent.id)
        print("Deleted agent")
        # client.close()

    # # **********************************************************************************
    # #
    # #                      HAPPY PATH SERVICE TESTS - User function APIs
    # #
    # # **********************************************************************************

    @agentClientPreparer()
    @recorded_by_proxy
    def test_tools_with_string_input(self, **kwargs):
        """Test submitting tool outputs to run with function input being a single string."""

        # create client
        with self.create_client(**kwargs) as client:
            assert isinstance(client, AgentsClient)

            # run test with function input, content, and expected/possible values
            self._test_tools_with_different_functions(
                client=client,
                function={user_functions.fetch_weather},
                content="Hello, what is the weather in New York?",
                expected_values=["sunny", "25"],
            )

    @agentClientPreparer()
    @recorded_by_proxy
    def test_tools_with_multiple_strings(self, **kwargs):
        """Test submitting tool outputs to run with function input being multiple strings."""

        # create client
        with self.create_client(**kwargs) as client:
            assert isinstance(client, AgentsClient)

            # run test with function input, content, and expected/possible values
            self._test_tools_with_different_functions(
                client=client,
                function={user_functions.send_email},
                content="Hello, can you send an email to my manager (manager@microsoft.com) with the subject 'thanksgiving' asking when he is OOF?",
                possible_values=["email has been sent", "email has been successfully sent"],
            )

    @agentClientPreparer()
    @recorded_by_proxy
    def test_tools_with_integers(self, **kwargs):
        """Test submitting tool outputs to run with function input being multiple integers."""

        # create client
        with self.create_client(**kwargs) as client:
            assert isinstance(client, AgentsClient)

            # run test with function input, content, and expected/possible values
            self._test_tools_with_different_functions(
                client=client,
                function={user_functions.calculate_sum},
                content="Hello, what is 293 + 243?",
                expected_values=["536"],
            )

    @agentClientPreparer()
    @recorded_by_proxy
    def test_tools_with_integer(self, **kwargs):
        """Test submitting tool outputs to run with function input being a single integer."""
        # create client
        with self.create_client(**kwargs) as client:
            assert isinstance(client, AgentsClient)

            # run test with function input, content, and expected/possible values
            self._test_tools_with_different_functions(
                client=client,
                function={user_functions.convert_temperature},
                content="Hello, what is 32 degrees Celsius in Fahrenheit?",
                expected_values=["89.6"],
            )

    @agentClientPreparer()
    @recorded_by_proxy
    def test_tools_with_multiple_dicts(self, **kwargs):
        """Test submitting tool outputs to run with function input being multiple dictionaries."""
        # create client
        with self.create_client(**kwargs) as client:
            assert isinstance(client, AgentsClient)

            # run test with function input, content, and expected/possible values
            self._test_tools_with_different_functions(
                client=client,
                function={user_functions.merge_dicts},
                content="If I have a dictionary with the key 'name' and value 'John' and another dictionary with the key 'age' and value '25', what is the merged dictionary?",
                possible_values=[
                    "{'name': 'john', 'age': '25'}",
                    "{'age': '25', 'name': 'john'}",
                    '{"name": "john", "age": "25"}',
                    '{"age": "25", "name": "john"}',
                    "{'name': 'john', 'age': 25}",
                    "{'age': 25, 'name': 'john'}",
                    '"name": "john",\n  "age": 25',
                    '"name": "john",\n  "age": "25"',
                    '"name": "john",\n    "age": 25',
                ],
            )

    @agentClientPreparer()
    @recorded_by_proxy
    def test_tools_with_input_string_output_dict(self, **kwargs):
        """Test submitting tool outputs to run with function input being one string and output being a dictionary."""
        # create client
        with self.create_client(**kwargs) as client:
            assert isinstance(client, AgentsClient)

            # run test with function input, content, and expected/possible values
            self._test_tools_with_different_functions(
                client=client,
                function={user_functions.get_user_info},
                content="What is the name and email of the first user in our database?",
                expected_values=["alice", "alice@example.com"],
            )

    @agentClientPreparer()
    @recorded_by_proxy
    def test_tools_with_list(self, **kwargs):
        """Test submitting tool outputs to run with function input being a list."""
        # create client
        with self.create_client(**kwargs) as client:
            assert isinstance(client, AgentsClient)

            # run test with function input, content, and expected/possible values
            self._test_tools_with_different_functions(
                client=client,
                function={user_functions.longest_word_in_sentences},
                content="Hello, please give me the longest word in the following sentences: 'Hello, how are you?' and 'I am good.'",
                expected_values=["hello", "good"],
            )

    @agentClientPreparer()
    @recorded_by_proxy
    def test_tools_with_multiple_dicts2(self, **kwargs):
        """Test submitting tool outputs to run with function input being multiple dictionaries."""
        # create client
        with self.create_client(**kwargs) as client:
            assert isinstance(client, AgentsClient)

            # run test with function input, content, and expected/possible values
            self._test_tools_with_different_functions(
                client=client,
                function={user_functions.process_records},
                content="Hello, please process the following records: [{'a': 10, 'b': 20}, {'x': 5, 'y': 15, 'z': 25}, {'m': 35}]",
                expected_values=["30", "45", "35"],
            )

    @agentClientPreparer()
    @recorded_by_proxy
    def _test_tools_with_different_functions(
        self, client, function, content, expected_values=None, possible_values=None
    ):
        """Helper function to test submitting tool outputs to run with different function inputs."""
        # Initialize agent tools
        functions = FunctionTool(functions=function)
        toolset = ToolSet()
        toolset.add(functions)

        # create agent
        agent = client.create_agent(
            model="gpt-4o",
            name="my-agent",
            instructions="You are helpful agent",
            toolset=toolset,
        )
        assert agent.id
        print("Created agent, agent ID", agent.id)

        # create thread
        thread = client.threads.create()
        assert thread.id
        print("Created thread, thread ID", thread.id)

        # create message
        message = client.messages.create(thread_id=thread.id, role="user", content=content)
        assert message.id
        print("Created message, message ID", message.id)

        # create run
        run = client.runs.create(thread_id=thread.id, agent_id=agent.id)
        assert run.id
        print("Created run, run ID", run.id)

        # check that tools are uploaded
        assert run.tools
        assert run.tools[0]["function"]["name"] == functions.definitions[0]["function"]["name"]
        print("Tool successfully submitted:", functions.definitions[0]["function"]["name"])

        # check status
        assert run.status in [
            "queued",
            "in_progress",
            "requires_action",
            "cancelling",
            "cancelled",
            "failed",
            "completed",
            "expired",
        ]
        while run.status in ["queued", "in_progress", "requires_action"]:
            time.sleep(self._sleep_time())
            run = client.runs.get(thread_id=thread.id, run_id=run.id)

            # check if tools are needed
            if run.status == "requires_action" and run.required_action.submit_tool_outputs:
                print("Requires action: submit tool outputs")
                tool_calls = run.required_action.submit_tool_outputs.tool_calls
                if not tool_calls:
                    print("No tool calls provided - cancelling run")
                    client.runs.cancel(thread_id=thread.id, run_id=run.id)
                    break

                # submit tool outputs to run
                tool_outputs = toolset.execute_tool_calls(tool_calls)
                print("Tool outputs:", tool_outputs)
                if tool_outputs:
                    client.runs.submit_tool_outputs(thread_id=thread.id, run_id=run.id, tool_outputs=tool_outputs)

            print("Current run status:", run.status)

        print("Run completed with status:", run.status)

        # check that messages used the tool
        messages = list(client.messages.list(thread_id=thread.id, run_id=run.id))
        print("Messages:", messages)
        tool_message = messages[0].content[0].text.value
        if expected_values:
            for value in expected_values:
                assert value in tool_message.lower()
        if possible_values:
            value_used = False
            for value in possible_values:
                if value in tool_message.lower():
                    value_used = True
            assert value_used
        # assert expected_value in tool_message
        print("Used tool_outputs")

        # delete agent and close client
        client.delete_agent(agent.id)
        print("Deleted agent")

    # # **********************************************************************************
    # #
    # #         NEGATIVE TESTS
    # #
    # # **********************************************************************************

    '''
    @agentClientPreparer()
    @recorded_by_proxy
    def test_create_agent_with_invalid_code_interpreter_tool_resource(self, **kwargs):
        """test agent creation with invalid code interpreter tool resource."""
        # create client
        with self.create_client(**kwargs) as client:

            # initialize resources
            tool_resources = ToolResources()
            tool_resources.code_interpreter = CodeInterpreterToolResource()

            exception_message = ""
            try:
                client.create_agent(
                    model="gpt-4o",
                    name="my-agent",
                    instructions="You are helpful agent",
                    tools=[],
                    tool_resources=tool_resources,
                )
            except:
                print("exception here")
                # except ValueError as e:
                #     exception_message = e.args[0]
            else: 
                print("no exception")

            assert (
                exception_message
                == "Tools must contain a CodeInterpreterToolDefinition when tool_resources.code_interpreter is provided"
            )
            

    @agentClientPreparer()
    @recorded_by_proxy
    def test_create_agent_with_invalid_file_search_tool_resource(self, **kwargs):
        """test agent creation with invalid file search tool resource."""
        # create client
        with self.create_client(**kwargs) as client:

            # initialize resources
            tool_resources = ToolResources()
            tool_resources.file_search = FileSearchToolResource()

            exception_message = ""
            try:
                client.create_agent(
                    model="gpt-4o", name="my-agent", instructions="You are helpful agent", tools=[], tool_resources=tool_resources
                )
            except:
                print("exception here")
                # except ValueError as e:
                #     exception_message = e.args[0]
            else: 
                print("no exception")

            assert exception_message == "Tools must contain a FileSearchToolDefinition when tool_resources.file_search is provided"
    '''

    @agentClientPreparer()
    @pytest.mark.skip("PASSES LIVE ONLY: recordings don't capture DNS lookup errors")
    @recorded_by_proxy
    def test_create_agent_with_invalid_file_search_tool_resource(self, **kwargs):
        """test agent creation with invalid file search tool resource."""
        # create client
        with self.create_client(**kwargs) as client:

            # initialize resources
            tool_resources = ToolResources()
            tool_resources.file_search = FileSearchToolResource()

            exception_message = ""
            try:
                client.create_agent(
                    model="gpt-4o",
                    name="my-agent",
                    instructions="You are helpful agent",
                    tools=[],
                    tool_resources=tool_resources,
                )
            except ValueError as e:
                exception_message = e.args[0]

            assert (
                exception_message
                == "Tools must contain a FileSearchToolDefinition when tool_resources.file_search is provided"
            )

    @agentClientPreparer()
    @pytest.mark.skip("File ID issues with sanitization.")
    @recorded_by_proxy
    def test_file_search_add_vector_store(self, **kwargs):
        """Test the agent with file search and vector store creation."""

        # Create client
        client = self.create_client(**kwargs)
        assert isinstance(client, AgentsClient)
        print("Created client")

        # Create file search tool
        file_search = FileSearchTool()

        # Adjust the file path to be relative to the test file location
        file_path = os.path.join(os.path.dirname(os.path.dirname(__file__)), "test_data", "product_info_1.md")
        openai_file = client.files.upload_and_poll(file_path=file_path, purpose="assistants")
        print(f"Uploaded file, file ID: {openai_file.id}")

        openai_vectorstore = client.vector_stores.create_and_poll(
            file_ids=[openai_file.id], name="my_vectorstore", polling_interval=self._sleep_time())
        print(f"Created vector store, vector store ID: {openai_vectorstore.id}")

        file_search.add_vector_store(openai_vectorstore.id)

        toolset = ToolSet()
        toolset.add(file_search)
        print("Created toolset and added file search")

        # create agent
        agent = client.create_agent(
            model="gpt-4o", name="my-agent", instructions="You are helpful agent", toolset=toolset
        )
        assert agent.id
        print("Created agent, agent ID", agent.id)

        # check agent tools and vector store resources
        assert agent.tools
        assert agent.tools[0]["type"] == "file_search"
        assert agent.tool_resources
        assert agent.tool_resources["file_search"]["vector_store_ids"][0] == openai_vectorstore.id

        # delete agent and close client
        client.delete_agent(agent.id)
        print("Deleted agent")
        client.close()

    @agentClientPreparer()
    @recorded_by_proxy
    def test_create_vector_store_and_poll(self, **kwargs):
        """test create vector store and poll"""
        # Create client
        client = self.create_client(**kwargs)
        assert isinstance(client, AgentsClient)
        print("Created client")

        # Create vector store
        body = {"name": "test_vector_store", "metadata": {"key1": "value1", "key2": "value2"}}
        try:
            vector_store = client.vector_stores.create_and_poll(body=body, polling_interval=self._sleep_time(2))
            # check correct creation
            assert isinstance(vector_store, VectorStore)
            assert vector_store.name == "test_vector_store"
            assert vector_store.id
            assert vector_store.metadata == {"key1": "value1", "key2": "value2"}
            assert vector_store.status == "completed"
            print(f"Vector store created and polled successfully: {vector_store.id}")

        # throw error if failed to create and poll vector store
        except HttpResponseError as e:
            print(f"Failed to create and poll vector store: {e}")
            raise

        # close client
        client.close()

    @agentClientPreparer()
    @recorded_by_proxy
    def test_create_vector_store(self, **kwargs):
        """Test the agent with vector store creation."""
        # Create client
        client = self.create_client(**kwargs)
        assert isinstance(client, AgentsClient)
        print("Created client")

        # Create vector store
        body = {"name": "test_vector_store", "metadata": {"key1": "value1", "key2": "value2"}}
        try:
            vector_store = client.vector_stores.create(body=body)
            print("here")
            print(vector_store)
            # check correct creation
            assert isinstance(vector_store, VectorStore)
            assert vector_store.name == "test_vector_store"
            assert vector_store.id
            assert vector_store.metadata == {"key1": "value1", "key2": "value2"}
            assert vector_store.status == "completed"
            print(f"Vector store created and polled successfully: {vector_store.id}")

        # throw error if failed to create and poll vector store
        except HttpResponseError as e:
            print(f"Failed to create and poll vector store: {e}")
            raise

        # close client
        client.close()

    @agentClientPreparer()
    @recorded_by_proxy
    def test_create_vector_store_azure(self, **kwargs):
        """Test the agent with vector store creation."""
        self._do_test_create_vector_store(streaming=False, **kwargs)

    @agentClientPreparer()
    @pytest.mark.skip("File ID issues with sanitization.")
    @recorded_by_proxy
    def test_create_vector_store_file_id(self, **kwargs):
        """Test the agent with vector store creation."""
        self._do_test_create_vector_store(file_path=self._get_data_file(), streaming=False, **kwargs)

    @agentClientPreparer()
    @recorded_by_proxy
    def test_create_vector_store_azure_streaming(self, **kwargs):
        """Test the agent with vector store creation."""
        self._do_test_create_vector_store(streaming=True, **kwargs)

    @agentClientPreparer()
    @pytest.mark.skip("File ID issues with sanitization.")
    @recorded_by_proxy
    def test_create_vector_store_file_id_streaming(self, **kwargs):
        """Test the agent with vector store creation."""
        self._do_test_create_vector_store(file_path=self._get_data_file(), streaming=True, **kwargs)

    def _do_test_create_vector_store(self, streaming, **kwargs):
        """Test the agent with vector store creation."""
        # create client
        ai_client = self.create_client(**kwargs)
        assert isinstance(ai_client, AgentsClient)

        file_id = self._get_file_id_maybe(ai_client, **kwargs)
        file_ids = [file_id] if file_id else None
        if file_ids:
            ds = None
        else:
            ds = [
                VectorStoreDataSource(
                    asset_identifier=kwargs["azure_ai_agents_tests_data_path"],
                    asset_type=VectorStoreDataSourceAssetType.URI_ASSET,
                )
            ]
        vector_store = ai_client.vector_stores.create_and_poll(
            file_ids=file_ids, data_sources=ds, name="my_vectorstore",
            polling_interval=self._sleep_time()
        )
        assert vector_store.id
        self._test_file_search(ai_client, vector_store, file_id, streaming)

    @agentClientPreparer()
    @pytest.mark.skip("Not deployed in all regions.")
    @recorded_by_proxy
    def test_vector_store_threads_file_search_azure(self, **kwargs):
        """Test file search when azure asset ids are sopplied during thread creation."""
        # create client
        ai_client = self.create_client(**kwargs)
        assert isinstance(ai_client, AgentsClient)

        ds = [
            VectorStoreDataSource(
                asset_identifier=kwargs["azure_ai_agents_tests_data_path"],
                asset_type=VectorStoreDataSourceAssetType.URI_ASSET,
            )
        ]
        fs = FileSearchToolResource(
            vector_stores=[
                VectorStoreConfigurations(
                    store_name="my_vector_store",
                    store_configuration=VectorStoreConfiguration(data_sources=ds),
                )
            ]
        )
        file_search = FileSearchTool()
        agent = ai_client.create_agent(
            model="gpt-4o",
            name="my-agent",
            instructions="Hello, you are helpful agent and can search information from uploaded files",
            tools=file_search.definitions,
            tool_resources=file_search.resources,
        )
        assert agent.id

        thread = ai_client.threads.create(tool_resources=ToolResources(file_search=fs))
        assert thread.id
        # create message
        message = ai_client.messages.create(thread_id=thread.id, role="user", content="What does the attachment say?")
        assert message.id, "The message was not created."

        run = ai_client.runs.create_and_process(
            thread_id=thread.id, agent_id=agent.id, polling_interval=self._sleep_time()
        )
        assert run.status == "completed", f"Error in run: {run.last_error}"
        messages = list(ai_client.messages.list(thread_id=thread.id))
        assert len(messages)
        ai_client.delete_agent(agent.id)
        ai_client.close()

    @agentClientPreparer()
    @pytest.mark.skip("File ID issues with sanitization.")
    @recorded_by_proxy
    def test_create_vector_store_add_file_file_id(self, **kwargs):
        """Test adding single file to vector store withn file ID."""
        self._do_test_create_vector_store_add_file(file_path=self._get_data_file(), streaming=False, **kwargs)

    @agentClientPreparer()
    @recorded_by_proxy
    def test_create_vector_store_add_file_azure(self, **kwargs):
        """Test adding single file to vector store with azure asset ID."""
        self._do_test_create_vector_store_add_file(streaming=False, **kwargs)

    @agentClientPreparer()
    @pytest.mark.skip("File ID issues with sanitization.")
    @recorded_by_proxy
    def test_create_vector_store_add_file_file_id_streaming(self, **kwargs):
        """Test adding single file to vector store withn file ID."""
        self._do_test_create_vector_store_add_file(file_path=self._get_data_file(), streaming=True, **kwargs)

    @agentClientPreparer()
    @recorded_by_proxy
    def test_create_vector_store_add_file_azure_streaming(self, **kwargs):
        """Test adding single file to vector store with azure asset ID."""
        self._do_test_create_vector_store_add_file(streaming=True, **kwargs)

    def _do_test_create_vector_store_add_file(self, streaming, **kwargs):
        """Test adding single file to vector store."""
        # create client
        ai_client = self.create_client(**kwargs)
        assert isinstance(ai_client, AgentsClient)

        file_id = self._get_file_id_maybe(ai_client, **kwargs)
        if file_id:
            ds = None
        else:
            ds = VectorStoreDataSource(
                asset_identifier=kwargs["azure_ai_agents_tests_data_path"],
                asset_type="uri_asset",
            )
        vector_store = ai_client.vector_stores.create_and_poll(file_ids=[], name="sample_vector_store",
                                                               polling_interval=self._sleep_time())
        assert vector_store.id
        vector_store_file = ai_client.vector_store_files.create(
            vector_store_id=vector_store.id, data_source=ds, file_id=file_id
        )
        assert vector_store_file.id
        self._test_file_search(ai_client, vector_store, file_id, streaming)
        ai_client.close()

    @agentClientPreparer()
    @pytest.mark.skip("File ID issues with sanitization.")
    @recorded_by_proxy
    def test_create_vector_store_batch_file_ids(self, **kwargs):
        """Test adding multiple files to vector store with file IDs."""
        self._do_test_create_vector_store_batch(streaming=False, file_path=self._get_data_file(), **kwargs)

    @agentClientPreparer()
    @recorded_by_proxy
    def test_create_vector_store_batch_azure(self, **kwargs):
        """Test adding multiple files to vector store with azure asset IDs."""
        self._do_test_create_vector_store_batch(streaming=False, **kwargs)

    @agentClientPreparer()
    @pytest.mark.skip("File ID issues with sanitization.")
    @recorded_by_proxy
    def test_create_vector_store_batch_file_ids_streaming(self, **kwargs):
        """Test adding multiple files to vector store with file IDs."""
        self._do_test_create_vector_store_batch(streaming=True, file_path=self._get_data_file(), **kwargs)

    @agentClientPreparer()
    @recorded_by_proxy
    def test_create_vector_store_batch_azure_streaming(self, **kwargs):
        """Test adding multiple files to vector store with azure asset IDs."""
        self._do_test_create_vector_store_batch(streaming=True, **kwargs)

    def _do_test_create_vector_store_batch(self, streaming, **kwargs):
        """Test the agent with vector store creation."""
        # create client
        ai_client = self.create_client(**kwargs)
        assert isinstance(ai_client, AgentsClient)

        file_id = self._get_file_id_maybe(ai_client, **kwargs)
        if file_id:
            file_ids = [file_id]
            ds = None
        else:
            file_ids = None
            ds = [
                VectorStoreDataSource(
                    asset_identifier=kwargs["azure_ai_agents_tests_data_path"],
                    asset_type=VectorStoreDataSourceAssetType.URI_ASSET,
                )
            ]
        vector_store = ai_client.vector_stores.create_and_poll(file_ids=[], name="sample_vector_store",
                                                               polling_interval=self._sleep_time())
        assert vector_store.id
        vector_store_file_batch = ai_client.vector_store_file_batches.create_and_poll(
            vector_store_id=vector_store.id, data_sources=ds, file_ids=file_ids,
            polling_interval=self._sleep_time()
        )
        assert vector_store_file_batch.id
        self._test_file_search(ai_client, vector_store, file_id, streaming)
        ai_client.close()

    def _test_file_search(
        self, ai_client: AgentsClient, vector_store: VectorStore, file_id: Optional[str], streaming: bool
    ) -> None:
        """Test the file search"""
        file_search = FileSearchTool(vector_store_ids=[vector_store.id])
        agent = ai_client.create_agent(
            model="gpt-4",
            name="my-agent",
            instructions="Hello, you are helpful agent and can search information from uploaded files",
            tools=file_search.definitions,
            tool_resources=file_search.resources,
        )
        assert agent.id

        thread = ai_client.threads.create()
        assert thread.id

        # create message
        message = ai_client.messages.create(thread_id=thread.id, role="user", content="What does the attachment say?")
        assert message.id, "The message was not created."

        if streaming:
            thread_run = None
            with ai_client.runs.stream(thread_id=thread.id, agent_id=agent.id) as stream:
                for _, event_data, _ in stream:
                    if isinstance(event_data, ThreadRun):
                        thread_run = event_data
                    elif (
                        isinstance(event_data, RunStepDeltaChunk)
                        and isinstance(event_data.delta.step_details, RunStepDeltaToolCallObject)
                        and event_data.delta.step_details.tool_calls
                    ):
                        assert isinstance(
                            event_data.delta.step_details.tool_calls[0].file_search, RunStepFileSearchToolCallResults
                        )
            assert thread_run is not None
            run = ai_client.runs.get(thread_id=thread_run.thread_id, run_id=thread_run.id)
            assert run is not None
        else:
            run = ai_client.runs.create_and_process(
                thread_id=thread.id, agent_id=agent.id, polling_interval=self._sleep_time()
            )

        ai_client.vector_stores.delete(vector_store.id)
        assert run.status == "completed", f"Error in run: {run.last_error}"
        messages = list(ai_client.messages.list(thread_id=thread.id))
        assert len(messages)
        ai_client.delete_agent(agent.id)
        self._remove_file_maybe(file_id, ai_client)
        ai_client.close()

    @agentClientPreparer()
    @pytest.mark.skip("File ID issues with sanitization.")
    @recorded_by_proxy
    def test_message_attachement_azure(self, **kwargs):
        """Test message attachment with azure ID."""
        ds = VectorStoreDataSource(
            asset_identifier=kwargs["azure_ai_agents_tests_data_path"],
            asset_type=VectorStoreDataSourceAssetType.URI_ASSET,
        )
        self._do_test_message_attachment(data_source=ds, **kwargs)

    @agentClientPreparer()
    @pytest.mark.skip("File ID issues with sanitization.")
    @recorded_by_proxy
    def test_message_attachment_file_ids(self, **kwargs):
        """Test message attachment with file ID."""
        self._do_test_message_attachment(file_path=self._get_data_file(), **kwargs)

    def _do_test_message_attachment(self, **kwargs):
        """Test agent with the message attachment."""
        ai_client = self.create_client(**kwargs)
        assert isinstance(ai_client, AgentsClient)

        file_id = self._get_file_id_maybe(ai_client, **kwargs)

        # Create agent with file search tool
        agent = ai_client.create_agent(
            model="gpt-4-1106-preview",
            name="my-agent",
            instructions="Hello, you are helpful agent and can search information from uploaded files",
        )
        assert agent.id, "Agent was not created"

        thread = ai_client.threads.create()
        assert thread.id, "The thread was not created."

        # Create a message with the file search attachment
        # Notice that vector store is created temporarily when using attachments with a default expiration policy of seven days.
        attachment = MessageAttachment(
            file_id=file_id,
            data_source=kwargs.get("data_source"),
            tools=[
                FileSearchTool().definitions[0],
                CodeInterpreterTool().definitions[0],
            ],
        )
        message = ai_client.messages.create(
            thread_id=thread.id,
            role="user",
            content="What does the attachment say?",
            attachments=[attachment],
        )
        assert message.id, "The message was not created."

        run = ai_client.runs.create_and_process(
            thread_id=thread.id, agent_id=agent.id, polling_interval=self._sleep_time()
        )
        assert run.id, "The run was not created."
        self._remove_file_maybe(file_id, ai_client)
        ai_client.delete_agent(agent.id)

        messages = list(ai_client.messages.list(thread_id=thread.id))
        assert len(messages), "No messages were created"
        ai_client.close()

    @agentClientPreparer()
    @pytest.mark.skip("The API is not supported yet.")
    @recorded_by_proxy
    def test_create_agent_with_interpreter_azure(self, **kwargs):
        """Test Create agent with code interpreter with azure asset ids."""
        ds = VectorStoreDataSource(
            asset_identifier=kwargs["azure_ai_agents_tests_data_path"],
            asset_type=VectorStoreDataSourceAssetType.URI_ASSET,
        )
        self._do_test_create_agent_with_interpreter(data_sources=[ds], **kwargs)

    @agentClientPreparer()
    @pytest.mark.skip("File ID issues with sanitization.")
    @recorded_by_proxy
    def test_create_agent_with_interpreter_file_ids(self, **kwargs):
        """Test Create agent with code interpreter with file IDs."""
        self._do_test_create_agent_with_interpreter(file_path=self._get_data_file(), **kwargs)

    def _do_test_create_agent_with_interpreter(self, **kwargs):
        """Test create agent with code interpreter and project asset id"""
        ai_client = self.create_client(**kwargs)
        assert isinstance(ai_client, AgentsClient)

        code_interpreter = CodeInterpreterTool()

        file_id = None
        if "file_path" in kwargs:
            file = ai_client.files.upload_and_poll(file_path=kwargs["file_path"], purpose=FilePurpose.AGENTS)
            assert file.id, "The file was not uploaded."
            file_id = file.id

        cdr = CodeInterpreterToolResource(
            file_ids=[file_id] if file_id else None,
            data_sources=kwargs.get("data_sources"),
        )
        tr = ToolResources(code_interpreter=cdr)
        # notice that CodeInterpreter must be enabled in the agent creation, otherwise the agent will not be able to see the file attachment
        agent = ai_client.create_agent(
            model="gpt-4-1106-preview",
            name="my-agent",
            instructions="You are helpful agent",
            tools=code_interpreter.definitions,
            tool_resources=tr,
        )
        assert agent.id, "Agent was not created"

        thread = ai_client.threads.create()
        assert thread.id, "The thread was not created."

        message = ai_client.messages.create(thread_id=thread.id, role="user", content="What does the attachment say?")
        assert message.id, "The message was not created."

        run = ai_client.runs.create_and_process(
            thread_id=thread.id, agent_id=agent.id, polling_interval=self._sleep_time()
        )
        assert run.id, "The run was not created."
        self._remove_file_maybe(file_id, ai_client)
        assert run.status == "completed", f"Error in run: {run.last_error}"
        ai_client.delete_agent(agent.id)
        messages = list(ai_client.messages.list(thread_id=thread.id))
        assert len(messages), "No messages were created"
        ai_client.close()

    @agentClientPreparer()
    @pytest.mark.skip("The API is not supported yet.")
    @recorded_by_proxy
    def test_create_thread_with_interpreter_azure(self, **kwargs):
        """Test Create agent with code interpreter with azure asset ids."""
        ds = VectorStoreDataSource(
            asset_identifier=kwargs["azure_ai_agents_tests_data_path"],
            asset_type=VectorStoreDataSourceAssetType.URI_ASSET,
        )
        self._do_test_create_thread_with_interpreter(data_sources=[ds], **kwargs)

    @agentClientPreparer()
    @pytest.mark.skip("File ID issues with sanitization.")
    @recorded_by_proxy
    def test_create_thread_with_interpreter_file_ids(self, **kwargs):
        """Test Create agent with code interpreter with file IDs."""
        self._do_test_create_thread_with_interpreter(file_path=self._get_data_file(), **kwargs)

    def _do_test_create_thread_with_interpreter(self, **kwargs):
        """Test create agent with code interpreter and project asset id"""
        ai_client = self.create_client(**kwargs)
        assert isinstance(ai_client, AgentsClient)

        code_interpreter = CodeInterpreterTool()

        file_id = None
        if "file_path" in kwargs:
            file = ai_client.files.upload_and_poll(file_path=kwargs["file_path"], purpose=FilePurpose.AGENTS)
            assert file.id, "The file was not uploaded."
            file_id = file.id

        cdr = CodeInterpreterToolResource(
            file_ids=[file_id] if file_id else None,
            data_sources=kwargs.get("data_sources"),
        )
        tr = ToolResources(code_interpreter=cdr)
        # notice that CodeInterpreter must be enabled in the agent creation, otherwise the agent will not be able to see the file attachment
        agent = ai_client.create_agent(
            model="gpt-4-1106-preview",
            name="my-agent",
            instructions="You are helpful agent",
            tools=code_interpreter.definitions,
        )
        assert agent.id, "Agent was not created"

        thread = ai_client.threads.create(tool_resources=tr)
        assert thread.id, "The thread was not created."

        message = ai_client.messages.create(thread_id=thread.id, role="user", content="What does the attachment say?")
        assert message.id, "The message was not created."

        run = ai_client.runs.create_and_process(
            thread_id=thread.id, agent_id=agent.id, polling_interval=self._sleep_time()
        )
        assert run.id, "The run was not created."
        self._remove_file_maybe(file_id, ai_client)
        assert run.status == "completed", f"Error in run: {run.last_error}"
        ai_client.delete_agent(agent.id)
        messages = list(ai_client.messages.list(thread_id=thread.id))
        assert len(messages)
        ai_client.close()

    @agentClientPreparer()
    @pytest.mark.skip("Not deployed in all regions.")
    @recorded_by_proxy
    def test_create_agent_with_inline_vs_azure(self, **kwargs):
        """Test creation of asistant with vector store inline."""
        # create client
        ai_client = self.create_client(**kwargs)
        assert isinstance(ai_client, AgentsClient)

        ds = [
            VectorStoreDataSource(
                asset_identifier=kwargs["azure_ai_agents_tests_data_path"],
                asset_type=VectorStoreDataSourceAssetType.URI_ASSET,
            )
        ]
        fs = FileSearchToolResource(
            vector_stores=[
                VectorStoreConfigurations(
                    store_name="my_vector_store",
                    store_configuration=VectorStoreConfiguration(data_sources=ds),
                )
            ]
        )
        file_search = FileSearchTool()
        agent = ai_client.create_agent(
            model="gpt-4o",
            name="my-agent",
            instructions="Hello, you are helpful agent and can search information from uploaded files",
            tools=file_search.definitions,
            tool_resources=ToolResources(file_search=fs),
        )
        assert agent.id

        thread = ai_client.threads.create()
        assert thread.id
        # create message
        message = ai_client.messages.create(thread_id=thread.id, role="user", content="What does the attachment say?")
        assert message.id, "The message was not created."

        run = ai_client.runs.create_and_process(
            thread_id=thread.id, agent_id=agent.id, polling_interval=self._sleep_time()
        )
        assert run.status == "completed", f"Error in run: {run.last_error}"
        messages = list(ai_client.messages.list(thread_id=thread.id))
        assert len(messages)
        ai_client.delete_agent(agent.id)
        ai_client.close()

    @agentClientPreparer()
    @pytest.mark.skip("The API is not supported yet.")
    @recorded_by_proxy
    def test_create_attachment_in_thread_azure(self, **kwargs):
        """Create thread with message attachment inline with azure asset IDs."""
        ds = VectorStoreDataSource(
            asset_identifier=kwargs["azure_ai_agents_tests_data_path"],
            asset_type=VectorStoreDataSourceAssetType.URI_ASSET,
        )
        self._do_test_create_attachment_in_thread_azure(data_source=ds, **kwargs)

    @agentClientPreparer()
    @pytest.mark.skip("File ID issues with sanitization.")
    @recorded_by_proxy
    def test_create_attachment_in_thread_file_ids(self, **kwargs):
        """Create thread with message attachment inline with azure asset IDs."""
        self._do_test_create_attachment_in_thread_azure(file_path=self._get_data_file(), **kwargs)

    def _do_test_create_attachment_in_thread_azure(self, **kwargs):
        # create client
        ai_client = self.create_client(**kwargs)
        assert isinstance(ai_client, AgentsClient)

        file_id = self._get_file_id_maybe(ai_client, **kwargs)

        file_search = FileSearchTool()
        agent = ai_client.create_agent(
            model="gpt-4-1106-preview",
            name="my-agent",
            instructions="Hello, you are helpful agent and can search information from uploaded files",
            tools=file_search.definitions,
        )
        assert agent.id

        # create message
        attachment = MessageAttachment(
            file_id=file_id,
            data_source=kwargs.get("data_source"),
            tools=[
                FileSearchTool().definitions[0],
                CodeInterpreterTool().definitions[0],
            ],
        )
        message = ThreadMessageOptions(
            role="user",
            content="What does the attachment say?",
            attachments=[attachment],
        )
        thread = ai_client.threads.create(messages=[message])
        assert thread.id

        run = ai_client.runs.create_and_process(
            thread_id=thread.id, agent_id=agent.id, polling_interval=self._sleep_time()
        )
        assert run.status == "completed", f"Error in run: {run.last_error}"
        messages = list(ai_client.messages.list(thread_id=thread.id))
        assert len(messages)
        ai_client.delete_agent(agent.id)
        ai_client.close()

    def _get_azure_ai_search_tool(self, **kwargs):
        """Get the azure AI search tool."""
        conn_id = kwargs.pop("azure_ai_agents_tests_search_connection_id", "my-search-connection-ID")
        index_name = kwargs.pop("azure_ai_agents_tests_search_index_name", "my-search-index")

        return AzureAISearchTool(
            index_connection_id=conn_id,
            index_name=index_name,
        )

    @agentClientPreparer()
    @recorded_by_proxy
    def test_azure_ai_search_tool(self, **kwargs):
        """Test using the AzureAISearchTool with an agent."""
        azure_search_tool = self._get_azure_ai_search_tool(**kwargs)
        with self.create_client(by_endpoint=True, **kwargs) as client:
            assert isinstance(client, AgentsClient)    

            self._do_test_tool(
                client=client,
                model_name="gpt-4o",
                tool_to_test=azure_search_tool,
                instructions="You are a helpful agent that can search for information using Azure AI Search.",
                prompt="What is the temperature rating of the cozynights sleeping bag?",
                expected_class=RunStepAzureAISearchToolCall,
                specific_message_text="60",
                uri_annotation=MessageTextUrlCitationDetails(
                    url="www.microsoft.com",
                    title="product_info_7.md",
                ) 
            )

    @agentClientPreparer()
    @recorded_by_proxy
    def test_azure_ai_search_tool_streaming(self, **kwargs):
        """Test using the AzureAISearchTool with an agent in streaming scenario."""
        azure_search_tool = self._get_azure_ai_search_tool(**kwargs)
        with self.create_client(by_endpoint=True, **kwargs) as client:
            assert isinstance(client, AgentsClient)
            self._do_test_tool_streaming(
                client=client,
                model_name="gpt-4o",
                tool_to_test=azure_search_tool,
                instructions="You are a helpful agent that can search for information using Azure AI Search.",
                prompt="What is the temperature rating of the cozynights sleeping bag?",
                expected_delta_class=RunStepDeltaAzureAISearchToolCall,
                uri_annotation=MessageTextUrlCitationDetails(
                    url="www.microsoft.com",
                    title="product_info_7.md",
                ) 
            )

    @agentClientPreparer()
    @recorded_by_proxy
    def test_include_file_search_results_no_stream(self, **kwargs):
        """Test using include_file_search."""
        self._do_test_include_file_search_results(use_stream=False, include_content=True, **kwargs)
        self._do_test_include_file_search_results(use_stream=False, include_content=False, **kwargs)

    @agentClientPreparer()
    @recorded_by_proxy
    def test_include_file_search_results_stream(self, **kwargs):
        """Test using include_file_search with streaming."""
        self._do_test_include_file_search_results(use_stream=True, include_content=True, **kwargs)
        self._do_test_include_file_search_results(use_stream=True, include_content=False, **kwargs)

    def _do_test_include_file_search_results(self, use_stream, include_content, **kwargs):
        """Run the test with file search results."""
        with self.create_client(**kwargs) as ai_client:
            ds = [
                VectorStoreDataSource(
                    asset_identifier=kwargs["azure_ai_agents_tests_data_path"],
                    asset_type=VectorStoreDataSourceAssetType.URI_ASSET,
                )
            ]
            vector_store = ai_client.vector_stores.create_and_poll(
                file_ids=[], data_sources=ds, name="my_vectorstore", polling_interval=self._sleep_time())
            # vector_store = await ai_client.vector_stores.get('vs_M9oxKG7JngORHcYNBGVZ6Iz3')
            assert vector_store.id

            file_search = FileSearchTool(vector_store_ids=[vector_store.id])
            agent = ai_client.create_agent(
                model="gpt-4o",
                name="my-agent",
                instructions="Hello, you are helpful agent and can search information from uploaded files",
                tools=file_search.definitions,
                tool_resources=file_search.resources,
            )
            assert agent.id
            thread = ai_client.threads.create()
            assert thread.id
            # create message
            message = ai_client.messages.create(
                thread_id=thread.id,
                role="user",
                # content="What does the attachment say?"
                content="What Contoso Galaxy Innovations produces?",
            )
            assert message.id, "The message was not created."
            include = [RunAdditionalFieldList.FILE_SEARCH_CONTENTS] if include_content else None

            if use_stream:
                run = None
                with ai_client.runs.stream(thread_id=thread.id, agent_id=agent.id, include=include) as stream:
                    for event_type, event_data, _ in stream:
                        if isinstance(event_data, ThreadRun):
                            run = event_data
                        elif event_type == AgentStreamEvent.THREAD_RUN_STEP_COMPLETED:
                            if isinstance(event_data.step_details, RunStepToolCallDetails):
                                self._assert_file_search_valid(event_data.step_details.tool_calls[0], include_content)
                        elif event_type == AgentStreamEvent.DONE:
                            print("Stream completed.")
                            break
            else:
                run = ai_client.runs.create_and_process(
                    thread_id=thread.id, agent_id=agent.id, include=include, polling_interval=self._sleep_time()
                )
                assert run.status == RunStatus.COMPLETED
            assert run is not None
            steps = list(ai_client.run_steps.list(thread_id=thread.id, run_id=run.id, include=include))
            # The 1st (not 0th) step is a tool call.
            step_id = steps[1].id

            one_step = ai_client.run_steps.get(thread_id=thread.id, run_id=run.id, step_id=step_id, include=include)

            self._assert_file_search_valid(one_step.step_details.tool_calls[0], include_content)
            self._assert_file_search_valid(steps[1].step_details.tool_calls[0], include_content)

            messages = list(ai_client.messages.list(thread_id=thread.id))
            assert len(messages) > 1

            ai_client.vector_stores.delete(vector_store.id)
            # delete agent and close client
            ai_client.delete_agent(agent.id)
            print("Deleted agent")
            ai_client.close()

    def _assert_file_search_valid(self, tool_call: Any, include_content: bool) -> None:
        """Test that file search result is properly populated."""
        assert isinstance(tool_call, RunStepFileSearchToolCall), f"Wrong type of tool call: {type(tool_call)}."
        assert isinstance(
            tool_call.file_search, RunStepFileSearchToolCallResults
        ), f"Wrong type of search results: {type(tool_call.file_search)}."
        assert isinstance(
            tool_call.file_search.results[0], RunStepFileSearchToolCallResult
        ), f"Wrong type of search result: {type(tool_call.file_search.results[0])}."
        assert tool_call.file_search.results
        if include_content:
            assert tool_call.file_search.results[0].content
            assert isinstance(tool_call.file_search.results[0].content[0], FileSearchToolCallContent)
            assert tool_call.file_search.results[0].content[0].type == "text"
            assert tool_call.file_search.results[0].content[0].text
        else:
            assert tool_call.file_search.results[0].content is None

    @agentClientPreparer()
    @pytest.mark.skip("Recordings not yet implemented")
    @recorded_by_proxy
    def test_agents_with_json_schema(self, **kwargs):
        """Test structured output from the agent."""
        with self.create_client(**kwargs) as ai_client:
            agent = ai_client.create_agent(
                # Note only gpt-4o-mini-2024-07-18 and
                # gpt-4o-2024-08-06 and later support structured output.
                model="gpt-4o-mini",
                name="my-agent",
                instructions="Extract the information about planets.",
                headers={"x-ms-enable-preview": "true"},
                response_format=ResponseFormatJsonSchemaType(
                    json_schema=ResponseFormatJsonSchema(
                        name="planet_mass",
                        description="Extract planet mass.",
                        schema={
                            "$defs": {
                                "Planets": {"enum": ["Earth", "Mars", "Jupyter"], "title": "Planets", "type": "string"}
                            },
                            "properties": {
                                "planet": {"$ref": "#/$defs/Planets"},
                                "mass": {"title": "Mass", "type": "number"},
                            },
                            "required": ["planet", "mass"],
                            "title": "Planet",
                            "type": "object",
                        },
                    )
                ),
            )
            assert agent.id

            thread = ai_client.threads.create()
            assert thread.id

            message = ai_client.messages.create(
                thread_id=thread.id,
                role="user",
                content=("The mass of the Mars is 6.4171E23 kg"),
            )
            assert message.id

            run = ai_client.runs.create_and_process(
                thread_id=thread.id, agent_id=agent.id, polling_interval=self._sleep_time()
            )

            assert run.status == RunStatus.COMPLETED, run.last_error.message

            ai_client.delete_agent(agent.id)

            messages = list(ai_client.messages.list(thread_id=thread.id))

            planet_info = []
            # The messages are returned in reverse order; iterate and keep only agent-text contents.
            for data_point in reversed(messages):
                last_message_content = data_point.content[-1]
                if isinstance(last_message_content, MessageTextContent) and data_point.role == MessageRole.AGENT:
                    planet_info.append(json.loads(last_message_content.text.value))

            assert len(planet_info) == 1
            assert len(planet_info[0]) == 2
            assert planet_info[0].get("mass") == pytest.approx(6.4171e23, 1e22)
            assert planet_info[0].get("planet") == "Mars"

    def _get_file_id_maybe(self, ai_client: AgentsClient, **kwargs) -> str:
        """Return file id if kwargs has file path."""
        if "file_path" in kwargs:
            file = ai_client.files.upload_and_poll(file_path=kwargs["file_path"], purpose=FilePurpose.AGENTS)
            assert file.id, "The file was not uploaded."
            return file.id
        return None

    def _remove_file_maybe(self, file_id: str, ai_client: AgentsClient) -> None:
        """Remove file if we have file ID."""
        if file_id:
            ai_client.files.delete(file_id)

    @agentClientPreparer()
    @pytest.mark.skip("File ID issues with sanitization.")
    @recorded_by_proxy
    def test_code_interpreter_and_save_file(self, **kwargs):
        output_file_exist = False

        # create client
        with self.create_client(**kwargs) as client:

            with tempfile.TemporaryDirectory() as temp_dir:

                # create a temporary input file for upload
                test_file_path = os.path.join(temp_dir, "input.txt")

                with open(test_file_path, "w") as f:
                    f.write("This is a test file")

                file: FileInfo = client.files.upload_and_poll(file_path=test_file_path, purpose=FilePurpose.AGENTS)

                # create agent
                code_interpreter = CodeInterpreterTool(file_ids=[file.id])
                agent = client.create_agent(
                    model="gpt-4-1106-preview",
                    name="my-agent",
                    instructions="You are helpful agent",
                    tools=code_interpreter.definitions,
                    tool_resources=code_interpreter.resources,
                )
                print(f"Created agent, agent ID: {agent.id}")

                thread = client.threads.create()
                print(f"Created thread, thread ID: {thread.id}")

                # create a message
                message = client.messages.create(
                    thread_id=thread.id,
                    role="user",
                    content="Create an image file same as the text file and give me file id?",
                )
                print(f"Created message, message ID: {message.id}")

                # create run
                run = client.runs.create_and_process(
                    thread_id=thread.id, agent_id=agent.id, polling_interval=self._sleep_time()
                )
                print(f"Run finished with status: {run.status}")

                # delete file
                client.files.delete(file.id)
                print("Deleted file")

                # get messages
                messages = list(client.messages.list(thread_id=thread.id))
                print(f"Messages: {messages}")

                last_msg = client.messages.get_last_message_text_by_role(thread_id=thread.id, role=MessageRole.AGENT)
                if last_msg:
                    print(f"Last Message: {last_msg.text.value}")

                for message in messages:
                    for annotation in message.file_path_annotations:
                        file_id = annotation.file_path.file_id
                        print(f"Image File ID: {file_id}")

                        temp_file_path = os.path.join(temp_dir, "output.png")
                        client.files.save(
                            file_id=file_id,
                            file_name="output.png",
                            target_dir=temp_dir,
                        )
                        output_file_exist = os.path.exists(temp_file_path)

            assert output_file_exist

    @agentClientPreparer()
    @recorded_by_proxy
    def test_azure_function_call(self, **kwargs):
        """Test calling Azure functions."""
        storage_queue = kwargs["azure_ai_agents_tests_storage_queue"]
        with self.create_client(by_endpoint=True, **kwargs) as client:
            azure_function_tool = AzureFunctionTool(
                name="foo",
                description="Get answers from the foo bot.",
                parameters={
                    "type": "object",
                    "properties": {
                        "query": {"type": "string", "description": "The question to ask."},
                        "outputqueueuri": {"type": "string", "description": "The full output queue uri."},
                    },
                },
                input_queue=AzureFunctionStorageQueue(
                    queue_name="azure-function-foo-input",
                    storage_service_endpoint=storage_queue,
                ),
                output_queue=AzureFunctionStorageQueue(
                    queue_name="azure-function-tool-output",
                    storage_service_endpoint=storage_queue,
                ),
            )

            self._do_test_tool(
                client=client,
                model_name="gpt-4o",
                tool_to_test=azure_function_tool,
                instructions=(
                    "You are a helpful support agent. Use the provided function any "
                    "time the prompt contains the string 'What would foo say?'. When "
                    "you invoke the function, ALWAYS specify the output queue uri parameter as "
                    f"'{storage_queue}/azure-function-tool-output'"
                    '. Always responds with "Foo says" and then the response from the tool.'
                ),
                prompt="What is the most prevalent element in the universe? What would foo say?",
                # TODO: Implement the run step for AzureFunction.
                expected_class=None,
                specific_message_text="bar",
            )

    @agentClientPreparer()
    @recorded_by_proxy
    def test_browser_automation_tool(self, **kwargs):
        connection_id = kwargs["azure_ai_agents_tests_playwright_connection_id"]
        with self.create_client(by_endpoint=True, **kwargs) as client:
            browser_automation_tool = BrowserAutomationTool(connection_id=connection_id)
            self._do_test_tool(
                client=client,
                model_name="gpt-4o",
                tool_to_test=browser_automation_tool,
                instructions="""
                    You are an Agent helping with browser automation tasks.
                    You can answer questions, provide information, and assist with various tasks
                    related to web browsing using the Browser Automation tool available to you.
                    """,
                prompt="""
                    Your goal is to report the percent of Microsoft year-to-date stock price change.
                    To do that, go to the website finance.yahoo.com.
                    At the top of the page, you will find a search bar.
                    Enter the value 'MSFT', to get information about the Microsoft stock price.
                    At the top of the resulting page you will see a default chart of Microsoft stock price.
                    Click on 'YTD' at the top of that chart, and read the value that shows up right underneath it.
                    Report your result using exactly the following sentence, followed by the value you found:
                    `The year-to-date (YTD) stock price change for Microsoft (MSFT) is`
                    """,
                # The tool is very slow to run, since the Microsoft Playwright Workspace service needs to
                # load a VM and open a browser. Use a large polling interval to avoid tons of REST API calls in test recordings.
                polling_interval=60,
                expected_class=RunStepBrowserAutomationToolCall,
                specific_message_text="the year-to-date (ytd) stock price change for microsoft (msft) is",
            )

    @agentClientPreparer()
    @recorded_by_proxy
    def test_deep_research_tool(self, **kwargs):
        """Test using the DeepResearchTool with an agent."""
        # create client
        with self.create_client(by_endpoint=True, **kwargs) as client:
            assert isinstance(client, AgentsClient)

            # Get connection ID and model name from test environment
            bing_conn_id = kwargs.pop("azure_ai_agents_tests_bing_connection_id")
            deep_research_model = kwargs.pop("azure_ai_agents_tests_deep_research_model")

            # Create DeepResearchTool
            deep_research_tool = DeepResearchTool(
                bing_grounding_connection_id=bing_conn_id,
                deep_research_model=deep_research_model,
            )

            self._do_test_tool(
                client=client,
                model_name="gpt-4o",
                tool_to_test=deep_research_tool,
                instructions="You are a helpful agent that assists in researching scientific topics.",
                prompt="Research the benefits of renewable energy sources. Keep the response brief.",
                expected_class=RunStepDeepResearchToolCall,
                polling_interval=60,
                minimal_text_length=50,
            )

    @agentClientPreparer()
    @pytest.mark.skip("Recordings not yet implemented.")
    @recorded_by_proxy
    def test_client_with_thread_messages(self, **kwargs):
        """Test agent with thread messages."""
        with self.create_client(**kwargs) as client:

            # [START create_agent]
            agent = client.create_agent(
                model="gpt-4-1106-preview",
                name="my-agent",
                instructions="You are a personal electronics tutor. Write and run code to answer questions.",
            )
            assert agent.id, "The agent was not created."
            thread = client.threads.create()
            assert thread.id, "Thread was not created"

            message = client.messages.create(
                thread_id=thread.id, role="user", content="What is the equation of light energy?"
            )
            assert message.id, "The message was not created."

            additional_messages = [
                ThreadMessageOptions(role=MessageRole.AGENT, content="E=mc^2"),
                ThreadMessageOptions(role=MessageRole.USER, content="What is the impedance formula?"),
            ]
            run = client.runs.create(thread_id=thread.id, agent_id=agent.id, additional_messages=additional_messages)

            # poll the run as long as run status is queued or in progress
            while run.status in [RunStatus.QUEUED, RunStatus.IN_PROGRESS]:
                # wait for a second
                time.sleep(self._sleep_time())
                run = client.runs.get(
                    thread_id=thread.id,
                    run_id=run.id,
                )
            assert run.status in RunStatus.COMPLETED

            client.delete_agent(agent.id)
            messages = list(client.messages.list(thread_id=thread.id))
            assert messages, "No data was received from the agent."

    def _get_connected_agent_tool(self, client, model_name, connected_agent_name):
        """Get the connected agent tool."""
        stock_price_agent = client.create_agent(
            model=model_name,
            name=connected_agent_name,
            instructions=(
                "Your job is to get the stock price of a company. If asked for the Microsoft stock price, always return $350."
            ),
        )
        return ConnectedAgentTool(
            id=stock_price_agent.id, name=connected_agent_name, description="Gets the stock price of a company"
        )

    @agentClientPreparer()
    @recorded_by_proxy
    def test_connected_agent_tool(self, **kwargs):
        with self.create_client(**kwargs, by_endpoint=True) as client:
            model_name = "gpt-4o"
            connected_agent_name = "stock_bot"
            connected_agent = self._get_connected_agent_tool(client, model_name, connected_agent_name)

            try:
                self._do_test_tool(
                    client=client,
                    model_name=model_name,
                    tool_to_test=connected_agent,
                    instructions="You are a helpful assistant, and use the connected agents to get stock prices.",
                    prompt="What is the stock price of Microsoft?",
                    expected_class=RunStepConnectedAgentToolCall,
                )
            finally:
                client.delete_agent(connected_agent.connected_agent.id)

    @agentClientPreparer()
    @recorded_by_proxy
    def test_tool_streaming_connected_agent(self, **kwargs):
        with self.create_client(**kwargs, by_endpoint=True) as client:
            model_name = "gpt-4o"
            connected_agent_name = "stock_bot"
            connected_agent = self._get_connected_agent_tool(client, model_name, connected_agent_name)

            try:
                self._do_test_tool_streaming(
                    client=client,
                    model_name=model_name,
                    tool_to_test=connected_agent,
                    instructions="You are a helpful assistant, and use the connected agents to get stock prices.",
                    prompt="What is the stock price of Microsoft?",
                    expected_delta_class=RunStepDeltaConnectedAgentToolCall,
                )
            finally:
                client.delete_agent(connected_agent.connected_agent.id)

    def _get_file_search_tool_and_file_id(self, client, **kwargs):
        """Helper method to get the file search tool."""
        ds = [
            VectorStoreDataSource(
                asset_identifier=kwargs["azure_ai_agents_tests_data_path"],
                asset_type=VectorStoreDataSourceAssetType.URI_ASSET,
            )
        ]
        vector_store = client.vector_stores.create_and_poll(
            data_sources=ds, name="my_vectorstore",
            polling_interval=self._sleep_time()
        )
        file_id = None
        for fle in client.vector_store_files.list(vector_store.id):
            # We have only one file in vector store.
            file_id = fle.id
        assert file_id is  not None, "No files were found in the vector store."
        return FileSearchTool(vector_store_ids=[vector_store.id]), file_id

    @agentClientPreparer()
    @recorded_by_proxy
    def test_file_search_tool(self, **kwargs):
        """Test file search tool."""
        with self.create_client(**kwargs, by_endpoint=True) as client:
            model_name = "gpt-4o"
            file_search_tool, file_id = self._get_file_search_tool_and_file_id(client, **kwargs)
            assert file_search_tool.resources.file_search is not None
            assert file_search_tool.resources.file_search.vector_store_ids

            try:
                self._do_test_tool(
                    client=client,
                    model_name=model_name,
                    tool_to_test=file_search_tool,
                    instructions="You are helpful agent",
                    prompt="What feature does Smart Eyewear offer?",
                    expected_class=RunStepFileSearchToolCall,
                    file_annotation=MessageTextFileCitationAnnotation(
                        text="test",
                        file_citation=MessageTextFileCitationDetails(
                            file_id=file_id,
                        )
                    )
                )
            finally:
                client.vector_stores.delete(file_search_tool.resources.file_search.vector_store_ids[0])

    @agentClientPreparer()
    @recorded_by_proxy
    def test_file_search_tool_streaming(self, **kwargs):
        """Test file search tool."""
        with self.create_client(**kwargs, by_endpoint=True) as client:
            model_name = "gpt-4o"
            file_search_tool, file_id = self._get_file_search_tool_and_file_id(client, **kwargs)
            assert file_search_tool.resources.file_search is not None
            assert file_search_tool.resources.file_search.vector_store_ids

            try:
                self._do_test_tool_streaming(
                    client=client,
                    model_name=model_name,
                    tool_to_test=file_search_tool,
                    instructions="You are helpful agent",
                    prompt="What feature does Smart Eyewear offer?",
                    expected_delta_class=RunStepDeltaFileSearchToolCall,
                    file_annotation=MessageTextFileCitationAnnotation(
                        text="test",
                        file_citation=MessageTextFileCitationDetails(
                            file_id=file_id,
                        )
                    )
                )
            finally:
                client.vector_stores.delete(file_search_tool.resources.file_search.vector_store_ids[0])

    def _get_open_api_tool(self):
        """Helper method to get the openAPI tool."""
        weather_asset_file_path = os.path.join(
            os.path.dirname(__file__), "assets", "weather_openapi.json")
        auth = OpenApiAnonymousAuthDetails()
        with open(weather_asset_file_path, "r") as f:
            openapi_weather = jsonref.load(f)
        return OpenApiTool(
            name="get_weather", spec=openapi_weather, description="Retrieve weather information for a location", auth=auth
        )

    @agentClientPreparer()
    @recorded_by_proxy
    def test_open_api_tool(self, **kwargs):
        """Test open API tool call in non-streaming Scenario."""
        with self.create_client(**kwargs, by_endpoint=True) as client:
            model_name = "gpt-4o"
            openapi_tool = self._get_open_api_tool()

            self._do_test_tool(
                client=client,
                model_name=model_name,
                tool_to_test=openapi_tool,
                instructions="You are helpful agent",
                prompt="What is the weather in Centralia, PA?",
                expected_class=RunStepOpenAPIToolCall,
            )

    @agentClientPreparer()
    @recorded_by_proxy
    def test_open_api_tool_streaming(self, **kwargs):
        """Test open API tool call in streaming Scenario."""
        with self.create_client(**kwargs, by_endpoint=True) as client:
            model_name = "gpt-4o"
            openapi_tool = self._get_open_api_tool()

            self._do_test_tool_streaming(
                client=client,
                model_name=model_name,
                tool_to_test=openapi_tool,
                instructions="You are helpful agent",
                prompt="What is the weather in Centralia, PA?",
                expected_delta_class=RunStepDeltaOpenAPIToolCall,
            )

    @agentClientPreparer()
    @recorded_by_proxy
    def test_bing_grounding_tool(self, **kwargs):
        """Test Bing grounding tool call in non-streaming Scenario."""
        with self.create_client(**kwargs, by_endpoint=True) as client:
            model_name = "gpt-4o"
            openapi_tool = BingGroundingTool(connection_id=kwargs.get('azure_ai_agents_tests_bing_connection_id'))

            self._do_test_tool(
                client=client,
                model_name=model_name,
                tool_to_test=openapi_tool,
                instructions="You are helpful agent",
                prompt="How does wikipedia explain Euler's Identity?",
                expected_class=RunStepBingGroundingToolCall,
                uri_annotation=MessageTextUrlCitationDetails(
                    url="*",
                    title="*",
                ) 
            )

    @agentClientPreparer()
    @recorded_by_proxy
    def test_bing_grounding_tool_streaming(self, **kwargs):
        """Test Bing grounding tool call in streaming Scenario."""
        with self.create_client(**kwargs, by_endpoint=True) as client:
            model_name = "gpt-4o"
            openapi_tool = BingGroundingTool(connection_id=kwargs.get('azure_ai_agents_tests_bing_connection_id'))

            self._do_test_tool_streaming(
                client=client,
                model_name=model_name,
                tool_to_test=openapi_tool,
                instructions="You are helpful agent",
                prompt="How does wikipedia explain Euler's Identity?",
                expected_delta_class=RunStepDeltaBingGroundingToolCall,
                uri_annotation=MessageTextUrlCitationDetails(
                    url="*",
                    title="*",
                ) 
            )

    def _do_test_tool(
        self,
        client,
        model_name,
        tool_to_test,
        instructions,
        prompt,
        expected_class,
        headers=None,
        polling_interval=1,
        specific_message_text=None,
        minimal_text_length=1,
        uri_annotation=None,
        file_annotation=None,
        **kwargs):
        """
        The helper method to test the non-interactive tools in the non-streaming scenarios.

        Note: kwargs may take:
            - connected_agent_name for checking connected tool.
        :param client: The agent client used in this experiment.
        :param model_name: The model deployment name to be used.
        :param tool_to_test: The pre created tool to be used.
        :param instructions: The instructions, given to an agent.
        :param prompt: The prompt, given in the first user message.
        :param expected_class: If a tool call is expected, the name of the class derived from RunStepToolCall
               corresponding to the expected tool call (e.g. RunStepBrowserAutomationToolCall).
        :param headers: The headers used to call the agents.
               For example: {"x-ms-enable-preview": "true"}
        :param polling_interval: The polling interval (useful, when we need to wait longer times).
<<<<<<< HEAD
        :param specific_message_text: The specific text to search in the messages.
        :param minimal_text_length: The minimal length of a text.
        :param uri_annotation: The URI annotation, which have to present in response.
        :param file_annotation: The file annotation, which have to present in response.
=======
        :param specific_message_text: The specific text to search in the messages. Must be all lower-case.
>>>>>>> 1f0e0190
        """
        if headers is None:
            headers = {}
        agent = client.create_agent(
            model=model_name,
            name="my-assistant",
            instructions=instructions,
            tools=tool_to_test.definitions,
            tool_resources=tool_to_test.resources,
            headers=headers,
        )
        thread = client.threads.create()
        client.messages.create(
            thread_id=thread.id,
            role=MessageRole.USER,
            content=prompt,
        )
        run = client.runs.create_and_process(
            thread_id=thread.id, agent_id=agent.id, polling_interval=self._sleep_time(polling_interval)
        )
        try:
            assert run.status != RunStatus.FAILED, run.last_error

            # Fetch and log all messages
            messages = list(client.messages.list(thread_id=thread.id))
            assert len(messages) > 1

            # Find the agent's response
            agent_messages = [msg for msg in messages if msg.role == MessageRole.AGENT]
            assert len(agent_messages) > 0, "No agent response found"

            # Verify the response contains some content
            agent_response = agent_messages[0]
            assert agent_response.content, "Agent response has no content"

            # Check if response has text content
            text_messages = agent_response.text_messages
            assert len(text_messages) > 0, "No text content in agent response"
            assert (
                len(text_messages[0].text.value) > minimal_text_length
            ), "Response too short - may not have completed research"

            # Search for the specific message when asked.
            text = "\n".join([t.text.value.lower() for t in text_messages])
            if specific_message_text:
                assert specific_message_text in text, f"{specific_message_text} was not found in {text}."
    
            # Search for the specific URL and title in the message annotation.
            if uri_annotation is not None:
                has_annotation = False
                for message in agent_messages:
                    has_annotation = self._has_url_annotation(message, uri_annotation)
                    if has_annotation:
                        break
                assert has_annotation, f"The annotation [{uri_annotation.title}]({uri_annotation.url}) was not found."
        
            # Search for the file annotation.
            if file_annotation:
                has_annotation = False
                for message in agent_messages:
                    has_annotation = self._has_file_annotation(message, file_annotation)
                    if has_annotation:
                        break   
                assert has_annotation, f"The annotation {file_annotation} was not found."

            if expected_class is not None:
                found_step = False
                for run_step in client.run_steps.list(thread_id=thread.id, run_id=run.id):
                    if isinstance(run_step.step_details, RunStepToolCallDetails):
                        for tool_call in run_step.step_details.tool_calls:
                            if isinstance(tool_call, expected_class):
                                found_step = True
                                if "connected_agent_name" in kwargs:
                                    assert tool_call.connected_agent.name == kwargs["connected_agent_name"]
                                if isinstance(tool_call, RunStepBrowserAutomationToolCall):
                                    self._validate_run_step_browser_automation_tool_call(tool_call)
                assert found_step, f"The {expected_class} was not found."
        finally:
            client.delete_agent(agent.id)
            client.threads.delete(thread.id)

    def _do_test_tool_streaming(
        self,
        client,
        model_name,
        tool_to_test,
        instructions,
        prompt,
        expected_delta_class: Type,
        headers: Dict[str, str] = None,
        uri_annotation: MessageTextUrlCitationDetails = None,
        file_annotation: MessageTextFileCitationDetails = None,
    ):
        """
        The helper method to test the non-interactive tools in the streaming scenarios.

        :param client: The agent client used in this experiment.
        :param model_name: The model deployment name to be used.
        :param tool_to_test: The pre created tool to be used.
        :param instructions: The instructions, given to an agent.
        :param prompt: The prompt, given in the first user message.
        :param headers: The headers used to call the agents.
               For example: {"x-ms-enable-preview": "true"}
        :param uri_annotation: The URI annotation, which have to present in response.
        :param file_annotation: The file annotation, which have to present in response.
        """
        if headers is None:
            headers = {}
        agent = client.create_agent(
            model=model_name,
            name="my-assistant",
            instructions=instructions,
            tools=tool_to_test.definitions,
            tool_resources=tool_to_test.resources,
            headers=headers,
        )
        thread = client.threads.create()
        client.messages.create(
            thread_id=thread.id,
            role=MessageRole.USER,
            content=prompt,
        )

        try:
            with client.runs.stream(thread_id=thread.id, agent_id=agent.id) as stream:

                is_started = False
                received_message = False
                got_expected_delta = False
                is_completed = False
                is_run_step_created = False
                # Annotation checks
                has_uri_annotation = uri_annotation is None
                has_file_annotation = file_annotation is None
                for event_type, event_data, _ in stream:

                    if isinstance(event_data, MessageDeltaChunk):
                        received_message = True

                    elif isinstance(event_data, ThreadMessage):
                        if event_data.role == MessageRole.AGENT:
                            # Search for the specific URL and title in the message annotation.
                            if not has_uri_annotation:
                                has_uri_annotation = has_uri_annotation or self._has_url_annotation(event_data, uri_annotation)
                        
                            # Search for the file annotation.
                            if not has_file_annotation:
                                has_file_annotation = has_file_annotation or self._has_file_annotation(event_data, file_annotation) 

                    elif isinstance(event_data, RunStepDeltaChunk):
                        if expected_delta_class is not None:
                            tool_calls_details = getattr(event_data.delta.step_details, "tool_calls")
                            if isinstance(tool_calls_details, list):
                                for tool_call in tool_calls_details:
                                    if isinstance(tool_call, expected_delta_class):
                                        got_expected_delta = True
                    elif event_type == AgentStreamEvent.THREAD_RUN_STEP_CREATED:
                        is_run_step_created = True

                    elif event_type == AgentStreamEvent.THREAD_RUN_CREATED:
                        is_started = True
                        assert isinstance(event_data, ThreadRun)
                        assert event_data.status != "failed", event_data.last_error

                    elif isinstance(event_data, ThreadRun):
                        assert event_data.status != "failed", event_data.last_error

                    elif event_type == AgentStreamEvent.ERROR:
                        assert False, event_data

                    elif event_type == AgentStreamEvent.DONE:
                        is_completed = True

                assert is_started, "The stream is missing Start event."
                assert received_message, "The message was never received."
                assert got_expected_delta, f"The delta tool call of type {expected_delta_class} was not found."
                assert is_completed, "The stream was not completed."
                assert is_run_step_created, "No run steps were created."

                assert has_uri_annotation, f"The annotation [{uri_annotation.title}]({uri_annotation.url}) was not found."
                assert has_file_annotation, f"The annotation {file_annotation} was not found."
            # Assertions on messages
            messages = list(client.messages.list(thread_id=thread.id))
            assert len(messages) > 1
        finally:
            client.delete_agent(agent.id)
            client.threads.delete(thread.id)

<<<<<<< HEAD
    def _has_url_annotation(
        self,
        message: ThreadMessage,
        uri_annotation: MessageTextUrlCitationDetails
    ) -> bool:
        """
        Return True if the message contains required URL annotation.

        :param message: The message to look for annotations.
        :param uri_annotation: The annotation to look for.
        :return: 
        """
        url_annotations = message.url_citation_annotations
        if url_annotations:
            for url in url_annotations:
                if ((uri_annotation.url == '*' and  url.url_citation.url) or url.url_citation.url == uri_annotation.url) and\
                  ((uri_annotation.title == '*' and url.url_citation.title) or url.url_citation.title == uri_annotation.title):
                    return True
        return False

    def _has_file_annotation(
        self,
        message: ThreadMessage,
        file_annotation: MessageTextFileCitationDetails 
    ) -> bool:
        """
        Return True if the message contains required file annotation

        :param message: The message to look for annotations.
        :param file_annotation: The annotation to look for.
        """
        file_annotations = message.file_citation_annotations
        if file_annotations:
            for fle in file_annotations:
                if fle.file_citation:
                    if fle.file_citation.file_id == file_annotation.file_citation.file_id:
                        return True
        return False

    def _sleep_time(self, sleep: int = 1) -> int:
        """Return sleep or zero if we are running the recording."""
        return sleep if is_live() else 0
=======
>>>>>>> 1f0e0190
<|MERGE_RESOLUTION|>--- conflicted
+++ resolved
@@ -8,11 +8,8 @@
 
 import os
 import json
-<<<<<<< HEAD
 import jsonref
 import logging
-=======
->>>>>>> 1f0e0190
 import tempfile
 import time
 import pytest
@@ -31,11 +28,8 @@
     AzureAISearchTool,
     AzureFunctionStorageQueue,
     AzureFunctionTool,
-<<<<<<< HEAD
     BingGroundingTool,
-=======
     BrowserAutomationTool,
->>>>>>> 1f0e0190
     CodeInterpreterTool,
     CodeInterpreterToolResource,
     ConnectedAgentTool,
@@ -49,6 +43,7 @@
     MessageDeltaChunk,
     MessageTextContent,
     MessageTextFileCitationDetails,
+    MessageTextFileCitationAnnotation,
     MessageTextUrlCitationDetails,
     MessageRole,
     FileInfo,
@@ -57,11 +52,15 @@
     ResponseFormatJsonSchema,
     ResponseFormatJsonSchemaType,
     RunAdditionalFieldList,
+    RunStepAzureAISearchToolCall,
+    RunStepBingGroundingToolCall,
     RunStepBrowserAutomationToolCall,
     RunStepConnectedAgentToolCall,
     RunStepDeepResearchToolCall,
     RunStepDeltaAzureAISearchToolCall,
     RunStepDeltaChunk,
+    RunStepDeltaBingGroundingToolCall,
+    RunStepDeltaFileSearchToolCall,
     RunStepDeltaOpenAPIToolCall,
     RunStepDeltaToolCallObject,
     RunStepFileSearchToolCall,
@@ -82,72 +81,13 @@
     VectorStoreDataSource,
     VectorStoreDataSourceAssetType,
 )
-<<<<<<< HEAD
-from devtools_testutils.azure_testcase import is_live
-from azure.ai.agents.models._models import RunStepDeltaConnectedAgentToolCall,\
-    RunStepAzureAISearchToolCall, RunStepDeltaFileSearchToolCall,\
-    MessageTextFileCitationAnnotation, RunStepDeltaBingGroundingToolCall,\
-    RunStepBingGroundingToolCall
-
-# Set to True to enable SDK logging
-LOGGING_ENABLED = True
-
-if LOGGING_ENABLED:
-    # Create a logger for the 'azure' SDK
-    # See https://docs.python.org/3/library/logging.html
-    logger = logging.getLogger("azure")
-    logger.setLevel(logging.DEBUG)  # INFO or DEBUG
-
-    # Configure a console output
-    handler = logging.StreamHandler(stream=sys.stdout)
-    logger.addHandler(handler)
-
-agentClientPreparer = functools.partial(
-    EnvironmentVariableLoader,
-    "azure_ai_agents",
-    # TODO: uncomment this endpoint when re running with 1DP
-    # azure_ai_agents_tests_project_endpoint="https://aiservices-id.services.ai.azure.com/api/projects/project-name",
-    # TODO: remove this endpoint when re running with 1DP
-    azure_ai_agents_tests_project_connection_string="https://Sanitized.api.azureml.ms/agents/v1.0/subscriptions/00000000-0000-0000-0000-000000000000/resourceGroups/00000/providers/Microsoft.MachineLearningServices/workspaces/00000/",
-    azure_ai_agents_tests_project_endpoint="https://Sanitized.services.ai.azure.com/api/projects/00000",
-    azure_ai_agents_tests_data_path="azureml://subscriptions/00000000-0000-0000-0000-000000000000/resourcegroups/rg-resour-cegr-oupfoo1/workspaces/abcd-abcdabcdabcda-abcdefghijklm/datastores/workspaceblobstore/paths/LocalUpload/000000000000/product_info_1.md",
-    azure_ai_agents_tests_storage_queue="https://foobar.queue.core.windows.net",
-    azure_ai_agents_tests_search_index_name="sample_index",
-    azure_ai_agents_tests_search_connection_id="/subscriptions/00000000-0000-0000-0000-000000000000/resourceGroups/00000/providers/Microsoft.MachineLearningServices/workspaces/00000/connections/someindex",
-    azure_ai_agents_tests_bing_connection_id="/subscriptions/00000000-0000-0000-0000-000000000000/resourceGroups/00000/providers/Microsoft.CognitiveServices/accounts/00000/projects/00000/connections/00000",
-    azure_ai_agents_tests_deep_research_model="gpt-4o-deep-research",
-    azure_ai_agents_tests_is_test_run="True",
+from azure.ai.agents.models._models import RunStepDeltaConnectedAgentToolCall
+from test_agents_client_base import (
+    TestAgentClientBase,
+    agentClientPreparer,
+    fetch_current_datetime_recordings,
+    fetch_current_datetime_live
 )
-
-
-# create tool for agent use
-def fetch_current_datetime_live():
-    """
-    Get the current time as a JSON string.
-
-    :return: Static time string so that test recordings work.
-    :rtype: str
-    """
-    current_datetime = datetime.datetime.now().strftime("%Y-%m-%d %H:%M:%S")
-    time_json = json.dumps({"current_time": current_datetime})
-    return time_json
-
-
-# create tool for agent use
-def fetch_current_datetime_recordings():
-    """
-    Get the current time as a JSON string.
-
-    :return: Static time string so that test recordings work.
-    :rtype: str
-    """
-    time_json = json.dumps({"current_time": "2024-10-10 12:30:19"})
-    return time_json
-
-=======
-from azure.ai.agents.models._models import RunStepDeltaConnectedAgentToolCall
-from test_agents_client_base import TestAgentClientBase, agentClientPreparer, fetch_current_datetime_recordings, fetch_current_datetime_live
->>>>>>> 1f0e0190
 
 # Statically defined user functions for fast reference
 user_functions_recording = {fetch_current_datetime_recordings}
@@ -3523,14 +3463,10 @@
         :param headers: The headers used to call the agents.
                For example: {"x-ms-enable-preview": "true"}
         :param polling_interval: The polling interval (useful, when we need to wait longer times).
-<<<<<<< HEAD
-        :param specific_message_text: The specific text to search in the messages.
+        :param specific_message_text: The specific text to search in the messages. Must be all lower-case.
         :param minimal_text_length: The minimal length of a text.
         :param uri_annotation: The URI annotation, which have to present in response.
-        :param file_annotation: The file annotation, which have to present in response.
-=======
-        :param specific_message_text: The specific text to search in the messages. Must be all lower-case.
->>>>>>> 1f0e0190
+        :param file_annotation: The file annotation, which have to present in response.a
         """
         if headers is None:
             headers = {}
@@ -3717,50 +3653,4 @@
             assert len(messages) > 1
         finally:
             client.delete_agent(agent.id)
-            client.threads.delete(thread.id)
-
-<<<<<<< HEAD
-    def _has_url_annotation(
-        self,
-        message: ThreadMessage,
-        uri_annotation: MessageTextUrlCitationDetails
-    ) -> bool:
-        """
-        Return True if the message contains required URL annotation.
-
-        :param message: The message to look for annotations.
-        :param uri_annotation: The annotation to look for.
-        :return: 
-        """
-        url_annotations = message.url_citation_annotations
-        if url_annotations:
-            for url in url_annotations:
-                if ((uri_annotation.url == '*' and  url.url_citation.url) or url.url_citation.url == uri_annotation.url) and\
-                  ((uri_annotation.title == '*' and url.url_citation.title) or url.url_citation.title == uri_annotation.title):
-                    return True
-        return False
-
-    def _has_file_annotation(
-        self,
-        message: ThreadMessage,
-        file_annotation: MessageTextFileCitationDetails 
-    ) -> bool:
-        """
-        Return True if the message contains required file annotation
-
-        :param message: The message to look for annotations.
-        :param file_annotation: The annotation to look for.
-        """
-        file_annotations = message.file_citation_annotations
-        if file_annotations:
-            for fle in file_annotations:
-                if fle.file_citation:
-                    if fle.file_citation.file_id == file_annotation.file_citation.file_id:
-                        return True
-        return False
-
-    def _sleep_time(self, sleep: int = 1) -> int:
-        """Return sleep or zero if we are running the recording."""
-        return sleep if is_live() else 0
-=======
->>>>>>> 1f0e0190
+            client.threads.delete(thread.id)