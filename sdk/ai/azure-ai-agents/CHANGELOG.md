--- conflicted
+++ resolved
@@ -15,6 +15,8 @@
 
 ### Bugs Fixed
 - Fixed issues where the `runs.create_and_process` API call did not correctly handle the `AzureAISearchTool`, `FileSearchTool`, and `CodeInterpreterTool` when specified in the toolset parameter.
+- Added classes for deserialization of `RunStepDeltaAzureAISearchToolCall`, `RunStepDeltaOpenAPIToolCall` and `RunStepDeltaDeepResearchToolCall`, required to get the real time updates when Azure AI Search, OpenAPI or Deep Research tools are being used during streaming scenarios.
+- Added `RunStepConnectedAgentToolCall` and `RunStepDeltaConnectedAgentToolCall` for deserializing Connected Agent tool updates in non-streaming and streaming scenarios.
 
 ### Sample updates
 - Updated `sample_agents_deep_research.py` and `sample_agents_deep_research_async.py` for citations.
@@ -36,13 +38,7 @@
 
 ### Bugs Fixed
 - `AgentsResponseFormatOption`, `MessageInputContent`, `MessageAttachmentToolDefinition`, `AgentsToolChoiceOption` are now public.
-<<<<<<< HEAD
-- Fixed issues where the `runs.create_and_process` API call did not correctly handle the `AzureAISearchTool`, `FileSearchTool`, and `CodeInterpreterTool` when specified in the toolset parameter.
-- Added classes for deserialization of `RunStepDeltaAzureAISearchToolCall`, `RunStepDeltaOpenAPIToolCall` and `RunStepDeltaDeepResearchToolCall`, required to get the real time updates when Azure AI Search, OpenAPI or Deep Research tools are being used during streaming scenarios.
-- Added `RunStepConnectedAgentToolCall` and `RunStepDeltaConnectedAgentToolCall` for deserializing Connected Agent tool updates in non-streaming and streaming scenarios.
-=======
 - Fixed `update_agents` to execute with body as a keyword parameter.
->>>>>>> f58ae820
   
 ## 1.1.0b4 (2025-07-11)
 
