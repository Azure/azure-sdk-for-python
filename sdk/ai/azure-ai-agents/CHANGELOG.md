
# Release History

## 1.2.0b2 (Unreleased)

### Features Added

- Add support for Browser Automation tool.

### Sample updates

- Add new samples `sample_agents_browser_automation.py` and `sample_agents_browser_automation_async.py`.

## 1.2.0b1 (2025-08-05)

<<<<<<< HEAD
### Breaking Changes

- **Version Lineage Change**: This beta release continues the experimental feature development from `1.1.0b4`, adding new functionality and improvements.
- **Important Version Context**: The stable release `1.1.0` is based on `1.0.2` and does not include beta features. This `1.2.0b1` beta release preserves and extends all experimental features from the `1.1.0b1`-`1.1.0b4` beta series.
=======
**Beta Features Restored**: This release reintroduces all experimental features that were available in the 1.1.0b series but removed in the 1.1.0 stable release.
>>>>>>> f58ae820

### Features Added
- API version is changed to 2025-05-15-preview.
- Support `tool_resources` for run async operations.
- MCP tool support (restored from 1.1.0b4).
- Deep Research tool support (restored from 1.1.0b3).
- FabricTool, SharepointTool, and BingCustomSearchTool classes (restored from 1.1.0b1).

### Bugs Fixed
- Fixed issues where the `runs.create_and_process` API call did not correctly handle the `AzureAISearchTool`, `FileSearchTool`, and `CodeInterpreterTool` when specified in the toolset parameter.

### Sample updates
- Updated `sample_agents_deep_research.py` and `sample_agents_deep_research_async.py` for citations.
- **Restored samples**: MCP tool samples, Deep Research tool samples, and FabricTool/SharepointTool/BingCustomSearchTool samples that were removed in 1.1.0.
  
## 1.1.0 (2025-08-05)

**Beta Features Removed**: All experimental features from 1.1.0b1-1.1.0b4 have been removed to provide a stable release.

### Breaking Changes
- Removed MCP tool support (was in 1.1.0b4).
- Removed Deep Research tool support (was in 1.1.0b3).
- Removed FabricTool, SharepointTool, and BingCustomSearchTool classes (was in 1.1.0b1).
- **Samples Removed**: All samples related to the above experimental features have been removed.

### Features Added
- API version is changed to V1.
- New `tool_resources` parameter added to `runs.create` and `run.stream` method. This parameter represents overridden enabled tool resources that the agent should use to run the thread. Default value is None.

### Bugs Fixed
- `AgentsResponseFormatOption`, `MessageInputContent`, `MessageAttachmentToolDefinition`, `AgentsToolChoiceOption` are now public.
- Fixed `update_agents` to execute with body as a keyword parameter.
  
## 1.1.0b4 (2025-07-11)

**Beta Features Continued**: This release continues the experimental features from previous beta versions and adds new MCP tool support.

### Features Added
- API version is changed to 2025-05-15-preview.
- Added support for MCP tool. For more information, see https://aka.ms/FoundryAgentMCPDoc.
- New tool_resources parameter added to runs.create method. This parameter represents overridden enabled tool resources that the agent should use to run the thread. Default value is None.

### Bugs Fixed
- `_AgentsClientOperationsMixin` is now private.

### Sample updates
- Added a sample showing usage of MCP tool, [`sample_agents_mcp.py`](https://github.com/Azure/azure-sdk-for-python/blob/main/sdk/ai/azure-ai-agents/samples/agents_tools/sample_agents_mcp.py).
- Added a sample showing auto function call for a synchronous client, [`sample_agents_auto_function_call.py`](https://github.com/Azure/azure-sdk-for-python/blob/main/sdk/ai/azure-ai-agents/samples/agents_tools/sample_agents_auto_function_call.py)
- Added a sample showing auto function call for an asynchronous client, [`sample_agents_auto_function_call_async.py`](https://github.com/Azure/azure-sdk-for-python/blob/main/sdk/ai/azure-ai-agents/samples/agents_async/sample_agents_auto_function_call_async.py).

## 1.0.2 (2025-07-01)

**Beta Features Not Included**: This stable release does not include the experimental features from 1.1.0b1-1.1.0b3 (FabricTool, SharepointTool, BingCustomSearchTool, and DeepResearchTool) and corresponded samples.

### Features Added
- API version is changed to V1.

### Bugs Fixed
- Fixed a tracing related bug that caused an error when process was ending if messages or run steps were listed and the resulting list was not iterated completely.

## 1.1.0b3 (2025-06-30)

### Features Added
- Added support for Deep Research tool. For more information, see https://aka.ms/agents-deep-research.

### Bugs Fixed
- Fixed a tracing related bug that caused an error when process was ending if messages or run steps were listed and the resulting list was not iterated completely.

### Sample updates
- The file search samples were updated to demonstrate retrieving text associated with citations.
- Added samples for file search citation with streaming.
- Added samples showing usage of Deep Research tool (sync and async).

## 1.1.0b2 (2025-06-09)

### Features Added
- API version is changed to 2025-05-15-preview.

### Sample updates
- Changed all samples to use `AIProjectClient` which is recommended to specify endpoint and credential.
- Added `sample_agents_stream_iteration_with_functions.py`

## 1.0.1 (2025-06-09)

**Beta Features Not Included**: This stable release does not include the experimental features introduced in 1.1.0b1.

### Features Added
- API version is changed to V1.

### Breaking Changes
- FabricTool, SharepointTool, and BingCustomSearchTool classes are not available in this stable release.

### Bugs Fixed
- `asyncio.gather` is used to make function tool calls in parallel for `async` scenario.
- Adding instrumentation for create_thread_and_run.
- Fixed a tracing related bug that caused process_thread_run span to not appear when streaming is used without event handler.

## 1.1.0b1 (2025-05-20)

**Beta Features Introduced**: This release introduces experimental features that may change in future versions.

### Features Added
- API version is changed to 2025-05-15-preview.
- Add FabricTool, SharepointTool, and BingCustomSearchTool classes along with samples.

### Bugs Fixed
- Adding instrumentation for create_thread_and_run

## 1.0.0 (2025-05-15)

### Features Added
- First stable release of Azure AI Agents client library.

## 1.0.0b3 (2025-05-14)

### Features Added
- Internal updates based on TypeSpec finalization.

## 1.0.0b2 (2025-05-13)

### Breaking Changes
- Rename `get_last_text_message_by_role` to `get_last_message_text_by_role`.

## 1.0.0b1 (2025-05-07)

### Breaking Changes
- enable_auto_function_calls supports positional arguments instead of keyword arguments.
- Please see the [agents migration guide](https://github.com/Azure/azure-sdk-for-python/blob/main/sdk/ai/azure-ai-projects/AGENTS_MIGRATION_GUIDE.md) on how to use `azure-ai-projects` with `azure-ai-agents` package.
  
### Features Added
- Initial version - splits off Azure AI Agents functionality from the Azure AI Projects SDK.
- Azure AI Search tool, Bing Grounding tool, and Bing Custom Search tool parameters updated.
- All polling functions now support timeout keyword parameter.

### Bugs Fixed
- During automatic function calls for streaming, when the thread run is cancelled due to too many retry, now a cancelled event will be sent out.
- Add missing thread run id and message id on the process thread run span.<|MERGE_RESOLUTION|>--- conflicted
+++ resolved
@@ -13,14 +13,7 @@
 
 ## 1.2.0b1 (2025-08-05)
 
-<<<<<<< HEAD
-### Breaking Changes
-
-- **Version Lineage Change**: This beta release continues the experimental feature development from `1.1.0b4`, adding new functionality and improvements.
-- **Important Version Context**: The stable release `1.1.0` is based on `1.0.2` and does not include beta features. This `1.2.0b1` beta release preserves and extends all experimental features from the `1.1.0b1`-`1.1.0b4` beta series.
-=======
 **Beta Features Restored**: This release reintroduces all experimental features that were available in the 1.1.0b series but removed in the 1.1.0 stable release.
->>>>>>> f58ae820
 
 ### Features Added
 - API version is changed to 2025-05-15-preview.
