

# Release History

<<<<<<< HEAD
## 1.1.0b3 (Unreleased)
=======
## 1.1.0b3 (2025-06-30)
>>>>>>> 65947ad7

### Features Added

- Added support for Deep Research tool. For more information, see https://aka.ms/agents-deep-research.

### Bugs Fixed

- Fixed a tracing related bug that caused an error when process was ending if messages or run steps were listed and the resulting list was not iterated completely.

### Sample updates

- The file search samples were updated to demonstrate retrieving text associated with citations.
- Added samples for file search citation with streaming.
<<<<<<< HEAD
- Added three samples showing usage of Deep Research tool (without and without streaming).
=======
- Added samples showing usage of Deep Research tool (sync and async).
>>>>>>> 65947ad7

## 1.1.0b2 (2025-06-09)

### Bugs Fixed

- `asyncio.gather` is used to make function tool calls in parallel for `async` scenario.
- Adding instrumentation for create_thread_and_run.
- Fixed a tracing related bug that caused process_thread_run span to not appear when streaming is used without event handler.

### Sample updates

- Changed all samples to use `AIProjectClient` which is recommended to specify endpoint and credential.
- Added `sample_agents_stream_iteration_with_functions.py`

## 1.1.0b1 (2025-05-20)

### Features Added

- API version is changed to 2025-05-15-preview.
- Add FabricTool, SharepointTool, and BingCustomSearchTool classes along with samples.

### Bugs Fixed

- Adding instrumentation for create_thread_and_run

## 1.0.0 (2025-05-15)

### Features Added

- First stable release of Azure AI Agents client library.

## 1.0.0b3 (2025-05-14)

### Features Added

- Internal updates based on TypeSpec finalization.

## 1.0.0b2 (2025-05-13)

### Breaking Changes

- Rename `get_last_text_message_by_role` to `get_last_message_text_by_role`.

## 1.0.0b1 (2025-05-07)

### Breaking Changes

- enable_auto_function_calls supports positional arguments instead of keyword arguments.
- Please see the [agents migration guide](https://github.com/Azure/azure-sdk-for-python/blob/main/sdk/ai/azure-ai-projects/AGENTS_MIGRATION_GUIDE.md) on how to use `azure-ai-projects` with `azure-ai-agents` package.
  
### Features Added

- Initial version - splits off Azure AI Agents functionality from the Azure AI Projects SDK.
- Azure AI Search tool, Bing Grounding tool, and Bing Custom Search tool parameters updated.
- All polling functions now support timeout keyword parameter.

### Bugs Fixed

- During automatic function calls for streaming, when the thread run is cancelled due to too many retry, now a cancelled event will be sent out.
- Add missing thread run id and message id on the process thread run span.<|MERGE_RESOLUTION|>--- conflicted
+++ resolved
@@ -2,11 +2,7 @@
 
 # Release History
 
-<<<<<<< HEAD
-## 1.1.0b3 (Unreleased)
-=======
 ## 1.1.0b3 (2025-06-30)
->>>>>>> 65947ad7
 
 ### Features Added
 
@@ -20,11 +16,7 @@
 
 - The file search samples were updated to demonstrate retrieving text associated with citations.
 - Added samples for file search citation with streaming.
-<<<<<<< HEAD
-- Added three samples showing usage of Deep Research tool (without and without streaming).
-=======
 - Added samples showing usage of Deep Research tool (sync and async).
->>>>>>> 65947ad7
 
 ## 1.1.0b2 (2025-06-09)
 
