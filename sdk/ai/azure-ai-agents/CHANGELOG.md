--- conflicted
+++ resolved
@@ -4,34 +4,19 @@
 
 ## 1.1.0b3 (Unreleased)
 
-<<<<<<< HEAD
-<<<<<<< m-hietala/fixing_tracing_issue_with_paged_lists
-### Features Added
-
-### Breaking Changes
-
-### Bugs Fixed
-- Fixed a tracing related bug that caused an error when process was ending if messages or run steps were listed and the resulting list was not iterated completely.
-
-### Other Changes
-
-### Sample updates
-=======
-=======
 ### Features Added
 
 - Added support for Deep Research tool. For more information, see https://aka.ms/agents-deep-research.
 
->>>>>>> 18ec7b62
+### Bugs Fixed
+
+- Fixed a tracing related bug that caused an error when process was ending if messages or run steps were listed and the resulting list was not iterated completely.
+
 ### Sample updates
 
 - The file search samples were updated to demonstrate retrieving text associated with citations.
 - Added samples for file search citation with streaming.
-<<<<<<< HEAD
->>>>>>> feature/azure-ai-agents/1.1.0b3
-=======
 - Added three samples showing usage of Deep Research tool (without and without streaming).
->>>>>>> 18ec7b62
 
 ## 1.1.0b2 (2025-06-09)
 
