
# Release History

## 1.2.0b3 (Unreleased)

<<<<<<< HEAD
### Features Added

- Add `RunStepDetailsActivity`, describing MCP function parameters.
=======
### Breaking Changes

### Features Added

### Bugs Fixed

### Sample updates
>>>>>>> 29b3fd63

## 1.2.0b2 (2025-08-12)

### Features Added

- Add support for Browser Automation tool.
- Add support for environment variable `OTEL_INSTRUMENTATION_GENAI_CAPTURE_MESSAGE_CONTENT` as defined by
[OpenTelemetry](https://opentelemetry.io/), to control tracing of user and Agent messages.

### Bugs Fixed

- Added `RunStepConnectedAgentToolCall` and `RunStepDeltaConnectedAgentToolCall` for deserializing Connected
Agent tool updates in non-streaming and streaming scenarios.

### Sample updates

- Add new Browser Automation tool samples, named `sample_agents_browser_automation.py`
and `sample_agents_browser_automation_async.py`.

## 1.2.0b1 (2025-08-05)

**Beta Features Restored**: This release reintroduces all experimental features that were available in the 1.1.0b series but removed in the 1.1.0 stable release.

### Features Added
- API version is changed to 2025-05-15-preview.
- Support `tool_resources` for run async operations.
- MCP tool support (restored from 1.1.0b4).
- Deep Research tool support (restored from 1.1.0b3).
- FabricTool, SharepointTool, and BingCustomSearchTool classes (restored from 1.1.0b1).

### Bugs Fixed
- Fixed issues where the `runs.create_and_process` API call did not correctly handle the `AzureAISearchTool`, `FileSearchTool`, and `CodeInterpreterTool` when specified in the toolset parameter.
- Added classes for deserialization of `RunStepDeltaAzureAISearchToolCall`, `RunStepDeltaOpenAPIToolCall` and `RunStepDeltaDeepResearchToolCall`, required to get the real time updates when Azure AI Search, OpenAPI or Deep Research tools are being used during streaming scenarios.

### Sample updates
- Updated `sample_agents_deep_research.py` and `sample_agents_deep_research_async.py` for citations.
- **Restored samples**: MCP tool samples, Deep Research tool samples, and FabricTool/SharepointTool/BingCustomSearchTool samples that were removed in 1.1.0.
  
## 1.1.0 (2025-08-05)

**Beta Features Removed**: All experimental features from 1.1.0b1-1.1.0b4 have been removed to provide a stable release.

### Breaking Changes
- Removed MCP tool support (was in 1.1.0b4).
- Removed Deep Research tool support (was in 1.1.0b3).
- Removed FabricTool, SharepointTool, and BingCustomSearchTool classes (was in 1.1.0b1).
- **Samples Removed**: All samples related to the above experimental features have been removed.

### Features Added
- API version is changed to V1.
- New `tool_resources` parameter added to `runs.create` and `run.stream` method. This parameter represents overridden enabled tool resources that the agent should use to run the thread. Default value is None.

### Bugs Fixed
- `AgentsResponseFormatOption`, `MessageInputContent`, `MessageAttachmentToolDefinition`, `AgentsToolChoiceOption` are now public.
- Fixed `update_agents` to execute with body as a keyword parameter.
  
## 1.1.0b4 (2025-07-11)

**Beta Features Continued**: This release continues the experimental features from previous beta versions and adds new MCP tool support.

### Features Added
- API version is changed to 2025-05-15-preview.
- Added support for MCP tool. For more information, see https://aka.ms/FoundryAgentMCPDoc.
- New tool_resources parameter added to runs.create method. This parameter represents overridden enabled tool resources that the agent should use to run the thread. Default value is None.

### Bugs Fixed
- `_AgentsClientOperationsMixin` is now private.

### Sample updates
- Added a sample showing usage of MCP tool, [`sample_agents_mcp.py`](https://github.com/Azure/azure-sdk-for-python/blob/main/sdk/ai/azure-ai-agents/samples/agents_tools/sample_agents_mcp.py).
- Added a sample showing auto function call for a synchronous client, [`sample_agents_auto_function_call.py`](https://github.com/Azure/azure-sdk-for-python/blob/main/sdk/ai/azure-ai-agents/samples/agents_tools/sample_agents_auto_function_call.py)
- Added a sample showing auto function call for an asynchronous client, [`sample_agents_auto_function_call_async.py`](https://github.com/Azure/azure-sdk-for-python/blob/main/sdk/ai/azure-ai-agents/samples/agents_async/sample_agents_auto_function_call_async.py).

## 1.0.2 (2025-07-01)

**Beta Features Not Included**: This stable release does not include the experimental features from 1.1.0b1-1.1.0b3 (FabricTool, SharepointTool, BingCustomSearchTool, and DeepResearchTool) and corresponded samples.

### Features Added
- API version is changed to V1.

### Bugs Fixed
- Fixed a tracing related bug that caused an error when process was ending if messages or run steps were listed and the resulting list was not iterated completely.

## 1.1.0b3 (2025-06-30)

### Features Added
- Added support for Deep Research tool. For more information, see https://aka.ms/agents-deep-research.

### Bugs Fixed
- Fixed a tracing related bug that caused an error when process was ending if messages or run steps were listed and the resulting list was not iterated completely.

### Sample updates
- The file search samples were updated to demonstrate retrieving text associated with citations.
- Added samples for file search citation with streaming.
- Added samples showing usage of Deep Research tool (sync and async).

## 1.1.0b2 (2025-06-09)

### Features Added
- API version is changed to 2025-05-15-preview.

### Sample updates
- Changed all samples to use `AIProjectClient` which is recommended to specify endpoint and credential.
- Added `sample_agents_stream_iteration_with_functions.py`

## 1.0.1 (2025-06-09)

**Beta Features Not Included**: This stable release does not include the experimental features introduced in 1.1.0b1.

### Features Added
- API version is changed to V1.

### Breaking Changes
- FabricTool, SharepointTool, and BingCustomSearchTool classes are not available in this stable release.

### Bugs Fixed
- `asyncio.gather` is used to make function tool calls in parallel for `async` scenario.
- Adding instrumentation for create_thread_and_run.
- Fixed a tracing related bug that caused process_thread_run span to not appear when streaming is used without event handler.

## 1.1.0b1 (2025-05-20)

**Beta Features Introduced**: This release introduces experimental features that may change in future versions.

### Features Added
- API version is changed to 2025-05-15-preview.
- Add FabricTool, SharepointTool, and BingCustomSearchTool classes along with samples.

### Bugs Fixed
- Adding instrumentation for create_thread_and_run

## 1.0.0 (2025-05-15)

### Features Added
- First stable release of Azure AI Agents client library.

## 1.0.0b3 (2025-05-14)

### Features Added
- Internal updates based on TypeSpec finalization.

## 1.0.0b2 (2025-05-13)

### Breaking Changes
- Rename `get_last_text_message_by_role` to `get_last_message_text_by_role`.

## 1.0.0b1 (2025-05-07)

### Breaking Changes
- enable_auto_function_calls supports positional arguments instead of keyword arguments.
- Please see the [agents migration guide](https://github.com/Azure/azure-sdk-for-python/blob/main/sdk/ai/azure-ai-projects/AGENTS_MIGRATION_GUIDE.md) on how to use `azure-ai-projects` with `azure-ai-agents` package.
  
### Features Added
- Initial version - splits off Azure AI Agents functionality from the Azure AI Projects SDK.
- Azure AI Search tool, Bing Grounding tool, and Bing Custom Search tool parameters updated.
- All polling functions now support timeout keyword parameter.

### Bugs Fixed
- During automatic function calls for streaming, when the thread run is cancelled due to too many retry, now a cancelled event will be sent out.
- Add missing thread run id and message id on the process thread run span.<|MERGE_RESOLUTION|>--- conflicted
+++ resolved
@@ -3,19 +3,15 @@
 
 ## 1.2.0b3 (Unreleased)
 
-<<<<<<< HEAD
-### Features Added
-
-- Add `RunStepDetailsActivity`, describing MCP function parameters.
-=======
 ### Breaking Changes
 
 ### Features Added
 
+- Add `RunStepDetailsActivity`, describing MCP function parameters.
+
 ### Bugs Fixed
 
 ### Sample updates
->>>>>>> 29b3fd63
 
 ## 1.2.0b2 (2025-08-12)
 
