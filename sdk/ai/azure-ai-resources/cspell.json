--- conflicted
+++ resolved
@@ -1,14 +1,10 @@
 {
-<<<<<<< HEAD
     "ignoreWords": [
         "redef",
-        "llm"
+        "llm",
+        "etest"
     ],
     "ignorePaths": [
         "sdk/ai/azure-ai-resources/azure/ai/resources/_index/_utils/encodings/*"
     ]
-=======
-    "ignoreWords": ["redef", "etest"],
-    "ignorePaths": ["sdk/ai/azure-ai-resources/azure/ai/resources/_index/_utils/encodings/*"]
->>>>>>> c97bb56c
 }