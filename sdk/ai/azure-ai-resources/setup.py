# ---------------------------------------------------------
# Copyright (c) Microsoft Corporation. All rights reserved.
# ---------------------------------------------------------

import os
import re
from io import open
from typing import Any, Match, cast

import pkg_resources
from setuptools import find_packages, setup

# Change the PACKAGE_NAME only to change folder and different name
PACKAGE_NAME = "azure-ai-resources"
PACKAGE_PPRINT_NAME = "Azure AI control plane SDK"

# a-b-c => a/b/c
PACKAGE_FOLDER_PATH = PACKAGE_NAME.replace("-", "/")
# a-b-c => a.b.c
NAMESPACE_NAME = PACKAGE_NAME.replace("-", ".")

# Version extraction inspired from 'requests'
with open(os.path.join(PACKAGE_FOLDER_PATH, "_version.py"), "r") as fd:
    version = cast(Match[Any], re.search(r'^VERSION\s*=\s*[\'"]([^\'"]*)[\'"]', fd.read(), re.MULTILINE)).group(1)
if not version:
    raise RuntimeError("Cannot find version information")

with open("README.md", encoding="utf-8") as f:
    readme = f.read()
with open("CHANGELOG.md", encoding="utf-8") as f:
    changelog = f.read()

setup(
    name=PACKAGE_NAME,
    version=version,
    description="Microsoft Azure {} Client Library for Python".format(PACKAGE_PPRINT_NAME),
    long_description_content_type="text/markdown",
    long_description=readme + "\n\n" + changelog,
    license="MIT License",
    author="Microsoft Corporation",
    author_email="azuresdkengsysadmins@microsoft.com",
    url="https://github.com/Azure/azure-sdk-for-python",
    keywords="azure, azuresdk, azure sdk",
    classifiers=[
        "Development Status :: 4 - Beta",
        "Programming Language :: Python",
        "Programming Language :: Python :: 3",
        "Programming Language :: Python :: 3 :: Only",
        "Programming Language :: Python :: 3.8",
        "Programming Language :: Python :: 3.9",
        "Programming Language :: Python :: 3.10",
        "Programming Language :: Python :: 3.11",
        "License :: OSI Approved :: MIT License",
    ],
    zip_safe=False,
    include_package_data=True,
    packages=find_packages(
        exclude=[
            "tests",
            # Exclude packages that will be covered by PEP420 or nspkg
            "azure",
            "azure.ai",
            "samples",
        ]
    ),
    python_requires="<4.0,>=3.8",
    install_requires=[
        # NOTE: To avoid breaking changes in a major version bump, all dependencies should pin an upper bound if possible.
        "azure-ai-ml>=1.12.0",
        "mlflow-skinny<3",
<<<<<<< HEAD
        "opencensus-ext-logging<=0.1.1",
=======
        "azureml-telemetry~=1.0,>=1.51.0",
        "azure-mgmt-resource<23.0.0,>=22.0.0",
>>>>>>> b1f4f9cd
    ],
    project_urls={
        "Bug Reports": "https://github.com/Azure/azure-sdk-for-python/issues",
        "Source": "https://github.com/Azure/azure-sdk-python",
    },
    package_data={
        'azure.ai.resources': ['py.typed'],
    },
)<|MERGE_RESOLUTION|>--- conflicted
+++ resolved
@@ -68,12 +68,8 @@
         # NOTE: To avoid breaking changes in a major version bump, all dependencies should pin an upper bound if possible.
         "azure-ai-ml>=1.12.0",
         "mlflow-skinny<3",
-<<<<<<< HEAD
         "opencensus-ext-logging<=0.1.1",
-=======
-        "azureml-telemetry~=1.0,>=1.51.0",
         "azure-mgmt-resource<23.0.0,>=22.0.0",
->>>>>>> b1f4f9cd
     ],
     project_urls={
         "Bug Reports": "https://github.com/Azure/azure-sdk-for-python/issues",
