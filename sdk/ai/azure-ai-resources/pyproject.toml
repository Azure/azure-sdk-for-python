[tool.azure-sdk-build]
mypy = true
type_check_samples = false
verifytypes = false
pyright = false
pylint = false
black = false
bandit = false
sphinx=true
breaking = false
<<<<<<< HEAD
strict_sphinx = true
=======

[tool.mypy] 
python_version = "3.10"
exclude = ["azure/ai/resources/_restclient", "setup.py", "azure/ai/resources/_index/_langchain/vendor", "tests"]   
warn_unused_configs = true 
follow_imports = "skip"
ignore_missing_imports = true
follow_imports_for_stubs = false
>>>>>>> fea09db8
<|MERGE_RESOLUTION|>--- conflicted
+++ resolved
@@ -8,9 +8,7 @@
 bandit = false
 sphinx=true
 breaking = false
-<<<<<<< HEAD
 strict_sphinx = true
-=======
 
 [tool.mypy] 
 python_version = "3.10"
@@ -18,5 +16,4 @@
 warn_unused_configs = true 
 follow_imports = "skip"
 ignore_missing_imports = true
-follow_imports_for_stubs = false
->>>>>>> fea09db8
+follow_imports_for_stubs = false