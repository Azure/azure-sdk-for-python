--- conflicted
+++ resolved
@@ -31,15 +31,10 @@
     FAISS = "faiss"
 
 class OperationScope:
-<<<<<<< HEAD
-    """Some AI Client Operations can be applied to either the client's AI hub
-    or its project. For such operations, this is used to determine that scope.
-=======
     """An enumeration of values for the scope of an AIClient's operations.
     
-    Some AIClient operations can be applied to either the client's AI resource
+    Some AIClient operations can be applied to either the client's AI Hub
     or its project. For such operations, these values are used to determine that scope.
->>>>>>> 9bb50c24
     """
     AI_HUB = "ai_hub"
     PROJECT = "project"