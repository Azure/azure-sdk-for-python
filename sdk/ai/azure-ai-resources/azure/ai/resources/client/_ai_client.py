# ---------------------------------------------------------
# Copyright (c) Microsoft Corporation. All rights reserved.
# ---------------------------------------------------------

import json
import logging
import os
import tempfile
from typing import Any, Optional, Union, Optional

import yaml  # type: ignore[import]

from azure.ai.resources._utils._ai_client_utils import find_config_file_path, get_config_info
from azure.ai.resources._utils._open_ai_utils import build_open_ai_protocol
from azure.ai.resources._utils._str_utils import build_connection_id
from azure.ai.resources.constants._common import DEFAULT_OPEN_AI_CONNECTION_NAME, DEFAULT_CONTENT_SAFETY_CONNECTION_NAME
from azure.ai.resources.entities.mlindex import Index as MLIndexAsset
from azure.ai.resources.operations import ACSOutputConfig, ACSSource, GitSource, IndexDataSource, LocalSource
from azure.ai.ml import MLClient
from azure.ai.ml._restclient.v2023_06_01_preview import AzureMachineLearningWorkspaces as ServiceClient062023Preview
from azure.ai.ml._utils._experimental import experimental
from azure.ai.ml.entities._credentials import ManagedIdentityConfiguration, UserIdentityConfiguration
from azure.core.credentials import TokenCredential

from .._project_scope import OperationScope
from .._user_agent import USER_AGENT
from azure.ai.resources.operations import (
    AIResourceOperations,
    ConnectionOperations,
    DeploymentOperations,
    MLIndexOperations,
    PFOperations,
    ProjectOperations,
    DataOperations,
    ModelOperations,
)

from azure.ai.resources._telemetry import get_appinsights_log_handler

@experimental
class AIClient:
    def __init__(
        self,
        credential: TokenCredential,
        subscription_id: str,
        resource_group_name: str,  # Consider changing to a team name
        ai_resource_name: Optional[str] = None,
        project_name: Optional[str] = None,
        **kwargs: Any,
    ):

        self._add_user_agent(kwargs)

        properties = {
            "subscription_id": subscription_id,
            "resource_group_name": resource_group_name,
        }
        if ai_resource_name:
            properties.update({"ai_resource_name": ai_resource_name})
        if project_name:
            properties.update({"project_name": project_name})
            
        team_name = kwargs.get("team_name")
        if team_name:
            properties.update({"team_name": team_name})

        user_agent = USER_AGENT

        app_insights_handler = get_appinsights_log_handler(
            user_agent,
            **{"properties": properties},
        )
        app_insights_handler_kwargs = {"app_insights_handler": app_insights_handler}

        self._scope = OperationScope(
            subscription_id=subscription_id,
            resource_group_name=resource_group_name,
            ai_resource_name=ai_resource_name,
            project_name=project_name,
        )

        self._credential = credential
        self._ml_client = MLClient(
            credential=credential,
            subscription_id=subscription_id,
            resource_group_name=resource_group_name,
            workspace_name=project_name,
            **kwargs,
        )

        if project_name:
            ai_resource_name = ai_resource_name or self._ml_client.workspaces.get(project_name).workspace_hub.split("/")[-1]

        # Client scoped to the AI Resource for operations that need AI resource-scoping
        # instead of project scoping.
        self._ai_resource_ml_client = MLClient(
            credential=credential,
            subscription_id=subscription_id,
            resource_group_name=resource_group_name,
            workspace_name=ai_resource_name,
            **kwargs,
        )

        self._service_client_06_2023_preview = ServiceClient062023Preview(
            credential=self._credential,
            subscription_id=subscription_id,
            # base_url=base_url, # TODO does this still need to be set?
            **kwargs,
        )

        # TODO remove restclient dependency once v2 SDK supports lean filtering
        self._projects = ProjectOperations(
            resource_group_name=resource_group_name,
            service_client=self._service_client_06_2023_preview,
            ml_client=self._ml_client,
            **app_insights_handler_kwargs,
        )
        # TODO add scoping to allow connections to:
        # - Create project-scoped connections
        # For now, connections are AI resource-scoped.
        self._connections = ConnectionOperations(resource_ml_client=self._ai_resource_ml_client, project_ml_client=self._ml_client, **app_insights_handler_kwargs)
        self._mlindexes = MLIndexOperations(self._ml_client, **app_insights_handler_kwargs)
        self._ai_resources = AIResourceOperations(self._ml_client, **app_insights_handler_kwargs)
        self._deployments = DeploymentOperations(self._ml_client, self._connections, **app_insights_handler_kwargs)
        self._data = DataOperations(self._ml_client)
        self._models = ModelOperations(self._ml_client)
        # self._pf = PFOperations(self._ml_client, self._scope)

    @classmethod
    def from_config(
        cls,
        credential: TokenCredential,
        *,
        path: Optional[Union[os.PathLike, str]] = None,
        file_name=None,
        **kwargs,
    ) -> "AIClient":
        config_file_path = find_config_file_path(path, file_name)
        config_info = get_config_info(config_file_path)
        return AIClient(
            credential=credential,
            subscription_id=config_info["subscription_id"],
            resource_group_name=config_info["resource_group_name"],
            project_name=config_info["project_name"],
        )

    @property
    def ai_resources(self) -> AIResourceOperations:
        """A collection of AI resource-related operations.

        :return: AI Resource operations
        :rtype: AIResourceOperations
        """
        return self._ai_resources

    @property
    def projects(self) -> ProjectOperations:
        """A collection of project-related operations.

        :return: Project operations
        :rtype: ProjectOperations
        """
        return self._projects

    @property
    def connections(self) -> ConnectionOperations:
        """A collection of connection-related operations.
        NOTE: Unlike other operation handles, the connections handle
        is scoped to the AIClient's AI Resource, and not the project.
        SDK support for project-scoped connections does not exist yet.

        :return: Connections operations
        :rtype: ConnectionsOperations
        """
        return self._connections

    @property
    def indexes(self) -> MLIndexOperations:
        """A collection of ML index-related operations.

        :return: ML index operations
        :rtype: MLIndexOperations
        """
        return self._mlindexes

    # @property
    # def pf(self) -> PFOperations:
    #     """A collection of PF operation-related operations.

    #     :return: PF Operation operations
    #     :rtype: PFOperations
    #     """
    #     return self._pf

    @property
    def data(self) -> DataOperations:
        """A collection of data-related operations.

        :return: Data operations
        :rtype: DataOperations
        """
        return self._data

    @property
    def deployments(self) -> DeploymentOperations:
        """A collection of deployment-related operations.

        :return: Deployment operations
        :rtype: DeploymentOperations
        """
        return self._deployments

    @property
    def models(self) -> ModelOperations:
        """A collection of model-related operations.

        :return: Model operations
        :rtype: ModelOperations
        """
        return self._models

    @property
    def subscription_id(self) -> str:
        """Get the subscription Id of a MLClient object.

        :return: An Azure subscription Id.
        :rtype: str
        """
        return self._scope.subscription_id

    @property
    def resource_group_name(self) -> str:
        """Get the resource group name of a MLClient object.

        :return: An Azure resource group name.
        :rtype: str
        """
        return self._scope.resource_group_name

    @property
    def project_name(self) -> Optional[str]:
        """The workspace where workspace dependent operations will be executed in.

        :return: Default workspace name.
        :rtype: str
        """
        return self._scope.project_name
    
    @property
    def ai_resource_name(self) -> Optional[str]:
        """The AI resource in which AI resource dependent operations will be executed in.

        :return: Default AI Resource name.
        :rtype: str
        """
        return self._scope.ai_resource_name

    @property
    def tracking_uri(self):
        project = self.projects._service_client.workspaces.get(
            self._scope.resource_group_name, self._scope.project_name, api_version="2023-04-01-preview"
        )
        return project.ml_flow_tracking_uri

    def build_index_on_cloud(
        self,
        *,
        ######## required args ##########
        output_index_name: str,
        vector_store: str,
        ######## chunking information ##########
        data_source_url: Optional[str] = None,
        chunk_size: Optional[int] = None,
        chunk_overlap: Optional[int] = None,
        input_glob: Optional[str] = None,
        max_sample_files: Optional[int] = None,
        chunk_prepend_summary: Optional[bool] = None,
        ######## other generic args ########
        document_path_replacement_regex: Optional[str] = None,
        embeddings_model="text-embedding-ada-002",
        aoai_connection_id: str = DEFAULT_OPEN_AI_CONNECTION_NAME,
        ######## ACS index info ########
        acs_config: Optional[ACSOutputConfig] = None,  # todo better name?
        ######## data source info ########
        input_source: Union[IndexDataSource, str],
        identity: Optional[Union[ManagedIdentityConfiguration, UserIdentityConfiguration]] = None,
        _dry_run: bool = False,
    ):
        """TODO _summary_

        Args:
            output_index_name (str): _description_
            vector_store (str): _description_
            embeddings_model (str): _description_
            aoai_connection_id (str): _description_
            input_config (IndexDataSource): _description_
            acs_config (ACSOutputConfig): _description_
            data_source_url (str, optional): _description_. Defaults to None.
            chunk_size (int, optional): _description_. Defaults to None.
            chunk_overlap (int, optional): _description_. Defaults to None.
            input_glob (str, optional): _description_. Defaults to None.
            max_sample_files (int, optional): _description_. Defaults to None.
            chunk_prepend_summary (bool, optional): _description_. Defaults to None.
            document_path_replacement_regex (str, optional): _description_. Defaults to None.

        Returns:
            _type_: _description_
        """
        from azure.ai.resources._index._dataindex.data_index import index_data
        from azure.ai.resources._index._dataindex.entities import (
            CitationRegex,
            Data,
            DataIndex,
            Embedding,
            IndexSource,
            IndexStore,
        )
        from azure.ai.resources._index._embeddings import EmbeddingsContainer
        if isinstance(input_source, ACSSource):
            from azure.ai.resources._index._utils.connections import get_connection_by_id_v2, get_target_from_connection

            # Construct MLIndex object
            mlindex_config = {}
            connection_args = {"connection_type": "workspace_connection", "connection": {"id": aoai_connection_id}}
<<<<<<< HEAD
            mlindex_config["embeddings"] = EmbeddingsContainer.from_uri(
=======
            mlindex_config["embeddings"] = EmbeddingsContainer.from_uri(  # type: ignore[attr-defined]
>>>>>>> 589b7039
                build_open_ai_protocol(embeddings_model), **connection_args
            ).get_metadata()  # Bug 2922096
            mlindex_config["index"] = {
                "kind": "acs",
                "connection_type": "workspace_connection",
                "connection": {"id": input_source.acs_connection_id},
                "index": input_source.acs_index_name,
                "endpoint": get_target_from_connection(
                    get_connection_by_id_v2(input_source.acs_connection_id, credential=self._ml_client._credential)
                ),
                "engine": "azure-sdk",
                "field_mapping": {
                    "content": input_source.acs_content_key,
                    # "url": input_source., # TODO: Add to ACSSource
                    # "filename": input_source., # TODO: Add to ACSSource
                    "title": input_source.acs_title_key,
                    "metadata": input_source.acs_metadata_key,
                },
            }
            if input_source.acs_embedding_key is not None:
                mlindex_config["index"]["embedding"] = input_source.acs_embedding_key

            with tempfile.TemporaryDirectory() as temp_dir:
                temp_file = os.path.join(temp_dir, "MLIndex")
                with open(temp_file, "w") as f:
                    yaml.dump(mlindex_config, f)

                mlindex = MLIndexAsset(name=output_index_name, path=temp_dir)
                # Register it
                return self.indexes.create_or_update(mlindex)

        if document_path_replacement_regex:
            document_path_replacement_regex = json.loads(document_path_replacement_regex)
        data_index = DataIndex(
            name=output_index_name,
            source=IndexSource(
                input_data=Data(
                    type="uri_folder",
                    path=".",
                ),
                input_glob=input_glob,
                chunk_size=chunk_size,
                chunk_overlap=chunk_overlap,
                citation_url=data_source_url,
                citation_url_replacement_regex=CitationRegex(
                    match_pattern=document_path_replacement_regex["match_pattern"],  # type: ignore[index]
                    replacement_pattern=document_path_replacement_regex["replacement_pattern"], # type: ignore[index]
                )
                if document_path_replacement_regex
                else None,
            ),
            embedding=Embedding(
                model=build_open_ai_protocol(embeddings_model),
                connection=build_connection_id(aoai_connection_id, self._scope),
            ),
            index=IndexStore(
                type="acs",
                connection=build_connection_id(acs_config.acs_connection_id, self._scope),
                name=acs_config.acs_index_name,
            )
            if acs_config is not None
            else IndexStore(type="faiss"),
            # name is replaced with a unique value each time the job is run
            path=f"azureml://datastores/workspaceblobstore/paths/indexes/{output_index_name}/{{name}}",
        )

        if isinstance(input_source, GitSource):
            from azure.ai.ml.dsl import pipeline

            ml_registry = MLClient(credential=self._ml_client._credential, registry_name="azureml")
            git_clone_component = ml_registry.components.get("llm_rag_git_clone", label="latest")

            # Clone Git Repo and use as input to index_job
            @pipeline(default_compute="serverless")
            def git_to_index(
                git_url,
                branch_name="",
                git_connection_id="",
            ):
                git_clone = git_clone_component(git_repository=git_url, branch_name=branch_name)
                git_clone.environment_variables["AZUREML_WORKSPACE_CONNECTION_ID_GIT"] = git_connection_id

                index_job = index_data(
                    description=data_index.description,
                    data_index=data_index,
                    input_data_override=git_clone.outputs.output_data,
                    ml_client=self._ml_client,
                )

                return index_job.outputs

            git_index_job = git_to_index(
                git_url=input_source.git_url,
                branch_name=input_source.git_branch_name,
                git_connection_id=input_source.git_connection_id,
            )
            # Ensure repo cloned each run to get latest, comment out to have first clone reused.
            git_index_job.settings.force_rerun = True

            # Submit the DataIndex Job
            return self._ml_client.jobs.create_or_update(git_index_job, identity=identity)

        if isinstance(input_source, LocalSource):
            data_index.source.input_data = Data(
                type="uri_folder",
                path=input_source.input_data.path,
            )

            return self._ml_client.data.index_data(data_index=data_index, identity=identity)
        elif isinstance(input_source, str):
            data_index.source.input_data = Data(
                type="uri_folder",
                path=input_source,
            )

            return self._ml_client.data.index_data(data_index=data_index, identity=identity)
        else:
            raise ValueError(f"Unsupported input source type {type(input_source)}")

    def get_default_aoai_connection(self):
        """Retrieves the default Azure Open AI connection associated with this AIClient's project,
        creating it if it does not already exist.

        :return: A Connection to Azure Open AI
        :rtype: ~azure.ai.resources.entities.AzureOpenAIConnection
        """
        return self._connections.get(DEFAULT_OPEN_AI_CONNECTION_NAME)
    
    def get_default_content_safety_connection(self):
        """Retrieves a default Azure AI Service connection associated with this AIClient's project,
        creating it if the connection does not already exist.
        This particular AI Service connection is linked to an Azure Content Safety service.

        :return: A Connection to an Azure AI Service
        :rtype: ~azure.ai.resources.entities.AzureAIServiceConnection
        """
        return self._connections.get(DEFAULT_CONTENT_SAFETY_CONNECTION_NAME)

    def _add_user_agent(self, kwargs) -> None:
        user_agent = kwargs.pop("user_agent", None)
        user_agent = f"{user_agent} {USER_AGENT}" if user_agent else USER_AGENT
        kwargs.setdefault("user_agent", user_agent)<|MERGE_RESOLUTION|>--- conflicted
+++ resolved
@@ -322,11 +322,7 @@
             # Construct MLIndex object
             mlindex_config = {}
             connection_args = {"connection_type": "workspace_connection", "connection": {"id": aoai_connection_id}}
-<<<<<<< HEAD
-            mlindex_config["embeddings"] = EmbeddingsContainer.from_uri(
-=======
             mlindex_config["embeddings"] = EmbeddingsContainer.from_uri(  # type: ignore[attr-defined]
->>>>>>> 589b7039
                 build_open_ai_protocol(embeddings_model), **connection_args
             ).get_metadata()  # Bug 2922096
             mlindex_config["index"] = {
