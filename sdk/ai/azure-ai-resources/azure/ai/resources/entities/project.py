--- conflicted
+++ resolved
@@ -10,15 +10,12 @@
 
 # Effectively a lightweight wrapper around a v2 SDK workspace
 class Project:
-<<<<<<< HEAD
-    """A Project is a lightweight object for orchestrating AI applications, and is parented by an AI hub"""
-=======
-    """A Project is a lightweight object for orchestrating AI applications, and is parented by an AI resource.
+    """A Project is a lightweight object for orchestrating AI applications, and is parented by an AI hub.
     
     :param name: The name of the project.
     :type name: str
-    :param ai_resource: The AI resource parent of the project.
-    :type ai_resource: str
+    :param ai_hub: The AI hub parent of the project.
+    :type ai_hub: str
     :param description: The description of the project.
     :type description: Optional[str]
     :param tags: Tags associated with the project.
@@ -30,7 +27,6 @@
     :param resource_group: The project's resource group name.
     :type resource_group: Optional[str]
     """
->>>>>>> 9bb50c24
 
     def __init__(
         self,
@@ -105,7 +101,7 @@
     def ai_hub(self, value: str):
         """Set the AI hub of the project.
 
-        :param value: The AI resource to assign to the project.
+        :param value: The AI hub to assign to the project.
         :type value: str
         """
         if not value:
