# Release History

## 1.0.0b7 (Unreleased)

### Features Added

<<<<<<< HEAD
- Connections LIST operation now supports returning data connections via new optional flag: include_data_connections.
- Connections have read-only support for 3 new connection types: gen 2, data lake, and azure blob.

### Breaking Changes

### Bugs Fixed
- Connections docstrings now discuss scope field.
=======
### Breaking Changes

### Bugs Fixed

### Other Changes
>>>>>>> d4445ad9

## 1.0.0b6 (2024-02-06)

### Other Changes

- Bug fixes

## 1.0.0b5 (2024-02-01)

### Other Changes

- Duplicate cleanup

## 1.0.0b4 (2024-02-01)

### Other Changes

- Use openai v1 environment variable

## 1.0.0b3 (2024-01-30)

### Features Added

- AzureOpenAIConnection.set_current_environment supports openai 1.0 and above.

### Other Changes

- Support for Python 3.12

## 1.0.0b2 (2023-11-30)

### Other Changes

- Dependency improvements.

## 1.0.0b1 (2023-11-10)

### Features Added

- First preview.<|MERGE_RESOLUTION|>--- conflicted
+++ resolved
@@ -3,8 +3,6 @@
 ## 1.0.0b7 (Unreleased)
 
 ### Features Added
-
-<<<<<<< HEAD
 - Connections LIST operation now supports returning data connections via new optional flag: include_data_connections.
 - Connections have read-only support for 3 new connection types: gen 2, data lake, and azure blob.
 
@@ -12,13 +10,8 @@
 
 ### Bugs Fixed
 - Connections docstrings now discuss scope field.
-=======
-### Breaking Changes
-
-### Bugs Fixed
 
 ### Other Changes
->>>>>>> d4445ad9
 
 ## 1.0.0b6 (2024-02-06)
 
