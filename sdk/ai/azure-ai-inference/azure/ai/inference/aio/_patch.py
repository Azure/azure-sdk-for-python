--- conflicted
+++ resolved
@@ -58,17 +58,10 @@
     """
     Load a client from a given endpoint URL. The method makes a REST API call to the `/info` route
     on the given endpoint, to determine the model type and therefore which client to instantiate.
-<<<<<<< HEAD
     This method will only work when using Serverless API or Managed Compute endpoint.
     It will not work for GitHub Models endpoint or Azure OpenAI endpoint.
     Keyword arguments are passed through to the client constructor (you can set keywords such as
     `api_version`, `user_agent`, `logging_enable` etc. on the client constructor).
-=======
-    Keyword arguments are passed to the appropriate client constructor, so if you need to set things like
-    `api_version`, `logging_enable`, `user_agent`, etc., you can do so here.
-    This method will only work when using Serverless API or Managed Compute endpoint.
-    It will not work for GitHub Models endpoint or Azure OpenAI endpoint.
->>>>>>> 634a2101
 
     :param endpoint: Service endpoint URL for AI model inference. Required.
     :type endpoint: str
