--- conflicted
+++ resolved
@@ -14,14 +14,10 @@
 4. Add support for get_model_info, while caching the result (all clients)
 5. Add support for chat completion streaming (ChatCompletionsClient client only)
 6. Add support for friendly print of result objects (__str__ method) (all clients)
-<<<<<<< HEAD
-7. Add support for load() method in ImageUrl class (see /models/_patch.py).
-8. Add support for ChatCompletionsToolDefinition.load() to get 'tool' function definitions directly from 
-   the annotations on a give Python function (see /models/_patch.py)
-=======
 7. Add support for load() method in ImageUrl class (see /models/_patch.py)
 8. Add support for sending two auth headers for api-key auth (all clients)
->>>>>>> b53b7bbb
+9. Add support for ChatCompletionsToolDefinition.load() to get 'tool' function definitions directly from 
+   the annotations on a give Python function (see /models/_patch.py)
 
 """
 import json
