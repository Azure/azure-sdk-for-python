--- conflicted
+++ resolved
@@ -26,7 +26,6 @@
 import sys
 import functools
 from io import IOBase
-<<<<<<< HEAD
 from typing import (
     Any,
     Dict,
@@ -38,15 +37,13 @@
     overload,
     Type,
     TYPE_CHECKING,
+    Iterable,
     Iterator,
     TypeVar,
     Callable,
 )
 
 from typing_extensions import ParamSpec
-=======
-from typing import Any, Dict, Union, IO, List, Literal, Optional, overload, Type, TYPE_CHECKING, Iterable
->>>>>>> ba2e30eb
 
 from azure.core.pipeline import PipelineResponse
 from azure.core.credentials import AzureKeyCredential
