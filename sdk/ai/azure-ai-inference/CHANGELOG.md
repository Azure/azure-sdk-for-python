--- conflicted
+++ resolved
@@ -1,12 +1,5 @@
 # Release History
 
-<<<<<<< HEAD
-## 1.0.0b6 (TBD)
-
-### Bugs Fixed
-
-* Fix tracing for asynchronous streaming.
-=======
 ## 1.0.0b6 (2024-11-15)
 
 ### Features Added
@@ -15,7 +8,10 @@
   * Method `AIInferenceInstrumentor().instrument()` updated with an input argument `enable_content_recording`.
   * Calling `AIInferenceInstrumentor().instrument()` twice no longer results in an exception.
   * Added method `AIInferenceInstrumentor().is_content_recording_enabled()`
->>>>>>> 0c9f9e1d
+
+### Bugs Fixed
+
+* Fix tracing for asynchronous streaming.
 
 ## 1.0.0b5 (2024-10-16)
 
