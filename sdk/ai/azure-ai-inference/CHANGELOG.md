--- conflicted
+++ resolved
@@ -2,17 +2,13 @@
 
 ## 1.0.0b8 (Unreleased)
 
-<<<<<<< HEAD
-### Bugs Fixed
-
-* Fix a bug that caused filtering of a package with token usage from Azure OpanAI models in the streaming mode.
-=======
 ### Features Added
 
 ### Breaking Changes
 
 ### Bugs Fixed
->>>>>>> cba2d62b
+
+* Fix a bug that caused filtering of a package with token usage from Azure OpanAI models in the streaming mode.
 
 ## 1.0.0b7 (2025-01-15)
 
