<!-- PIPY LONG DESCRIPTION BEGIN -->
# Azure AI Projects client library for Python

Use the AI Projects client library (in preview) to:

* **Enumerate connections** in your Azure AI Foundry project and get connection properties.
For example, get the inference endpoint URL and credentials associated with your Azure OpenAI connection.
* **Get an authenticated Inference client** to do chat completions, for the default Azure OpenAI or AI Services connections in your Azure AI Foundry project. Supports the AzureOpenAI client from the `openai` package, or clients from the `azure-ai-inference` package.
* **Develop Agents using the Azure AI Agent Service**, leveraging an extensive ecosystem of models, tools, and capabilities from OpenAI, Microsoft, and other LLM providers. The Azure AI Agent Service enables the building of Agents for a wide range of generative AI use cases. The package is currently in preview.
* **Run Evaluations** to assess the performance of generative AI applications using various evaluators and metrics. It includes built-in evaluators for quality, risk, and safety, and allows custom evaluators for specific needs.
* **Enable OpenTelemetry tracing**.

[Product documentation](https://aka.ms/azsdk/azure-ai-projects/product-doc)
| [Samples][samples]
| [API reference documentation](https://aka.ms/azsdk/azure-ai-projects/python/reference)
| [Package (PyPI)](https://aka.ms/azsdk/azure-ai-projects/python/package)
| [SDK source code](https://aka.ms/azsdk/azure-ai-projects/python/code)
| [AI Starter Template](https://aka.ms/azsdk/azure-ai-projects/python/ai-starter-template)

## Reporting issues

To report an issue with the client library, or request additional features, please open a GitHub issue [here](https://github.com/Azure/azure-sdk-for-python/issues). Mention the package name "azure-ai-projects" in the title or content.

## Table of contents

- [Getting started](#getting-started)
  - [Prerequisite](#prerequisite)
  - [Install the package](#install-the-package)
- [Key concepts](#key-concepts)
  - [Create and authenticate the client](#create-and-authenticate-the-client)
- [Examples](#examples)
  - [Enumerate connections](#enumerate-connections)
    - [Get properties of all connections](#get-properties-of-all-connections)
    - [Get properties of all connections of a particular type](#get-properties-of-all-connections-of-a-particular-type)
    - [Get properties of a default connection](#get-properties-of-a-default-connection)
    - [Get properties of a connection by its connection name](#get-properties-of-a-connection-by-its-connection-name)
  - [Get an authenticated ChatCompletionsClient](#get-an-authenticated-chatcompletionsclient)
  - [Get an authenticated AzureOpenAI client](#get-an-authenticated-azureopenai-client)
  - [Agents (Preview)](#agents-preview)
    - [Create an Agent](#create-agent) with:
      - [File Search](#create-agent-with-file-search)
      - [Enterprise File Search](#create-agent-with-enterprise-file-search)
      - [Code interpreter](#create-agent-with-code-interpreter)
      - [Bing grounding](#create-agent-with-bing-grounding)
      - [Azure AI Search](#create-agent-with-azure-ai-search)
      - [Function call](#create-agent-with-function-call)
      - [Azure Function Call](#create-agent-with-azure-function-call)
      - [OpenAPI](#create-agent-with-openapi)
      - [Fabric data](#create-an-agent-with-fabric)
    - [Create thread](#create-thread) with
      - [Tool resource](#create-thread-with-tool-resource)
    - [Create message](#create-message) with:
      - [File search attachment](#create-message-with-file-search-attachment)
      - [Code interpreter attachment](#create-message-with-code-interpreter-attachment)
    - [Execute Run, Run_and_Process, or Stream](#create-run-run_and_process-or-stream)
    - [Retrieve message](#retrieve-message)
    - [Retrieve file](#retrieve-file)
    - [Tear down by deleting resource](#teardown)
    - [Tracing](#tracing)
  - [Evaluation](#evaluation)
    - [Evaluator](#evaluator)
    - [Run Evaluation in the cloud](#run-evaluation-in-the-cloud)
      - [Evaluators](#evaluators)
      - [Data to be evaluated](#data-to-be-evaluated)
        - [[Optional] Azure OpenAI Model](#optional-azure-openai-model)
        - [Example Remote Evaluation](#example-remote-evaluation)
  - [Tracing](#tracing)
    - [Installation](#installation)
    - [How to enable tracing](#how-to-enable-tracing)
    - [How to trace your own functions](#how-to-trace-your-own-functions)
- [Troubleshooting](#troubleshooting)
  - [Exceptions](#exceptions)
  - [Logging](#logging)
  - [Reporting issues](#reporting-issues)
- [Next steps](#next-steps)
- [Contributing](#contributing)
<!-- PIPY LONG DESCRIPTION END -->
## Getting started

### Prerequisite

- Python 3.8 or later.
- An [Azure subscription][azure_sub].
- A [project in Azure AI Foundry](https://learn.microsoft.com/azure/ai-studio/how-to/create-projects).
- The project connection string. It can be found in your Azure AI Foundry project overview page, under "Project details". Below we will assume the environment variable `PROJECT_CONNECTION_STRING` was defined to hold this value.
- Entra ID is needed to authenticate the client. Your application needs an object that implements the [TokenCredential](https://learn.microsoft.com/python/api/azure-core/azure.core.credentials.tokencredential) interface. Code samples here use [DefaultAzureCredential](https://learn.microsoft.com/python/api/azure-identity/azure.identity.defaultazurecredential). To get that working, you will need:
  * An appropriate role assignment. see [Role-based access control in Azure AI Foundry portal](https://learn.microsoft.com/azure/ai-foundry/concepts/rbac-ai-foundry). Role assigned can be done via the "Access Control (IAM)" tab of your Azure AI Project resource in the Azure portal.
  * [Azure CLI](https://learn.microsoft.com/cli/azure/install-azure-cli) installed.
  * You are logged into your Azure account by running `az login`.
  * Note that if you have multiple Azure subscriptions, the subscription that contains your Azure AI Project resource must be your default subscription. Run `az account list --output table` to list all your subscription and see which one is the default. Run `az account set --subscription "Your Subscription ID or Name"` to change your default subscription.

### Install the package

```bash
pip install azure-ai-projects
```

## Key concepts

### Create and authenticate the client

The class factory method `from_connection_string` is used to construct the client. To construct a synchronous client:

```python
import os
from azure.ai.projects import AIProjectClient
from azure.identity import DefaultAzureCredential

project_client = AIProjectClient.from_connection_string(
    credential=DefaultAzureCredential(),
    conn_str=os.environ["PROJECT_CONNECTION_STRING"],
)
```

To construct an asynchronous client, Install the additional package [aiohttp](https://pypi.org/project/aiohttp/):

```bash
pip install aiohttp
```

and update the code above to import `asyncio`, and import `AIProjectClient` from the `azure.ai.projects.aio` namespace:

```python
import os
import asyncio
from azure.ai.projects.aio import AIProjectClient
from azure.core.credentials import AzureKeyCredential

project_client = AIProjectClient.from_connection_string(
    credential=DefaultAzureCredential(),
    conn_str=os.environ["PROJECT_CONNECTION_STRING"],
)
```

## Examples

### Enumerate connections

Your Azure AI Foundry project has a "Management center". When you enter it, you will see a tab named "Connected resources" under your project. The `.connections` operations on the client allow you to enumerate the connections and get connection properties. Connection properties include the resource URL and authentication credentials, among other things.

Below are code examples of the connection operations. Full samples can be found under the "connetions" folder in the [package samples][samples].

#### Get properties of all connections

To list the properties of all the connections in the Azure AI Foundry project:

```python
connections = project_client.connections.list()
for connection in connections:
    print(connection)
```

#### Get properties of all connections of a particular type

To list the properties of connections of a certain type (here Azure OpenAI):

```python
connections = project_client.connections.list(
    connection_type=ConnectionType.AZURE_OPEN_AI,
)
for connection in connections:
    print(connection)

```

#### Get properties of a default connection

To get the properties of the default connection of a certain type (here Azure OpenAI),
with its authentication credentials:

```python
connection = project_client.connections.get_default(
    connection_type=ConnectionType.AZURE_OPEN_AI,
    include_credentials=True,  # Optional. Defaults to "False".
)
print(connection)
```

If the call was made with `include_credentials=True`, depending on the value of `connection.authentication_type`, either `connection.key` or `connection.token_credential`
will be populated. Otherwise both will be `None`.

#### Get properties of a connection by its connection name

To get the connection properties of a connection named `connection_name`:

```python
connection = project_client.connections.get(
    connection_name=connection_name,
    include_credentials=True  # Optional. Defaults to "False"
)
print(connection)
```

### Get an authenticated ChatCompletionsClient

Your Azure AI Foundry project may have one or more AI models deployed that support chat completions. These could be OpenAI models, Microsoft models, or models from other providers. Use the code below to get an already authenticated [ChatCompletionsClient](https://learn.microsoft.com/python/api/azure-ai-inference/azure.ai.inference.chatcompletionsclient) from the [azure-ai-inference](https://pypi.org/project/azure-ai-inference/) package, and execute a chat completions call.

First, install the package:

```bash
pip install azure-ai-inference
```

Then run this code (replace "gpt-4o" with your model deployment name):

```python
inference_client = project_client.inference.get_chat_completions_client()

response = inference_client.complete(
    model="gpt-4o", # Model deployment name
    messages=[UserMessage(content="How many feet are in a mile?")]
)

print(response.choices[0].message.content)
```

See the "inference" folder in the [package samples][samples] for additional samples, including getting an authenticated [EmbeddingsClient](https://learn.microsoft.com/python/api/azure-ai-inference/azure.ai.inference.embeddingsclient) and [ImageEmbeddingsClient](https://learn.microsoft.com/python/api/azure-ai-inference/azure.ai.inference.imageembeddingsclient).

### Get an authenticated AzureOpenAI client

Your Azure AI Foundry project may have one or more OpenAI models deployed that support chat completions. Use the code below to get an already authenticated [AzureOpenAI](https://github.com/openai/openai-python?tab=readme-ov-file#microsoft-azure-openai) from the [openai](https://pypi.org/project/openai/) package, and execute a chat completions call.

First, install the package:

```bash
pip install openai
```

Then run the code below. Replace `gpt-4o` with your model deployment name, and update the `api_version` value with one found in the "Data plane - inference" row [in this table](https://learn.microsoft.com/azure/ai-services/openai/reference#api-specs).

```python
aoai_client = project_client.inference.get_azure_openai_client(api_version="2024-06-01")

response = aoai_client.chat.completions.create(
    model="gpt-4o", # Model deployment name
    messages=[
        {
            "role": "user",
            "content": "How many feet are in a mile?",
        },
    ],
)

print(response.choices[0].message.content)
```

See the "inference" folder in the [package samples][samples] for additional samples.

### Agents (Preview)

Agents in the Azure AI Projects client library are designed to facilitate various interactions and operations within your AI projects. They serve as the core components that manage and execute tasks, leveraging different tools and resources to achieve specific goals. The following steps outline the typical sequence for interacting with Agents. See the "agents" folder in the [package samples][samples] for additional Agent samples.

#### Create Agent

Before creating an Agent, you need to set up Azure resources to deploy your model. [Create a New Agent Quickstart](https://learn.microsoft.com/azure/ai-services/agents/quickstart?pivots=programming-language-python-azure) details selecting and deploying your Agent Setup.

Here is an example of how to create an Agent:
<!-- SNIPPET:sample_agents_basics.create_agent -->

```python
agent = project_client.agents.create_agent(
    model=os.environ["MODEL_DEPLOYMENT_NAME"],
    name="my-assistant",
    instructions="You are helpful assistant",
)
```

<!-- END SNIPPET -->

To allow Agents to access your resources or custom functions, you need tools. You can pass tools to `create_agent` by either `toolset` or combination of `tools` and `tool_resources`.

Here is an example of `toolset`:
<!-- SNIPPET:sample_agents_run_with_toolset.create_agent_toolset -->

```python
functions = FunctionTool(user_functions)
code_interpreter = CodeInterpreterTool()

toolset = ToolSet()
toolset.add(functions)
toolset.add(code_interpreter)

agent = project_client.agents.create_agent(
    model=os.environ["MODEL_DEPLOYMENT_NAME"],
    name="my-assistant",
    instructions="You are a helpful assistant",
    toolset=toolset,
)
```

<!-- END SNIPPET -->

Also notices that if you use asynchronous client, you use `AsyncToolSet` instead.  Additional information related to `AsyncFunctionTool` be discussed in the later sections.

Here is an example to use `tools` and `tool_resources`:
<!-- SNIPPET:sample_agents_vector_store_batch_file_search.create_agent_with_tools_and_tool_resources -->

```python
file_search_tool = FileSearchTool(vector_store_ids=[vector_store.id])

# Notices that FileSearchTool as tool and tool_resources must be added or the assistant unable to search the file
agent = project_client.agents.create_agent(
    model=os.environ["MODEL_DEPLOYMENT_NAME"],
    name="my-assistant",
    instructions="You are helpful assistant",
    tools=file_search_tool.definitions,
    tool_resources=file_search_tool.resources,
)
```

<!-- END SNIPPET -->

In the following sections, we show you sample code in either `toolset` or combination of `tools` and `tool_resources`.

#### Create Agent with File Search

To perform file search by an Agent, we first need to upload a file, create a vector store, and associate the file to the vector store. Here is an example:

<!-- SNIPPET:sample_agents_file_search.upload_file_create_vector_store_and_agent_with_file_search_tool -->

```python
file = project_client.agents.upload_file_and_poll(file_path="product_info_1.md", purpose="assistants")
print(f"Uploaded file, file ID: {file.id}")

vector_store = project_client.agents.create_vector_store_and_poll(file_ids=[file.id], name="my_vectorstore")
print(f"Created vector store, vector store ID: {vector_store.id}")

# Create file search tool with resources followed by creating agent
file_search = FileSearchTool(vector_store_ids=[vector_store.id])

agent = project_client.agents.create_agent(
    model=os.environ["MODEL_DEPLOYMENT_NAME"],
    name="my-assistant",
    instructions="Hello, you are helpful assistant and can search information from uploaded files",
    tools=file_search.definitions,
    tool_resources=file_search.resources,
)
```

<!-- END SNIPPET -->

#### Create Agent with Enterprise File Search

We can upload file to Azure as it is shown in the example, or use the existing Azure blob storage. In the code below we demonstrate how this can be achieved. First we upload file to azure and create `VectorStoreDataSource`, which then is used to create vector store. This vector store is then given to the `FileSearchTool` constructor.

<!-- SNIPPET:sample_agents_enterprise_file_search.upload_file_and_create_agent_with_file_search -->

```python
# We will upload the local file to Azure and will use it for vector store creation.
_, asset_uri = project_client.upload_file("./product_info_1.md")

# Create a vector store with no file and wait for it to be processed
ds = VectorStoreDataSource(asset_identifier=asset_uri, asset_type=VectorStoreDataSourceAssetType.URI_ASSET)
vector_store = project_client.agents.create_vector_store_and_poll(data_sources=[ds], name="sample_vector_store")
print(f"Created vector store, vector store ID: {vector_store.id}")

# Create a file search tool
file_search_tool = FileSearchTool(vector_store_ids=[vector_store.id])

# Notices that FileSearchTool as tool and tool_resources must be added or the assistant unable to search the file
agent = project_client.agents.create_agent(
    model=os.environ["MODEL_DEPLOYMENT_NAME"],
    name="my-assistant",
    instructions="You are helpful assistant",
    tools=file_search_tool.definitions,
    tool_resources=file_search_tool.resources,
)
```

<!-- END SNIPPET -->

We also can attach files to the existing vector store. In the code snippet below, we first create an empty vector store and add file to it.

<!-- SNIPPET:sample_agents_vector_store_batch_enterprise_file_search.attach_files_to_store -->

```python
# Create a vector store with no file and wait for it to be processed
vector_store = project_client.agents.create_vector_store_and_poll(data_sources=[], name="sample_vector_store")
print(f"Created vector store, vector store ID: {vector_store.id}")

ds = VectorStoreDataSource(asset_identifier=asset_uri, asset_type=VectorStoreDataSourceAssetType.URI_ASSET)
# Add the file to the vector store or you can supply data sources in the vector store creation
vector_store_file_batch = project_client.agents.create_vector_store_file_batch_and_poll(
    vector_store_id=vector_store.id, data_sources=[ds]
)
print(f"Created vector store file batch, vector store file batch ID: {vector_store_file_batch.id}")

# Create a file search tool
file_search_tool = FileSearchTool(vector_store_ids=[vector_store.id])
```

<!-- END SNIPPET -->

#### Create Agent with Code Interpreter

Here is an example to upload a file and use it for code interpreter by an Agent:

<!-- SNIPPET:sample_agents_code_interpreter.upload_file_and_create_agent_with_code_interpreter -->

```python
file = project_client.agents.upload_file_and_poll(
    file_path="nifty_500_quarterly_results.csv", purpose=FilePurpose.AGENTS
)
print(f"Uploaded file, file ID: {file.id}")

code_interpreter = CodeInterpreterTool(file_ids=[file.id])

# Create agent with code interpreter tool and tools_resources
agent = project_client.agents.create_agent(
    model=os.environ["MODEL_DEPLOYMENT_NAME"],
    name="my-assistant",
    instructions="You are helpful assistant",
    tools=code_interpreter.definitions,
    tool_resources=code_interpreter.resources,
)
```

<!-- END SNIPPET -->

#### Create Agent with Bing Grounding

To enable your Agent to perform search through Bing search API, you use `BingGroundingTool` along with a connection.

Here is an example:

<!-- SNIPPET:sample_agents_bing_grounding.create_agent_with_bing_grounding_tool -->

```python
bing_connection = project_client.connections.get(connection_name=os.environ["BING_CONNECTION_NAME"])
conn_id = bing_connection.id

print(conn_id)

# Initialize agent bing tool and add the connection id
bing = BingGroundingTool(connection_id=conn_id)

# Create agent with the bing tool and process assistant run
with project_client:
    agent = project_client.agents.create_agent(
        model=os.environ["MODEL_DEPLOYMENT_NAME"],
        name="my-assistant",
        instructions="You are a helpful assistant",
        tools=bing.definitions,
        headers={"x-ms-enable-preview": "true"},
    )
```

<!-- END SNIPPET -->

#### Create Agent with Azure AI Search

Azure AI Search is an enterprise search system for high-performance applications. It integrates with Azure OpenAI Service and Azure Machine Learning, offering advanced search technologies like vector search and full-text search. Ideal for knowledge base insights, information discovery, and automation. Creating an Agent with Azure AI Search requires an existing Azure AI Search Index. For more information and setup guides, see [Azure AI Search Tool Guide](https://learn.microsoft.com/azure/ai-services/agents/how-to/tools/azure-ai-search?tabs=azurecli%2Cpython&pivots=overview-azure-ai-search).

Here is an example to integrate Azure AI Search:

<!-- SNIPPET:sample_agents_azure_ai_search.create_agent_with_azure_ai_search_tool -->

```python
connection = project_client.connections.get(connection_name=os.environ["AI_SEARCH_CONNECTION_NAME"])
conn_id = connection.id

print(conn_id)

# Initialize agent AI search tool and add the search index connection id
<<<<<<< HEAD
ai_search = AzureAISearchTool(
    index_connection_id=conn_id, index_name="sample_index", query_type=AzureAISearchQueryType.SIMPLE, top_k=3, filter=""
)
=======
ai_search = AzureAISearchTool(index_connection_id=conn_id, index_name="sample_index")
>>>>>>> 783cd3be

# Create agent with AI search tool and process assistant run
with project_client:
    agent = project_client.agents.create_agent(
        model=os.environ["MODEL_DEPLOYMENT_NAME"],
        name="my-assistant",
        instructions="You are a helpful assistant",
        tools=ai_search.definitions,
        tool_resources=ai_search.resources,
    )
```

<!-- END SNIPPET -->

If the agent has found the relevant information in the index, the reference
and annotation will be provided in the message response. In the example above, we replace
the reference placeholder by the actual reference and url. Please note, that to
get sensible result, the index needs to have fields "title" and "url".

<!-- SNIPPET:sample_agents_azure_ai_search.populate_references_agent_with_azure_ai_search_tool -->

```python
# Fetch and log all messages
messages = project_client.agents.list_messages(thread_id=thread.id, order=ListSortOrder.ASCENDING)
for message in messages.data:
    if message.role == MessageRole.AGENT and message.url_citation_annotations:
        placeholder_annotations = {
            annotation.text: f" [see {annotation.url_citation.title}] ({annotation.url_citation.url})"
            for annotation in message.url_citation_annotations
        }
        for message_text in message.text_messages:
            message_str = message_text.text.value
            for k, v in placeholder_annotations.items():
                message_str = message_str.replace(k, v)
            print(f"{message.role}: {message_str}")
    else:
        for message_text in message.text_messages:
            print(f"{message.role}: {message_text.text.value}")
```

<!-- END SNIPPET -->

#### Create Agent with Function Call

You can enhance your Agents by defining callback functions as function tools. These can be provided to `create_agent` via either the `toolset` parameter or the combination of `tools` and `tool_resources`. Here are the distinctions:

- `toolset`: When using the `toolset` parameter, you provide not only the function definitions and descriptions but also their implementations. The SDK will execute these functions within `create_and_run_process` or `streaming` . These functions will be invoked based on their definitions.
- `tools` and `tool_resources`: When using the `tools` and `tool_resources` parameters, only the function definitions and descriptions are provided to `create_agent`, without the implementations. The `Run` or `event handler of stream` will raise a `requires_action` status based on the function definitions. Your code must handle this status and call the appropriate functions.

For more details about calling functions by code, refer to [`sample_agents_stream_eventhandler_with_functions.py`](https://github.com/Azure/azure-sdk-for-python/blob/main/sdk/ai/azure-ai-projects/samples/agents/sample_agents_stream_eventhandler_with_functions.py) and [`sample_agents_functions.py`](https://github.com/Azure/azure-sdk-for-python/blob/main/sdk/ai/azure-ai-projects/samples/agents/sample_agents_functions.py).

For more details about requirements and specification of functions, refer to [Function Tool Specifications](https://github.com/Azure/azure-sdk-for-python/blob/main/sdk/ai/azure-ai-projects/FunctionTool.md)

Here is an example to use [user functions](https://github.com/Azure/azure-sdk-for-python/blob/main/sdk/ai/azure-ai-projects/samples/agents/user_functions.py) in `toolset`:
<!-- SNIPPET:sample_agents_stream_eventhandler_with_toolset.create_agent_with_function_tool -->

```python
functions = FunctionTool(user_functions)
toolset = ToolSet()
toolset.add(functions)

agent = project_client.agents.create_agent(
    model=os.environ["MODEL_DEPLOYMENT_NAME"],
    name="my-assistant",
    instructions="You are a helpful assistant",
    toolset=toolset,
)
```

<!-- END SNIPPET -->

For asynchronous functions, you must import `AIProjectClient` from `azure.ai.projects.aio` and use `AsyncFunctionTool`.   Here is an example using [asynchronous user functions](https://github.com/Azure/azure-sdk-for-python/blob/main/sdk/ai/azure-ai-projects/samples/agents/async_samples/user_async_functions.py):

```python
from azure.ai.projects.aio import AIProjectClient
```

<!-- SNIPPET:sample_agents_run_with_toolset_async.create_agent_with_async_function_tool -->

```python
functions = AsyncFunctionTool(user_async_functions)

toolset = AsyncToolSet()
toolset.add(functions)

agent = await project_client.agents.create_agent(
    model=os.environ["MODEL_DEPLOYMENT_NAME"],
    name="my-assistant",
    instructions="You are a helpful assistant",
    toolset=toolset,
)
```

<!-- END SNIPPET -->

#### Create Agent With Azure Function Call

The AI agent leverages Azure Functions triggered asynchronously via Azure Storage Queues. To enable the agent to perform Azure Function calls, you must set up the corresponding `AzureFunctionTool`, specifying input and output queues as well as parameter definitions.

Example Python snippet illustrating how you create an agent utilizing the Azure Function Tool:

<!-- SNIPPET sample_agents_azure_functions.create_agent_with_azure_function_tool -->

```python
storage_service_endpoint = "https://<your-storage>.queue.core.windows.net"

azure_function_tool = AzureFunctionTool(
    name="get_weather",
    description="Get weather information using Azure Function",
    parameters={
            "type": "object",
            "properties": {
                "location": {"type": "string", "description": "The location of the weather."},
            },
            "required": ["location"],
        },
    input_queue=AzureFunctionStorageQueue(
        queue_name="input",
        storage_service_endpoint=storage_service_endpoint,
    ),
    output_queue=AzureFunctionStorageQueue(
        queue_name="output",
        storage_service_endpoint=storage_service_endpoint,
    ),
)

agent = project_client.agents.create_agent(
    model=os.environ["MODEL_DEPLOYMENT_NAME"],
    name="my-assistant",
    instructions="You are a helpful assistant",
    tools=azure_function_tool.definitions,
)
```
<!-- END SNIPPET -->

---

**Limitations**

Currently, the Azure Function integration for the AI Agent has the following limitations:

- Azure Functions integration is available **only for non-streaming scenarios**.
- Supported trigger for Azure Function is currently limited to **Queue triggers** only.
  HTTP or other trigger types and streaming responses are not supported at this time.

---

**Create and Deploy Azure Function**

Before you can use the agent with AzureFunctionTool, you need to create and deploy Azure Function.

Below is an example Python Azure Function responding to queue-triggered messages and placing responses on the output queue:

```python
import azure.functions as func
import logging
import json

app = func.FunctionApp()

@app.get_weather(arg_name="inputQueue",
                   queue_name="input",
                   connection="AzureWebJobsStorage")
@app.queue_output(arg_name="outputQueue",
                  queue_name="output",
                  connection="AzureWebJobsStorage")
def get_weather(inputQueue: func.QueueMessage, outputQueue: func.Out[str]):
    try:
        messagepayload = json.loads(inputQueue.get_body().decode("utf-8"))
        location = messagepayload["location"]
        weather_result = f"Weather is 82 degrees and sunny in {location}."

        response_message = {
            "Value": weather_result,
            "CorrelationId": messagepayload["CorrelationId"]
        }

        outputQueue.set(json.dumps(response_message))

        logging.info(f"Sent message to output queue with message {response_message}")
    except Exception as e:
        logging.error(f"Error processing message: {e}")
        return
```

> **Important:** Both input and output payloads must contain the `CorrelationId`, which must match in request and response.

---

**Azure Function Project Creation and Deployment**

To deploy your function to Azure properly, follow Microsoft's official documentation step by step:

[Azure Functions Python Developer Guide](https://learn.microsoft.com/azure/azure-functions/create-first-function-cli-python?tabs=windows%2Cbash%2Cazure-cli%2Cbrowser)

**Summary of required steps:**

- Use the Azure CLI or Azure Portal to create an Azure Function App.
- Enable System Managed Identity for your Azure Function App.
- Assign appropriate permissions to your Azure Function App identity as outlined in the Role Assignments section below
- Create input and output queues in Azure Storage.
- Deploy your Function code.

---

**Verification and Testing Azure Function**

To ensure that your Azure Function deployment functions correctly:

1. Place the following style message manually into the input queue (`input`):

{
  "location": "Seattle",
  "CorrelationId": "42"
}

Check the output queue (`output`) and validate the structured message response:

{
  "Value": "The weather in Seattle is sunny and warm.",
  "CorrelationId": "42"
}

---

**Required Role Assignments (IAM Configuration)**

Clearly assign the following Azure IAM roles to ensure correct permissions:

1. **Azure Function App's identity:**
   - Enable system managed identity through Azure Function App > Settings > Identity.
   - Add permission to storage account:
     - Go to **Storage Account > Access control (IAM)** and add role assignment:
       - `Storage Queue Data Contributor` assigned to Azure Function managed identity

2. **Azure AI Project Identity:**

Ensure your Azure AI Project identity has the following storage account permissions:
- `Storage Account Contributor`
- `Storage Blob Data Contributor`
- `Storage File Data Privileged Contributor`
- `Storage Queue Data Contributor`
- `Storage Table Data Contributor`

---

**Additional Important Configuration Notes**

- The Azure Function configured above uses the `AzureWebJobsStorage` connection string for queue connectivity. You may alternatively use managed identity-based connections as described in the official Azure Functions Managed Identity documentation.
- Storage queues you specify (`input` & `output`) should already exist in the storage account before the Function deployment or invocation, created manually via Azure portal or CLI.
- When using Azure storage account connection strings, make sure the account has enabled storage account key access (`Storage Account > Settings > Configuration`).

---

With the above steps complete, your Azure Function integration with your AI Agent is ready for use.


#### Create Agent With Logic Apps

Logic Apps allow HTTP requests to trigger actions. For more information, refer to the guide [Logic App Workflows for Function Calling](https://learn.microsoft.com/azure/ai-services/openai/how-to/assistants-logic-apps#create-logic-apps-workflows-for-function-calling).

Your Logic App must be in the same resource group as your Azure AI Project, shown in the Azure Portal. Agents SDK accesses Logic Apps through Workflow URLs, which are fetched and called as requests in functions.

Below is an example of how to create an Azure Logic App utility tool and register a function with it.

<!-- SNIPPET:sample_agents_logic_apps.register_logic_app -->

```python

# Create the project client
project_client = AIProjectClient.from_connection_string(
    credential=DefaultAzureCredential(),
    conn_str=os.environ["PROJECT_CONNECTION_STRING"],
)

# Extract subscription and resource group from the project scope
subscription_id = project_client.scope["subscription_id"]
resource_group = project_client.scope["resource_group_name"]

# Logic App details
logic_app_name = "<LOGIC_APP_NAME>"
trigger_name = "<TRIGGER_NAME>"

# Create and initialize AzureLogicAppTool utility
logic_app_tool = AzureLogicAppTool(subscription_id, resource_group)
logic_app_tool.register_logic_app(logic_app_name, trigger_name)
print(f"Registered logic app '{logic_app_name}' with trigger '{trigger_name}'.")

# Create the specialized "send_email_via_logic_app" function for your agent tools
send_email_func = create_send_email_function(logic_app_tool, logic_app_name)

# Prepare the function tools for the agent
functions_to_use: Set = {
    fetch_current_datetime,
    send_email_func,  # This references the AzureLogicAppTool instance via closure
}
```

<!-- END SNIPPET -->

After this the functions can be incorporated normally into code using `FunctionTool`.


#### Create Agent With OpenAPI

OpenAPI specifications describe REST operations against a specific endpoint. Agents SDK can read an OpenAPI spec, create a function from it, and call that function against the REST endpoint without additional client-side execution.

Here is an example creating an OpenAPI tool (using anonymous authentication):

<!-- SNIPPET:sample_agents_openapi.create_agent_with_openapi -->

```python

with open("./weather_openapi.json", "r") as f:
    openapi_weather = jsonref.loads(f.read())

with open("./countries.json", "r") as f:
    openapi_countries = jsonref.loads(f.read())

# Create Auth object for the OpenApiTool (note that connection or managed identity auth setup requires additional setup in Azure)
auth = OpenApiAnonymousAuthDetails()

# Initialize agent OpenApi tool using the read in OpenAPI spec
openapi_tool = OpenApiTool(
    name="get_weather", spec=openapi_weather, description="Retrieve weather information for a location", auth=auth, default_parameters=["format"]
)
openapi_tool.add_definition(
    name="get_countries", spec=openapi_countries, description="Retrieve a list of countries", auth=auth,
)

# Create agent with OpenApi tool and process assistant run
with project_client:
    agent = project_client.agents.create_agent(
        model=os.environ["MODEL_DEPLOYMENT_NAME"],
        name="my-assistant",
        instructions="You are a helpful assistant",
        tools=openapi_tool.definitions,
    )
```

<!-- END SNIPPET -->

#### Create an Agent with Fabric

To enable your Agent to answer queries using Fabric data, use `FabricTool` along with a connection to the Fabric resource.

Here is an example:

<!-- SNIPPET:sample_agents_fabric.create_agent_with_fabric_tool -->

```python
fabric_connection = project_client.connections.get(connection_name=os.environ["FABRIC_CONNECTION_NAME"])
conn_id = fabric_connection.id

print(conn_id)

# Initialize an Agent Fabric tool and add the connection id
fabric = FabricTool(connection_id=conn_id)

# Create an Agent with the Fabric tool and process an Agent run
with project_client:
    agent = project_client.agents.create_agent(
        model=os.environ["MODEL_DEPLOYMENT_NAME"],
        name="my-agent",
        instructions="You are a helpful agent",
        tools=fabric.definitions,
        headers={"x-ms-enable-preview": "true"},
    )
```

<!-- END SNIPPET -->


#### Create Thread

For each session or conversation, a thread is required.   Here is an example:

<!-- SNIPPET:sample_agents_basics.create_thread -->

```python
thread = project_client.agents.create_thread()
```

<!-- END SNIPPET -->

#### Create Thread with Tool Resource

In some scenarios, you might need to assign specific resources to individual threads. To achieve this, you provide the `tool_resources` argument to `create_thread`. In the following example, you create a vector store and upload a file, enable an Agent for file search using the `tools` argument, and then associate the file with the thread using the `tool_resources` argument.

<!-- SNIPPET:sample_agents_with_resources_in_thread.create_agent_and_thread_for_file_search -->

```python
file = project_client.agents.upload_file_and_poll(file_path="product_info_1.md", purpose="assistants")
print(f"Uploaded file, file ID: {file.id}")

vector_store = project_client.agents.create_vector_store_and_poll(file_ids=[file.id], name="my_vectorstore")
print(f"Created vector store, vector store ID: {vector_store.id}")

# Create file search tool with resources followed by creating agent
file_search = FileSearchTool(vector_store_ids=[vector_store.id])

agent = project_client.agents.create_agent(
    model=os.environ["MODEL_DEPLOYMENT_NAME"],
    name="my-assistant",
    instructions="Hello, you are helpful assistant and can search information from uploaded files",
    tools=file_search.definitions,
)

print(f"Created agent, ID: {agent.id}")

# Create thread with file resources.
# If the agent has multiple threads, only this thread can search this file.
thread = project_client.agents.create_thread(tool_resources=file_search.resources)
```

<!-- END SNIPPET -->
#### Create Message

To create a message for assistant to process, you pass `user` as `role` and a question as `content`:

<!-- SNIPPET:sample_agents_basics.create_message -->

```python
message = project_client.agents.create_message(thread_id=thread.id, role="user", content="Hello, tell me a joke")
```

<!-- END SNIPPET -->

#### Create Message with File Search Attachment

To attach a file to a message for content searching, you use `MessageAttachment` and `FileSearchTool`:

<!-- SNIPPET:sample_agents_with_file_search_attachment.create_message_with_attachment -->

```python
attachment = MessageAttachment(file_id=file.id, tools=FileSearchTool().definitions)
message = project_client.agents.create_message(
    thread_id=thread.id, role="user", content="What feature does Smart Eyewear offer?", attachments=[attachment]
)
```

<!-- END SNIPPET -->

#### Create Message with Code Interpreter Attachment

To attach a file to a message for data analysis, use `MessageAttachment` and `CodeInterpreterTool` classes. You must pass `CodeInterpreterTool` as `tools` or `toolset` in `create_agent` call or the file attachment cannot be opened for code interpreter.

Here is an example to pass `CodeInterpreterTool` as tool:

<!-- SNIPPET:sample_agents_with_code_interpreter_file_attachment.create_agent_and_message_with_code_interpreter_file_attachment -->

```python
# Notice that CodeInterpreter must be enabled in the agent creation,
# otherwise the agent will not be able to see the file attachment for code interpretation
agent = project_client.agents.create_agent(
    model=os.environ["MODEL_DEPLOYMENT_NAME"],
    name="my-assistant",
    instructions="You are helpful assistant",
    tools=CodeInterpreterTool().definitions,
)
print(f"Created agent, agent ID: {agent.id}")

thread = project_client.agents.create_thread()
print(f"Created thread, thread ID: {thread.id}")

# Create an attachment
attachment = MessageAttachment(file_id=file.id, tools=CodeInterpreterTool().definitions)

# Create a message
message = project_client.agents.create_message(
    thread_id=thread.id,
    role="user",
    content="Could you please create bar chart in TRANSPORTATION sector for the operating profit from the uploaded csv file and provide file to me?",
    attachments=[attachment],
)
```

<!-- END SNIPPET -->

Azure blob storage can be used as a message attachment. In this case, use `VectorStoreDataSource` as a data source:

<!-- SNIPPET:sample_agents_code_interpreter_attachment_enterprise_search.upload_file_and_create_message_with_code_interpreter -->

```python
# We will upload the local file to Azure and will use it for vector store creation.
_, asset_uri = project_client.upload_file("./product_info_1.md")
ds = VectorStoreDataSource(asset_identifier=asset_uri, asset_type=VectorStoreDataSourceAssetType.URI_ASSET)

# Create a message with the attachment
attachment = MessageAttachment(data_source=ds, tools=code_interpreter.definitions)
message = project_client.agents.create_message(
    thread_id=thread.id, role="user", content="What does the attachment say?", attachments=[attachment]
)
```

<!-- END SNIPPET -->

#### Create Run, Run_and_Process, or Stream

To process your message, you can use `create_run`, `create_and_process_run`, or `create_stream`.

`create_run` requests the Agent to process the message without polling for the result. If you are using `function tools` regardless as `toolset` or not, your code is responsible for polling for the result and acknowledging the status of `Run`. When the status is `requires_action`, your code is responsible for calling the function tools. For a code sample, visit [`sample_agents_functions.py`](https://github.com/Azure/azure-sdk-for-python/blob/main/sdk/ai/azure-ai-projects/samples/agents/sample_agents_functions.py).

Here is an example of `create_run` and poll until the run is completed:

<!-- SNIPPET:sample_agents_basics.create_run -->

```python
run = project_client.agents.create_run(thread_id=thread.id, agent_id=agent.id)

# Poll the run as long as run status is queued or in progress
while run.status in ["queued", "in_progress", "requires_action"]:
    # Wait for a second
    time.sleep(1)
    run = project_client.agents.get_run(thread_id=thread.id, run_id=run.id)
```

<!-- END SNIPPET -->

To have the SDK poll on your behalf and call `function tools`, use the `create_and_process_run` method. Note that `function tools` will only be invoked if they are provided as `toolset` during the `create_agent` call.

Here is an example:

<!-- SNIPPET:sample_agents_run_with_toolset.create_and_process_run -->

```python
run = project_client.agents.create_and_process_run(thread_id=thread.id, agent_id=agent.id)
```

<!-- END SNIPPET -->

With streaming, polling need not be considered. If `function tools` are provided as `toolset` during the `create_agent` call, they will be invoked by the SDK.

Here is an example of streaming:

<!-- SNIPPET:sample_agents_stream_iteration.iterate_stream -->

```python
with project_client.agents.create_stream(thread_id=thread.id, agent_id=agent.id) as stream:

    for event_type, event_data, _ in stream:

        if isinstance(event_data, MessageDeltaChunk):
            print(f"Text delta received: {event_data.text}")

        elif isinstance(event_data, ThreadMessage):
            print(f"ThreadMessage created. ID: {event_data.id}, Status: {event_data.status}")

        elif isinstance(event_data, ThreadRun):
            print(f"ThreadRun status: {event_data.status}")

        elif isinstance(event_data, RunStep):
            print(f"RunStep type: {event_data.type}, Status: {event_data.status}")

        elif event_type == AgentStreamEvent.ERROR:
            print(f"An error occurred. Data: {event_data}")

        elif event_type == AgentStreamEvent.DONE:
            print("Stream completed.")
            break

        else:
            print(f"Unhandled Event Type: {event_type}, Data: {event_data}")
```

<!-- END SNIPPET -->

In the code above, because an `event_handler` object is not passed to the `create_stream` function, the SDK will instantiate `AgentEventHandler` or `AsyncAgentEventHandler` as the default event handler and produce an iterable object with `event_type` and `event_data`.  `AgentEventHandler` and `AsyncAgentEventHandler` are overridable.  Here is an example:

<!-- SNIPPET:sample_agents_stream_eventhandler.stream_event_handler -->

```python
# With AgentEventHandler[str], the return type for each event functions is optional string.
class MyEventHandler(AgentEventHandler[str]):

    def on_message_delta(self, delta: "MessageDeltaChunk") -> Optional[str]:
        return f"Text delta received: {delta.text}"

    def on_thread_message(self, message: "ThreadMessage") -> Optional[str]:
        return f"ThreadMessage created. ID: {message.id}, Status: {message.status}"

    def on_thread_run(self, run: "ThreadRun") -> Optional[str]:
        return f"ThreadRun status: {run.status}"

    def on_run_step(self, step: "RunStep") -> Optional[str]:
        return f"RunStep type: {step.type}, Status: {step.status}"

    def on_error(self, data: str) -> Optional[str]:
        return f"An error occurred. Data: {data}"

    def on_done(self) -> Optional[str]:
        return "Stream completed."

    def on_unhandled_event(self, event_type: str, event_data: Any) -> Optional[str]:
        return f"Unhandled Event Type: {event_type}, Data: {event_data}"
```

<!-- END SNIPPET -->


<!-- SNIPPET:sample_agents_stream_eventhandler.create_stream -->

```python
with project_client.agents.create_stream(
    thread_id=thread.id, agent_id=agent.id, event_handler=MyEventHandler()
) as stream:
    for event_type, event_data, func_return in stream:
        print(f"Received data.")
        print(f"Streaming receive Event Type: {event_type}")
        print(f"Event Data: {str(event_data)[:100]}...")
        print(f"Event Function return: {func_return}\n")
```

<!-- END SNIPPET -->

As you can see, this SDK parses the events and produces various event types similar to OpenAI assistants. In your use case, you might not be interested in handling all these types and may decide to parse the events on your own. To achieve this, please refer to [override base event handler](https://github.com/Azure/azure-sdk-for-python/blob/main/sdk/ai/azure-ai-projects/samples/agents/sample_agents_stream_with_base_override_eventhandler.py).

```
Note: Multiple streaming processes may be chained behind the scenes.

When the SDK receives a `ThreadRun` event with the status `requires_action`, the next event will be `Done`, followed by termination. The SDK will submit the tool calls using the same event handler. The event handler will then chain the main stream with the tool stream.

Consequently, when you iterate over the streaming using a for loop similar to the example above, the for loop will receive events from the main stream followed by events from the tool stream.
```


#### Retrieve Message

To retrieve messages from agents, use the following example:

<!-- SNIPPET:sample_agents_basics.list_messages -->

```python
messages = project_client.agents.list_messages(thread_id=thread.id)

# The messages are following in the reverse order,
# we will iterate them and output only text contents.
for data_point in reversed(messages.data):
    last_message_content = data_point.content[-1]
    if isinstance(last_message_content, MessageTextContent):
        print(f"{data_point.role}: {last_message_content.text.value}")
```

<!-- END SNIPPET -->

In addition, `messages` and `messages.data[]` offer helper properties such as `text_messages`, `image_contents`, `file_citation_annotations`, and `file_path_annotations` to quickly retrieve content from one message or all messages.

### Retrieve File

Files uploaded by Agents cannot be retrieved back. If your use case need to access the file content uploaded by the Agents, you are advised to keep an additional copy accessible by your application. However, files generated by Agents are retrievable by `save_file` or `get_file_content`.

Here is an example retrieving file ids from messages and save to the local drive:

<!-- SNIPPET:sample_agents_code_interpreter.get_messages_and_save_files -->

```python
messages = project_client.agents.list_messages(thread_id=thread.id)
print(f"Messages: {messages}")

for image_content in messages.image_contents:
    file_id = image_content.image_file.file_id
    print(f"Image File ID: {file_id}")
    file_name = f"{file_id}_image_file.png"
    project_client.agents.save_file(file_id=file_id, file_name=file_name)
    print(f"Saved image file to: {Path.cwd() / file_name}")

for file_path_annotation in messages.file_path_annotations:
    print(f"File Paths:")
    print(f"Type: {file_path_annotation.type}")
    print(f"Text: {file_path_annotation.text}")
    print(f"File ID: {file_path_annotation.file_path.file_id}")
    print(f"Start Index: {file_path_annotation.start_index}")
    print(f"End Index: {file_path_annotation.end_index}")
```

<!-- END SNIPPET -->

Here is an example to use `get_file_content`:

```python
from pathlib import Path

async def save_file_content(client, file_id: str, file_name: str, target_dir: Optional[Union[str, Path]] = None):
    # Determine the target directory
    path = Path(target_dir).expanduser().resolve() if target_dir else Path.cwd()
    path.mkdir(parents=True, exist_ok=True)

    # Retrieve the file content
    file_content_stream = await client.get_file_content(file_id)
    if not file_content_stream:
        raise RuntimeError(f"No content retrievable for file ID '{file_id}'.")

    # Collect all chunks asynchronously
    chunks = []
    async for chunk in file_content_stream:
        if isinstance(chunk, (bytes, bytearray)):
            chunks.append(chunk)
        else:
            raise TypeError(f"Expected bytes or bytearray, got {type(chunk).__name__}")

    target_file_path = path / file_name

    # Write the collected content to the file synchronously
    with open(target_file_path, "wb") as file:
        for chunk in chunks:
            file.write(chunk)
```

#### Teardown

To remove resources after completing tasks, use the following functions:

<!-- SNIPPET:sample_agents_file_search.teardown -->

```python
# Delete the file when done
project_client.agents.delete_vector_store(vector_store.id)
print("Deleted vector store")

project_client.agents.delete_file(file_id=file.id)
print("Deleted file")

# Delete the agent when done
project_client.agents.delete_agent(agent.id)
print("Deleted agent")
```

<!-- END SNIPPET -->

### Evaluation

Evaluation in Azure AI Project client library is designed to assess the performance of generative AI applications in the cloud. The output of Generative AI application is quantitively measured with mathematical based metrics, AI-assisted quality and safety metrics. Metrics are defined as evaluators. Built-in or custom evaluators can provide comprehensive insights into the application's capabilities and limitations.

#### Evaluator

Evaluators are custom or prebuilt classes or functions that are designed to measure the quality of the outputs from language models or generative AI applications.

Evaluators are made available via [azure-ai-evaluation][azure_ai_evaluation] SDK for local experience and also in [Evaluator Library][evaluator_library] in Azure AI Foundry for using them in the cloud.

More details on built-in and custom evaluators can be found [here][evaluators].

#### Run Evaluation in the cloud

To run evaluation in the cloud the following are needed:

- Evaluators
- Data to be evaluated
- [Optional] Azure Open AI model.

##### Evaluators

For running evaluator in the cloud, evaluator `ID` is needed. To get it via code you use [azure-ai-evaluation][azure_ai_evaluation]

```python
# pip install azure-ai-evaluation

from azure.ai.evaluation import RelevanceEvaluator

evaluator_id = RelevanceEvaluator.id
```

##### Data to be evaluated

Evaluation in the cloud supports data in form of `jsonl` file. Data can be uploaded via the helper method `upload_file` on the project client.

```python
# Upload data for evaluation and get dataset id
data_id, _ = project_client.upload_file("<data_file.jsonl>")
```

##### [Optional] Azure OpenAI Model

Azure AI Foundry project comes with a default Azure Open AI endpoint which can be easily accessed using following code. This gives you the endpoint details for you Azure OpenAI endpoint. Some of the evaluators need model that supports chat completion.

```python
default_connection = project_client.connections.get_default(connection_type=ConnectionType.AZURE_OPEN_AI)
```

##### Example Remote Evaluation

```python
import os
from azure.ai.projects import AIProjectClient
from azure.identity import DefaultAzureCredential
from azure.ai.projects.models import Evaluation, Dataset, EvaluatorConfiguration, ConnectionType
from azure.ai.evaluation import F1ScoreEvaluator, RelevanceEvaluator, HateUnfairnessEvaluator


# Create project client
project_client = AIProjectClient.from_connection_string(
    credential=DefaultAzureCredential(),
    conn_str=os.environ["PROJECT_CONNECTION_STRING"],
)

# Upload data for evaluation and get dataset id
data_id, _ = project_client.upload_file("<data_file.jsonl>")

deployment_name = "<deployment_name>"
api_version = "<api_version>"

# Create an evaluation
evaluation = Evaluation(
    display_name="Remote Evaluation",
    description="Evaluation of dataset",
    data=Dataset(id=data_id),
    evaluators={
        "f1_score": EvaluatorConfiguration(
            id=F1ScoreEvaluator.id,
        ),
        "relevance": EvaluatorConfiguration(
            id=RelevanceEvaluator.id,
            init_params={
                "model_config": default_connection.to_evaluator_model_config(
                    deployment_name=deployment_name, api_version=api_version
                )
            },
        ),
        "violence": EvaluatorConfiguration(
            id=ViolenceEvaluator.id,
            init_params={"azure_ai_project": project_client.scope},
        ),
    },
)


evaluation_response = project_client.evaluations.create(
    evaluation=evaluation,
)

# Get evaluation
get_evaluation_response = project_client.evaluations.get(evaluation_response.id)

print("----------------------------------------------------------------")
print("Created evaluation, evaluation ID: ", get_evaluation_response.id)
print("Evaluation status: ", get_evaluation_response.status)
if isinstance(get_evaluation_response.properties, dict):
    print("AI Foundry URI: ", get_evaluation_response.properties["AiStudioEvaluationUri"])
print("----------------------------------------------------------------")
```

NOTE: For running evaluators locally refer to [Evaluate with the Azure AI Evaluation SDK][evaluators].

### Tracing

You can add an Application Insights Azure resource to your Azure AI Foundry project. See the Tracing tab in your AI Foundry project. If one was enabled, you can get the Application Insights connection string, configure your Agents, and observe the full execution path through Azure Monitor. Typically, you might want to start tracing before you create an Agent.

#### Installation

Make sure to install OpenTelemetry and the Azure SDK tracing plugin via

```bash
pip install opentelemetry
pip install azure-ai-projects azure-identity opentelemetry-sdk azure-core-tracing-opentelemetry
```

You will also need an exporter to send telemetry to your observability backend. You can print traces to the console or use a local viewer such as [Aspire Dashboard](https://learn.microsoft.com/dotnet/aspire/fundamentals/dashboard/standalone?tabs=bash).

To connect to Aspire Dashboard or another OpenTelemetry compatible backend, install OTLP exporter:

```bash
pip install opentelemetry-exporter-otlp
```

#### How to enable tracing

Here is a code sample that shows how to enable Azure Monitor tracing:

<!-- SNIPPET:sample_agents_basics_with_azure_monitor_tracing.enable_tracing -->

```python
from opentelemetry import trace
from azure.monitor.opentelemetry import configure_azure_monitor

# Enable Azure Monitor tracing
application_insights_connection_string = project_client.telemetry.get_connection_string()
if not application_insights_connection_string:
    print("Application Insights was not enabled for this project.")
    print("Enable it via the 'Tracing' tab in your AI Foundry project page.")
    exit()
configure_azure_monitor(connection_string=application_insights_connection_string)

# enable additional instrumentations
project_client.telemetry.enable()

scenario = os.path.basename(__file__)
tracer = trace.get_tracer(__name__)

with tracer.start_as_current_span(scenario):
    with project_client:
```

<!-- END SNIPPET -->

In addition, you might find helpful to see the tracing logs in console. You can achieve by the following code:

```python
project_client.telemetry.enable(destination=sys.stdout)
```

#### How to get traces for service-side tool calls

Additional traces related to available run steps, which include service-side tool calls, will be recorded when tracing is enabled and the run steps are retrieved in your code:
```python
steps = project_client.agents.list_run_steps(thread_id=thread.id, run_id=run.id)
```
You do not have to iterate over the steps in your code to get them traced. Content recording has to be enabled for the tool call details to be included in the traces.

#### How to trace your own functions

The decorator `trace_function` is provided for tracing your own function calls using OpenTelemetry. By default the function name is used as the name for the span. Alternatively you can provide the name for the span as a parameter to the decorator.

This decorator handles various data types for function parameters and return values, and records them as attributes in the trace span. The supported data types include:
* Basic data types: str, int, float, bool
* Collections: list, dict, tuple, set
    * Special handling for collections:
      - If a collection (list, dict, tuple, set) contains nested collections, the entire collection is converted to a string before being recorded as an attribute.
      - Sets and dictionaries are always converted to strings to ensure compatibility with span attributes.

Object types are omitted, and the corresponding parameter is not traced.

The parameters are recorded in attributes `code.function.parameter.<parameter_name>` and the return value is recorder in attribute `code.function.return.value`

## Troubleshooting

### Exceptions

Client methods that make service calls raise an [HttpResponseError](https://learn.microsoft.com/python/api/azure-core/azure.core.exceptions.httpresponseerror) exception for a non-success HTTP status code response from the service. The exception's `status_code` will hold the HTTP response status code (with `reason` showing the friendly name). The exception's `error.message` contains a detailed message that may be helpful in diagnosing the issue:

```python
from azure.core.exceptions import HttpResponseError

...

try:
    result = project_client.connections.list()
except HttpResponseError as e:
    print(f"Status code: {e.status_code} ({e.reason})")
    print(e.message)
```

For example, when you provide wrong credentials:

```text
Status code: 401 (Unauthorized)
Operation returned an invalid status 'Unauthorized'
```

### Logging

The client uses the standard [Python logging library](https://docs.python.org/3/library/logging.html). The SDK logs HTTP request and response details, which may be useful in troubleshooting. To log to stdout, add the following:

```python
import sys
import logging

# Acquire the logger for this client library. Use 'azure' to affect both
# 'azure.core` and `azure.ai.inference' libraries.
logger = logging.getLogger("azure")

# Set the desired logging level. logging.INFO or logging.DEBUG are good options.
logger.setLevel(logging.DEBUG)

# Direct logging output to stdout:
handler = logging.StreamHandler(stream=sys.stdout)
# Or direct logging output to a file:
# handler = logging.FileHandler(filename="sample.log")
logger.addHandler(handler)

# Optional: change the default logging format. Here we add a timestamp.
#formatter = logging.Formatter("%(asctime)s:%(levelname)s:%(name)s:%(message)s")
#handler.setFormatter(formatter)
```

By default logs redact the values of URL query strings, the values of some HTTP request and response headers (including `Authorization` which holds the key or token), and the request and response payloads. To create logs without redaction, add `logging_enable = True` to the client constructor:

```python
project_client = AIProjectClient.from_connection_string(
    credential=DefaultAzureCredential(),
    conn_str=os.environ["PROJECT_CONNECTION_STRING"],
    logging_enable = True
)
```

Note that the log level must be set to `logging.DEBUG` (see above code). Logs will be redacted with any other log level.

Be sure to protect non redacted logs to avoid compromising security.

For more information, see [Configure logging in the Azure libraries for Python](https://aka.ms/azsdk/python/logging)

### Reporting issues

To report an issue with the client library, or request additional features, please open a GitHub issue [here](https://github.com/Azure/azure-sdk-for-python/issues). Mention the package name "azure-ai-projects" in the title or content.


## Next steps

Have a look at the [Samples](https://github.com/Azure/azure-sdk-for-python/tree/main/sdk/ai/azure-ai-projects/samples) folder, containing fully runnable Python code for synchronous and asynchronous clients.

Explore the [AI Starter Template](https://aka.ms/azsdk/azure-ai-projects/python/ai-starter-template). This template creates an Azure AI Foundry hub, project and connected resources including Azure OpenAI Service, AI Search and more. It also deploys a simple chat application to Azure Container Apps.

## Contributing

This project welcomes contributions and suggestions. Most contributions require
you to agree to a Contributor License Agreement (CLA) declaring that you have
the right to, and actually do, grant us the rights to use your contribution.
For details, visit https://cla.microsoft.com.

When you submit a pull request, a CLA-bot will automatically determine whether
you need to provide a CLA and decorate the PR appropriately (e.g., label,
comment). Simply follow the instructions provided by the bot. You will only
need to do this once across all repos using our CLA.

This project has adopted the
[Microsoft Open Source Code of Conduct][code_of_conduct]. For more information,
see the Code of Conduct FAQ or contact opencode@microsoft.com with any
additional questions or comments.

<!-- LINKS -->
[samples]: https://aka.ms/azsdk/azure-ai-projects/python/samples/
[code_of_conduct]: https://opensource.microsoft.com/codeofconduct/
[entra_id]: https://learn.microsoft.com/azure/ai-services/authentication?tabs=powershell#authenticate-with-microsoft-entra-id
[azure_identity_credentials]: https://github.com/Azure/azure-sdk-for-python/tree/main/sdk/identity/azure-identity#credentials
[azure_identity_pip]: https://pypi.org/project/azure-identity/
[default_azure_credential]: https://github.com/Azure/azure-sdk-for-python/tree/main/sdk/identity/azure-identity#defaultazurecredential
[pip]: https://pypi.org/project/pip/
[azure_sub]: https://azure.microsoft.com/free/
[evaluators]: https://learn.microsoft.com/azure/ai-studio/how-to/develop/evaluate-sdk
[azure_ai_evaluation]: https://learn.microsoft.com/python/api/overview/azure/ai-evaluation-readme
[evaluator_library]: https://learn.microsoft.com/azure/ai-studio/how-to/evaluate-generative-ai-app#view-and-manage-the-evaluators-in-the-evaluator-library<|MERGE_RESOLUTION|>--- conflicted
+++ resolved
@@ -462,13 +462,9 @@
 print(conn_id)
 
 # Initialize agent AI search tool and add the search index connection id
-<<<<<<< HEAD
 ai_search = AzureAISearchTool(
     index_connection_id=conn_id, index_name="sample_index", query_type=AzureAISearchQueryType.SIMPLE, top_k=3, filter=""
 )
-=======
-ai_search = AzureAISearchTool(index_connection_id=conn_id, index_name="sample_index")
->>>>>>> 783cd3be
 
 # Create agent with AI search tool and process assistant run
 with project_client:
@@ -1367,15 +1363,6 @@
 ```python
 project_client.telemetry.enable(destination=sys.stdout)
 ```
-
-#### How to get traces for service-side tool calls
-
-Additional traces related to available run steps, which include service-side tool calls, will be recorded when tracing is enabled and the run steps are retrieved in your code:
-```python
-steps = project_client.agents.list_run_steps(thread_id=thread.id, run_id=run.id)
-```
-You do not have to iterate over the steps in your code to get them traced. Content recording has to be enabled for the tool call details to be included in the traces.
-
 #### How to trace your own functions
 
 The decorator `trace_function` is provided for tracing your own function calls using OpenTelemetry. By default the function name is used as the name for the span. Alternatively you can provide the name for the span as a parameter to the decorator.
