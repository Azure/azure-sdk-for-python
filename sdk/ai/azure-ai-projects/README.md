# Azure AI Projects client library for Python

The AI Projects client library (in preview) is part of the Microsoft Foundry SDK, and provides easy access to
resources in your Microsoft Foundry Project. Use it to:

* **Create and run Agents** using methods on methods on the `.agents` client property.
<<<<<<< HEAD
* **Get an OpenAI client** using `.get_openai_client()` method to run "Responses", "Conversations", "Evals" operations with your Agent.
=======
* **Enhance Agents with specialized tools**:
  * Agent Memory Search
  * Agent-to-Agent (A2A)
  * Azure AI Search
  * Bing Custom Search
  * Bing Grounding
  * Browser Automation
  * Code Interpreter
  * Computer Use
  * File Search
  * Function Tool
  * Image Generation
  * MCP with Project Connection
  * Microsoft Fabric
  * Model Context Protocol (MCP)
  * SharePoint
  * Web Search
* **Get an OpenAI client** using `.get_openai_client()` method to run "Responses" and "Conversations" operations with your Agent.
>>>>>>> 283e65ad
* **Manage memory stores** for Agent conversations, using the `.memory_store` operations.
* **Explore additional evaluation tools** to assess the performance of your generative AI application, using the `.evaluation_rules`,
`.evaluation_taxonomies`, `.evaluators`, `.insights`, and `.schedules` operations.
* **Run Red Team scans** to identify risks associated with your generative AI application, using the ".red_teams" operations.
* **Enumerate AI Models** deployed to your Foundry Project using the `.deployments` operations.
* **Enumerate connected Azure resources** in your Foundry project using the `.connections` operations.
* **Upload documents and create Datasets** to reference them using the `.datasets` operations.
* **Create and enumerate Search Indexes** using methods the `.indexes` operations.

The client library uses version `2025-11-15-preview` of the AI Foundry [data plane REST APIs](https://aka.ms/azsdk/azure-ai-projects-v2/api-reference-2025-11-15-preview).

[Product documentation](https://aka.ms/azsdk/azure-ai-projects-v2/product-doc)
| [Samples][samples]
| [API reference](https://aka.ms/azsdk/azure-ai-projects-v2/python/api-reference)
| [Package (PyPI)](https://aka.ms/azsdk/azure-ai-projects-v2/python/package)
| [SDK source code](https://aka.ms/azsdk/azure-ai-projects-v2/python/code)
| [Release history](https://aka.ms/azsdk/azure-ai-projects-v2/python/release-history)

## Reporting issues

To report an issue with the client library, or request additional features, please open a [GitHub issue here](https://github.com/Azure/azure-sdk-for-python/issues). Mention the package name "azure-ai-projects" in the title or content.

## Getting started

### Prerequisite

* Python 3.9 or later.
* An [Azure subscription][azure_sub].
* A [project in Microsoft Foundry](https://learn.microsoft.com/azure/ai-studio/how-to/create-projects).
* The project endpoint URL of the form `https://your-ai-services-account-name.services.ai.azure.com/api/projects/your-project-name`. It can be found in your Microsoft Foundry Project overview page. Below we will assume the environment variable `AZURE_AI_PROJECT_ENDPOINT` was defined to hold this value.
* An Entra ID token for authentication. Your application needs an object that implements the [TokenCredential](https://learn.microsoft.com/python/api/azure-core/azure.core.credentials.tokencredential) interface. Code samples here use [DefaultAzureCredential](https://learn.microsoft.com/python/api/azure-identity/azure.identity.defaultazurecredential). To get that working, you will need:
  * An appropriate role assignment. see [Role-based access control in Microsoft Foundry portal](https://learn.microsoft.com/azure/ai-foundry/concepts/rbac-ai-foundry). Role assigned can be done via the "Access Control (IAM)" tab of your Azure AI Project resource in the Azure portal.
  * [Azure CLI](https://learn.microsoft.com/cli/azure/install-azure-cli) installed.
  * You are logged into your Azure account by running `az login`.

### Install the package

```bash
pip install --pre azure-ai-projects
```

Note that the packages [openai](https://pypi.org/project/openai) and [azure-identity](https://pypi.org/project/azure-identity) also need to be installed if you intend to call `get_openai_client()`:

```bash
pip install openai azure-identity
```

## Key concepts

### Create and authenticate the client with Entra ID

Entra ID is the only authentication method supported at the moment by the client.

To construct a synchronous client as a context manager:

```python
import os
from azure.ai.projects import AIProjectClient
from azure.identity import DefaultAzureCredential

with (
    DefaultAzureCredential() as credential,
    AIProjectClient(endpoint=os.environ["AZURE_AI_PROJECT_ENDPOINT"], credential=credential) as project_client,
):
```

To construct an asynchronous client, install the additional package [aiohttp](https://pypi.org/project/aiohttp/):

```bash
pip install aiohttp
```

and run:

```python
import os
import asyncio
from azure.ai.projects.aio import AIProjectClient
from azure.identity.aio import DefaultAzureCredential

async with (
    DefaultAzureCredential() as credential,
    AIProjectClient(endpoint=os.environ["AZURE_AI_PROJECT_ENDPOINT"], credential=credential) as project_client,
):
```

## Examples

### Performing Responses operations using OpenAI client

Your Microsoft Foundry project may have one or more AI models deployed. These could be OpenAI models, Microsoft models, or models from other providers. Use the code below to get an authenticated [OpenAI](https://github.com/openai/openai-python?tab=readme-ov-file#usage) client from the [openai](https://pypi.org/project/openai/) package, and execute an example multi-turn "Responses" calls.

The code below assumes the environment variable `AZURE_AI_MODEL_DEPLOYMENT_NAME` is defined. It's the deployment name of an AI model in your Foundry Project, As shown in the "Models + endpoints" tab, under the "Name" column.

See the "responses" folder in the [package samples][samples] for additional samples, including streaming responses.

<!-- SNIPPET:sample_responses_basic.responses -->

```python
with project_client.get_openai_client() as openai_client:
    response = openai_client.responses.create(
        model=os.environ["AZURE_AI_MODEL_DEPLOYMENT_NAME"],
        input="What is the size of France in square miles?",
    )
    print(f"Response output: {response.output_text}")

    response = openai_client.responses.create(
        model=os.environ["AZURE_AI_MODEL_DEPLOYMENT_NAME"],
        input="And what is the capital city?",
        previous_response_id=response.id,
    )
    print(f"Response output: {response.output_text}")
```

<!-- END SNIPPET -->

### Performing Agent operations

The `.agents` property on the `AIProjectsClient` gives you access to all Agent operations. Agents use an extension of the OpenAI Responses protocol, so you will need to get an `OpenAI` client to do Agent operations, as shown in the example below.

The code below assumes environment variable `AZURE_AI_MODEL_DEPLOYMENT_NAME` is defined. It's the deployment name of an AI model in your Foundry Project, as shown in the "Models + endpoints" tab, under the "Name" column.

See the "agents" folder in the [package samples][samples] for an extensive set of samples, including streaming, tool usage and memory store usage.

<!-- SNIPPET:sample_agent_basic.prompt_agent_basic -->

```python
with project_client.get_openai_client() as openai_client:
    agent = project_client.agents.create_version(
        agent_name="MyAgent",
        definition=PromptAgentDefinition(
            model=os.environ["AZURE_AI_MODEL_DEPLOYMENT_NAME"],
            instructions="You are a helpful assistant that answers general questions",
        ),
    )
    print(f"Agent created (id: {agent.id}, name: {agent.name}, version: {agent.version})")

    conversation = openai_client.conversations.create(
        items=[{"type": "message", "role": "user", "content": "What is the size of France in square miles?"}],
    )
    print(f"Created conversation with initial user message (id: {conversation.id})")

    response = openai_client.responses.create(
        conversation=conversation.id,
        extra_body={"agent": {"name": agent.name, "type": "agent_reference"}},
        input="",
    )
    print(f"Response output: {response.output_text}")

    openai_client.conversations.items.create(
        conversation_id=conversation.id,
        items=[{"type": "message", "role": "user", "content": "And what is the capital city?"}],
    )
    print(f"Added a second user message to the conversation")

    response = openai_client.responses.create(
        conversation=conversation.id,
        extra_body={"agent": {"name": agent.name, "type": "agent_reference"}},
        input="",
    )
    print(f"Response output: {response.output_text}")

    openai_client.conversations.delete(conversation_id=conversation.id)
    print("Conversation deleted")

project_client.agents.delete_version(agent_name=agent.name, agent_version=agent.version)
print("Agent deleted")
```

<!-- END SNIPPET -->

### Using Agent tools

Agents can be enhanced with specialized tools for various capabilities. Tools are organized by their connection requirements:

#### Built-in Tools

These tools work immediately without requiring external connections.

* **Code Interpreter**

  Write and run Python code in a sandboxed environment, process files and work with diverse data formats. [OpenAI Documentation](https://platform.openai.com/docs/guides/tools-code-interpreter)

  <!-- SNIPPET:sample_agent_code_interpreter.tool_declaration -->

  ```python
  # Load the CSV file to be processed
  asset_file_path = os.path.abspath(
      os.path.join(os.path.dirname(__file__), "../assets/synthetic_500_quarterly_results.csv")
  )

  # Upload the CSV file for the code interpreter
  file = openai_client.files.create(purpose="assistants", file=open(asset_file_path, "rb"))
  tool = CodeInterpreterTool(container=CodeInterpreterToolAuto(file_ids=[file.id]))
  ```

  <!-- END SNIPPET -->

  *After calling `responses.create()`, check for generated files in response annotations (type `container_file_citation`) and download them using `openai_client.containers.files.content.retrieve()`.*

  See the full sample code in [sample_agent_code_interpreter.py](https://github.com/Azure/azure-sdk-for-python/blob/main/sdk/ai/azure-ai-projects/samples/agents/tools/sample_agent_code_interpreter.py).

* **File Search**

  Built-in RAG (Retrieval-Augmented Generation) tool to process and search through documents using vector stores for knowledge retrieval. [OpenAI Documentation](https://platform.openai.com/docs/assistants/tools/file-search)

  <!-- SNIPPET:sample_agent_file_search.tool_declaration -->

  ```python
  # Create vector store for file search
  vector_store = openai_client.vector_stores.create(name="ProductInfoStore")
  print(f"Vector store created (id: {vector_store.id})")

  # Load the file to be indexed for search
  asset_file_path = os.path.abspath(os.path.join(os.path.dirname(__file__), "../assets/product_info.md"))

  # Upload file to vector store
  file = openai_client.vector_stores.files.upload_and_poll(
      vector_store_id=vector_store.id, file=open(asset_file_path, "rb")
  )
  print(f"File uploaded to vector store (id: {file.id})")

  tool = FileSearchTool(vector_store_ids=[vector_store.id])
  ```

  <!-- END SNIPPET -->

  See the full sample code in [sample_agent_file_search.py](https://github.com/Azure/azure-sdk-for-python/blob/main/sdk/ai/azure-ai-projects/samples/agents/tools/sample_agent_file_search.py).

* **Image Generation**

  Generate images based on text prompts with customizable resolution, quality, and style settings:

  <!-- SNIPPET:sample_agent_image_generation.tool_declaration -->

  ```python
  tool = ImageGenTool(quality="low", size="1024x1024")
  ```

  <!-- END SNIPPET -->

  After calling `responses.create()`, you can download file using the returned response:
  <!-- SNIPPET:sample_agent_image_generation.download_image -->

  ```python
  image_data = [output.result for output in response.output if output.type == "image_generation_call"]

  if image_data and image_data[0]:
      print("Downloading generated image...")
      filename = "microsoft.png"
      file_path = os.path.abspath(filename)

      with open(file_path, "wb") as f:
          f.write(base64.b64decode(image_data[0]))
  ```

  <!-- END SNIPPET -->

  See the full sample code in [sample_agent_image_generation.py](https://github.com/Azure/azure-sdk-for-python/blob/main/sdk/ai/azure-ai-projects/samples/agents/tools/sample_agent_image_generation.py).


* **Web Search**

  Perform general web searches to retrieve current information from the internet. [OpenAI Documentation](https://platform.openai.com/docs/guides/tools-web-search)

  <!-- SNIPPET:sample_agent_web_search.tool_declaration -->

  ```python
  tool = WebSearchPreviewTool(user_location=ApproximateLocation(country="GB", city="London", region="London"))
  ```

  <!-- END SNIPPET -->

  See the full sample code in [sample_agent_web_search.py](https://github.com/Azure/azure-sdk-for-python/blob/main/sdk/ai/azure-ai-projects/samples/agents/tools/sample_agent_web_search.py).

* **Computer Use**

  Enable agents to interact directly with computer systems for task automation and system operations:

  <!-- SNIPPET:sample_agent_computer_use.tool_declaration -->

  ```python
  tool = ComputerUsePreviewTool(display_width=1026, display_height=769, environment="windows")
  ```

  <!-- END SNIPPET -->

  *After calling `responses.create()`, process the response in an interaction loop. Handle `computer_call` output items and provide screenshots as `computer_call_output` with `computer_screenshot` type to continue the interaction.*

  See the full sample code in [sample_agent_computer_use.py](https://github.com/Azure/azure-sdk-for-python/blob/main/sdk/ai/azure-ai-projects/samples/agents/tools/sample_agent_computer_use.py).

* **Model Context Protocol (MCP)**

  Integrate MCP servers to extend agent capabilities with standardized tools and resources. [OpenAI Documentation](https://platform.openai.com/docs/guides/tools-connectors-mcp)

  <!-- SNIPPET:sample_agent_mcp.tool_declaration -->

  ```python
  mcp_tool = MCPTool(
      server_label="api-specs",
      server_url="https://gitmcp.io/Azure/azure-rest-api-specs",
      require_approval="always",
  )
  ```

  <!-- END SNIPPET -->

  *After calling `responses.create()`, check for `mcp_approval_request` items in the response output. Send back `McpApprovalResponse` with your approval decision to allow the agent to continue its work.*

  See the full sample code in [sample_agent_mcp.py](https://github.com/Azure/azure-sdk-for-python/blob/main/sdk/ai/azure-ai-projects/samples/agents/tools/sample_agent_mcp.py).


* **Function Tool**

  Define custom functions that allow agents to interact with external APIs, databases, or application logic. [OpenAI Documentation](https://platform.openai.com/docs/guides/function-calling)

  <!-- SNIPPET:sample_agent_function_tool.tool_declaration -->

  ```python
  tool = FunctionTool(
      name="get_horoscope",
      parameters={
          "type": "object",
          "properties": {
              "sign": {
                  "type": "string",
                  "description": "An astrological sign like Taurus or Aquarius",
              },
          },
          "required": ["sign"],
          "additionalProperties": False,
      },
      description="Get today's horoscope for an astrological sign.",
      strict=True,
  )
  ```

  <!-- END SNIPPET -->

  *After calling `responses.create()`, process `function_call` items from response output, execute your function logic with the provided arguments, and send back `FunctionCallOutput` with the results.*

  See the full sample code in [sample_agent_function_tool.py](https://github.com/Azure/azure-sdk-for-python/blob/main/sdk/ai/azure-ai-projects/samples/agents/tools/sample_agent_function_tool.py).

* **Memory Search Tool**

  The Memory Store Tool adds Memory to an Agent, allowing the Agent's AI model to search for past information related to the current user prompt.

  <!-- SNIPPET:sample_agent_memory_search.memory_search_tool_declaration -->
  ```python
  # Set scope to associate the memories with
  # You can also use "{{$userId}}" to take the oid of the request authentication header
  scope = "user_123"

  tool = MemorySearchTool(
      memory_store_name=memory_store.name,
      scope=scope,
      update_delay=1,  # Wait 1 second of inactivity before updating memories
      # In a real application, set this to a higher value like 300 (5 minutes, default)
  )
  ```
  <!-- END SNIPPET -->

  See the full [sample_agent_memory_search.py](https://github.com/Azure/azure-sdk-for-python/blob/main/sdk/ai/azure-ai-projects/samples/agents/tools/sample_agent_memory_search.py) showing how to create an Agent with a memory store, and use it in multiple conversations.

  See also samples in the folder [samples\memories](https://github.com/Azure/azure-sdk-for-python/tree/main/sdk/ai/azure-ai-projects/samples/memories) showing how to manage memory stores.

#### Connection-Based Tools

These tools require configuring connections in your AI Foundry project and use `project_connection_id`.

* **Azure AI Search**

  Integrate with Azure AI Search indexes for powerful knowledge retrieval and semantic search capabilities:

  <!-- SNIPPET:sample_agent_ai_search.tool_declaration -->

  ```python
  tool = AzureAISearchAgentTool(
      azure_ai_search=AzureAISearchToolResource(
          indexes=[
              AISearchIndexResource(
                  project_connection_id=os.environ["AI_SEARCH_PROJECT_CONNECTION_ID"],
                  index_name=os.environ["AI_SEARCH_INDEX_NAME"],
                  query_type=AzureAISearchQueryType.SIMPLE,
              ),
          ]
      )
  )
  ```

  <!-- END SNIPPET -->

  See the full sample code in [sample_agent_ai_search.py](https://github.com/Azure/azure-sdk-for-python/blob/main/sdk/ai/azure-ai-projects/samples/agents/tools/sample_agent_ai_search.py).

* **Bing Grounding**

  Ground agent responses with real-time web search results from Bing to provide up-to-date information:

  <!-- SNIPPET:sample_agent_bing_grounding.tool_declaration -->

  ```python
  tool = BingGroundingAgentTool(
      bing_grounding=BingGroundingSearchToolParameters(
          search_configurations=[
              BingGroundingSearchConfiguration(project_connection_id=os.environ["BING_PROJECT_CONNECTION_ID"])
          ]
      )
  )
  ```

  <!-- END SNIPPET -->

  See the full sample code in [sample_agent_bing_grounding.py](https://github.com/Azure/azure-sdk-for-python/blob/main/sdk/ai/azure-ai-projects/samples/agents/tools/sample_agent_bing_grounding.py).

* **Bing Custom Search**

  Use custom-configured Bing search instances for domain-specific or filtered web search results:

  <!-- SNIPPET:sample_agent_bing_custom_search.tool_declaration -->

  ```python
  tool = BingCustomSearchAgentTool(
      bing_custom_search_preview=BingCustomSearchToolParameters(
          search_configurations=[
              BingCustomSearchConfiguration(
                  project_connection_id=os.environ["BING_CUSTOM_SEARCH_PROJECT_CONNECTION_ID"],
                  instance_name=os.environ["BING_CUSTOM_SEARCH_INSTANCE_NAME"],
              )
          ]
      )
  )
  ```

  <!-- END SNIPPET -->

  See the full sample code in [sample_agent_bing_custom_search.py](https://github.com/Azure/azure-sdk-for-python/blob/main/sdk/ai/azure-ai-projects/samples/agents/tools/sample_agent_bing_custom_search.py).

* **Microsoft Fabric**

  Connect to and query Microsoft Fabric:

  <!-- SNIPPET:sample_agent_fabric.tool_declaration -->

  ```python
  tool = MicrosoftFabricAgentTool(
      fabric_dataagent_preview=FabricDataAgentToolParameters(
          project_connections=[ToolProjectConnection(project_connection_id=os.environ["FABRIC_PROJECT_CONNECTION_ID"])]
      )
  )
  ```

  <!-- END SNIPPET -->

  See the full sample code in [sample_agent_fabric.py](https://github.com/Azure/azure-sdk-for-python/blob/main/sdk/ai/azure-ai-projects/samples/agents/tools/sample_agent_fabric.py).

* **SharePoint**

  Access and search SharePoint documents, lists, and sites for enterprise knowledge integration:

  <!-- SNIPPET:sample_agent_sharepoint.tool_declaration -->

  ```python
  tool = SharepointAgentTool(
      sharepoint_grounding_preview=SharepointGroundingToolParameters(
          project_connections=[
              ToolProjectConnection(project_connection_id=os.environ["SHAREPOINT_PROJECT_CONNECTION_ID"])
          ]
      )
  )
  ```

  <!-- END SNIPPET -->

  See the full sample code in [sample_agent_sharepoint.py](https://github.com/Azure/azure-sdk-for-python/blob/main/sdk/ai/azure-ai-projects/samples/agents/tools/sample_agent_sharepoint.py).

* **Browser Automation**

  Automate browser interactions for web scraping, testing, and interaction with web applications:

  <!-- SNIPPET:sample_agent_browser_automation.tool_declaration -->

  ```python
  tool = BrowserAutomationAgentTool(
      browser_automation_preview=BrowserAutomationToolParameters(
          connection=BrowserAutomationToolConnectionParameters(
              project_connection_id=os.environ["BROWSER_AUTOMATION_PROJECT_CONNECTION_ID"],
          )
      )
  )
  ```

  <!-- END SNIPPET -->

  See the full sample code in [sample_agent_browser_automation.py](https://github.com/Azure/azure-sdk-for-python/blob/main/sdk/ai/azure-ai-projects/samples/agents/tools/sample_agent_browser_automation.py).


* **MCP with Project Connection**

  MCP integration using project-specific connections for accessing connected MCP servers:

  <!-- SNIPPET:sample_agent_mcp_with_project_connection.tool_declaration -->

  ```python
  tool = MCPTool(
      server_label="api-specs",
      server_url="https://api.githubcopilot.com/mcp",
      require_approval="always",
      project_connection_id=os.environ["MCP_PROJECT_CONNECTION_ID"],
  )
  ```

  <!-- END SNIPPET -->

  See the full sample code in [sample_agent_mcp_with_project_connection.py](https://github.com/Azure/azure-sdk-for-python/blob/main/sdk/ai/azure-ai-projects/samples/agents/tools/sample_agent_mcp_with_project_connection.py).

* **Agent-to-Agent (A2A)**

  Enable multi-agent collaboration where agents can communicate and delegate tasks to other specialized agents:

  <!-- SNIPPET:sample_agent_to_agent.tool_declaration -->

  ```python
  tool = A2ATool(
      project_connection_id=os.environ["A2A_PROJECT_CONNECTION_ID"],
  )
  ```

  <!-- END SNIPPET -->

  See the full sample code in [sample_agent_to_agent.py](https://github.com/Azure/azure-sdk-for-python/blob/main/sdk/ai/azure-ai-projects/samples/agents/tools/sample_agent_to_agent.py).

For complete working examples of all tools, see the [sample tools directory](https://github.com/Azure/azure-sdk-for-python/blob/main/sdk/ai/azure-ai-projects/samples/agents/tools).

### Evaluation

Evaluation in Azure AI Project client library provides quantitative, AI-assisted quality and safety metrics to asses performance and Evaluate LLM Models, GenAI Application and Agents. Metrics are defined as evaluators. Built-in or custom evaluators can provide comprehensive evaluation insights.

The code below shows some evaluation operations. Full list of sample can be found under "evaluation" folder in the [package samples][samples]

<!-- SNIPPET:sample_agent_evaluation.agent_evaluation_basic -->

```python
openai_client = project_client.get_openai_client()

agent = project_client.agents.create_version(
    agent_name=os.environ["AZURE_AI_AGENT_NAME"],
    definition=PromptAgentDefinition(
        model=os.environ["AZURE_AI_MODEL_DEPLOYMENT_NAME"],
        instructions="You are a helpful assistant that answers general questions",
    ),
)
print(f"Agent created (id: {agent.id}, name: {agent.name}, version: {agent.version})")

data_source_config = DataSourceConfigCustom(
    type="custom",
    item_schema={"type": "object", "properties": {"query": {"type": "string"}}, "required": ["query"]},
    include_sample_schema=True,
)
testing_criteria = [
    {
        "type": "azure_ai_evaluator",
        "name": "violence_detection",
        "evaluator_name": "builtin.violence",
        "data_mapping": {"query": "{{item.query}}", "response": "{{item.response}}"},
    }
]
eval_object = openai_client.evals.create(
    name="Agent Evaluation",
    data_source_config=data_source_config,  # type: ignore
    testing_criteria=testing_criteria,  # type: ignore
)
print(f"Evaluation created (id: {eval_object.id}, name: {eval_object.name})")

data_source = {
    "type": "azure_ai_target_completions",
    "source": {
        "type": "file_content",
        "content": [
            {"item": {"query": "What is the capital of France?"}},
            {"item": {"query": "How do I reverse a string in Python?"}},
        ],
    },
    "input_messages": {
        "type": "template",
        "template": [
            {"type": "message", "role": "user", "content": {"type": "input_text", "text": "{{item.query}}"}}
        ],
    },
    "target": {
        "type": "azure_ai_agent",
        "name": agent.name,
        "version": agent.version,  # Version is optional. Defaults to latest version if not specified
    },
}

agent_eval_run = openai_client.evals.runs.create(
    eval_id=eval_object.id, name=f"Evaluation Run for Agent {agent.name}", data_source=data_source  # type: ignore
)
print(f"Evaluation run created (id: {agent_eval_run.id})")
```

<!-- END SNIPPET -->

### Deployments operations

The code below shows some Deployments operations, which allow you to enumerate the AI models deployed to your AI Foundry Projects. These models can be seen in the "Models + endpoints" tab in your AI Foundry Project. Full samples can be found under the "deployment" folder in the [package samples][samples].

<!-- SNIPPET:sample_deployments.deployments_sample-->

```python
print("List all deployments:")
for deployment in project_client.deployments.list():
    print(deployment)

print(f"List all deployments by the model publisher `{model_publisher}`:")
for deployment in project_client.deployments.list(model_publisher=model_publisher):
    print(deployment)

print(f"List all deployments of model `{model_name}`:")
for deployment in project_client.deployments.list(model_name=model_name):
    print(deployment)

print(f"Get a single deployment named `{model_deployment_name}`:")
deployment = project_client.deployments.get(model_deployment_name)
print(deployment)

# At the moment, the only deployment type supported is ModelDeployment
if isinstance(deployment, ModelDeployment):
    print(f"Type: {deployment.type}")
    print(f"Name: {deployment.name}")
    print(f"Model Name: {deployment.model_name}")
    print(f"Model Version: {deployment.model_version}")
    print(f"Model Publisher: {deployment.model_publisher}")
    print(f"Capabilities: {deployment.capabilities}")
    print(f"SKU: {deployment.sku}")
    print(f"Connection Name: {deployment.connection_name}")
```

<!-- END SNIPPET -->

### Connections operations

The code below shows some Connection operations, which allow you to enumerate the Azure Resources connected to your AI Foundry Projects. These connections can be seen in the "Management Center", in the "Connected resources" tab in your AI Foundry Project. Full samples can be found under the "connections" folder in the [package samples][samples].

<!-- SNIPPET:sample_connections.connections_sample-->

```python
print("List all connections:")
for connection in project_client.connections.list():
    print(connection)

print("List all connections of a particular type:")
for connection in project_client.connections.list(
    connection_type=ConnectionType.AZURE_OPEN_AI,
):
    print(connection)

print("Get the default connection of a particular type, without its credentials:")
connection = project_client.connections.get_default(connection_type=ConnectionType.AZURE_OPEN_AI)
print(connection)

print("Get the default connection of a particular type, with its credentials:")
connection = project_client.connections.get_default(
    connection_type=ConnectionType.AZURE_OPEN_AI, include_credentials=True
)
print(connection)

print(f"Get the connection named `{connection_name}`, without its credentials:")
connection = project_client.connections.get(connection_name)
print(connection)

print(f"Get the connection named `{connection_name}`, with its credentials:")
connection = project_client.connections.get(connection_name, include_credentials=True)
print(connection)
```

<!-- END SNIPPET -->

### Dataset operations

The code below shows some Dataset operations. Full samples can be found under the "datasets"
folder in the [package samples][samples].

<!-- SNIPPET:sample_datasets.datasets_sample-->

```python
print(
    f"Upload a single file and create a new Dataset `{dataset_name}`, version `{dataset_version_1}`, to reference the file."
)
dataset: DatasetVersion = project_client.datasets.upload_file(
    name=dataset_name,
    version=dataset_version_1,
    file_path=data_file,
    connection_name=connection_name,
)
print(dataset)

print(
    f"Upload files in a folder (including sub-folders) and create a new version `{dataset_version_2}` in the same Dataset, to reference the files."
)
dataset = project_client.datasets.upload_folder(
    name=dataset_name,
    version=dataset_version_2,
    folder=data_folder,
    connection_name=connection_name,
    file_pattern=re.compile(r"\.(txt|csv|md)$", re.IGNORECASE),
)
print(dataset)

print(f"Get an existing Dataset version `{dataset_version_1}`:")
dataset = project_client.datasets.get(name=dataset_name, version=dataset_version_1)
print(dataset)

print(f"Get credentials of an existing Dataset version `{dataset_version_1}`:")
dataset_credential = project_client.datasets.get_credentials(name=dataset_name, version=dataset_version_1)
print(dataset_credential)

print("List latest versions of all Datasets:")
for dataset in project_client.datasets.list():
    print(dataset)

print(f"Listing all versions of the Dataset named `{dataset_name}`:")
for dataset in project_client.datasets.list_versions(name=dataset_name):
    print(dataset)

print("Delete all Dataset versions created above:")
project_client.datasets.delete(name=dataset_name, version=dataset_version_1)
project_client.datasets.delete(name=dataset_name, version=dataset_version_2)
```

<!-- END SNIPPET -->

### Indexes operations

The code below shows some Indexes operations. Full samples can be found under the "indexes"
folder in the [package samples][samples].

<!-- SNIPPET:sample_indexes.indexes_sample-->

```python
print(f"Create Index `{index_name}` with version `{index_version}`, referencing an existing AI Search resource:")
index = project_client.indexes.create_or_update(
    name=index_name,
    version=index_version,
    index=AzureAISearchIndex(connection_name=ai_search_connection_name, index_name=ai_search_index_name),
)
print(index)

print(f"Get Index `{index_name}` version `{index_version}`:")
index = project_client.indexes.get(name=index_name, version=index_version)
print(index)

print("List latest versions of all Indexes:")
for index in project_client.indexes.list():
    print(index)

print(f"Listing all versions of the Index named `{index_name}`:")
for index in project_client.indexes.list_versions(name=index_name):
    print(index)

print(f"Delete Index `{index_name}` version `{index_version}`:")
project_client.indexes.delete(name=index_name, version=index_version)
```

<!-- END SNIPPET -->

### Files operations

The code below shows some Files operations using the OpenAI client, which allow you to upload, retrieve, list, and delete files. These operations are useful for working with files that can be used for fine-tuning and other AI model operations. Full samples can be found under the "files" folder in the [package samples][samples].

<!-- SNIPPET:sample_files.files_sample-->

```python
print("Uploading file")
with open(file_path, "rb") as f:
    uploaded_file = openai_client.files.create(file=f, purpose="fine-tune")
print(uploaded_file)

print("Waits for the given file to be processed, default timeout is 30 mins")
processed_file = openai_client.files.wait_for_processing(uploaded_file.id)
print(processed_file)

print(f"Retrieving file metadata with ID: {processed_file.id}")
retrieved_file = openai_client.files.retrieve(processed_file.id)
print(retrieved_file)

print(f"Retrieving file content with ID: {processed_file.id}")
file_content = openai_client.files.content(processed_file.id)
print(file_content.content)

print("Listing all files:")
for file in openai_client.files.list():
    print(file)

print(f"Deleting file with ID: {processed_file.id}")
deleted_file = openai_client.files.delete(processed_file.id)
print(f"Successfully deleted file: {deleted_file.id}")
```

<!-- END SNIPPET -->

### Fine-tuning operations

The code below shows how to create fine-tuning jobs using the OpenAI client. These operations support various fine-tuning techniques like Supervised Fine-Tuning (SFT), Reinforcement Fine-Tuning (RFT), and Direct Performance Optimization (DPO). Full samples can be found under the "finetuning" folder in the [package samples][samples].

<!-- SNIPPET:sample_finetuning_oss_models_supervised_job.finetuning_oss_model_supervised_job_sample-->

```python
print("Uploading training file...")
with open(training_file_path, "rb") as f:
    train_file = openai_client.files.create(file=f, purpose="fine-tune")
print(f"Uploaded training file with ID: {train_file.id}")

print("Uploading validation file...")
with open(validation_file_path, "rb") as f:
    validation_file = openai_client.files.create(file=f, purpose="fine-tune")
print(f"Uploaded validation file with ID: {validation_file.id}")

print("Waits for the training and validation files to be processed...")
openai_client.files.wait_for_processing(train_file.id)
openai_client.files.wait_for_processing(validation_file.id)

print("Creating supervised fine-tuning job")
fine_tuning_job = openai_client.fine_tuning.jobs.create(
    training_file=train_file.id,
    validation_file=validation_file.id,
    model=model_name,
    method={
        "type": "supervised",
        "supervised": {"hyperparameters": {"n_epochs": 3, "batch_size": 1, "learning_rate_multiplier": 1.0}},
    },
    extra_body={
        "trainingType": "GlobalStandard"
    },  # Recommended approach to set trainingType. Omitting this field may lead to unsupported behavior.
    # Preferred trainingtype is GlobalStandard.  Note:  Global training offers cost savings , but copies data and weights outside the current resource region.
    # Learn more - https://azure.microsoft.com/en-us/pricing/details/cognitive-services/openai-service/ and https://azure.microsoft.com/en-us/explore/global-infrastructure/data-residency/
)
print(fine_tuning_job)
```

<!-- END SNIPPET -->

You may also want to create a span for your scenario:

<!-- SNIPPET:sample_agent_basic_with_azure_monitor_tracing.create_span_for_scenario -->

```python
tracer = trace.get_tracer(__name__)
scenario = os.path.basename(__file__)

with tracer.start_as_current_span(scenario):
```

<!-- END SNIPPET -->

See the full sample code in [sample_agent_basic_with_azure_monitor_tracing.py](https://github.com/Azure/azure-sdk-for-python/blob/main/sdk/ai/azure-ai-projects/samples/agents/telemetry/sample_agent_basic_with_azure_monitor_tracing.py).

In addition, you might find it helpful to see the tracing logs in the console. You can achieve this with the following code:

<!-- SNIPPET:sample_agent_basic_with_console_tracing.setup_console_tracing -->

```python
# Setup tracing to console
# Requires opentelemetry-sdk
span_exporter = ConsoleSpanExporter()
tracer_provider = TracerProvider()
tracer_provider.add_span_processor(SimpleSpanProcessor(span_exporter))
trace.set_tracer_provider(tracer_provider)
tracer = trace.get_tracer(__name__)

# Enable instrumentation with content tracing
AIProjectInstrumentor().instrument()
```

<!-- END SNIPPET -->

See the full sample code in [sample_agent_basic_with_console_tracing.py](https://github.com/Azure/azure-sdk-for-python/blob/main/sdk/ai/azure-ai-projects/samples/agents/telemetry/sample_agent_basic_with_console_tracing.py).

### Enabling content recording

Content recording controls whether message contents and tool call related details, such as parameters and return values, are captured with the traces. This data may include sensitive user information.

To enable content recording, set the `OTEL_INSTRUMENTATION_GENAI_CAPTURE_MESSAGE_CONTENT` environment variable to `true`. If the environment variable is not set, content recording defaults to `false`.

**Important:** The environment variable only controls content recording for built-in traces. When you use custom tracing decorators on your own functions, all parameters and return values are always traced.

### Disabling automatic instrumentation

The AI Projects client library automatically instruments OpenAI responses and conversations operations through `AiProjectInstrumentation`. You can disable this instrumentation by setting the environment variable `AZURE_TRACING_GEN_AI_INSTRUMENT_RESPONSES_API` to `false`. If the environment variable is not set, the responses and conversations APIs will be instrumented by default.

### Tracing Binary Data

Binary data are images and files sent to the service as input messages. When you enable content recording (`OTEL_INSTRUMENTATION_GENAI_CAPTURE_MESSAGE_CONTENT` set to `true`), by default you only trace file IDs and filenames. To enable full binary data tracing, set `AZURE_TRACING_GEN_AI_INCLUDE_BINARY_DATA` to `true`. In this case:

* **Images**: Image URLs (including data URIs with base64-encoded content) are included
* **Files**: File data is included if sent via the API

**Important:** Binary data can contain sensitive information and may significantly increase trace size. Some trace backends and tracing implementations may have limitations on the maximum size of trace data that can be sent to and/or supported by the backend. Ensure your observability backend and tracing implementation support the expected trace payload sizes when enabling binary data tracing.

### How to trace your own functions

The decorator `trace_function` is provided for tracing your own function calls using OpenTelemetry. By default the function name is used as the name for the span. Alternatively you can provide the name for the span as a parameter to the decorator.

**Note:** The `OTEL_INSTRUMENTATION_GENAI_CAPTURE_MESSAGE_CONTENT` environment variable does not affect custom function tracing. When you use the `trace_function` decorator, all parameters and return values are always traced by default.

This decorator handles various data types for function parameters and return values, and records them as attributes in the trace span. The supported data types include:

* Basic data types: str, int, float, bool
* Collections: list, dict, tuple, set
  * Special handling for collections:
    * If a collection (list, dict, tuple, set) contains nested collections, the entire collection is converted to a string before being recorded as an attribute.
    * Sets and dictionaries are always converted to strings to ensure compatibility with span attributes.

Object types are omitted, and the corresponding parameter is not traced.

The parameters are recorded in attributes `code.function.parameter.<parameter_name>` and the return value is recorder in attribute `code.function.return.value`

#### Adding custom attributes to spans

You can add custom attributes to spans by creating a custom span processor. Here's how to define one:

<!-- SNIPPET:sample_agent_basic_with_console_tracing_custom_attributes.custom_attribute_span_processor -->

```python
class CustomAttributeSpanProcessor(SpanProcessor):
    def __init__(self):
        pass

    def on_start(self, span: Span, parent_context=None):
        # Add this attribute to all spans
        span.set_attribute("trace_sample.sessionid", "123")

        # Add another attribute only to create_thread spans
        if span.name == "create_thread":
            span.set_attribute("trace_sample.create_thread.context", "abc")

    def on_end(self, span: ReadableSpan):
        # Clean-up logic can be added here if necessary
        pass
```

<!-- END SNIPPET -->

Then add the custom span processor to the global tracer provider:

<!-- SNIPPET:sample_agent_basic_with_console_tracing_custom_attributes.add_custom_span_processor_to_tracer_provider -->

```python
provider = cast(TracerProvider, trace.get_tracer_provider())
provider.add_span_processor(CustomAttributeSpanProcessor())
```

<!-- END SNIPPET -->

See the full sample code in [sample_agent_basic_with_console_tracing_custom_attributes.py](https://github.com/Azure/azure-sdk-for-python/blob/main/sdk/ai/azure-ai-projects/samples/agents/telemetry/sample_agent_basic_with_console_tracing_custom_attributes.py).

### Additional resources

For more information see:

* [Trace AI applications using OpenAI SDK](https://learn.microsoft.com/azure/ai-foundry/how-to/develop/trace-application)

## Troubleshooting

### Exceptions

Client methods that make service calls raise an [HttpResponseError](https://learn.microsoft.com/python/api/azure-core/azure.core.exceptions.httpresponseerror) exception for a non-success HTTP status code response from the service. The exception's `status_code` will hold the HTTP response status code (with `reason` showing the friendly name). The exception's `error.message` contains a detailed message that may be helpful in diagnosing the issue:

```python
from azure.core.exceptions import HttpResponseError

...

try:
    result = project_client.connections.list()
except HttpResponseError as e:
    print(f"Status code: {e.status_code} ({e.reason})")
    print(e.message)
```

For example, when you provide wrong credentials:

```text
Status code: 401 (Unauthorized)
Operation returned an invalid status 'Unauthorized'
```

### Logging

The client uses the standard [Python logging library](https://docs.python.org/3/library/logging.html). The SDK logs HTTP request and response details, which may be useful in troubleshooting. To log to stdout, add the following at the top of your Python script:

```python
import sys
import logging

# Acquire the logger for this client library. Use 'azure' to affect both
# 'azure.core` and `azure.ai.inference' libraries.
logger = logging.getLogger("azure")

# Set the desired logging level. logging.INFO or logging.DEBUG are good options.
logger.setLevel(logging.DEBUG)

# Direct logging output to stdout:
handler = logging.StreamHandler(stream=sys.stdout)
# Or direct logging output to a file:
# handler = logging.FileHandler(filename="sample.log")
logger.addHandler(handler)

# Optional: change the default logging format. Here we add a timestamp.
#formatter = logging.Formatter("%(asctime)s:%(levelname)s:%(name)s:%(message)s")
#handler.setFormatter(formatter)
```

By default logs redact the values of URL query strings, the values of some HTTP request and response headers (including `Authorization` which holds the key or token), and the request and response payloads. To create logs without redaction, add `logging_enable=True` to the client constructor:

```python
project_client = AIProjectClient(
    credential=DefaultAzureCredential(),
    endpoint=os.environ["AZURE_AI_PROJECT_ENDPOINT"],
    logging_enable=True
)
```

Note that the log level must be set to `logging.DEBUG` (see above code). Logs will be redacted with any other log level.

Be sure to protect non redacted logs to avoid compromising security.

For more information, see [Configure logging in the Azure libraries for Python](https://aka.ms/azsdk/python/logging)

### Reporting issues

To report an issue with the client library, or request additional features, please open a [GitHub issue here](https://github.com/Azure/azure-sdk-for-python/issues). Mention the package name "azure-ai-projects" in the title or content.

## Next steps

Have a look at the [Samples](https://github.com/Azure/azure-sdk-for-python/tree/main/sdk/ai/azure-ai-projects/samples) folder, containing fully runnable Python code for synchronous and asynchronous clients.

## Contributing

This project welcomes contributions and suggestions. Most contributions require you to agree to a Contributor License Agreement (CLA) declaring that you have the right to, and actually do, grant us the rights to use your contribution. For details, visit https://cla.microsoft.com.

When you submit a pull request, a CLA-bot will automatically determine whether you need to provide a CLA and decorate the PR appropriately (e.g., label, comment). Simply follow the instructions provided by the bot. You will only need to do this once across all repos using our CLA.

This project has adopted the [Microsoft Open Source Code of Conduct][code_of_conduct]. For more information, see the Code of Conduct FAQ or contact opencode@microsoft.com with any additional questions or comments.

<!-- LINKS -->
[samples]: https://aka.ms/azsdk/azure-ai-projects-v2/python/samples/
[code_of_conduct]: https://opensource.microsoft.com/codeofconduct/
[azure_sub]: https://azure.microsoft.com/free/<|MERGE_RESOLUTION|>--- conflicted
+++ resolved
@@ -4,9 +4,6 @@
 resources in your Microsoft Foundry Project. Use it to:
 
 * **Create and run Agents** using methods on methods on the `.agents` client property.
-<<<<<<< HEAD
-* **Get an OpenAI client** using `.get_openai_client()` method to run "Responses", "Conversations", "Evals" operations with your Agent.
-=======
 * **Enhance Agents with specialized tools**:
   * Agent Memory Search
   * Agent-to-Agent (A2A)
@@ -25,7 +22,6 @@
   * SharePoint
   * Web Search
 * **Get an OpenAI client** using `.get_openai_client()` method to run "Responses" and "Conversations" operations with your Agent.
->>>>>>> 283e65ad
 * **Manage memory stores** for Agent conversations, using the `.memory_store` operations.
 * **Explore additional evaluation tools** to assess the performance of your generative AI application, using the `.evaluation_rules`,
 `.evaluation_taxonomies`, `.evaluators`, `.insights`, and `.schedules` operations.
