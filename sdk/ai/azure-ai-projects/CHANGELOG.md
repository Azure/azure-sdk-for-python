# Release History

## 1.0.0b3 (2024-12-13)

### Features Added

* Redesigned streaming and event handlers for agents.
* Add `parallel_tool_calls` parameter to allow parallel tool execution.
<<<<<<< HEAD
* Add support for Structured Outputs.
* Add option to include file contents, when index search is used.
=======
* Added `BingGroundingTool` for Agents to use against a Bing API Key connection.
* Added `AzureAiSearchTool` for Agents to use against an Azure AI Search resource.
* Added `OpenApiTool` for Agents, which creates and executes a REST function defined by an OpenAPI spec.
* Added new helper properties in `OpenAIPageableListOfThreadMessage`, `MessageDeltaChunk`, and `ThreadMessage`.
* Rename "AI Studio" to "AI Foundry" in package documents and samples, following recent rebranding.
>>>>>>> e40e9403

### Breaking Changes

* The method `.agents.get_messages` was removed. Please use `.agents.list_messages` instead.

## 1.0.0b2 (2024-12-03)

### Bugs Fixed

* Fix a bug in the `.inference` operations when Entra ID authentication is used by the default connection.
* Fixed bugs occurring during streaming in function tool calls by asynchronous agents.
* Fixed bugs that were causing issues with tracing agent asynchronous functionality.
* Fix a bug causing warning about unclosed session, shown when using asynchronous credentials to create agent.
* Fix a bug that would cause agent function tool related function names and parameters to be included in traces even when content recording is not enabled.

## 1.0.0b1 (2024-11-15)

### Features Added

First beta version<|MERGE_RESOLUTION|>--- conflicted
+++ resolved
@@ -6,16 +6,13 @@
 
 * Redesigned streaming and event handlers for agents.
 * Add `parallel_tool_calls` parameter to allow parallel tool execution.
-<<<<<<< HEAD
-* Add support for Structured Outputs.
-* Add option to include file contents, when index search is used.
-=======
+* Add support for Structured Outputs for Agents.
+* Add option to include file contents, when index search is used for Agents.
 * Added `BingGroundingTool` for Agents to use against a Bing API Key connection.
 * Added `AzureAiSearchTool` for Agents to use against an Azure AI Search resource.
 * Added `OpenApiTool` for Agents, which creates and executes a REST function defined by an OpenAPI spec.
 * Added new helper properties in `OpenAIPageableListOfThreadMessage`, `MessageDeltaChunk`, and `ThreadMessage`.
 * Rename "AI Studio" to "AI Foundry" in package documents and samples, following recent rebranding.
->>>>>>> e40e9403
 
 ### Breaking Changes
 
