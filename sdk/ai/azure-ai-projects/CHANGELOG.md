--- conflicted
+++ resolved
@@ -4,11 +4,8 @@
 
 ### Bugs Fixed
 
-<<<<<<< HEAD
-* Fixed the warning about unclosed session, shown when using asynchronous credentials to create agent. 
-=======
+* Fix a bug causing warning about unclosed session, shown when using asynchronous credentials to create agent. 
 * Fix a bug that would cause agent function tool related function names and parameters to be included in traces even when content recording is not enabled
->>>>>>> 706e50ab
 
 ## 1.0.0b1 (2024-11-15)
 
