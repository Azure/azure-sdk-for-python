# Release History

## 1.0.0b3 (Unreleased)

### Features Added

### Bugs Fixed

## 1.0.0b2 (2024-12-03)

### Bugs Fixed

<<<<<<< HEAD
* Fixed bugs occurring during streaming in function tool calls by asynchronous agents.
* Fixed bugs that were causing issues with tracing agent asynchronous functionality.
* Fix a bug causing warning about unclosed session, shown when using asynchronous credentials to create agent. 
=======
* Fix a bug in the `.inference` operations when Entra ID authentication is used by the default connection.
* Fixed bugs occurring during streaming in function tool calls by asynchronous agents.
* Fixed bugs that were causing issues with tracing agent asynchronous functionality.
* Fix a bug causing warning about unclosed session, shown when using asynchronous credentials to create agent.
>>>>>>> 64aa12d7
* Fix a bug that would cause agent function tool related function names and parameters to be included in traces even when content recording is not enabled.

## 1.0.0b1 (2024-11-15)

### Features Added

First beta version<|MERGE_RESOLUTION|>--- conflicted
+++ resolved
@@ -3,6 +3,8 @@
 ## 1.0.0b3 (Unreleased)
 
 ### Features Added
+
+* Add `parallel_tool_calls` parameter to allow parallel tool execution.
 
 ### Bugs Fixed
 
@@ -10,16 +12,10 @@
 
 ### Bugs Fixed
 
-<<<<<<< HEAD
-* Fixed bugs occurring during streaming in function tool calls by asynchronous agents.
-* Fixed bugs that were causing issues with tracing agent asynchronous functionality.
-* Fix a bug causing warning about unclosed session, shown when using asynchronous credentials to create agent. 
-=======
 * Fix a bug in the `.inference` operations when Entra ID authentication is used by the default connection.
 * Fixed bugs occurring during streaming in function tool calls by asynchronous agents.
 * Fixed bugs that were causing issues with tracing agent asynchronous functionality.
 * Fix a bug causing warning about unclosed session, shown when using asynchronous credentials to create agent.
->>>>>>> 64aa12d7
 * Fix a bug that would cause agent function tool related function names and parameters to be included in traces even when content recording is not enabled.
 
 ## 1.0.0b1 (2024-11-15)
