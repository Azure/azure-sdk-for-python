# Release History

## 2.0.0b3 (Unreleased)

### Features Added

### Breaking changes

* Rename class `AgentObject` to `AgentDetails`
* Rename class `AgentVersionObject` to `AgentVersionDetails`
* Rename class `MemoryStoreObject` to `MemoryStoreDetails`

### Bugs Fixed

### Sample updates

* Added OpenAPI tool sample. See `sample_agent_openapi.py`.
* Added OpenAPI with Project Connection sample. See `sample_agent_openapi_with_project_connection.py`.
* Added SharePoint grounding tool sample. See `sample_agent_sharepoint.py`.
<<<<<<< HEAD
* Improved MCP client sample showing direct MCP tool invocation. See `samples/mcp_client/sample_mcp_tool_async.py`.
=======
>>>>>>> 97ce0dda

## 2.0.0b2 (2025-11-14)

### Features Added

* Tracing: support for workflow agent tracing.
* Agent Memory operations, including code for custom LRO poller. See methods on the ".memory_store"
property of `AIProjectClient`.

### Breaking changes

* `get_openai_client()` method on the asynchronous AIProjectClient is no longer an "async" method.
* Tracing: tool call output event content format updated to be in line with other events.

### Bugs Fixed

* Tracing: operation name attribute added to create agent span, token usage added to streaming response generation span.

### Sample updates

* Added samples to show usage of the Memory Search Tool (see sample_agent_memory_search.py) and its async equivalent.
* Added samples to show Memory management. See samples in the folder `samples\memories`.
* Added `finetuning` samples for operations create, retrieve, list, list_events, list_checkpoints, cancel, pause and resume. Also, these samples includes various finetuning techniques like Supervised (SFT), Reinforcement (RFT) and Direct performance optimization (DPO).
* In all most samples, credential, project client, and openai client are combined into one context manager.
* Remove `await` while calling `get_openai_client()` for samples using asynchronous clients. 

## 2.0.0b1 (2025-11-11)

### Features added

* The client library now uses version `2025-11-15-preview` of the Microsoft Foundry [data plane REST APIs](https://aka.ms/azsdk/azure-ai-projects-v2/api-reference-2025-11-15-preview).
* New Agent operations (now built on top of OpenAI's `Responses` protocol) were added to the `AIProjectClient`.
This package no longer depends on `azure-ai-agents` package. See `samples\agents` folder.
* New Evaluation operations. See methods on properties `.evaluation_rules`, `.evaluation_taxonomies`, `.evaluators`, `.insights`, and `.schedules`.
* New Memory Store operations. See methods on the property `.memory_store`.

### Breaking changes

* The implementation of `.get_openai_client()` method was updated to return an authenticated
OpenAI client from the openai package, configure to run Responses operations on your Foundry Project endpoint.

### Sample updates

* Added new Agent samples. See `samples\agents` folder.
* Added new Evaluation samples. See `samples\evaluations` folder.
* Added `files` samples for operations create, delete, list, retrieve and content. See `samples\files` folder.

## 1.1.0b4 (2025-09-12)

### Bugs Fixed

* Fix getting secret keys for connections of type "Custom Keys" ([GitHub issue 52355](https://github.com/Azure/azure-sdk-for-net/issues/52355))

## 1.1.0b3 (2025-08-26)

### Features added

* File `setup.py` was updated to indicate the dependency `azure-ai-agents>=1.2.0b3`
instead of `azure-ai-agents>=1.0.0`. This means that in a clean environment, installing
via `pip install --pre azure-ai-projects` will install latest beta version of `azure-ai-agents`
(which has features in preview) instead of latest stable version (which does
not include preview features).

## 1.1.0b2 (2025-08-05)

### Bugs Fixed

Fix regression in Red-Team operations, in the definition of the class `AzureOpenAIModelConfiguration`.

## 1.1.0b1 (2025-08-01)

First beta version following the 1.0.0 stable release. It brings back the Evaluation and Red-Team operations which are still in preview.

### Features added

* Evaluation and Red-Team operations (in preview) were restored.

## 1.0.0 (2025-07-31)

First stable version of the client library. The client library now uses version `v1` of the
AI Foundry [data plane REST APIs](https://aka.ms/azsdk/azure-ai-projects/ga-rest-api-reference).

### Breaking changes

* Features that are still in preview were removed from this stable release. This includes:
  * Evaluation operations (property `.evaluations`)
  * Red-Team operations (property `.red_teams`)
  * Class `PromptTemplate`.
  * Package function `enable_telemetry()`
* Classes were renamed:
  * Class `Sku` was renamed `ModelDeploymentSku`
  * Class `SasCredential` was renamed `BlobReferenceSasCredential`
  * Class `AssetCredentialResponse` was renamed `DatasetCredential`
* Method `.inference.get_azure_openai_client()` was renamed `.get_openai_client()`. The `.inference` property was removed.
  The method is documented as returning an object of type `OpenAI`, but it still returns an object of the derived type `AzureOpenAI`.
  The function implementation has not changed.
* Method `.telemetry.get_connection_string()` was renamed `.telemetry.get_application_insights_connection_string()`

### Sample updates

* Added a new Dataset sample named `sample_datasets_download.py` to show how you can download all files referenced by a certain Dataset (following a question in [this GitHub issue](https://github.com/Azure/azure-sdk-for-python/issues/41960))
* Two samples added showing how to do a `responses` operation using an authenticated Azure OpenAI client created
using `get_openai_client()`.
* Existing inference samples that used the package function `enable_telemetry()` were updated to remove this call,
and instead add the necessary tracing configuration calls to the sample.

## 1.0.0b12 (2025-06-23)

### Breaking changes

* These 3 methods on `AIProjectClient` were removed: `.inference.get_chat_completions_client()`,
`.inference.get_embeddings_client()` and `.inference.get_image_embeddings_client()`.
For guidance on obtaining an authenticated `azure-ai-inference` client for your AI Foundry Project,
refer to the updated samples in the `samples\inference` directory. For example,
`sample_chat_completions_with_azure_ai_inference_client.py`. Alternatively, use the `.inference.get_azure_openai_client()` method to perform chat completions with an Azure OpenAI client.
* Method argument name changes:
  * In method `.indexes.create_or_update()` argument `body` was renamed `index`.
  * In method `.datasets.create_or_update()` argument `body` was renamed `dataset_version`.
  * In method `.datasets.pending_upload()` argument `body` was renamed `pending_upload_request`.

### Bugs Fixed

* Fix to package function `enable_telemetry()` to correctly instrument `azure-ai-agents`.
* Updated RedTeam target type visibility to allow for type being sent in the JSON for redteam run creation.

### Other

* Set dependency on `azure-ai-agents` version `1.0.0` or above,
now that we have a stable release of the Agents package.

## 1.0.0b11 (2025-05-15)

There have been significant updates with the release of version 1.0.0b11, including breaking changes.
Please see new samples and package README.md file.

### Features added

* `.deployments` methods to enumerate AI models deployed to your AI Foundry Project.
* `.datasets` methods to upload documents and reference them. To be used with Evaluations.
* `.indexes` methods to handle your Search Indexes.

### Breaking changes

* Azure AI Foundry Project endpoint is now required to construct the `AIProjectClient`. It has the form
`https://<your-ai-services-account-name>.services.ai.azure.com/api/projects/<your-project-name>`. Find it in your AI Foundry Project
Overview page. The factory method `from_connection_string` was removed. Support for project connection string and hub-based projects has been discontinued. We recommend creating a new Azure AI Foundry resource utilizing project endpoint. If this is not possible, please pin the version of or pin the version of `azure-ai-projects` to `1.0.0b10` or earlier.
* Agents are now implemented in a separate package `azure-ai-agents`. Continue using the ".agents" operations on the
`AIProjectsClient` to create, run and delete agents, as before. However there have been some breaking changes in these operations.
See [Agents package document and samples](https://github.com/Azure/azure-sdk-for-python/tree/main/sdk/ai/azure-ai-agents) for more details.
* Several changes to the `.connections` methods, including the response object (now simply called `Connection`)
* The method `.inference.get_azure_openai_client()` now supports returning an authenticated `AzureOpenAI` client to be used with
AI models deployed to the Project's AI Services. This is in addition to the existing option to get an `AzureOpenAI` client for one of the connected Azure OpenAI services.
* Import `PromptTemplate` from `azure.ai.projects` instead of `azure.ai.projects.prompts`.
* The class ConnectionProperties was renamed to Connection, and its properties have changed.
* The method `.to_evaluator_model_config` on `ConnectionProperties` is no longer required and does not have an equivalent method on `Connection`. When constructing the EvaluatorConfiguration class, the `init_params` element now requires `deployment_name` instead of `model_config`.
* The method `upload_file` on `AIProjectClient` had been removed, use `datasets.upload_file` instead.
* Evaluator Ids are available using the Enum `EvaluatorIds` and no longer require `azure-ai-evaluation` package to be installed.
* Property `scope` on `AIProjectClient` is removed, use AI Foundry Project endpoint instead.
* Property `id` on Evaluation is replaced with `name`.
* Please see the [agents migration guide](https://github.com/Azure/azure-sdk-for-python/blob/release/azure-ai-projects/1.0.0/sdk/ai/azure-ai-projects/AGENTS_MIGRATION_GUIDE.md) on how to use the new `azure-ai-projects` with `azure-ai-agents` package.

### Sample updates

* All samples have been updated. New ones added for Deployments, Datasets and Indexes.

## 1.0.0b10 (2025-04-23)

### Features added

* Added `ConnectedAgentTool` class for better connected Agent support.
* Added Agent tool call tracing for all tool call types when streaming with `AgentEventHandler` based event handler.
* Added tracing for listing Agent run steps.
* Add a `max_retry` argument to the Agent's `enable_auto_function_calls` function to cancel the run if the maximum number of retries for auto function calls is reached.

### Sample updates

* Added connected Agent tool sample.

### Bugs Fixed

* Fix for filtering of Agent messages by run ID (see [GitHub issue 49513](https://github.com/Azure/azure-sdk-for-net/issues/49513)).

## 1.0.0b9 (2025-04-16)

### Features added

* Utilities to load prompt template strings and Prompty file content
* Added BingCustomSearchTool class with sample
* Added list_threads API to agents namespace
* Added image input support for agents create_message

### Sample updates

* Added `project_client.agents.enable_auto_function_calls(toolset=toolset)` to all samples that has `toolcalls` executed by `azure-ai-project` SDK
* New BingCustomSearchTool sample
* New samples added for image input from url, file and base64

### Breaking Changes

Redesigned automatic function calls because agents retrieved by `update_agent` and `get_agent` do not support them.  With the new design, the toolset parameter in `create_agent` no longer executes toolcalls automatically during `create_and_process_run` or `create_stream`. To retain this behavior, call `enable_auto_function_calls` without additional changes.

## 1.0.0b8 (2025-03-28)

### Features added

* New parameters added for Azure AI Search tool, with corresponding sample update.
* Fabric tool REST name updated, along with convenience code.

### Sample updates

* Sample update demonstrating new parameters added for Azure AI Search tool.
* Sample added using OpenAPI tool against authenticated TripAdvisor API spec.

### Bugs Fixed

* Fix for a bug in Agent tracing causing event handler return values to not be returned when tracing is enabled.
* Fix for a bug in Agent tracing causing tool calls not to be recorded in traces.
* Fix for a bug in Agent tracing causing function tool calls to not work properly when tracing is enabled.
* Fix for a bug in Agent streaming, where `agent_id` was not included in the response. This caused the SDK not to make function calls when the thread run status is `requires_action`.

## 1.0.0b7 (2025-03-06)

### Features added

* Add support for parsing URL citations in Agent text messages. See new classes `MessageTextUrlCitationAnnotation` and `MessageDeltaTextUrlCitationAnnotation`.
* Add enum value `ConnectionType.API_KEY` to support enumeration of generic connections that uses API Key authentication.

### Sample updates

* Update sample `sample_agents_bing_grounding.py` with printout of URL citation.
* Add new samples `sample_agents_stream_eventhandler_with_bing_grounding.py` and `sample_agents_stream_iteration_with_bing_grounding.py` with printout of URL citation.

### Bugs Fixed

* Fix a bug in deserialization of `RunStepDeltaFileSearchToolCall` returned during Agent streaming (see [GitHub issue 48333](https://github.com/Azure/azure-sdk-for-net/issues/48333)).
* Fix for Exception raised while parsing Agent streaming response, in some rare cases, for multibyte UTF-8 languages like Chinese.

### Breaking Changes

* Rename input argument `assistant_id` to `agent_id` in all Agent methods to align with the "Agent" terminology. Similarly, rename all `assistant_id` properties on classes.

## 1.0.0b6 (2025-02-14)

### Features added

* Added `trace_function` decorator for conveniently tracing function calls in Agents using OpenTelemetry. Please see the README.md for updated documentation.

### Sample updates

* Added AzureLogicAppTool utility and Logic App sample under `samples/agents`, folder to make Azure Logic App integration with Agents easier.
* Added better observability for Azure AI Search sample for Agents via improved run steps information from the service.
* Added sample to demonstrate how to add custom attributes to telemetry span.

### Bugs Fixed

* Lowered the logging level of "Toolset is not available in the client" from `warning` to `debug` to prevent unnecessary log entries in agent application runs.

## 1.0.0b5 (2025-01-17)

### Features added

* Add method `.inference.get_image_embeddings_client` on `AIProjectClient` to get an authenticated
`ImageEmbeddingsClient` (from the package azure-ai-inference). You need to have azure-ai-inference package
version 1.0.0b7 or above installed for this method to work.

### Bugs Fixed

* Fix for events dropped in streamed Agent response (see [GitHub issue 39028](https://github.com/Azure/azure-sdk-for-python/issues/39028)).
* In Agents, incomplete status thread run event is now deserialized into a ThreadRun object, during stream iteration, and invokes the correct function `on_thread_run` (instead of the wrong function `on_unhandled_event`).
* Fix an error when calling the `to_evaluator_model_config` method of class `ConnectionProperties`. See new input
argument `include_credentials`.

### Breaking Changes

* `submit_tool_outputs_to_run` returns `None` instead of `ThreadRun` (see [GitHub issue 39028](https://github.com/Azure/azure-sdk-for-python/issues/39028)).

## 1.0.0b4 (2024-12-20)

### Bugs Fixed

* Fix for Agent streaming issue (see [GitHub issue 38918](https://github.com/Azure/azure-sdk-for-python/issues/38918))
* Fix for Agent async function `send_email_async` is not called (see [GitHub issue 38898](https://github.com/Azure/azure-sdk-for-python/issues/38898))
* Fix for Agent streaming with event handler fails with "AttributeError: 'MyEventHandler' object has no attribute 'buffer'" (see [GitHub issue 38897](https://github.com/Azure/azure-sdk-for-python/issues/38897))

### Features Added

* Add optional input argument `connection_name` to methods `.inference.get_chat_completions_client`,
 `.inference.get_embeddings_client` and `.inference.get_azure_openai_client`.

## 1.0.0b3 (2024-12-13)

### Features Added

* Add support for Structured Outputs for Agents.
* Add option to include file contents, when index search is used for Agents.
* Added objects to inform Agents about Azure Functions.
* Redesigned streaming and event handlers for agents.
* Add `parallel_tool_calls` parameter to allow parallel tool execution for Agents.
* Added `BingGroundingTool` for Agents to use against a Bing API Key connection.
* Added `AzureAiSearchTool` for Agents to use against an Azure AI Search resource.
* Added `OpenApiTool` for Agents, which creates and executes a REST function defined by an OpenAPI spec.
* Added new helper properties in `OpenAIPageableListOfThreadMessage`, `MessageDeltaChunk`, and `ThreadMessage`.
* Rename "AI Studio" to "AI Foundry" in package documents and samples, following recent rebranding.

### Breaking Changes

* The method `.agents.get_messages` was removed. Please use `.agents.list_messages` instead.

## 1.0.0b2 (2024-12-03)

### Bugs Fixed

* Fix a bug in the `.inference` operations when Entra ID authentication is used by the default connection.
* Fixed bugs occurring during streaming in function tool calls by asynchronous agents.
* Fixed bugs that were causing issues with tracing agent asynchronous functionality.
* Fix a bug causing warning about unclosed session, shown when using asynchronous credentials to create agent.
* Fix a bug that would cause agent function tool related function names and parameters to be included in traces even when content recording is not enabled.

## 1.0.0b1 (2024-11-15)

### Features Added

First beta version<|MERGE_RESOLUTION|>--- conflicted
+++ resolved
@@ -17,10 +17,7 @@
 * Added OpenAPI tool sample. See `sample_agent_openapi.py`.
 * Added OpenAPI with Project Connection sample. See `sample_agent_openapi_with_project_connection.py`.
 * Added SharePoint grounding tool sample. See `sample_agent_sharepoint.py`.
-<<<<<<< HEAD
 * Improved MCP client sample showing direct MCP tool invocation. See `samples/mcp_client/sample_mcp_tool_async.py`.
-=======
->>>>>>> 97ce0dda
 
 ## 2.0.0b2 (2025-11-14)
 
