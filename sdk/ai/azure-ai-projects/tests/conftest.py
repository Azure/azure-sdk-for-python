--- conflicted
+++ resolved
@@ -108,7 +108,6 @@
 
     sanitize_url_paths()
 
-<<<<<<< HEAD
     # Sanitize fine-tuning job IDs in URLs and response bodies
     add_general_regex_sanitizer(regex=r"ftjob-[a-f0-9]+", value="sanitized-ftjob-id")
 
@@ -121,8 +120,6 @@
     # Normalize Content-Type for CSV files in multipart form-data (varies by OS/Python version)
     add_general_string_sanitizer(target="Content-Type: text/csv", value="Content-Type: application/vnd.ms-excel")
 
-=======
->>>>>>> 2afb5e25
     # Sanitize API key from service response (this includes Application Insights connection string)
     add_body_key_sanitizer(json_path="credentials.key", value="sanitized-api-key")
 
