# ------------------------------------
# Copyright (c) Microsoft Corporation.
# Licensed under the MIT License.
# ------------------------------------
import sys
import logging
import functools
from azure.ai.projects import AIProjectClient
from azure.identity import DefaultAzureCredential
from devtools_testutils import AzureRecordedTestCase, EnvironmentVariableLoader

"""
Set these environment variables before running the test:
set AZURE_AI_PROJECTS_CONNECTIONS_TEST_PROJECT_CONNECTION_STRING=
"""
servicePreparerConnectionsTests = functools.partial(
    EnvironmentVariableLoader,
    "azure_ai_projects_connections_test",
    azure_ai_projects_connections_test_project_connection_string="azure-region.api.azureml.ms;00000000-0000-0000-0000-000000000000;rg-name;hub-name",
)


# Set to True to enable SDK logging
LOGGING_ENABLED = False

if LOGGING_ENABLED:
    # Create a logger for the 'azure' SDK
    # See https://docs.python.org/3/library/logging.html
    logger = logging.getLogger("azure")
    logger.setLevel(logging.DEBUG)  # INFO or DEBUG

    # Configure a console output
    handler = logging.StreamHandler(stream=sys.stdout)
    logger.addHandler(handler)

<<<<<<< HEAD

class ConnectionsTestBase:
=======
class ConnectionsTestBase(AzureRecordedTestCase):
>>>>>>> 01eafd62

    def get_sync_client(self, **kwargs) -> AIProjectClient:
        conn_str = kwargs.pop("azure_ai_projects_connections_test_project_connection_string")
        project_client = AIProjectClient.from_connection_string(
            credential=self.get_credential(AIProjectClient, is_async=False),
            conn_str=conn_str,
            logging_enable=LOGGING_ENABLED
        )
        return project_client<|MERGE_RESOLUTION|>--- conflicted
+++ resolved
@@ -33,12 +33,7 @@
     handler = logging.StreamHandler(stream=sys.stdout)
     logger.addHandler(handler)
 
-<<<<<<< HEAD
-
-class ConnectionsTestBase:
-=======
 class ConnectionsTestBase(AzureRecordedTestCase):
->>>>>>> 01eafd62
 
     def get_sync_client(self, **kwargs) -> AIProjectClient:
         conn_str = kwargs.pop("azure_ai_projects_connections_test_project_connection_string")
@@ -47,4 +42,4 @@
             conn_str=conn_str,
             logging_enable=LOGGING_ENABLED
         )
-        return project_client+        return project_client
