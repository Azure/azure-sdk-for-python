# pylint: disable=too-many-lines,line-too-long,useless-suppression
# ------------------------------------
# Copyright (c) Microsoft Corporation.
# Licensed under the MIT License.
# ------------------------------------

import os
import json
import pytest
from typing import Optional, Tuple
from azure.ai.projects.telemetry import AIProjectInstrumentor, _utils
from azure.core.settings import settings
from gen_ai_trace_verifier import GenAiTraceVerifier
from openai import OpenAI
from devtools_testutils import recorded_by_proxy
from azure.ai.projects.models import PromptAgentDefinition, FunctionTool

<<<<<<< HEAD
from test_base import servicePreparer
from test_ai_instrumentor_base import (
    TestAiAgentsInstrumentorBase,
    CONTENT_TRACING_ENV_VARIABLE,
)
=======
from test_base import servicePreparer, recorded_by_proxy_httpx
from test_ai_instrumentor_base import TestAiAgentsInstrumentorBase, CONTENT_TRACING_ENV_VARIABLE
>>>>>>> d266bc97

settings.tracing_implementation = "OpenTelemetry"
_utils._span_impl_type = settings.tracing_implementation()

# Environment variable for binary data tracing
BINARY_DATA_TRACING_ENV_VARIABLE = "AZURE_TRACING_GEN_AI_INCLUDE_BINARY_DATA"

# Base64-encoded test image (PNG format) for testing binary data capture.
# This is a small png image with letters ABC in black on white background.
TEST_IMAGE_BASE64 = (
    "iVBORw0KGgoAAAANSUhEUgAAAHgAAABDCAYAAABX2cG8AAAAAXNSR0IArs4c6QAAAARnQU1BAACxjwv8YQUAAAAJcEhZcwAAFiUAABYlAUlSJPAAAAPBSURBVHhe7ZFbbgMxDANz"
    "/0u3KNAA24Et60FtGscD8CdLkVL8+DpszYM/HPbiPPDmnAfenPPAm3MeeHO2e+DH4/FHn852/wAf+NMfervL+bDUp7HdxXzQmT6FLS/lY1p6F7J7+51vBP+Mlf4j3HEkDz7Xm8E/"
    "wqP/Avey5MHnKhBdSAH/iGc3f6NeCXfxyIPPlYQLeZeqws5rL3+nXgF38MiL35mAS0UWq8DOUS+/z3ydsHulDLkpJ1ywsmgE9s066bG8atg5kgJNygAuq17cgn1WJ32WVwX7KCXa"
    "tAtcmuqEXVYffZZXAbsoNfrEX7j4SF2wx+qiz/JWYc8tnfxBAZefqQv2rLroXfkzML+z60pLOg+w1AE7rB76LG8W5nd2kZYGHvE8hL91Hcl8q4M+y5uF+V09I+QtPOJ6CH/ndxXM"
    "n3XQY3mzMLujw0LexEN4DL+NPFWYPcrnd8tbgdnq/BXyNh4zOojfZ74szGU2v818VZjd0bFC2sZDZsfQY3kzMPeazd9HHhXM7+hYIW3kMdZB9K38EZjpkRrmd/WskDbymNVB9Hpm"
    "PDBvpQ7Y0dWzQtbKYzwH0e+dW8E8S12wp7PLQtbKY7wHcSYyO4NZljpgR2fXClkrj4kcxLnoPGGOVyqYq8yOImnmMZ6D6J8pAzOiqsI8RWYWSTOPUSsK57PKwpxKVhVJM49RKwrn"
    "K8rAjGyOgnIzD+lQFM7PMuiZKQrnMxkqys08pEsROOuZp5+KwNnovJJyMw/xyIJezwzhbGSec6qMV1Fq5hGqQ5gZzeZcZPYHzkYzOBeZVVNq5hHKQ5gbyeeMd+4K5yMZnIvMqik1"
    "8wjlIcyN5HPGO3eF85EMzkVm1aSbeUDHEcz39tDvmSGcj2RwLjKrJt3MA7qOYIeni96VfwTnIxmci84rSbdy+a4D2OHponflH8H5aAZno/MqUq1cvHt5dq066bO8Izj7qgwFqUYu"
    "fcfi7LN66Zn5CGei84QZlawsqTYufMfS7LN66Zn5rtBPZWBGJStLuI3L3rkwe2f9/D7yPKFvpArMUmRGCDdx0TuX/YHdo35+p4ffLFVhHtVNuIEL3rHkFXaP+vn96eFvlpQwm+ok"
    "lM7FupebsernjlF1wI6ROgilcqGupapwR6+6Yd9KCkIpXEC1hBruuNLdsD8jL37nL5mSu+GfMdKr4T4ZefC53hD+Gd4/5G64Y0QefK7DLfABV/Lgcx1uh49JefE7D2/JeeDNOQ+8"
    "OeeBN+c88OacB96c88Cbcx54c84Db8554M35BqSHAPxoJdj6AAAAAElFTkSuQmCC"
)


class TestResponsesInstrumentor(TestAiAgentsInstrumentorBase):
    """Tests for ResponsesInstrumentor with real endpoints."""

    def _get_openai_client_and_deployment(self, **kwargs) -> Tuple[OpenAI, str]:
        """Create OpenAI client through AI Projects client"""
        # Create AI Projects client using the standard test infrastructure
        project_client = self.create_client(operation_group="tracing", **kwargs)

        # Get the OpenAI client from the project client
        openai_client = project_client.get_openai_client()

        # Get the model deployment name from test parameters
        model_deployment_name = self.test_agents_params["model_deployment_name"]

        return openai_client, model_deployment_name

    def test_instrumentation(self, **kwargs):
        # Make sure code is not instrumented due to a previous test exception
        AIProjectInstrumentor().uninstrument()
        exception_caught = False
        try:
            assert AIProjectInstrumentor().is_instrumented() == False
            AIProjectInstrumentor().instrument()
            assert AIProjectInstrumentor().is_instrumented() == True
            AIProjectInstrumentor().uninstrument()
            assert AIProjectInstrumentor().is_instrumented() == False
        except RuntimeError as e:
            exception_caught = True
            print(e)
        assert exception_caught == False

    def test_instrumenting_twice_does_not_cause_exception(self, **kwargs):
        # Make sure code is not instrumented due to a previous test exception
        AIProjectInstrumentor().uninstrument()
        exception_caught = False
        try:
            AIProjectInstrumentor().instrument()
            AIProjectInstrumentor().instrument()
        except RuntimeError as e:
            exception_caught = True
            print(e)
        AIProjectInstrumentor().uninstrument()
        assert exception_caught == False

    def test_uninstrumenting_uninstrumented_does_not_cause_exception(self, **kwargs):
        # Make sure code is not instrumented due to a previous test exception
        AIProjectInstrumentor().uninstrument()
        exception_caught = False
        try:
            AIProjectInstrumentor().uninstrument()
        except RuntimeError as e:
            exception_caught = True
            print(e)
        assert exception_caught == False

    def test_uninstrumenting_twice_does_not_cause_exception(self, **kwargs):
        # Make sure code is not instrumented due to a previous test exception
        AIProjectInstrumentor().uninstrument()
        exception_caught = False
        try:
            AIProjectInstrumentor().instrument()
            AIProjectInstrumentor().uninstrument()
            AIProjectInstrumentor().uninstrument()
        except RuntimeError as e:
            exception_caught = True
            print(e)
        assert exception_caught == False

    @pytest.mark.parametrize(
        "env_value, expected",
        [
            (None, False),
            ("false", False),
            ("False", False),
            ("true", True),
            ("True", True),
        ],
    )
    def test_content_recording_environment_variable(self, env_value: Optional[str], expected: bool):
        def set_env_var(var_name, value):
            if value is None:
                os.environ.pop(var_name, None)
            else:
                os.environ[var_name] = str(value).lower()

        set_env_var(CONTENT_TRACING_ENV_VARIABLE, env_value)
        self.setup_telemetry()
        try:
            assert expected == AIProjectInstrumentor().is_content_recording_enabled()
        finally:
            self.cleanup()

    @pytest.mark.parametrize(
        "env_value, expected_enabled, expected_instrumented",
        [
            (None, True, True),  # Default: enabled and instrumented
            ("true", True, True),  # Explicitly enabled
            ("True", True, True),  # Case insensitive
            ("TRUE", True, True),  # Case insensitive
            ("false", False, False),  # Explicitly disabled
            ("False", False, False),  # Case insensitive
            ("random", False, False),  # Invalid value treated as false
            ("0", False, False),  # Numeric false
            ("1", False, False),  # Numeric true but not "true"
        ],
    )
    def test_instrumentation_environment_variable(
        self,
        env_value: Optional[str],
        expected_enabled: bool,
        expected_instrumented: bool,
    ):
        def set_env_var(var_name, value):
            if value is None:
                os.environ.pop(var_name, None)
            else:
                os.environ[var_name] = str(value).lower()

        # Set the instrumentation environment variable
        set_env_var("AZURE_TRACING_GEN_AI_INSTRUMENT_RESPONSES_API", env_value)

        # Clean up any existing instrumentation
        AIProjectInstrumentor().uninstrument()

        try:
            # Set up telemetry (which calls instrument())
            self.setup_telemetry()

            # Check if overall instrumentation is enabled (AIProjectInstrumentor always instruments agents)
            # The environment variable only affects whether responses API calls are traced
            assert True == AIProjectInstrumentor().is_instrumented()

            # The real test is whether responses API calls would be traced
            # This is controlled by the _is_instrumentation_enabled() method
            instrumentor = AIProjectInstrumentor()
            if hasattr(instrumentor, "_responses_impl") and instrumentor._responses_impl:
                responses_enabled = instrumentor._responses_impl._is_instrumentation_enabled()
                assert expected_enabled == responses_enabled

        finally:
            self.cleanup()

    @pytest.mark.usefixtures("instrument_with_content")
    @servicePreparer()
    @recorded_by_proxy_httpx
    def test_sync_non_streaming_with_content_recording(self, **kwargs):
        """Test synchronous non-streaming responses with content recording enabled."""
        self.cleanup()
        os.environ.update(
            {
                CONTENT_TRACING_ENV_VARIABLE: "True",
                "AZURE_TRACING_GEN_AI_INSTRUMENT_RESPONSES_API": "True",
            }
        )
        self.setup_telemetry()
        assert True == AIProjectInstrumentor().is_content_recording_enabled()
        assert True == AIProjectInstrumentor().is_instrumented()

        with self.create_client(operation_group="tracing", **kwargs) as project_client:
            # Get the OpenAI client from the project client
            client = project_client.get_openai_client()
            deployment_name = self.test_agents_params["model_deployment_name"]

            # Create a conversation
            conversation = client.conversations.create()

            # Create responses and call create method
            result = client.responses.create(
                model=deployment_name,
                conversation=conversation.id,
                input="Write a short poem about AI",
                stream=False,
            )

            # Verify the response exists
            assert hasattr(result, "output")
            assert result.output is not None

        # Check spans
        self.exporter.force_flush()
        spans = self.exporter.get_spans_by_name(f"responses {deployment_name}")
        assert len(spans) == 1
        span = spans[0]

        # Check span attributes
        expected_attributes = [
            ("az.namespace", "Microsoft.CognitiveServices"),
            ("gen_ai.operation.name", "responses"),
            ("gen_ai.request.model", deployment_name),
            ("gen_ai.provider.name", "azure.openai"),
            ("server.address", ""),
            ("gen_ai.conversation.id", conversation.id),
            ("gen_ai.response.model", deployment_name),
            ("gen_ai.response.id", ""),
            ("gen_ai.usage.input_tokens", "+"),
            ("gen_ai.usage.output_tokens", "+"),
        ]
        attributes_match = GenAiTraceVerifier().check_span_attributes(span, expected_attributes)
        assert attributes_match == True

        # Check span events
        expected_events = [
            {
                "name": "gen_ai.input.messages",
                "attributes": {
                    "gen_ai.provider.name": "azure.openai",
                    # "gen_ai.message.role": "user",  # Commented out - now in event content
                    "gen_ai.event.content": '[{"role": "user", "parts": [{"type": "text", "content": "Write a short poem about AI"}]}]',
                },
            },
            {
                "name": "gen_ai.output.messages",
                "attributes": {
                    "gen_ai.provider.name": "azure.openai",
                    # "gen_ai.message.role": "assistant",  # Commented out - now in event content
                    "gen_ai.event.content": '[{"role": "assistant", "parts": [{"type": "text", "content": "*"}], "finish_reason": "*"}]',
                },
            },
        ]
        events_match = GenAiTraceVerifier().check_span_events(span, expected_events)
        assert events_match == True

    @pytest.mark.usefixtures("instrument_without_content")
    @servicePreparer()
    @recorded_by_proxy_httpx
    def test_sync_non_streaming_without_content_recording(self, **kwargs):
        """Test synchronous non-streaming responses with content recording disabled."""
        self.cleanup()
        os.environ.update(
            {
                CONTENT_TRACING_ENV_VARIABLE: "False",
                "AZURE_TRACING_GEN_AI_INSTRUMENT_RESPONSES_API": "True",
            }
        )
        self.setup_telemetry()
        assert False == AIProjectInstrumentor().is_content_recording_enabled()
        assert True == AIProjectInstrumentor().is_instrumented()

        with self.create_client(operation_group="tracing", **kwargs) as project_client:
            # Get the OpenAI client from the project client
            client = project_client.get_openai_client()
            deployment_name = self.test_agents_params["model_deployment_name"]

            # Create a conversation
            conversation = client.conversations.create()

            # Create responses and call create method
            result = client.responses.create(
                model=deployment_name,
                conversation=conversation.id,
                input="Write a short poem about AI",
                stream=False,
            )

            # Verify the response exists
            assert hasattr(result, "output")
            assert result.output is not None

        # Check spans
        self.exporter.force_flush()
        spans = self.exporter.get_spans_by_name(f"responses {deployment_name}")
        assert len(spans) == 1
        span = spans[0]

        # Check span attributes
        expected_attributes = [
            ("az.namespace", "Microsoft.CognitiveServices"),
            ("gen_ai.operation.name", "responses"),
            ("gen_ai.request.model", deployment_name),
            ("gen_ai.provider.name", "azure.openai"),
            ("server.address", ""),
            ("gen_ai.conversation.id", conversation.id),
            ("gen_ai.response.model", deployment_name),
            ("gen_ai.response.id", ""),
            ("gen_ai.usage.input_tokens", "+"),
            ("gen_ai.usage.output_tokens", "+"),
        ]
        attributes_match = GenAiTraceVerifier().check_span_attributes(span, expected_attributes)
        assert attributes_match == True

        # Check span events (should not contain content, but should have role and finish_reason)
        expected_events = [
            {
                "name": "gen_ai.input.messages",
                "attributes": {
                    "gen_ai.provider.name": "azure.openai",
                    # "gen_ai.message.role": "user",  # Commented out - now in event content
                    "gen_ai.event.content": '[{"role": "user", "parts": [{"type": "text"}]}]',
                },
            },
            {
                "name": "gen_ai.output.messages",
                "attributes": {
                    "gen_ai.provider.name": "azure.openai",
                    # "gen_ai.message.role": "assistant",  # Commented out - now in event content
                    "gen_ai.event.content": '[{"role": "assistant", "parts": [{"type": "text"}], "finish_reason": "*"}]',
                },
            },
        ]
        events_match = GenAiTraceVerifier().check_span_events(span, expected_events)
        assert events_match == True

    @pytest.mark.usefixtures("instrument_with_content")
    @servicePreparer()
    @recorded_by_proxy_httpx
    def test_sync_streaming_with_content_recording(self, **kwargs):
        """Test synchronous streaming responses with content recording enabled."""
        from openai.types.responses.response_input_param import FunctionCallOutput

        self.cleanup()
        os.environ.update(
            {
                CONTENT_TRACING_ENV_VARIABLE: "True",
                "AZURE_TRACING_GEN_AI_INSTRUMENT_RESPONSES_API": "True",
            }
        )
        self.setup_telemetry()
        assert True == AIProjectInstrumentor().is_content_recording_enabled()
        assert True == AIProjectInstrumentor().is_instrumented()

        with self.create_client(operation_group="tracing", **kwargs) as project_client:
            # Get the OpenAI client from the project client
            client = project_client.get_openai_client()
            deployment_name = self.test_agents_params["model_deployment_name"]

            # Create a conversation
            conversation = client.conversations.create()

            # Create streaming responses and call create method
            stream = client.responses.create(
                model=deployment_name,
                conversation=conversation.id,
                input="Write a short poem about AI",
                stream=True,
            )

            # Consume the stream
            accumulated_content = []
            for chunk in stream:
                if hasattr(chunk, "delta") and isinstance(chunk.delta, str):
                    accumulated_content.append(chunk.delta)
                elif hasattr(chunk, "output") and chunk.output:
                    accumulated_content.append(chunk.output)

            full_content = "".join(accumulated_content)
            assert full_content is not None
            assert len(full_content) > 0

        # Check spans
        self.exporter.force_flush()
        spans = self.exporter.get_spans_by_name(f"responses {deployment_name}")
        assert len(spans) == 1
        span = spans[0]

        # Check span attributes
        expected_attributes = [
            ("az.namespace", "Microsoft.CognitiveServices"),
            ("gen_ai.operation.name", "responses"),
            ("gen_ai.request.model", deployment_name),
            ("gen_ai.provider.name", "azure.openai"),
            ("server.address", ""),
            ("gen_ai.conversation.id", conversation.id),
            ("gen_ai.response.model", deployment_name),
            ("gen_ai.response.id", ""),
            ("gen_ai.usage.input_tokens", "+"),
            ("gen_ai.usage.output_tokens", "+"),
        ]
        attributes_match = GenAiTraceVerifier().check_span_attributes(span, expected_attributes)
        assert attributes_match == True

        # Check span events (should include assistant message for streaming)
        expected_events = [
            {
                "name": "gen_ai.input.messages",
                "attributes": {
                    "gen_ai.provider.name": "azure.openai",
                    # "gen_ai.message.role": "user",  # Commented out - now in event content
                    "gen_ai.event.content": '[{"role": "user", "parts": [{"type": "text", "content": "Write a short poem about AI"}]}]',
                },
            },
            {
                "name": "gen_ai.output.messages",
                "attributes": {
                    "gen_ai.provider.name": "azure.openai",
                    # "gen_ai.message.role": "assistant",  # Commented out - now in event content
                    "gen_ai.event.content": '[{"role": "assistant", "parts": [{"type": "text", "content": "*"}], "finish_reason": "*"}]',
                },
            },
        ]
        events_match = GenAiTraceVerifier().check_span_events(span, expected_events)
        assert events_match == True

    @pytest.mark.usefixtures("instrument_with_content")
    @servicePreparer()
    @recorded_by_proxy_httpx
    def test_sync_conversations_create(self, **kwargs):
        """Test synchronous conversations.create() method."""
        self.cleanup()
        os.environ.update(
            {
                CONTENT_TRACING_ENV_VARIABLE: "True",
                "AZURE_TRACING_GEN_AI_INSTRUMENT_RESPONSES_API": "True",
            }
        )
        self.setup_telemetry()
        assert True == AIProjectInstrumentor().is_content_recording_enabled()
        assert True == AIProjectInstrumentor().is_instrumented()

        with self.create_client(operation_group="tracing", **kwargs) as project_client:
            # Get the OpenAI client from the project client
            client = project_client.get_openai_client()
            deployment_name = self.test_agents_params["model_deployment_name"]

            # Create a conversation
            conversation = client.conversations.create()

            # Verify the conversation was created
            assert hasattr(conversation, "id")
            assert conversation.id is not None

        # Check spans - conversations.create should be traced
        self.exporter.force_flush()
        spans = self.exporter.get_spans_by_name("create_conversation")
        assert len(spans) == 1
        span = spans[0]

        # Check basic span attributes
        expected_attributes = [
            ("gen_ai.operation.name", "create_conversation"),
            ("gen_ai.provider.name", "azure.openai"),
            ("server.address", ""),
            ("gen_ai.conversation.id", conversation.id),
        ]
        attributes_match = GenAiTraceVerifier().check_span_attributes(span, expected_attributes)
        assert attributes_match == True

    @pytest.mark.usefixtures("instrument_with_content")
    @servicePreparer()
    @recorded_by_proxy_httpx
    def test_sync_list_conversation_items_with_content_recording(self, **kwargs):
        """Test synchronous list_conversation_items with content recording enabled."""
        self.cleanup()
        os.environ.update(
            {
                CONTENT_TRACING_ENV_VARIABLE: "True",
                "AZURE_TRACING_GEN_AI_INSTRUMENT_RESPONSES_API": "True",
            }
        )
        self.setup_telemetry()
        assert True == AIProjectInstrumentor().is_content_recording_enabled()
        assert True == AIProjectInstrumentor().is_instrumented()

        with self.create_client(operation_group="tracing", **kwargs) as project_client:
            # Get the OpenAI client from the project client
            client = project_client.get_openai_client()
            deployment_name = self.test_agents_params["model_deployment_name"]

            # Create a conversation
            conversation = client.conversations.create()

            # Add some responses to create items
            client.responses.create(
                model=deployment_name,
                conversation=conversation.id,
                input="Hello",
                stream=False,
            )

            # List conversation items
            items = client.conversations.items.list(conversation_id=conversation.id)
            items_list = list(items)
            assert len(items_list) > 0

        # Check spans
        self.exporter.force_flush()
        spans = self.exporter.get_spans_by_name("list_conversation_items")
        assert len(spans) == 1
        span = spans[0]

        # Check span attributes
        expected_attributes = [
            ("az.namespace", "Microsoft.CognitiveServices"),
            ("gen_ai.operation.name", "list_conversation_items"),
            ("gen_ai.provider.name", "azure.openai"),
            ("server.address", ""),
            ("gen_ai.conversation.id", conversation.id),
        ]
        attributes_match = GenAiTraceVerifier().check_span_attributes(span, expected_attributes)
        assert attributes_match == True

<<<<<<< HEAD
        # Check span events - items returned in reverse chronological order (newest first)
        expected_events = [
            {
                "name": "gen_ai.conversation.item",
                "attributes": {
                    "gen_ai.provider.name": "azure.openai",
                    "gen_ai.conversation.item.id": "*",
                    "gen_ai.event.content": '[{"role": "assistant", "parts": [{"type": "text", "content": "*"}]}]',
                },
            },
            {
                "name": "gen_ai.conversation.item",
                "attributes": {
                    "gen_ai.provider.name": "azure.openai",
                    "gen_ai.conversation.item.id": "*",
                    "gen_ai.event.content": '[{"role": "user", "parts": [{"type": "text", "content": "Hello"}]}]',
                },
            },
        ]
        events_match = GenAiTraceVerifier().check_span_events(span, expected_events)
        assert events_match == True

    @pytest.mark.skip(reason="recordings not working for responses API")
=======
>>>>>>> d266bc97
    @pytest.mark.usefixtures("instrument_without_content")
    @servicePreparer()
    @recorded_by_proxy_httpx
    def test_sync_list_conversation_items_without_content_recording(self, **kwargs):
        """Test synchronous list_conversation_items with content recording disabled."""
        self.cleanup()
        os.environ.update(
            {
                CONTENT_TRACING_ENV_VARIABLE: "False",
                "AZURE_TRACING_GEN_AI_INSTRUMENT_RESPONSES_API": "True",
            }
        )
        self.setup_telemetry()
        assert False == AIProjectInstrumentor().is_content_recording_enabled()
        assert True == AIProjectInstrumentor().is_instrumented()

        with self.create_client(operation_group="tracing", **kwargs) as project_client:
            # Get the OpenAI client from the project client
            client = project_client.get_openai_client()
            deployment_name = self.test_agents_params["model_deployment_name"]

            # Create a conversation
            conversation = client.conversations.create()

            # Add some responses to create items
            client.responses.create(
                model=deployment_name,
                conversation=conversation.id,
                input="Hello",
                stream=False,
            )

            # List conversation items
            items = client.conversations.items.list(conversation_id=conversation.id)
            items_list = list(items)
            assert len(items_list) > 0

        # Check spans
        self.exporter.force_flush()
        spans = self.exporter.get_spans_by_name("list_conversation_items")
        assert len(spans) == 1
        span = spans[0]

        # Check span attributes
        expected_attributes = [
            ("az.namespace", "Microsoft.CognitiveServices"),
            ("gen_ai.operation.name", "list_conversation_items"),
            ("gen_ai.provider.name", "azure.openai"),
            ("server.address", ""),
            ("gen_ai.conversation.id", conversation.id),
        ]
        attributes_match = GenAiTraceVerifier().check_span_attributes(span, expected_attributes)
        assert attributes_match == True

        # Check span events - items returned in reverse chronological order (newest first)
        expected_events = [
            {
                "name": "gen_ai.conversation.item",
                "attributes": {
                    "gen_ai.provider.name": "azure.openai",
                    "gen_ai.conversation.item.id": "*",
                    "gen_ai.event.content": '[{"role": "assistant", "parts": [{"type": "text"}]}]',
                },
            },
            {
                "name": "gen_ai.conversation.item",
                "attributes": {
                    "gen_ai.provider.name": "azure.openai",
                    "gen_ai.conversation.item.id": "*",
                    "gen_ai.event.content": '[{"role": "user", "parts": [{"type": "text"}]}]',
                },
            },
        ]
        events_match = GenAiTraceVerifier().check_span_events(span, expected_events)
        assert events_match == True

    def test_no_instrumentation_no_spans(self):
        """Test that no spans are created when instrumentation is disabled."""
        # Make sure instrumentation is disabled
        AIProjectInstrumentor().uninstrument()

        # Set up only the exporter without instrumentation
        from opentelemetry import trace
        from opentelemetry.sdk.trace import TracerProvider
        from opentelemetry.sdk.trace.export import SimpleSpanProcessor
        from memory_trace_exporter import MemoryTraceExporter

        trace._TRACER_PROVIDER = TracerProvider()
        exporter = MemoryTraceExporter()
        span_processor = SimpleSpanProcessor(exporter)
        trace.get_tracer_provider().add_span_processor(span_processor)

        try:
            # Verify no instrumentation
            assert AIProjectInstrumentor().is_instrumented() == False

            # Note: We can't easily test this without mock objects because
            # we need a real client, but the client creation itself might
            # require authentication that we don't want to require for this test

            # For now, just verify the instrumentation state
            assert AIProjectInstrumentor().is_instrumented() == False

            # Check no spans were created
            exporter.force_flush()
            all_spans = exporter.get_spans()
            assert len(all_spans) == 0

        finally:
            exporter.shutdown()
            trace._TRACER_PROVIDER = None

    @pytest.mark.usefixtures("instrument_with_content")
    @servicePreparer()
    @recorded_by_proxy_httpx
    def test_sync_non_streaming_without_conversation(self, **kwargs):
        """Test synchronous non-streaming responses without conversation parameter."""
        self.cleanup()
        os.environ.update(
            {
                CONTENT_TRACING_ENV_VARIABLE: "True",
                "AZURE_TRACING_GEN_AI_INSTRUMENT_RESPONSES_API": "True",
            }
        )
        self.setup_telemetry()
        assert True == AIProjectInstrumentor().is_content_recording_enabled()
        assert True == AIProjectInstrumentor().is_instrumented()

        project_client = self.create_client(operation_group="tracing", **kwargs)
        deployment_name = self.test_agents_params["model_deployment_name"]

        with project_client:
            # Get the OpenAI client from the project client
            client = project_client.get_openai_client()

            # Create responses without conversation parameter
            result = client.responses.create(model=deployment_name, input="Write a short poem about AI")

            # Verify the response exists
            assert hasattr(result, "output")
            assert result.output is not None

        # Check spans
        self.exporter.force_flush()
        spans = self.exporter.get_spans_by_name(f"responses {deployment_name}")
        assert len(spans) == 1
        span = spans[0]

        # Check span attributes - should NOT have conversation.id
        expected_attributes = [
            ("az.namespace", "Microsoft.CognitiveServices"),
            ("gen_ai.operation.name", "responses"),
            ("gen_ai.request.model", deployment_name),
            ("gen_ai.provider.name", "azure.openai"),
            ("server.address", ""),
            ("gen_ai.response.model", deployment_name),
            ("gen_ai.response.id", ""),
            ("gen_ai.usage.input_tokens", "+"),
            ("gen_ai.usage.output_tokens", "+"),
        ]
        attributes_match = GenAiTraceVerifier().check_span_attributes(span, expected_attributes)
        assert attributes_match == True

        # Check span events
        expected_events = [
            {
                "name": "gen_ai.input.messages",
                "attributes": {
                    "gen_ai.provider.name": "azure.openai",
                    # "gen_ai.message.role": "user",  # Commented out - now in event content
                    "gen_ai.event.content": '[{"role": "user", "parts": [{"type": "text", "content": "Write a short poem about AI"}]}]',
                },
            },
            {
                "name": "gen_ai.output.messages",
                "attributes": {
                    "gen_ai.provider.name": "azure.openai",
                    # "gen_ai.message.role": "assistant",  # Commented out - now in event content
                    "gen_ai.event.content": '[{"role": "assistant", "parts": [{"type": "text", "content": "*"}], "finish_reason": "*"}]',
                },
            },
        ]
        events_match = GenAiTraceVerifier().check_span_events(span, expected_events)
        assert events_match == True

    @pytest.mark.skip(reason="recordings not working for responses API")
    @pytest.mark.usefixtures("instrument_with_content")
    @servicePreparer()
    @recorded_by_proxy
    def test_sync_function_tool_with_content_recording_non_streaming(self, **kwargs):
        """Test synchronous function tool usage with content recording enabled (non-streaming)."""
        from openai.types.responses.response_input_param import FunctionCallOutput

        self.cleanup()
        os.environ.update(
            {
                CONTENT_TRACING_ENV_VARIABLE: "True",
                "AZURE_TRACING_GEN_AI_INSTRUMENT_RESPONSES_API": "True",
            }
        )
        self.setup_telemetry()
        assert True == AIProjectInstrumentor().is_content_recording_enabled()
        assert True == AIProjectInstrumentor().is_instrumented()

        with self.create_client(operation_group="tracing", **kwargs) as project_client:
            # Get the OpenAI client from the project client
            client = project_client.get_openai_client()
            deployment_name = self.test_agents_params["model_deployment_name"]

            # Define a function tool
            func_tool = FunctionTool(
                name="get_weather",
                parameters={
                    "type": "object",
                    "properties": {
                        "location": {
                            "type": "string",
                            "description": "The city name, e.g. San Francisco",
                        },
                    },
                    "required": ["location"],
                    "additionalProperties": False,
                },
                description="Get the current weather for a location.",
                strict=True,
            )

            # Create agent with function tool
            agent = project_client.agents.create_version(
                agent_name="WeatherAgent",
                definition=PromptAgentDefinition(
                    model=deployment_name,
                    instructions="You are a helpful assistant that can use function tools.",
                    tools=[func_tool],
                ),
            )

            # Create a conversation
            conversation = client.conversations.create()

            # First request - should trigger function call
            response = client.responses.create(
                conversation=conversation.id,
                input="What's the weather in Seattle?",
                extra_body={"agent": {"name": agent.name, "type": "agent_reference"}},
                stream=False,
            )
            function_calls = [item for item in response.output if item.type == "function_call"]

            # Process function calls and prepare input for second request
            input_list = []
            for item in function_calls:
                if item.name == "get_weather":
                    # Mock function result
                    weather_result = {"temperature": "72°F", "condition": "sunny"}
                    input_list.append(
                        FunctionCallOutput(
                            type="function_call_output",
                            call_id=item.call_id,
                            output=json.dumps(weather_result),
                        )
                    )

            # Second request - provide function results
            response2 = client.responses.create(
                conversation=conversation.id,
                input=input_list,
                extra_body={"agent": {"name": agent.name, "type": "agent_reference"}},
                stream=False,
            )
            assert hasattr(response2, "output")
            assert response2.output is not None

            # Cleanup
            project_client.agents.delete_version(agent_name=agent.name, agent_version=agent.version)

        # Check spans - should have 2 responses spans
        self.exporter.force_flush()
        spans = self.exporter.get_spans_by_name(f"responses {agent.name}")
        assert len(spans) == 2

        # Validate first span (user message + tool call)
        span1 = spans[0]
        expected_attributes_1 = [
            ("az.namespace", "Microsoft.CognitiveServices"),
            ("gen_ai.operation.name", "responses"),
            ("gen_ai.agent.name", agent.name),
            ("gen_ai.provider.name", "azure.openai"),
            ("server.address", ""),
            ("gen_ai.conversation.id", conversation.id),
            ("gen_ai.response.model", deployment_name),
            ("gen_ai.response.id", ""),
            ("gen_ai.usage.input_tokens", "+"),
            ("gen_ai.usage.output_tokens", "+"),
        ]
        attributes_match = GenAiTraceVerifier().check_span_attributes(span1, expected_attributes_1)
        assert attributes_match == True

        # Check events for first span - user message and assistant tool call
        expected_events_1 = [
            {
                "name": "gen_ai.input.messages",
                "attributes": {
                    "gen_ai.provider.name": "azure.openai",
                    # "gen_ai.message.role": "user",  # Commented out - now in event content
                    "gen_ai.event.content": '[{"role": "user", "parts": [{"type": "text", "content": "What\'s the weather in Seattle?"}]}]',
                },
            },
            {
                "name": "gen_ai.output.messages",
                "attributes": {
                    "gen_ai.provider.name": "azure.openai",
                    # "gen_ai.message.role": "assistant",  # Commented out - now in event content
                    "gen_ai.event.content": '[{"role": "assistant", "parts": [{"type": "tool_call", "content": {"type": "function", "id": "*", "function": {"name": "get_weather", "arguments": "*"}}}]}]',
                },
            },
        ]
        events_match = GenAiTraceVerifier().check_span_events(span1, expected_events_1)
        assert events_match == True

        # Validate second span (tool output + final response)
        span2 = spans[1]
        expected_attributes_2 = [
            ("az.namespace", "Microsoft.CognitiveServices"),
            ("gen_ai.operation.name", "responses"),
            ("gen_ai.agent.name", agent.name),
            ("gen_ai.provider.name", "azure.openai"),
            ("server.address", ""),
            ("gen_ai.conversation.id", conversation.id),
            ("gen_ai.response.model", deployment_name),
            ("gen_ai.response.id", ""),
            ("gen_ai.usage.input_tokens", "+"),
            ("gen_ai.usage.output_tokens", "+"),
        ]
        attributes_match = GenAiTraceVerifier().check_span_attributes(span2, expected_attributes_2)
        assert attributes_match == True

        # Check events for second span - tool output and assistant response
        expected_events_2 = [
            {
                "name": "gen_ai.input.messages",
                "attributes": {
                    "gen_ai.provider.name": "azure.openai",
                    # "gen_ai.message.role": "tool",  # Commented out - now in event content
                    "gen_ai.event.content": '[{"role": "tool", "parts": [{"type": "tool_call_output", "content": {"type": "function", "id": "*", "output": {"temperature": "72°F", "condition": "sunny"}}}]}]',
                },
            },
            {
                "name": "gen_ai.output.messages",
                "attributes": {
                    "gen_ai.provider.name": "azure.openai",
                    # "gen_ai.message.role": "assistant",  # Commented out - now in event content
                    "gen_ai.event.content": '[{"role": "assistant", "parts": [{"type": "text", "content": "*"}], "finish_reason": "*"}]',
                },
            },
        ]
        events_match = GenAiTraceVerifier().check_span_events(span2, expected_events_2)
        assert events_match == True

    @pytest.mark.skip(reason="recordings not working for responses API")
    @pytest.mark.usefixtures("instrument_with_content")
    @servicePreparer()
    @recorded_by_proxy
    def test_sync_function_tool_with_content_recording_streaming(self, **kwargs):
        """Test synchronous function tool usage with content recording enabled (streaming)."""
        from openai.types.responses.response_input_param import FunctionCallOutput

        self.cleanup()
        os.environ.update(
            {
                CONTENT_TRACING_ENV_VARIABLE: "True",
                "AZURE_TRACING_GEN_AI_INSTRUMENT_RESPONSES_API": "True",
            }
        )
        self.setup_telemetry()
        assert True == AIProjectInstrumentor().is_content_recording_enabled()
        assert True == AIProjectInstrumentor().is_instrumented()

        with self.create_client(operation_group="tracing", **kwargs) as project_client:
            # Get the OpenAI client from the project client
            client = project_client.get_openai_client()
            deployment_name = self.test_agents_params["model_deployment_name"]

            # Define a function tool
            func_tool = FunctionTool(
                name="get_weather",
                parameters={
                    "type": "object",
                    "properties": {
                        "location": {
                            "type": "string",
                            "description": "The city name, e.g. San Francisco",
                        },
                    },
                    "required": ["location"],
                    "additionalProperties": False,
                },
                description="Get the current weather for a location.",
                strict=True,
            )

            # Create agent with function tool
            agent = project_client.agents.create_version(
                agent_name="WeatherAgent",
                definition=PromptAgentDefinition(
                    model=deployment_name,
                    instructions="You are a helpful assistant that can use function tools.",
                    tools=[func_tool],
                ),
            )

            # Create a conversation
            conversation = client.conversations.create()

            # First request - should trigger function call
            stream = client.responses.create(
                conversation=conversation.id,
                input="What's the weather in Seattle?",
                extra_body={"agent": {"name": agent.name, "type": "agent_reference"}},
                stream=True,
            )
            # Consume the stream and collect function calls
            # In streaming, we get events, not direct output items
            function_calls_dict = {}
            first_response_id = None
            for chunk in stream:
                # Capture the response ID from ResponseCreatedEvent or ResponseCompletedEvent
                if chunk.type == "response.created" and hasattr(chunk, "response"):
                    first_response_id = chunk.response.id
                elif chunk.type == "response.completed" and hasattr(chunk, "response"):
                    if first_response_id is None:
                        first_response_id = chunk.response.id

                # Collect complete function calls from ResponseOutputItemDoneEvent
                if chunk.type == "response.output_item.done" and hasattr(chunk, "item"):
                    item = chunk.item
                    if hasattr(item, "type") and item.type == "function_call":
                        call_id = item.call_id
                        function_calls_dict[call_id] = item

            # Process function calls and prepare input for second request
            input_list = []
            for item in function_calls_dict.values():
                # Mock function result
                weather_result = {"temperature": "72°F", "condition": "sunny"}
                output = FunctionCallOutput(
                    type="function_call_output",
                    call_id=item.call_id,
                    output=json.dumps(weather_result),
                )
                input_list.append(output)

            # Second request - provide function results (using conversation, not previous_response_id)
            stream2 = client.responses.create(
                conversation=conversation.id,
                input=input_list,
                extra_body={"agent": {"name": agent.name, "type": "agent_reference"}},
                stream=True,
            )
            # Consume the second stream
            accumulated_content = []
            for chunk in stream2:
                if hasattr(chunk, "delta") and isinstance(chunk.delta, str):
                    accumulated_content.append(chunk.delta)
                elif hasattr(chunk, "output") and chunk.output:
                    accumulated_content.append(str(chunk.output))
            full_content = "".join(accumulated_content)
            assert full_content is not None
            assert len(full_content) > 0

            # Cleanup
            project_client.agents.delete_version(agent_name=agent.name, agent_version=agent.version)

        # Check spans - should have 2 responses spans
        self.exporter.force_flush()
        spans = self.exporter.get_spans_by_name(f"responses {agent.name}")
        assert len(spans) == 2

        # Validate first span (user message + tool call)
        span1 = spans[0]
        expected_attributes_1 = [
            ("az.namespace", "Microsoft.CognitiveServices"),
            ("gen_ai.operation.name", "responses"),
            ("gen_ai.agent.name", agent.name),
            ("gen_ai.provider.name", "azure.openai"),
            ("server.address", ""),
            ("gen_ai.conversation.id", conversation.id),
            ("gen_ai.response.model", deployment_name),
            ("gen_ai.response.id", ""),
            ("gen_ai.usage.input_tokens", "+"),
            ("gen_ai.usage.output_tokens", "+"),
        ]
        attributes_match = GenAiTraceVerifier().check_span_attributes(span1, expected_attributes_1)
        assert attributes_match == True

        # Check events for first span - user message and assistant tool call
        expected_events_1 = [
            {
                "name": "gen_ai.input.messages",
                "attributes": {
                    "gen_ai.provider.name": "azure.openai",
                    # "gen_ai.message.role": "user",  # Commented out - now in event content
                    "gen_ai.event.content": '[{"role": "user", "parts": [{"type": "text", "content": "What\'s the weather in Seattle?"}]}]',
                },
            },
            {
                "name": "gen_ai.output.messages",
                "attributes": {
                    "gen_ai.provider.name": "azure.openai",
                    # "gen_ai.message.role": "assistant",  # Commented out - now in event content
                    "gen_ai.event.content": '[{"role": "assistant", "parts": [{"type": "tool_call", "content": {"type": "function", "id": "*", "function": {"name": "get_weather", "arguments": "*"}}}]}]',
                },
            },
        ]
        events_match = GenAiTraceVerifier().check_span_events(span1, expected_events_1)
        assert events_match == True

        # Validate second span (tool output + final response)
        span2 = spans[1]
        expected_attributes_2 = [
            ("az.namespace", "Microsoft.CognitiveServices"),
            ("gen_ai.operation.name", "responses"),
            ("gen_ai.agent.name", agent.name),
            ("gen_ai.provider.name", "azure.openai"),
            ("server.address", ""),
            ("gen_ai.conversation.id", conversation.id),
            ("gen_ai.response.model", deployment_name),
            ("gen_ai.response.id", ""),
            ("gen_ai.usage.input_tokens", "+"),
            ("gen_ai.usage.output_tokens", "+"),
        ]
        attributes_match = GenAiTraceVerifier().check_span_attributes(span2, expected_attributes_2)
        assert attributes_match == True

        # Check events for second span - tool output and assistant response
        expected_events_2 = [
            {
                "name": "gen_ai.input.messages",
                "attributes": {
                    "gen_ai.provider.name": "azure.openai",
                    # "gen_ai.message.role": "tool",  # Commented out - now in event content
                    "gen_ai.event.content": '[{"role": "tool", "parts": [{"type": "tool_call_output", "content": {"type": "function", "id": "*", "output": {"temperature": "72°F", "condition": "sunny"}}}]}]',
                },
            },
            {
                "name": "gen_ai.output.messages",
                "attributes": {
                    "gen_ai.provider.name": "azure.openai",
                    # "gen_ai.message.role": "assistant",  # Commented out - now in event content
                    "gen_ai.event.content": '[{"role": "assistant", "parts": [{"type": "text", "content": "*"}], "finish_reason": "*"}]',
                },
            },
        ]
        events_match = GenAiTraceVerifier().check_span_events(span2, expected_events_2)
        assert events_match == True

    @pytest.mark.skip(reason="recordings not working for responses API")
    @pytest.mark.usefixtures("instrument_without_content")
    @servicePreparer()
    @recorded_by_proxy
    def test_sync_function_tool_without_content_recording_non_streaming(self, **kwargs):
        """Test synchronous function tool usage without content recording (non-streaming)."""
        from openai.types.responses.response_input_param import FunctionCallOutput

        self.cleanup()
        os.environ.update(
            {
                CONTENT_TRACING_ENV_VARIABLE: "False",
                "AZURE_TRACING_GEN_AI_INSTRUMENT_RESPONSES_API": "True",
            }
        )
        self.setup_telemetry()
        assert False == AIProjectInstrumentor().is_content_recording_enabled()
        assert True == AIProjectInstrumentor().is_instrumented()

        with self.create_client(operation_group="tracing", **kwargs) as project_client:
            # Get the OpenAI client from the project client
            client = project_client.get_openai_client()
            deployment_name = self.test_agents_params["model_deployment_name"]

            # Define a function tool
            func_tool = FunctionTool(
                name="get_weather",
                parameters={
                    "type": "object",
                    "properties": {
                        "location": {
                            "type": "string",
                            "description": "The city name, e.g. San Francisco",
                        },
                    },
                    "required": ["location"],
                    "additionalProperties": False,
                },
                description="Get the current weather for a location.",
                strict=True,
            )

            # Create agent with function tool
            agent = project_client.agents.create_version(
                agent_name="WeatherAgent",
                definition=PromptAgentDefinition(
                    model=deployment_name,
                    instructions="You are a helpful assistant that can use function tools.",
                    tools=[func_tool],
                ),
            )

            # Create a conversation
            conversation = client.conversations.create()

            # First request - should trigger function call
            response = client.responses.create(
                conversation=conversation.id,
                input="What's the weather in Seattle?",
                extra_body={"agent": {"name": agent.name, "type": "agent_reference"}},
                stream=False,
            )
            function_calls = [item for item in response.output if item.type == "function_call"]

            # Process function calls and prepare input for second request
            input_list = []
            for item in function_calls:
                if item.name == "get_weather":
                    # Mock function result
                    weather_result = {"temperature": "72°F", "condition": "sunny"}
                    input_list.append(
                        FunctionCallOutput(
                            type="function_call_output",
                            call_id=item.call_id,
                            output=json.dumps(weather_result),
                        )
                    )

            # Second request - provide function results
            response2 = client.responses.create(
                conversation=conversation.id,
                input=input_list,
                extra_body={"agent": {"name": agent.name, "type": "agent_reference"}},
                stream=False,
            )
            assert hasattr(response2, "output")

            # Cleanup
            project_client.agents.delete_version(agent_name=agent.name, agent_version=agent.version)

        # Check spans - should have 2 responses spans
        self.exporter.force_flush()
        spans = self.exporter.get_spans_by_name(f"responses {agent.name}")
        assert len(spans) == 2

        # Validate first span (user message + tool call) - no content
        span1 = spans[0]
        expected_attributes_1 = [
            ("az.namespace", "Microsoft.CognitiveServices"),
            ("gen_ai.operation.name", "responses"),
            ("gen_ai.agent.name", agent.name),
            ("gen_ai.provider.name", "azure.openai"),
            ("server.address", ""),
            ("gen_ai.conversation.id", conversation.id),
            ("gen_ai.response.model", deployment_name),
            ("gen_ai.response.id", ""),
            ("gen_ai.usage.input_tokens", "+"),
            ("gen_ai.usage.output_tokens", "+"),
        ]
        attributes_match = GenAiTraceVerifier().check_span_attributes(span1, expected_attributes_1)
        assert attributes_match == True

        # Check events for first span - tool call ID included but no function details, role and finish_reason included
        expected_events_1 = [
            {
                "name": "gen_ai.input.messages",
                "attributes": {
                    "gen_ai.provider.name": "azure.openai",
                    # "gen_ai.message.role": "user",  # Commented out - now in event content
                    "gen_ai.event.content": '[{"role": "user", "parts": [{"type": "text"}]}]',
                },
            },
            {
                "name": "gen_ai.output.messages",
                "attributes": {
                    "gen_ai.provider.name": "azure.openai",
                    # "gen_ai.message.role": "assistant",  # Commented out - now in event content
                    "gen_ai.event.content": '[{"role": "assistant", "parts": [{"type": "tool_call", "content": {"type": "function", "id": "*"}}]}]',
                },
            },
        ]
        events_match = GenAiTraceVerifier().check_span_events(span1, expected_events_1)
        assert events_match == True

        # Validate second span (tool output + final response) - no content
        span2 = spans[1]
        expected_attributes_2 = [
            ("az.namespace", "Microsoft.CognitiveServices"),
            ("gen_ai.operation.name", "responses"),
            ("gen_ai.agent.name", agent.name),
            ("gen_ai.provider.name", "azure.openai"),
            ("server.address", ""),
            ("gen_ai.conversation.id", conversation.id),
            ("gen_ai.response.model", deployment_name),
            ("gen_ai.response.id", ""),
            ("gen_ai.usage.input_tokens", "+"),
            ("gen_ai.usage.output_tokens", "+"),
        ]
        attributes_match = GenAiTraceVerifier().check_span_attributes(span2, expected_attributes_2)
        assert attributes_match == True

        # Check events for second span - role included but no content
        expected_events_2 = [
            {
                "name": "gen_ai.input.messages",
                "attributes": {
                    "gen_ai.provider.name": "azure.openai",
                    # "gen_ai.message.role": "tool",  # Commented out - now in event content
                    "gen_ai.event.content": '[{"role": "tool", "parts": [{"type": "tool_call_output", "content": {"type": "function", "id": "*"}}]}]',
                },
            },
            {
                "name": "gen_ai.output.messages",
                "attributes": {
                    "gen_ai.provider.name": "azure.openai",
                    # "gen_ai.message.role": "assistant",  # Commented out - now in event content
                    "gen_ai.event.content": '[{"role": "assistant", "parts": [{"type": "text"}], "finish_reason": "*"}]',
                },
            },
        ]
        events_match = GenAiTraceVerifier().check_span_events(span2, expected_events_2)
        assert events_match == True

    @pytest.mark.skip(reason="recordings not working for responses API")
    @pytest.mark.usefixtures("instrument_without_content")
    @servicePreparer()
    @recorded_by_proxy
    def test_sync_function_tool_without_content_recording_streaming(self, **kwargs):
        """Test synchronous function tool usage without content recording (streaming)."""
        from openai.types.responses.response_input_param import FunctionCallOutput

        self.cleanup()
        os.environ.update(
            {
                CONTENT_TRACING_ENV_VARIABLE: "False",
                "AZURE_TRACING_GEN_AI_INSTRUMENT_RESPONSES_API": "True",
            }
        )
        self.setup_telemetry()
        assert False == AIProjectInstrumentor().is_content_recording_enabled()
        assert True == AIProjectInstrumentor().is_instrumented()

        with self.create_client(operation_group="tracing", **kwargs) as project_client:
            # Get the OpenAI client from the project client
            client = project_client.get_openai_client()
            deployment_name = self.test_agents_params["model_deployment_name"]

            # Define a function tool
            func_tool = FunctionTool(
                name="get_weather",
                parameters={
                    "type": "object",
                    "properties": {
                        "location": {
                            "type": "string",
                            "description": "The city name, e.g. San Francisco",
                        },
                    },
                    "required": ["location"],
                    "additionalProperties": False,
                },
                description="Get the current weather for a location.",
                strict=True,
            )

            # Create agent with function tool
            agent = project_client.agents.create_version(
                agent_name="WeatherAgent",
                definition=PromptAgentDefinition(
                    model=deployment_name,
                    instructions="You are a helpful assistant that can use function tools.",
                    tools=[func_tool],
                ),
            )

            # Create a conversation
            conversation = client.conversations.create()

            # First request - should trigger function call
            stream = client.responses.create(
                conversation=conversation.id,
                input="What's the weather in Seattle?",
                extra_body={"agent": {"name": agent.name, "type": "agent_reference"}},
                stream=True,
            )
            # Consume the stream and collect function calls
            # In streaming, we get events, not direct output items
            function_calls_dict = {}
            first_response_id = None
            for chunk in stream:
                # Capture the response ID from ResponseCreatedEvent or ResponseCompletedEvent
                if chunk.type == "response.created" and hasattr(chunk, "response"):
                    first_response_id = chunk.response.id
                elif chunk.type == "response.completed" and hasattr(chunk, "response"):
                    if first_response_id is None:
                        first_response_id = chunk.response.id

                # Collect complete function calls from ResponseOutputItemDoneEvent
                if chunk.type == "response.output_item.done" and hasattr(chunk, "item"):
                    item = chunk.item
                    if hasattr(item, "type") and item.type == "function_call":
                        call_id = item.call_id
                        function_calls_dict[call_id] = item

            # Process function calls and prepare input for second request
            # Respond to ALL function calls (streaming may not populate name attribute reliably)
            input_list = []
            for item in function_calls_dict.values():
                # Mock function result
                weather_result = {"temperature": "72°F", "condition": "sunny"}
                output = FunctionCallOutput(
                    type="function_call_output",
                    call_id=item.call_id,
                    output=json.dumps(weather_result),
                )
                input_list.append(output)

            # Second request - provide function results (using conversation, not previous_response_id)
            stream2 = client.responses.create(
                conversation=conversation.id,
                input=input_list,
                extra_body={"agent": {"name": agent.name, "type": "agent_reference"}},
                stream=True,
            )
            # Consume the second stream
            for chunk in stream2:
                pass  # Just consume the stream

            # Cleanup
            project_client.agents.delete_version(agent_name=agent.name, agent_version=agent.version)

        # Check spans - should have 2 responses spans
        self.exporter.force_flush()
        spans = self.exporter.get_spans_by_name(f"responses {agent.name}")
        assert len(spans) == 2

        # Validate first span (user message + tool call) - no content
        span1 = spans[0]
        expected_attributes_1 = [
            ("az.namespace", "Microsoft.CognitiveServices"),
            ("gen_ai.operation.name", "responses"),
            ("gen_ai.agent.name", agent.name),
            ("gen_ai.provider.name", "azure.openai"),
            ("server.address", ""),
            ("gen_ai.conversation.id", conversation.id),
            ("gen_ai.response.model", deployment_name),
            ("gen_ai.response.id", ""),
            ("gen_ai.usage.input_tokens", "+"),
            ("gen_ai.usage.output_tokens", "+"),
        ]
        attributes_match = GenAiTraceVerifier().check_span_attributes(span1, expected_attributes_1)
        assert attributes_match == True

        # Check events for first span - tool call ID included but no function details, role and finish_reason included
        expected_events_1 = [
            {
                "name": "gen_ai.input.messages",
                "attributes": {
                    "gen_ai.provider.name": "azure.openai",
                    # "gen_ai.message.role": "user",  # Commented out - now in event content
                    "gen_ai.event.content": '[{"role": "user", "parts": [{"type": "text"}]}]',
                },
            },
            {
                "name": "gen_ai.output.messages",
                "attributes": {
                    "gen_ai.provider.name": "azure.openai",
                    # "gen_ai.message.role": "assistant",  # Commented out - now in event content
                    "gen_ai.event.content": '[{"role": "assistant", "parts": [{"type": "tool_call", "content": {"type": "function", "id": "*"}}]}]',
                },
            },
        ]
        events_match = GenAiTraceVerifier().check_span_events(span1, expected_events_1)
        assert events_match == True

        # Validate second span (tool output + final response) - no content
        span2 = spans[1]
        expected_attributes_2 = [
            ("az.namespace", "Microsoft.CognitiveServices"),
            ("gen_ai.operation.name", "responses"),
            ("gen_ai.agent.name", agent.name),
            ("gen_ai.provider.name", "azure.openai"),
            ("server.address", ""),
            ("gen_ai.conversation.id", conversation.id),
            ("gen_ai.response.model", deployment_name),
            ("gen_ai.response.id", ""),
            ("gen_ai.usage.input_tokens", "+"),
            ("gen_ai.usage.output_tokens", "+"),
        ]
        attributes_match = GenAiTraceVerifier().check_span_attributes(span2, expected_attributes_2)
        assert attributes_match == True

        # Check events for second span - role included but no content
        expected_events_2 = [
            {
                "name": "gen_ai.input.messages",
                "attributes": {
                    "gen_ai.provider.name": "azure.openai",
                    # "gen_ai.message.role": "tool",  # Commented out - now in event content
                    "gen_ai.event.content": '[{"role": "tool", "parts": [{"type": "tool_call_output", "content": {"type": "function", "id": "*"}}]}]',
                },
            },
            {
                "name": "gen_ai.output.messages",
                "attributes": {
                    "gen_ai.provider.name": "azure.openai",
                    # "gen_ai.message.role": "assistant",  # Commented out - now in event content
                    "gen_ai.event.content": '[{"role": "assistant", "parts": [{"type": "text"}], "finish_reason": "*"}]',
                },
            },
        ]
        events_match = GenAiTraceVerifier().check_span_events(span2, expected_events_2)
        assert events_match == True

    @pytest.mark.skip(reason="recordings not working for responses API")
    @pytest.mark.usefixtures("instrument_with_content")
    @servicePreparer()
    @recorded_by_proxy
    def test_sync_function_tool_list_conversation_items_with_content_recording(self, **kwargs):
        """Test listing conversation items after function tool usage with content recording enabled."""
        from openai.types.responses.response_input_param import FunctionCallOutput

        self.cleanup()
        os.environ.update(
            {
                CONTENT_TRACING_ENV_VARIABLE: "True",
                "AZURE_TRACING_GEN_AI_INSTRUMENT_RESPONSES_API": "True",
            }
        )
        self.setup_telemetry()
        assert True == AIProjectInstrumentor().is_content_recording_enabled()
        assert True == AIProjectInstrumentor().is_instrumented()

        with self.create_client(operation_group="tracing", **kwargs) as project_client:
            # Get the OpenAI client from the project client
            client = project_client.get_openai_client()
            deployment_name = self.test_agents_params["model_deployment_name"]

            # Define a function tool
            func_tool = FunctionTool(
                name="get_weather",
                parameters={
                    "type": "object",
                    "properties": {
                        "location": {
                            "type": "string",
                            "description": "The city name, e.g. San Francisco",
                        },
                    },
                    "required": ["location"],
                    "additionalProperties": False,
                },
                description="Get the current weather for a location.",
                strict=True,
            )

            # Create agent with function tool
            agent = project_client.agents.create_version(
                agent_name="WeatherAgent",
                definition=PromptAgentDefinition(
                    model=deployment_name,
                    instructions="You are a helpful assistant that can use function tools.",
                    tools=[func_tool],
                ),
            )

            # Create a conversation
            conversation = client.conversations.create()

            # First request - should trigger function call
            response = client.responses.create(
                conversation=conversation.id,
                input="What's the weather in Seattle?",
                extra_body={"agent": {"name": agent.name, "type": "agent_reference"}},
                stream=False,
            )

            # Process function calls
            input_list = []
            for item in response.output:
                if item.type == "function_call" and item.name == "get_weather":
                    weather_result = {"temperature": "72°F", "condition": "sunny"}
                    input_list.append(
                        FunctionCallOutput(
                            type="function_call_output",
                            call_id=item.call_id,
                            output=json.dumps(weather_result),
                        )
                    )

            # Second request - provide function results
            response2 = client.responses.create(
                conversation=conversation.id,
                input=input_list,
                extra_body={"agent": {"name": agent.name, "type": "agent_reference"}},
                stream=False,
            )

            # List conversation items
            items = client.conversations.items.list(conversation_id=conversation.id)
            items_list = list(items)
            assert len(items_list) > 0

            # Cleanup
            project_client.agents.delete_version(agent_name=agent.name, agent_version=agent.version)

        # Check spans
        self.exporter.force_flush()

        # Check list_conversation_items span
        list_spans = self.exporter.get_spans_by_name("list_conversation_items")
        assert len(list_spans) == 1
        list_span = list_spans[0]

        # Check span attributes
        expected_attributes = [
            ("az.namespace", "Microsoft.CognitiveServices"),
            ("gen_ai.operation.name", "list_conversation_items"),
            ("gen_ai.provider.name", "azure.openai"),
            ("server.address", ""),
            ("gen_ai.conversation.id", conversation.id),
        ]
        attributes_match = GenAiTraceVerifier().check_span_attributes(list_span, expected_attributes)
        assert attributes_match == True

        # Check span events - should include all conversation items with full content
        # Events are returned in reverse chronological order (newest first)
        expected_events = [
            {
                "name": "gen_ai.conversation.item",
                "attributes": {
                    "gen_ai.provider.name": "azure.openai",
                    "gen_ai.conversation.item.id": "*",
                    "gen_ai.event.content": '[{"role": "assistant", "parts": [{"type": "text", "content": "*"}]}]',
                },
            },
            {
                "name": "gen_ai.conversation.item",
                "attributes": {
                    "gen_ai.provider.name": "azure.openai",
                    "gen_ai.conversation.item.id": "*",
                    "gen_ai.event.content": '[{"role": "tool", "parts": [{"type": "tool_call_output", "content": {"type": "function", "id": "*", "output": {"temperature": "72°F", "condition": "sunny"}}}]}]',
                },
            },
            {
                "name": "gen_ai.conversation.item",
                "attributes": {
                    "gen_ai.provider.name": "azure.openai",
                    "gen_ai.conversation.item.id": "*",
                    "gen_ai.event.content": '[{"role": "assistant", "parts": [{"type": "tool_call", "content": {"type": "function", "id": "*", "function": {"name": "get_weather", "arguments": "*"}}}]}]',
                },
            },
            {
                "name": "gen_ai.conversation.item",
                "attributes": {
                    "gen_ai.provider.name": "azure.openai",
                    "gen_ai.conversation.item.id": "*",
                    "gen_ai.event.content": '[{"role": "user", "parts": [{"type": "text", "content": "What\'s the weather in Seattle?"}]}]',
                },
            },
        ]
        events_match = GenAiTraceVerifier().check_span_events(list_span, expected_events)
        assert events_match == True

    @pytest.mark.skip(reason="recordings not working for responses API")
    @pytest.mark.usefixtures("instrument_without_content")
    @servicePreparer()
    @recorded_by_proxy
    def test_sync_function_tool_list_conversation_items_without_content_recording(self, **kwargs):
        """Test listing conversation items after function tool usage without content recording."""
        from openai.types.responses.response_input_param import FunctionCallOutput

        self.cleanup()
        os.environ.update(
            {
                CONTENT_TRACING_ENV_VARIABLE: "False",
                "AZURE_TRACING_GEN_AI_INSTRUMENT_RESPONSES_API": "True",
            }
        )
        self.setup_telemetry()
        assert False == AIProjectInstrumentor().is_content_recording_enabled()
        assert True == AIProjectInstrumentor().is_instrumented()

        with self.create_client(operation_group="tracing", **kwargs) as project_client:
            # Get the OpenAI client from the project client
            client = project_client.get_openai_client()
            deployment_name = self.test_agents_params["model_deployment_name"]

            # Define a function tool
            func_tool = FunctionTool(
                name="get_weather",
                parameters={
                    "type": "object",
                    "properties": {
                        "location": {
                            "type": "string",
                            "description": "The city name, e.g. San Francisco",
                        },
                    },
                    "required": ["location"],
                    "additionalProperties": False,
                },
                description="Get the current weather for a location.",
                strict=True,
            )

            # Create agent with function tool
            agent = project_client.agents.create_version(
                agent_name="WeatherAgent",
                definition=PromptAgentDefinition(
                    model=deployment_name,
                    instructions="You are a helpful assistant that can use function tools.",
                    tools=[func_tool],
                ),
            )

            # Create a conversation
            conversation = client.conversations.create()

            # First request - should trigger function call
            response = client.responses.create(
                conversation=conversation.id,
                input="What's the weather in Seattle?",
                extra_body={"agent": {"name": agent.name, "type": "agent_reference"}},
                stream=False,
            )

            # Process function calls
            input_list = []
            for item in response.output:
                if item.type == "function_call" and item.name == "get_weather":
                    weather_result = {"temperature": "72°F", "condition": "sunny"}
                    input_list.append(
                        FunctionCallOutput(
                            type="function_call_output",
                            call_id=item.call_id,
                            output=json.dumps(weather_result),
                        )
                    )

            # Second request - provide function results
            response2 = client.responses.create(
                conversation=conversation.id,
                input=input_list,
                extra_body={"agent": {"name": agent.name, "type": "agent_reference"}},
                stream=False,
            )

            # List conversation items
            items = client.conversations.items.list(conversation_id=conversation.id)
            items_list = list(items)
            assert len(items_list) > 0

            # Cleanup
            project_client.agents.delete_version(agent_name=agent.name, agent_version=agent.version)

        # Check spans
        self.exporter.force_flush()

        # Check list_conversation_items span
        list_spans = self.exporter.get_spans_by_name("list_conversation_items")
        assert len(list_spans) == 1
        list_span = list_spans[0]

        # Check span attributes
        expected_attributes = [
            ("az.namespace", "Microsoft.CognitiveServices"),
            ("gen_ai.operation.name", "list_conversation_items"),
            ("gen_ai.provider.name", "azure.openai"),
            ("server.address", ""),
            ("gen_ai.conversation.id", conversation.id),
        ]
        attributes_match = GenAiTraceVerifier().check_span_attributes(list_span, expected_attributes)
        assert attributes_match == True

        # Check span events - should include all conversation items but without detailed content
        # Events are returned in reverse chronological order (newest first)
        expected_events = [
            {
                "name": "gen_ai.conversation.item",
                "attributes": {
                    "gen_ai.provider.name": "azure.openai",
                    "gen_ai.conversation.item.id": "*",
                    "gen_ai.event.content": '[{"role": "assistant", "parts": [{"type": "text"}]}]',
                },
            },
            {
                "name": "gen_ai.conversation.item",
                "attributes": {
                    "gen_ai.provider.name": "azure.openai",
                    "gen_ai.conversation.item.id": "*",
                    "gen_ai.event.content": '[{"role": "tool", "parts": [{"type": "tool_call_output", "content": {"type": "function", "id": "*"}}]}]',
                },
            },
            {
                "name": "gen_ai.conversation.item",
                "attributes": {
                    "gen_ai.provider.name": "azure.openai",
                    "gen_ai.conversation.item.id": "*",
                    "gen_ai.event.content": '[{"role": "assistant", "parts": [{"type": "tool_call", "content": {"type": "function", "id": "*"}}]}]',
                },
            },
            {
                "name": "gen_ai.conversation.item",
                "attributes": {
                    "gen_ai.provider.name": "azure.openai",
                    "gen_ai.conversation.item.id": "*",
                    "gen_ai.event.content": '[{"role": "user", "parts": [{"type": "text"}]}]',
                },
            },
        ]
        events_match = GenAiTraceVerifier().check_span_events(list_span, expected_events)
        assert events_match == True

    @pytest.mark.usefixtures("instrument_with_content")
    @servicePreparer()
    @recorded_by_proxy_httpx
    def test_sync_multiple_text_inputs_with_content_recording_non_streaming(self, **kwargs):
        """Test synchronous non-streaming responses with multiple text inputs and content recording enabled."""
        self.cleanup()
        os.environ.update(
            {
                CONTENT_TRACING_ENV_VARIABLE: "True",
                "AZURE_TRACING_GEN_AI_INSTRUMENT_RESPONSES_API": "True",
            }
        )
        self.setup_telemetry()
        assert True == AIProjectInstrumentor().is_content_recording_enabled()
        assert True == AIProjectInstrumentor().is_instrumented()

        with self.create_client(operation_group="tracing", **kwargs) as project_client:
            # Get the OpenAI client from the project client
            client = project_client.get_openai_client()
            deployment_name = self.test_agents_params["model_deployment_name"]

            # Create a conversation
            conversation = client.conversations.create()

            # Create responses with multiple text inputs as a list
            input_list = [
                {"role": "user", "content": [{"type": "input_text", "text": "Hello"}]},
                {
                    "role": "user",
                    "content": [{"type": "input_text", "text": "Write a haiku about Python"}],
                },
            ]

            result = client.responses.create(
                model=deployment_name,
                conversation=conversation.id,
                input=input_list,
                stream=False,
            )

            # Verify the response exists
            assert hasattr(result, "output")
            assert result.output is not None

        # Check spans
        self.exporter.force_flush()
        spans = self.exporter.get_spans_by_name(f"responses {deployment_name}")
        assert len(spans) == 1
        span = spans[0]

        # Check span attributes
        expected_attributes = [
            ("az.namespace", "Microsoft.CognitiveServices"),
            ("gen_ai.operation.name", "responses"),
            ("gen_ai.request.model", deployment_name),
            ("gen_ai.provider.name", "azure.openai"),
            ("server.address", ""),
            ("gen_ai.conversation.id", conversation.id),
            ("gen_ai.response.model", deployment_name),
            ("gen_ai.response.id", ""),
            ("gen_ai.usage.input_tokens", "+"),
            ("gen_ai.usage.output_tokens", "+"),
        ]
        attributes_match = GenAiTraceVerifier().check_span_attributes(span, expected_attributes)
        assert attributes_match == True

        # Check span events - should have 2 user messages and 1 assistant message
        expected_events = [
            {
                "name": "gen_ai.input.messages",
                "attributes": {
                    "gen_ai.provider.name": "azure.openai",
                    # "gen_ai.message.role": "user",  # Commented out - now in event content
                    "gen_ai.event.content": '[{"role": "user", "parts": [{"type": "text", "content": "Hello"}]}]',
                },
            },
            {
                "name": "gen_ai.input.messages",
                "attributes": {
                    "gen_ai.provider.name": "azure.openai",
                    # "gen_ai.message.role": "user",  # Commented out - now in event content
                    "gen_ai.event.content": '[{"role": "user", "parts": [{"type": "text", "content": "Write a haiku about Python"}]}]',
                },
            },
            {
                "name": "gen_ai.output.messages",
                "attributes": {
                    "gen_ai.provider.name": "azure.openai",
                    # "gen_ai.message.role": "assistant",  # Commented out - now in event content
                    "gen_ai.event.content": '[{"role": "assistant", "parts": [{"type": "text", "content": "*"}], "finish_reason": "*"}]',
                },
            },
        ]
        events_match = GenAiTraceVerifier().check_span_events(span, expected_events)
        assert events_match == True

    @pytest.mark.usefixtures("instrument_with_content")
    @servicePreparer()
    @recorded_by_proxy_httpx
    def test_sync_multiple_text_inputs_with_content_recording_streaming(self, **kwargs):
        """Test synchronous streaming responses with multiple text inputs and content recording enabled."""
        self.cleanup()
        os.environ.update(
            {
                CONTENT_TRACING_ENV_VARIABLE: "True",
                "AZURE_TRACING_GEN_AI_INSTRUMENT_RESPONSES_API": "True",
            }
        )
        self.setup_telemetry()
        assert True == AIProjectInstrumentor().is_content_recording_enabled()
        assert True == AIProjectInstrumentor().is_instrumented()

        with self.create_client(operation_group="tracing", **kwargs) as project_client:
            # Get the OpenAI client from the project client
            client = project_client.get_openai_client()
            deployment_name = self.test_agents_params["model_deployment_name"]

            # Create a conversation
            conversation = client.conversations.create()

            # Create responses with multiple text inputs as a list
            input_list = [
                {"role": "user", "content": [{"type": "input_text", "text": "Hello"}]},
                {
                    "role": "user",
                    "content": [{"type": "input_text", "text": "Write a haiku about Python"}],
                },
            ]

            stream = client.responses.create(
                model=deployment_name,
                conversation=conversation.id,
                input=input_list,
                stream=True,
            )

            # Consume the stream
            accumulated_content = []
            for chunk in stream:
                if hasattr(chunk, "delta") and isinstance(chunk.delta, str):
                    accumulated_content.append(chunk.delta)
                elif hasattr(chunk, "output") and chunk.output:
                    accumulated_content.append(chunk.output)

            full_content = "".join(accumulated_content)
            assert full_content is not None
            assert len(full_content) > 0

        # Check spans
        self.exporter.force_flush()
        spans = self.exporter.get_spans_by_name(f"responses {deployment_name}")
        assert len(spans) == 1
        span = spans[0]

        # Check span attributes
        expected_attributes = [
            ("az.namespace", "Microsoft.CognitiveServices"),
            ("gen_ai.operation.name", "responses"),
            ("gen_ai.request.model", deployment_name),
            ("gen_ai.provider.name", "azure.openai"),
            ("server.address", ""),
            ("gen_ai.conversation.id", conversation.id),
            ("gen_ai.response.model", deployment_name),
            ("gen_ai.response.id", ""),
            ("gen_ai.usage.input_tokens", "+"),
            ("gen_ai.usage.output_tokens", "+"),
        ]
        attributes_match = GenAiTraceVerifier().check_span_attributes(span, expected_attributes)
        assert attributes_match == True

        # Check span events - should have 2 user messages and 1 assistant message
        expected_events = [
            {
                "name": "gen_ai.input.messages",
                "attributes": {
                    "gen_ai.provider.name": "azure.openai",
                    # "gen_ai.message.role": "user",  # Commented out - now in event content
                    "gen_ai.event.content": '[{"role": "user", "parts": [{"type": "text", "content": "Hello"}]}]',
                },
            },
            {
                "name": "gen_ai.input.messages",
                "attributes": {
                    "gen_ai.provider.name": "azure.openai",
                    # "gen_ai.message.role": "user",  # Commented out - now in event content
                    "gen_ai.event.content": '[{"role": "user", "parts": [{"type": "text", "content": "Write a haiku about Python"}]}]',
                },
            },
            {
                "name": "gen_ai.output.messages",
                "attributes": {
                    "gen_ai.provider.name": "azure.openai",
                    # "gen_ai.message.role": "assistant",  # Commented out - now in event content
                    "gen_ai.event.content": '[{"role": "assistant", "parts": [{"type": "text", "content": "*"}], "finish_reason": "*"}]',
                },
            },
        ]
        events_match = GenAiTraceVerifier().check_span_events(span, expected_events)
        assert events_match == True

    @pytest.mark.usefixtures("instrument_without_content")
    @servicePreparer()
    @recorded_by_proxy_httpx
    def test_sync_multiple_text_inputs_without_content_recording_non_streaming(self, **kwargs):
        """Test synchronous non-streaming responses with multiple text inputs and content recording disabled."""
        self.cleanup()
        os.environ.update(
            {
                CONTENT_TRACING_ENV_VARIABLE: "False",
                "AZURE_TRACING_GEN_AI_INSTRUMENT_RESPONSES_API": "True",
            }
        )
        self.setup_telemetry()
        assert False == AIProjectInstrumentor().is_content_recording_enabled()
        assert True == AIProjectInstrumentor().is_instrumented()

        with self.create_client(operation_group="tracing", **kwargs) as project_client:
            # Get the OpenAI client from the project client
            client = project_client.get_openai_client()
            deployment_name = self.test_agents_params["model_deployment_name"]

            # Create a conversation
            conversation = client.conversations.create()

            # Create responses with multiple text inputs as a list
            input_list = [
                {"role": "user", "content": [{"type": "input_text", "text": "Hello"}]},
                {
                    "role": "user",
                    "content": [{"type": "input_text", "text": "Write a haiku about Python"}],
                },
            ]

            result = client.responses.create(
                model=deployment_name,
                conversation=conversation.id,
                input=input_list,
                stream=False,
            )

            # Verify the response exists
            assert hasattr(result, "output")
            assert result.output is not None

        # Check spans
        self.exporter.force_flush()
        spans = self.exporter.get_spans_by_name(f"responses {deployment_name}")
        assert len(spans) == 1
        span = spans[0]

        # Check span attributes
        expected_attributes = [
            ("az.namespace", "Microsoft.CognitiveServices"),
            ("gen_ai.operation.name", "responses"),
            ("gen_ai.request.model", deployment_name),
            ("gen_ai.provider.name", "azure.openai"),
            ("server.address", ""),
            ("gen_ai.conversation.id", conversation.id),
            ("gen_ai.response.model", deployment_name),
            ("gen_ai.response.id", ""),
            ("gen_ai.usage.input_tokens", "+"),
            ("gen_ai.usage.output_tokens", "+"),
        ]
        attributes_match = GenAiTraceVerifier().check_span_attributes(span, expected_attributes)
        assert attributes_match == True

        # Check span events - should have 2 user messages and 1 assistant message, role included but no content
        expected_events = [
            {
                "name": "gen_ai.input.messages",
                "attributes": {
                    "gen_ai.provider.name": "azure.openai",
                    # "gen_ai.message.role": "user",  # Commented out - now in event content
                    "gen_ai.event.content": '[{"role": "user", "parts": [{"type": "text"}]}]',
                },
            },
            {
                "name": "gen_ai.input.messages",
                "attributes": {
                    "gen_ai.provider.name": "azure.openai",
                    # "gen_ai.message.role": "user",  # Commented out - now in event content
                    "gen_ai.event.content": '[{"role": "user", "parts": [{"type": "text"}]}]',
                },
            },
            {
                "name": "gen_ai.output.messages",
                "attributes": {
                    "gen_ai.provider.name": "azure.openai",
                    # "gen_ai.message.role": "assistant",  # Commented out - now in event content
                    "gen_ai.event.content": '[{"role": "assistant", "parts": [{"type": "text"}], "finish_reason": "*"}]',
                },
            },
        ]
        events_match = GenAiTraceVerifier().check_span_events(span, expected_events)
        assert events_match == True

    @pytest.mark.usefixtures("instrument_without_content")
    @servicePreparer()
    @recorded_by_proxy_httpx
    def test_sync_multiple_text_inputs_without_content_recording_streaming(self, **kwargs):
        """Test synchronous streaming responses with multiple text inputs and content recording disabled."""
        self.cleanup()
        os.environ.update({CONTENT_TRACING_ENV_VARIABLE: "False"})
        self.setup_telemetry()
        assert False == AIProjectInstrumentor().is_content_recording_enabled()
        assert True == AIProjectInstrumentor().is_instrumented()

        with self.create_client(operation_group="tracing", **kwargs) as project_client:
            # Get the OpenAI client from the project client
            client = project_client.get_openai_client()
            deployment_name = self.test_agents_params["model_deployment_name"]

            # Create a conversation
            conversation = client.conversations.create()

            # Create responses with multiple text inputs as a list
            input_list = [
                {"role": "user", "content": [{"type": "input_text", "text": "Hello"}]},
                {
                    "role": "user",
                    "content": [{"type": "input_text", "text": "Write a haiku about Python"}],
                },
            ]

            stream = client.responses.create(
                model=deployment_name,
                conversation=conversation.id,
                input=input_list,
                stream=True,
            )

            # Consume the stream
            accumulated_content = []
            for chunk in stream:
                if hasattr(chunk, "delta") and isinstance(chunk.delta, str):
                    accumulated_content.append(chunk.delta)
                elif hasattr(chunk, "output") and chunk.output:
                    accumulated_content.append(chunk.output)

            full_content = "".join(accumulated_content)
            assert full_content is not None
            assert len(full_content) > 0

        # Check spans
        self.exporter.force_flush()
        spans = self.exporter.get_spans_by_name(f"responses {deployment_name}")
        assert len(spans) == 1
        span = spans[0]

        # Check span attributes
        expected_attributes = [
            ("az.namespace", "Microsoft.CognitiveServices"),
            ("gen_ai.operation.name", "responses"),
            ("gen_ai.request.model", deployment_name),
            ("gen_ai.provider.name", "azure.openai"),
            ("server.address", ""),
            ("gen_ai.conversation.id", conversation.id),
            ("gen_ai.response.model", deployment_name),
            ("gen_ai.response.id", ""),
            ("gen_ai.usage.input_tokens", "+"),
            ("gen_ai.usage.output_tokens", "+"),
        ]
        attributes_match = GenAiTraceVerifier().check_span_attributes(span, expected_attributes)
        assert attributes_match == True

        # Check span events - should have 2 user messages and 1 assistant message, role included but no content
        expected_events = [
            {
                "name": "gen_ai.input.messages",
                "attributes": {
                    "gen_ai.provider.name": "azure.openai",
                    # "gen_ai.message.role": "user",  # Commented out - now in event content
                    "gen_ai.event.content": '[{"role": "user", "parts": [{"type": "text"}]}]',
                },
            },
            {
                "name": "gen_ai.input.messages",
                "attributes": {
                    "gen_ai.provider.name": "azure.openai",
                    # "gen_ai.message.role": "user",  # Commented out - now in event content
                    "gen_ai.event.content": '[{"role": "user", "parts": [{"type": "text"}]}]',
                },
            },
            {
                "name": "gen_ai.output.messages",
                "attributes": {
                    "gen_ai.provider.name": "azure.openai",
                    # "gen_ai.message.role": "assistant",  # Commented out - now in event content
                    "gen_ai.event.content": '[{"role": "assistant", "parts": [{"type": "text"}], "finish_reason": "*"}]',
                },
            },
        ]
        events_match = GenAiTraceVerifier().check_span_events(span, expected_events)
        assert events_match == True

    @pytest.mark.usefixtures("instrument_without_content")
    @servicePreparer()
    @recorded_by_proxy_httpx
    def test_image_only_content_off_binary_off_non_streaming(self, **kwargs):
        """Test image only with content recording OFF and binary data OFF (non-streaming)."""
        self.cleanup()
        os.environ.update(
            {
                CONTENT_TRACING_ENV_VARIABLE: "False",
                BINARY_DATA_TRACING_ENV_VARIABLE: "False",
            }
        )
        self.setup_telemetry()
        assert False == AIProjectInstrumentor().is_content_recording_enabled()
        assert True == AIProjectInstrumentor().is_instrumented()

        with self.create_client(operation_group="tracing", **kwargs) as project_client:
            client = project_client.get_openai_client()
            deployment_name = self.test_agents_params["model_deployment_name"]

            conversation = client.conversations.create()

            # Send only an image (no text)
            result = client.responses.create(
                model=deployment_name,
                conversation=conversation.id,
                input=[
                    {
                        "role": "user",
                        "content": [
                            {
                                "type": "input_image",
                                "image_url": f"data:image/png;base64,{TEST_IMAGE_BASE64}",
                            }
                        ],
                    }
                ],
                stream=False,
            )

            assert hasattr(result, "output")
            assert result.output is not None

        self.exporter.force_flush()
        spans = self.exporter.get_spans_by_name(f"responses {deployment_name}")
        assert len(spans) == 1
        span = spans[0]

        # Content recording OFF: event content should have role and finish_reason but no parts
        expected_events = [
            {
                "name": "gen_ai.input.messages",
                "attributes": {
                    "gen_ai.provider.name": "azure.openai",
                    # "gen_ai.message.role": "user",  # Commented out - now in event content
                    "gen_ai.event.content": '[{"role": "user"}]',
                },
            },
            {
                "name": "gen_ai.output.messages",
                "attributes": {
                    "gen_ai.provider.name": "azure.openai",
                    # "gen_ai.message.role": "assistant",  # Commented out - now in event content
                    "gen_ai.event.content": '[{"role": "assistant", "parts": [{"type": "text"}], "finish_reason": "*"}]',
                },
            },
        ]
        events_match = GenAiTraceVerifier().check_span_events(span, expected_events)
        assert events_match == True

    @pytest.mark.usefixtures("instrument_without_content")
    @servicePreparer()
    @recorded_by_proxy_httpx
    def test_image_only_content_off_binary_on_non_streaming(self, **kwargs):
        """Test image only with content recording OFF and binary data ON (non-streaming)."""
        self.cleanup()
        os.environ.update(
            {
                CONTENT_TRACING_ENV_VARIABLE: "False",
                BINARY_DATA_TRACING_ENV_VARIABLE: "True",
            }
        )
        self.setup_telemetry()
        assert False == AIProjectInstrumentor().is_content_recording_enabled()
        assert True == AIProjectInstrumentor().is_instrumented()

        with self.create_client(operation_group="tracing", **kwargs) as project_client:
            client = project_client.get_openai_client()
            deployment_name = self.test_agents_params["model_deployment_name"]

            conversation = client.conversations.create()

            result = client.responses.create(
                model=deployment_name,
                conversation=conversation.id,
                input=[
                    {
                        "role": "user",
                        "content": [
                            {
                                "type": "input_image",
                                "image_url": f"data:image/png;base64,{TEST_IMAGE_BASE64}",
                            }
                        ],
                    }
                ],
                stream=False,
            )

            assert hasattr(result, "output")
            assert result.output is not None

        self.exporter.force_flush()
        spans = self.exporter.get_spans_by_name(f"responses {deployment_name}")
        assert len(spans) == 1
        span = spans[0]

        # Content recording OFF: event content should have role and finish_reason but no parts (binary flag doesn't matter)
        expected_events = [
            {
                "name": "gen_ai.input.messages",
                "attributes": {
                    "gen_ai.provider.name": "azure.openai",
                    # "gen_ai.message.role": "user",  # Commented out - now in event content
                    "gen_ai.event.content": '[{"role": "user"}]',
                },
            },
            {
                "name": "gen_ai.output.messages",
                "attributes": {
                    "gen_ai.provider.name": "azure.openai",
                    # "gen_ai.message.role": "assistant",  # Commented out - now in event content
                    "gen_ai.event.content": '[{"role": "assistant", "parts": [{"type": "text"}], "finish_reason": "*"}]',
                },
            },
        ]
        events_match = GenAiTraceVerifier().check_span_events(span, expected_events)
        assert events_match == True

    @pytest.mark.usefixtures("instrument_with_content")
    @servicePreparer()
    @recorded_by_proxy_httpx
    def test_image_only_content_on_binary_off_non_streaming(self, **kwargs):
        """Test image only with content recording ON and binary data OFF (non-streaming)."""
        self.cleanup()
        os.environ.update(
            {
                CONTENT_TRACING_ENV_VARIABLE: "True",
                BINARY_DATA_TRACING_ENV_VARIABLE: "False",
            }
        )
        self.setup_telemetry()
        assert True == AIProjectInstrumentor().is_content_recording_enabled()
        assert True == AIProjectInstrumentor().is_instrumented()

        with self.create_client(operation_group="tracing", **kwargs) as project_client:
            client = project_client.get_openai_client()
            deployment_name = self.test_agents_params["model_deployment_name"]

            conversation = client.conversations.create()

            result = client.responses.create(
                model=deployment_name,
                conversation=conversation.id,
                input=[
                    {
                        "role": "user",
                        "content": [
                            {
                                "type": "input_image",
                                "image_url": f"data:image/png;base64,{TEST_IMAGE_BASE64}",
                            }
                        ],
                    }
                ],
                stream=False,
            )

            assert hasattr(result, "output")
            assert result.output is not None

        self.exporter.force_flush()
        spans = self.exporter.get_spans_by_name(f"responses {deployment_name}")
        assert len(spans) == 1
        span = spans[0]

        # Content recording ON, binary OFF: should have image type but no image_url
        expected_events = [
            {
                "name": "gen_ai.input.messages",
                "attributes": {
                    "gen_ai.provider.name": "azure.openai",
                    # "gen_ai.message.role": "user",  # Commented out - now in event content
                    "gen_ai.event.content": '{"content":[{"type":"image"}]}',
                },
            },
            {
                "name": "gen_ai.output.messages",
                "attributes": {
                    "gen_ai.provider.name": "azure.openai",
                    # "gen_ai.message.role": "assistant",  # Commented out - now in event content
                    "gen_ai.event.content": "*",
                },
            },
        ]
        events_match = GenAiTraceVerifier().check_span_events(span, expected_events)
        assert events_match == True

    @pytest.mark.usefixtures("instrument_with_content")
    @servicePreparer()
    @recorded_by_proxy_httpx
    def test_image_only_content_on_binary_on_non_streaming(self, **kwargs):
        """Test image only with content recording ON and binary data ON (non-streaming)."""
        self.cleanup()
        os.environ.update(
            {
                CONTENT_TRACING_ENV_VARIABLE: "True",
                BINARY_DATA_TRACING_ENV_VARIABLE: "True",
            }
        )
        self.setup_telemetry()
        assert True == AIProjectInstrumentor().is_content_recording_enabled()
        assert True == AIProjectInstrumentor().is_instrumented()

        with self.create_client(operation_group="tracing", **kwargs) as project_client:
            client = project_client.get_openai_client()
            deployment_name = self.test_agents_params["model_deployment_name"]

            conversation = client.conversations.create()

            result = client.responses.create(
                model=deployment_name,
                conversation=conversation.id,
                input=[
                    {
                        "role": "user",
                        "content": [
                            {
                                "type": "input_image",
                                "image_url": f"data:image/png;base64,{TEST_IMAGE_BASE64}",
                            }
                        ],
                    }
                ],
                stream=False,
            )

            assert hasattr(result, "output")
            assert result.output is not None

        self.exporter.force_flush()
        spans = self.exporter.get_spans_by_name(f"responses {deployment_name}")
        assert len(spans) == 1
        span = spans[0]

        # Content recording ON, binary ON: should have image type AND image_url with base64 data
        expected_events = [
            {
                "name": "gen_ai.input.messages",
                "attributes": {
                    "gen_ai.provider.name": "azure.openai",
                    # "gen_ai.message.role": "user",  # Commented out - now in event content
                    "gen_ai.event.content": f'{{"content":[{{"type":"image","image_url":"data:image/png;base64,{TEST_IMAGE_BASE64}"}}]}}',
                },
            },
            {
                "name": "gen_ai.output.messages",
                "attributes": {
                    "gen_ai.provider.name": "azure.openai",
                    # "gen_ai.message.role": "assistant",  # Commented out - now in event content
                    "gen_ai.event.content": "*",
                },
            },
        ]
        events_match = GenAiTraceVerifier().check_span_events(span, expected_events)
        assert events_match == True

    # ========================================
    # Binary Data Tracing Tests (Text + Image)
    # ========================================

    @pytest.mark.usefixtures("instrument_without_content")
    @servicePreparer()
    @recorded_by_proxy_httpx
    def test_text_and_image_content_off_binary_off_non_streaming(self, **kwargs):
        """Test text + image with content recording OFF and binary data OFF (non-streaming)."""
        self.cleanup()
        os.environ.update(
            {
                CONTENT_TRACING_ENV_VARIABLE: "False",
                BINARY_DATA_TRACING_ENV_VARIABLE: "False",
            }
        )
        self.setup_telemetry()
        assert False == AIProjectInstrumentor().is_content_recording_enabled()
        assert True == AIProjectInstrumentor().is_instrumented()

        with self.create_client(operation_group="tracing", **kwargs) as project_client:
            client = project_client.get_openai_client()
            deployment_name = self.test_agents_params["model_deployment_name"]

            conversation = client.conversations.create()

            # Send text + image
            result = client.responses.create(
                model=deployment_name,
                conversation=conversation.id,
                input=[
                    {
                        "role": "user",
                        "content": [
                            {
                                "type": "input_text",
                                "text": "What is shown in this image?",
                            },
                            {
                                "type": "input_image",
                                "image_url": f"data:image/png;base64,{TEST_IMAGE_BASE64}",
                            },
                        ],
                    }
                ],
                stream=False,
            )

            assert hasattr(result, "output")
            assert result.output is not None

        self.exporter.force_flush()
        spans = self.exporter.get_spans_by_name(f"responses {deployment_name}")
        assert len(spans) == 1
        span = spans[0]

        # Content recording OFF: event content should have role and finish_reason but no parts
        expected_events = [
            {
                "name": "gen_ai.input.messages",
                "attributes": {
                    "gen_ai.provider.name": "azure.openai",
                    # "gen_ai.message.role": "user",  # Commented out - now in event content
                    "gen_ai.event.content": '[{"role": "user"}]',
                },
            },
            {
                "name": "gen_ai.output.messages",
                "attributes": {
                    "gen_ai.provider.name": "azure.openai",
                    # "gen_ai.message.role": "assistant",  # Commented out - now in event content
                    "gen_ai.event.content": '[{"role": "assistant", "parts": [{"type": "text"}], "finish_reason": "*"}]',
                },
            },
        ]
        events_match = GenAiTraceVerifier().check_span_events(span, expected_events)
        assert events_match == True

    @pytest.mark.usefixtures("instrument_without_content")
    @servicePreparer()
    @recorded_by_proxy_httpx
    def test_text_and_image_content_off_binary_on_non_streaming(self, **kwargs):
        """Test text + image with content recording OFF and binary data ON (non-streaming)."""
        self.cleanup()
        os.environ.update(
            {
                CONTENT_TRACING_ENV_VARIABLE: "False",
                BINARY_DATA_TRACING_ENV_VARIABLE: "True",
            }
        )
        self.setup_telemetry()
        assert False == AIProjectInstrumentor().is_content_recording_enabled()
        assert True == AIProjectInstrumentor().is_instrumented()

        with self.create_client(operation_group="tracing", **kwargs) as project_client:
            client = project_client.get_openai_client()
            deployment_name = self.test_agents_params["model_deployment_name"]

            conversation = client.conversations.create()

            result = client.responses.create(
                model=deployment_name,
                conversation=conversation.id,
                input=[
                    {
                        "role": "user",
                        "content": [
                            {
                                "type": "input_text",
                                "text": "What is shown in this image?",
                            },
                            {
                                "type": "input_image",
                                "image_url": f"data:image/png;base64,{TEST_IMAGE_BASE64}",
                            },
                        ],
                    }
                ],
                stream=False,
            )

            assert hasattr(result, "output")
            assert result.output is not None

        self.exporter.force_flush()
        spans = self.exporter.get_spans_by_name(f"responses {deployment_name}")
        assert len(spans) == 1
        span = spans[0]

        # Content recording OFF: event content should have role and finish_reason but no parts (binary flag doesn't matter)
        expected_events = [
            {
                "name": "gen_ai.input.messages",
                "attributes": {
                    "gen_ai.provider.name": "azure.openai",
                    # "gen_ai.message.role": "user",  # Commented out - now in event content
                    "gen_ai.event.content": '[{"role": "user"}]',
                },
            },
            {
                "name": "gen_ai.output.messages",
                "attributes": {
                    "gen_ai.provider.name": "azure.openai",
                    # "gen_ai.message.role": "assistant",  # Commented out - now in event content
                    "gen_ai.event.content": '[{"role": "assistant", "parts": [{"type": "text"}], "finish_reason": "*"}]',
                },
            },
        ]
        events_match = GenAiTraceVerifier().check_span_events(span, expected_events)
        assert events_match == True

    @pytest.mark.usefixtures("instrument_with_content")
    @servicePreparer()
    @recorded_by_proxy_httpx
    def test_text_and_image_content_on_binary_off_non_streaming(self, **kwargs):
        """Test text + image with content recording ON and binary data OFF (non-streaming)."""
        self.cleanup()
        os.environ.update(
            {
                CONTENT_TRACING_ENV_VARIABLE: "True",
                BINARY_DATA_TRACING_ENV_VARIABLE: "False",
            }
        )
        self.setup_telemetry()
        assert True == AIProjectInstrumentor().is_content_recording_enabled()
        assert True == AIProjectInstrumentor().is_instrumented()

        with self.create_client(operation_group="tracing", **kwargs) as project_client:
            client = project_client.get_openai_client()
            deployment_name = self.test_agents_params["model_deployment_name"]

            conversation = client.conversations.create()

            result = client.responses.create(
                model=deployment_name,
                conversation=conversation.id,
                input=[
                    {
                        "role": "user",
                        "content": [
                            {
                                "type": "input_text",
                                "text": "What is shown in this image?",
                            },
                            {
                                "type": "input_image",
                                "image_url": f"data:image/png;base64,{TEST_IMAGE_BASE64}",
                            },
                        ],
                    }
                ],
                stream=False,
            )

            assert hasattr(result, "output")
            assert result.output is not None

        self.exporter.force_flush()
        spans = self.exporter.get_spans_by_name(f"responses {deployment_name}")
        assert len(spans) == 1
        span = spans[0]

        # Content recording ON, binary OFF: should have text and image type but no image_url
        expected_events = [
            {
                "name": "gen_ai.input.messages",
                "attributes": {
                    "gen_ai.provider.name": "azure.openai",
                    # "gen_ai.message.role": "user",  # Commented out - now in event content
                    "gen_ai.event.content": '{"content":[{"type":"text","text":"What is shown in this image?"},{"type":"image"}]}',
                },
            },
            {
                "name": "gen_ai.output.messages",
                "attributes": {
                    "gen_ai.provider.name": "azure.openai",
                    # "gen_ai.message.role": "assistant",  # Commented out - now in event content
                    "gen_ai.event.content": "*",
                },
            },
        ]
        events_match = GenAiTraceVerifier().check_span_events(span, expected_events)
        assert events_match == True

    @pytest.mark.usefixtures("instrument_with_content")
    @servicePreparer()
    @recorded_by_proxy_httpx
    def test_text_and_image_content_on_binary_on_non_streaming(self, **kwargs):
        """Test text + image with content recording ON and binary data ON (non-streaming)."""
        self.cleanup()
        os.environ.update(
            {
                CONTENT_TRACING_ENV_VARIABLE: "True",
                BINARY_DATA_TRACING_ENV_VARIABLE: "True",
            }
        )
        self.setup_telemetry()
        assert True == AIProjectInstrumentor().is_content_recording_enabled()
        assert True == AIProjectInstrumentor().is_instrumented()

        with self.create_client(operation_group="tracing", **kwargs) as project_client:
            client = project_client.get_openai_client()
            deployment_name = self.test_agents_params["model_deployment_name"]

            conversation = client.conversations.create()

            result = client.responses.create(
                model=deployment_name,
                conversation=conversation.id,
                input=[
                    {
                        "role": "user",
                        "content": [
                            {
                                "type": "input_text",
                                "text": "What is shown in this image?",
                            },
                            {
                                "type": "input_image",
                                "image_url": f"data:image/png;base64,{TEST_IMAGE_BASE64}",
                            },
                        ],
                    }
                ],
                stream=False,
            )

            assert hasattr(result, "output")
            assert result.output is not None

        self.exporter.force_flush()
        spans = self.exporter.get_spans_by_name(f"responses {deployment_name}")
        assert len(spans) == 1
        span = spans[0]

        # Content recording ON, binary ON: should have text and image with full base64 data
        expected_events = [
            {
                "name": "gen_ai.input.messages",
                "attributes": {
                    "gen_ai.provider.name": "azure.openai",
                    # "gen_ai.message.role": "user",  # Commented out - now in event content
                    "gen_ai.event.content": f'{{"content":[{{"type":"text","text":"What is shown in this image?"}},{{"type":"image","image_url":"data:image/png;base64,{TEST_IMAGE_BASE64}"}}]}}',
                },
            },
            {
                "name": "gen_ai.output.messages",
                "attributes": {
                    "gen_ai.provider.name": "azure.openai",
                    # "gen_ai.message.role": "assistant",  # Commented out - now in event content
                    "gen_ai.event.content": "*",
                },
            },
        ]
        events_match = GenAiTraceVerifier().check_span_events(span, expected_events)
        assert events_match == True

    # ========================================
    # Binary Data Tracing Tests - Streaming (Image Only)
    # ========================================

    @pytest.mark.usefixtures("instrument_without_content")
    @servicePreparer()
    @recorded_by_proxy_httpx
    def test_image_only_content_off_binary_off_streaming(self, **kwargs):
        """Test image only with content recording OFF and binary data OFF (streaming)."""
        self.cleanup()
        os.environ.update(
            {
                CONTENT_TRACING_ENV_VARIABLE: "False",
                BINARY_DATA_TRACING_ENV_VARIABLE: "False",
            }
        )
        self.setup_telemetry()
        assert False == AIProjectInstrumentor().is_content_recording_enabled()
        assert True == AIProjectInstrumentor().is_instrumented()

        with self.create_client(operation_group="tracing", **kwargs) as project_client:
            client = project_client.get_openai_client()
            deployment_name = self.test_agents_params["model_deployment_name"]

            conversation = client.conversations.create()

            stream = client.responses.create(
                model=deployment_name,
                conversation=conversation.id,
                input=[
                    {
                        "role": "user",
                        "content": [
                            {
                                "type": "input_image",
                                "image_url": f"data:image/png;base64,{TEST_IMAGE_BASE64}",
                            }
                        ],
                    }
                ],
                stream=True,
            )

            # Consume the stream
            accumulated_content = []
            for chunk in stream:
                if hasattr(chunk, "delta") and isinstance(chunk.delta, str):
                    accumulated_content.append(chunk.delta)
                elif hasattr(chunk, "output") and chunk.output:
                    accumulated_content.append(chunk.output)

            full_content = "".join(accumulated_content)
            assert full_content is not None
            assert len(full_content) > 0

        self.exporter.force_flush()
        spans = self.exporter.get_spans_by_name(f"responses {deployment_name}")
        assert len(spans) == 1
        span = spans[0]

        # Content recording OFF: event content should have role and finish_reason but no parts
        expected_events = [
            {
                "name": "gen_ai.input.messages",
                "attributes": {
                    "gen_ai.provider.name": "azure.openai",
                    # "gen_ai.message.role": "user",  # Commented out - now in event content
                    "gen_ai.event.content": '[{"role": "user"}]',
                },
            },
            {
                "name": "gen_ai.output.messages",
                "attributes": {
                    "gen_ai.provider.name": "azure.openai",
                    # "gen_ai.message.role": "assistant",  # Commented out - now in event content
                    "gen_ai.event.content": '[{"role": "assistant", "parts": [{"type": "text"}], "finish_reason": "*"}]',
                },
            },
        ]
        events_match = GenAiTraceVerifier().check_span_events(span, expected_events)
        assert events_match == True

    @pytest.mark.usefixtures("instrument_without_content")
    @servicePreparer()
    @recorded_by_proxy_httpx
    def test_image_only_content_off_binary_on_streaming(self, **kwargs):
        """Test image only with content recording OFF and binary data ON (streaming)."""
        self.cleanup()
        os.environ.update(
            {
                CONTENT_TRACING_ENV_VARIABLE: "False",
                BINARY_DATA_TRACING_ENV_VARIABLE: "True",
            }
        )
        self.setup_telemetry()
        assert False == AIProjectInstrumentor().is_content_recording_enabled()
        assert True == AIProjectInstrumentor().is_instrumented()

        with self.create_client(operation_group="tracing", **kwargs) as project_client:
            client = project_client.get_openai_client()
            deployment_name = self.test_agents_params["model_deployment_name"]

            conversation = client.conversations.create()

            stream = client.responses.create(
                model=deployment_name,
                conversation=conversation.id,
                input=[
                    {
                        "role": "user",
                        "content": [
                            {
                                "type": "input_image",
                                "image_url": f"data:image/png;base64,{TEST_IMAGE_BASE64}",
                            }
                        ],
                    }
                ],
                stream=True,
            )

            accumulated_content = []
            for chunk in stream:
                if hasattr(chunk, "delta") and isinstance(chunk.delta, str):
                    accumulated_content.append(chunk.delta)
                elif hasattr(chunk, "output") and chunk.output:
                    accumulated_content.append(chunk.output)

            full_content = "".join(accumulated_content)
            assert full_content is not None
            assert len(full_content) > 0

        self.exporter.force_flush()
        spans = self.exporter.get_spans_by_name(f"responses {deployment_name}")
        assert len(spans) == 1
        span = spans[0]

        # Content recording OFF: event content should have role and finish_reason but no parts
        expected_events = [
            {
                "name": "gen_ai.input.messages",
                "attributes": {
                    "gen_ai.provider.name": "azure.openai",
                    # "gen_ai.message.role": "user",  # Commented out - now in event content
                    "gen_ai.event.content": '[{"role": "user"}]',
                },
            },
            {
                "name": "gen_ai.output.messages",
                "attributes": {
                    "gen_ai.provider.name": "azure.openai",
                    # "gen_ai.message.role": "assistant",  # Commented out - now in event content
                    "gen_ai.event.content": '[{"role": "assistant", "parts": [{"type": "text"}], "finish_reason": "*"}]',
                },
            },
        ]
        events_match = GenAiTraceVerifier().check_span_events(span, expected_events)
        assert events_match == True

    @pytest.mark.usefixtures("instrument_with_content")
    @servicePreparer()
    @recorded_by_proxy_httpx
    def test_image_only_content_on_binary_off_streaming(self, **kwargs):
        """Test image only with content recording ON and binary data OFF (streaming)."""
        self.cleanup()
        os.environ.update(
            {
                CONTENT_TRACING_ENV_VARIABLE: "True",
                BINARY_DATA_TRACING_ENV_VARIABLE: "False",
            }
        )
        self.setup_telemetry()
        assert True == AIProjectInstrumentor().is_content_recording_enabled()
        assert True == AIProjectInstrumentor().is_instrumented()

        with self.create_client(operation_group="tracing", **kwargs) as project_client:
            client = project_client.get_openai_client()
            deployment_name = self.test_agents_params["model_deployment_name"]

            conversation = client.conversations.create()

            stream = client.responses.create(
                model=deployment_name,
                conversation=conversation.id,
                input=[
                    {
                        "role": "user",
                        "content": [
                            {
                                "type": "input_image",
                                "image_url": f"data:image/png;base64,{TEST_IMAGE_BASE64}",
                            }
                        ],
                    }
                ],
                stream=True,
            )

            accumulated_content = []
            for chunk in stream:
                if hasattr(chunk, "delta") and isinstance(chunk.delta, str):
                    accumulated_content.append(chunk.delta)
                elif hasattr(chunk, "output") and chunk.output:
                    accumulated_content.append(chunk.output)

            full_content = "".join(accumulated_content)
            assert full_content is not None
            assert len(full_content) > 0

        self.exporter.force_flush()
        spans = self.exporter.get_spans_by_name(f"responses {deployment_name}")
        assert len(spans) == 1
        span = spans[0]

        # Content recording ON, binary OFF: should have image type but no image_url
        expected_events = [
            {
                "name": "gen_ai.input.messages",
                "attributes": {
                    "gen_ai.provider.name": "azure.openai",
                    # "gen_ai.message.role": "user",  # Commented out - now in event content
                    "gen_ai.event.content": '{"content":[{"type":"image"}]}',
                },
            },
            {
                "name": "gen_ai.output.messages",
                "attributes": {
                    "gen_ai.provider.name": "azure.openai",
                    # "gen_ai.message.role": "assistant",  # Commented out - now in event content
                    "gen_ai.event.content": "*",
                },
            },
        ]
        events_match = GenAiTraceVerifier().check_span_events(span, expected_events)
        assert events_match == True

    @pytest.mark.usefixtures("instrument_with_content")
    @servicePreparer()
    @recorded_by_proxy_httpx
    def test_image_only_content_on_binary_on_streaming(self, **kwargs):
        """Test image only with content recording ON and binary data ON (streaming)."""
        self.cleanup()
        os.environ.update(
            {
                CONTENT_TRACING_ENV_VARIABLE: "True",
                BINARY_DATA_TRACING_ENV_VARIABLE: "True",
            }
        )
        self.setup_telemetry()
        assert True == AIProjectInstrumentor().is_content_recording_enabled()
        assert True == AIProjectInstrumentor().is_instrumented()

        with self.create_client(operation_group="tracing", **kwargs) as project_client:
            client = project_client.get_openai_client()
            deployment_name = self.test_agents_params["model_deployment_name"]

            conversation = client.conversations.create()

            stream = client.responses.create(
                model=deployment_name,
                conversation=conversation.id,
                input=[
                    {
                        "role": "user",
                        "content": [
                            {
                                "type": "input_image",
                                "image_url": f"data:image/png;base64,{TEST_IMAGE_BASE64}",
                            }
                        ],
                    }
                ],
                stream=True,
            )

            accumulated_content = []
            for chunk in stream:
                if hasattr(chunk, "delta") and isinstance(chunk.delta, str):
                    accumulated_content.append(chunk.delta)
                elif hasattr(chunk, "output") and chunk.output:
                    accumulated_content.append(chunk.output)

            full_content = "".join(accumulated_content)
            assert full_content is not None
            assert len(full_content) > 0

        self.exporter.force_flush()
        spans = self.exporter.get_spans_by_name(f"responses {deployment_name}")
        assert len(spans) == 1
        span = spans[0]

        # Content recording ON, binary ON: should have image type AND image_url with base64 data
        expected_events = [
            {
                "name": "gen_ai.input.messages",
                "attributes": {
                    "gen_ai.provider.name": "azure.openai",
                    # "gen_ai.message.role": "user",  # Commented out - now in event content
                    "gen_ai.event.content": f'{{"content":[{{"type":"image","image_url":"data:image/png;base64,{TEST_IMAGE_BASE64}"}}]}}',
                },
            },
            {
                "name": "gen_ai.output.messages",
                "attributes": {
                    "gen_ai.provider.name": "azure.openai",
                    # "gen_ai.message.role": "assistant",  # Commented out - now in event content
                    "gen_ai.event.content": "*",
                },
            },
        ]
        events_match = GenAiTraceVerifier().check_span_events(span, expected_events)
        assert events_match == True

    # ========================================
    # Binary Data Tracing Tests - Streaming (Text + Image)
    # ========================================

    @pytest.mark.usefixtures("instrument_without_content")
    @servicePreparer()
    @recorded_by_proxy_httpx
    def test_text_and_image_content_off_binary_off_streaming(self, **kwargs):
        """Test text + image with content recording OFF and binary data OFF (streaming)."""
        self.cleanup()
        os.environ.update(
            {
                CONTENT_TRACING_ENV_VARIABLE: "False",
                BINARY_DATA_TRACING_ENV_VARIABLE: "False",
            }
        )
        self.setup_telemetry()
        assert False == AIProjectInstrumentor().is_content_recording_enabled()
        assert True == AIProjectInstrumentor().is_instrumented()

        with self.create_client(operation_group="tracing", **kwargs) as project_client:
            client = project_client.get_openai_client()
            deployment_name = self.test_agents_params["model_deployment_name"]

            conversation = client.conversations.create()

            stream = client.responses.create(
                model=deployment_name,
                conversation=conversation.id,
                input=[
                    {
                        "role": "user",
                        "content": [
                            {
                                "type": "input_text",
                                "text": "What is shown in this image?",
                            },
                            {
                                "type": "input_image",
                                "image_url": f"data:image/png;base64,{TEST_IMAGE_BASE64}",
                            },
                        ],
                    }
                ],
                stream=True,
            )

            accumulated_content = []
            for chunk in stream:
                if hasattr(chunk, "delta") and isinstance(chunk.delta, str):
                    accumulated_content.append(chunk.delta)
                elif hasattr(chunk, "output") and chunk.output:
                    accumulated_content.append(chunk.output)

            full_content = "".join(accumulated_content)
            assert full_content is not None
            assert len(full_content) > 0

        self.exporter.force_flush()
        spans = self.exporter.get_spans_by_name(f"responses {deployment_name}")
        assert len(spans) == 1
        span = spans[0]

        # Content recording OFF: event content should have role and finish_reason but no parts
        expected_events = [
            {
                "name": "gen_ai.input.messages",
                "attributes": {
                    "gen_ai.provider.name": "azure.openai",
                    # "gen_ai.message.role": "user",  # Commented out - now in event content
                    "gen_ai.event.content": '[{"role": "user"}]',
                },
            },
            {
                "name": "gen_ai.output.messages",
                "attributes": {
                    "gen_ai.provider.name": "azure.openai",
                    # "gen_ai.message.role": "assistant",  # Commented out - now in event content
                    "gen_ai.event.content": '[{"role": "assistant", "parts": [{"type": "text"}], "finish_reason": "*"}]',
                },
            },
        ]
        events_match = GenAiTraceVerifier().check_span_events(span, expected_events)
        assert events_match == True

    @pytest.mark.usefixtures("instrument_without_content")
    @servicePreparer()
    @recorded_by_proxy_httpx
    def test_text_and_image_content_off_binary_on_streaming(self, **kwargs):
        """Test text + image with content recording OFF and binary data ON (streaming)."""
        self.cleanup()
        os.environ.update(
            {
                CONTENT_TRACING_ENV_VARIABLE: "False",
                BINARY_DATA_TRACING_ENV_VARIABLE: "True",
            }
        )
        self.setup_telemetry()
        assert False == AIProjectInstrumentor().is_content_recording_enabled()
        assert True == AIProjectInstrumentor().is_instrumented()

        with self.create_client(operation_group="tracing", **kwargs) as project_client:
            client = project_client.get_openai_client()
            deployment_name = self.test_agents_params["model_deployment_name"]

            conversation = client.conversations.create()

            stream = client.responses.create(
                model=deployment_name,
                conversation=conversation.id,
                input=[
                    {
                        "role": "user",
                        "content": [
                            {
                                "type": "input_text",
                                "text": "What is shown in this image?",
                            },
                            {
                                "type": "input_image",
                                "image_url": f"data:image/png;base64,{TEST_IMAGE_BASE64}",
                            },
                        ],
                    }
                ],
                stream=True,
            )

            accumulated_content = []
            for chunk in stream:
                if hasattr(chunk, "delta") and isinstance(chunk.delta, str):
                    accumulated_content.append(chunk.delta)
                elif hasattr(chunk, "output") and chunk.output:
                    accumulated_content.append(chunk.output)

            full_content = "".join(accumulated_content)
            assert full_content is not None
            assert len(full_content) > 0

        self.exporter.force_flush()
        spans = self.exporter.get_spans_by_name(f"responses {deployment_name}")
        assert len(spans) == 1
        span = spans[0]

        # Content recording OFF: event content should have role and finish_reason but no parts
        expected_events = [
            {
                "name": "gen_ai.input.messages",
                "attributes": {
                    "gen_ai.provider.name": "azure.openai",
                    # "gen_ai.message.role": "user",  # Commented out - now in event content
                    "gen_ai.event.content": '[{"role": "user"}]',
                },
            },
            {
                "name": "gen_ai.output.messages",
                "attributes": {
                    "gen_ai.provider.name": "azure.openai",
                    # "gen_ai.message.role": "assistant",  # Commented out - now in event content
                    "gen_ai.event.content": '[{"role": "assistant", "parts": [{"type": "text"}], "finish_reason": "*"}]',
                },
            },
        ]
        events_match = GenAiTraceVerifier().check_span_events(span, expected_events)
        assert events_match == True

    @pytest.mark.usefixtures("instrument_with_content")
    @servicePreparer()
    @recorded_by_proxy_httpx
    def test_text_and_image_content_on_binary_off_streaming(self, **kwargs):
        """Test text + image with content recording ON and binary data OFF (streaming)."""
        self.cleanup()
        os.environ.update(
            {
                CONTENT_TRACING_ENV_VARIABLE: "True",
                BINARY_DATA_TRACING_ENV_VARIABLE: "False",
            }
        )
        self.setup_telemetry()
        assert True == AIProjectInstrumentor().is_content_recording_enabled()
        assert True == AIProjectInstrumentor().is_instrumented()

        with self.create_client(operation_group="tracing", **kwargs) as project_client:
            client = project_client.get_openai_client()
            deployment_name = self.test_agents_params["model_deployment_name"]

            conversation = client.conversations.create()

            stream = client.responses.create(
                model=deployment_name,
                conversation=conversation.id,
                input=[
                    {
                        "role": "user",
                        "content": [
                            {
                                "type": "input_text",
                                "text": "What is shown in this image?",
                            },
                            {
                                "type": "input_image",
                                "image_url": f"data:image/png;base64,{TEST_IMAGE_BASE64}",
                            },
                        ],
                    }
                ],
                stream=True,
            )

            accumulated_content = []
            for chunk in stream:
                if hasattr(chunk, "delta") and isinstance(chunk.delta, str):
                    accumulated_content.append(chunk.delta)
                elif hasattr(chunk, "output") and chunk.output:
                    accumulated_content.append(chunk.output)

            full_content = "".join(accumulated_content)
            assert full_content is not None
            assert len(full_content) > 0

        self.exporter.force_flush()
        spans = self.exporter.get_spans_by_name(f"responses {deployment_name}")
        assert len(spans) == 1
        span = spans[0]

        # Content recording ON, binary OFF: should have text and image type but no image_url
        expected_events = [
            {
                "name": "gen_ai.input.messages",
                "attributes": {
                    "gen_ai.provider.name": "azure.openai",
                    # "gen_ai.message.role": "user",  # Commented out - now in event content
                    "gen_ai.event.content": '{"content":[{"type":"text","text":"What is shown in this image?"},{"type":"image"}]}',
                },
            },
            {
                "name": "gen_ai.output.messages",
                "attributes": {
                    "gen_ai.provider.name": "azure.openai",
                    # "gen_ai.message.role": "assistant",  # Commented out - now in event content
                    "gen_ai.event.content": "*",
                },
            },
        ]
        events_match = GenAiTraceVerifier().check_span_events(span, expected_events)
        assert events_match == True

    @pytest.mark.usefixtures("instrument_with_content")
    @servicePreparer()
    @recorded_by_proxy_httpx
    def test_text_and_image_content_on_binary_on_streaming(self, **kwargs):
        """Test text + image with content recording ON and binary data ON (streaming)."""
        self.cleanup()
        os.environ.update(
            {
                CONTENT_TRACING_ENV_VARIABLE: "True",
                BINARY_DATA_TRACING_ENV_VARIABLE: "True",
            }
        )
        self.setup_telemetry()
        assert True == AIProjectInstrumentor().is_content_recording_enabled()
        assert True == AIProjectInstrumentor().is_instrumented()

        with self.create_client(operation_group="tracing", **kwargs) as project_client:
            client = project_client.get_openai_client()
            deployment_name = self.test_agents_params["model_deployment_name"]

            conversation = client.conversations.create()

            stream = client.responses.create(
                model=deployment_name,
                conversation=conversation.id,
                input=[
                    {
                        "role": "user",
                        "content": [
                            {
                                "type": "input_text",
                                "text": "What is shown in this image?",
                            },
                            {
                                "type": "input_image",
                                "image_url": f"data:image/png;base64,{TEST_IMAGE_BASE64}",
                            },
                        ],
                    }
                ],
                stream=True,
            )

            accumulated_content = []
            for chunk in stream:
                if hasattr(chunk, "delta") and isinstance(chunk.delta, str):
                    accumulated_content.append(chunk.delta)
                elif hasattr(chunk, "output") and chunk.output:
                    accumulated_content.append(chunk.output)

            full_content = "".join(accumulated_content)
            assert full_content is not None
            assert len(full_content) > 0

        self.exporter.force_flush()
        spans = self.exporter.get_spans_by_name(f"responses {deployment_name}")
        assert len(spans) == 1
        span = spans[0]

        # Content recording ON, binary ON: should have text and image with full base64 data
        expected_events = [
            {
                "name": "gen_ai.input.messages",
                "attributes": {
                    "gen_ai.provider.name": "azure.openai",
                    # "gen_ai.message.role": "user",  # Commented out - now in event content
                    "gen_ai.event.content": f'{{"content":[{{"type":"text","text":"What is shown in this image?"}},{{"type":"image","image_url":"data:image/png;base64,{TEST_IMAGE_BASE64}"}}]}}',
                },
            },
            {
                "name": "gen_ai.output.messages",
                "attributes": {
                    "gen_ai.provider.name": "azure.openai",
                    # "gen_ai.message.role": "assistant",  # Commented out - now in event content
                    "gen_ai.event.content": "*",
                },
            },
        ]
        events_match = GenAiTraceVerifier().check_span_events(span, expected_events)
        assert events_match == True

    # ========================================
    # responses.stream() Method Tests
    # ========================================

    @pytest.mark.usefixtures("instrument_with_content")
    @servicePreparer()
    @recorded_by_proxy_httpx
    def test_responses_stream_method_with_content_recording(self, **kwargs):
        """Test sync responses.stream() method with content recording enabled."""
        os.environ["AZURE_TRACING_GEN_AI_INSTRUMENT_RESPONSES_API"] = "True"
        assert True == AIProjectInstrumentor().is_content_recording_enabled()
        assert True == AIProjectInstrumentor().is_instrumented()

        with self.create_client(operation_group="tracing", **kwargs) as project_client:
            client = project_client.get_openai_client()
            deployment_name = self.test_agents_params["model_deployment_name"]

            conversation = client.conversations.create()

            # Use responses.stream() method
            with client.responses.stream(
                conversation=conversation.id,
                model=deployment_name,
                input="Write a short haiku about testing",
            ) as stream:
                # Iterate through events
                for event in stream:
                    pass  # Process events

                # Get final response
                final_response = stream.get_final_response()
                assert final_response is not None

        # Check spans
        self.exporter.force_flush()
        spans = self.exporter.get_spans_by_name(f"responses {deployment_name}")
        assert len(spans) == 1
        span = spans[0]

        # Check span attributes
        expected_attributes = [
            ("az.namespace", "Microsoft.CognitiveServices"),
            ("gen_ai.operation.name", "responses"),
            ("gen_ai.request.model", deployment_name),
            ("gen_ai.provider.name", "azure.openai"),
            ("server.address", ""),
            ("gen_ai.conversation.id", conversation.id),
            ("gen_ai.response.model", deployment_name),
            ("gen_ai.response.id", ""),
            ("gen_ai.usage.input_tokens", "+"),
            ("gen_ai.usage.output_tokens", "+"),
        ]
        attributes_match = GenAiTraceVerifier().check_span_attributes(span, expected_attributes)
        assert attributes_match == True

        # Check span events
        expected_events = [
            {
                "name": "gen_ai.input.messages",
                "attributes": {
                    "gen_ai.provider.name": "azure.openai",
                    # "gen_ai.message.role": "user",  # Commented out - now in event content
                    "gen_ai.event.content": '[{"role": "user", "parts": [{"type": "text", "content": "Write a short haiku about testing"}]}]',
                },
            },
            {
                "name": "gen_ai.output.messages",
                "attributes": {
                    "gen_ai.provider.name": "azure.openai",
                    # "gen_ai.message.role": "assistant",  # Commented out - now in event content
                    "gen_ai.event.content": '[{"role": "assistant", "parts": [{"type": "text", "content": "*"}], "finish_reason": "*"}]',
                },
            },
        ]
        events_match = GenAiTraceVerifier().check_span_events(span, expected_events)
        assert events_match == True

    @pytest.mark.usefixtures("instrument_without_content")
    @servicePreparer()
    @recorded_by_proxy_httpx
    def test_responses_stream_method_without_content_recording(self, **kwargs):
        """Test sync responses.stream() method without content recording."""
        os.environ["AZURE_TRACING_GEN_AI_INSTRUMENT_RESPONSES_API"] = "True"
        assert False == AIProjectInstrumentor().is_content_recording_enabled()
        assert True == AIProjectInstrumentor().is_instrumented()

        with self.create_client(operation_group="tracing", **kwargs) as project_client:
            client = project_client.get_openai_client()
            deployment_name = self.test_agents_params["model_deployment_name"]

            conversation = client.conversations.create()

            # Use responses.stream() method
            with client.responses.stream(
                conversation=conversation.id,
                model=deployment_name,
                input="Write a short haiku about testing",
            ) as stream:
                # Iterate through events
                for event in stream:
                    pass  # Process events

                # Get final response
                final_response = stream.get_final_response()
                assert final_response is not None

        # Check spans
        self.exporter.force_flush()
        spans = self.exporter.get_spans_by_name(f"responses {deployment_name}")
        assert len(spans) == 1
        span = spans[0]

        # Check span attributes
        expected_attributes = [
            ("az.namespace", "Microsoft.CognitiveServices"),
            ("gen_ai.operation.name", "responses"),
            ("gen_ai.request.model", deployment_name),
            ("gen_ai.provider.name", "azure.openai"),
            ("server.address", ""),
            ("gen_ai.conversation.id", conversation.id),
            ("gen_ai.response.model", deployment_name),
            ("gen_ai.response.id", ""),
            ("gen_ai.usage.input_tokens", "+"),
            ("gen_ai.usage.output_tokens", "+"),
        ]
        attributes_match = GenAiTraceVerifier().check_span_attributes(span, expected_attributes)
        assert attributes_match == True

        # Check span events - should have events with role, parts with type, and finish_reason but no actual content
        expected_events = [
            {
                "name": "gen_ai.input.messages",
                "attributes": {
                    "gen_ai.provider.name": "azure.openai",
                    # "gen_ai.message.role": "user",  # Commented out - now in event content
                    "gen_ai.event.content": '[{"role": "user", "parts": [{"type": "text"}]}]',
                },
            },
            {
                "name": "gen_ai.output.messages",
                "attributes": {
                    "gen_ai.provider.name": "azure.openai",
                    # "gen_ai.message.role": "assistant",  # Commented out - now in event content
                    "gen_ai.event.content": '[{"role": "assistant", "parts": [{"type": "text"}], "finish_reason": "*"}]',
                },
            },
        ]
        events_match = GenAiTraceVerifier().check_span_events(span, expected_events)
        assert events_match == True

    @pytest.mark.usefixtures("instrument_with_content")
    @servicePreparer()
    @recorded_by_proxy_httpx
    def test_responses_stream_method_with_tools_with_content_recording(self, **kwargs):
        """Test sync responses.stream() method with function tools and content recording enabled."""
        from openai.types.responses.response_input_param import FunctionCallOutput

        os.environ["AZURE_TRACING_GEN_AI_INSTRUMENT_RESPONSES_API"] = "True"
        assert True == AIProjectInstrumentor().is_content_recording_enabled()
        assert True == AIProjectInstrumentor().is_instrumented()

        with self.create_client(operation_group="tracing", **kwargs) as project_client:
            client = project_client.get_openai_client()
            deployment_name = self.test_agents_params["model_deployment_name"]

            # Define a function tool
            function_tool = FunctionTool(
                name="get_weather",
                description="Get the current weather for a location.",
                parameters={
                    "type": "object",
                    "properties": {
                        "location": {
                            "type": "string",
                            "description": "The city name, e.g. San Francisco",
                        },
                    },
                    "required": ["location"],
                    "additionalProperties": False,
                },
                strict=True,
            )

            conversation = client.conversations.create()

            # First request - should trigger function call
            function_calls = []
            with client.responses.stream(
                conversation=conversation.id,
                model=deployment_name,
                input="What's the weather in Boston?",
                tools=[function_tool],
            ) as stream:
                for event in stream:
                    pass  # Process events

                final_response = stream.get_final_response()

                # Extract function calls
                if hasattr(final_response, "output") and final_response.output:
                    for item in final_response.output:
                        if hasattr(item, "type") and item.type == "function_call":
                            function_calls.append(item)

            assert len(function_calls) > 0

            # Prepare function output
            input_list = []
            for func_call in function_calls:
                weather_result = {"temperature": "65°F", "condition": "cloudy"}
                output = FunctionCallOutput(
                    type="function_call_output",
                    call_id=func_call.call_id,
                    output=json.dumps(weather_result),
                )
                input_list.append(output)

            # Second request - provide function results
            with client.responses.stream(
                conversation=conversation.id,
                model=deployment_name,
                input=input_list,
                tools=[function_tool],
            ) as stream:
                for event in stream:
                    pass  # Process events

                final_response = stream.get_final_response()
                assert final_response is not None

        # Check spans - should have 2 responses spans
        self.exporter.force_flush()
        spans = self.exporter.get_spans_by_name(f"responses {deployment_name}")
        assert len(spans) == 2

        # Validate first span (user message + tool call)
        span1 = spans[0]
        expected_attributes_1 = [
            ("az.namespace", "Microsoft.CognitiveServices"),
            ("gen_ai.operation.name", "responses"),
            ("gen_ai.request.model", deployment_name),
            ("gen_ai.provider.name", "azure.openai"),
            ("server.address", ""),
            ("gen_ai.conversation.id", conversation.id),
            ("gen_ai.response.model", deployment_name),
            ("gen_ai.response.id", ""),
            ("gen_ai.usage.input_tokens", "+"),
            ("gen_ai.usage.output_tokens", "+"),
        ]
        attributes_match = GenAiTraceVerifier().check_span_attributes(span1, expected_attributes_1)
        assert attributes_match == True

        # Check events for first span
        expected_events_1 = [
            {
                "name": "gen_ai.input.messages",
                "attributes": {
                    "gen_ai.provider.name": "azure.openai",
                    # "gen_ai.message.role": "user",  # Commented out - now in event content
                    "gen_ai.event.content": '[{"role": "user", "parts": [{"type": "text", "content": "What\'s the weather in Boston?"}]}]',
                },
            },
            {
                "name": "gen_ai.output.messages",
                "attributes": {
                    "gen_ai.provider.name": "azure.openai",
                    # "gen_ai.message.role": "assistant",  # Commented out - now in event content
                    "gen_ai.event.content": '[{"role": "assistant", "parts": [{"type": "tool_call", "content": {"type": "function", "id": "*", "function": {"name": "get_weather", "arguments": "*"}}}]}]',
                },
            },
        ]
        events_match = GenAiTraceVerifier().check_span_events(span1, expected_events_1)
        assert events_match == True

        # Validate second span (tool output + final response)
        span2 = spans[1]
        expected_events_2 = [
            {
                "name": "gen_ai.input.messages",
                "attributes": {
                    "gen_ai.provider.name": "azure.openai",
                    # "gen_ai.message.role": "tool",  # Commented out - now in event content
                    "gen_ai.event.content": '[{"role": "tool", "parts": [{"type": "tool_call_output", "content": {"type": "function", "id": "*", "output": {"temperature": "65°F", "condition": "cloudy"}}}]}]',
                },
            },
            {
                "name": "gen_ai.output.messages",
                "attributes": {
                    "gen_ai.provider.name": "azure.openai",
                    # "gen_ai.message.role": "assistant",  # Commented out - now in event content
                    "gen_ai.event.content": '[{"role": "assistant", "parts": [{"type": "text", "content": "*"}], "finish_reason": "*"}]',
                },
            },
        ]
        events_match = GenAiTraceVerifier().check_span_events(span2, expected_events_2)
        assert events_match == True

    @pytest.mark.usefixtures("instrument_without_content")
    @servicePreparer()
    @recorded_by_proxy_httpx
    def test_responses_stream_method_with_tools_without_content_recording(self, **kwargs):
        """Test sync responses.stream() method with function tools without content recording."""
        from openai.types.responses.response_input_param import FunctionCallOutput

        self.cleanup()
        os.environ.update(
            {
                CONTENT_TRACING_ENV_VARIABLE: "False",
                "AZURE_TRACING_GEN_AI_INSTRUMENT_RESPONSES_API": "True",
            }
        )
        self.setup_telemetry()
        assert False == AIProjectInstrumentor().is_content_recording_enabled()
        assert True == AIProjectInstrumentor().is_instrumented()

        with self.create_client(operation_group="tracing", **kwargs) as project_client:
            client = project_client.get_openai_client()
            deployment_name = self.test_agents_params["model_deployment_name"]

            # Define a function tool
            function_tool = FunctionTool(
                name="get_weather",
                description="Get the current weather for a location.",
                parameters={
                    "type": "object",
                    "properties": {
                        "location": {
                            "type": "string",
                            "description": "The city name, e.g. San Francisco",
                        },
                    },
                    "required": ["location"],
                    "additionalProperties": False,
                },
                strict=True,
            )

            conversation = client.conversations.create()

            # First request - should trigger function call
            function_calls = []
            with client.responses.stream(
                conversation=conversation.id,
                model=deployment_name,
                input="What's the weather in Boston?",
                tools=[function_tool],
            ) as stream:
                for event in stream:
                    pass  # Process events

                final_response = stream.get_final_response()

                # Extract function calls
                if hasattr(final_response, "output") and final_response.output:
                    for item in final_response.output:
                        if hasattr(item, "type") and item.type == "function_call":
                            function_calls.append(item)

            assert len(function_calls) > 0

            # Prepare function output
            input_list = []
            for func_call in function_calls:
                weather_result = {"temperature": "65°F", "condition": "cloudy"}
                output = FunctionCallOutput(
                    type="function_call_output",
                    call_id=func_call.call_id,
                    output=json.dumps(weather_result),
                )
                input_list.append(output)

            # Second request - provide function results
            with client.responses.stream(
                conversation=conversation.id,
                model=deployment_name,
                input=input_list,
                tools=[function_tool],
            ) as stream:
                for event in stream:
                    pass  # Process events

                final_response = stream.get_final_response()
                assert final_response is not None

        # Check spans - should have 2 responses spans
        self.exporter.force_flush()
        spans = self.exporter.get_spans_by_name(f"responses {deployment_name}")
        assert len(spans) == 2

        # Validate first span - should have events with tool call structure but no details
        span1 = spans[0]
        expected_events_1 = [
            {
                "name": "gen_ai.input.messages",
                "attributes": {
                    "gen_ai.provider.name": "azure.openai",
                    # "gen_ai.message.role": "user",  # Commented out - now in event content
                    "gen_ai.event.content": '[{"role": "user", "parts": [{"type": "text"}]}]',
                },
            },
            {
                "name": "gen_ai.output.messages",
                "attributes": {
                    "gen_ai.provider.name": "azure.openai",
                    # "gen_ai.message.role": "assistant",  # Commented out - now in event content
                    "gen_ai.event.content": '[{"role": "assistant", "parts": [{"type": "tool_call", "content": {"type": "function", "id": "*"}}]}]',
                },
            },
        ]
        events_match = GenAiTraceVerifier().check_span_events(span1, expected_events_1)
        assert events_match == True

        # Validate second span - should include parts with tool output metadata (type, id) but no output field
        span2 = spans[1]
        expected_events_2 = [
            {
                "name": "gen_ai.input.messages",
                "attributes": {
                    "gen_ai.provider.name": "azure.openai",
                    # "gen_ai.message.role": "tool",  # Commented out - now in event content
                    "gen_ai.event.content": '[{"role": "tool", "parts": [{"type": "tool_call_output", "content": {"type": "function", "id": "*"}}]}]',
                },
            },
            {
                "name": "gen_ai.output.messages",
                "attributes": {
                    "gen_ai.provider.name": "azure.openai",
                    # "gen_ai.message.role": "assistant",  # Commented out - now in event content
                    "gen_ai.event.content": '[{"role": "assistant", "parts": [{"type": "text"}], "finish_reason": "*"}]',
                },
            },
        ]
        events_match = GenAiTraceVerifier().check_span_events(span2, expected_events_2)
        assert events_match == True

    # ========================================
    # Workflow Agent Tracing Tests
    # ========================================

    @pytest.mark.skip(reason="recordings not working for responses API")
    @pytest.mark.usefixtures("instrument_with_content")
    @servicePreparer()
    @recorded_by_proxy
    def test_workflow_agent_non_streaming_with_content_recording(self, **kwargs):
        """Test workflow agent with non-streaming and content recording enabled."""
        from azure.ai.projects.models import (
            WorkflowAgentDefinition,
            AgentReference,
            PromptAgentDefinition,
        )

        self.cleanup()
        os.environ.update(
            {
                CONTENT_TRACING_ENV_VARIABLE: "True",
                "AZURE_TRACING_GEN_AI_INSTRUMENT_RESPONSES_API": "True",
            }
        )
        self.setup_telemetry()
        assert True == AIProjectInstrumentor().is_content_recording_enabled()

        with self.create_client(operation_group="tracing", **kwargs) as project_client:
            deployment_name = self.test_agents_params["model_deployment_name"]
            openai_client = project_client.get_openai_client()

            # Create Teacher Agent
            teacher_agent = project_client.agents.create_version(
                agent_name="teacher-agent",
                definition=PromptAgentDefinition(
                    model=deployment_name,
                    instructions="""You are a teacher that create pre-school math question for student and check answer. 
                                    If the answer is correct, you stop the conversation by saying [COMPLETE]. 
                                    If the answer is wrong, you ask student to fix it.""",
                ),
            )

            # Create Student Agent
            student_agent = project_client.agents.create_version(
                agent_name="student-agent",
                definition=PromptAgentDefinition(
                    model=deployment_name,
                    instructions="""You are a student who answers questions from the teacher. 
                                    When the teacher gives you a question, you answer it.""",
                ),
            )

            # Create Multi-Agent Workflow
            workflow_yaml = f"""
kind: workflow
trigger:
  kind: OnConversationStart
  id: my_workflow
  actions:
    - kind: SetVariable
      id: set_variable_input_task
      variable: Local.LatestMessage
      value: "=UserMessage(System.LastMessageText)"

    - kind: CreateConversation
      id: create_student_conversation
      conversationId: Local.StudentConversationId

    - kind: CreateConversation
      id: create_teacher_conversation
      conversationId: Local.TeacherConversationId

    - kind: InvokeAzureAgent
      id: student_agent
      description: The student node
      conversationId: "=Local.StudentConversationId"
      agent:
        name: {student_agent.name}
      input:
        messages: "=Local.LatestMessage"
      output:
        messages: Local.LatestMessage

    - kind: InvokeAzureAgent
      id: teacher_agent
      description: The teacher node
      conversationId: "=Local.TeacherConversationId"
      agent:
        name: {teacher_agent.name}
      input:
        messages: "=Local.LatestMessage"
      output:
        messages: Local.LatestMessage

    - kind: SetVariable
      id: set_variable_turncount
      variable: Local.TurnCount
      value: "=Local.TurnCount + 1"

    - kind: ConditionGroup
      id: completion_check
      conditions:
        - condition: '=!IsBlank(Find("[COMPLETE]", Upper(Last(Local.LatestMessage).Text)))'
          id: check_done
          actions:
            - kind: EndConversation
              id: end_workflow

        - condition: "=Local.TurnCount >= 4"
          id: check_turn_count_exceeded
          actions:
            - kind: SendActivity
              id: send_activity_tired
              activity: "Let's try again later...I am tired."

      elseActions:
        - kind: GotoAction
          id: goto_student_agent
          actionId: student_agent
"""

            workflow_agent = project_client.agents.create_version(
                agent_name="student-teacherworkflow",
                definition=WorkflowAgentDefinition(workflow=workflow_yaml),
            )

            conversation = openai_client.conversations.create()

            response = openai_client.responses.create(
                conversation=conversation.id,
                extra_body={"agent": AgentReference(name=workflow_agent.name).as_dict()},
                input="1 + 1 = ?",
                stream=False,
            )

            # Verify we got workflow actions in the response
            workflow_action_count = sum(
                1 for item in response.output if hasattr(item, "type") and item.type == "workflow_action"
            )
            assert workflow_action_count > 0, f"Expected workflow actions in response, got {workflow_action_count}"

            # List conversation items to verify workflow actions in conversation
            items = openai_client.conversations.items.list(conversation_id=conversation.id)
            # Must iterate to create the span
            _ = list(items)

            openai_client.conversations.delete(conversation_id=conversation.id)
            project_client.agents.delete_version(agent_name=workflow_agent.name, agent_version=workflow_agent.version)
            project_client.agents.delete_version(agent_name=student_agent.name, agent_version=student_agent.version)
            project_client.agents.delete_version(agent_name=teacher_agent.name, agent_version=teacher_agent.version)

        # Verify workflow action events
        self.exporter.force_flush()
        # Workflow agents use agent name in span, not deployment name
        spans = self.exporter.get_spans_by_name(f"responses {workflow_agent.name}")
        assert len(spans) >= 1
        span = spans[0]

        # Check for workflow action events
        workflow_events = [e for e in span.events if e.name == "gen_ai.workflow.action"]
        assert len(workflow_events) > 0

        # Verify workflow event content structure
        for event in workflow_events:
            content_str = event.attributes.get("gen_ai.event.content", "[]")
            content = json.loads(content_str)
            assert isinstance(content, list)
            assert len(content) == 1
            assert content[0]["role"] == "workflow"
            assert "parts" in content[0]
            assert len(content[0]["parts"]) == 1
            part = content[0]["parts"][0]
            assert part["type"] == "workflow_action"
            assert "content" in part
            assert "status" in part["content"]

        # Verify conversation items listing span also has workflow actions
        list_spans = self.exporter.get_spans_by_name("list_conversation_items")
        assert len(list_spans) >= 1
        list_span = list_spans[0]

        # Check for workflow action events in list items span
        list_workflow_events = [e for e in list_span.events if e.name == "gen_ai.workflow.action"]
        assert len(list_workflow_events) > 0

        # Verify workflow event content structure in list items
        for event in list_workflow_events:
            content_str = event.attributes.get("gen_ai.event.content", "[]")
            content = json.loads(content_str)
            assert isinstance(content, list)
            assert len(content) == 1
            assert content[0]["role"] == "workflow"
            assert "parts" in content[0]
            assert len(content[0]["parts"]) == 1
            part = content[0]["parts"][0]
            assert part["type"] == "workflow_action"
            assert "content" in part
            assert "status" in part["content"]
            # With content recording ON, action_id should be present
            assert "action_id" in part["content"]

    @pytest.mark.skip(reason="recordings not working for responses API")
    @pytest.mark.usefixtures("instrument_without_content")
    @servicePreparer()
    @recorded_by_proxy
    def test_workflow_agent_non_streaming_without_content_recording(self, **kwargs):
        """Test workflow agent with non-streaming and content recording disabled."""
        from azure.ai.projects.models import WorkflowAgentDefinition, AgentReference

        self.cleanup()
        os.environ.update(
            {
                CONTENT_TRACING_ENV_VARIABLE: "False",
                "AZURE_TRACING_GEN_AI_INSTRUMENT_RESPONSES_API": "True",
            }
        )
        self.setup_telemetry()
        assert False == AIProjectInstrumentor().is_content_recording_enabled()

        with self.create_client(operation_group="tracing", **kwargs) as project_client:
            deployment_name = self.test_agents_params["model_deployment_name"]
            openai_client = project_client.get_openai_client()

            workflow_yaml = """
kind: workflow
trigger:
  kind: OnConversationStart
  id: test_workflow
  actions:
    - kind: SetVariable
      id: set_result
      variable: Local.Result
      value: "Workflow completed"
"""
            workflow_agent = project_client.agents.create_version(
                agent_name="test-workflow",
                definition=WorkflowAgentDefinition(workflow=workflow_yaml),
            )

            conversation = openai_client.conversations.create()

            response = openai_client.responses.create(
                conversation=conversation.id,
                extra_body={"agent": AgentReference(name=workflow_agent.name).as_dict()},
                input="Test workflow",
                stream=False,
            )

            # List conversation items to verify workflow actions in conversation
            items = openai_client.conversations.items.list(conversation_id=conversation.id)
            # Must iterate to create the span
            _ = list(items)

            openai_client.conversations.delete(conversation_id=conversation.id)
            project_client.agents.delete_version(agent_name=workflow_agent.name, agent_version=workflow_agent.version)

        # Verify workflow action events (content recording off)
        self.exporter.force_flush()
        spans = self.exporter.get_spans_by_name(f"responses {workflow_agent.name}")
        assert len(spans) >= 1
        span = spans[0]

        # Check for workflow action events - should still exist but with limited content
        workflow_events = [e for e in span.events if e.name == "gen_ai.workflow.action"]
        assert len(workflow_events) > 0

        # Verify workflow event content structure (no action_id/previous_action_id when content off)
        for event in workflow_events:
            content_str = event.attributes.get("gen_ai.event.content", "[]")
            content = json.loads(content_str)
            assert isinstance(content, list)
            assert len(content) == 1
            assert content[0]["role"] == "workflow"
            assert "parts" in content[0]
            assert len(content[0]["parts"]) == 1
            part = content[0]["parts"][0]
            assert part["type"] == "workflow_action"
            assert "content" in part
            assert "status" in part["content"]
            # action_id and previous_action_id should NOT be present when content recording is off
            assert "action_id" not in part["content"]
            assert "previous_action_id" not in part["content"]

        # Verify conversation items listing span also has workflow actions
        list_spans = self.exporter.get_spans_by_name("list_conversation_items")
        assert len(list_spans) >= 1
        list_span = list_spans[0]

        # Check for workflow action events in list items span
        list_workflow_events = [e for e in list_span.events if e.name == "gen_ai.workflow.action"]
        assert len(list_workflow_events) > 0

        # Verify workflow event content structure in list items (content recording OFF)
        for event in list_workflow_events:
            content_str = event.attributes.get("gen_ai.event.content", "[]")
            content = json.loads(content_str)
            assert isinstance(content, list)
            assert len(content) == 1
            assert content[0]["role"] == "workflow"
            assert "parts" in content[0]
            assert len(content[0]["parts"]) == 1
            part = content[0]["parts"][0]
            assert part["type"] == "workflow_action"
            assert "content" in part
            assert "status" in part["content"]
            # action_id and previous_action_id should NOT be present when content recording is off
            assert "action_id" not in part["content"]
            assert "previous_action_id" not in part["content"]

    @pytest.mark.skip(reason="recordings not working for responses API")
    @pytest.mark.usefixtures("instrument_with_content")
    @servicePreparer()
    @recorded_by_proxy
    def test_workflow_agent_streaming_with_content_recording(self, **kwargs):
        """Test workflow agent with streaming and content recording enabled."""
        from azure.ai.projects.models import (
            WorkflowAgentDefinition,
            AgentReference,
            PromptAgentDefinition,
            ResponseStreamEventType,
        )

        self.cleanup()
        os.environ.update(
            {
                CONTENT_TRACING_ENV_VARIABLE: "True",
                "AZURE_TRACING_GEN_AI_INSTRUMENT_RESPONSES_API": "True",
            }
        )
        self.setup_telemetry()
        assert True == AIProjectInstrumentor().is_content_recording_enabled()

        with self.create_client(operation_group="tracing", **kwargs) as project_client:
            deployment_name = self.test_agents_params["model_deployment_name"]
            openai_client = project_client.get_openai_client()

            # Create Teacher Agent
            teacher_agent = project_client.agents.create_version(
                agent_name="teacher-agent",
                definition=PromptAgentDefinition(
                    model=deployment_name,
                    instructions="""You are a teacher that create pre-school math question for student and check answer. 
                                    If the answer is correct, you stop the conversation by saying [COMPLETE]. 
                                    If the answer is wrong, you ask student to fix it.""",
                ),
            )

            # Create Student Agent
            student_agent = project_client.agents.create_version(
                agent_name="student-agent",
                definition=PromptAgentDefinition(
                    model=deployment_name,
                    instructions="""You are a student who answers questions from the teacher. 
                                    When the teacher gives you a question, you answer it.""",
                ),
            )

            # Create Multi-Agent Workflow
            workflow_yaml = f"""
kind: workflow
trigger:
  kind: OnConversationStart
  id: my_workflow
  actions:
    - kind: SetVariable
      id: set_variable_input_task
      variable: Local.LatestMessage
      value: "=UserMessage(System.LastMessageText)"

    - kind: CreateConversation
      id: create_student_conversation
      conversationId: Local.StudentConversationId

    - kind: CreateConversation
      id: create_teacher_conversation
      conversationId: Local.TeacherConversationId

    - kind: InvokeAzureAgent
      id: student_agent
      description: The student node
      conversationId: "=Local.StudentConversationId"
      agent:
        name: {student_agent.name}
      input:
        messages: "=Local.LatestMessage"
      output:
        messages: Local.LatestMessage

    - kind: InvokeAzureAgent
      id: teacher_agent
      description: The teacher node
      conversationId: "=Local.TeacherConversationId"
      agent:
        name: {teacher_agent.name}
      input:
        messages: "=Local.LatestMessage"
      output:
        messages: Local.LatestMessage

    - kind: SetVariable
      id: set_variable_turncount
      variable: Local.TurnCount
      value: "=Local.TurnCount + 1"

    - kind: ConditionGroup
      id: completion_check
      conditions:
        - condition: '=!IsBlank(Find("[COMPLETE]", Upper(Last(Local.LatestMessage).Text)))'
          id: check_done
          actions:
            - kind: EndConversation
              id: end_workflow

        - condition: "=Local.TurnCount >= 4"
          id: check_turn_count_exceeded
          actions:
            - kind: SendActivity
              id: send_activity_tired
              activity: "Let's try again later...I am tired."

      elseActions:
        - kind: GotoAction
          id: goto_student_agent
          actionId: student_agent
"""

            workflow_agent = project_client.agents.create_version(
                agent_name="student-teacherworkflow",
                definition=WorkflowAgentDefinition(workflow=workflow_yaml),
            )

            conversation = openai_client.conversations.create()

            stream = openai_client.responses.create(
                conversation=conversation.id,
                extra_body={"agent": AgentReference(name=workflow_agent.name).as_dict()},
                input="1 + 1 = ?",
                stream=True,
            )

            # Consume the stream and track workflow actions
            workflow_action_count = 0
            for event in stream:
                if (
                    event.type == ResponseStreamEventType.RESPONSE_OUTPUT_ITEM_ADDED
                    and event.item.type == "workflow_action"
                ):
                    workflow_action_count += 1

            # Verify we got workflow actions during streaming
            assert workflow_action_count > 0, f"Expected workflow actions during streaming, got {workflow_action_count}"

            # List conversation items to verify workflow actions in conversation
            items = openai_client.conversations.items.list(conversation_id=conversation.id)
            # Must iterate to create the span
            items_list = list(items)
            print(f"\n=== Streaming test: Found {len(items_list)} conversation items ===")

            openai_client.conversations.delete(conversation_id=conversation.id)
            project_client.agents.delete_version(agent_name=workflow_agent.name, agent_version=workflow_agent.version)
            project_client.agents.delete_version(agent_name=student_agent.name, agent_version=student_agent.version)
            project_client.agents.delete_version(agent_name=teacher_agent.name, agent_version=teacher_agent.version)

        # Verify workflow action events in streaming mode
        self.exporter.force_flush()
        spans = self.exporter.get_spans_by_name(f"responses {workflow_agent.name}")
        assert len(spans) >= 1
        span = spans[0]

        # Check for workflow action events
        workflow_events = [e for e in span.events if e.name == "gen_ai.workflow.action"]
        assert len(workflow_events) > 0

        # Verify workflow event content structure
        for event in workflow_events:
            content_str = event.attributes.get("gen_ai.event.content", "[]")
            content = json.loads(content_str)
            assert isinstance(content, list)
            assert len(content) == 1
            assert content[0]["role"] == "workflow"
            assert "parts" in content[0]
            assert len(content[0]["parts"]) == 1
            part = content[0]["parts"][0]
            assert part["type"] == "workflow_action"
            assert "content" in part
            assert "status" in part["content"]

        # Verify conversation items listing span also has workflow actions
        list_spans = self.exporter.get_spans_by_name("list_conversation_items")
        assert len(list_spans) >= 1
        list_span = list_spans[0]

        # Check for workflow action events in list items span
        list_workflow_events = [e for e in list_span.events if e.name == "gen_ai.workflow.action"]
        assert len(list_workflow_events) > 0

        # Verify workflow event content structure in list items
        for event in list_workflow_events:
            content_str = event.attributes.get("gen_ai.event.content", "[]")
            content = json.loads(content_str)
            assert isinstance(content, list)
            assert len(content) == 1
            assert content[0]["role"] == "workflow"
            assert "parts" in content[0]
            assert len(content[0]["parts"]) == 1
            part = content[0]["parts"][0]
            assert part["type"] == "workflow_action"
            assert "content" in part
            assert "status" in part["content"]
            # With content recording ON, action_id should be present
            assert "action_id" in part["content"]

    @pytest.mark.skip(reason="recordings not working for responses API")
    @pytest.mark.usefixtures("instrument_without_content")
    @servicePreparer()
    @recorded_by_proxy
    def test_workflow_agent_streaming_without_content_recording(self, **kwargs):
        """Test workflow agent with streaming and content recording disabled."""
        from azure.ai.projects.models import WorkflowAgentDefinition, AgentReference

        self.cleanup()
        os.environ.update(
            {
                CONTENT_TRACING_ENV_VARIABLE: "False",
                "AZURE_TRACING_GEN_AI_INSTRUMENT_RESPONSES_API": "True",
            }
        )
        self.setup_telemetry()
        assert False == AIProjectInstrumentor().is_content_recording_enabled()

        with self.create_client(operation_group="tracing", **kwargs) as project_client:
            deployment_name = self.test_agents_params["model_deployment_name"]
            openai_client = project_client.get_openai_client()

            workflow_yaml = """
kind: workflow
trigger:
  kind: OnConversationStart
  id: test_workflow
  actions:
    - kind: SetVariable
      id: set_result
      variable: Local.Result
      value: "Workflow completed"
"""
            workflow_agent = project_client.agents.create_version(
                agent_name="test-workflow",
                definition=WorkflowAgentDefinition(workflow=workflow_yaml),
            )

            conversation = openai_client.conversations.create()

            stream = openai_client.responses.create(
                conversation=conversation.id,
                extra_body={"agent": AgentReference(name=workflow_agent.name).as_dict()},
                input="Test workflow",
                stream=True,
            )

            # Consume the stream
            for _ in stream:
                pass

            # List conversation items to verify workflow actions in conversation
            items = openai_client.conversations.items.list(conversation_id=conversation.id)
            # Must iterate to create the span
            items_list = list(items)
            print(f"\n=== Streaming test (no content recording): Found {len(items_list)} conversation items ===")

            openai_client.conversations.delete(conversation_id=conversation.id)
            project_client.agents.delete_version(agent_name=workflow_agent.name, agent_version=workflow_agent.version)

        # Verify workflow action events (content recording off)
        self.exporter.force_flush()
        spans = self.exporter.get_spans_by_name(f"responses {workflow_agent.name}")
        assert len(spans) >= 1
        span = spans[0]

        # Check for workflow action events - should still exist but with limited content
        workflow_events = [e for e in span.events if e.name == "gen_ai.workflow.action"]
        assert len(workflow_events) > 0

        # Verify workflow event content structure (no action_id/previous_action_id when content off)
        for event in workflow_events:
            content_str = event.attributes.get("gen_ai.event.content", "[]")
            content = json.loads(content_str)
            assert isinstance(content, list)
            assert len(content) == 1
            assert content[0]["role"] == "workflow"
            assert "parts" in content[0]
            assert len(content[0]["parts"]) == 1
            part = content[0]["parts"][0]
            assert part["type"] == "workflow_action"
            assert "content" in part
            assert "status" in part["content"]
            # action_id and previous_action_id should NOT be present when content recording is off
            assert "action_id" not in part["content"]
            assert "previous_action_id" not in part["content"]

        # Verify conversation items listing span also has workflow actions
        list_spans = self.exporter.get_spans_by_name("list_conversation_items")
        assert len(list_spans) >= 1
        list_span = list_spans[0]

        # Check for workflow action events in list items span
        list_workflow_events = [e for e in list_span.events if e.name == "gen_ai.workflow.action"]
        assert len(list_workflow_events) > 0

        # Verify workflow event content structure in list items (content recording OFF)
        for event in list_workflow_events:
            content_str = event.attributes.get("gen_ai.event.content", "[]")
            content = json.loads(content_str)
            assert isinstance(content, list)
            assert len(content) == 1
            assert content[0]["role"] == "workflow"
            assert "parts" in content[0]
            assert len(content[0]["parts"]) == 1
            part = content[0]["parts"][0]
            assert part["type"] == "workflow_action"
            assert "content" in part
            assert "status" in part["content"]
            # action_id and previous_action_id should NOT be present when content recording is off
            assert "action_id" not in part["content"]
            assert "previous_action_id" not in part["content"]<|MERGE_RESOLUTION|>--- conflicted
+++ resolved
@@ -15,16 +15,11 @@
 from devtools_testutils import recorded_by_proxy
 from azure.ai.projects.models import PromptAgentDefinition, FunctionTool
 
-<<<<<<< HEAD
-from test_base import servicePreparer
+from test_base import servicePreparer, recorded_by_proxy_httpx
 from test_ai_instrumentor_base import (
     TestAiAgentsInstrumentorBase,
     CONTENT_TRACING_ENV_VARIABLE,
 )
-=======
-from test_base import servicePreparer, recorded_by_proxy_httpx
-from test_ai_instrumentor_base import TestAiAgentsInstrumentorBase, CONTENT_TRACING_ENV_VARIABLE
->>>>>>> d266bc97
 
 settings.tracing_implementation = "OpenTelemetry"
 _utils._span_impl_type = settings.tracing_implementation()
@@ -539,7 +534,6 @@
         attributes_match = GenAiTraceVerifier().check_span_attributes(span, expected_attributes)
         assert attributes_match == True
 
-<<<<<<< HEAD
         # Check span events - items returned in reverse chronological order (newest first)
         expected_events = [
             {
@@ -562,9 +556,6 @@
         events_match = GenAiTraceVerifier().check_span_events(span, expected_events)
         assert events_match == True
 
-    @pytest.mark.skip(reason="recordings not working for responses API")
-=======
->>>>>>> d266bc97
     @pytest.mark.usefixtures("instrument_without_content")
     @servicePreparer()
     @recorded_by_proxy_httpx
