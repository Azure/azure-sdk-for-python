# pylint: disable=too-many-lines
# pylint: disable=too-many-lines
# pylint: disable=too-many-lines
# # ------------------------------------
# Copyright (c) Microsoft Corporation.
# Licensed under the MIT License.
# ------------------------------------
# cSpell:disable
<<<<<<< HEAD
from typing import Optional

=======
import os
import json
import tempfile
import time
import functools
>>>>>>> eadeb596
import datetime
import functools
import json
import logging
import os
import sys
import pytest
import time

from azure.ai.projects import AIProjectClient
<<<<<<< HEAD
=======
from azure.ai.projects.models import (
    FunctionTool,
    CodeInterpreterTool,
    FileSearchTool,
    ToolSet,
    CodeInterpreterToolResource,
    FileSearchToolResource,
    ToolResources,
    OpenAIFile,
    FilePurpose,
)
from azure.core.pipeline.transport import RequestsTransport
>>>>>>> eadeb596
from devtools_testutils import AzureRecordedTestCase, EnvironmentVariableLoader, recorded_by_proxy
from azure.ai.projects.models import (
    CodeInterpreterTool,
    CodeInterpreterToolResource,
    FilePurpose,
    FileSearchTool,
    FileSearchToolResource,
    FunctionTool,
    MessageAttachment,
    ThreadMessageOptions,
    ToolResources,
    ToolSet,
    VectorStore,
    VectorStoreAzureConfigurations,
    VectorStorageConfiguration,
    VectorStorageDataSource,
    VectorStorageDataSourceAssetType,
)


# TODO clean this up / get rid of anything not in use

"""
issues I've noticed with the code: 
    delete_thread(thread.id) fails
    cancel_thread(thread.id) expires/times out occasionally
    added time.sleep() to the beginning of my last few tests to avoid limits
    when using the endpoint from Howie, delete_agent(agent.id) did not work but would not cause an error
"""

# Set to True to enable SDK logging
LOGGING_ENABLED = True

if LOGGING_ENABLED:
    # Create a logger for the 'azure' SDK
    # See https://docs.python.org/3/library/logging.html
    logger = logging.getLogger("azure")
    logger.setLevel(logging.DEBUG)  # INFO or DEBUG

    # Configure a console output
    handler = logging.StreamHandler(stream=sys.stdout)
    logger.addHandler(handler)


agentClientPreparer = functools.partial(
    EnvironmentVariableLoader,
    "azure_ai_projects",
    azure_ai_projects_connection_string="https://foo.bar.some-domain.ms;00000000-0000-0000-0000-000000000000;rg-resour-cegr-oupfoo1;abcd-abcdabcdabcda-abcdefghijklm",
    azure_ai_projects_data_path="azureml://subscriptions/00000000-0000-0000-0000-000000000000/resourcegroups/rg-resour-cegr-oupfoo1/workspaces/abcd-abcdabcdabcda-abcdefghijklm/datastores/workspaceblobstore/paths/LocalUpload/000000000000/product_info_1.md",
)
"""
agentClientPreparer = functools.partial(
    EnvironmentVariableLoader,
    'azure_ai_project',
    azure_ai_project_host_name="https://foo.bar.some-domain.ms",
    azure_ai_project_subscription_id="00000000-0000-0000-0000-000000000000",
    azure_ai_project_resource_group_name="rg-resour-cegr-oupfoo1",
    azure_ai_project_workspace_name="abcd-abcdabcdabcda-abcdefghijklm",
)
"""


# create tool for agent use
def fetch_current_datetime_live():
    """
    Get the current time as a JSON string.

    :return: Static time string so that test recordings work.
    :rtype: str
    """
    current_datetime = datetime.datetime.now().strftime("%Y-%m-%d %H:%M:%S")
    time_json = json.dumps({"current_time": current_datetime})
    return time_json


# create tool for agent use
def fetch_current_datetime():
    """
    Get the current time as a JSON string.

    :return: Static time string so that test recordings work.
    :rtype: str
    """
    time_json = json.dumps({"current_time": "2024-10-10 12:30:19"})
    return time_json


# create function for agent use
user_functions = {fetch_current_datetime}


# The test class name needs to start with "Test" to get collected by pytest
class TestagentClient(AzureRecordedTestCase):

    # helper function: create client and using environment variables
    def create_client(self, **kwargs):
        # fetch environment variables
        connection_string = kwargs.pop("azure_ai_projects_connection_string")
        credential = self.get_credential(AIProjectClient, is_async=False)

        # create and return client
        client = AIProjectClient.from_connection_string(
            credential=credential,
            conn_str=connection_string,
        )

        return client

    def _get_data_file(self) -> str:
        """Return the test file name."""
        return os.path.join(os.path.dirname(os.path.dirname(__file__)), "test_data", "product_info_1.md")

    # for debugging purposes: if a test fails and its agent has not been deleted, it will continue to show up in the agents list
    """
    # NOTE: this test should not be run against a shared resource, as it will delete all agents
    @agentClientPreparer()
    @recorded_by_proxy
    def test_clear_client(self, **kwargs):
        # create client
        client = self.create_client(**kwargs)
        assert isinstance(client, AIProjectClient)

        # clear agent list
        agents = client.agents.list_agents().data
        for agent in agents:
            client.agents.delete_agent(agent.id)
        assert client.agents.list_agents().data.__len__() == 0
       
        # close client
        client.close()
    """

    #     # **********************************************************************************
    #     #
    #     #                               UNIT TESTS
    #     #
    #     # **********************************************************************************

    # # **********************************************************************************
    # #
    # #                      HAPPY PATH SERVICE TESTS - agent APIs
    # #
    # # **********************************************************************************

    # test client creation
    @agentClientPreparer()
    @recorded_by_proxy
    def test_create_client(self, **kwargs):
        # create client
        client = self.create_client(**kwargs)
        assert isinstance(client, AIProjectClient)

        # close client
        client.close()

    # test agent creation and deletion
    @agentClientPreparer()
    @recorded_by_proxy
    def test_create_update_delete_agent(self, **kwargs):
        # create client
        client = self.create_client(**kwargs)
        assert isinstance(client, AIProjectClient)
        print("Created client")

        # create agent
        agent = client.agents.create_agent(model="gpt-4o", name="my-agent", instructions="You are helpful agent")
        assert agent.id
        print("Created agent, agent ID", agent.id)

        # update agent
        agent = client.agents.update_agent(agent.id, name="my-agent2", instructions="You are helpful agent")
        assert agent.name == "my-agent2"

        # delete agent and close client
        client.agents.delete_agent(agent.id)
        print("Deleted agent")
        client.close()

    # test agent creation with tools
    @agentClientPreparer()
    @recorded_by_proxy
    def test_create_agent_with_tools(self, **kwargs):
        # create client
        client = self.create_client(**kwargs)
        assert isinstance(client, AIProjectClient)

        # initialize agent functions
        functions = FunctionTool(functions=user_functions)

        # create agent with tools
        agent = client.agents.create_agent(
            model="gpt-4o", name="my-agent", instructions="You are helpful agent", tools=functions.definitions
        )
        assert agent.id
        print("Created agent, agent ID", agent.id)
        assert agent.tools
        assert agent.tools[0]["function"]["name"] == functions.definitions[0]["function"]["name"]
        print("Tool successfully submitted:", functions.definitions[0]["function"]["name"])

        # delete agent and close client
        client.agents.delete_agent(agent.id)
        print("Deleted agent")
        client.close()

    # test agent creation with tools
    @agentClientPreparer()
    @recorded_by_proxy
    def test_create_agent_with_tools_and_resources(self, **kwargs):
        # create client
        client = self.create_client(**kwargs)
        assert isinstance(client, AIProjectClient)

        # initialize agent functions
        functions = FunctionTool(functions=user_functions)

        # create agent with tools
        agent = client.agents.create_agent(
            model="gpt-4o", name="my-agent", instructions="You are helpful agent", tools=functions.definitions
        )
        assert agent.id
        print("Created agent, agent ID", agent.id)
        assert agent.tools
        assert agent.tools[0]["function"]["name"] == functions.definitions[0]["function"]["name"]
        print("Tool successfully submitted:", functions.definitions[0]["function"]["name"])

        # delete agent and close client
        client.agents.delete_agent(agent.id)
        print("Deleted agent")
        client.close()

    @agentClientPreparer()
    @recorded_by_proxy
    def test_update_agent(self, **kwargs):
        # create client
        client = self.create_client(**kwargs)
        assert isinstance(client, AIProjectClient)

        # create agent
        agent = client.agents.create_agent(model="gpt-4o", name="my-agent", instructions="You are helpful agent")
        assert agent.id

        # update agent and confirm changes went through
        agent.update(name="my-agent2", instructions="You are helpful agent")
        assert agent.name
        assert agent.name == "my-agent2"

        # delete agent and close client
        client.agents.delete_agent(agent.id)
        print("Deleted agent")
        client.close()

    """
    DISABLED: can't perform consistently on shared resource
    @agentClientPreparer()
    @recorded_by_proxy
    def test_agent_list(self, **kwargs):
        # create client and ensure there are no previous agents
        client = self.create_client(**kwargs)
        list_length = client.agents.list_agents().data.__len__()

        # create agent and check that it appears in the list
        agent = client.agents.create_agent(model="gpt-4o", name="my-agent", instructions="You are helpful agent")
        assert client.agents.list_agents().data.__len__() == list_length + 1
        assert client.agents.list_agents().data[0].id == agent.id 

        # create second agent and check that it appears in the list
        agent2 = client.agents.create_agent(model="gpt-4o", name="my-agent2", instructions="You are helpful agent")
        assert client.agents.list_agents().data.__len__() == list_length + 2
        assert client.agents.list_agents().data[0].id == agent.id or client.agents.list_agents().data[1].id == agent.id 

        # delete agents and check list 
        client.agents.delete_agent(agent.id)
        assert client.agents.list_agents().data.__len__() == list_length + 1
        assert client.agents.list_agents().data[0].id == agent2.id 

        client.agents.delete_agent(agent2.id)
        assert client.agents.list_agents().data.__len__() == list_length 
        print("Deleted agents")

        # close client
        client.close()
        """

    # **********************************************************************************
    #
    #                      HAPPY PATH SERVICE TESTS - Thread APIs
    #
    # **********************************************************************************

    # test creating thread
    @agentClientPreparer()
    @recorded_by_proxy
    def test_create_thread(self, **kwargs):
        # create client
        client = self.create_client(**kwargs)
        assert isinstance(client, AIProjectClient)

        # create agent
        agent = client.agents.create_agent(model="gpt-4o", name="my-agent", instructions="You are helpful agent")
        assert agent.id
        print("Created agent, agent ID", agent.id)

        # create thread
        thread = client.agents.create_thread()
        # assert isinstance(thread, agentThread) TODO finish this ! need to import agentThread from _models
        assert thread.id
        print("Created thread, thread ID", thread.id)

        # delete agent and close client
        client.agents.delete_agent(agent.id)
        print("Deleted agent")
        client.close()

    # test getting thread
    @agentClientPreparer()
    @recorded_by_proxy
    def test_get_thread(self, **kwargs):
        # create client
        client = self.create_client(**kwargs)
        assert isinstance(client, AIProjectClient)

        # create agent
        agent = client.agents.create_agent(model="gpt-4o", name="my-agent", instructions="You are helpful agent")
        assert agent.id
        print("Created agent, agent ID", agent.id)

        # create thread
        thread = client.agents.create_thread()
        assert thread.id
        print("Created thread, thread ID", thread.id)

        # get thread
        thread2 = client.agents.get_thread(thread.id)
        assert thread2.id
        assert thread.id == thread2.id
        print("Got thread, thread ID", thread2.id)

        # delete agent and close client
        client.agents.delete_agent(agent.id)
        print("Deleted agent")
        client.close()

    """
    TODO what  can I update a thread with? 
    # test updating thread  
    @agentClientPreparer()
    @recorded_by_proxy
    def test_update_thread(self, **kwargs):
        # create client
        client = self.create_client(**kwargs)
        assert isinstance(client, AIProjectClient)

        # create agent
        agent = client.agents.create_agent(model="gpt-4o", name="my-agent", instructions="You are helpful agent")
        assert agent.id
        print("Created agent, agent ID", agent.id)

        # create thread
        thread = client.agents.create_thread()
        assert thread.id
        print("Created thread, thread ID", thread.id)

        # update thread
        client.agents.update_thread(thread.id, ) # TODO what can we update it with? 
        assert not thread

        # delete agent and close client
        client.agents.delete_agent(agent.id)
        print("Deleted agent")
        client.close()
    """

    """
    # TODO this test is failing?  client.agents.delete_thread(thread.id) isn't working
    # status_code = 404, response = <HttpResponse: 404 Resource Not Found, Content-Type: application/json>
    # error_map = {304: <class 'azure.core.exceptions.ResourceNotModifiedError'>, 401: <class 'azure.core.exceptions.ClientAuthenticatio..., 404: <class 'azure.core.exceptions.ResourceNotFoundError'>, 409: <class 'azure.core.exceptions.ResourceExistsError'>}
    
    # test deleting thread
    @agentClientPreparer()
    @recorded_by_proxy
    def test_delete_thread(self, **kwargs):
        # create client
        client = self.create_client(**kwargs)
        assert isinstance(client, AIProjectClient)

        # create agent
        agent = client.agents.create_agent(model="gpt-4o", name="my-agent", instructions="You are helpful agent")
        assert agent.id
        print("Created agent, agent ID", agent.id)

        # create thread
        thread = client.agents.create_thread()
        # assert isinstance(thread, agentThread) TODO finish this ! need to import agentThread from _models
        assert thread.id
        print("Created thread, thread ID", thread.id)

        # delete thread
        deletion_status = client.agents.delete_thread(thread.id)
        # assert not thread

        # delete agent and close client
        client.agents.delete_agent(agent.id)
        print("Deleted agent")
        client.close()
    """

    # # **********************************************************************************
    # #
    # #                      HAPPY PATH SERVICE TESTS - Message APIs
    # #
    # # **********************************************************************************

    # test creating message in a thread
    @agentClientPreparer()
    @recorded_by_proxy
    def test_create_message(self, **kwargs):
        # create client
        client = self.create_client(**kwargs)
        assert isinstance(client, AIProjectClient)

        # create agent
        agent = client.agents.create_agent(model="gpt-4o", name="my-agent", instructions="You are helpful agent")
        assert agent.id
        print("Created agent, agent ID", agent.id)

        # create thread
        thread = client.agents.create_thread()
        assert thread.id
        print("Created thread, thread ID", thread.id)

        # create message
        message = client.agents.create_message(thread_id=thread.id, role="user", content="Hello, tell me a joke")
        assert message.id
        print("Created message, message ID", message.id)

        # delete agent and close client
        client.agents.delete_agent(agent.id)
        print("Deleted agent")
        client.close()

    # test creating multiple messages in a thread
    @agentClientPreparer()
    @recorded_by_proxy
    def test_create_multiple_messages(self, **kwargs):
        # create client
        client = self.create_client(**kwargs)
        assert isinstance(client, AIProjectClient)

        # create agent
        agent = client.agents.create_agent(model="gpt-4o", name="my-agent", instructions="You are helpful agent")
        assert agent.id
        print("Created agent, agent ID", agent.id)

        # create thread
        thread = client.agents.create_thread()
        assert thread.id
        print("Created thread, thread ID", thread.id)

        # create messages
        message = client.agents.create_message(thread_id=thread.id, role="user", content="Hello, tell me a joke")
        assert message.id
        print("Created message, message ID", message.id)
        message2 = client.agents.create_message(thread_id=thread.id, role="user", content="Hello, tell me another joke")
        assert message2.id
        print("Created message, message ID", message2.id)
        message3 = client.agents.create_message(thread_id=thread.id, role="user", content="Hello, tell me a third joke")
        assert message3.id
        print("Created message, message ID", message3.id)

        # delete agent and close client
        client.agents.delete_agent(agent.id)
        print("Deleted agent")
        client.close()

    # test listing messages in a thread
    @agentClientPreparer()
    @recorded_by_proxy
    def test_list_messages(self, **kwargs):
        # create client
        client = self.create_client(**kwargs)
        assert isinstance(client, AIProjectClient)

        # create agent
        agent = client.agents.create_agent(model="gpt-4o", name="my-agent", instructions="You are helpful agent")
        assert agent.id
        print("Created agent, agent ID", agent.id)

        # create thread
        thread = client.agents.create_thread()
        assert thread.id
        print("Created thread, thread ID", thread.id)

        # check that initial message list is empty
        messages0 = client.agents.list_messages(thread_id=thread.id)
        print(messages0.data)
        assert messages0.data.__len__() == 0

        # create messages and check message list for each one
        message1 = client.agents.create_message(thread_id=thread.id, role="user", content="Hello, tell me a joke")
        assert message1.id
        print("Created message, message ID", message1.id)
        messages1 = client.agents.list_messages(thread_id=thread.id)
        assert messages1.data.__len__() == 1
        assert messages1.data[0].id == message1.id

        message2 = client.agents.create_message(thread_id=thread.id, role="user", content="Hello, tell me another joke")
        assert message2.id
        print("Created message, message ID", message2.id)
        messages2 = client.agents.list_messages(thread_id=thread.id)
        assert messages2.data.__len__() == 2
        assert messages2.data[0].id == message2.id or messages2.data[1].id == message2.id

        message3 = client.agents.create_message(thread_id=thread.id, role="user", content="Hello, tell me a third joke")
        assert message3.id
        print("Created message, message ID", message3.id)
        messages3 = client.agents.list_messages(thread_id=thread.id)
        assert messages3.data.__len__() == 3
        assert (
            messages3.data[0].id == message3.id
            or messages3.data[1].id == message2.id
            or messages3.data[2].id == message2.id
        )

        # delete agent and close client
        client.agents.delete_agent(agent.id)
        print("Deleted agent")
        client.close()

    # test getting message in a thread
    @agentClientPreparer()
    @recorded_by_proxy
    def test_get_message(self, **kwargs):
        # create client
        client = self.create_client(**kwargs)
        assert isinstance(client, AIProjectClient)

        # create agent
        agent = client.agents.create_agent(model="gpt-4o", name="my-agent", instructions="You are helpful agent")
        assert agent.id
        print("Created agent, agent ID", agent.id)

        # create thread
        thread = client.agents.create_thread()
        assert thread.id
        print("Created thread, thread ID", thread.id)

        # create message
        message = client.agents.create_message(thread_id=thread.id, role="user", content="Hello, tell me a joke")
        assert message.id
        print("Created message, message ID", message.id)

        # get message
        message2 = client.agents.get_message(thread_id=thread.id, message_id=message.id)
        assert message2.id
        assert message.id == message2.id
        print("Got message, message ID", message.id)

        # delete agent and close client
        client.agents.delete_agent(agent.id)
        print("Deleted agent")
        client.close()

    """
    TODO format the updated body
    # test updating message in a thread
    @agentClientPreparer()
    @recorded_by_proxy
    def test_update_message(self, **kwargs):
        # create client
        client = self.create_client(**kwargs)
        assert isinstance(client, AIProjectClient)

        # create agent
        agent = client.agents.create_agent(model="gpt-4o", name="my-agent", instructions="You are helpful agent")
        assert agent.id
        print("Created agent, agent ID", agent.id)

        # create thread
        thread = client.agents.create_thread()
        assert thread.id
        print("Created thread, thread ID", thread.id)

        # create message
        message = client.agents.create_message(thread_id=thread.id, role="user", content="Hello, tell me a joke")
        assert message.id
        print("Created message, message ID", message.id)

        # update message
        body_json = json.dumps # TODO format body into json -- figure out what the message looks like so I can update it (might be in that picture) 
        client.agents.update_message(thread_id=thread.id, message_id=message.id, body=)

        # delete agent and close client
        client.agents.delete_agent(agent.id)
        print("Deleted agent")
        client.close()
    """

    # # **********************************************************************************
    # #
    # #                      HAPPY PATH SERVICE TESTS - Run APIs
    # #
    # # **********************************************************************************

    # test creating run
    @agentClientPreparer()
    @recorded_by_proxy
    def test_create_run(self, **kwargs):
        # create client
        client = self.create_client(**kwargs)
        assert isinstance(client, AIProjectClient)

        # create agent
        agent = client.agents.create_agent(model="gpt-4o", name="my-agent", instructions="You are helpful agent")
        assert agent.id
        print("Created agent, agent ID", agent.id)

        # create thread
        thread = client.agents.create_thread()
        assert thread.id
        print("Created thread, thread ID", thread.id)

        # create run
        run = client.agents.create_run(thread_id=thread.id, assistant_id=agent.id)
        assert run.id
        print("Created run, run ID", run.id)

        # delete agent and close client
        client.agents.delete_agent(agent.id)
        print("Deleted agent")
        client.close()

    # test getting run
    @agentClientPreparer()
    @recorded_by_proxy
    def test_get_run(self, **kwargs):
        # create client
        client = self.create_client(**kwargs)
        assert isinstance(client, AIProjectClient)

        # create agent
        agent = client.agents.create_agent(model="gpt-4o", name="my-agent", instructions="You are helpful agent")
        assert agent.id
        print("Created agent, agent ID", agent.id)

        # create thread
        thread = client.agents.create_thread()
        assert thread.id
        print("Created thread, thread ID", thread.id)

        # create run
        run = client.agents.create_run(thread_id=thread.id, assistant_id=agent.id)
        assert run.id
        print("Created run, run ID", run.id)

        # get run
        run2 = client.agents.get_run(thread_id=thread.id, run_id=run.id)
        assert run2.id
        assert run.id == run2.id
        print("Got run, run ID", run2.id)

        # delete agent and close client
        client.agents.delete_agent(agent.id)
        print("Deleted agent")
        client.close()

    # TODO fix bc sometimes it works? and sometimes it doesnt?
    # test sucessful run status     TODO test for cancelled/unsucessful runs
    @agentClientPreparer()
    @recorded_by_proxy
    def test_run_status(self, **kwargs):
        # create client
        client = self.create_client(**kwargs)
        assert isinstance(client, AIProjectClient)

        # create agent
        agent = client.agents.create_agent(model="gpt-4o", name="my-agent", instructions="You are helpful agent")
        assert agent.id
        print("Created agent, agent ID", agent.id)

        # create thread
        thread = client.agents.create_thread()
        assert thread.id
        print("Created thread, thread ID", thread.id)

        # create message
        message = client.agents.create_message(thread_id=thread.id, role="user", content="Hello, tell me a joke")
        assert message.id
        print("Created message, message ID", message.id)

        # create run
        run = client.agents.create_run(thread_id=thread.id, assistant_id=agent.id)
        assert run.id
        print("Created run, run ID", run.id)

        # check status
        assert run.status in [
            "queued",
            "in_progress",
            "requires_action",
            "cancelling",
            "cancelled",
            "failed",
            "completed",
            "expired",
        ]
        while run.status in ["queued", "in_progress", "requires_action"]:
            # wait for a second
            time.sleep(1)
            run = client.agents.get_run(thread_id=thread.id, run_id=run.id)
            print("Run status:", run.status)

        assert run.status in ["cancelled", "failed", "completed", "expired"]
        print("Run completed with status:", run.status)

        # delete agent and close client
        client.agents.delete_agent(agent.id)
        print("Deleted agent")
        client.close()

    """
    # TODO another, but check that the number of runs decreases after cancelling runs
    # TODO can each thread only support one run? 
    # test listing runs
    @agentClientPreparer()
    @recorded_by_proxy
    def test_list_runs(self, **kwargs):
        # create client
        client = self.create_client(**kwargs)
        assert isinstance(client, AIProjectClient)

        # create agent
        agent = client.agents.create_agent(model="gpt-4o", name="my-agent", instructions="You are helpful agent")
        assert agent.id
        print("Created agent, agent ID", agent.id)

        # create thread
        thread = client.agents.create_thread()
        assert thread.id
        print("Created thread, thread ID", thread.id)

        # check list for current runs
        runs0 = client.agents.list_runs(thread_id=thread.id)
        assert runs0.data.__len__() == 0

        # create run and check list
        run = client.agents.create_run(thread_id=thread.id, assistant_id=agent.id)
        assert run.id
        print("Created run, run ID", run.id)
        runs1 = client.agents.list_runs(thread_id=thread.id)
        assert runs1.data.__len__() == 1
        assert runs1.data[0].id == run.id

        # create second run
        run2 = client.agents.create_run(thread_id=thread.id, assistant_id=agent.id)
        assert run2.id
        print("Created run, run ID", run2.id)
        runs2 = client.agents.list_runs(thread_id=thread.id)
        assert runs2.data.__len__() == 2
        assert runs2.data[0].id == run2.id or runs2.data[1].id == run2.id

        # delete agent and close client
        client.agents.delete_agent(agent.id)
        print("Deleted agent")
        client.close()
    """

    """
    # TODO figure out what to update the run with
    # test updating run
    @agentClientPreparer()
    @recorded_by_proxy
    def test_update_run(self, **kwargs):
        # create client
        client = self.create_client(**kwargs)
        assert isinstance(client, AIProjectClient)

        # create agent
        agent = client.agents.create_agent(model="gpt-4o", name="my-agent", instructions="You are helpful agent")
        assert agent.id
        print("Created agent, agent ID", agent.id)

        # create thread
        thread = client.agents.create_thread()
        assert thread.id
        print("Created thread, thread ID", thread.id)

        # create run
        run = client.agents.create_run(thread_id=thread.id, assistant_id=agent.id)
        assert run.id
        print("Created run, run ID", run.id)

        # update run
        body = json.dumps({'todo': 'placeholder'})
        client.agents.update_run(thread_id=thread.id, run_id=run.id, body=body)

        # delete agent and close client
        client.agents.delete_agent(agent.id)
        print("Deleted agent")
        client.close()
    """

    # test submitting tool outputs to run
    @agentClientPreparer()
    @recorded_by_proxy
    def test_submit_tool_outputs_to_run(self, **kwargs):
        # create client
        client = self.create_client(**kwargs)
        assert isinstance(client, AIProjectClient)

        # Initialize agent tools
        functions = FunctionTool(functions=user_functions)
        code_interpreter = CodeInterpreterTool()

        toolset = ToolSet()
        toolset.add(functions)
        toolset.add(code_interpreter)

        # create agent
        agent = client.agents.create_agent(
            model="gpt-4o", name="my-agent", instructions="You are helpful agent", toolset=toolset
        )
        assert agent.id
        print("Created agent, agent ID", agent.id)

        # create thread
        thread = client.agents.create_thread()
        assert thread.id
        print("Created thread, thread ID", thread.id)

        # create message
        message = client.agents.create_message(thread_id=thread.id, role="user", content="Hello, what time is it?")
        assert message.id
        print("Created message, message ID", message.id)

        # create run
        run = client.agents.create_run(thread_id=thread.id, assistant_id=agent.id)
        assert run.id
        print("Created run, run ID", run.id)

        # check that tools are uploaded
        assert run.tools
        assert run.tools[0]["function"]["name"] == functions.definitions[0]["function"]["name"]
        print("Tool successfully submitted:", functions.definitions[0]["function"]["name"])

        # check status
        assert run.status in [
            "queued",
            "in_progress",
            "requires_action",
            "cancelling",
            "cancelled",
            "failed",
            "completed",
            "expired",
        ]
        while run.status in ["queued", "in_progress", "requires_action"]:
            time.sleep(1)
            run = client.agents.get_run(thread_id=thread.id, run_id=run.id)

            # check if tools are needed
            if run.status == "requires_action" and run.required_action.submit_tool_outputs:
                print("Requires action: submit tool outputs")
                tool_calls = run.required_action.submit_tool_outputs.tool_calls
                if not tool_calls:
                    print(
                        "No tool calls provided - cancelling run"
                    )  # TODO how can i make sure that it wants tools? should i have some kind of error message?
                    client.agents.cancel_run(thread_id=thread.id, run_id=run.id)
                    break

                # submit tool outputs to run
                tool_outputs = toolset.execute_tool_calls(tool_calls)  # TODO issue somewhere here
                print("Tool outputs:", tool_outputs)
                if tool_outputs:
                    client.agents.submit_tool_outputs_to_run(
                        thread_id=thread.id, run_id=run.id, tool_outputs=tool_outputs
                    )

            print("Current run status:", run.status)

        print("Run completed with status:", run.status)

        # check that messages used the tool
        messages = client.agents.list_messages(thread_id=thread.id, run_id=run.id)
        tool_message = messages["data"][0]["content"][0]["text"]["value"]
        hour12 = time.strftime("%H")
        hour24 = time.strftime("%I")
        minute = time.strftime("%M")
        assert hour12 + ":" + minute in tool_message or hour24 + ":" + minute
        print("Used tool_outputs")

        # delete agent and close client
        client.agents.delete_agent(agent.id)
        print("Deleted agent")
        client.close()

    """
    # DISABLED: rewrite to ensure run is not complete when cancel_run is called
    # test cancelling run
    @agentClientPreparer()
    @recorded_by_proxy
    def test_cancel_run(self, **kwargs):
        # create client
        client = self.create_client(**kwargs)
        assert isinstance(client, AIProjectClient)

        # create agent
        agent = client.agents.create_agent(model="gpt-4o", name="my-agent", instructions="You are helpful agent")
        assert agent.id
        print("Created agent, agent ID", agent.id)

        # create thread
        thread = client.agents.create_thread()
        assert thread.id
        print("Created thread, thread ID", thread.id)

        # create message
        message = client.agents.create_message(thread_id=thread.id, role="user", content="Hello, what time is it?")
        assert message.id
        print("Created message, message ID", message.id)

        # create run
        run = client.agents.create_run(thread_id=thread.id, assistant_id=agent.id)
        assert run.id
        print("Created run, run ID", run.id)

        # check status and cancel
        assert run.status in ["queued", "in_progress", "requires_action"]
        client.agents.cancel_run(thread_id=thread.id, run_id=run.id)

        while run.status in ["queued", "cancelling"]:
            time.sleep(1)
            run = client.agents.get_run(thread_id=thread.id, run_id=run.id)
            print("Current run status:", run.status)
        assert run.status == "cancelled"
        print("Run cancelled")

        # delete agent and close client
        client.agents.delete_agent(agent.id)
        print("Deleted agent")
        client.close()
        """

    # test create thread and run
    @agentClientPreparer()
    @recorded_by_proxy
    def test_create_thread_and_run(self, **kwargs):
        time.sleep(26)
        # create client
        client = self.create_client(**kwargs)
        assert isinstance(client, AIProjectClient)

        # create agent
        agent = client.agents.create_agent(model="gpt-4o", name="my-agent", instructions="You are helpful agent")
        assert agent.id
        print("Created agent, agent ID", agent.id)

        # create thread and run
        run = client.agents.create_thread_and_run(assistant_id=agent.id)
        assert run.id
        assert run.thread_id
        print("Created run, run ID", run.id)

        # get thread
        thread = client.agents.get_thread(run.thread_id)
        assert thread.id
        print("Created thread, thread ID", thread.id)

        # check status
        assert run.status in [
            "queued",
            "in_progress",
            "requires_action",
            "cancelling",
            "cancelled",
            "failed",
            "completed",
            "expired",
        ]
        while run.status in ["queued", "in_progress", "requires_action"]:
            # wait for a second
            time.sleep(1)
            run = client.agents.get_run(thread_id=thread.id, run_id=run.id)
            # assert run.status in ["queued", "in_progress", "requires_action", "completed"]
            print("Run status:", run.status)

        assert run.status == "completed"
        print("Run completed")

        # delete agent and close client
        client.agents.delete_agent(agent.id)
        print("Deleted agent")
        client.close()

    # test listing run steps
    @agentClientPreparer()
    @recorded_by_proxy
    def test_list_run_step(self, **kwargs):

        time.sleep(50)
        # create client
        client = self.create_client(**kwargs)
        assert isinstance(client, AIProjectClient)

        # create agent
        agent = client.agents.create_agent(model="gpt-4o", name="my-agent", instructions="You are helpful agent")
        assert agent.id
        print("Created agent, agent ID", agent.id)

        # create thread
        thread = client.agents.create_thread()
        assert thread.id
        print("Created thread, thread ID", thread.id)

        # create message
        message = client.agents.create_message(thread_id=thread.id, role="user", content="Hello, what time is it?")
        assert message.id
        print("Created message, message ID", message.id)

        # create run
        run = client.agents.create_run(thread_id=thread.id, assistant_id=agent.id)
        assert run.id
        print("Created run, run ID", run.id)

        steps = client.agents.list_run_steps(thread_id=thread.id, run_id=run.id)
        # commenting assertion out below, do we know exactly when run starts?
        # assert steps['data'].__len__() == 0

        # check status
        assert run.status in ["queued", "in_progress", "requires_action", "completed"]
        while run.status in ["queued", "in_progress", "requires_action"]:
            # wait for a second
            time.sleep(1)
            run = client.agents.get_run(thread_id=thread.id, run_id=run.id)
            assert run.status in ["queued", "in_progress", "requires_action", "completed"]
            print("Run status:", run.status)
            steps = client.agents.list_run_steps(thread_id=thread.id, run_id=run.id)
            assert steps["data"].__len__() > 0  # TODO what else should we look at?

        assert run.status == "completed"
        print("Run completed")

        # delete agent and close client
        client.agents.delete_agent(agent.id)
        print("Deleted agent")
        client.close()

    # test getting run step
    # TODO where are step ids from
    @agentClientPreparer()
    @recorded_by_proxy
    def test_get_run_step(self, **kwargs):
        # create client
        client = self.create_client(**kwargs)
        assert isinstance(client, AIProjectClient)

        # create agent
        agent = client.agents.create_agent(model="gpt-4o", name="my-agent", instructions="You are helpful agent")
        assert agent.id
        print("Created agent, agent ID", agent.id)

        # create thread
        thread = client.agents.create_thread()
        assert thread.id
        print("Created thread, thread ID", thread.id)

        # create message
        message = client.agents.create_message(
            thread_id=thread.id, role="user", content="Hello, can you tell me a joke?"
        )
        assert message.id
        print("Created message, message ID", message.id)

        # create run
        run = client.agents.create_run(thread_id=thread.id, assistant_id=agent.id)
        assert run.id
        print("Created run, run ID", run.id)

        if run.status == "failed":
            assert run.last_error
            print(run.last_error)
            print("FAILED HERE")

        # check status
        assert run.status in ["queued", "in_progress", "requires_action", "completed"]
        while run.status in ["queued", "in_progress", "requires_action"]:
            # wait for a second
            time.sleep(1)
            run = client.agents.get_run(thread_id=thread.id, run_id=run.id)
            if run.status == "failed":
                assert run.last_error
                print(run.last_error)
                print("FAILED HERE")
            assert run.status in ["queued", "in_progress", "requires_action", "completed"]
            print("Run status:", run.status)

        # list steps, check that get_run_step works with first step_id
        steps = client.agents.list_run_steps(thread_id=thread.id, run_id=run.id)
        assert steps["data"].__len__() > 0
        step = steps["data"][0]
        get_step = client.agents.get_run_step(thread_id=thread.id, run_id=run.id, step_id=step.id)
        assert step == get_step

        # delete agent and close client
        client.agents.delete_agent(agent.id)
        print("Deleted agent")
        client.close()

    # test agent creation with invalid tool resource
    @agentClientPreparer()
    @recorded_by_proxy
    def test_create_agent_with_invalid_code_interpreter_tool_resource(self, **kwargs):
        # create client
        with self.create_client(**kwargs) as client:

            # initialize resources
            tool_resources = ToolResources()
            tool_resources.code_interpreter = CodeInterpreterToolResource()

            exception_message = ""
            try:
                client.agents.create_agent(
                    model="gpt-4o",
                    name="my-agent",
                    instructions="You are helpful agent",
                    tools=[],
                    tool_resources=tool_resources,
                )
            except ValueError as e:
                exception_message = e.args[0]

            assert (
                exception_message
                == "Tools must contain a CodeInterpreterToolDefinition when tool_resources.code_interpreter is provided"
            )

    # test agent creation with invalid tool resource
    @agentClientPreparer()
    @recorded_by_proxy
    def test_create_agent_with_invalid_file_search_tool_resource(self, **kwargs):
        # create client
        with self.create_client(**kwargs) as client:

            # initialize resources
            tool_resources = ToolResources()
            tool_resources.file_search = FileSearchToolResource()

            exception_message = ""
            try:
                client.agents.create_agent(
                    model="gpt-4o",
                    name="my-agent",
                    instructions="You are helpful agent",
                    tools=[],
                    tool_resources=tool_resources,
                )
            except ValueError as e:
                exception_message = e.args[0]

            assert (
                exception_message
                == "Tools must contain a FileSearchToolDefinition when tool_resources.file_search is provided"
            )
<<<<<<< HEAD

    @agentClientPreparer()
    @recorded_by_proxy
    def test_create_vector_store_azure(self, **kwargs):
        """Test the agent with vector store creation."""
        self._do_test_create_vector_store(**kwargs)

    @agentClientPreparer()
    @recorded_by_proxy
    def test_create_vector_store_file_id(self, **kwargs):
        """Test the agent with vector store creation."""
        self._do_test_create_vector_store(file_path=self._get_data_file(), **kwargs)

    def _do_test_create_vector_store(self, **kwargs):
        """Test the agent with vector store creation."""
        # create client
        ai_client = self.create_client(**kwargs)
        assert isinstance(ai_client, AIProjectClient)

        file_id = self._get_file_id_maybe(ai_client, **kwargs)
        file_ids = [file_id] if file_id else None
        if file_ids:
            ds = None
        else:
            ds = [
                VectorStorageDataSource(
                    storage_uri=kwargs["azure_ai_projects_data_path"],
                    asset_type=VectorStorageDataSourceAssetType.URI_ASSET,
                )
            ]
        vector_store = ai_client.agents.create_vector_store_and_poll(
            file_ids=file_ids, data_sources=ds, name="my_vectorstore"
        )
        assert vector_store.id
        self._test_file_search(ai_client, vector_store, file_id)

    @agentClientPreparer()
    @recorded_by_proxy
    def test_vector_store_threads_file_search_azure(self, **kwargs):
        """Test file search when azure asset ids are sopplied during thread creation."""
        # create client
        ai_client = self.create_client(**kwargs)
        assert isinstance(ai_client, AIProjectClient)

        ds = [
            VectorStorageDataSource(
                storage_uri=kwargs["azure_ai_projects_data_path"],
                asset_type=VectorStorageDataSourceAssetType.URI_ASSET,
            )
        ]
        fs = FileSearchToolResource(
            vector_stores=[
                VectorStoreAzureConfigurations(
                    store_name="my_vector_store", store_configuration=VectorStorageConfiguration(data_sources=ds)
                )
            ]
        )
        file_search = FileSearchTool()
        agent = ai_client.agents.create_agent(
            model="gpt-4o",
            name="my-assistant",
            instructions="Hello, you are helpful assistant and can search information from uploaded files",
            tools=file_search.definitions,
            tool_resources=file_search.resources,
        )
        assert agent.id

        thread = ai_client.agents.create_thread(tool_resources=ToolResources(file_search=fs))
        assert thread.id
        # create message
        message = ai_client.agents.create_message(
            thread_id=thread.id, role="user", content="What does the attachment say?"
        )
        assert message.id, "The message was not created."

        run = ai_client.agents.create_and_process_run(thread_id=thread.id, assistant_id=agent.id)
        assert run.status == "completed", f"Error in run: {run.last_error}"
        messages = ai_client.agents.list_messages(thread.id)
        assert len(messages)
        ai_client.agents.delete_agent(agent.id)
        ai_client.close()

    @agentClientPreparer()
    @recorded_by_proxy
    def test_create_vector_store_add_file_file_id(self, **kwargs):
        """Test adding single file to vector store withn file ID."""
        self._do_test_create_vector_store_add_file(file_path=self._get_data_file(), **kwargs)

    @agentClientPreparer()
    @pytest.mark.skip("The CreateVectorStoreFile API is not supported yet.")
    @recorded_by_proxy
    def test_create_vector_store_add_file_azure(self, **kwargs):
        """Test adding single file to vector store with azure asset ID."""
        self._do_test_create_vector_store_add_file(**kwargs)

    def _do_test_create_vector_store_add_file(self, **kwargs):
        """Test adding single file to vector store."""
        # create client
        ai_client = self.create_client(**kwargs)
        assert isinstance(ai_client, AIProjectClient)

        file_id = self._get_file_id_maybe(ai_client, **kwargs)
        if file_id:
            ds = None
        else:
            ds = [VectorStorageDataSource(storage_uri=kwargs["azure_ai_projects_data_path"], asset_type="uri_asset")]
        vector_store = ai_client.agents.create_vector_store_and_poll(file_ids=[], name="sample_vector_store")
        assert vector_store.id
        vector_store_file = ai_client.agents.create_vector_store_file(
            vector_store_id=vector_store.id, data_sources=ds, file_id=file_id
        )
        assert vector_store_file.id
        self._test_file_search(ai_client, vector_store, file_id)

    @agentClientPreparer()
    @recorded_by_proxy
    def test_create_vector_store_batch_file_ids(self, **kwargs):
        """Test adding multiple files to vector store with file IDs."""
        self._do_test_create_vector_store_batch(file_path=self._get_data_file(), **kwargs)

    @agentClientPreparer()
    @pytest.mark.skip("The CreateFileBatch API is not supported yet.")
    @recorded_by_proxy
    def test_create_vector_store_batch_azure(self, **kwargs):
        """Test adding multiple files to vector store with azure asset IDs."""
        self._do_test_create_vector_store_batch(**kwargs)

    def _do_test_create_vector_store_batch(self, **kwargs):
        """Test the agent with vector store creation."""
        # create client
        ai_client = self.create_client(**kwargs)
        assert isinstance(ai_client, AIProjectClient)

        file_id = self._get_file_id_maybe(ai_client, **kwargs)
        if file_id:
            file_ids = [file_id]
            ds = None
        else:
            file_ids = None
            ds = [
                VectorStorageDataSource(
                    storage_uri=kwargs["azure_ai_projects_data_path"],
                    asset_type=VectorStorageDataSourceAssetType.URI_ASSET,
                )
            ]
        vector_store = ai_client.agents.create_vector_store_and_poll(file_ids=[], name="sample_vector_store")
        assert vector_store.id
        vector_store_file_batch = ai_client.agents.create_vector_store_file_batch_and_poll(
            vector_store_id=vector_store.id, data_sources=ds, file_ids=file_ids
        )
        assert vector_store_file_batch.id
        self._test_file_search(ai_client, vector_store, file_id)

    def _test_file_search(
        self,
        ai_client: AIProjectClient,
        vector_store: VectorStore,
        file_id: Optional[str],
    ) -> None:
        """Test the file search"""
        file_search = FileSearchTool(vector_store_ids=[vector_store.id])
        agent = ai_client.agents.create_agent(
            model="gpt-4o",
            name="my-assistant",
            instructions="Hello, you are helpful assistant and can search information from uploaded files",
            tools=file_search.definitions,
            tool_resources=file_search.resources,
        )
        assert agent.id

        thread = ai_client.agents.create_thread()
        assert thread.id

        # create message
        message = ai_client.agents.create_message(
            thread_id=thread.id, role="user", content="What does the attachment say?"
        )
        assert message.id, "The message was not created."

        run = ai_client.agents.create_and_process_run(thread_id=thread.id, assistant_id=agent.id)
        ai_client.agents.delete_vector_store(vector_store.id)
        assert run.status == "completed", f"Error in run: {run.last_error}"
        messages = ai_client.agents.list_messages(thread.id)
        assert len(messages)
        ai_client.agents.delete_agent(agent.id)
        self._remove_file_maybe(file_id, ai_client)
        ai_client.close()

    @agentClientPreparer()
    @pytest.mark.skip("The CreateFileBatch API is not supported yet.")
    @recorded_by_proxy
    def test_message_attachement_azure(self, **kwargs):
        """Test message attachment with azure ID."""
        ds = VectorStorageDataSource(
            storage_uri=kwargs["azure_ai_projects_data_path"], asset_type=VectorStorageDataSourceAssetType.URI_ASSET
        )
        self._do_test_message_attachment(data_sources=[ds], **kwargs)

    @agentClientPreparer()
    @recorded_by_proxy
    def test_message_attachement_file_ids(self, **kwargs):
        """Test message attachment with file ID."""
        self._do_test_message_attachment(file_path=self._get_data_file(), **kwargs)

    def _do_test_message_attachment(self, **kwargs):
        """Test agent with the message attachment."""
        ai_client = self.create_client(**kwargs)
        assert isinstance(ai_client, AIProjectClient)

        file_id = self._get_file_id_maybe(ai_client, **kwargs)

        # Create agent with file search tool
        agent = ai_client.agents.create_agent(
            model="gpt-4-1106-preview",
            name="my-assistant",
            instructions="Hello, you are helpful assistant and can search information from uploaded files",
        )
        assert agent.id, "Agent was not created"

        thread = ai_client.agents.create_thread()
        assert thread.id, "The thread was not created."

        # Create a message with the file search attachment
        # Notice that vector store is created temporarily when using attachments with a default expiration policy of seven days.
        attachment = MessageAttachment(
            file_id=file_id,
            data_sources=kwargs.get("data_sources"),
            tools=[FileSearchTool().definitions[0], CodeInterpreterTool().definitions[0]],
        )
        message = ai_client.agents.create_message(
            thread_id=thread.id, role="user", content="What does the attachment say?", attachments=[attachment]
        )
        assert message.id, "The message was not created."

        run = ai_client.agents.create_and_process_run(thread_id=thread.id, assistant_id=agent.id)
        assert run.id, "The run was not created."
        self._remove_file_maybe(file_id, ai_client)
        ai_client.agents.delete_agent(agent.id)

        messages = ai_client.agents.list_messages(thread_id=thread.id)
        assert len(messages), "No messages were created"

    @agentClientPreparer()
    @recorded_by_proxy
    def test_create_assistant_with_interpreter_azure(self, **kwargs):
        """Test Create assistant with code interpreter with azure asset ids."""
        ds = VectorStorageDataSource(
            storage_uri=kwargs["azure_ai_projects_data_path"], asset_type=VectorStorageDataSourceAssetType.URI_ASSET
        )
        self._do_test_create_assistant_with_interpreter(data_sources=[ds], **kwargs)

    @agentClientPreparer()
    @recorded_by_proxy
    def test_create_assistant_with_interpreter_file_ids(self, **kwargs):
        """Test Create assistant with code interpreter with file IDs."""
        self._do_test_create_assistant_with_interpreter(file_path=self._get_data_file(), **kwargs)

    def _do_test_create_assistant_with_interpreter(self, **kwargs):
        """Test create assistant with code interpreter and project asset id"""
        ai_client = self.create_client(**kwargs)
        assert isinstance(ai_client, AIProjectClient)

        code_interpreter = CodeInterpreterTool()

        file_id = None
        if "file_path" in kwargs:
            file = ai_client.agents.upload_file_and_poll(file_path=kwargs["file_path"], purpose=FilePurpose.AGENTS)
            assert file.id, "The file was not uploaded."
            file_id = file.id

        cdr = CodeInterpreterToolResource(
            file_ids=[file_id] if file_id else None, data_sources=kwargs.get("data_sources")
        )
        tr = ToolResources(code_interpreter=cdr)
        # notice that CodeInterpreter must be enabled in the agent creation, otherwise the agent will not be able to see the file attachment
        agent = ai_client.agents.create_agent(
            model="gpt-4-1106-preview",
            name="my-assistant",
            instructions="You are helpful assistant",
            tools=code_interpreter.definitions,
            tool_resources=tr,
        )
        assert agent.id, "Agent was not created"

        thread = ai_client.agents.create_thread()
        assert thread.id, "The thread was not created."

        message = ai_client.agents.create_message(
            thread_id=thread.id, role="user", content="What does the attachment say?"
        )
        assert message.id, "The message was not created."

        run = ai_client.agents.create_and_process_run(thread_id=thread.id, assistant_id=agent.id)
        assert run.id, "The run was not created."
        self._remove_file_maybe(file_id, ai_client)
        assert run.status == "completed", f"Error in run: {run.last_error}"
        ai_client.agents.delete_agent(agent.id)
        assert len(ai_client.agents.list_messages(thread_id=thread.id)), "No messages were created"

    @agentClientPreparer()
    @recorded_by_proxy
    def test_create_thread_with_interpreter_azure(self, **kwargs):
        """Test Create assistant with code interpreter with azure asset ids."""
        ds = VectorStorageDataSource(
            storage_uri=kwargs["azure_ai_projects_data_path"], asset_type=VectorStorageDataSourceAssetType.URI_ASSET
        )
        self._do_test_create_thread_with_interpreter(data_sources=[ds], **kwargs)

    @agentClientPreparer()
    @recorded_by_proxy
    def test_create_thread_with_interpreter_file_ids(self, **kwargs):
        """Test Create assistant with code interpreter with file IDs."""
        self._do_test_create_thread_with_interpreter(file_path=self._get_data_file(), **kwargs)

    def _do_test_create_thread_with_interpreter(self, **kwargs):
        """Test create assistant with code interpreter and project asset id"""
        ai_client = self.create_client(**kwargs)
        assert isinstance(ai_client, AIProjectClient)

        code_interpreter = CodeInterpreterTool()

        file_id = None
        if "file_path" in kwargs:
            file = ai_client.agents.upload_file_and_poll(file_path=kwargs["file_path"], purpose=FilePurpose.AGENTS)
            assert file.id, "The file was not uploaded."
            file_id = file.id

        cdr = CodeInterpreterToolResource(
            file_ids=[file_id] if file_id else None, data_sources=kwargs.get("data_sources")
        )
        tr = ToolResources(code_interpreter=cdr)
        # notice that CodeInterpreter must be enabled in the agent creation, otherwise the agent will not be able to see the file attachment
        agent = ai_client.agents.create_agent(
            model="gpt-4-1106-preview",
            name="my-assistant",
            instructions="You are helpful assistant",
            tools=code_interpreter.definitions,
        )
        assert agent.id, "Agent was not created"

        thread = ai_client.agents.create_thread(tool_resources=tr)
        assert thread.id, "The thread was not created."

        message = ai_client.agents.create_message(
            thread_id=thread.id, role="user", content="What does the attachment say?"
        )
        assert message.id, "The message was not created."

        run = ai_client.agents.create_and_process_run(thread_id=thread.id, assistant_id=agent.id)
        assert run.id, "The run was not created."
        self._remove_file_maybe(file_id, ai_client)
        assert run.status == "completed", f"Error in run: {run.last_error}"
        ai_client.agents.delete_agent(agent.id)
        messages = ai_client.agents.list_messages(thread.id)
        assert len(messages)

    @agentClientPreparer()
    @recorded_by_proxy
    def test_create_assistant_with_inline_vs_azure(self, **kwargs):
        """Test creation of asistant with vector store inline."""
        # create client
        ai_client = self.create_client(**kwargs)
        assert isinstance(ai_client, AIProjectClient)

        ds = [
            VectorStorageDataSource(
                storage_uri=kwargs["azure_ai_projects_data_path"],
                asset_type=VectorStorageDataSourceAssetType.URI_ASSET,
            )
        ]
        fs = FileSearchToolResource(
            vector_stores=[
                VectorStoreAzureConfigurations(
                    store_name="my_vector_store", store_configuration=VectorStorageConfiguration(data_sources=ds)
                )
            ]
        )
        file_search = FileSearchTool()
        agent = ai_client.agents.create_agent(
            model="gpt-4o",
            name="my-assistant",
            instructions="Hello, you are helpful assistant and can search information from uploaded files",
            tools=file_search.definitions,
            tool_resources=ToolResources(file_search=fs),
        )
        assert agent.id

        thread = ai_client.agents.create_thread()
        assert thread.id
        # create message
        message = ai_client.agents.create_message(
            thread_id=thread.id, role="user", content="What does the attachment say?"
        )
        assert message.id, "The message was not created."

        run = ai_client.agents.create_and_process_run(thread_id=thread.id, assistant_id=agent.id)
        assert run.status == "completed", f"Error in run: {run.last_error}"
        messages = ai_client.agents.list_messages(thread.id)
        assert len(messages)
        ai_client.agents.delete_agent(agent.id)
        ai_client.close()

    @agentClientPreparer()
    @recorded_by_proxy
    def test_create_attachment_in_thread_azure(self, **kwargs):
        """Create thread with message attachment inline with azure asset IDs."""
        ds = VectorStorageDataSource(
            storage_uri=kwargs["azure_ai_projects_data_path"], asset_type=VectorStorageDataSourceAssetType.URI_ASSET
        )
        self._do_test_create_attachment_in_thread_azure(data_sources=[ds], **kwargs)

    @agentClientPreparer()
    @recorded_by_proxy
    def test_create_attachment_in_thread_file_ids(self, **kwargs):
        """Create thread with message attachment inline with azure asset IDs."""
        self._do_test_create_attachment_in_thread_azure(file_path=self._get_data_file(), **kwargs)

    def _do_test_create_attachment_in_thread_azure(self, **kwargs):
        # create client
        ai_client = self.create_client(**kwargs)
        assert isinstance(ai_client, AIProjectClient)

        file_id = self._get_file_id_maybe(ai_client, **kwargs)

        file_search = FileSearchTool()
        agent = ai_client.agents.create_agent(
            model="gpt-4o",
            name="my-assistant",
            instructions="Hello, you are helpful assistant and can search information from uploaded files",
            tools=file_search.definitions,
        )
        assert agent.id

        # create message
        attachment = MessageAttachment(
            file_id=file_id,
            data_sources=kwargs.get("data_sources"),
            tools=[FileSearchTool().definitions[0], CodeInterpreterTool().definitions[0]],
        )
        message = ThreadMessageOptions(role="user", content="What does the attachment say?", attachments=[attachment])
        thread = ai_client.agents.create_thread(messages=[message])
        assert thread.id

        run = ai_client.agents.create_and_process_run(thread_id=thread.id, assistant_id=agent.id)
        assert run.status == "completed", f"Error in run: {run.last_error}"
        messages = ai_client.agents.list_messages(thread.id)
        assert len(messages)
        ai_client.agents.delete_agent(agent.id)
        ai_client.close()

    def _get_file_id_maybe(self, ai_client: AIProjectClient, **kwargs) -> str:
        """Return file id if kwargs has file path."""
        if "file_path" in kwargs:
            file = ai_client.agents.upload_file_and_poll(file_path=kwargs["file_path"], purpose=FilePurpose.AGENTS)
            assert file.id, "The file was not uploaded."
            return file.id
        return None

    def _remove_file_maybe(self, file_id: str, ai_client: AIProjectClient) -> None:
        """Remove file if we have file ID."""
        if file_id:
            ai_client.agents.delete_file(file_id)

    # # **********************************************************************************
    # #
    # #                      HAPPY PATH SERVICE TESTS - Streaming APIs
    # #
    # # **********************************************************************************

    # # **********************************************************************************
    # #
    # #         NEGATIVE TESTS - TODO idk what goes here
    # #
    # # **********************************************************************************
=======
>>>>>>> eadeb596

    @agentClientPreparer()
    @recorded_by_proxy
    def test_code_interpreter_and_save_file(self, **kwargs):
        output_file_exist = False

        # create client
        with self.create_client(**kwargs) as client:
            file: OpenAIFile = None

            with tempfile.TemporaryDirectory() as temp_dir:

                # create a temporary input file for upload
                test_file_path = os.path.join(temp_dir, "input.txt")

                with open(test_file_path, "w") as f:
                    f.write("This is a test file")

                file = client.agents.upload_file_and_poll(file_path=test_file_path, purpose=FilePurpose.AGENTS)

                # create agent
                code_interpreter = CodeInterpreterTool(file_ids=[file.id])
                agent = client.agents.create_agent(
                    model="gpt-4-1106-preview",
                    name="my-assistant",
                    instructions="You are helpful assistant",
                    tools=code_interpreter.definitions,
                    tool_resources=code_interpreter.resources,
                )
                print(f"Created agent, agent ID: {agent.id}")

                thread = client.agents.create_thread()
                print(f"Created thread, thread ID: {thread.id}")

                # create a message
                message = client.agents.create_message(
                    thread_id=thread.id,
                    role="user",
                    content="Create an image file same as the text file and give me file id?",
                )
                print(f"Created message, message ID: {message.id}")

                # create run
                run = client.agents.create_and_process_run(thread_id=thread.id, assistant_id=agent.id)
                print(f"Run finished with status: {run.status}")

                # delete file
                client.agents.delete_file(file.id)
                print("Deleted file")

                # get messages
                messages = client.agents.get_messages(thread_id=thread.id)
                print(f"Messages: {messages}")

                last_msg = messages.get_last_text_message_by_sender("assistant")
                if last_msg:
                    print(f"Last Message: {last_msg.text.value}")

                for file_path_annotation in messages.file_path_annotations:
                    file_id = file_path_annotation.file_path.file_id
                    print(f"Image File ID: {file_path_annotation.file_path.file_id}")
                    temp_file_path = os.path.join(temp_dir, "output.png")
                    client.agents.save_file(file_id=file_id, file_name="output.png", target_dir=temp_dir)
                    output_file_exist = os.path.exists(temp_file_path)

            assert output_file_exist<|MERGE_RESOLUTION|>--- conflicted
+++ resolved
@@ -6,41 +6,20 @@
 # Licensed under the MIT License.
 # ------------------------------------
 # cSpell:disable
-<<<<<<< HEAD
 from typing import Optional
 
-=======
 import os
-import json
-import tempfile
-import time
-import functools
->>>>>>> eadeb596
 import datetime
-import functools
 import json
 import logging
-import os
+import tempfile
 import sys
+import time
 import pytest
-import time
+import functools
 
 from azure.ai.projects import AIProjectClient
-<<<<<<< HEAD
-=======
-from azure.ai.projects.models import (
-    FunctionTool,
-    CodeInterpreterTool,
-    FileSearchTool,
-    ToolSet,
-    CodeInterpreterToolResource,
-    FileSearchToolResource,
-    ToolResources,
-    OpenAIFile,
-    FilePurpose,
-)
 from azure.core.pipeline.transport import RequestsTransport
->>>>>>> eadeb596
 from devtools_testutils import AzureRecordedTestCase, EnvironmentVariableLoader, recorded_by_proxy
 from azure.ai.projects.models import (
     CodeInterpreterTool,
@@ -50,6 +29,7 @@
     FileSearchToolResource,
     FunctionTool,
     MessageAttachment,
+    OpenAIFile,
     ThreadMessageOptions,
     ToolResources,
     ToolSet,
@@ -1204,7 +1184,6 @@
                 exception_message
                 == "Tools must contain a FileSearchToolDefinition when tool_resources.file_search is provided"
             )
-<<<<<<< HEAD
 
     @agentClientPreparer()
     @recorded_by_proxy
@@ -1668,20 +1647,6 @@
         if file_id:
             ai_client.agents.delete_file(file_id)
 
-    # # **********************************************************************************
-    # #
-    # #                      HAPPY PATH SERVICE TESTS - Streaming APIs
-    # #
-    # # **********************************************************************************
-
-    # # **********************************************************************************
-    # #
-    # #         NEGATIVE TESTS - TODO idk what goes here
-    # #
-    # # **********************************************************************************
-=======
->>>>>>> eadeb596
-
     @agentClientPreparer()
     @recorded_by_proxy
     def test_code_interpreter_and_save_file(self, **kwargs):
@@ -1689,7 +1654,6 @@
 
         # create client
         with self.create_client(**kwargs) as client:
-            file: OpenAIFile = None
 
             with tempfile.TemporaryDirectory() as temp_dir:
 
@@ -1699,7 +1663,7 @@
                 with open(test_file_path, "w") as f:
                     f.write("This is a test file")
 
-                file = client.agents.upload_file_and_poll(file_path=test_file_path, purpose=FilePurpose.AGENTS)
+                file: OpenAIFile = client.agents.upload_file_and_poll(file_path=test_file_path, purpose=FilePurpose.AGENTS)
 
                 # create agent
                 code_interpreter = CodeInterpreterTool(file_ids=[file.id])
