# pylint: disable=too-many-lines
# # ------------------------------------
# Copyright (c) Microsoft Corporation.
# Licensed under the MIT License.
# ------------------------------------
# cSpell:disable
from typing import Any, Optional

import os
import datetime
import json
import logging
import tempfile
import sys
import time
import pytest
import functools
import io
import user_functions

from azure.ai.projects import AIProjectClient
from azure.ai.projects.models import (
    FunctionTool,
    CodeInterpreterTool,
    FileSearchTool,
    ToolSet,
    AgentThread,
    CodeInterpreterToolResource,
    FileSearchToolResource,
    ToolResources,
<<<<<<< HEAD
    AgentRunStream,
    MessageRole,
=======
    AgentEventHandler,
>>>>>>> c99f10d5
)
from azure.ai.projects.models import (
    AgentStreamEvent,
    MessageDeltaChunk,
    ThreadMessage,
    ThreadRun,
    RunStep,
)
from azure.core.pipeline.transport import RequestsTransport
from devtools_testutils import AzureRecordedTestCase, EnvironmentVariableLoader, recorded_by_proxy
from azure.core.exceptions import AzureError, ServiceRequestError, HttpResponseError
from azure.ai.projects.models import FunctionTool
from azure.identity import DefaultAzureCredential
from devtools_testutils import (
    AzureRecordedTestCase,
    EnvironmentVariableLoader,
    recorded_by_proxy,
)
from azure.ai.projects.models import (
    AzureFunctionStorageQueue,
    AzureFunctionTool,
    AgentStreamEvent,
    CodeInterpreterTool,
    CodeInterpreterToolResource,
    FilePurpose,
    FileSearchTool,
    FileSearchToolCallContent,
    FileSearchToolResource,
    FunctionTool,
    MessageAttachment,
    MessageTextContent,
    MessageRole,
    OpenAIFile,
    ResponseFormatJsonSchema,
    ResponseFormatJsonSchemaType,
    RunAdditionalFieldList,
    RunStepFileSearchToolCall,
    RunStepFileSearchToolCallResult,
    RunStepFileSearchToolCallResults,
    RunStatus,
    ThreadMessageOptions,
    ThreadRun,
    ToolResources,
    ToolSet,
    VectorStore,
    VectorStoreConfigurations,
    VectorStoreConfiguration,
    VectorStoreDataSource,
    VectorStoreDataSourceAssetType,
)


# Set to True to enable SDK logging
LOGGING_ENABLED = True

if LOGGING_ENABLED:
    # Create a logger for the 'azure' SDK
    # See https://docs.python.org/3/library/logging.html
    logger = logging.getLogger("azure")
    logger.setLevel(logging.DEBUG)  # INFO or DEBUG

    # Configure a console output
    handler = logging.StreamHandler(stream=sys.stdout)
    logger.addHandler(handler)


agentClientPreparer = functools.partial(
    EnvironmentVariableLoader,
    "azure_ai_projects",
    azure_ai_projects_agents_tests_project_connection_string="region.api.azureml.ms;00000000-0000-0000-0000-000000000000;rg-resour-cegr-oupfoo1;abcd-abcdabcdabcda-abcdefghijklm",
    azure_ai_projects_agents_tests_data_path="azureml://subscriptions/00000000-0000-0000-0000-000000000000/resourcegroups/rg-resour-cegr-oupfoo1/workspaces/abcd-abcdabcdabcda-abcdefghijklm/datastores/workspaceblobstore/paths/LocalUpload/000000000000/product_info_1.md",
    azure_ai_projects_agents_tests_storage_queue="https://foobar.queue.core.windows.net",
)


# create tool for agent use
def fetch_current_datetime_live():
    """
    Get the current time as a JSON string.

    :return: Static time string so that test recordings work.
    :rtype: str
    """
    current_datetime = datetime.datetime.now().strftime("%Y-%m-%d %H:%M:%S")
    time_json = json.dumps({"current_time": current_datetime})
    return time_json


# create tool for agent use
def fetch_current_datetime_recordings():
    """
    Get the current time as a JSON string.

    :return: Static time string so that test recordings work.
    :rtype: str
    """
    time_json = json.dumps({"current_time": "2024-10-10 12:30:19"})
    return time_json


# Statically defined user functions for fast reference
user_functions_recording = {fetch_current_datetime_recordings}
user_functions_live = {fetch_current_datetime_live}


# The test class name needs to start with "Test" to get collected by pytest
class TestAgentClient(AzureRecordedTestCase):

    # helper function: create client using environment variables
    def create_client(self, **kwargs):
        # fetch environment variables
        connection_string = kwargs.pop("azure_ai_projects_agents_tests_project_connection_string")
        credential = self.get_credential(AIProjectClient, is_async=False)

        # create and return client
        client = AIProjectClient.from_connection_string(
            credential=credential,
            conn_str=connection_string,
        )

        return client

    def _get_data_file(self) -> str:
        """Return the test file name."""
        return os.path.join(os.path.dirname(os.path.dirname(__file__)), "test_data", "product_info_1.md")

    # **********************************************************************************
    #
    #                      HAPPY PATH SERVICE TESTS - agent APIs
    #
    # **********************************************************************************

    @agentClientPreparer()
    @recorded_by_proxy
    def test_create_client(self, **kwargs):
        """test client creation"""

        # create client
        client = self.create_client(**kwargs)
        assert isinstance(client, AIProjectClient)

        # close client
        client.close()

    @agentClientPreparer()
    @recorded_by_proxy
    def test_create_delete_agent(self, **kwargs):
        """test agent creation and deletion"""
        # create client
        # client = self.create_client(**kwargs)
        with self.create_client(**kwargs) as client:
            assert isinstance(client, AIProjectClient)
            print("Created client")
            self._do_test_create_agent(client=client, body=None, functions=None)

    @agentClientPreparer()
    @recorded_by_proxy
    def test_create_agent_with_body(self, **kwargs):
        """test agent creation with body: JSON"""
        # create client
        with self.create_client(**kwargs) as client:
            assert isinstance(client, AIProjectClient)
            print("Created client")

            # create body for agent and call helper function
            body = {"name": "my-agent", "model": "gpt-4o", "instructions": "You are helpful agent"}
            self._do_test_create_agent(client=client, body=body, functions=None)

    @agentClientPreparer()
    @recorded_by_proxy
    def test_create_agent_with_iobytes(self, **kwargs):
        """test agent creation with body: IO[bytes]"""

        # create client
        with self.create_client(**kwargs) as client:
            assert isinstance(client, AIProjectClient)
            print("Created client")

            # create body for agent and call helper function
            body = {"name": "my-agent", "model": "gpt-4o", "instructions": "You are helpful agent"}
            binary_body = json.dumps(body).encode("utf-8")
            self._do_test_create_agent(client=client, body=io.BytesIO(binary_body), functions=None)

    @agentClientPreparer()
    @recorded_by_proxy
    def test_create_agent_with_tools(self, **kwargs):
        """test agent creation with tools"""
        # create client
        with self.create_client(**kwargs) as client:
            assert isinstance(client, AIProjectClient)

            # initialize agent functions
            functions = FunctionTool(functions=user_functions_recording)
            self._do_test_create_agent(client=client, body=None, functions=functions)

    @agentClientPreparer()
    @recorded_by_proxy
    def test_create_agent_with_tools_and_resources(self, **kwargs):
        """test agent creation with tools and resources"""

        # create client
        with self.create_client(**kwargs) as client:
            assert isinstance(client, AIProjectClient)

            # initialize agent functions
            functions = FunctionTool(functions=user_functions_recording)
            self._do_test_create_agent(client=client, body=None, functions=functions)

    def _do_test_create_agent(self, client, body, functions):
        """helper function for creating agent with different body inputs"""

        # create agent
        if body:
            agent = client.agents.create_agent(body=body)
        elif functions:
            agent = client.agents.create_agent(
                model="gpt-4o",
                name="my-agent",
                instructions="You are helpful agent",
                tools=functions.definitions,
            )
            assert agent.tools
            assert agent.tools[0]["function"]["name"] == functions.definitions[0]["function"]["name"]
            print("Tool successfully submitted:", functions.definitions[0]["function"]["name"])
        else:
            agent = client.agents.create_agent(model="gpt-4o", name="my-agent", instructions="You are helpful agent")
        assert agent.id
        print("Created agent, agent ID", agent.id)
        assert agent.name == "my-agent"
        assert agent.model == "gpt-4o"

        # delete agent and close client
        client.agents.delete_agent(agent.id)
        print("Deleted agent")

    @agentClientPreparer()
    @recorded_by_proxy
    def test_update_agent(self, **kwargs):
        """test agent update without body"""

        # create client
        with self.create_client(**kwargs) as client:
            assert isinstance(client, AIProjectClient)
            self._do_test_update_agent(client=client, use_body=False, use_io=False)

    @agentClientPreparer()
    @pytest.mark.skip("Update agent with body is failing")
    @recorded_by_proxy
    def test_update_agent_with_body(self, **kwargs):
        """test agent update with body: JSON"""

        # create client
        with self.create_client(**kwargs) as client:
            assert isinstance(client, AIProjectClient)
            self._do_test_update_agent(client=client, use_body=True, use_io=False)

    @agentClientPreparer()
    @pytest.mark.skip("Update agent with body is failing")
    @recorded_by_proxy
    def test_update_agent_with_iobytes(self, **kwargs):
        """test agent update with body: IO[bytes]"""

        # create client
        with self.create_client(**kwargs) as client:
            assert isinstance(client, AIProjectClient)
            self._do_test_update_agent(client=client, use_body=True, use_io=True)

    def _do_test_update_agent(self, client, use_body, use_io):
        """helper function for updating agent with different body inputs"""

        # create agent
        agent = client.agents.create_agent(model="gpt-4o", name="my-agent", instructions="You are helpful agent")
        assert agent.id

        # update agent
        if use_body:
            body = {"assistant_id": agent.id, "name": "my-agent2"}
            if use_io:
                binary_body = json.dumps(body).encode("utf-8")
                body = io.BytesIO(binary_body)
            agent = client.agents.update_agent(assistant_id=agent.id, body=body)
        else:
            agent = client.agents.update_agent(assistant_id=agent.id, name="my-agent2")
        assert agent.name
        assert agent.name == "my-agent2"

        # delete agent and close client
        client.agents.delete_agent(agent.id)
        print("Deleted agent")

    @agentClientPreparer()
    @pytest.mark.skip("Does not perform consistently on a shared resource")
    @recorded_by_proxy
    def test_agent_list(self, **kwargs):
        """test list agents"""
        # create client and ensure there are no previous agents
        with self.create_client(**kwargs) as client:
            list_length = client.agents.list_agents().data.__len__()

            # create agent and check that it appears in the list
            agent = client.agents.create_agent(model="gpt-4o", name="my-agent", instructions="You are helpful agent")
            assert client.agents.list_agents().data.__len__() == list_length + 1
            assert client.agents.list_agents().data[0].id == agent.id

            # create second agent and check that it appears in the list
            agent2 = client.agents.create_agent(model="gpt-4o", name="my-agent2", instructions="You are helpful agent")
            assert client.agents.list_agents().data.__len__() == list_length + 2
            assert (
                client.agents.list_agents().data[0].id == agent.id or client.agents.list_agents().data[1].id == agent.id
            )

            # delete agents and check list
            client.agents.delete_agent(agent.id)
            assert client.agents.list_agents().data.__len__() == list_length + 1
            assert client.agents.list_agents().data[0].id == agent2.id

            client.agents.delete_agent(agent2.id)
            assert client.agents.list_agents().data.__len__() == list_length
            print("Deleted agents")

    # **********************************************************************************
    #
    #                      HAPPY PATH SERVICE TESTS - Thread APIs
    #
    # **********************************************************************************

    @agentClientPreparer()
    @recorded_by_proxy
    def test_create_thread(self, **kwargs):
        """test creating thread"""

        # create client
        with self.create_client(**kwargs) as client:
            assert isinstance(client, AIProjectClient)

            # create agent
            agent = client.agents.create_agent(model="gpt-4o", name="my-agent", instructions="You are helpful agent")
            assert agent.id
            print("Created agent, agent ID", agent.id)

            # create thread
            thread = client.agents.create_thread()
            assert isinstance(thread, AgentThread)
            assert thread.id
            print("Created thread, thread ID", thread.id)

            # delete agent and close client
            client.agents.delete_agent(agent.id)
            print("Deleted agent")

    @agentClientPreparer()
    @recorded_by_proxy
    def test_create_thread_with_metadata(self, **kwargs):
        """test creating thread with no body"""
        # create client
        with self.create_client(**kwargs) as client:
            assert isinstance(client, AIProjectClient)

            self._do_test_create_thread(client=client, body=None)

    @agentClientPreparer()
    @recorded_by_proxy
    def test_create_thread_with_body(self, **kwargs):
        """test creating thread with body: JSON"""
        # create client
        with self.create_client(**kwargs) as client:
            assert isinstance(client, AIProjectClient)

            # create body for thread and call helper function
            body = {
                "metadata": {"key1": "value1", "key2": "value2"},
            }
            self._do_test_create_thread(client=client, body=body)

    @agentClientPreparer()
    @recorded_by_proxy
    def test_create_thread_with_iobytes(self, **kwargs):
        """test creating thread with body: IO[bytes]"""

        # create client
        with self.create_client(**kwargs) as client:
            assert isinstance(client, AIProjectClient)

            # create body for thread and call helper function
            body = {
                "metadata": {"key1": "value1", "key2": "value2"},
            }
            binary_body = json.dumps(body).encode("utf-8")
            self._do_test_create_thread(client=client, body=io.BytesIO(binary_body))

    def _do_test_create_thread(self, client, body):
        """helper function for creating thread with different body inputs"""
        # create thread
        if body:
            thread = client.agents.create_thread(body=body)
        else:
            thread = client.agents.create_thread(metadata={"key1": "value1", "key2": "value2"})
        assert isinstance(thread, AgentThread)
        assert thread.id
        print("Created thread, thread ID", thread.id)
        assert thread.metadata == {"key1": "value1", "key2": "value2"}

    @agentClientPreparer()
    @recorded_by_proxy
    def test_get_thread(self, **kwargs):
        """test getting thread"""
        # create client
        with self.create_client(**kwargs) as client:
            assert isinstance(client, AIProjectClient)

            # create agent
            agent = client.agents.create_agent(model="gpt-4o", name="my-agent", instructions="You are helpful agent")
            assert agent.id
            print("Created agent, agent ID", agent.id)

            # create thread
            thread = client.agents.create_thread()
            assert thread.id
            print("Created thread, thread ID", thread.id)

            # get thread
            thread2 = client.agents.get_thread(thread.id)
            assert thread2.id
            assert thread.id == thread2.id
            print("Got thread, thread ID", thread2.id)

            # delete agent and close client
            client.agents.delete_agent(agent.id)
            print("Deleted agent")

    @agentClientPreparer()
    @recorded_by_proxy
    def test_update_thread(self, **kwargs):
        """test updating thread without body"""
        # create client
        with self.create_client(**kwargs) as client:
            assert isinstance(client, AIProjectClient)

            # create agent
            agent = client.agents.create_agent(model="gpt-4o", name="my-agent", instructions="You are helpful agent")
            assert agent.id
            print("Created agent, agent ID", agent.id)

            # create thread
            thread = client.agents.create_thread()
            assert thread.id
            print("Created thread, thread ID", thread.id)

            # update thread
            thread = client.agents.update_thread(thread.id, metadata={"key1": "value1", "key2": "value2"})
            assert thread.metadata == {"key1": "value1", "key2": "value2"}

            # delete agent and close client
            client.agents.delete_agent(agent.id)
            print("Deleted agent")

    @agentClientPreparer()
    @recorded_by_proxy
    def test_update_thread_with_metadata(self, **kwargs):
        """test updating thread without body"""

        # create client
        with self.create_client(**kwargs) as client:
            assert isinstance(client, AIProjectClient)

            # set metadata
            metadata = {"key1": "value1", "key2": "value2"}

            # create thread
            thread = client.agents.create_thread(metadata=metadata)
            assert thread.id
            print("Created thread, thread ID", thread.id)

            # set metadata
            metadata2 = {"key1": "value1", "key2": "newvalue2"}

            # update thread
            thread = client.agents.update_thread(thread.id, metadata=metadata2)
            assert thread.metadata == {"key1": "value1", "key2": "newvalue2"}

    @agentClientPreparer()
    @recorded_by_proxy
    def test_update_thread_with_body(self, **kwargs):
        """test updating thread with body: JSON"""

        # create client
        with self.create_client(**kwargs) as client:
            assert isinstance(client, AIProjectClient)

            # set body and run test
            body = {"metadata": {"key1": "value1", "key2": "value2"}}
            self._do_test_update_thread(client=client, body=body)

    @agentClientPreparer()
    @recorded_by_proxy
    def test_update_thread_with_iobytes(self, **kwargs):
        """test updating thread with body: IO[bytes]"""
        # create client
        with self.create_client(**kwargs) as client:
            assert isinstance(client, AIProjectClient)

            # set body and run test
            body = {"metadata": {"key1": "value1", "key2": "value2"}}
            binary_body = json.dumps(body).encode("utf-8")
            io_body = io.BytesIO(binary_body)
            self._do_test_update_thread(client=client, body=io_body)

    def _do_test_update_thread(self, client, body):
        """helper function for updating thread with different body inputs"""
        # create thread
        thread = client.agents.create_thread()
        assert thread.id
        print("Created thread, thread ID", thread.id)

        # update thread
        if body:
            thread = client.agents.update_thread(thread.id, body=body)
        else:
            metadata = {"key1": "value1", "key2": "value2"}
            thread = client.agents.update_thread(thread.id, metadata=metadata)
        assert thread.metadata == {"key1": "value1", "key2": "value2"}

    @agentClientPreparer()
    @recorded_by_proxy
    def test_delete_thread(self, **kwargs):
        """test deleting thread"""
        # create client
        with self.create_client(**kwargs) as client:
            assert isinstance(client, AIProjectClient)

            # create agent
            agent = client.agents.create_agent(model="gpt-4o", name="my-agent", instructions="You are helpful agent")
            assert agent.id
            print("Created agent, agent ID", agent.id)

            # create thread
            thread = client.agents.create_thread()
            assert isinstance(thread, AgentThread)
            assert thread.id
            print("Created thread, thread ID", thread.id)

            # delete thread
            deletion_status = client.agents.delete_thread(thread.id)
            assert deletion_status.id == thread.id
            assert deletion_status.deleted == True
            print("Deleted thread, thread ID", deletion_status.id)

            # delete agent and close client
            client.agents.delete_agent(agent.id)
            print("Deleted agent")

    # # **********************************************************************************
    # #
    # #                      HAPPY PATH SERVICE TESTS - Message APIs
    # #
    # # **********************************************************************************

    @agentClientPreparer()
    @recorded_by_proxy
    def test_create_message(self, **kwargs):
        """test creating message in a thread without body"""
        # create client
        with self.create_client(**kwargs) as client:
            assert isinstance(client, AIProjectClient)
            self._do_test_create_message(client=client, body=None)

    @agentClientPreparer()
    @recorded_by_proxy
    def test_create_message_with_body(self, **kwargs):
        """test creating message in a thread with body: JSON"""
        # create client
        with self.create_client(**kwargs) as client:
            assert isinstance(client, AIProjectClient)

            # create body for message and call helper function
            body = {"role": "user", "content": "Hello, tell me a joke"}
            self._do_test_create_message(client=client, body=body)

    @agentClientPreparer()
    @recorded_by_proxy
    def test_create_message_with_iobytes(self, **kwargs):
        """test creating message in a thread with body: IO[bytes]"""
        # create client
        with self.create_client(**kwargs) as client:
            assert isinstance(client, AIProjectClient)

            # create body for message and call helper function
            body = {"role": "user", "content": "Hello, tell me a joke"}
            binary_body = json.dumps(body).encode("utf-8")
            self._do_test_create_message(client=client, body=io.BytesIO(binary_body))

    def _do_test_create_message(self, client, body):
        """helper function for creating message with different body inputs"""

        # create thread
        thread = client.agents.create_thread()
        assert thread.id
        print("Created thread, thread ID", thread.id)

        # create message
        if body:
            message = client.agents.create_message(thread_id=thread.id, body=body)
        else:
            message = client.agents.create_message(thread_id=thread.id, role="user", content="Hello, tell me a joke")
        assert message.id
        print("Created message, message ID", message.id)

    @agentClientPreparer()
    @recorded_by_proxy
    def test_create_multiple_messages(self, **kwargs):
        """test creating multiple messages in a thread"""
        # create client
        with self.create_client(**kwargs) as client:
            assert isinstance(client, AIProjectClient)

            # create agent
            agent = client.agents.create_agent(model="gpt-4o", name="my-agent", instructions="You are helpful agent")
            assert agent.id
            print("Created agent, agent ID", agent.id)

            # create thread
            thread = client.agents.create_thread()
            assert thread.id
            print("Created thread, thread ID", thread.id)

            # create messages
            message = client.agents.create_message(thread_id=thread.id, role="user", content="Hello, tell me a joke")
            assert message.id
            print("Created message, message ID", message.id)
            message2 = client.agents.create_message(
                thread_id=thread.id, role="user", content="Hello, tell me another joke"
            )
            assert message2.id
            print("Created message, message ID", message2.id)
            message3 = client.agents.create_message(
                thread_id=thread.id, role="user", content="Hello, tell me a third joke"
            )
            assert message3.id
            print("Created message, message ID", message3.id)

            # delete agent and close client
            client.agents.delete_agent(agent.id)
            print("Deleted agent")

    @agentClientPreparer()
    @recorded_by_proxy
    def test_list_messages(self, **kwargs):
        """test listing messages in a thread"""
        # create client
        with self.create_client(**kwargs) as client:
            assert isinstance(client, AIProjectClient)

            # create agent
            agent = client.agents.create_agent(model="gpt-4o", name="my-agent", instructions="You are helpful agent")
            assert agent.id
            print("Created agent, agent ID", agent.id)

            # create thread
            thread = client.agents.create_thread()
            assert thread.id
            print("Created thread, thread ID", thread.id)

            # check that initial message list is empty
            messages0 = client.agents.list_messages(thread_id=thread.id)
            print(messages0.data)
            assert messages0.data.__len__() == 0

            # create messages and check message list for each one
            message1 = client.agents.create_message(thread_id=thread.id, role="user", content="Hello, tell me a joke")
            assert message1.id
            print("Created message, message ID", message1.id)
            messages1 = client.agents.list_messages(thread_id=thread.id)
            assert messages1.data.__len__() == 1
            assert messages1.data[0].id == message1.id

            message2 = client.agents.create_message(
                thread_id=thread.id, role="user", content="Hello, tell me another joke"
            )
            assert message2.id
            print("Created message, message ID", message2.id)
            messages2 = client.agents.list_messages(thread_id=thread.id)
            assert messages2.data.__len__() == 2
            assert messages2.data[0].id == message2.id or messages2.data[1].id == message2.id

            message3 = client.agents.create_message(
                thread_id=thread.id, role="user", content="Hello, tell me a third joke"
            )
            assert message3.id
            print("Created message, message ID", message3.id)
            messages3 = client.agents.list_messages(thread_id=thread.id)
            assert messages3.data.__len__() == 3
            assert (
                messages3.data[0].id == message3.id
                or messages3.data[1].id == message2.id
                or messages3.data[2].id == message2.id
            )

            # delete agent and close client
            client.agents.delete_agent(agent.id)
            print("Deleted agent")

    @agentClientPreparer()
    @recorded_by_proxy
    def test_get_message(self, **kwargs):
        """test getting message in a thread"""
        # create client
        with self.create_client(**kwargs) as client:
            assert isinstance(client, AIProjectClient)

            # create agent
            agent = client.agents.create_agent(model="gpt-4o", name="my-agent", instructions="You are helpful agent")
            assert agent.id
            print("Created agent, agent ID", agent.id)

            # create thread
            thread = client.agents.create_thread()
            assert thread.id
            print("Created thread, thread ID", thread.id)

            # create message
            message = client.agents.create_message(thread_id=thread.id, role="user", content="Hello, tell me a joke")
            assert message.id
            print("Created message, message ID", message.id)

            # get message
            message2 = client.agents.get_message(thread_id=thread.id, message_id=message.id)
            assert message2.id
            assert message.id == message2.id
            print("Got message, message ID", message.id)

            # delete agent and close client
            client.agents.delete_agent(agent.id)
            print("Deleted agent")

    @agentClientPreparer()
    @recorded_by_proxy
    def test_update_message(self, **kwargs):
        """test updating message in a thread without body"""
        # create client
        with self.create_client(**kwargs) as client:
            assert isinstance(client, AIProjectClient)
            self._do_test_update_message(client=client, body=None)

    @agentClientPreparer()
    @recorded_by_proxy
    def test_update_message_with_body(self, **kwargs):
        """test updating message in a thread with body: JSON"""
        # create client
        with self.create_client(**kwargs) as client:
            assert isinstance(client, AIProjectClient)

            # create body for message and call helper function
            body = {"metadata": {"key1": "value1", "key2": "value2"}}
            self._do_test_update_message(client=client, body=body)

    @agentClientPreparer()
    @recorded_by_proxy
    def test_update_message_with_iobytes(self, **kwargs):
        """test updating message in a thread with body: IO[bytes]"""
        # create client
        with self.create_client(**kwargs) as client:
            assert isinstance(client, AIProjectClient)

            # create body for message and call helper function
            body = {"metadata": {"key1": "value1", "key2": "value2"}}
            binary_body = json.dumps(body).encode("utf-8")
            self._do_test_update_message(client=client, body=io.BytesIO(binary_body))

    def _do_test_update_message(self, client, body):
        """helper function for updating message with different body inputs"""
        # create thread
        thread = client.agents.create_thread()
        assert thread.id
        print("Created thread, thread ID", thread.id)

        # create message
        message = client.agents.create_message(thread_id=thread.id, role="user", content="Hello, tell me a joke")
        assert message.id
        print("Created message, message ID", message.id)

        # update message
        if body:
            message = client.agents.update_message(thread_id=thread.id, message_id=message.id, body=body)
        else:
            message = client.agents.update_message(
                thread_id=thread.id, message_id=message.id, metadata={"key1": "value1", "key2": "value2"}
            )
        assert message.metadata == {"key1": "value1", "key2": "value2"}

    # # **********************************************************************************
    # #
    # #                      HAPPY PATH SERVICE TESTS - Run APIs
    # #
    # # **********************************************************************************

    @agentClientPreparer()
    @recorded_by_proxy
    def test_create_run(self, **kwargs):
        """test creating run"""
        # create client
        with self.create_client(**kwargs) as client:
            assert isinstance(client, AIProjectClient)

            # create agent
            agent = client.agents.create_agent(model="gpt-4o", name="my-agent", instructions="You are helpful agent")
            assert agent.id
            print("Created agent, agent ID", agent.id)

            # create thread
            thread = client.agents.create_thread()
            assert thread.id
            print("Created thread, thread ID", thread.id)

            # create run
            run = client.agents.create_run(thread_id=thread.id, assistant_id=agent.id)
            assert run.id
            print("Created run, run ID", run.id)

            # delete agent and close client
            client.agents.delete_agent(agent.id)
            print("Deleted agent")

    @agentClientPreparer()
    @recorded_by_proxy
    def test_create_run_with_metadata(self, **kwargs):
        """test creating run without body"""
        # create client
        with self.create_client(**kwargs) as client:
            assert isinstance(client, AIProjectClient)
            self._do_test_create_run(client=client, use_body=False, use_io=False)

    @agentClientPreparer()
    @recorded_by_proxy
    def test_create_run_with_body(self, **kwargs):
        """test creating run with body: JSON"""
        # create client
        with self.create_client(**kwargs) as client:
            assert isinstance(client, AIProjectClient)
            self._do_test_create_run(client=client, use_body=True, use_io=False)

    @agentClientPreparer()
    @recorded_by_proxy
    def test_create_run_with_iobytes(self, **kwargs):
        """test creating run with body: IO[bytes]"""
        # create client
        with self.create_client(**kwargs) as client:
            assert isinstance(client, AIProjectClient)
            self._do_test_create_run(client=client, use_body=True, use_io=True)

    def _do_test_create_run(self, client, use_body, use_io=False):
        """helper function for creating run with different body inputs"""

        # create agent
        agent = client.agents.create_agent(model="gpt-4o", name="my-agent", instructions="You are helpful agent")
        assert agent.id
        print("Created agent, agent ID", agent.id)

        # create thread
        thread = client.agents.create_thread()
        assert thread.id
        print("Created thread, thread ID", thread.id)

        # create run
        if use_body:
            body = {"assistant_id": agent.id, "metadata": {"key1": "value1", "key2": "value2"}}
            if use_io:
                binary_body = json.dumps(body).encode("utf-8")
                body = io.BytesIO(binary_body)
            run = client.agents.create_run(thread_id=thread.id, body=body)
        else:
            run = client.agents.create_run(
                thread_id=thread.id, assistant_id=agent.id, metadata={"key1": "value1", "key2": "value2"}
            )
        assert run.id
        assert run.metadata == {"key1": "value1", "key2": "value2"}
        print("Created run, run ID", run.id)

        # delete agent and close client
        client.agents.delete_agent(agent.id)
        print("Deleted agent")

    @agentClientPreparer()
    @recorded_by_proxy
    def test_get_run(self, **kwargs):
        """test getting run"""
        # create client
        with self.create_client(**kwargs) as client:
            assert isinstance(client, AIProjectClient)

            # create agent
            agent = client.agents.create_agent(model="gpt-4o", name="my-agent", instructions="You are helpful agent")
            assert agent.id
            print("Created agent, agent ID", agent.id)

            # create thread
            thread = client.agents.create_thread()
            assert thread.id
            print("Created thread, thread ID", thread.id)

            # create run
            run = client.agents.create_run(thread_id=thread.id, assistant_id=agent.id)
            assert run.id
            print("Created run, run ID", run.id)

            # get run
            run2 = client.agents.get_run(thread_id=thread.id, run_id=run.id)
            assert run2.id
            assert run.id == run2.id
            print("Got run, run ID", run2.id)

            # delete agent and close client
            client.agents.delete_agent(agent.id)
            print("Deleted agent")

    @agentClientPreparer()
    @recorded_by_proxy
    def test_run_status(self, **kwargs):
        """test run status"""
        # create client
        with self.create_client(**kwargs) as client:
            assert isinstance(client, AIProjectClient)

            # create agent
            agent = client.agents.create_agent(model="gpt-4o", name="my-agent", instructions="You are helpful agent")
            assert agent.id
            print("Created agent, agent ID", agent.id)

            # create thread
            thread = client.agents.create_thread()
            assert thread.id
            print("Created thread, thread ID", thread.id)

            # create message
            message = client.agents.create_message(thread_id=thread.id, role="user", content="Hello, tell me a joke")
            assert message.id
            print("Created message, message ID", message.id)

            # create run
            run = client.agents.create_run(thread_id=thread.id, assistant_id=agent.id)
            assert run.id
            print("Created run, run ID", run.id)

            # check status
            assert run.status in [
                "queued",
                "in_progress",
                "requires_action",
                "cancelling",
                "cancelled",
                "failed",
                "completed",
                "expired",
            ]
            while run.status in ["queued", "in_progress", "requires_action"]:
                # wait for a second
                time.sleep(1)
                run = client.agents.get_run(thread_id=thread.id, run_id=run.id)
                print("Run status:", run.status)

            assert run.status in ["cancelled", "failed", "completed", "expired"]
            print("Run completed with status:", run.status)

            # delete agent and close client
            client.agents.delete_agent(agent.id)
            print("Deleted agent")

    @agentClientPreparer()
    @recorded_by_proxy
    def test_update_run(self, **kwargs):
        """test updating run without body"""
        # create client
        with self.create_client(**kwargs) as client:
            assert isinstance(client, AIProjectClient)

            # create agent
            agent = client.agents.create_agent(model="gpt-4o", name="my-agent", instructions="You are helpful agent")
            assert agent.id
            print("Created agent, agent ID", agent.id)

            # create thread
            thread = client.agents.create_thread()
            assert thread.id
            print("Created thread, thread ID", thread.id)

            # create run
            run = client.agents.create_run(thread_id=thread.id, assistant_id=agent.id)
            assert run.id
            print("Created run, run ID", run.id)

            # update run
            while run.status in ["queued", "in_progress"]:
                # wait for a second
                time.sleep(1)
                run = client.agents.get_run(thread_id=thread.id, run_id=run.id)
            run = client.agents.update_run(
                thread_id=thread.id, run_id=run.id, metadata={"key1": "value1", "key2": "value2"}
            )
            assert run.metadata == {"key1": "value1", "key2": "value2"}

            # delete agent and close client
            client.agents.delete_agent(agent.id)
            print("Deleted agent")

    @agentClientPreparer()
    @recorded_by_proxy
    def test_update_run_with_metadata(self, **kwargs):
        """test updating run without body"""
        # create client
        with self.create_client(**kwargs) as client:
            assert isinstance(client, AIProjectClient)
            self._do_test_update_run(client=client, body=None)

    @agentClientPreparer()
    @recorded_by_proxy
    def test_update_run_with_body(self, **kwargs):
        """test updating run with body: JSON"""
        # create client
        with self.create_client(**kwargs) as client:
            assert isinstance(client, AIProjectClient)

            # create body for run and call helper function
            body = {"metadata": {"key1": "value1", "key2": "newvalue2"}}
            self._do_test_update_run(client=client, body=body)

    @agentClientPreparer()
    @recorded_by_proxy
    def test_update_run_with_iobytes(self, **kwargs):
        """test updating run with body: IO[bytes]"""
        # create client
        with self.create_client(**kwargs) as client:
            assert isinstance(client, AIProjectClient)

            # create body for run and call helper function
            body = {"metadata": {"key1": "value1", "key2": "newvalue2"}}
            binary_body = json.dumps(body).encode("utf-8")
            self._do_test_update_run(client=client, body=io.BytesIO(binary_body))

    def _do_test_update_run(self, client, body):
        """helper function for updating run with different body inputs"""
        # create agent
        agent = client.agents.create_agent(model="gpt-4o", name="my-agent", instructions="You are helpful agent")
        assert agent.id
        print("Created agent, agent ID", agent.id)

        # create thread
        thread = client.agents.create_thread()
        assert thread.id
        print("Created thread, thread ID", thread.id)

        # create run
        run = client.agents.create_run(
            thread_id=thread.id, assistant_id=agent.id, metadata={"key1": "value1", "key2": "value2"}
        )
        assert run.id
        assert run.metadata == {"key1": "value1", "key2": "value2"}
        print("Created run, run ID", run.id)

        # update run
        while run.status in ["queued", "in_progress"]:
            time.sleep(5)
            run = client.agents.get_run(thread_id=thread.id, run_id=run.id)
        if body:
            run = client.agents.update_run(thread_id=thread.id, run_id=run.id, body=body)
        else:
            run = client.agents.update_run(
                thread_id=thread.id, run_id=run.id, metadata={"key1": "value1", "key2": "newvalue2"}
            )
        assert run.metadata == {"key1": "value1", "key2": "newvalue2"}

        # delete agent
        client.agents.delete_agent(agent.id)
        print("Deleted agent")

    @agentClientPreparer()
    @recorded_by_proxy
    def test_submit_tool_outputs_to_run(self, **kwargs):
        """test submitting tool outputs to run without body"""
        # create client
        with self.create_client(**kwargs) as client:
            assert isinstance(client, AIProjectClient)
            self._do_test_submit_tool_outputs_to_run(client=client, use_body=False, use_io=False)

    @agentClientPreparer()
    @recorded_by_proxy
    def test_submit_tool_outputs_to_run_with_body(self, **kwargs):
        """test submitting tool outputs to run with body: JSON"""
        # create client
        with self.create_client(**kwargs) as client:
            assert isinstance(client, AIProjectClient)
            self._do_test_submit_tool_outputs_to_run(client=client, use_body=True, use_io=False)

    @agentClientPreparer()
    @recorded_by_proxy
    def test_submit_tool_outputs_to_run_with_iobytes(self, **kwargs):
        """test submitting tool outputs to run with body: IO[bytes]"""
        # create client
        with self.create_client(**kwargs) as client:
            assert isinstance(client, AIProjectClient)
            self._do_test_submit_tool_outputs_to_run(client=client, use_body=True, use_io=True)

    def _do_test_submit_tool_outputs_to_run(self, client, use_body, use_io):
        """helper function for submitting tool outputs to run with different body inputs"""

        # Initialize agent tools
        functions = FunctionTool(user_functions_recording)
        # code_interpreter = CodeInterpreterTool()

        toolset = ToolSet()
        toolset.add(functions)
        # toolset.add(code_interpreter)

        # create agent
        agent = client.agents.create_agent(
            model="gpt-4o", name="my-agent", instructions="You are helpful agent", toolset=toolset
        )
        assert agent.id
        print("Created agent, agent ID", agent.id)

        # create thread
        thread = client.agents.create_thread()
        assert thread.id
        print("Created thread, thread ID", thread.id)

        # create message
        message = client.agents.create_message(thread_id=thread.id, role="user", content="Hello, what time is it?")
        assert message.id
        print("Created message, message ID", message.id)

        # create run
        run = client.agents.create_run(thread_id=thread.id, assistant_id=agent.id)
        assert run.id
        print("Created run, run ID", run.id)

        # check that tools are uploaded
        assert run.tools
        assert run.tools[0]["function"]["name"] == functions.definitions[0]["function"]["name"]
        print("Tool successfully submitted:", functions.definitions[0]["function"]["name"])

        # check status
        assert run.status in [
            "queued",
            "in_progress",
            "requires_action",
            "cancelling",
            "cancelled",
            "failed",
            "completed",
            "expired",
        ]
        while run.status in ["queued", "in_progress", "requires_action"]:
            time.sleep(1)
            run = client.agents.get_run(thread_id=thread.id, run_id=run.id)

            # check if tools are needed
            if run.status == "requires_action" and run.required_action.submit_tool_outputs:
                print("Requires action: submit tool outputs")
                tool_calls = run.required_action.submit_tool_outputs.tool_calls
                if not tool_calls:
                    print("No tool calls provided - cancelling run")
                    client.agents.cancel_run(thread_id=thread.id, run_id=run.id)
                    break

                # submit tool outputs to run
                tool_outputs = toolset.execute_tool_calls(tool_calls)
                print("Tool outputs:", tool_outputs)
                if tool_outputs:
                    if use_body:
                        body = {"tool_outputs": tool_outputs}
                        if use_io:
                            binary_body = json.dumps(body).encode("utf-8")
                            body = io.BytesIO(binary_body)
                        client.agents.submit_tool_outputs_to_run(thread_id=thread.id, run_id=run.id, body=body)
                    else:
                        client.agents.submit_tool_outputs_to_run(
                            thread_id=thread.id, run_id=run.id, tool_outputs=tool_outputs
                        )

            print("Current run status:", run.status)

        print("Run completed with status:", run.status)

        # check that messages used the tool
        print("Messages: ")
        messages = client.agents.list_messages(thread_id=thread.id, run_id=run.id)
        tool_message = messages["data"][0]["content"][0]["text"]["value"]
        # if user_functions_live is used, the time will be the current time
        # since user_functions_recording is used, the time will be 12:30
        assert "12:30" in tool_message
        print("Used tool_outputs")

        # delete agent and close client
        client.agents.delete_agent(agent.id)
        print("Deleted agent")

    @agentClientPreparer()
    @pytest.mark.skip("Recordings not yet implemented")
    @recorded_by_proxy
    def test_create_parallel_tool_thread_true(self, **kwargs):
        """Test creation of parallel runs."""
        self._do_test_create_parallel_thread_runs(True, True, **kwargs)

    @agentClientPreparer()
    @pytest.mark.skip("Recordings not yet implemented")
    @recorded_by_proxy
    def test_create_parallel_tool_thread_false(self, **kwargs):
        """Test creation of parallel runs."""
        self._do_test_create_parallel_thread_runs(False, True, **kwargs)

    @agentClientPreparer()
    @pytest.mark.skip("Recordings not yet implemented")
    @recorded_by_proxy
    def test_create_parallel_tool_run_true(self, **kwargs):
        """Test creation of parallel runs."""
        self._do_test_create_parallel_thread_runs(True, False, **kwargs)

    @agentClientPreparer()
    @pytest.mark.skip("Recordings not yet implemented")
    @recorded_by_proxy
    def test_create_parallel_tool_run_false(self, **kwargs):
        """Test creation of parallel runs."""
        self._do_test_create_parallel_thread_runs(False, False, **kwargs)

    def _wait_for_run(self, client, run, timeout=1):
        """Wait while run will get to terminal state."""
        while run.status in [RunStatus.QUEUED, RunStatus.IN_PROGRESS, RunStatus.REQUIRES_ACTION]:
            time.sleep(timeout)
            run = client.agents.get_run(thread_id=run.thread_id, run_id=run.id)
        return run

    def _do_test_create_parallel_thread_runs(self, use_parallel_runs, create_thread_run, **kwargs):
        """Test creation of parallel runs."""

        # create client
        client = self.create_client(
            **kwargs,
        )
        assert isinstance(client, AIProjectClient)

        # Initialize agent tools
        functions = FunctionTool(functions=user_functions_recording)
        code_interpreter = CodeInterpreterTool()

        toolset = ToolSet()
        toolset.add(functions)
        toolset.add(code_interpreter)
        agent = client.agents.create_agent(
            model="gpt-4",
            name="my-agent",
            instructions="You are helpful agent",
            toolset=toolset,
        )
        assert agent.id

        message = ThreadMessageOptions(
            role="user",
            content="Hello, what time is it?",
        )

        if create_thread_run:
            run = client.agents.create_thread_and_run(
                assistant_id=agent.id,
                parallel_tool_calls=use_parallel_runs,
            )
            run = self._wait_for_run(client, run)
        else:
            thread = client.agents.create_thread(messages=[message])
            assert thread.id

            run = client.agents.create_and_process_run(
                thread_id=thread.id,
                assistant_id=agent.id,
                parallel_tool_calls=use_parallel_runs,
            )
        assert run.id
        assert run.status == RunStatus.COMPLETED, run.last_error.message
        assert run.parallel_tool_calls == use_parallel_runs

        assert client.agents.delete_agent(agent.id).deleted, "The agent was not deleted"
        messages = client.agents.list_messages(thread_id=run.thread_id)
        assert len(messages.data), "The data from the agent was not received."

    """
    # DISABLED: rewrite to ensure run is not complete when cancel_run is called
    @agentClientPreparer()
    @recorded_by_proxy
    def test_cancel_run(self, **kwargs):
        '''test cancelling run'''
        # create client
        client = self.create_client(**kwargs)
        assert isinstance(client, AIProjectClient)

        # create agent
        agent = client.agents.create_agent(model="gpt-4o", name="my-agent", instructions="You are helpful agent")
        assert agent.id
        print("Created agent, agent ID", agent.id)

        # create thread
        thread = client.agents.create_thread()
        assert thread.id
        print("Created thread, thread ID", thread.id)

        # create message
        message = client.agents.create_message(thread_id=thread.id, role="user", content="Hello, what time is it?")
        assert message.id
        print("Created message, message ID", message.id)

        # create run
        run = client.agents.create_run(thread_id=thread.id, assistant_id=agent.id)
        assert run.id
        print("Created run, run ID", run.id)

        # check status and cancel
        assert run.status in ["queued", "in_progress", "requires_action"]
        client.agents.cancel_run(thread_id=thread.id, run_id=run.id)

        while run.status in ["queued", "cancelling"]:
            time.sleep(1)
            run = client.agents.get_run(thread_id=thread.id, run_id=run.id)
            print("Current run status:", run.status)
        assert run.status == "cancelled"
        print("Run cancelled")

        # delete agent and close client
        client.agents.delete_agent(agent.id)
        print("Deleted agent")
        client.close()
        """

    @agentClientPreparer()
    @recorded_by_proxy
    def test_create_thread_and_run(self, **kwargs):
        """Test creating thread and run"""
        # create client
        with self.create_client(**kwargs) as client:
            assert isinstance(client, AIProjectClient)
            self._do_test_create_thread_and_run(client=client, use_body=False, use_io=False)

    @agentClientPreparer()
    @recorded_by_proxy
    def test_create_thread_and_run_with_body(self, **kwargs):
        """Test creating thread and run with body: JSON"""
        # create client
        with self.create_client(**kwargs) as client:
            assert isinstance(client, AIProjectClient)
            self._do_test_create_thread_and_run(client=client, use_body=True, use_io=False)

    @agentClientPreparer()
    @recorded_by_proxy
    def test_create_thread_and_run_with_iobytes(self, **kwargs):
        """Test creating thread and run with body: IO[bytes]"""
        # create client
        with self.create_client(**kwargs) as client:
            assert isinstance(client, AIProjectClient)
            self._do_test_create_thread_and_run(client=client, use_body=True, use_io=True)

    def _do_test_create_thread_and_run(self, client, use_body, use_io):
        """helper function for creating thread and run with different body inputs"""

        # create agent
        agent = client.agents.create_agent(model="gpt-4o", name="my-agent", instructions="You are helpful agent")
        assert agent.id
        print("Created agent, agent ID", agent.id)

        # create run
        if use_body:
            body = {
                "assistant_id": agent.id,
                "metadata": {"key1": "value1", "key2": "value2"},
            }
            if use_io:
                binary_body = json.dumps(body).encode("utf-8")
                body = io.BytesIO(binary_body)
            run = client.agents.create_thread_and_run(body=body)
            assert run.metadata == {"key1": "value1", "key2": "value2"}
        else:
            run = client.agents.create_thread_and_run(assistant_id=agent.id)

        # create thread and run
        assert run.id
        assert run.thread_id
        print("Created run, run ID", run.id)

        # get thread
        thread = client.agents.get_thread(run.thread_id)
        assert thread.id
        print("Created thread, thread ID", thread.id)

        # check status
        assert run.status in [
            "queued",
            "in_progress",
            "requires_action",
            "cancelling",
            "cancelled",
            "failed",
            "completed",
            "expired",
        ]
        while run.status in ["queued", "in_progress", "requires_action"]:
            # wait for a second
            time.sleep(1)
            run = client.agents.get_run(thread_id=thread.id, run_id=run.id)
            # assert run.status in ["queued", "in_progress", "requires_action", "completed"]
            print("Run status:", run.status)

        assert run.status == "completed"
        print("Run completed")

        # delete agent and close client
        client.agents.delete_agent(agent.id)
        print("Deleted agent")

    @agentClientPreparer()
    @pytest.mark.skip("Working on recordings")
    @recorded_by_proxy
    def test_list_run_step(self, **kwargs):
        """Test listing run steps."""

        # create client
        client = self.create_client(**kwargs)
        assert isinstance(client, AIProjectClient)

        # create agent
        agent = client.agents.create_agent(model="gpt-4o", name="my-agent", instructions="You are helpful agent")
        assert agent.id
        print("Created agent, agent ID", agent.id)

        # create thread
        thread = client.agents.create_thread()
        assert thread.id
        print("Created thread, thread ID", thread.id)

        # create message
        message = client.agents.create_message(thread_id=thread.id, role="user", content="Hello, what time is it?")
        assert message.id
        print("Created message, message ID", message.id)

        # create run
        run = client.agents.create_run(thread_id=thread.id, assistant_id=agent.id)
        assert run.id
        print("Created run, run ID", run.id)

        steps = client.agents.list_run_steps(thread_id=thread.id, run_id=run.id)
        # commenting assertion out below, do we know exactly when run starts?
        # assert steps['data'].__len__() == 0

        # check status
        assert run.status in ["queued", "in_progress", "requires_action", "completed"]
        while run.status in ["queued", "in_progress", "requires_action"]:
            # wait for a second
            time.sleep(1)
            run = client.agents.get_run(thread_id=thread.id, run_id=run.id)
            assert run.status in [
                "queued",
                "in_progress",
                "requires_action",
                "completed",
            ]
            print("Run status:", run.status)
            if run.status != "queued":
                steps = client.agents.list_run_steps(thread_id=thread.id, run_id=run.id)
                print("Steps:", steps)
                assert steps["data"].__len__() > 0

        assert run.status == "completed"
        print("Run completed")

        # delete agent and close client
        client.agents.delete_agent(agent.id)
        print("Deleted agent")
        client.close()

    @agentClientPreparer()
    @recorded_by_proxy
    def test_get_run_step(self, **kwargs):
        """Test getting run step."""

        # create client
        with self.create_client(**kwargs) as client:
            assert isinstance(client, AIProjectClient)

            # create agent
            agent = client.agents.create_agent(model="gpt-4o", name="my-agent", instructions="You are helpful agent")
            assert agent.id
            print("Created agent, agent ID", agent.id)

            # create thread
            thread = client.agents.create_thread()
            assert thread.id
            print("Created thread, thread ID", thread.id)

            # create message
            message = client.agents.create_message(
                thread_id=thread.id, role="user", content="Hello, can you tell me a joke?"
            )
            assert message.id
            print("Created message, message ID", message.id)

            # create run
            run = client.agents.create_run(thread_id=thread.id, assistant_id=agent.id)
            assert run.id
            print("Created run, run ID", run.id)

            if run.status == "failed":
                assert run.last_error
                print(run.last_error)
                print("FAILED HERE")

            # check status
            assert run.status in ["queued", "in_progress", "requires_action", "completed"]
            while run.status in ["queued", "in_progress", "requires_action"]:
                # wait for a second
                time.sleep(1)
                run = client.agents.get_run(thread_id=thread.id, run_id=run.id)
                if run.status == "failed":
                    assert run.last_error
                    print(run.last_error)
                    print("FAILED HERE")
                assert run.status in [
                    "queued",
                    "in_progress",
                    "requires_action",
                    "completed",
                ]
                print("Run status:", run.status)

            # list steps, check that get_run_step works with first step_id
            steps = client.agents.list_run_steps(thread_id=thread.id, run_id=run.id)
            assert steps["data"].__len__() > 0
            step = steps["data"][0]
            get_step = client.agents.get_run_step(thread_id=thread.id, run_id=run.id, step_id=step.id)
            assert step == get_step

            # delete agent and close client
            client.agents.delete_agent(agent.id)
            print("Deleted agent")

    # # **********************************************************************************
    # #
    # #                      HAPPY PATH SERVICE TESTS - Streaming APIs
    # #
    # # **********************************************************************************

    @agentClientPreparer()
    @recorded_by_proxy
    def test_create_stream(self, **kwargs):
        """Test creating stream."""

        # create client
        with self.create_client(**kwargs) as client:
            assert isinstance(client, AIProjectClient)

            # create agent
            agent = client.agents.create_agent(model="gpt-4o", name="my-agent", instructions="You are helpful agent")
            assert agent.id
            print("Created agent, agent ID", agent.id)

            # create thread
            thread = client.agents.create_thread()
            assert thread.id
            print("Created thread, thread ID", thread.id)

            # create message
            message = client.agents.create_message(
                thread_id=thread.id, role="user", content="Hello, can you tell me a joke?"
            )
            assert message.id
            print("Created message, message ID", message.id)

            # create stream
            with client.agents.create_stream(thread_id=thread.id, assistant_id=agent.id) as stream:
                for event_type, event_data, _ in stream:
                    assert (
                        isinstance(event_data, (MessageDeltaChunk, ThreadMessage, ThreadRun, RunStep))
                        or event_type == AgentStreamEvent.DONE
                    )

            # delete agent and close client
            client.agents.delete_agent(agent.id)
            print("Deleted agent")

    # TODO create_stream doesn't work with body -- fails on for event_type, event_data : TypeError: 'ThreadRun' object is not an iterator
    @agentClientPreparer()
    @recorded_by_proxy
    def test_create_stream_with_body(self, **kwargs):
        """Test creating stream with body."""

        # create client
        with self.create_client(**kwargs) as client:
            assert isinstance(client, AIProjectClient)

            # create agent
            agent = client.agents.create_agent(model="gpt-4o", name="my-agent", instructions="You are helpful agent")
            assert agent.id
            print("Created agent, agent ID", agent.id)

            # create thread
            thread = client.agents.create_thread()
            assert thread.id
            print("Created thread, thread ID", thread.id)

            # create message
            message = client.agents.create_message(
                thread_id=thread.id, role="user", content="Hello, can you tell me a joke?"
            )
            assert message.id
            print("Created message, message ID", message.id)

            # create body for stream
            body = {"assistant_id": agent.id, "stream": True}

            # create stream
            with client.agents.create_stream(thread_id=thread.id, body=body, stream=True) as stream:

                for event_type, event_data, _ in stream:
                    print("event type: event data")
                    print(event_type, event_data)
                    assert (
                        isinstance(event_data, (MessageDeltaChunk, ThreadMessage, ThreadRun, RunStep))
                        or event_type == AgentStreamEvent.DONE
                    )

            # delete agent and close client
            client.agents.delete_agent(agent.id)
            print("Deleted agent")

    @agentClientPreparer()
    @recorded_by_proxy
    def test_create_stream_with_iobytes(self, **kwargs):
        """Test creating stream with body: IO[bytes]."""

        # create client
        with self.create_client(**kwargs) as client:
            assert isinstance(client, AIProjectClient)

            # create agent
            agent = client.agents.create_agent(model="gpt-4o", name="my-agent", instructions="You are helpful agent")
            assert agent.id
            print("Created agent, agent ID", agent.id)

            # create thread
            thread = client.agents.create_thread()
            assert thread.id
            print("Created thread, thread ID", thread.id)

            # create message
            message = client.agents.create_message(
                thread_id=thread.id, role="user", content="Hello, can you tell me a joke?"
            )
            assert message.id
            print("Created message, message ID", message.id)

            # create body for stream
            body = {"assistant_id": agent.id, "stream": True}
            binary_body = json.dumps(body).encode("utf-8")

            # create stream
            with client.agents.create_stream(thread_id=thread.id, body=io.BytesIO(binary_body), stream=True) as stream:
                for event_type, event_data, _ in stream:
                    assert (
                        isinstance(event_data, (MessageDeltaChunk, ThreadMessage, ThreadRun, RunStep))
                        or event_type == AgentStreamEvent.DONE
                    )

            # delete agent and close client
            client.agents.delete_agent(agent.id)
            print("Deleted agent")

    @agentClientPreparer()
    @recorded_by_proxy
    def test_submit_tool_outputs_to_stream(self, **kwargs):
        """Test submitting tool outputs to stream."""

        # create client
        with self.create_client(**kwargs) as client:
            assert isinstance(client, AIProjectClient)
            self._do_test_submit_tool_outputs_to_stream(client=client, use_body=False, use_io=False)

    @agentClientPreparer()
    @recorded_by_proxy
    def test_submit_tool_outputs_to_stream_with_body(self, **kwargs):
        """Test submitting tool outputs to stream with body: JSON."""

        # create client
        with self.create_client(**kwargs) as client:
            assert isinstance(client, AIProjectClient)
            self._do_test_submit_tool_outputs_to_stream(client=client, use_body=True, use_io=False)

    @agentClientPreparer()
    @recorded_by_proxy
    def test_submit_tool_outputs_to_stream_with_iobytes(self, **kwargs):
        """Test submitting tool outputs to stream with body: IO[bytes]."""

        # create client
        with self.create_client(**kwargs) as client:
            assert isinstance(client, AIProjectClient)
            self._do_test_submit_tool_outputs_to_stream(client=client, use_body=True, use_io=True)

    def _do_test_submit_tool_outputs_to_stream(self, client, use_body, use_io):
        """helper function for submitting tool outputs to stream with different body inputs"""

        # Initialize agent tools
        functions = FunctionTool(functions=user_functions_recording)

        toolset = ToolSet()
        toolset.add(functions)
        # toolset.add(code_interpreter)

        # create agent
        agent = client.agents.create_agent(
            model="gpt-4o",
            name="my-agent",
            instructions="You are helpful agent",
            tools=functions.definitions,
            tool_resources=functions.resources,
        )
        assert agent.id
        print("Created agent, agent ID", agent.id)

        # create thread
        thread = client.agents.create_thread()
        assert thread.id
        print("Created thread, thread ID", thread.id)

        # create message
        message = client.agents.create_message(thread_id=thread.id, role="user", content="Hello, what time is it?")
        assert message.id
        print("Created message, message ID", message.id)

        # create stream
        with client.agents.create_stream(thread_id=thread.id, assistant_id=agent.id) as stream:
            for event_type, event_data, _ in stream:

                # Check if tools are needed
                if (
                    event_type == AgentStreamEvent.THREAD_RUN_REQUIRES_ACTION
                    and event_data.required_action.submit_tool_outputs
                ):
                    print("Requires action: submit tool outputs")
                    tool_calls = event_data.required_action.submit_tool_outputs.tool_calls

                    if not tool_calls:
                        print("No tool calls provided - cancelling run")
                        client.agents.cancel_run(thread_id=thread.id, run_id=event_data.id)
                        break

                    # submit tool outputs to stream
                    tool_outputs = toolset.execute_tool_calls(tool_calls)

                    tool_event_handler = AgentEventHandler()
                    if tool_outputs:
                        if use_body:
                            body = {"tool_outputs": tool_outputs, "stream": True}
                            if use_io:
                                binary_body = json.dumps(body).encode("utf-8")
                                body = io.BytesIO(binary_body)
                            client.agents.submit_tool_outputs_to_stream(
                                thread_id=thread.id,
                                run_id=event_data.id,
                                body=body,
                                event_handler=tool_event_handler,
                                stream=True,
                            )
                        else:
                            client.agents.submit_tool_outputs_to_stream(
                                thread_id=thread.id,
                                run_id=event_data.id,
                                tool_outputs=tool_outputs,
                                event_handler=tool_event_handler,
                            )
                        for tool_event_type, tool_event_data, _ in tool_event_handler:
                            assert (
                                isinstance(tool_event_data, (MessageDeltaChunk, ThreadMessage, ThreadRun, RunStep))
                                or tool_event_type == AgentStreamEvent.DONE
                            )

                        print("Submitted tool outputs to stream")

            print("Stream processing completed")

        # check that messages used the tool
        messages = client.agents.list_messages(thread_id=thread.id)
        print("Messages: ", messages)
        tool_message = messages["data"][0]["content"][0]["text"]["value"]
        # TODO if testing live, uncomment these
        # hour12 = time.strftime("%H")
        # hour24 = time.strftime("%I")
        # minute = time.strftime("%M")
        # hour12string = str(hour12)+":"+str(minute)
        # hour24string = str(hour24)+":"+str(minute)
        # assert hour12string in tool_message or hour24string in tool_message
        recorded_time = "12:30"
        assert recorded_time in tool_message
        print("Used tool_outputs")

        # delete agent and close client
        client.agents.delete_agent(agent.id)
        print("Deleted agent")
        # client.close()

    # # **********************************************************************************
    # #
    # #                      HAPPY PATH SERVICE TESTS - User function APIs
    # #
    # # **********************************************************************************

    @agentClientPreparer()
    @recorded_by_proxy
    def test_tools_with_string_input(self, **kwargs):
        """Test submitting tool outputs to run with function input being a single string."""

        # create client
        with self.create_client(**kwargs) as client:
            assert isinstance(client, AIProjectClient)

            # run test with function input, content, and expected/possible values
            self._test_tools_with_different_functions(
                client=client,
                function={user_functions.fetch_weather},
                content="Hello, what is the weather in New York?",
                expected_values=["sunny", "25"],
            )

    @agentClientPreparer()
    @recorded_by_proxy
    def test_tools_with_multiple_strings(self, **kwargs):
        """Test submitting tool outputs to run with function input being multiple strings."""

        # create client
        with self.create_client(**kwargs) as client:
            assert isinstance(client, AIProjectClient)

            # run test with function input, content, and expected/possible values
            self._test_tools_with_different_functions(
                client=client,
                function={user_functions.send_email},
                content="Hello, can you send an email to my manager (manager@microsoft.com) with the subject 'thanksgiving' asking when he is OOF?",
                possible_values=["email has been sent", "email has been successfully sent"],
            )

    @agentClientPreparer()
    @recorded_by_proxy
    def test_tools_with_integers(self, **kwargs):
        """Test submitting tool outputs to run with function input being multiple integers."""

        # create client
        with self.create_client(**kwargs) as client:
            assert isinstance(client, AIProjectClient)

            # run test with function input, content, and expected/possible values
            self._test_tools_with_different_functions(
                client=client,
                function={user_functions.calculate_sum},
                content="Hello, what is 293 + 243?",
                expected_values=["536"],
            )

    @agentClientPreparer()
    @recorded_by_proxy
    def test_tools_with_integer(self, **kwargs):
        """Test submitting tool outputs to run with function input being a single integer."""
        # create client
        with self.create_client(**kwargs) as client:
            assert isinstance(client, AIProjectClient)

            # run test with function input, content, and expected/possible values
            self._test_tools_with_different_functions(
                client=client,
                function={user_functions.convert_temperature},
                content="Hello, what is 32 degrees Celsius in Fahrenheit?",
                expected_value=["89.6"],
            )

    @agentClientPreparer()
    @recorded_by_proxy
    def test_tools_with_multiple_dicts(self, **kwargs):
        """Test submitting tool outputs to run with function input being multiple dictionaries."""
        # create client
        with self.create_client(**kwargs) as client:
            assert isinstance(client, AIProjectClient)

            # run test with function input, content, and expected/possible values
            self._test_tools_with_different_functions(
                client=client,
                function={user_functions.merge_dicts},
                content="If I have a dictionary with the key 'name' and value 'John' and another dictionary with the key 'age' and value '25', what is the merged dictionary?",
                possible_values=[
                    "{'name': 'john', 'age': '25'}",
                    "{'age': '25', 'name': 'john'}",
                    '{"name": "john", "age": "25"}',
                    '{"age": "25", "name": "john"}',
                    "{'name': 'john', 'age': 25}",
                    "{'age': 25, 'name': 'john'}",
                    '"name": "john",\n  "age": 25',
                    '"name": "john",\n  "age": "25"',
                    '"name": "john",\n    "age": 25',
                ],
            )

    @agentClientPreparer()
    @recorded_by_proxy
    def test_tools_with_input_string_output_dict(self, **kwargs):
        """Test submitting tool outputs to run with function input being one string and output being a dictionary."""
        # create client
        with self.create_client(**kwargs) as client:
            assert isinstance(client, AIProjectClient)

            # run test with function input, content, and expected/possible values
            self._test_tools_with_different_functions(
                client=client,
                function={user_functions.get_user_info},
                content="What is the name and email of the first user in our database?",
                expected_values=["alice", "alice@example.com"],
            )

    @agentClientPreparer()
    @recorded_by_proxy
    def test_tools_with_list(self, **kwargs):
        """Test submitting tool outputs to run with function input being a list."""
        # create client
        with self.create_client(**kwargs) as client:
            assert isinstance(client, AIProjectClient)

            # run test with function input, content, and expected/possible values
            self._test_tools_with_different_functions(
                client=client,
                function={user_functions.longest_word_in_sentences},
                content="Hello, please give me the longest word in the following sentences: 'Hello, how are you?' and 'I am good.'",
                expected_values=["hello", "good"],
            )

    @agentClientPreparer()
    @recorded_by_proxy
    def test_tools_with_multiple_dicts2(self, **kwargs):
        """Test submitting tool outputs to run with function input being multiple dictionaries."""
        # create client
        with self.create_client(**kwargs) as client:
            assert isinstance(client, AIProjectClient)

            # run test with function input, content, and expected/possible values
            self._test_tools_with_different_functions(
                client=client,
                function={user_functions.process_records},
                content="Hello, please process the following records: [{'a': 10, 'b': 20}, {'x': 5, 'y': 15, 'z': 25}, {'m': 35}]",
                expected_values=["30", "45", "35"],
            )

    @agentClientPreparer()
    @recorded_by_proxy
    def _test_tools_with_different_functions(
        self, client, function, content, expected_values=None, possible_values=None
    ):
        """Helper function to test submitting tool outputs to run with different function inputs."""
        # Initialize agent tools
        functions = FunctionTool(functions=function)
        toolset = ToolSet()
        toolset.add(functions)

        # create agent
        agent = client.agents.create_agent(
            model="gpt-4o",
            name="my-agent",
            instructions="You are helpful agent",
            toolset=toolset,
        )
        assert agent.id
        print("Created agent, agent ID", agent.id)

        # create thread
        thread = client.agents.create_thread()
        assert thread.id
        print("Created thread, thread ID", thread.id)

        # create message
        message = client.agents.create_message(thread_id=thread.id, role="user", content=content)
        assert message.id
        print("Created message, message ID", message.id)

        # create run
        run = client.agents.create_run(thread_id=thread.id, assistant_id=agent.id)
        assert run.id
        print("Created run, run ID", run.id)

        # check that tools are uploaded
        assert run.tools
        assert run.tools[0]["function"]["name"] == functions.definitions[0]["function"]["name"]
        print("Tool successfully submitted:", functions.definitions[0]["function"]["name"])

        # check status
        assert run.status in [
            "queued",
            "in_progress",
            "requires_action",
            "cancelling",
            "cancelled",
            "failed",
            "completed",
            "expired",
        ]
        while run.status in ["queued", "in_progress", "requires_action"]:
            time.sleep(1)
            run = client.agents.get_run(thread_id=thread.id, run_id=run.id)

            # check if tools are needed
            if run.status == "requires_action" and run.required_action.submit_tool_outputs:
                print("Requires action: submit tool outputs")
                tool_calls = run.required_action.submit_tool_outputs.tool_calls
                if not tool_calls:
                    print("No tool calls provided - cancelling run")
                    client.agents.cancel_run(thread_id=thread.id, run_id=run.id)
                    break

                # submit tool outputs to run
                tool_outputs = toolset.execute_tool_calls(tool_calls)
                print("Tool outputs:", tool_outputs)
                if tool_outputs:
                    client.agents.submit_tool_outputs_to_run(
                        thread_id=thread.id, run_id=run.id, tool_outputs=tool_outputs
                    )

            print("Current run status:", run.status)

        print("Run completed with status:", run.status)

        # check that messages used the tool
        messages = client.agents.list_messages(thread_id=thread.id, run_id=run.id)
        print("Messages: ", messages)
        tool_message = messages["data"][0]["content"][0]["text"]["value"]
        if expected_values:
            for value in expected_values:
                assert value in tool_message.lower()
        if possible_values:
            value_used = False
            for value in possible_values:
                if value in tool_message.lower():
                    value_used = True
            assert value_used
        # assert expected_value in tool_message
        print("Used tool_outputs")

        # delete agent and close client
        client.agents.delete_agent(agent.id)
        print("Deleted agent")

    # # **********************************************************************************
    # #
    # #         NEGATIVE TESTS
    # #
    # # **********************************************************************************

    '''
    @agentClientPreparer()
    @recorded_by_proxy
    def test_create_agent_with_invalid_code_interpreter_tool_resource(self, **kwargs):
        """test agent creation with invalid code interpreter tool resource."""
        # create client
        with self.create_client(**kwargs) as client:

            # initialize resources
            tool_resources = ToolResources()
            tool_resources.code_interpreter = CodeInterpreterToolResource()

            exception_message = ""
            try:
                client.agents.create_agent(
                    model="gpt-4o",
                    name="my-agent",
                    instructions="You are helpful agent",
                    tools=[],
                    tool_resources=tool_resources,
                )
            except:
                print("exception here")
                # except ValueError as e:
                #     exception_message = e.args[0]
            else: 
                print("no exception")

            assert (
                exception_message
                == "Tools must contain a CodeInterpreterToolDefinition when tool_resources.code_interpreter is provided"
            )
            

    @agentClientPreparer()
    @recorded_by_proxy
    def test_create_agent_with_invalid_file_search_tool_resource(self, **kwargs):
        """test agent creation with invalid file search tool resource."""
        # create client
        with self.create_client(**kwargs) as client:

            # initialize resources
            tool_resources = ToolResources()
            tool_resources.file_search = FileSearchToolResource()

            exception_message = ""
            try:
                client.agents.create_agent(
                    model="gpt-4o", name="my-agent", instructions="You are helpful agent", tools=[], tool_resources=tool_resources
                )
            except:
                print("exception here")
                # except ValueError as e:
                #     exception_message = e.args[0]
            else: 
                print("no exception")

            assert exception_message == "Tools must contain a FileSearchToolDefinition when tool_resources.file_search is provided"
    '''

    @agentClientPreparer()
    @pytest.mark.skip("PASSES LIVE ONLY: recordings don't capture DNS lookup errors")
    @recorded_by_proxy
    def test_create_agent_with_invalid_file_search_tool_resource(self, **kwargs):
        """test agent creation with invalid file search tool resource."""
        # create client
        with self.create_client(**kwargs) as client:

            # initialize resources
            tool_resources = ToolResources()
            tool_resources.file_search = FileSearchToolResource()

            exception_message = ""
            try:
                client.agents.create_agent(
                    model="gpt-4o",
                    name="my-agent",
                    instructions="You are helpful agent",
                    tools=[],
                    tool_resources=tool_resources,
                )
            except ValueError as e:
                exception_message = e.args[0]

            assert (
                exception_message
                == "Tools must contain a FileSearchToolDefinition when tool_resources.file_search is provided"
            )

    @agentClientPreparer()
    @pytest.mark.skip("File ID issues with sanitization.")
    @recorded_by_proxy
    def test_file_search_add_vector_store(self, **kwargs):
        """Test the agent with file search and vector store creation."""

        # Create client
        client = self.create_client(**kwargs)
        assert isinstance(client, AIProjectClient)
        print("Created client")

        # Create file search tool
        file_search = FileSearchTool()

        # Adjust the file path to be relative to the test file location
        file_path = os.path.join(os.path.dirname(os.path.dirname(__file__)), "test_data", "product_info_1.md")
        openai_file = client.agents.upload_file_and_poll(file_path=file_path, purpose="assistants")
        print(f"Uploaded file, file ID: {openai_file.id}")

        openai_vectorstore = client.agents.create_vector_store_and_poll(
            file_ids=[openai_file.id], name="my_vectorstore"
        )
        print(f"Created vector store, vector store ID: {openai_vectorstore.id}")

        file_search.add_vector_store(openai_vectorstore.id)

        toolset = ToolSet()
        toolset.add(file_search)
        print("Created toolset and added file search")

        # create agent
        agent = client.agents.create_agent(
            model="gpt-4o", name="my-agent", instructions="You are helpful agent", toolset=toolset
        )
        assert agent.id
        print("Created agent, agent ID", agent.id)

        # check assistant tools and vector store resources
        assert agent.tools
        assert agent.tools[0]["type"] == "file_search"
        assert agent.tool_resources
        assert agent.tool_resources["file_search"]["vector_store_ids"][0] == openai_vectorstore.id

        # delete assistant and close client
        client.agents.delete_agent(agent.id)
        print("Deleted assistant")
        client.close()

    @agentClientPreparer()
    @recorded_by_proxy
    def test_create_vector_store_and_poll(self, **kwargs):
        """test create vector store and poll"""
        # Create client
        client = self.create_client(**kwargs)
        assert isinstance(client, AIProjectClient)
        print("Created client")

        # Create vector store
        body = {"name": "test_vector_store", "metadata": {"key1": "value1", "key2": "value2"}}
        try:
            vector_store = client.agents.create_vector_store_and_poll(body=body, sleep_interval=2)
            # check correct creation
            assert isinstance(vector_store, VectorStore)
            assert vector_store.name == "test_vector_store"
            assert vector_store.id
            assert vector_store.metadata == {"key1": "value1", "key2": "value2"}
            assert vector_store.status == "completed"
            print(f"Vector store created and polled successfully: {vector_store.id}")

        # throw error if failed to create and poll vector store
        except HttpResponseError as e:
            print(f"Failed to create and poll vector store: {e}")
            raise

        # close client
        client.close()

    @agentClientPreparer()
    @recorded_by_proxy
    def test_create_vector_store(self, **kwargs):
        """Test the agent with vector store creation."""
        # Create client
        client = self.create_client(**kwargs)
        assert isinstance(client, AIProjectClient)
        print("Created client")

        # Create vector store
        body = {"name": "test_vector_store", "metadata": {"key1": "value1", "key2": "value2"}}
        try:
            vector_store = client.agents.create_vector_store(body=body)
            print("here")
            print(vector_store)
            # check correct creation
            assert isinstance(vector_store, VectorStore)
            assert vector_store.name == "test_vector_store"
            assert vector_store.id
            assert vector_store.metadata == {"key1": "value1", "key2": "value2"}
            assert vector_store.status == "completed"
            print(f"Vector store created and polled successfully: {vector_store.id}")

        # throw error if failed to create and poll vector store
        except HttpResponseError as e:
            print(f"Failed to create and poll vector store: {e}")
            raise

        # close client
        client.close()

    @agentClientPreparer()
    @pytest.mark.skip("Not deployed in all regions.")
    @recorded_by_proxy
    def test_create_vector_store_azure(self, **kwargs):
        """Test the agent with vector store creation."""
        self._do_test_create_vector_store(**kwargs)

    @agentClientPreparer()
    @pytest.mark.skip("File ID issues with sanitization.")
    @recorded_by_proxy
    def test_create_vector_store_file_id(self, **kwargs):
        """Test the agent with vector store creation."""
        self._do_test_create_vector_store(file_path=self._get_data_file(), **kwargs)

    def _do_test_create_vector_store(self, **kwargs):
        """Test the agent with vector store creation."""
        # create client
        ai_client = self.create_client(**kwargs)
        assert isinstance(ai_client, AIProjectClient)

        file_id = self._get_file_id_maybe(ai_client, **kwargs)
        file_ids = [file_id] if file_id else None
        if file_ids:
            ds = None
        else:
            ds = [
                VectorStoreDataSource(
                    asset_identifier=kwargs["azure_ai_projects_agents_tests_data_path"],
                    asset_type=VectorStoreDataSourceAssetType.URI_ASSET,
                )
            ]
        vector_store = ai_client.agents.create_vector_store_and_poll(
            file_ids=file_ids, data_sources=ds, name="my_vectorstore"
        )
        assert vector_store.id
        self._test_file_search(ai_client, vector_store, file_id)

    @agentClientPreparer()
    @pytest.mark.skip("Not deployed in all regions.")
    @recorded_by_proxy
    def test_vector_store_threads_file_search_azure(self, **kwargs):
        """Test file search when azure asset ids are sopplied during thread creation."""
        # create client
        ai_client = self.create_client(**kwargs)
        assert isinstance(ai_client, AIProjectClient)

        ds = [
            VectorStoreDataSource(
                asset_identifier=kwargs["azure_ai_projects_agents_tests_data_path"],
                asset_type=VectorStoreDataSourceAssetType.URI_ASSET,
            )
        ]
        fs = FileSearchToolResource(
            vector_stores=[
                VectorStoreConfigurations(
                    store_name="my_vector_store",
                    store_configuration=VectorStoreConfiguration(data_sources=ds),
                )
            ]
        )
        file_search = FileSearchTool()
        agent = ai_client.agents.create_agent(
            model="gpt-4o",
            name="my-assistant",
            instructions="Hello, you are helpful assistant and can search information from uploaded files",
            tools=file_search.definitions,
            tool_resources=file_search.resources,
        )
        assert agent.id

        thread = ai_client.agents.create_thread(tool_resources=ToolResources(file_search=fs))
        assert thread.id
        # create message
        message = ai_client.agents.create_message(
            thread_id=thread.id, role="user", content="What does the attachment say?"
        )
        assert message.id, "The message was not created."

        run = ai_client.agents.create_and_process_run(thread_id=thread.id, assistant_id=agent.id)
        assert run.status == "completed", f"Error in run: {run.last_error}"
        messages = ai_client.agents.list_messages(thread.id)
        assert len(messages)
        ai_client.agents.delete_agent(agent.id)
        ai_client.close()

    @agentClientPreparer()
    @pytest.mark.skip("File ID issues with sanitization.")
    @recorded_by_proxy
    def test_create_vector_store_add_file_file_id(self, **kwargs):
        """Test adding single file to vector store withn file ID."""
        self._do_test_create_vector_store_add_file(file_path=self._get_data_file(), **kwargs)

    @agentClientPreparer()
    # @pytest.markp("The CreateVectorStoreFile API is not supported yet.")
    @pytest.mark.skip("Not deployed in all regions.")
    @recorded_by_proxy
    def test_create_vector_store_add_file_azure(self, **kwargs):
        """Test adding single file to vector store with azure asset ID."""
        self._do_test_create_vector_store_add_file(**kwargs)

    def _do_test_create_vector_store_add_file(self, **kwargs):
        """Test adding single file to vector store."""
        # create client
        ai_client = self.create_client(**kwargs)
        assert isinstance(ai_client, AIProjectClient)

        file_id = self._get_file_id_maybe(ai_client, **kwargs)
        if file_id:
            ds = None
        else:
            ds = [
                VectorStoreDataSource(
                    asset_identifier=kwargs["azure_ai_projects_agents_tests_data_path"],
                    asset_type="uri_asset",
                )
            ]
        vector_store = ai_client.agents.create_vector_store_and_poll(file_ids=[], name="sample_vector_store")
        assert vector_store.id
        vector_store_file = ai_client.agents.create_vector_store_file(
            vector_store_id=vector_store.id, data_sources=ds, file_id=file_id
        )
        assert vector_store_file.id
        self._test_file_search(ai_client, vector_store, file_id)
        ai_client.close()

    @agentClientPreparer()
    @pytest.mark.skip("File ID issues with sanitization.")
    @recorded_by_proxy
    def test_create_vector_store_batch_file_ids(self, **kwargs):
        """Test adding multiple files to vector store with file IDs."""
        self._do_test_create_vector_store_batch(file_path=self._get_data_file(), **kwargs)

    @agentClientPreparer()
    # @pytest.markp("The CreateFileBatch API is not supported yet.")
    @pytest.mark.skip("Not deployed in all regions.")
    @recorded_by_proxy
    def test_create_vector_store_batch_azure(self, **kwargs):
        """Test adding multiple files to vector store with azure asset IDs."""
        self._do_test_create_vector_store_batch(**kwargs)

    def _do_test_create_vector_store_batch(self, **kwargs):
        """Test the agent with vector store creation."""
        # create client
        ai_client = self.create_client(**kwargs)
        assert isinstance(ai_client, AIProjectClient)

        file_id = self._get_file_id_maybe(ai_client, **kwargs)
        if file_id:
            file_ids = [file_id]
            ds = None
        else:
            file_ids = None
            ds = [
                VectorStoreDataSource(
                    asset_identifier=kwargs["azure_ai_projects_agents_tests_data_path"],
                    asset_type=VectorStoreDataSourceAssetType.URI_ASSET,
                )
            ]
        vector_store = ai_client.agents.create_vector_store_and_poll(file_ids=[], name="sample_vector_store")
        assert vector_store.id
        vector_store_file_batch = ai_client.agents.create_vector_store_file_batch_and_poll(
            vector_store_id=vector_store.id, data_sources=ds, file_ids=file_ids
        )
        assert vector_store_file_batch.id
        self._test_file_search(ai_client, vector_store, file_id)
        ai_client.close()

    def _test_file_search(
        self,
        ai_client: AIProjectClient,
        vector_store: VectorStore,
        file_id: Optional[str],
    ) -> None:
        """Test the file search"""
        file_search = FileSearchTool(vector_store_ids=[vector_store.id])
        agent = ai_client.agents.create_agent(
            model="gpt-4o",
            name="my-assistant",
            instructions="Hello, you are helpful assistant and can search information from uploaded files",
            tools=file_search.definitions,
            tool_resources=file_search.resources,
        )
        assert agent.id

        thread = ai_client.agents.create_thread()
        assert thread.id

        # create message
        message = ai_client.agents.create_message(
            thread_id=thread.id, role="user", content="What does the attachment say?"
        )
        assert message.id, "The message was not created."

        run = ai_client.agents.create_and_process_run(thread_id=thread.id, assistant_id=agent.id)
        ai_client.agents.delete_vector_store(vector_store.id)
        assert run.status == "completed", f"Error in run: {run.last_error}"
        messages = ai_client.agents.list_messages(thread.id)
        assert len(messages)
        ai_client.agents.delete_agent(agent.id)
        self._remove_file_maybe(file_id, ai_client)
        ai_client.close()

    @agentClientPreparer()
    @pytest.mark.skip("File ID issues with sanitization.")
    @recorded_by_proxy
    def test_message_attachement_azure(self, **kwargs):
        """Test message attachment with azure ID."""
        ds = VectorStoreDataSource(
            asset_identifier=kwargs["azure_ai_projects_agents_tests_data_path"],
            asset_type=VectorStoreDataSourceAssetType.URI_ASSET,
        )
        self._do_test_message_attachment(data_source=ds, **kwargs)

    @agentClientPreparer()
    @pytest.mark.skip("File ID issues with sanitization.")
    @recorded_by_proxy
    def test_message_attachment_file_ids(self, **kwargs):
        """Test message attachment with file ID."""
        self._do_test_message_attachment(file_path=self._get_data_file(), **kwargs)

    def _do_test_message_attachment(self, **kwargs):
        """Test agent with the message attachment."""
        ai_client = self.create_client(**kwargs)
        assert isinstance(ai_client, AIProjectClient)

        file_id = self._get_file_id_maybe(ai_client, **kwargs)

        # Create agent with file search tool
        agent = ai_client.agents.create_agent(
            model="gpt-4-1106-preview",
            name="my-assistant",
            instructions="Hello, you are helpful assistant and can search information from uploaded files",
        )
        assert agent.id, "Agent was not created"

        thread = ai_client.agents.create_thread()
        assert thread.id, "The thread was not created."

        # Create a message with the file search attachment
        # Notice that vector store is created temporarily when using attachments with a default expiration policy of seven days.
        attachment = MessageAttachment(
            file_id=file_id,
            data_source=kwargs.get("data_source"),
            tools=[
                FileSearchTool().definitions[0],
                CodeInterpreterTool().definitions[0],
            ],
        )
        message = ai_client.agents.create_message(
            thread_id=thread.id,
            role="user",
            content="What does the attachment say?",
            attachments=[attachment],
        )
        assert message.id, "The message was not created."

        run = ai_client.agents.create_and_process_run(thread_id=thread.id, assistant_id=agent.id)
        assert run.id, "The run was not created."
        self._remove_file_maybe(file_id, ai_client)
        ai_client.agents.delete_agent(agent.id)

        messages = ai_client.agents.list_messages(thread_id=thread.id)
        assert len(messages), "No messages were created"
        ai_client.close()

    @agentClientPreparer()
    @pytest.mark.skip("The API is not supported yet.")
    @recorded_by_proxy
    def test_create_assistant_with_interpreter_azure(self, **kwargs):
        """Test Create assistant with code interpreter with azure asset ids."""
        ds = VectorStoreDataSource(
            asset_identifier=kwargs["azure_ai_projects_agents_tests_data_path"],
            asset_type=VectorStoreDataSourceAssetType.URI_ASSET,
        )
        self._do_test_create_assistant_with_interpreter(data_sources=[ds], **kwargs)

    @agentClientPreparer()
    @pytest.mark.skip("File ID issues with sanitization.")
    @recorded_by_proxy
    def test_create_assistant_with_interpreter_file_ids(self, **kwargs):
        """Test Create assistant with code interpreter with file IDs."""
        self._do_test_create_assistant_with_interpreter(file_path=self._get_data_file(), **kwargs)

    def _do_test_create_assistant_with_interpreter(self, **kwargs):
        """Test create assistant with code interpreter and project asset id"""
        ai_client = self.create_client(**kwargs)
        assert isinstance(ai_client, AIProjectClient)

        code_interpreter = CodeInterpreterTool()

        file_id = None
        if "file_path" in kwargs:
            file = ai_client.agents.upload_file_and_poll(file_path=kwargs["file_path"], purpose=FilePurpose.AGENTS)
            assert file.id, "The file was not uploaded."
            file_id = file.id

        cdr = CodeInterpreterToolResource(
            file_ids=[file_id] if file_id else None,
            data_sources=kwargs.get("data_sources"),
        )
        tr = ToolResources(code_interpreter=cdr)
        # notice that CodeInterpreter must be enabled in the agent creation, otherwise the agent will not be able to see the file attachment
        agent = ai_client.agents.create_agent(
            model="gpt-4-1106-preview",
            name="my-assistant",
            instructions="You are helpful assistant",
            tools=code_interpreter.definitions,
            tool_resources=tr,
        )
        assert agent.id, "Agent was not created"

        thread = ai_client.agents.create_thread()
        assert thread.id, "The thread was not created."

        message = ai_client.agents.create_message(
            thread_id=thread.id, role="user", content="What does the attachment say?"
        )
        assert message.id, "The message was not created."

        run = ai_client.agents.create_and_process_run(thread_id=thread.id, assistant_id=agent.id)
        assert run.id, "The run was not created."
        self._remove_file_maybe(file_id, ai_client)
        assert run.status == "completed", f"Error in run: {run.last_error}"
        ai_client.agents.delete_agent(agent.id)
        assert len(ai_client.agents.list_messages(thread_id=thread.id)), "No messages were created"
        ai_client.close()

    @agentClientPreparer()
    @pytest.mark.skip("The API is not supported yet.")
    @recorded_by_proxy
    def test_create_thread_with_interpreter_azure(self, **kwargs):
        """Test Create assistant with code interpreter with azure asset ids."""
        ds = VectorStoreDataSource(
            asset_identifier=kwargs["azure_ai_projects_agents_tests_data_path"],
            asset_type=VectorStoreDataSourceAssetType.URI_ASSET,
        )
        self._do_test_create_thread_with_interpreter(data_sources=[ds], **kwargs)

    @agentClientPreparer()
    @pytest.mark.skip("File ID issues with sanitization.")
    @recorded_by_proxy
    def test_create_thread_with_interpreter_file_ids(self, **kwargs):
        """Test Create assistant with code interpreter with file IDs."""
        self._do_test_create_thread_with_interpreter(file_path=self._get_data_file(), **kwargs)

    def _do_test_create_thread_with_interpreter(self, **kwargs):
        """Test create assistant with code interpreter and project asset id"""
        ai_client = self.create_client(**kwargs)
        assert isinstance(ai_client, AIProjectClient)

        code_interpreter = CodeInterpreterTool()

        file_id = None
        if "file_path" in kwargs:
            file = ai_client.agents.upload_file_and_poll(file_path=kwargs["file_path"], purpose=FilePurpose.AGENTS)
            assert file.id, "The file was not uploaded."
            file_id = file.id

        cdr = CodeInterpreterToolResource(
            file_ids=[file_id] if file_id else None,
            data_sources=kwargs.get("data_sources"),
        )
        tr = ToolResources(code_interpreter=cdr)
        # notice that CodeInterpreter must be enabled in the agent creation, otherwise the agent will not be able to see the file attachment
        agent = ai_client.agents.create_agent(
            model="gpt-4-1106-preview",
            name="my-assistant",
            instructions="You are helpful assistant",
            tools=code_interpreter.definitions,
        )
        assert agent.id, "Agent was not created"

        thread = ai_client.agents.create_thread(tool_resources=tr)
        assert thread.id, "The thread was not created."

        message = ai_client.agents.create_message(
            thread_id=thread.id, role="user", content="What does the attachment say?"
        )
        assert message.id, "The message was not created."

        run = ai_client.agents.create_and_process_run(thread_id=thread.id, assistant_id=agent.id)
        assert run.id, "The run was not created."
        self._remove_file_maybe(file_id, ai_client)
        assert run.status == "completed", f"Error in run: {run.last_error}"
        ai_client.agents.delete_agent(agent.id)
        messages = ai_client.agents.list_messages(thread.id)
        assert len(messages)
        ai_client.close()

    @agentClientPreparer()
    @pytest.mark.skip("Not deployed in all regions.")
    @recorded_by_proxy
    def test_create_assistant_with_inline_vs_azure(self, **kwargs):
        """Test creation of asistant with vector store inline."""
        # create client
        ai_client = self.create_client(**kwargs)
        assert isinstance(ai_client, AIProjectClient)

        ds = [
            VectorStoreDataSource(
                asset_identifier=kwargs["azure_ai_projects_agents_tests_data_path"],
                asset_type=VectorStoreDataSourceAssetType.URI_ASSET,
            )
        ]
        fs = FileSearchToolResource(
            vector_stores=[
                VectorStoreConfigurations(
                    store_name="my_vector_store",
                    store_configuration=VectorStoreConfiguration(data_sources=ds),
                )
            ]
        )
        file_search = FileSearchTool()
        agent = ai_client.agents.create_agent(
            model="gpt-4o",
            name="my-assistant",
            instructions="Hello, you are helpful assistant and can search information from uploaded files",
            tools=file_search.definitions,
            tool_resources=ToolResources(file_search=fs),
        )
        assert agent.id

        thread = ai_client.agents.create_thread()
        assert thread.id
        # create message
        message = ai_client.agents.create_message(
            thread_id=thread.id, role="user", content="What does the attachment say?"
        )
        assert message.id, "The message was not created."

        run = ai_client.agents.create_and_process_run(thread_id=thread.id, assistant_id=agent.id)
        assert run.status == "completed", f"Error in run: {run.last_error}"
        messages = ai_client.agents.list_messages(thread.id)
        assert len(messages)
        ai_client.agents.delete_agent(agent.id)
        ai_client.close()

    @agentClientPreparer()
    @pytest.mark.skip("The API is not supported yet.")
    @recorded_by_proxy
    def test_create_attachment_in_thread_azure(self, **kwargs):
        """Create thread with message attachment inline with azure asset IDs."""
        ds = VectorStoreDataSource(
            asset_identifier=kwargs["azure_ai_projects_agents_tests_data_path"],
            asset_type=VectorStoreDataSourceAssetType.URI_ASSET,
        )
        self._do_test_create_attachment_in_thread_azure(data_source=ds, **kwargs)

    @agentClientPreparer()
    @pytest.mark.skip("File ID issues with sanitization.")
    @recorded_by_proxy
    def test_create_attachment_in_thread_file_ids(self, **kwargs):
        """Create thread with message attachment inline with azure asset IDs."""
        self._do_test_create_attachment_in_thread_azure(file_path=self._get_data_file(), **kwargs)

    def _do_test_create_attachment_in_thread_azure(self, **kwargs):
        # create client
        ai_client = self.create_client(**kwargs)
        assert isinstance(ai_client, AIProjectClient)

        file_id = self._get_file_id_maybe(ai_client, **kwargs)

        file_search = FileSearchTool()
        agent = ai_client.agents.create_agent(
            model="gpt-4-1106-preview",
            name="my-assistant",
            instructions="Hello, you are helpful assistant and can search information from uploaded files",
            tools=file_search.definitions,
        )
        assert agent.id

        # create message
        attachment = MessageAttachment(
            file_id=file_id,
            data_source=kwargs.get("data_source"),
            tools=[
                FileSearchTool().definitions[0],
                CodeInterpreterTool().definitions[0],
            ],
        )
        message = ThreadMessageOptions(
            role="user",
            content="What does the attachment say?",
            attachments=[attachment],
        )
        thread = ai_client.agents.create_thread(messages=[message])
        assert thread.id

        run = ai_client.agents.create_and_process_run(thread_id=thread.id, assistant_id=agent.id)
        assert run.status == "completed", f"Error in run: {run.last_error}"
        messages = ai_client.agents.list_messages(thread.id)
        assert len(messages)
        ai_client.agents.delete_agent(agent.id)
        ai_client.close()

    @agentClientPreparer()
    @pytest.mark.skip("Recordings not yet implemented")
    @recorded_by_proxy
    def test_include_file_search_results_no_stream(self, **kwargs):
        """Test using include_file_search."""
        self._do_test_include_file_search_results(use_stream=False, include_content=True, **kwargs)
        self._do_test_include_file_search_results(use_stream=False, include_content=False, **kwargs)

    @agentClientPreparer()
    @pytest.mark.skip("Recordings not yet implemented")
    @recorded_by_proxy
    def test_include_file_search_results_stream(self, **kwargs):
        """Test using include_file_search with streaming."""
        self._do_test_include_file_search_results(use_stream=True, include_content=True, **kwargs)
        self._do_test_include_file_search_results(use_stream=True, include_content=False, **kwargs)

    def _do_test_include_file_search_results(self, use_stream, include_content, **kwargs):
        """Run the test with file search results."""
        with self.create_client(**kwargs) as ai_client:
            ds = [
                VectorStoreDataSource(
                    asset_identifier=kwargs["azure_ai_projects_agents_tests_data_path"],
                    asset_type=VectorStoreDataSourceAssetType.URI_ASSET,
                )
            ]
            vector_store = ai_client.agents.create_vector_store_and_poll(
                file_ids=[], data_sources=ds, name="my_vectorstore"
            )
            # vector_store = await ai_client.agents.get_vector_store('vs_M9oxKG7JngORHcYNBGVZ6Iz3')
            assert vector_store.id

            file_search = FileSearchTool(vector_store_ids=[vector_store.id])
            agent = ai_client.agents.create_agent(
                model="gpt-4o",
                name="my-assistant",
                instructions="Hello, you are helpful assistant and can search information from uploaded files",
                tools=file_search.definitions,
                tool_resources=file_search.resources,
            )
            assert agent.id
            thread = ai_client.agents.create_thread()
            assert thread.id
            # create message
            message = ai_client.agents.create_message(
                thread_id=thread.id,
                role="user",
                # content="What does the attachment say?"
                content="What Contoso Galaxy Innovations produces?",
            )
            assert message.id, "The message was not created."
            include = [RunAdditionalFieldList.FILE_SEARCH_CONTENTS] if include_content else None

            if use_stream:
                run = None
                with ai_client.agents.create_stream(
                    thread_id=thread.id, assistant_id=agent.id, include=include
                ) as stream:
                    for event_type, event_data, _ in stream:
                        if isinstance(event_data, ThreadRun):
                            run = event_data
                        elif event_type == AgentStreamEvent.DONE:
                            print("Stream completed.")
                            break
            else:
                run = ai_client.agents.create_and_process_run(
                    thread_id=thread.id, assistant_id=agent.id, include=include
                )
                assert run.status == RunStatus.COMPLETED
            assert run is not None
            steps = ai_client.agents.list_run_steps(thread_id=thread.id, run_id=run.id, include=include)
            # The 1st (not 0th) step is a tool call.
            step_id = steps.data[1].id
            one_step = ai_client.agents.get_run_step(
                thread_id=thread.id, run_id=run.id, step_id=step_id, include=include
            )
            self._assert_file_search_valid(one_step.step_details.tool_calls[0], include_content)
            self._assert_file_search_valid(steps.data[1].step_details.tool_calls[0], include_content)

            messages = ai_client.agents.list_messages(thread_id=thread.id)
            assert len(messages)

            ai_client.agents.delete_vector_store(vector_store.id)
            # delete agent and close client
            ai_client.agents.delete_agent(agent.id)
            print("Deleted agent")
            ai_client.close()

    def _assert_file_search_valid(self, tool_call: Any, include_content: bool) -> None:
        """Test that file search result is properly populated."""
        assert isinstance(tool_call, RunStepFileSearchToolCall), f"Wrong type of tool call: {type(tool_call)}."
        assert isinstance(
            tool_call.file_search, RunStepFileSearchToolCallResults
        ), f"Wrong type of search results: {type(tool_call.file_search)}."
        assert isinstance(
            tool_call.file_search.results[0], RunStepFileSearchToolCallResult
        ), f"Wrong type of search result: {type(tool_call.file_search.results[0])}."
        assert tool_call.file_search.results
        if include_content:
            assert tool_call.file_search.results[0].content
            assert isinstance(tool_call.file_search.results[0].content[0], FileSearchToolCallContent)
            assert tool_call.file_search.results[0].content[0].type == "text"
            assert tool_call.file_search.results[0].content[0].text
        else:
            assert tool_call.file_search.results[0].content is None

    @agentClientPreparer()
    @pytest.mark.skip("Recordings not yet implemented")
    @recorded_by_proxy
    def test_agents_with_json_schema(self, **kwargs):
        """Test structured output from the agent."""
        with self.create_client(**kwargs) as ai_client:
            agent = ai_client.agents.create_agent(
                # Note only gpt-4o-mini-2024-07-18 and
                # gpt-4o-2024-08-06 and later support structured output.
                model="gpt-4o-mini",
                name="my-assistant",
                instructions="Extract the information about planets.",
                headers={"x-ms-enable-preview": "true"},
                response_format=ResponseFormatJsonSchemaType(
                    json_schema=ResponseFormatJsonSchema(
                        name="planet_mass",
                        description="Extract planet mass.",
                        schema={
                            "$defs": {
                                "Planets": {"enum": ["Earth", "Mars", "Jupyter"], "title": "Planets", "type": "string"}
                            },
                            "properties": {
                                "planet": {"$ref": "#/$defs/Planets"},
                                "mass": {"title": "Mass", "type": "number"},
                            },
                            "required": ["planet", "mass"],
                            "title": "Planet",
                            "type": "object",
                        },
                    )
                ),
            )
            assert agent.id

            thread = ai_client.agents.create_thread()
            assert thread.id

            message = ai_client.agents.create_message(
                thread_id=thread.id,
                role="user",
                content=("The mass of the Mars is 6.4171E23 kg"),
            )
            assert message.id

            run = ai_client.agents.create_and_process_run(thread_id=thread.id, assistant_id=agent.id)

            assert run.status == RunStatus.COMPLETED, run.last_error.message

            del_agent = ai_client.agents.delete_agent(agent.id)
            assert del_agent.deleted

            messages = ai_client.agents.list_messages(thread_id=thread.id)

            planet_info = []
            # The messages are following in the reverse order,
            # we will iterate them and output only text contents.
            for data_point in reversed(messages.data):
                last_message_content = data_point.content[-1]
                # We will only list agent responses here.
                if isinstance(last_message_content, MessageTextContent) and data_point.role == MessageRole.AGENT:
                    planet_info.append(json.loads(last_message_content.text.value))
            assert len(planet_info) == 1
            assert len(planet_info[0]) == 2
            assert planet_info[0].get("mass") == pytest.approx(6.4171e23, 1e22)
            assert planet_info[0].get("planet") == "Mars"

    def _get_file_id_maybe(self, ai_client: AIProjectClient, **kwargs) -> str:
        """Return file id if kwargs has file path."""
        if "file_path" in kwargs:
            file = ai_client.agents.upload_file_and_poll(file_path=kwargs["file_path"], purpose=FilePurpose.AGENTS)
            assert file.id, "The file was not uploaded."
            return file.id
        return None

    def _remove_file_maybe(self, file_id: str, ai_client: AIProjectClient) -> None:
        """Remove file if we have file ID."""
        if file_id:
            ai_client.agents.delete_file(file_id)

    @agentClientPreparer()
    @pytest.mark.skip("File ID issues with sanitization.")
    @recorded_by_proxy
    def test_code_interpreter_and_save_file(self, **kwargs):
        output_file_exist = False

        # create client
        with self.create_client(**kwargs) as client:

            with tempfile.TemporaryDirectory() as temp_dir:

                # create a temporary input file for upload
                test_file_path = os.path.join(temp_dir, "input.txt")

                with open(test_file_path, "w") as f:
                    f.write("This is a test file")

                file: OpenAIFile = client.agents.upload_file_and_poll(
                    file_path=test_file_path, purpose=FilePurpose.AGENTS
                )

                # create agent
                code_interpreter = CodeInterpreterTool(file_ids=[file.id])
                agent = client.agents.create_agent(
                    model="gpt-4-1106-preview",
                    name="my-assistant",
                    instructions="You are helpful assistant",
                    tools=code_interpreter.definitions,
                    tool_resources=code_interpreter.resources,
                )
                print(f"Created agent, agent ID: {agent.id}")

                thread = client.agents.create_thread()
                print(f"Created thread, thread ID: {thread.id}")

                # create a message
                message = client.agents.create_message(
                    thread_id=thread.id,
                    role="user",
                    content="Create an image file same as the text file and give me file id?",
                )
                print(f"Created message, message ID: {message.id}")

                # create run
                run = client.agents.create_and_process_run(thread_id=thread.id, assistant_id=agent.id)
                print(f"Run finished with status: {run.status}")

                # delete file
                client.agents.delete_file(file.id)
                print("Deleted file")

                # get messages
                messages = client.agents.list_messages(thread_id=thread.id)
                print(f"Messages: {messages}")

                last_msg = messages.get_last_text_message_by_role(MessageRole.AGENT)
                if last_msg:
                    print(f"Last Message: {last_msg.text.value}")

                for file_path_annotation in messages.file_path_annotations:
                    file_id = file_path_annotation.file_path.file_id
                    print(f"Image File ID: {file_path_annotation.file_path.file_id}")
                    temp_file_path = os.path.join(temp_dir, "output.png")
                    client.agents.save_file(file_id=file_id, file_name="output.png", target_dir=temp_dir)
                    output_file_exist = os.path.exists(temp_file_path)

            assert output_file_exist

    @agentClientPreparer()
    @pytest.mark.skip("New test, will need recording in future.")
    @recorded_by_proxy
    def test_azure_function_call(self, **kwargs):
        """Test calling Azure functions."""
        # create client
        storage_queue = kwargs["azure_ai_projects_agents_tests_storage_queue"]
        with self.create_client(**kwargs) as client:
            azure_function_tool = AzureFunctionTool(
                name="foo",
                description="Get answers from the foo bot.",
                parameters={
                    "type": "object",
                    "properties": {
                        "query": {"type": "string", "description": "The question to ask."},
                        "outputqueueuri": {"type": "string", "description": "The full output queue uri."},
                    },
                },
                input_queue=AzureFunctionStorageQueue(
                    queue_name="azure-function-foo-input",
                    storage_service_endpoint=storage_queue,
                ),
                output_queue=AzureFunctionStorageQueue(
                    queue_name="azure-function-tool-output",
                    storage_service_endpoint=storage_queue,
                ),
            )
            agent = client.agents.create_agent(
                model="gpt-4",
                name="azure-function-agent-foo",
                instructions=(
                    "You are a helpful support agent. Use the provided function any "
                    "time the prompt contains the string 'What would foo say?'. When "
                    "you invoke the function, ALWAYS specify the output queue uri parameter as "
                    f"'{storage_queue}/azure-function-tool-output'"
                    '. Always responds with "Foo says" and then the response from the tool.'
                ),
                headers={"x-ms-enable-preview": "true"},
                tools=azure_function_tool.definitions,
            )
            assert agent.id, "The agent was not created"

            # Create a thread
            thread = client.agents.create_thread()
            assert thread.id, "The thread was not created."

            # Create a message
            message = client.agents.create_message(
                thread_id=thread.id,
                role="user",
                content="What is the most prevalent element in the universe? What would foo say?",
            )
            assert message.id, "The message was not created."

            run = client.agents.create_and_process_run(thread_id=thread.id, assistant_id=agent.id)
            assert run.status == RunStatus.COMPLETED, f"The run is in {run.status} state."

            # Get messages from the thread
            messages = client.agents.get_messages(thread_id=thread.id)
            assert len(messages.text_messages), "No messages were received."

            # Chech that we have function response in at least one message.
            assert any("bar" in msg.text.value.lower() for msg in messages.text_messages)

            # Delete the agent once done
            result = client.agents.delete_agent(agent.id)
            assert result.deleted, "The agent was not deleted."

    @agentClientPreparer()
    @pytest.mark.skip("Recordings not yet implemented.")
    @recorded_by_proxy
    def test_client_with_thread_messages(self, **kwargs):
        """Test agent with thread messages."""
        with self.create_client(**kwargs) as client:

            # [START create_agent]
            agent = client.agents.create_agent(
                model="gpt-4-1106-preview",
                name="my-assistant",
                instructions="You are a personal electronics tutor. Write and run code to answer questions.",
            )
            assert agent.id, "The agent was not created."
            thread = client.agents.create_thread()
            assert thread.id, "Thread was not created"

            message = client.agents.create_message(
                thread_id=thread.id, role="user", content="What is the equation of light energy?"
            )
            assert message.id, "The message was not created."

            additional_messages = [
                ThreadMessageOptions(role=MessageRole.AGENT, content="E=mc^2"),
                ThreadMessageOptions(role=MessageRole.USER, content="What is the impedance formula?"),
            ]
            run = client.agents.create_run(
                thread_id=thread.id, assistant_id=agent.id, additional_messages=additional_messages
            )

            # poll the run as long as run status is queued or in progress
            while run.status in [RunStatus.QUEUED, RunStatus.IN_PROGRESS]:
                # wait for a second
                time.sleep(1)
                run = client.agents.get_run(
                    thread_id=thread.id,
                    run_id=run.id,
                )
            assert run.status in RunStatus.COMPLETED

            assert client.agents.delete_agent(agent.id).deleted, "The agent was not deleted"
            messages = client.agents.list_messages(thread_id=thread.id)
            assert len(messages.data), "The data from the agent was not received."<|MERGE_RESOLUTION|>--- conflicted
+++ resolved
@@ -28,12 +28,8 @@
     CodeInterpreterToolResource,
     FileSearchToolResource,
     ToolResources,
-<<<<<<< HEAD
-    AgentRunStream,
+    AgentEventHandler,
     MessageRole,
-=======
-    AgentEventHandler,
->>>>>>> c99f10d5
 )
 from azure.ai.projects.models import (
     AgentStreamEvent,
