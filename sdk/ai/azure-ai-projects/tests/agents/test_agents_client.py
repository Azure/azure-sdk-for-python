# pylint: disable=too-many-lines
# # ------------------------------------
# Copyright (c) Microsoft Corporation.
# Licensed under the MIT License.
# ------------------------------------
# cSpell:disable
from typing import Any, Optional

import os
import datetime
import json
import logging
import tempfile
import sys
import time
import pytest
import functools

from azure.ai.projects import AIProjectClient
from devtools_testutils import (
    AzureRecordedTestCase,
    EnvironmentVariableLoader,
    recorded_by_proxy,
)
from azure.ai.projects.models import (
<<<<<<< HEAD
    AgentStreamEvent,
=======
    AzureFunctionStorageQueue,
    AzureFunctionTool,
>>>>>>> 5b255d6b
    CodeInterpreterTool,
    CodeInterpreterToolResource,
    FilePurpose,
    FileSearchTool,
    FileSearchToolCallContent,
    FileSearchToolResource,
    FunctionTool,
    MessageAttachment,
    MessageTextContent,
    MessageRole,
    OpenAIFile,
    ResponseFormatJsonSchema,
    ResponseFormatJsonSchemaType,
    RunAdditionalFieldList,
    RunStepFileSearchToolCall,
    RunStepFileSearchToolCallResult,
    RunStepFileSearchToolCallResults,
    RunStatus,
    ThreadMessageOptions,
    ThreadRun,
    ToolResources,
    ToolSet,
    VectorStore,
    VectorStoreConfigurations,
    VectorStoreConfiguration,
    VectorStoreDataSource,
    VectorStoreDataSourceAssetType,
)


# TODO clean this up / get rid of anything not in use

"""
issues I've noticed with the code: 
    delete_thread(thread.id) fails
    cancel_thread(thread.id) expires/times out occasionally
    added time.sleep() to the beginning of my last few tests to avoid limits
    when using the endpoint from Howie, delete_agent(agent.id) did not work but would not cause an error
"""

# Set to True to enable SDK logging
LOGGING_ENABLED = True

if LOGGING_ENABLED:
    # Create a logger for the 'azure' SDK
    # See https://docs.python.org/3/library/logging.html
    logger = logging.getLogger("azure")
    logger.setLevel(logging.DEBUG)  # INFO or DEBUG

    # Configure a console output
    handler = logging.StreamHandler(stream=sys.stdout)
    logger.addHandler(handler)


agentClientPreparer = functools.partial(
    EnvironmentVariableLoader,
    "azure_ai_projects",
    azure_ai_projects_connection_string="https://foo.bar.some-domain.ms;00000000-0000-0000-0000-000000000000;rg-resour-cegr-oupfoo1;abcd-abcdabcdabcda-abcdefghijklm",
    azure_ai_projects_data_path="azureml://subscriptions/00000000-0000-0000-0000-000000000000/resourcegroups/rg-resour-cegr-oupfoo1/workspaces/abcd-abcdabcdabcda-abcdefghijklm/datastores/workspaceblobstore/paths/LocalUpload/000000000000/product_info_1.md",
    azure_ai_projects_storage_queue="https://foobar.queue.core.windows.net",
)
"""
agentClientPreparer = functools.partial(
    EnvironmentVariableLoader,
    'azure_ai_project',
    azure_ai_project_host_name="https://foo.bar.some-domain.ms",
    azure_ai_project_subscription_id="00000000-0000-0000-0000-000000000000",
    azure_ai_project_resource_group_name="rg-resour-cegr-oupfoo1",
    azure_ai_project_workspace_name="abcd-abcdabcdabcda-abcdefghijklm",
)
"""


# create tool for agent use
def fetch_current_datetime_live():
    """
    Get the current time as a JSON string.

    :return: Static time string so that test recordings work.
    :rtype: str
    """
    current_datetime = datetime.datetime.now().strftime("%Y-%m-%d %H:%M:%S")
    time_json = json.dumps({"current_time": current_datetime})
    return time_json


# create tool for agent use
def fetch_current_datetime():
    """
    Get the current time as a JSON string.

    :return: Static time string so that test recordings work.
    :rtype: str
    """
    time_json = json.dumps({"current_time": "2024-10-10 12:30:19"})
    return time_json


# create function for agent use
user_functions = {fetch_current_datetime}


# The test class name needs to start with "Test" to get collected by pytest
class TestagentClient(AzureRecordedTestCase):

    # helper function: create client and using environment variables
    def create_client(self, **kwargs):
        # fetch environment variables
        connection_string = kwargs.pop("azure_ai_projects_connection_string")
        credential = self.get_credential(AIProjectClient, is_async=False)

        # create and return client
        client = AIProjectClient.from_connection_string(
            credential=credential,
            conn_str=connection_string,
        )

        return client

    def _get_data_file(self) -> str:
        """Return the test file name."""
        return os.path.join(os.path.dirname(os.path.dirname(__file__)), "test_data", "product_info_1.md")

    # for debugging purposes: if a test fails and its agent has not been deleted, it will continue to show up in the agents list
    """
    # NOTE: this test should not be run against a shared resource, as it will delete all agents
    @agentClientPreparer()
    @recorded_by_proxy
    def test_clear_client(self, **kwargs):
        # create client
        client = self.create_client(**kwargs)
        assert isinstance(client, AIProjectClient)

        # clear agent list
        agents = client.agents.list_agents().data
        for agent in agents:
            client.agents.delete_agent(agent.id)
        assert client.agents.list_agents().data.__len__() == 0
       
        # close client
        client.close()
    """

    #     # **********************************************************************************
    #     #
    #     #                               UNIT TESTS
    #     #
    #     # **********************************************************************************

    # # **********************************************************************************
    # #
    # #                      HAPPY PATH SERVICE TESTS - agent APIs
    # #
    # # **********************************************************************************

    # test client creation
    @agentClientPreparer()
    @recorded_by_proxy
    def test_create_client(self, **kwargs):
        # create client
        client = self.create_client(**kwargs)
        assert isinstance(client, AIProjectClient)

        # close client
        client.close()

    # test agent creation and deletion
    @agentClientPreparer()
    @recorded_by_proxy
    def test_create_update_delete_agent(self, **kwargs):
        # create client
        client = self.create_client(**kwargs)
        assert isinstance(client, AIProjectClient)
        print("Created client")

        # create agent
        agent = client.agents.create_agent(model="gpt-4o", name="my-agent", instructions="You are helpful agent")
        assert agent.id
        print("Created agent, agent ID", agent.id)

        # update agent
        agent = client.agents.update_agent(agent.id, name="my-agent2", instructions="You are helpful agent")
        assert agent.name == "my-agent2"

        # delete agent and close client
        client.agents.delete_agent(agent.id)
        print("Deleted agent")
        client.close()

    # test agent creation with tools
    @agentClientPreparer()
    @recorded_by_proxy
    def test_create_agent_with_tools(self, **kwargs):
        # create client
        client = self.create_client(**kwargs)
        assert isinstance(client, AIProjectClient)

        # initialize agent functions
        functions = FunctionTool(functions=user_functions)

        # create agent with tools
        agent = client.agents.create_agent(
            model="gpt-4o",
            name="my-agent",
            instructions="You are helpful agent",
            tools=functions.definitions,
        )
        assert agent.id
        print("Created agent, agent ID", agent.id)
        assert agent.tools
        assert agent.tools[0]["function"]["name"] == functions.definitions[0]["function"]["name"]
        print("Tool successfully submitted:", functions.definitions[0]["function"]["name"])

        # delete agent and close client
        client.agents.delete_agent(agent.id)
        print("Deleted agent")
        client.close()

    # test agent creation with tools
    @agentClientPreparer()
    @recorded_by_proxy
    def test_create_agent_with_tools_and_resources(self, **kwargs):
        # create client
        client = self.create_client(**kwargs)
        assert isinstance(client, AIProjectClient)

        # initialize agent functions
        functions = FunctionTool(functions=user_functions)

        # create agent with tools
        agent = client.agents.create_agent(
            model="gpt-4o",
            name="my-agent",
            instructions="You are helpful agent",
            tools=functions.definitions,
        )
        assert agent.id
        print("Created agent, agent ID", agent.id)
        assert agent.tools
        assert agent.tools[0]["function"]["name"] == functions.definitions[0]["function"]["name"]
        print("Tool successfully submitted:", functions.definitions[0]["function"]["name"])

        # delete agent and close client
        client.agents.delete_agent(agent.id)
        print("Deleted agent")
        client.close()

    @agentClientPreparer()
    @recorded_by_proxy
    def test_update_agent(self, **kwargs):
        # create client
        client = self.create_client(**kwargs)
        assert isinstance(client, AIProjectClient)

        # create agent
        agent = client.agents.create_agent(model="gpt-4o", name="my-agent", instructions="You are helpful agent")
        assert agent.id

        # update agent and confirm changes went through
        agent.update(name="my-agent2", instructions="You are helpful agent")
        assert agent.name
        assert agent.name == "my-agent2"

        # delete agent and close client
        client.agents.delete_agent(agent.id)
        print("Deleted agent")
        client.close()

    """
    DISABLED: can't perform consistently on shared resource
    @agentClientPreparer()
    @recorded_by_proxy
    def test_agent_list(self, **kwargs):
        # create client and ensure there are no previous agents
        client = self.create_client(**kwargs)
        list_length = client.agents.list_agents().data.__len__()

        # create agent and check that it appears in the list
        agent = client.agents.create_agent(model="gpt-4o", name="my-agent", instructions="You are helpful agent")
        assert client.agents.list_agents().data.__len__() == list_length + 1
        assert client.agents.list_agents().data[0].id == agent.id 

        # create second agent and check that it appears in the list
        agent2 = client.agents.create_agent(model="gpt-4o", name="my-agent2", instructions="You are helpful agent")
        assert client.agents.list_agents().data.__len__() == list_length + 2
        assert client.agents.list_agents().data[0].id == agent.id or client.agents.list_agents().data[1].id == agent.id 

        # delete agents and check list 
        client.agents.delete_agent(agent.id)
        assert client.agents.list_agents().data.__len__() == list_length + 1
        assert client.agents.list_agents().data[0].id == agent2.id 

        client.agents.delete_agent(agent2.id)
        assert client.agents.list_agents().data.__len__() == list_length 
        print("Deleted agents")

        # close client
        client.close()
        """

    # **********************************************************************************
    #
    #                      HAPPY PATH SERVICE TESTS - Thread APIs
    #
    # **********************************************************************************

    # test creating thread
    @agentClientPreparer()
    @recorded_by_proxy
    def test_create_thread(self, **kwargs):
        # create client
        client = self.create_client(**kwargs)
        assert isinstance(client, AIProjectClient)

        # create agent
        agent = client.agents.create_agent(model="gpt-4o", name="my-agent", instructions="You are helpful agent")
        assert agent.id
        print("Created agent, agent ID", agent.id)

        # create thread
        thread = client.agents.create_thread()
        # assert isinstance(thread, agentThread) TODO finish this ! need to import agentThread from _models
        assert thread.id
        print("Created thread, thread ID", thread.id)

        # delete agent and close client
        client.agents.delete_agent(agent.id)
        print("Deleted agent")
        client.close()

    # test getting thread
    @agentClientPreparer()
    @recorded_by_proxy
    def test_get_thread(self, **kwargs):
        # create client
        client = self.create_client(**kwargs)
        assert isinstance(client, AIProjectClient)

        # create agent
        agent = client.agents.create_agent(model="gpt-4o", name="my-agent", instructions="You are helpful agent")
        assert agent.id
        print("Created agent, agent ID", agent.id)

        # create thread
        thread = client.agents.create_thread()
        assert thread.id
        print("Created thread, thread ID", thread.id)

        # get thread
        thread2 = client.agents.get_thread(thread.id)
        assert thread2.id
        assert thread.id == thread2.id
        print("Got thread, thread ID", thread2.id)

        # delete agent and close client
        client.agents.delete_agent(agent.id)
        print("Deleted agent")
        client.close()

    """
    TODO what  can I update a thread with? 
    # test updating thread  
    @agentClientPreparer()
    @recorded_by_proxy
    def test_update_thread(self, **kwargs):
        # create client
        client = self.create_client(**kwargs)
        assert isinstance(client, AIProjectClient)

        # create agent
        agent = client.agents.create_agent(model="gpt-4o", name="my-agent", instructions="You are helpful agent")
        assert agent.id
        print("Created agent, agent ID", agent.id)

        # create thread
        thread = client.agents.create_thread()
        assert thread.id
        print("Created thread, thread ID", thread.id)

        # update thread
        client.agents.update_thread(thread.id, ) # TODO what can we update it with? 
        assert not thread

        # delete agent and close client
        client.agents.delete_agent(agent.id)
        print("Deleted agent")
        client.close()
    """

    """
    # TODO this test is failing?  client.agents.delete_thread(thread.id) isn't working
    # status_code = 404, response = <HttpResponse: 404 Resource Not Found, Content-Type: application/json>
    # error_map = {304: <class 'azure.core.exceptions.ResourceNotModifiedError'>, 401: <class 'azure.core.exceptions.ClientAuthenticatio..., 404: <class 'azure.core.exceptions.ResourceNotFoundError'>, 409: <class 'azure.core.exceptions.ResourceExistsError'>}
    
    # test deleting thread
    @agentClientPreparer()
    @recorded_by_proxy
    def test_delete_thread(self, **kwargs):
        # create client
        client = self.create_client(**kwargs)
        assert isinstance(client, AIProjectClient)

        # create agent
        agent = client.agents.create_agent(model="gpt-4o", name="my-agent", instructions="You are helpful agent")
        assert agent.id
        print("Created agent, agent ID", agent.id)

        # create thread
        thread = client.agents.create_thread()
        # assert isinstance(thread, agentThread) TODO finish this ! need to import agentThread from _models
        assert thread.id
        print("Created thread, thread ID", thread.id)

        # delete thread
        deletion_status = client.agents.delete_thread(thread.id)
        # assert not thread

        # delete agent and close client
        client.agents.delete_agent(agent.id)
        print("Deleted agent")
        client.close()
    """

    # # **********************************************************************************
    # #
    # #                      HAPPY PATH SERVICE TESTS - Message APIs
    # #
    # # **********************************************************************************

    # test creating message in a thread
    @agentClientPreparer()
    @recorded_by_proxy
    def test_create_message(self, **kwargs):
        # create client
        client = self.create_client(**kwargs)
        assert isinstance(client, AIProjectClient)

        # create agent
        agent = client.agents.create_agent(model="gpt-4o", name="my-agent", instructions="You are helpful agent")
        assert agent.id
        print("Created agent, agent ID", agent.id)

        # create thread
        thread = client.agents.create_thread()
        assert thread.id
        print("Created thread, thread ID", thread.id)

        # create message
        message = client.agents.create_message(thread_id=thread.id, role="user", content="Hello, tell me a joke")
        assert message.id
        print("Created message, message ID", message.id)

        # delete agent and close client
        client.agents.delete_agent(agent.id)
        print("Deleted agent")
        client.close()

    # test creating multiple messages in a thread
    @agentClientPreparer()
    @recorded_by_proxy
    def test_create_multiple_messages(self, **kwargs):
        # create client
        client = self.create_client(**kwargs)
        assert isinstance(client, AIProjectClient)

        # create agent
        agent = client.agents.create_agent(model="gpt-4o", name="my-agent", instructions="You are helpful agent")
        assert agent.id
        print("Created agent, agent ID", agent.id)

        # create thread
        thread = client.agents.create_thread()
        assert thread.id
        print("Created thread, thread ID", thread.id)

        # create messages
        message = client.agents.create_message(thread_id=thread.id, role="user", content="Hello, tell me a joke")
        assert message.id
        print("Created message, message ID", message.id)
        message2 = client.agents.create_message(thread_id=thread.id, role="user", content="Hello, tell me another joke")
        assert message2.id
        print("Created message, message ID", message2.id)
        message3 = client.agents.create_message(thread_id=thread.id, role="user", content="Hello, tell me a third joke")
        assert message3.id
        print("Created message, message ID", message3.id)

        # delete agent and close client
        client.agents.delete_agent(agent.id)
        print("Deleted agent")
        client.close()

    # test listing messages in a thread
    @agentClientPreparer()
    @recorded_by_proxy
    def test_list_messages(self, **kwargs):
        # create client
        client = self.create_client(**kwargs)
        assert isinstance(client, AIProjectClient)

        # create agent
        agent = client.agents.create_agent(model="gpt-4o", name="my-agent", instructions="You are helpful agent")
        assert agent.id
        print("Created agent, agent ID", agent.id)

        # create thread
        thread = client.agents.create_thread()
        assert thread.id
        print("Created thread, thread ID", thread.id)

        # check that initial message list is empty
        messages0 = client.agents.list_messages(thread_id=thread.id)
        print(messages0.data)
        assert messages0.data.__len__() == 0

        # create messages and check message list for each one
        message1 = client.agents.create_message(thread_id=thread.id, role="user", content="Hello, tell me a joke")
        assert message1.id
        print("Created message, message ID", message1.id)
        messages1 = client.agents.list_messages(thread_id=thread.id)
        assert messages1.data.__len__() == 1
        assert messages1.data[0].id == message1.id

        message2 = client.agents.create_message(thread_id=thread.id, role="user", content="Hello, tell me another joke")
        assert message2.id
        print("Created message, message ID", message2.id)
        messages2 = client.agents.list_messages(thread_id=thread.id)
        assert messages2.data.__len__() == 2
        assert messages2.data[0].id == message2.id or messages2.data[1].id == message2.id

        message3 = client.agents.create_message(thread_id=thread.id, role="user", content="Hello, tell me a third joke")
        assert message3.id
        print("Created message, message ID", message3.id)
        messages3 = client.agents.list_messages(thread_id=thread.id)
        assert messages3.data.__len__() == 3
        assert (
            messages3.data[0].id == message3.id
            or messages3.data[1].id == message2.id
            or messages3.data[2].id == message2.id
        )

        # delete agent and close client
        client.agents.delete_agent(agent.id)
        print("Deleted agent")
        client.close()

    # test getting message in a thread
    @agentClientPreparer()
    @recorded_by_proxy
    def test_get_message(self, **kwargs):
        # create client
        client = self.create_client(**kwargs)
        assert isinstance(client, AIProjectClient)

        # create agent
        agent = client.agents.create_agent(model="gpt-4o", name="my-agent", instructions="You are helpful agent")
        assert agent.id
        print("Created agent, agent ID", agent.id)

        # create thread
        thread = client.agents.create_thread()
        assert thread.id
        print("Created thread, thread ID", thread.id)

        # create message
        message = client.agents.create_message(thread_id=thread.id, role="user", content="Hello, tell me a joke")
        assert message.id
        print("Created message, message ID", message.id)

        # get message
        message2 = client.agents.get_message(thread_id=thread.id, message_id=message.id)
        assert message2.id
        assert message.id == message2.id
        print("Got message, message ID", message.id)

        # delete agent and close client
        client.agents.delete_agent(agent.id)
        print("Deleted agent")
        client.close()

    """
    TODO format the updated body
    # test updating message in a thread
    @agentClientPreparer()
    @recorded_by_proxy
    def test_update_message(self, **kwargs):
        # create client
        client = self.create_client(**kwargs)
        assert isinstance(client, AIProjectClient)

        # create agent
        agent = client.agents.create_agent(model="gpt-4o", name="my-agent", instructions="You are helpful agent")
        assert agent.id
        print("Created agent, agent ID", agent.id)

        # create thread
        thread = client.agents.create_thread()
        assert thread.id
        print("Created thread, thread ID", thread.id)

        # create message
        message = client.agents.create_message(thread_id=thread.id, role="user", content="Hello, tell me a joke")
        assert message.id
        print("Created message, message ID", message.id)

        # update message
        body_json = json.dumps # TODO format body into json -- figure out what the message looks like so I can update it (might be in that picture) 
        client.agents.update_message(thread_id=thread.id, message_id=message.id, body=)

        # delete agent and close client
        client.agents.delete_agent(agent.id)
        print("Deleted agent")
        client.close()
    """

    # # **********************************************************************************
    # #
    # #                      HAPPY PATH SERVICE TESTS - Run APIs
    # #
    # # **********************************************************************************

    # test creating run
    @agentClientPreparer()
    @recorded_by_proxy
    def test_create_run(self, **kwargs):
        # create client
        client = self.create_client(**kwargs)
        assert isinstance(client, AIProjectClient)

        # create agent
        agent = client.agents.create_agent(model="gpt-4o", name="my-agent", instructions="You are helpful agent")
        assert agent.id
        print("Created agent, agent ID", agent.id)

        # create thread
        thread = client.agents.create_thread()
        assert thread.id
        print("Created thread, thread ID", thread.id)

        # create run
        run = client.agents.create_run(thread_id=thread.id, assistant_id=agent.id)
        assert run.id
        print("Created run, run ID", run.id)

        # delete agent and close client
        client.agents.delete_agent(agent.id)
        print("Deleted agent")
        client.close()

    # test getting run
    @agentClientPreparer()
    @recorded_by_proxy
    def test_get_run(self, **kwargs):
        # create client
        client = self.create_client(**kwargs)
        assert isinstance(client, AIProjectClient)

        # create agent
        agent = client.agents.create_agent(model="gpt-4o", name="my-agent", instructions="You are helpful agent")
        assert agent.id
        print("Created agent, agent ID", agent.id)

        # create thread
        thread = client.agents.create_thread()
        assert thread.id
        print("Created thread, thread ID", thread.id)

        # create run
        run = client.agents.create_run(thread_id=thread.id, assistant_id=agent.id)
        assert run.id
        print("Created run, run ID", run.id)

        # get run
        run2 = client.agents.get_run(thread_id=thread.id, run_id=run.id)
        assert run2.id
        assert run.id == run2.id
        print("Got run, run ID", run2.id)

        # delete agent and close client
        client.agents.delete_agent(agent.id)
        print("Deleted agent")
        client.close()

    # TODO fix bc sometimes it works? and sometimes it doesnt?
    # test sucessful run status     TODO test for cancelled/unsucessful runs
    @agentClientPreparer()
    @recorded_by_proxy
    def test_run_status(self, **kwargs):
        # create client
        client = self.create_client(**kwargs)
        assert isinstance(client, AIProjectClient)

        # create agent
        agent = client.agents.create_agent(model="gpt-4o", name="my-agent", instructions="You are helpful agent")
        assert agent.id
        print("Created agent, agent ID", agent.id)

        # create thread
        thread = client.agents.create_thread()
        assert thread.id
        print("Created thread, thread ID", thread.id)

        # create message
        message = client.agents.create_message(thread_id=thread.id, role="user", content="Hello, tell me a joke")
        assert message.id
        print("Created message, message ID", message.id)

        # create run
        run = client.agents.create_run(thread_id=thread.id, assistant_id=agent.id)
        assert run.id
        print("Created run, run ID", run.id)

        # check status
        assert run.status in [
            "queued",
            "in_progress",
            "requires_action",
            "cancelling",
            "cancelled",
            "failed",
            "completed",
            "expired",
        ]
        while run.status in ["queued", "in_progress", "requires_action"]:
            # wait for a second
            time.sleep(1)
            run = client.agents.get_run(thread_id=thread.id, run_id=run.id)
            print("Run status:", run.status)

        assert run.status in ["cancelled", "failed", "completed", "expired"]
        print("Run completed with status:", run.status)

        # delete agent and close client
        client.agents.delete_agent(agent.id)
        print("Deleted agent")
        client.close()

    """
    # TODO another, but check that the number of runs decreases after cancelling runs
    # TODO can each thread only support one run? 
    # test listing runs
    @agentClientPreparer()
    @recorded_by_proxy
    def test_list_runs(self, **kwargs):
        # create client
        client = self.create_client(**kwargs)
        assert isinstance(client, AIProjectClient)

        # create agent
        agent = client.agents.create_agent(model="gpt-4o", name="my-agent", instructions="You are helpful agent")
        assert agent.id
        print("Created agent, agent ID", agent.id)

        # create thread
        thread = client.agents.create_thread()
        assert thread.id
        print("Created thread, thread ID", thread.id)

        # check list for current runs
        runs0 = client.agents.list_runs(thread_id=thread.id)
        assert runs0.data.__len__() == 0

        # create run and check list
        run = client.agents.create_run(thread_id=thread.id, assistant_id=agent.id)
        assert run.id
        print("Created run, run ID", run.id)
        runs1 = client.agents.list_runs(thread_id=thread.id)
        assert runs1.data.__len__() == 1
        assert runs1.data[0].id == run.id

        # create second run
        run2 = client.agents.create_run(thread_id=thread.id, assistant_id=agent.id)
        assert run2.id
        print("Created run, run ID", run2.id)
        runs2 = client.agents.list_runs(thread_id=thread.id)
        assert runs2.data.__len__() == 2
        assert runs2.data[0].id == run2.id or runs2.data[1].id == run2.id

        # delete agent and close client
        client.agents.delete_agent(agent.id)
        print("Deleted agent")
        client.close()
    """

    """
    # TODO figure out what to update the run with
    # test updating run
    @agentClientPreparer()
    @recorded_by_proxy
    def test_update_run(self, **kwargs):
        # create client
        client = self.create_client(**kwargs)
        assert isinstance(client, AIProjectClient)

        # create agent
        agent = client.agents.create_agent(model="gpt-4o", name="my-agent", instructions="You are helpful agent")
        assert agent.id
        print("Created agent, agent ID", agent.id)

        # create thread
        thread = client.agents.create_thread()
        assert thread.id
        print("Created thread, thread ID", thread.id)

        # create run
        run = client.agents.create_run(thread_id=thread.id, assistant_id=agent.id)
        assert run.id
        print("Created run, run ID", run.id)

        # update run
        body = json.dumps({'todo': 'placeholder'})
        client.agents.update_run(thread_id=thread.id, run_id=run.id, body=body)

        # delete agent and close client
        client.agents.delete_agent(agent.id)
        print("Deleted agent")
        client.close()
    """

    # test submitting tool outputs to run
    @agentClientPreparer()
    @recorded_by_proxy
    def test_submit_tool_outputs_to_run(self, **kwargs):
        # create client
        client = self.create_client(**kwargs)
        assert isinstance(client, AIProjectClient)

        # Initialize agent tools
        functions = FunctionTool(functions=user_functions)
        code_interpreter = CodeInterpreterTool()

        toolset = ToolSet()
        toolset.add(functions)
        toolset.add(code_interpreter)

        # create agent
        agent = client.agents.create_agent(
            model="gpt-4o",
            name="my-agent",
            instructions="You are helpful agent",
            toolset=toolset,
        )
        assert agent.id
        print("Created agent, agent ID", agent.id)

        # create thread
        thread = client.agents.create_thread()
        assert thread.id
        print("Created thread, thread ID", thread.id)

        # create message
        message = client.agents.create_message(thread_id=thread.id, role="user", content="Hello, what time is it?")
        assert message.id
        print("Created message, message ID", message.id)

        # create run
        run = client.agents.create_run(thread_id=thread.id, assistant_id=agent.id)
        assert run.id
        print("Created run, run ID", run.id)

        # check that tools are uploaded
        assert run.tools
        assert run.tools[0]["function"]["name"] == functions.definitions[0]["function"]["name"]
        print("Tool successfully submitted:", functions.definitions[0]["function"]["name"])

        # check status
        assert run.status in [
            "queued",
            "in_progress",
            "requires_action",
            "cancelling",
            "cancelled",
            "failed",
            "completed",
            "expired",
        ]
        while run.status in ["queued", "in_progress", "requires_action"]:
            time.sleep(1)
            run = client.agents.get_run(thread_id=thread.id, run_id=run.id)

            # check if tools are needed
            if run.status == "requires_action" and run.required_action.submit_tool_outputs:
                print("Requires action: submit tool outputs")
                tool_calls = run.required_action.submit_tool_outputs.tool_calls
                if not tool_calls:
                    print(
                        "No tool calls provided - cancelling run"
                    )  # TODO how can i make sure that it wants tools? should i have some kind of error message?
                    client.agents.cancel_run(thread_id=thread.id, run_id=run.id)
                    break

                # submit tool outputs to run
                tool_outputs = toolset.execute_tool_calls(tool_calls)  # TODO issue somewhere here
                print("Tool outputs:", tool_outputs)
                if tool_outputs:
                    client.agents.submit_tool_outputs_to_run(
                        thread_id=thread.id, run_id=run.id, tool_outputs=tool_outputs
                    )

            print("Current run status:", run.status)

        print("Run completed with status:", run.status)

        # check that messages used the tool
        messages = client.agents.list_messages(thread_id=thread.id, run_id=run.id)
        tool_message = messages["data"][0]["content"][0]["text"]["value"]
        hour12 = time.strftime("%H")
        hour24 = time.strftime("%I")
        minute = time.strftime("%M")
        assert hour12 + ":" + minute in tool_message or hour24 + ":" + minute
        print("Used tool_outputs")

        # delete agent and close client
        client.agents.delete_agent(agent.id)
        print("Deleted agent")
        client.close()

    @agentClientPreparer()
    @recorded_by_proxy
    def test_create_parallel_tool_thread_true(self, **kwargs):
        """Test creation of parallel runs."""
        self._do_test_create_parallel_thread_runs(True, True, **kwargs)

    @agentClientPreparer()
    @recorded_by_proxy
    def test_create_parallel_tool_thread_false(self, **kwargs):
        """Test creation of parallel runs."""
        self._do_test_create_parallel_thread_runs(False, True, **kwargs)

    @agentClientPreparer()
    @recorded_by_proxy
    def test_create_parallel_tool_run_true(self, **kwargs):
        """Test creation of parallel runs."""
        self._do_test_create_parallel_thread_runs(True, False, **kwargs)

    @agentClientPreparer()
    @recorded_by_proxy
    def test_create_parallel_tool_run_false(self, **kwargs):
        """Test creation of parallel runs."""
        self._do_test_create_parallel_thread_runs(False, False, **kwargs)

    def _wait_for_run(self, client, run, timeout=1):
        """Wait while run will get to terminal state."""
        while run.status in [RunStatus.QUEUED, RunStatus.IN_PROGRESS, RunStatus.REQUIRES_ACTION]:
            time.sleep(timeout)
            run = client.agents.get_run(thread_id=run.thread_id, run_id=run.id)
        return run

    def _do_test_create_parallel_thread_runs(self, use_parallel_runs, create_thread_run, **kwargs):
        """Test creation of parallel runs."""

        # create client
        client = self.create_client(
            **kwargs,
        )
        assert isinstance(client, AIProjectClient)

        # Initialize agent tools
        functions = FunctionTool(functions=user_functions)
        code_interpreter = CodeInterpreterTool()

        toolset = ToolSet()
        toolset.add(functions)
        toolset.add(code_interpreter)
        agent = client.agents.create_agent(
            model="gpt-4",
            name="my-agent",
            instructions="You are helpful agent",
            toolset=toolset,
        )
        assert agent.id

        message = ThreadMessageOptions(
            role="user",
            content="Hello, what time is it?",
        )

        if create_thread_run:
            run = client.agents.create_thread_and_run(
                assistant_id=agent.id,
                parallel_tool_calls=use_parallel_runs,
            )
            run = self._wait_for_run(client, run)
        else:
            thread = client.agents.create_thread(messages=[message])
            assert thread.id

            run = client.agents.create_and_process_run(
                thread_id=thread.id,
                assistant_id=agent.id,
                parallel_tool_calls=use_parallel_runs,
            )
        assert run.id
        assert run.status == RunStatus.COMPLETED, run.last_error.message
        assert run.parallel_tool_calls == use_parallel_runs

        assert client.agents.delete_agent(agent.id).deleted, "The agent was not deleted"
        messages = client.agents.list_messages(thread_id=run.thread_id)
        assert len(messages.data), "The data from the agent was not received."

    """
    # DISABLED: rewrite to ensure run is not complete when cancel_run is called
    # test cancelling run
    @agentClientPreparer()
    @recorded_by_proxy
    def test_cancel_run(self, **kwargs):
        # create client
        client = self.create_client(**kwargs)
        assert isinstance(client, AIProjectClient)

        # create agent
        agent = client.agents.create_agent(model="gpt-4o", name="my-agent", instructions="You are helpful agent")
        assert agent.id
        print("Created agent, agent ID", agent.id)

        # create thread
        thread = client.agents.create_thread()
        assert thread.id
        print("Created thread, thread ID", thread.id)

        # create message
        message = client.agents.create_message(thread_id=thread.id, role="user", content="Hello, what time is it?")
        assert message.id
        print("Created message, message ID", message.id)

        # create run
        run = client.agents.create_run(thread_id=thread.id, assistant_id=agent.id)
        assert run.id
        print("Created run, run ID", run.id)

        # check status and cancel
        assert run.status in ["queued", "in_progress", "requires_action"]
        client.agents.cancel_run(thread_id=thread.id, run_id=run.id)

        while run.status in ["queued", "cancelling"]:
            time.sleep(1)
            run = client.agents.get_run(thread_id=thread.id, run_id=run.id)
            print("Current run status:", run.status)
        assert run.status == "cancelled"
        print("Run cancelled")

        # delete agent and close client
        client.agents.delete_agent(agent.id)
        print("Deleted agent")
        client.close()
        """

    # test create thread and run
    @agentClientPreparer()
    @recorded_by_proxy
    def test_create_thread_and_run(self, **kwargs):
        time.sleep(26)
        # create client
        client = self.create_client(**kwargs)
        assert isinstance(client, AIProjectClient)

        # create agent
        agent = client.agents.create_agent(model="gpt-4o", name="my-agent", instructions="You are helpful agent")
        assert agent.id
        print("Created agent, agent ID", agent.id)

        # create thread and run
        run = client.agents.create_thread_and_run(assistant_id=agent.id)
        assert run.id
        assert run.thread_id
        print("Created run, run ID", run.id)

        # get thread
        thread = client.agents.get_thread(run.thread_id)
        assert thread.id
        print("Created thread, thread ID", thread.id)

        # check status
        assert run.status in [
            "queued",
            "in_progress",
            "requires_action",
            "cancelling",
            "cancelled",
            "failed",
            "completed",
            "expired",
        ]
        while run.status in ["queued", "in_progress", "requires_action"]:
            # wait for a second
            time.sleep(1)
            run = client.agents.get_run(thread_id=thread.id, run_id=run.id)
            # assert run.status in ["queued", "in_progress", "requires_action", "completed"]
            print("Run status:", run.status)

        assert run.status == "completed"
        print("Run completed")

        # delete agent and close client
        client.agents.delete_agent(agent.id)
        print("Deleted agent")
        client.close()

    # test listing run steps
    @agentClientPreparer()
    @recorded_by_proxy
    def test_list_run_step(self, **kwargs):

        time.sleep(50)
        # create client
        client = self.create_client(**kwargs)
        assert isinstance(client, AIProjectClient)

        # create agent
        agent = client.agents.create_agent(model="gpt-4o", name="my-agent", instructions="You are helpful agent")
        assert agent.id
        print("Created agent, agent ID", agent.id)

        # create thread
        thread = client.agents.create_thread()
        assert thread.id
        print("Created thread, thread ID", thread.id)

        # create message
        message = client.agents.create_message(thread_id=thread.id, role="user", content="Hello, what time is it?")
        assert message.id
        print("Created message, message ID", message.id)

        # create run
        run = client.agents.create_run(thread_id=thread.id, assistant_id=agent.id)
        assert run.id
        print("Created run, run ID", run.id)

        steps = client.agents.list_run_steps(thread_id=thread.id, run_id=run.id)
        # commenting assertion out below, do we know exactly when run starts?
        # assert steps['data'].__len__() == 0

        # check status
        assert run.status in ["queued", "in_progress", "requires_action", "completed"]
        while run.status in ["queued", "in_progress", "requires_action"]:
            # wait for a second
            time.sleep(1)
            run = client.agents.get_run(thread_id=thread.id, run_id=run.id)
            assert run.status in [
                "queued",
                "in_progress",
                "requires_action",
                "completed",
            ]
            print("Run status:", run.status)
            steps = client.agents.list_run_steps(thread_id=thread.id, run_id=run.id)
            assert steps["data"].__len__() > 0  # TODO what else should we look at?

        assert run.status == "completed"
        print("Run completed")

        # delete agent and close client
        client.agents.delete_agent(agent.id)
        print("Deleted agent")
        client.close()

    # test getting run step
    # TODO where are step ids from
    @agentClientPreparer()
    @recorded_by_proxy
    def test_get_run_step(self, **kwargs):
        # create client
        client = self.create_client(**kwargs)
        assert isinstance(client, AIProjectClient)

        # create agent
        agent = client.agents.create_agent(model="gpt-4o", name="my-agent", instructions="You are helpful agent")
        assert agent.id
        print("Created agent, agent ID", agent.id)

        # create thread
        thread = client.agents.create_thread()
        assert thread.id
        print("Created thread, thread ID", thread.id)

        # create message
        message = client.agents.create_message(
            thread_id=thread.id, role="user", content="Hello, can you tell me a joke?"
        )
        assert message.id
        print("Created message, message ID", message.id)

        # create run
        run = client.agents.create_run(thread_id=thread.id, assistant_id=agent.id)
        assert run.id
        print("Created run, run ID", run.id)

        if run.status == "failed":
            assert run.last_error
            print(run.last_error)
            print("FAILED HERE")

        # check status
        assert run.status in ["queued", "in_progress", "requires_action", "completed"]
        while run.status in ["queued", "in_progress", "requires_action"]:
            # wait for a second
            time.sleep(1)
            run = client.agents.get_run(thread_id=thread.id, run_id=run.id)
            if run.status == "failed":
                assert run.last_error
                print(run.last_error)
                print("FAILED HERE")
            assert run.status in [
                "queued",
                "in_progress",
                "requires_action",
                "completed",
            ]
            print("Run status:", run.status)

        # list steps, check that get_run_step works with first step_id
        steps = client.agents.list_run_steps(thread_id=thread.id, run_id=run.id)
        assert steps["data"].__len__() > 0
        step = steps["data"][0]
        get_step = client.agents.get_run_step(thread_id=thread.id, run_id=run.id, step_id=step.id)
        assert step == get_step

        # delete agent and close client
        client.agents.delete_agent(agent.id)
        print("Deleted agent")
        client.close()

    # test agent creation with invalid tool resource
    @agentClientPreparer()
    @recorded_by_proxy
    def test_create_agent_with_invalid_code_interpreter_tool_resource(self, **kwargs):
        # create client
        with self.create_client(**kwargs) as client:

            # initialize resources
            tool_resources = ToolResources()
            tool_resources.code_interpreter = CodeInterpreterToolResource()

            exception_message = ""
            try:
                client.agents.create_agent(
                    model="gpt-4o",
                    name="my-agent",
                    instructions="You are helpful agent",
                    tools=[],
                    tool_resources=tool_resources,
                )
            except ValueError as e:
                exception_message = e.args[0]

            assert (
                exception_message
                == "Tools must contain a CodeInterpreterToolDefinition when tool_resources.code_interpreter is provided"
            )

    # test agent creation with invalid tool resource
    @agentClientPreparer()
    @recorded_by_proxy
    def test_create_agent_with_invalid_file_search_tool_resource(self, **kwargs):
        # create client
        with self.create_client(**kwargs) as client:

            # initialize resources
            tool_resources = ToolResources()
            tool_resources.file_search = FileSearchToolResource()

            exception_message = ""
            try:
                client.agents.create_agent(
                    model="gpt-4o",
                    name="my-agent",
                    instructions="You are helpful agent",
                    tools=[],
                    tool_resources=tool_resources,
                )
            except ValueError as e:
                exception_message = e.args[0]

            assert (
                exception_message
                == "Tools must contain a FileSearchToolDefinition when tool_resources.file_search is provided"
            )

    @agentClientPreparer()
    @recorded_by_proxy
    def test_create_vector_store_azure(self, **kwargs):
        """Test the agent with vector store creation."""
        self._do_test_create_vector_store(**kwargs)

    @agentClientPreparer()
    @recorded_by_proxy
    def test_create_vector_store_file_id(self, **kwargs):
        """Test the agent with vector store creation."""
        self._do_test_create_vector_store(file_path=self._get_data_file(), **kwargs)

    def _do_test_create_vector_store(self, **kwargs):
        """Test the agent with vector store creation."""
        # create client
        ai_client = self.create_client(**kwargs)
        assert isinstance(ai_client, AIProjectClient)

        file_id = self._get_file_id_maybe(ai_client, **kwargs)
        file_ids = [file_id] if file_id else None
        if file_ids:
            ds = None
        else:
            ds = [
                VectorStoreDataSource(
                    asset_identifier=kwargs["azure_ai_projects_data_path"],
                    asset_type=VectorStoreDataSourceAssetType.URI_ASSET,
                )
            ]
        vector_store = ai_client.agents.create_vector_store_and_poll(
            file_ids=file_ids, data_sources=ds, name="my_vectorstore"
        )
        assert vector_store.id
        self._test_file_search(ai_client, vector_store, file_id)

    @agentClientPreparer()
    @recorded_by_proxy
    def test_vector_store_threads_file_search_azure(self, **kwargs):
        """Test file search when azure asset ids are sopplied during thread creation."""
        # create client
        ai_client = self.create_client(**kwargs)
        assert isinstance(ai_client, AIProjectClient)

        ds = [
            VectorStoreDataSource(
                asset_identifier=kwargs["azure_ai_projects_data_path"],
                asset_type=VectorStoreDataSourceAssetType.URI_ASSET,
            )
        ]
        fs = FileSearchToolResource(
            vector_stores=[
                VectorStoreConfigurations(
                    store_name="my_vector_store",
                    store_configuration=VectorStoreConfiguration(data_sources=ds),
                )
            ]
        )
        file_search = FileSearchTool()
        agent = ai_client.agents.create_agent(
            model="gpt-4o",
            name="my-assistant",
            instructions="Hello, you are helpful assistant and can search information from uploaded files",
            tools=file_search.definitions,
            tool_resources=file_search.resources,
        )
        assert agent.id

        thread = ai_client.agents.create_thread(tool_resources=ToolResources(file_search=fs))
        assert thread.id
        # create message
        message = ai_client.agents.create_message(
            thread_id=thread.id, role="user", content="What does the attachment say?"
        )
        assert message.id, "The message was not created."

        run = ai_client.agents.create_and_process_run(thread_id=thread.id, assistant_id=agent.id)
        assert run.status == "completed", f"Error in run: {run.last_error}"
        messages = ai_client.agents.list_messages(thread.id)
        assert len(messages)
        ai_client.agents.delete_agent(agent.id)
        ai_client.close()

    @agentClientPreparer()
    @recorded_by_proxy
    def test_create_vector_store_add_file_file_id(self, **kwargs):
        """Test adding single file to vector store withn file ID."""
        self._do_test_create_vector_store_add_file(file_path=self._get_data_file(), **kwargs)

    @agentClientPreparer()
    # @pytest.markp("The CreateVectorStoreFile API is not supported yet.")
    @recorded_by_proxy
    def test_create_vector_store_add_file_azure(self, **kwargs):
        """Test adding single file to vector store with azure asset ID."""
        self._do_test_create_vector_store_add_file(**kwargs)

    def _do_test_create_vector_store_add_file(self, **kwargs):
        """Test adding single file to vector store."""
        # create client
        ai_client = self.create_client(**kwargs)
        assert isinstance(ai_client, AIProjectClient)

        file_id = self._get_file_id_maybe(ai_client, **kwargs)
        if file_id:
            ds = None
        else:
            ds = [
                VectorStoreDataSource(
                    asset_identifier=kwargs["azure_ai_projects_data_path"],
                    asset_type="uri_asset",
                )
            ]
        vector_store = ai_client.agents.create_vector_store_and_poll(file_ids=[], name="sample_vector_store")
        assert vector_store.id
        vector_store_file = ai_client.agents.create_vector_store_file(
            vector_store_id=vector_store.id, data_sources=ds, file_id=file_id
        )
        assert vector_store_file.id
        self._test_file_search(ai_client, vector_store, file_id)

    @agentClientPreparer()
    @recorded_by_proxy
    def test_create_vector_store_batch_file_ids(self, **kwargs):
        """Test adding multiple files to vector store with file IDs."""
        self._do_test_create_vector_store_batch(file_path=self._get_data_file(), **kwargs)

    @agentClientPreparer()
    # @pytest.markp("The CreateFileBatch API is not supported yet.")
    @recorded_by_proxy
    def test_create_vector_store_batch_azure(self, **kwargs):
        """Test adding multiple files to vector store with azure asset IDs."""
        self._do_test_create_vector_store_batch(**kwargs)

    def _do_test_create_vector_store_batch(self, **kwargs):
        """Test the agent with vector store creation."""
        # create client
        ai_client = self.create_client(**kwargs)
        assert isinstance(ai_client, AIProjectClient)

        file_id = self._get_file_id_maybe(ai_client, **kwargs)
        if file_id:
            file_ids = [file_id]
            ds = None
        else:
            file_ids = None
            ds = [
                VectorStoreDataSource(
                    asset_identifier=kwargs["azure_ai_projects_data_path"],
                    asset_type=VectorStoreDataSourceAssetType.URI_ASSET,
                )
            ]
        vector_store = ai_client.agents.create_vector_store_and_poll(file_ids=[], name="sample_vector_store")
        assert vector_store.id
        vector_store_file_batch = ai_client.agents.create_vector_store_file_batch_and_poll(
            vector_store_id=vector_store.id, data_sources=ds, file_ids=file_ids
        )
        assert vector_store_file_batch.id
        self._test_file_search(ai_client, vector_store, file_id)

    def _test_file_search(
        self,
        ai_client: AIProjectClient,
        vector_store: VectorStore,
        file_id: Optional[str],
    ) -> None:
        """Test the file search"""
        file_search = FileSearchTool(vector_store_ids=[vector_store.id])
        agent = ai_client.agents.create_agent(
            model="gpt-4o",
            name="my-assistant",
            instructions="Hello, you are helpful assistant and can search information from uploaded files",
            tools=file_search.definitions,
            tool_resources=file_search.resources,
        )
        assert agent.id

        thread = ai_client.agents.create_thread()
        assert thread.id

        # create message
        message = ai_client.agents.create_message(
            thread_id=thread.id, role="user", content="What does the attachment say?"
        )
        assert message.id, "The message was not created."

        run = ai_client.agents.create_and_process_run(thread_id=thread.id, assistant_id=agent.id)
        ai_client.agents.delete_vector_store(vector_store.id)
        assert run.status == "completed", f"Error in run: {run.last_error}"
        messages = ai_client.agents.list_messages(thread.id)
        assert len(messages)
        ai_client.agents.delete_agent(agent.id)
        self._remove_file_maybe(file_id, ai_client)
        ai_client.close()

    @agentClientPreparer()
    @recorded_by_proxy
    def test_message_attachement_azure(self, **kwargs):
        """Test message attachment with azure ID."""
        ds = VectorStoreDataSource(
            asset_identifier=kwargs["azure_ai_projects_data_path"],
            asset_type=VectorStoreDataSourceAssetType.URI_ASSET,
        )
        self._do_test_message_attachment(data_source=ds, **kwargs)

    @agentClientPreparer()
    @recorded_by_proxy
    def test_message_attachement_file_ids(self, **kwargs):
        """Test message attachment with file ID."""
        self._do_test_message_attachment(file_path=self._get_data_file(), **kwargs)

    def _do_test_message_attachment(self, **kwargs):
        """Test agent with the message attachment."""
        ai_client = self.create_client(**kwargs)
        assert isinstance(ai_client, AIProjectClient)

        file_id = self._get_file_id_maybe(ai_client, **kwargs)

        # Create agent with file search tool
        agent = ai_client.agents.create_agent(
            model="gpt-4-1106-preview",
            name="my-assistant",
            instructions="Hello, you are helpful assistant and can search information from uploaded files",
        )
        assert agent.id, "Agent was not created"

        thread = ai_client.agents.create_thread()
        assert thread.id, "The thread was not created."

        # Create a message with the file search attachment
        # Notice that vector store is created temporarily when using attachments with a default expiration policy of seven days.
        attachment = MessageAttachment(
            file_id=file_id,
            data_source=kwargs.get("data_source"),
            tools=[
                FileSearchTool().definitions[0],
                CodeInterpreterTool().definitions[0],
            ],
        )
        message = ai_client.agents.create_message(
            thread_id=thread.id,
            role="user",
            content="What does the attachment say?",
            attachments=[attachment],
        )
        assert message.id, "The message was not created."

        run = ai_client.agents.create_and_process_run(thread_id=thread.id, assistant_id=agent.id)
        assert run.id, "The run was not created."
        self._remove_file_maybe(file_id, ai_client)
        ai_client.agents.delete_agent(agent.id)

        messages = ai_client.agents.list_messages(thread_id=thread.id)
        assert len(messages), "No messages were created"

    @agentClientPreparer()
    @pytest.mark.skip("The API is not supported yet.")
    @recorded_by_proxy
    def test_create_assistant_with_interpreter_azure(self, **kwargs):
        """Test Create assistant with code interpreter with azure asset ids."""
        ds = VectorStoreDataSource(
            asset_identifier=kwargs["azure_ai_projects_data_path"],
            asset_type=VectorStoreDataSourceAssetType.URI_ASSET,
        )
        self._do_test_create_assistant_with_interpreter(data_sources=[ds], **kwargs)

    @agentClientPreparer()
    @recorded_by_proxy
    def test_create_assistant_with_interpreter_file_ids(self, **kwargs):
        """Test Create assistant with code interpreter with file IDs."""
        self._do_test_create_assistant_with_interpreter(file_path=self._get_data_file(), **kwargs)

    def _do_test_create_assistant_with_interpreter(self, **kwargs):
        """Test create assistant with code interpreter and project asset id"""
        ai_client = self.create_client(**kwargs)
        assert isinstance(ai_client, AIProjectClient)

        code_interpreter = CodeInterpreterTool()

        file_id = None
        if "file_path" in kwargs:
            file = ai_client.agents.upload_file_and_poll(file_path=kwargs["file_path"], purpose=FilePurpose.AGENTS)
            assert file.id, "The file was not uploaded."
            file_id = file.id

        cdr = CodeInterpreterToolResource(
            file_ids=[file_id] if file_id else None,
            data_sources=kwargs.get("data_sources"),
        )
        tr = ToolResources(code_interpreter=cdr)
        # notice that CodeInterpreter must be enabled in the agent creation, otherwise the agent will not be able to see the file attachment
        agent = ai_client.agents.create_agent(
            model="gpt-4-1106-preview",
            name="my-assistant",
            instructions="You are helpful assistant",
            tools=code_interpreter.definitions,
            tool_resources=tr,
        )
        assert agent.id, "Agent was not created"

        thread = ai_client.agents.create_thread()
        assert thread.id, "The thread was not created."

        message = ai_client.agents.create_message(
            thread_id=thread.id, role="user", content="What does the attachment say?"
        )
        assert message.id, "The message was not created."

        run = ai_client.agents.create_and_process_run(thread_id=thread.id, assistant_id=agent.id)
        assert run.id, "The run was not created."
        self._remove_file_maybe(file_id, ai_client)
        assert run.status == "completed", f"Error in run: {run.last_error}"
        ai_client.agents.delete_agent(agent.id)
        assert len(ai_client.agents.list_messages(thread_id=thread.id)), "No messages were created"

    @agentClientPreparer()
    @pytest.mark.skip("The API is not supported yet.")
    @recorded_by_proxy
    def test_create_thread_with_interpreter_azure(self, **kwargs):
        """Test Create assistant with code interpreter with azure asset ids."""
        ds = VectorStoreDataSource(
            asset_identifier=kwargs["azure_ai_projects_data_path"],
            asset_type=VectorStoreDataSourceAssetType.URI_ASSET,
        )
        self._do_test_create_thread_with_interpreter(data_sources=[ds], **kwargs)

    @agentClientPreparer()
    @recorded_by_proxy
    def test_create_thread_with_interpreter_file_ids(self, **kwargs):
        """Test Create assistant with code interpreter with file IDs."""
        self._do_test_create_thread_with_interpreter(file_path=self._get_data_file(), **kwargs)

    def _do_test_create_thread_with_interpreter(self, **kwargs):
        """Test create assistant with code interpreter and project asset id"""
        ai_client = self.create_client(**kwargs)
        assert isinstance(ai_client, AIProjectClient)

        code_interpreter = CodeInterpreterTool()

        file_id = None
        if "file_path" in kwargs:
            file = ai_client.agents.upload_file_and_poll(file_path=kwargs["file_path"], purpose=FilePurpose.AGENTS)
            assert file.id, "The file was not uploaded."
            file_id = file.id

        cdr = CodeInterpreterToolResource(
            file_ids=[file_id] if file_id else None,
            data_sources=kwargs.get("data_sources"),
        )
        tr = ToolResources(code_interpreter=cdr)
        # notice that CodeInterpreter must be enabled in the agent creation, otherwise the agent will not be able to see the file attachment
        agent = ai_client.agents.create_agent(
            model="gpt-4-1106-preview",
            name="my-assistant",
            instructions="You are helpful assistant",
            tools=code_interpreter.definitions,
        )
        assert agent.id, "Agent was not created"

        thread = ai_client.agents.create_thread(tool_resources=tr)
        assert thread.id, "The thread was not created."

        message = ai_client.agents.create_message(
            thread_id=thread.id, role="user", content="What does the attachment say?"
        )
        assert message.id, "The message was not created."

        run = ai_client.agents.create_and_process_run(thread_id=thread.id, assistant_id=agent.id)
        assert run.id, "The run was not created."
        self._remove_file_maybe(file_id, ai_client)
        assert run.status == "completed", f"Error in run: {run.last_error}"
        ai_client.agents.delete_agent(agent.id)
        messages = ai_client.agents.list_messages(thread.id)
        assert len(messages)

    @agentClientPreparer()
    @recorded_by_proxy
    def test_create_assistant_with_inline_vs_azure(self, **kwargs):
        """Test creation of asistant with vector store inline."""
        # create client
        ai_client = self.create_client(**kwargs)
        assert isinstance(ai_client, AIProjectClient)

        ds = [
            VectorStoreDataSource(
                asset_identifier=kwargs["azure_ai_projects_data_path"],
                asset_type=VectorStoreDataSourceAssetType.URI_ASSET,
            )
        ]
        fs = FileSearchToolResource(
            vector_stores=[
                VectorStoreConfigurations(
                    store_name="my_vector_store",
                    store_configuration=VectorStoreConfiguration(data_sources=ds),
                )
            ]
        )
        file_search = FileSearchTool()
        agent = ai_client.agents.create_agent(
            model="gpt-4o",
            name="my-assistant",
            instructions="Hello, you are helpful assistant and can search information from uploaded files",
            tools=file_search.definitions,
            tool_resources=ToolResources(file_search=fs),
        )
        assert agent.id

        thread = ai_client.agents.create_thread()
        assert thread.id
        # create message
        message = ai_client.agents.create_message(
            thread_id=thread.id, role="user", content="What does the attachment say?"
        )
        assert message.id, "The message was not created."

        run = ai_client.agents.create_and_process_run(thread_id=thread.id, assistant_id=agent.id)
        assert run.status == "completed", f"Error in run: {run.last_error}"
        messages = ai_client.agents.list_messages(thread.id)
        assert len(messages)
        ai_client.agents.delete_agent(agent.id)
        ai_client.close()

    @agentClientPreparer()
    @pytest.mark.skip("The API is not supported yet.")
    @recorded_by_proxy
    def test_create_attachment_in_thread_azure(self, **kwargs):
        """Create thread with message attachment inline with azure asset IDs."""
        ds = VectorStoreDataSource(
            asset_identifier=kwargs["azure_ai_projects_data_path"],
            asset_type=VectorStoreDataSourceAssetType.URI_ASSET,
        )
        self._do_test_create_attachment_in_thread_azure(data_source=ds, **kwargs)

    @agentClientPreparer()
    @recorded_by_proxy
    def test_create_attachment_in_thread_file_ids(self, **kwargs):
        """Create thread with message attachment inline with azure asset IDs."""
        self._do_test_create_attachment_in_thread_azure(file_path=self._get_data_file(), **kwargs)

    def _do_test_create_attachment_in_thread_azure(self, **kwargs):
        # create client
        ai_client = self.create_client(**kwargs)
        assert isinstance(ai_client, AIProjectClient)

        file_id = self._get_file_id_maybe(ai_client, **kwargs)

        file_search = FileSearchTool()
        agent = ai_client.agents.create_agent(
            model="gpt-4-1106-preview",
            name="my-assistant",
            instructions="Hello, you are helpful assistant and can search information from uploaded files",
            tools=file_search.definitions,
        )
        assert agent.id

        # create message
        attachment = MessageAttachment(
            file_id=file_id,
            data_source=kwargs.get("data_source"),
            tools=[
                FileSearchTool().definitions[0],
                CodeInterpreterTool().definitions[0],
            ],
        )
        message = ThreadMessageOptions(
            role="user",
            content="What does the attachment say?",
            attachments=[attachment],
        )
        thread = ai_client.agents.create_thread(messages=[message])
        assert thread.id

        run = ai_client.agents.create_and_process_run(thread_id=thread.id, assistant_id=agent.id)
        assert run.status == "completed", f"Error in run: {run.last_error}"
        messages = ai_client.agents.list_messages(thread.id)
        assert len(messages)
        ai_client.agents.delete_agent(agent.id)
        ai_client.close()

    @agentClientPreparer()
    @recorded_by_proxy
    def test_include_file_search_results_no_stream(self, **kwargs):
        """Test using include_file_search."""
        self._do_test_include_file_search_results(use_stream=False, include_content=True, **kwargs)
        self._do_test_include_file_search_results(use_stream=False, include_content=False, **kwargs)

    @agentClientPreparer()
    @recorded_by_proxy
    async def test_include_file_search_results_stream(self, **kwargs):
        """Test using include_file_search with streaming."""
        self._do_test_include_file_search_results(use_stream=True, include_content=True, **kwargs)
        self._do_test_include_file_search_results(use_stream=True, include_content=False, **kwargs)

    def _do_test_include_file_search_results(self, use_stream, include_content, **kwargs):
        """Run the test with file search results."""
        with self.create_client(**kwargs) as ai_client:
            ds = [
                VectorStoreDataSource(
                    asset_identifier=kwargs["azure_ai_projects_data_path"],
                    asset_type=VectorStoreDataSourceAssetType.URI_ASSET,
                )
            ]
            vector_store = ai_client.agents.create_vector_store_and_poll(
                file_ids=[], data_sources=ds, name="my_vectorstore"
            )
            # vector_store = await ai_client.agents.get_vector_store('vs_M9oxKG7JngORHcYNBGVZ6Iz3')
            assert vector_store.id

            file_search = FileSearchTool(vector_store_ids=[vector_store.id])
            agent = ai_client.agents.create_agent(
                model="gpt-4o",
                name="my-assistant",
                instructions="Hello, you are helpful assistant and can search information from uploaded files",
                tools=file_search.definitions,
                tool_resources=file_search.resources,
            )
            assert agent.id
            thread = ai_client.agents.create_thread()
            assert thread.id
            # create message
            message = ai_client.agents.create_message(
                thread_id=thread.id,
                role="user",
                # content="What does the attachment say?"
                content="What Contoso Galaxy Innovations produces?",
            )
            assert message.id, "The message was not created."
            include = [RunAdditionalFieldList.FILE_SEARCH_CONTENTS] if include_content else None

            if use_stream:
                run = None
                with ai_client.agents.create_stream(
                    thread_id=thread.id, assistant_id=agent.id, include=include
                ) as stream:
                    for event_type, event_data in stream:
                        if isinstance(event_data, ThreadRun):
                            run = event_data
                        elif event_type == AgentStreamEvent.DONE:
                            print("Stream completed.")
                            break
            else:
                run = ai_client.agents.create_and_process_run(
                    thread_id=thread.id, assistant_id=agent.id, include=include
                )
                assert run.status == RunStatus.COMPLETED
            assert run is not None
            steps = ai_client.agents.list_run_steps(thread_id=thread.id, run_id=run.id, include=include)
            # The 1st (not 0th) step is a tool call.
            step_id = steps.data[1].id
            one_step = ai_client.agents.get_run_step(
                thread_id=thread.id, run_id=run.id, step_id=step_id, include=include
            )
            self._assert_file_search_valid(one_step.step_details.tool_calls[0], include_content)
            self._assert_file_search_valid(steps.data[1].step_details.tool_calls[0], include_content)

            messages = ai_client.agents.list_messages(thread_id=thread.id)
            assert len(messages)

            ai_client.agents.delete_vector_store(vector_store.id)
            # delete agent and close client
            ai_client.agents.delete_agent(agent.id)
            print("Deleted agent")
            ai_client.close()

    def _assert_file_search_valid(self, tool_call: Any, include_content: bool) -> None:
        """Test that file search result is properly populated."""
        assert isinstance(tool_call, RunStepFileSearchToolCall), f"Wrong type of tool call: {type(tool_call)}."
        assert isinstance(
            tool_call.file_search, RunStepFileSearchToolCallResults
        ), f"Wrong type of search results: {type(tool_call.file_search)}."
        assert isinstance(
            tool_call.file_search.results[0], RunStepFileSearchToolCallResult
        ), f"Wrong type of search result: {type(tool_call.file_search.results[0])}."
        assert tool_call.file_search.results
        if include_content:
            assert tool_call.file_search.results[0].content
            assert isinstance(tool_call.file_search.results[0].content[0], FileSearchToolCallContent)
            assert tool_call.file_search.results[0].content[0].type == "text"
            assert tool_call.file_search.results[0].content[0].text
        else:
            assert tool_call.file_search.results[0].content is None

    @agentClientPreparer()
    @recorded_by_proxy
    def test_agents_with_json_schema(self, **kwargs):
        """Test structured output from the agent."""
        with self.create_client(**kwargs) as ai_client:
            agent = ai_client.agents.create_agent(
                # Note only gpt-4o-mini-2024-07-18 and
                # gpt-4o-2024-08-06 and later support structured output.
                model="gpt-4o-mini",
                name="my-assistant",
                instructions="Extract the information about planets.",
                headers={"x-ms-enable-preview": "true"},
                response_format=ResponseFormatJsonSchemaType(
                    json_schema=ResponseFormatJsonSchema(
                        name="planet_mass",
                        description="Extract planet mass.",
                        schema={
                            "$defs": {
                                "Planets": {"enum": ["Earth", "Mars", "Jupyter"], "title": "Planets", "type": "string"}
                            },
                            "properties": {
                                "planet": {"$ref": "#/$defs/Planets"},
                                "mass": {"title": "Mass", "type": "number"},
                            },
                            "required": ["planet", "mass"],
                            "title": "Planet",
                            "type": "object",
                        },
                    )
                ),
            )
            assert agent.id

            thread = ai_client.agents.create_thread()
            assert thread.id

            message = ai_client.agents.create_message(
                thread_id=thread.id,
                role="user",
                content=("The mass of the Mars is 6.4171E23 kg"),
            )
            assert message.id

            run = ai_client.agents.create_and_process_run(thread_id=thread.id, assistant_id=agent.id)

            assert run.status == RunStatus.COMPLETED, run.last_error.message

            del_agent = ai_client.agents.delete_agent(agent.id)
            assert del_agent.deleted

            messages = ai_client.agents.list_messages(thread_id=thread.id)

            planet_info = []
            # The messages are following in the reverse order,
            # we will iterate them and output only text contents.
            for data_point in reversed(messages.data):
                last_message_content = data_point.content[-1]
                # We will only list agent responses here.
                if isinstance(last_message_content, MessageTextContent) and data_point.role == MessageRole.AGENT:
                    planet_info.append(json.loads(last_message_content.text.value))
            assert len(planet_info) == 1
            assert len(planet_info[0]) == 2
            assert planet_info[0].get("mass") == pytest.approx(6.4171e23, 1e22)
            assert planet_info[0].get("planet") == "Mars"

    def _get_file_id_maybe(self, ai_client: AIProjectClient, **kwargs) -> str:
        """Return file id if kwargs has file path."""
        if "file_path" in kwargs:
            file = ai_client.agents.upload_file_and_poll(file_path=kwargs["file_path"], purpose=FilePurpose.AGENTS)
            assert file.id, "The file was not uploaded."
            return file.id
        return None

    def _remove_file_maybe(self, file_id: str, ai_client: AIProjectClient) -> None:
        """Remove file if we have file ID."""
        if file_id:
            ai_client.agents.delete_file(file_id)

    @agentClientPreparer()
    @recorded_by_proxy
    def test_code_interpreter_and_save_file(self, **kwargs):
        output_file_exist = False

        # create client
        with self.create_client(**kwargs) as client:

            with tempfile.TemporaryDirectory() as temp_dir:

                # create a temporary input file for upload
                test_file_path = os.path.join(temp_dir, "input.txt")

                with open(test_file_path, "w") as f:
                    f.write("This is a test file")

                file: OpenAIFile = client.agents.upload_file_and_poll(
                    file_path=test_file_path, purpose=FilePurpose.AGENTS
                )

                # create agent
                code_interpreter = CodeInterpreterTool(file_ids=[file.id])
                agent = client.agents.create_agent(
                    model="gpt-4-1106-preview",
                    name="my-assistant",
                    instructions="You are helpful assistant",
                    tools=code_interpreter.definitions,
                    tool_resources=code_interpreter.resources,
                )
                print(f"Created agent, agent ID: {agent.id}")

                thread = client.agents.create_thread()
                print(f"Created thread, thread ID: {thread.id}")

                # create a message
                message = client.agents.create_message(
                    thread_id=thread.id,
                    role="user",
                    content="Create an image file same as the text file and give me file id?",
                )
                print(f"Created message, message ID: {message.id}")

                # create run
                run = client.agents.create_and_process_run(thread_id=thread.id, assistant_id=agent.id)
                print(f"Run finished with status: {run.status}")

                # delete file
                client.agents.delete_file(file.id)
                print("Deleted file")

                # get messages
                messages = client.agents.list_messages(thread_id=thread.id)
                print(f"Messages: {messages}")

                last_msg = messages.get_last_text_message_by_sender("assistant")
                if last_msg:
                    print(f"Last Message: {last_msg.text.value}")

                for file_path_annotation in messages.file_path_annotations:
                    file_id = file_path_annotation.file_path.file_id
                    print(f"Image File ID: {file_path_annotation.file_path.file_id}")
                    temp_file_path = os.path.join(temp_dir, "output.png")
                    client.agents.save_file(file_id=file_id, file_name="output.png", target_dir=temp_dir)
                    output_file_exist = os.path.exists(temp_file_path)

            assert output_file_exist

    @agentClientPreparer()
    @pytest.mark.skip("New test, will need recording in future.")
    @recorded_by_proxy
    def test_azure_function_call(self, **kwargs):
        """Test calling Azure functions."""
        # create client
        storage_queue = kwargs["azure_ai_projects_storage_queue"]
        with self.create_client(**kwargs) as client:
            azure_function_tool = AzureFunctionTool(
                name="foo",
                description="Get answers from the foo bot.",
                parameters={
                    "type": "object",
                    "properties": {
                        "query": {"type": "string", "description": "The question to ask."},
                        "outputqueueuri": {"type": "string", "description": "The full output queue uri."},
                    },
                },
                input_queue=AzureFunctionStorageQueue(
                    queue_name="azure-function-foo-input",
                    storage_service_endpoint=storage_queue,
                ),
                output_queue=AzureFunctionStorageQueue(
                    queue_name="azure-function-tool-output",
                    storage_service_endpoint=storage_queue,
                ),
            )
            agent = client.agents.create_agent(
                model="gpt-4",
                name="azure-function-agent-foo",
                instructions=(
                    "You are a helpful support agent. Use the provided function any "
                    "time the prompt contains the string 'What would foo say?'. When "
                    "you invoke the function, ALWAYS specify the output queue uri parameter as "
                    f"'{storage_queue}/azure-function-tool-output'"
                    '. Always responds with "Foo says" and then the response from the tool.'
                ),
                headers={"x-ms-enable-preview": "true"},
                tools=azure_function_tool.definitions,
            )
            assert agent.id, "The agent was not created"

            # Create a thread
            thread = client.agents.create_thread()
            assert thread.id, "The thread was not created."

            # Create a message
            message = client.agents.create_message(
                thread_id=thread.id,
                role="user",
                content="What is the most prevalent element in the universe? What would foo say?",
            )
            assert message.id, "The message was not created."

            run = client.agents.create_and_process_run(thread_id=thread.id, assistant_id=agent.id)
            assert run.status == RunStatus.COMPLETED, f"The run is in {run.status} state."

            # Get messages from the thread
            messages = client.agents.get_messages(thread_id=thread.id)
            assert len(messages.text_messages), "No messages were received."

            # Chech that we have function response in at least one message.
            assert any("bar" in msg.text.value.lower() for msg in messages.text_messages)

            # Delete the agent once done
            result = client.agents.delete_agent(agent.id)
            assert result.deleted, "The agent was not deleted."

    @agentClientPreparer()
    @recorded_by_proxy
    def test_client_with_thread_messages(self, **kwargs):
        """Test agent with thread messages."""
        with self.create_client(**kwargs) as client:

            # [START create_agent]
            agent = client.agents.create_agent(
                model="gpt-4-1106-preview",
                name="my-assistant",
                instructions="You are a personal electronics tutor. Write and run code to answer questions.",
            )
            assert agent.id, "The agent was not created."
            thread = client.agents.create_thread()
            assert thread.id, "Thread was not created"

            message = client.agents.create_message(
                thread_id=thread.id, role="user", content="What is the equation of light energy?"
            )
            assert message.id, "The message was not created."

            additional_messages = [
                ThreadMessageOptions(role=MessageRole.AGENT, content="E=mc^2"),
                ThreadMessageOptions(role=MessageRole.USER, content="What is the impedance formula?"),
            ]
            run = client.agents.create_run(
                thread_id=thread.id, assistant_id=agent.id, additional_messages=additional_messages
            )

            # poll the run as long as run status is queued or in progress
            while run.status in [RunStatus.QUEUED, RunStatus.IN_PROGRESS]:
                # wait for a second
                time.sleep(1)
                run = client.agents.get_run(
                    thread_id=thread.id,
                    run_id=run.id,
                )
            assert run.status in RunStatus.COMPLETED

            assert client.agents.delete_agent(agent.id).deleted, "The agent was not deleted"
            messages = client.agents.list_messages(thread_id=thread.id)
            assert len(messages.data), "The data from the agent was not received."<|MERGE_RESOLUTION|>--- conflicted
+++ resolved
@@ -23,12 +23,9 @@
     recorded_by_proxy,
 )
 from azure.ai.projects.models import (
-<<<<<<< HEAD
-    AgentStreamEvent,
-=======
     AzureFunctionStorageQueue,
     AzureFunctionTool,
->>>>>>> 5b255d6b
+    AgentStreamEvent,
     CodeInterpreterTool,
     CodeInterpreterToolResource,
     FilePurpose,
