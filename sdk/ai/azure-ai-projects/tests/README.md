# Azure AI Project client library tests for Python

The instructions below are for running tests locally, on a Windows machine, against the live service.

## Build and install the client library

- Clone or download this sample repository.
- Open a command prompt window in the folder `sdk\ai\azure-ai-projects`
- If you want to run tests against the latest published client library, install it by running:
   ```bash
   pip install azure-ai-projects
   ```
- If you want to run tests against a locally built client library:
    - First build the wheel:
        ```bash
        pip install wheel
        pip install -r dev_requirements.txt
        python setup.py bdist_wheel
        ```
    - Then install the resulting local wheel (update version `1.0.0b1` to the current one):
        ```bash
        pip install dist\azure_ai_project-1.0.0b1-py3-none-any.whl --user --force-reinstall
        ```

## Log in to Azure

```bash
az login
```

## Setup for running tests in the `agents` folder
**Note:** The environment variables required by the test are defined in `agentClientPreparer`. **It is important project name to be the part of envitonment variable!** For example, the project is `azure_ai_projects` and the variable may be called `azure_ai_projects_connection_string`. The variables without `azure_ai_projects` substrings will be ignored according to logic of `EnvironmentVariableLoader`. The values of these variables will be supplied to kwargs of the unit tests, decorated by `EnvironmentVariableLoader` function.

<<<<<<< HEAD
```bash
set AZURE_AI_PROJECTS_CONNECTION_STRING=<your_connection_string>
set AZURE_AI_PROJECTS_DATA_PATH=<your_blob_containing_product_info_1.md_from_samples>
```

=======
>>>>>>> 557f4061
## Setup for running tests in the `evaluations` folder

## Setup for running tests in the `connections` and `inference` folders

## Configure test proxy

Configure the test proxy to run live service tests without recordings:

```bash
set AZURE_TEST_RUN_LIVE=true
set AZURE_SKIP_LIVE_RECORDING=true
set PROXY_URL=http://localhost:5000
set AZURE_TEST_USE_CLI_AUTH=true
```

## Run tests

To run all tests, type:

```bash
pytest
```

To run tests in a particular folder (`tests\connections` for example):

```bash
python tests\connections
```

## Additional information

See [test documentation](https://github.com/Azure/azure-sdk-for-python/blob/main/doc/dev/tests.md) for additional information, including how to set proxy recordings and run tests using recordings.<|MERGE_RESOLUTION|>--- conflicted
+++ resolved
@@ -31,14 +31,11 @@
 ## Setup for running tests in the `agents` folder
 **Note:** The environment variables required by the test are defined in `agentClientPreparer`. **It is important project name to be the part of envitonment variable!** For example, the project is `azure_ai_projects` and the variable may be called `azure_ai_projects_connection_string`. The variables without `azure_ai_projects` substrings will be ignored according to logic of `EnvironmentVariableLoader`. The values of these variables will be supplied to kwargs of the unit tests, decorated by `EnvironmentVariableLoader` function.
 
-<<<<<<< HEAD
 ```bash
 set AZURE_AI_PROJECTS_CONNECTION_STRING=<your_connection_string>
 set AZURE_AI_PROJECTS_DATA_PATH=<your_blob_containing_product_info_1.md_from_samples>
 ```
 
-=======
->>>>>>> 557f4061
 ## Setup for running tests in the `evaluations` folder
 
 ## Setup for running tests in the `connections` and `inference` folders
