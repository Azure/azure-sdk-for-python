# pylint: disable=too-many-lines
# ------------------------------------
# Copyright (c) Microsoft Corporation.
# Licensed under the MIT License.
# ------------------------------------
"""Customize generated code here.

Follow our quickstart for examples: https://aka.ms/azsdk/python/dpcodegen/python/customize
"""
import sys, io, logging, os, time
from azure.core.exceptions import ResourceNotFoundError
from io import IOBase, TextIOWrapper
from typing import List, Iterable, Union, IO, Any, Dict, Optional, overload, TYPE_CHECKING, Iterator, cast
from pathlib import Path

from ._operations import ConnectionsOperations as ConnectionsOperationsGenerated
from ._operations import AgentsOperations as AgentsOperationsGenerated
from ._operations import TelemetryOperations as TelemetryOperationsGenerated
from ..models._enums import AuthenticationType, ConnectionType
from ..models._models import (
    GetConnectionResponse,
    ListConnectionsResponse,
    GetAppInsightsResponse,
    GetWorkspaceResponse,
)
from .._types import AgentsApiResponseFormatOption
from ..models._patch import ConnectionProperties
from ..models._enums import FilePurpose
from .._vendor import FileType
from .. import models as _models

from azure.core.tracing.decorator import distributed_trace

if sys.version_info >= (3, 9):
    from collections.abc import MutableMapping
else:
    from typing import MutableMapping  # type: ignore  # pylint: disable=ungrouped-imports

if TYPE_CHECKING:
    # pylint: disable=unused-import,ungrouped-imports
    from .. import _types

JSON = MutableMapping[str, Any]  # pylint: disable=unsubscriptable-object
_Unset: Any = object()

logger = logging.getLogger(__name__)


class InferenceOperations:

    def __init__(self, outer_instance):
        self._outer_instance = outer_instance

    @distributed_trace
    def get_chat_completions_client(self, **kwargs) -> "ChatCompletionsClient":
        """Get an authenticated ChatCompletionsClient (from the package azure-ai-inference) for the default
        Azure AI Services connected resource. At least one AI model that supports chat completions must be deployed
        in this resource. The package `azure-ai-inference` must be installed prior to calling this method.

        :return: An authenticated chat completions client, or `None` if no Azure AI Services connection is found.
        :rtype: ~azure.ai.inference.models.ChatCompletionsClient
        :raises ~azure.core.exceptions.HttpResponseError:
        """
        kwargs.setdefault("merge_span", True)

        # Back-door way to access the old behavior where each AI model (non-OpenAI) was hosted on 
        # a separate "Serverless" connection. This is now deprecated.
        use_serverless_connection : bool = (os.getenv("USE_SERVERLESS_CONNECTION", None) == "true")

        if use_serverless_connection:
            connection = self._outer_instance.connections.get_default(
                connection_type=ConnectionType.SERVERLESS, with_credentials=True, **kwargs
            )
            if not connection:
                return None
        else:
            connection = self._outer_instance.connections.get_default(
                connection_type=ConnectionType.AZURE_AI_SERVICES, with_credentials=True, **kwargs
            )
            if not connection:
                return None

        try:
            from azure.ai.inference import ChatCompletionsClient
        except ModuleNotFoundError as _:
            raise ModuleNotFoundError(
                "Azure AI Inference SDK is not installed. Please install it using 'pip install azure-ai-inference'"
            )

        if use_serverless_connection:
            endpoint = connection.endpoint_url
        else:
            endpoint = f"https://{connection.name}.services.ai.azure.com/models"

        if connection.authentication_type == AuthenticationType.API_KEY:
            logger.debug(
                "[InferenceOperations.get_chat_completions_client] Creating ChatCompletionsClient using API key authentication"
            )
            from azure.core.credentials import AzureKeyCredential

            client = ChatCompletionsClient(
                endpoint=endpoint, credential=AzureKeyCredential(connection.key)
            )
        elif connection.authentication_type == AuthenticationType.AAD:
            # MaaS models do not yet support EntraID auth
            logger.debug(
                "[InferenceOperations.get_chat_completions_client] Creating ChatCompletionsClient using Entra ID authentication"
            )
            client = ChatCompletionsClient(
                endpoint=endpoint, credential=connection.properties.token_credential
            )
        elif connection.authentication_type == AuthenticationType.SAS:
            # TODO - Not yet supported by the service. Expected 9/27.
            logger.debug(
                "[InferenceOperations.get_chat_completions_client] Creating ChatCompletionsClient using SAS authentication"
            )
            client = ChatCompletionsClient(endpoint=endpoint, credential=connection.token_credential)
        else:
            raise ValueError("Unknown authentication type")

        return client

    @distributed_trace
    def get_embeddings_client(self, **kwargs) -> "EmbeddingsClient":
        """Get an authenticated EmbeddingsClient (from the package azure-ai-inference) for the default
        Azure AI Services connected resource. At least one AI model that supports text embeddings must be deployed
        in this resource. The package `azure-ai-inference` must be installed prior to calling this method.

        :return: An authenticated chat completions client
        :rtype: ~azure.ai.inference.models.EmbeddingsClient
        :raises ~azure.core.exceptions.HttpResponseError:
        """
        kwargs.setdefault("merge_span", True)

        # Back-door way to access the old behavior where each AI model (non-OpenAI) was hosted on 
        # a separate "Serverless" connection. This is now deprecated.
        use_serverless_connection : bool = (os.getenv("USE_SERVERLESS_CONNECTION", None) == "true")

        if use_serverless_connection:
            connection = self._outer_instance.connections.get_default(
                connection_type=ConnectionType.SERVERLESS, with_credentials=True, **kwargs
            )
            if not connection:
                return None
        else:
            connection = self._outer_instance.connections.get_default(
                connection_type=ConnectionType.AZURE_AI_SERVICES, with_credentials=True, **kwargs
            )
            if not connection:
                return None

        try:
            from azure.ai.inference import EmbeddingsClient
        except ModuleNotFoundError as _:
            raise ModuleNotFoundError(
                "Azure AI Inference SDK is not installed. Please install it using 'pip install azure-ai-inference'"
            )

        if use_serverless_connection:
            endpoint = connection.endpoint_url
        else:
            endpoint = f"https://{connection.name}.services.ai.azure.com/models"

        if connection.authentication_type == AuthenticationType.API_KEY:
            logger.debug(
                "[InferenceOperations.get_embeddings_client] Creating EmbeddingsClient using API key authentication"
            )
            from azure.core.credentials import AzureKeyCredential

<<<<<<< HEAD
            client = EmbeddingsClient(endpoint=connection.endpoint_url, credential=AzureKeyCredential(connection.key))
=======
            client = EmbeddingsClient(endpoint=endpoint, credential=AzureKeyCredential(connection.key))
>>>>>>> 5445d740
        elif connection.authentication_type == AuthenticationType.AAD:
            # MaaS models do not yet support EntraID auth
            logger.debug(
                "[InferenceOperations.get_embeddings_client] Creating EmbeddingsClient using Entra ID authentication"
            )
            client = EmbeddingsClient(
                endpoint=endpoint, credential=connection.properties.token_credential
            )
        elif connection.authentication_type == AuthenticationType.SAS:
            # TODO - Not yet supported by the service. Expected 9/27.
            logger.debug(
                "[InferenceOperations.get_embeddings_client] Creating EmbeddingsClient using SAS authentication"
            )
            client = EmbeddingsClient(endpoint=endpoint, credential=connection.token_credential)
        else:
            raise ValueError("Unknown authentication type")

        return client

    @distributed_trace
    def get_azure_openai_client(self, *, api_version: str | None = None, **kwargs) -> "AzureOpenAI":
        """Get an authenticated AzureOpenAI client (from the `openai` package) for the default
        Azure OpenAI connection. The package `openai` must be installed prior to calling this method.

        :keyword api_version: The Azure OpenAI api-version to use when creating the client. Optional.
         See "Data plane - Inference" row in the table at
         https://learn.microsoft.com/en-us/azure/ai-services/openai/reference#api-specs. If this keyword
         is not specified, you must set the environment variable `OPENAI_API_VERSION` instead.
        :paramtype api_version: str
        :return: An authenticated AzureOpenAI client
        :rtype: ~openai.AzureOpenAI
        :raises ~azure.core.exceptions.HttpResponseError:
        """

        kwargs.setdefault("merge_span", True)
        connection = self._outer_instance.connections.get_default(
            connection_type=ConnectionType.AZURE_OPEN_AI, with_credentials=True, **kwargs
        )
        if not connection:
            raise ValueError("No Azure OpenAI connection found")

        try:
            from openai import AzureOpenAI
        except ModuleNotFoundError as _:
            raise ModuleNotFoundError("OpenAI SDK is not installed. Please install it using 'pip install openai'")

        if connection.authentication_type == AuthenticationType.API_KEY:
            logger.debug(
                "[InferenceOperations.get_azure_openai_client] Creating AzureOpenAI using API key authentication"
            )
            client = AzureOpenAI(
                api_key=connection.key, azure_endpoint=connection.endpoint_url, api_version=api_version
            )
        elif connection.authentication_type == AuthenticationType.AAD:
            logger.debug(
                "[InferenceOperations.get_azure_openai_client] Creating AzureOpenAI using Entra ID authentication"
            )
            try:
                from azure.identity import get_bearer_token_provider
            except ModuleNotFoundError as _:
                raise ModuleNotFoundError(
                    "azure.identity package not installed. Please install it using 'pip install azure.identity'"
                )
            client = AzureOpenAI(
                # See https://learn.microsoft.com/en-us/python/api/azure-identity/azure.identity?view=azure-python#azure-identity-get-bearer-token-provider
                azure_ad_token_provider=get_bearer_token_provider(
                    connection.token_credential, "https://cognitiveservices.azure.com/.default"
                ),
                azure_endpoint=connection.endpoint_url,
                api_version=api_version,
            )
        elif connection.authentication_type == AuthenticationType.SAS:
            logger.debug("[InferenceOperations.get_azure_openai_client] Creating AzureOpenAI using SAS authentication")
            client = AzureOpenAI(
                azure_ad_token_provider=get_bearer_token_provider(
                    connection.token_credential, "https://cognitiveservices.azure.com/.default"
                ),
                azure_endpoint=connection.endpoint_url,
                api_version=api_version,
            )
        else:
            raise ValueError("Unknown authentication type")

        return client


class ConnectionsOperations(ConnectionsOperationsGenerated):

    @distributed_trace
    def get_default(
        self, *, connection_type: ConnectionType, with_credentials: bool = False, **kwargs: Any
    ) -> ConnectionProperties:
        """Get the properties of the default connection of a certain connection type, with or without
        populating authentication credentials.

        :param connection_type: The connection type. Required.
        :type connection_type: ~azure.ai.projects.models._models.ConnectionType
        :param with_credentials: Whether to populate the connection properties with authentication credentials. Optional.
        :type with_credentials: bool
        :return: The connection properties, or `None` if there are no connections of the specified type.
        :rtype: ~azure.ai.projects.models._models.ConnectionProperties
        :raises ~azure.core.exceptions.HttpResponseError:
        """
        kwargs.setdefault("merge_span", True)
        if not connection_type:
            raise ValueError("You must specify an connection type")
        # Since there is no notion of default connection at the moment, list all connections in the category
        # and return the first one
        connection_properties_list = self.list(connection_type=connection_type, **kwargs)
        if len(connection_properties_list) > 0:
            if with_credentials:
                return self.get(
                    connection_name=connection_properties_list[0].name, with_credentials=with_credentials, **kwargs
                )
            else:
                return connection_properties_list[0]
        else:
            return None

    @distributed_trace
    def get(self, *, connection_name: str, with_credentials: bool = False, **kwargs: Any) -> ConnectionProperties:
        """Get the properties of a single connection, given its connection name, with or without
        populating authentication credentials.

        :param connection_name: Connection Name. Required.
        :type connection_name: str
        :param with_credentials: Whether to populate the connection properties with authentication credentials. Optional.
        :type with_credentials: bool
        :return: The connection properties, or `None` if a connection with this name does not exist.
        :rtype: ~azure.ai.projects.models._models.ConnectionProperties
        :raises ~azure.core.exceptions.HttpResponseError:
        """
        kwargs.setdefault("merge_span", True)
        if not connection_name:
            raise ValueError("Connection name cannot be empty")
        if with_credentials:
            try:
                connection: GetConnectionResponse = self._get_connection_with_secrets(
                    connection_name=connection_name, ignored="ignore", **kwargs
                )
            except ResourceNotFoundError as _:
                return None
            if connection.properties.auth_type == AuthenticationType.AAD:
                return ConnectionProperties(connection=connection, token_credential=self._config.credential)
            elif connection.properties.auth_type == AuthenticationType.SAS:
                from ..models._patch import SASTokenCredential

                token_credential = SASTokenCredential(
                    sas_token=connection.properties.credentials.sas,
                    credential=self._config.credential,
                    subscription_id=self._config.subscription_id,
                    resource_group_name=self._config.resource_group_name,
                    project_name=self._config.project_name,
                    connection_name=connection_name,
                )
                return ConnectionProperties(connection=connection, token_credential=token_credential)

            return ConnectionProperties(connection=connection)
        else:
            try:
                connection = self._get_connection(connection_name=connection_name, **kwargs)
            except ResourceNotFoundError as _:
                return None
            return ConnectionProperties(connection=connection)

    @distributed_trace
    def list(self, *, connection_type: ConnectionType | None = None, **kwargs: Any) -> Iterable[ConnectionProperties]:
        """List the properties of all connections, or all connections of a certain connection type.

        :param connection_type: The connection type. Optional. If provided, this method lists connections of this type.
            If not provided, all connections are listed.
        :type connection_type: ~azure.ai.projects.models._models.ConnectionType
        :return: A list of connection properties
        :rtype: Iterable[~azure.ai.projects.models._models.ConnectionProperties]
        :raises ~azure.core.exceptions.HttpResponseError:
        """
        kwargs.setdefault("merge_span", True)
        connections_list: ListConnectionsResponse = self._list_connections(
            include_all=True, category=connection_type, **kwargs
        )

        # Iterate to create the simplified result property
        connection_properties_list: List[ConnectionProperties] = []
        for connection in connections_list.value:
            connection_properties_list.append(ConnectionProperties(connection=connection))

        return connection_properties_list


# Internal helper function to enable tracing, used by both sync and async clients
def _enable_telemetry(destination: Union[TextIOWrapper, str], **kwargs) -> None:
    """Enable tracing to console (sys.stdout), or to an OpenTelemetry Protocol (OTLP) collector.

    :keyword destination: `sys.stdout` for tracing to console output, or a string holding the
        endpoint URL of the OpenTelemetry Protocol (OTLP) collector. Required.
    :paramtype destination: Union[TextIOWrapper, str]
    """
    if isinstance(destination, str):
        # `destination`` is the OTLP collector URL
        # See: https://opentelemetry-python.readthedocs.io/en/latest/exporter/otlp/otlp.html#usage
        try:
            from opentelemetry import trace
            from opentelemetry.sdk.trace import TracerProvider
            from opentelemetry.sdk.trace.export import SimpleSpanProcessor
        except ModuleNotFoundError as _:
            raise ModuleNotFoundError(
                "OpenTelemetry package is not installed. Please install it using 'pip install opentelemetry-sdk'"
            )
        try:
            from opentelemetry.exporter.otlp.proto.http.trace_exporter import OTLPSpanExporter
        except ModuleNotFoundError as _:
            raise ModuleNotFoundError(
                "OpenTelemetry package is not installed. Please install it using 'pip install opentelemetry-exporter-otlp-proto-http'"
            )
        from azure.core.settings import settings

        settings.tracing_implementation = "opentelemetry"
        trace.set_tracer_provider(TracerProvider())
        trace.get_tracer_provider().add_span_processor(SimpleSpanProcessor(OTLPSpanExporter(endpoint=destination)))

    elif isinstance(destination, TextIOWrapper):
        if destination is sys.stdout:
            # See: https://opentelemetry-python.readthedocs.io/en/latest/sdk/trace.export.html#opentelemetry.sdk.trace.export.ConsoleSpanExporter
            try:
                from opentelemetry import trace
                from opentelemetry.sdk.trace import TracerProvider
                from opentelemetry.sdk.trace.export import SimpleSpanProcessor, ConsoleSpanExporter
            except ModuleNotFoundError as _:
                raise ModuleNotFoundError(
                    "OpenTelemetry package is not installed. Please install it using 'pip install opentelemetry-sdk'"
                )
            from azure.core.settings import settings

            settings.tracing_implementation = "opentelemetry"
            trace.set_tracer_provider(TracerProvider())
            trace.get_tracer_provider().add_span_processor(SimpleSpanProcessor(ConsoleSpanExporter()))
        else:
            raise ValueError("Only `sys.stdout` is supported at the moment for type `TextIOWrapper`")
    else:
        raise ValueError("Destination must be a string or a `TextIOWrapper` object")

    # Silently try to load a set of relevant Instrumentors
    try:
        from azure.ai.inference.tracing import AIInferenceInstrumentor

        instrumentor = AIInferenceInstrumentor()
        if not instrumentor.is_instrumented():
            instrumentor.instrument()
    except ModuleNotFoundError as _:
        logger.warning(
            "Could not call `AIInferenceInstrumentor().instrument()` since `azure-ai-inference` is not installed"
        )

    try:
        from opentelemetry.instrumentation.openai import OpenAIInstrumentor

        OpenAIInstrumentor().instrument()
    except ModuleNotFoundError as _:
        logger.warning(
            "Could not call `OpenAIInstrumentor().instrument()` since `opentelemetry-instrumentation-openai` is not installed"
        )

    try:
        from opentelemetry.instrumentation.langchain import LangchainInstrumentor

        LangchainInstrumentor().instrument()
    except ModuleNotFoundError as _:
        logger.warning(
            "Could not call LangchainInstrumentor().instrument()` since `opentelemetry-instrumentation-langchain` is not installed"
        )


class TelemetryOperations(TelemetryOperationsGenerated):

    _connection_string: Optional[str] = None
    _get_connection_string_called: bool = False

    def __init__(self, *args, **kwargs):
        self._outer_instance = kwargs.pop("outer_instance")
        super().__init__(*args, **kwargs)

    def get_connection_string(self) -> None:
        """
        Get the Application Insights connection string associated with the Project's Application Insights resource.
        On first call, this method makes a GET call to the Application Insights resource URL to get the connection string.
        Subsequent calls return the cached connection string.

        :return: The connection string, or `None` if an Application Insights resource was not enabled for the Project.
        :rtype: str
        """
        if not self._get_connection_string_called:
            # Get the AI Studio Project properties, including Application Insights resource URL if exists
            get_workspace_response: GetWorkspaceResponse = self._outer_instance.connections._get_workspace()

            # Continue only if Application Insights resource was enabled for this Project
            if get_workspace_response.properties.application_insights:

                # Make a GET call to the Application Insights resource URL to get the connection string
                app_insights_respose: GetAppInsightsResponse = self._get_app_insights(
                    app_insights_resource_url=get_workspace_response.properties.application_insights
                )

                self._connection_string = app_insights_respose.properties.connection_string

        self._get_connection_string_called = True
        return self._connection_string

    # TODO: what about `set AZURE_TRACING_GEN_AI_CONTENT_RECORDING_ENABLED=true`?
    # TODO: This could be a class method. But we don't have a class property AIProjectClient.telemetry
    def enable(self, *, destination: Union[TextIOWrapper, str], **kwargs) -> None:
        """Enable tracing to console (sys.stdout), or to an OpenTelemetry Protocol (OTLP) collector.

        :keyword destination: `sys.stdout` for tracing to console output, or a string holding the
         endpoint URL of the OpenTelemetry Protocol (OTLP) collector. Required.
        :paramtype destination: Union[TextIOWrapper, str]
        """
        _enable_telemetry(destination=destination, **kwargs)


class AgentsOperations(AgentsOperationsGenerated):

    @overload
    def create_agent(self, body: JSON, *, content_type: str = "application/json", **kwargs: Any) -> _models.Agent:
        """Creates a new agent.

        :param body: Required.
        :type body: JSON
        :keyword content_type: Body Parameter content-type. Content type parameter for JSON body.
         Default value is "application/json".
        :paramtype content_type: str
        :return: Agent. The Agent is compatible with MutableMapping
        :rtype: ~azure.ai.projects.models.Agent
        :raises ~azure.core.exceptions.HttpResponseError:
        """

    @overload
    def create_agent(
        self,
        *,
        model: str,
        content_type: str = "application/json",
        name: Optional[str] = None,
        description: Optional[str] = None,
        instructions: Optional[str] = None,
        tools: Optional[List[_models.ToolDefinition]] = None,
        tool_resources: Optional[_models.ToolResources] = None,
        temperature: Optional[float] = None,
        top_p: Optional[float] = None,
        response_format: Optional["_types.AgentsApiResponseFormatOption"] = None,
        metadata: Optional[Dict[str, str]] = None,
        **kwargs: Any,
    ) -> _models.Agent:
        """Creates a new agent.

        :keyword model: The ID of the model to use. Required.
        :paramtype model: str
        :keyword content_type: Body Parameter content-type. Content type parameter for JSON body.
         Default value is "application/json".
        :paramtype content_type: str
        :keyword name: The name of the new agent. Default value is None.
        :paramtype name: str
        :keyword description: The description of the new agent. Default value is None.
        :paramtype description: str
        :keyword instructions: The system instructions for the new agent to use. Default value is None.
        :paramtype instructions: str
        :keyword tools: The collection of tools to enable for the new agent. Default value is None.
        :paramtype tools: list[~azure.ai.projects.models.ToolDefinition]
        :keyword tool_resources: A set of resources that are used by the agent's tools. The resources
         are specific to the type of tool. For example, the ``code_interpreter``
         tool requires a list of file IDs, while the ``file_search`` tool requires a list of vector
         store IDs. Default value is None.
        :paramtype tool_resources: ~azure.ai.projects.models.ToolResources
        :keyword temperature: What sampling temperature to use, between 0 and 2. Higher values like 0.8
         will make the output more random,
         while lower values like 0.2 will make it more focused and deterministic. Default value is
         None.
        :paramtype temperature: float
        :keyword top_p: An alternative to sampling with temperature, called nucleus sampling, where the
         model considers the results of the tokens with top_p probability mass.
         So 0.1 means only the tokens comprising the top 10% probability mass are considered.

         We generally recommend altering this or temperature but not both. Default value is None.
        :paramtype top_p: float
        :keyword response_format: The response format of the tool calls used by this agent. Is one of
         the following types: str, Union[str, "_models.AgentsApiResponseFormatMode"],
         AgentsApiResponseFormat Default value is None.
        :paramtype response_format: str or str or ~azure.ai.projects.models.AgentsApiResponseFormatMode
         or ~azure.ai.projects.models.AgentsApiResponseFormat
        :keyword metadata: A set of up to 16 key/value pairs that can be attached to an object, used
         for storing additional information about that object in a structured format. Keys may be up to
         64 characters in length and values may be up to 512 characters in length. Default value is
         None.
        :paramtype metadata: dict[str, str]
        :return: Agent. The Agent is compatible with MutableMapping
        :rtype: ~azure.ai.projects.models.Agent
        :raises ~azure.core.exceptions.HttpResponseError:
        """

    @overload
    def create_agent(
        self,
        *,
        model: str,
        content_type: str = "application/json",
        name: Optional[str] = None,
        description: Optional[str] = None,
        instructions: Optional[str] = None,
        toolset: Optional[_models.ToolSet] = None,
        temperature: Optional[float] = None,
        top_p: Optional[float] = None,
        response_format: Optional["_types.AgentsApiResponseFormatOption"] = None,
        metadata: Optional[Dict[str, str]] = None,
        **kwargs: Any,
    ) -> _models.Agent:
        """Creates a new agent.

        :keyword model: The ID of the model to use. Required.
        :paramtype model: str
        :keyword content_type: Body Parameter content-type. Content type parameter for JSON body.
         Default value is "application/json".
        :paramtype content_type: str
        :keyword name: The name of the new agent. Default value is None.
        :paramtype name: str
        :keyword description: The description of the new agent. Default value is None.
        :paramtype description: str
        :keyword instructions: The system instructions for the new agent to use. Default value is None.
        :paramtype instructions: str
        :keyword toolset: The Collection of tools and resources (alternative to `tools` and `tool_resources`
         and adds automatic execution logic for functions). Default value is None.
        :paramtype toolset: ~azure.ai.projects.models.ToolSet
        :keyword temperature: What sampling temperature to use, between 0 and 2. Higher values like 0.8
         will make the output more random,
         while lower values like 0.2 will make it more focused and deterministic. Default value is
         None.
        :paramtype temperature: float
        :keyword top_p: An alternative to sampling with temperature, called nucleus sampling, where the
         model considers the results of the tokens with top_p probability mass.
         So 0.1 means only the tokens comprising the top 10% probability mass are considered.

         We generally recommend altering this or temperature but not both. Default value is None.
        :paramtype top_p: float
        :keyword response_format: The response format of the tool calls used by this agent. Is one of
         the following types: str, Union[str, "_models.AgentsApiResponseFormatMode"],
         AgentsApiResponseFormat Default value is None.
        :paramtype response_format: str or str or ~azure.ai.projects.models.AgentsApiResponseFormatMode
         or ~azure.ai.projects.models.AgentsApiResponseFormat
        :keyword metadata: A set of up to 16 key/value pairs that can be attached to an object, used
         for storing additional information about that object in a structured format. Keys may be up to
         64 characters in length and values may be up to 512 characters in length. Default value is
         None.
        :paramtype metadata: dict[str, str]
        :return: Agent. The Agent is compatible with MutableMapping
        :rtype: ~azure.ai.projects.models.Agent
        :raises ~azure.core.exceptions.HttpResponseError:
        """

    @overload
    def create_agent(self, body: IO[bytes], *, content_type: str = "application/json", **kwargs: Any) -> _models.Agent:
        """Creates a new agent.

        :param body: Required.
        :type body: IO[bytes]
        :keyword content_type: Body Parameter content-type. Content type parameter for binary body.
         Default value is "application/json".
        :paramtype content_type: str
        :return: Agent. The Agent is compatible with MutableMapping
        :rtype: ~azure.ai.projects.models.Agent
        :raises ~azure.core.exceptions.HttpResponseError:
        """

    @distributed_trace
    def create_agent(
        self,
        body: Union[JSON, IO[bytes]] = _Unset,
        *,
        model: str = _Unset,
        name: Optional[str] = None,
        description: Optional[str] = None,
        instructions: Optional[str] = None,
        tools: Optional[List[_models.ToolDefinition]] = None,
        tool_resources: Optional[_models.ToolResources] = None,
        toolset: Optional[_models.ToolSet] = None,
        temperature: Optional[float] = None,
        top_p: Optional[float] = None,
        response_format: Optional["_types.AgentsApiResponseFormatOption"] = None,
        metadata: Optional[Dict[str, str]] = None,
        content_type: str = "application/json",
        **kwargs: Any,
    ) -> _models.Agent:
        """
        Creates a new agent with various configurations, delegating to the generated operations.

        :param body: JSON or IO[bytes]. Required if `model` is not provided.
        :param model: The ID of the model to use. Required if `body` is not provided.
        :param name: The name of the new agent.
        :param description: A description for the new agent.
        :param instructions: System instructions for the agent.
        :param tools: List of tools definitions for the agent.
        :param tool_resources: Resources used by the agent's tools.
        :param toolset: Collection of tools and resources (alternative to `tools` and `tool_resources`
         and adds automatic execution logic for functions).
        :param temperature: Sampling temperature for generating agent responses.
        :param top_p: Nucleus sampling parameter.
        :param response_format: Response format for tool calls.
        :param metadata: Key/value pairs for storing additional information.
        :param content_type: Content type of the body.
        :param kwargs: Additional parameters.
        :return: An Agent object.
        :raises: HttpResponseError for HTTP errors.
        """
        
        self._validate_tools_and_tool_resources(tools, tool_resources)
        
        if body is not _Unset:
            if isinstance(body, io.IOBase):
                return super().create_agent(body=body, content_type=content_type, **kwargs)
            return super().create_agent(body=body, **kwargs)

        if toolset is not None:
            self._toolset = toolset
            tools = toolset.definitions
            tool_resources = toolset.resources

        return super().create_agent(
            model=model,
            name=name,
            description=description,
            instructions=instructions,
            tools=tools,
            tool_resources=tool_resources,
            temperature=temperature,
            top_p=top_p,
            response_format=response_format,
            metadata=metadata,
            **kwargs,
        )
        
    @overload
    def update_agent(
        self, assistant_id: str, body: JSON, *, content_type: str = "application/json", **kwargs: Any
    ) -> _models.Agent:
        """Modifies an existing agent.

        :param assistant_id: The ID of the agent to modify. Required.
        :type assistant_id: str
        :param body: Required.
        :type body: JSON
        :keyword content_type: Body Parameter content-type. Content type parameter for JSON body.
         Default value is "application/json".
        :paramtype content_type: str
        :return: Agent. The Agent is compatible with MutableMapping
        :rtype: ~azure.ai.projects.models.Agent
        :raises ~azure.core.exceptions.HttpResponseError:
        """

    @overload
    def update_agent(
        self,
        assistant_id: str,
        *,
        content_type: str = "application/json",
        model: Optional[str] = None,
        name: Optional[str] = None,
        description: Optional[str] = None,
        instructions: Optional[str] = None,
        tools: Optional[List[_models.ToolDefinition]] = None,
        tool_resources: Optional[_models.ToolResources] = None,
        temperature: Optional[float] = None,
        top_p: Optional[float] = None,
        response_format: Optional["_types.AgentsApiResponseFormatOption"] = None,
        metadata: Optional[Dict[str, str]] = None,
        **kwargs: Any
    ) -> _models.Agent:
        """Modifies an existing agent.

        :param assistant_id: The ID of the agent to modify. Required.
        :type assistant_id: str
        :keyword content_type: Body Parameter content-type. Content type parameter for JSON body.
         Default value is "application/json".
        :paramtype content_type: str
        :keyword model: The ID of the model to use. Default value is None.
        :paramtype model: str
        :keyword name: The modified name for the agent to use. Default value is None.
        :paramtype name: str
        :keyword description: The modified description for the agent to use. Default value is None.
        :paramtype description: str
        :keyword instructions: The modified system instructions for the new agent to use. Default value
         is None.
        :paramtype instructions: str
        :keyword tools: The modified collection of tools to enable for the agent. Default value is
         None.
        :paramtype tools: list[~azure.ai.projects.models.ToolDefinition]
        :keyword tool_resources: A set of resources that are used by the agent's tools. The resources
         are specific to the type of tool. For example,
         the ``code_interpreter`` tool requires a list of file IDs, while the ``file_search`` tool
         requires a list of vector store IDs. Default value is None.
        :paramtype tool_resources: ~azure.ai.projects.models.ToolResources
        :keyword temperature: What sampling temperature to use, between 0 and 2. Higher values like 0.8
         will make the output more random,
         while lower values like 0.2 will make it more focused and deterministic. Default value is
         None.
        :paramtype temperature: float
        :keyword top_p: An alternative to sampling with temperature, called nucleus sampling, where the
         model considers the results of the tokens with top_p probability mass.
         So 0.1 means only the tokens comprising the top 10% probability mass are considered.

         We generally recommend altering this or temperature but not both. Default value is None.
        :paramtype top_p: float
        :keyword response_format: The response format of the tool calls used by this agent. Is one of
         the following types: str, Union[str, "_models.AgentsApiResponseFormatMode"],
         AgentsApiResponseFormat Default value is None.
        :paramtype response_format: str or str or ~azure.ai.projects.models.AgentsApiResponseFormatMode
         or ~azure.ai.projects.models.AgentsApiResponseFormat
        :keyword metadata: A set of up to 16 key/value pairs that can be attached to an object, used
         for storing additional information about that object in a structured format. Keys may be up to
         64 characters in length and values may be up to 512 characters in length. Default value is
         None.
        :paramtype metadata: dict[str, str]
        :return: Agent. The Agent is compatible with MutableMapping
        :rtype: ~azure.ai.projects.models.Agent
        :raises ~azure.core.exceptions.HttpResponseError:
        """
        
    @overload
    def update_agent(
        self,
        assistant_id: str,
        *,
        content_type: str = "application/json",
        model: Optional[str] = None,
        name: Optional[str] = None,
        description: Optional[str] = None,
        instructions: Optional[str] = None,
        toolset: Optional[_models.ToolSet] = None,
        temperature: Optional[float] = None,
        top_p: Optional[float] = None,
        response_format: Optional["_types.AgentsApiResponseFormatOption"] = None,
        metadata: Optional[Dict[str, str]] = None,
        **kwargs: Any
    ) -> _models.Agent:
        """Modifies an existing agent.

        :param assistant_id: The ID of the agent to modify. Required.
        :type assistant_id: str
        :keyword content_type: Body Parameter content-type. Content type parameter for JSON body.
         Default value is "application/json".
        :paramtype content_type: str
        :keyword model: The ID of the model to use. Default value is None.
        :paramtype model: str
        :keyword name: The modified name for the agent to use. Default value is None.
        :paramtype name: str
        :keyword description: The modified description for the agent to use. Default value is None.
        :paramtype description: str
        :keyword instructions: The modified system instructions for the new agent to use. Default value
         is None.
        :paramtype instructions: str
        :keyword toolset: The Collection of tools and resources (alternative to `tools` and `tool_resources`
         and adds automatic execution logic for functions). Default value is None.
        :paramtype toolset: ~azure.ai.projects.models.ToolSet
        :keyword temperature: What sampling temperature to use, between 0 and 2. Higher values like 0.8
         will make the output more random,
         while lower values like 0.2 will make it more focused and deterministic. Default value is
         None.
        :paramtype temperature: float
        :keyword top_p: An alternative to sampling with temperature, called nucleus sampling, where the
         model considers the results of the tokens with top_p probability mass.
         So 0.1 means only the tokens comprising the top 10% probability mass are considered.

         We generally recommend altering this or temperature but not both. Default value is None.
        :paramtype top_p: float
        :keyword response_format: The response format of the tool calls used by this agent. Is one of
         the following types: str, Union[str, "_models.AgentsApiResponseFormatMode"],
         AgentsApiResponseFormat Default value is None.
        :paramtype response_format: str or str or ~azure.ai.projects.models.AgentsApiResponseFormatMode
         or ~azure.ai.projects.models.AgentsApiResponseFormat
        :keyword metadata: A set of up to 16 key/value pairs that can be attached to an object, used
         for storing additional information about that object in a structured format. Keys may be up to
         64 characters in length and values may be up to 512 characters in length. Default value is
         None.
        :paramtype metadata: dict[str, str]
        :return: Agent. The Agent is compatible with MutableMapping
        :rtype: ~azure.ai.projects.models.Agent
        :raises ~azure.core.exceptions.HttpResponseError:
        """
        

    @overload
    def update_agent(
        self, assistant_id: str, body: IO[bytes], *, content_type: str = "application/json", **kwargs: Any
    ) -> _models.Agent:
        """Modifies an existing agent.

        :param assistant_id: The ID of the agent to modify. Required.
        :type assistant_id: str
        :param body: Required.
        :type body: IO[bytes]
        :keyword content_type: Body Parameter content-type. Content type parameter for binary body.
         Default value is "application/json".
        :paramtype content_type: str
        :return: Agent. The Agent is compatible with MutableMapping
        :rtype: ~azure.ai.projects.models.Agent
        :raises ~azure.core.exceptions.HttpResponseError:
        """

    @distributed_trace
    def update_agent(
        self,
        assistant_id: str,
        body: Union[JSON, IO[bytes]] = _Unset,
        *,
        model: Optional[str] = None,
        name: Optional[str] = None,
        description: Optional[str] = None,
        instructions: Optional[str] = None,
        tools: Optional[List[_models.ToolDefinition]] = None,
        tool_resources: Optional[_models.ToolResources] = None,
        toolset: Optional[_models.ToolSet] = None,        
        temperature: Optional[float] = None,
        top_p: Optional[float] = None,
        response_format: Optional["_types.AgentsApiResponseFormatOption"] = None,
        content_type: str = "application/json",
        metadata: Optional[Dict[str, str]] = None,
        **kwargs: Any
    ) -> _models.Agent:
        """Modifies an existing agent.

        :param assistant_id: The ID of the agent to modify. Required.
        :type assistant_id: str
        :param body: Is either a JSON type or a IO[bytes] type. Required.
        :type body: JSON or IO[bytes]
        :keyword model: The ID of the model to use. Default value is None.
        :paramtype model: str
        :keyword name: The modified name for the agent to use. Default value is None.
        :paramtype name: str
        :keyword description: The modified description for the agent to use. Default value is None.
        :paramtype description: str
        :keyword instructions: The modified system instructions for the new agent to use. Default value
         is None.
        :paramtype instructions: str
        :keyword tools: The modified collection of tools to enable for the agent. Default value is
         None.
        :paramtype tools: list[~azure.ai.projects.models.ToolDefinition]
        :keyword tool_resources: A set of resources that are used by the agent's tools. The resources
         are specific to the type of tool. For example,
         the ``code_interpreter`` tool requires a list of file IDs, while the ``file_search`` tool
         requires a list of vector store IDs. Default value is None.
        :paramtype tool_resources: ~azure.ai.projects.models.ToolResources
        :keyword toolset: The Collection of tools and resources (alternative to `tools` and `tool_resources`
         and adds automatic execution logic for functions). Default value is None.
        :paramtype toolset: ~azure.ai.projects.models.ToolSet
        :keyword temperature: What sampling temperature to use, between 0 and 2. Higher values like 0.8
         will make the output more random,
         while lower values like 0.2 will make it more focused and deterministic. Default value is
         None.
        :paramtype temperature: float
        :keyword top_p: An alternative to sampling with temperature, called nucleus sampling, where the
         model considers the results of the tokens with top_p probability mass.
         So 0.1 means only the tokens comprising the top 10% probability mass are considered.

         We generally recommend altering this or temperature but not both. Default value is None.
        :paramtype top_p: float
        :keyword response_format: The response format of the tool calls used by this agent. Is one of
         the following types: str, Union[str, "_models.AgentsApiResponseFormatMode"],
         AgentsApiResponseFormat Default value is None.
        :paramtype response_format: str or str or ~azure.ai.projects.models.AgentsApiResponseFormatMode
         or ~azure.ai.projects.models.AgentsApiResponseFormat
        :keyword metadata: A set of up to 16 key/value pairs that can be attached to an object, used
         for storing additional information about that object in a structured format. Keys may be up to
         64 characters in length and values may be up to 512 characters in length. Default value is
         None.
        :paramtype metadata: dict[str, str]
        :return: Agent. The Agent is compatible with MutableMapping
        :rtype: ~azure.ai.projects.models.Agent
        :raises ~azure.core.exceptions.HttpResponseError:
        """
        self._validate_tools_and_tool_resources(tools, tool_resources)
        
        if body is not _Unset:
            if isinstance(body, io.IOBase):
                return super().update_agent(body=body, content_type=content_type, **kwargs)
            return super().update_agent(body=body, **kwargs)

        if toolset is not None:
            self._toolset = toolset
            tools = toolset.definitions
            tool_resources = toolset.resources

        return super().update_agent(
            assistant_id=assistant_id,
            model=model,
            name=name,
            description=description,
            instructions=instructions,
            tools=tools,
            tool_resources=tool_resources,
            temperature=temperature,
            top_p=top_p,
            response_format=response_format,
            metadata=metadata,
            **kwargs,
        )
        
    def _validate_tools_and_tool_resources(self, tools: Optional[List[_models.ToolDefinition]], tool_resources: Optional[_models.ToolResources]):
        if tool_resources is None:
            return
        if tools is None:
            tools = []
            
        if tool_resources.file_search is not None and not any(isinstance(tool, _models.FileSearchToolDefinition) for tool in tools):
            raise ValueError("Tools must contain a FileSearchToolDefinition when tool_resources.file_search is provided")
        if tool_resources.code_interpreter is not None and not any(isinstance(tool, _models.CodeInterpreterToolDefinition) for tool in tools):
            raise ValueError("Tools must contain a CodeInterpreterToolDefinition when tool_resources.code_interpreter is provided")
    
    def _get_toolset(self) -> Optional[_models.ToolSet]:
        """
        Get the toolset for the agent.

        :return: The toolset for the agent. If not set, returns None.
        :rtype: ~azure.ai.projects.models.ToolSet
        """
        if hasattr(self, "_toolset"):
            return self._toolset
        return None

    @overload
    def create_run(
        self, thread_id: str, body: JSON, *, content_type: str = "application/json", **kwargs: Any
    ) -> _models.ThreadRun:
        """Creates a new run for an agent thread.

        :param thread_id: Required.
        :type thread_id: str
        :param body: Required.
        :type body: JSON
        :keyword content_type: Body Parameter content-type. Content type parameter for JSON body.
         Default value is "application/json".
        :paramtype content_type: str
        :return: ThreadRun. The ThreadRun is compatible with MutableMapping
        :rtype: ~azure.ai.projects.models.ThreadRun
        :raises ~azure.core.exceptions.HttpResponseError:
        """

    @overload
    def create_run(
        self,
        thread_id: str,
        *,
        assistant_id: str,
        content_type: str = "application/json",
        model: Optional[str] = None,
        instructions: Optional[str] = None,
        additional_instructions: Optional[str] = None,
        additional_messages: Optional[List[_models.ThreadMessage]] = None,
        tools: Optional[List[_models.ToolDefinition]] = None,
        temperature: Optional[float] = None,
        top_p: Optional[float] = None,
        max_prompt_tokens: Optional[int] = None,
        max_completion_tokens: Optional[int] = None,
        truncation_strategy: Optional[_models.TruncationObject] = None,
        tool_choice: Optional["_types.AgentsApiToolChoiceOption"] = None,
        response_format: Optional["_types.AgentsApiResponseFormatOption"] = None,
        metadata: Optional[Dict[str, str]] = None,
        **kwargs: Any,
    ) -> _models.ThreadRun:
        """Creates a new run for an agent thread.

        :param thread_id: Required.
        :type thread_id: str
        :keyword assistant_id: The ID of the agent that should run the thread. Required.
        :paramtype assistant_id: str
        :keyword content_type: Body Parameter content-type. Content type parameter for JSON body.
         Default value is "application/json".
        :paramtype content_type: str
        :keyword model: The overridden model name that the agent should use to run the thread. Default
         value is None.
        :paramtype model: str
        :keyword instructions: The overridden system instructions that the agent should use to run the
         thread. Default value is None.
        :paramtype instructions: str
        :keyword additional_instructions: Additional instructions to append at the end of the
         instructions for the run. This is useful for modifying the behavior
         on a per-run basis without overriding other instructions. Default value is None.
        :paramtype additional_instructions: str
        :keyword additional_messages: Adds additional messages to the thread before creating the run.
         Default value is None.
        :paramtype additional_messages: list[~azure.ai.projects.models.ThreadMessage]
        :keyword tools: The overridden list of enabled tools that the agent should use to run the
         thread. Default value is None.
        :paramtype tools: list[~azure.ai.projects.models.ToolDefinition]
        :keyword temperature: What sampling temperature to use, between 0 and 2. Higher values like 0.8
         will make the output
         more random, while lower values like 0.2 will make it more focused and deterministic. Default
         value is None.
        :paramtype temperature: float
        :keyword top_p: An alternative to sampling with temperature, called nucleus sampling, where the
         model
         considers the results of the tokens with top_p probability mass. So 0.1 means only the tokens
         comprising the top 10% probability mass are considered.

         We generally recommend altering this or temperature but not both. Default value is None.
        :paramtype top_p: float
        :keyword max_prompt_tokens: The maximum number of prompt tokens that may be used over the
         course of the run. The run will make a best effort to use only
         the number of prompt tokens specified, across multiple turns of the run. If the run exceeds
         the number of prompt tokens specified,
         the run will end with status ``incomplete``. See ``incomplete_details`` for more info. Default
         value is None.
        :paramtype max_prompt_tokens: int
        :keyword max_completion_tokens: The maximum number of completion tokens that may be used over
         the course of the run. The run will make a best effort
         to use only the number of completion tokens specified, across multiple turns of the run. If
         the run exceeds the number of
         completion tokens specified, the run will end with status ``incomplete``. See
         ``incomplete_details`` for more info. Default value is None.
        :paramtype max_completion_tokens: int
        :keyword truncation_strategy: The strategy to use for dropping messages as the context windows
         moves forward. Default value is None.
        :paramtype truncation_strategy: ~azure.ai.projects.models.TruncationObject
        :keyword tool_choice: Controls whether or not and which tool is called by the model. Is one of
         the following types: str, Union[str, "_models.AgentsApiToolChoiceOptionMode"],
         AgentsNamedToolChoice Default value is None.
        :paramtype tool_choice: str or str or ~azure.ai.projects.models.AgentsApiToolChoiceOptionMode or
         ~azure.ai.projects.models.AgentsNamedToolChoice
        :keyword response_format: Specifies the format that the model must output. Is one of the
         following types: str, Union[str, "_models.AgentsApiResponseFormatMode"],
         AgentsApiResponseFormat Default value is None.
        :paramtype response_format: str or str or ~azure.ai.projects.models.AgentsApiResponseFormatMode
         or ~azure.ai.projects.models.AgentsApiResponseFormat
        :keyword metadata: A set of up to 16 key/value pairs that can be attached to an object, used
         for storing additional information about that object in a structured format. Keys may be up to
         64 characters in length and values may be up to 512 characters in length. Default value is
         None.
        :paramtype metadata: dict[str, str]
        :return: ThreadRun. The ThreadRun is compatible with MutableMapping
        :rtype: ~azure.ai.projects.models.ThreadRun
        :raises ~azure.core.exceptions.HttpResponseError:
        """

    @overload
    def create_run(
        self, thread_id: str, body: IO[bytes], *, content_type: str = "application/json", **kwargs: Any
    ) -> _models.ThreadRun:
        """Creates a new run for an agent thread.

        :param thread_id: Required.
        :type thread_id: str
        :param body: Required.
        :type body: IO[bytes]
        :keyword content_type: Body Parameter content-type. Content type parameter for binary body.
         Default value is "application/json".
        :paramtype content_type: str
        :return: ThreadRun. The ThreadRun is compatible with MutableMapping
        :rtype: ~azure.ai.projects.models.ThreadRun
        :raises ~azure.core.exceptions.HttpResponseError:
        """

    @distributed_trace
    def create_run(
        self,
        thread_id: str,
        body: Union[JSON, IO[bytes]] = _Unset,
        *,
        assistant_id: str = _Unset,
        model: Optional[str] = None,
        instructions: Optional[str] = None,
        additional_instructions: Optional[str] = None,
        additional_messages: Optional[List[_models.ThreadMessage]] = None,
        tools: Optional[List[_models.ToolDefinition]] = None,
        temperature: Optional[float] = None,
        top_p: Optional[float] = None,
        max_prompt_tokens: Optional[int] = None,
        max_completion_tokens: Optional[int] = None,
        truncation_strategy: Optional[_models.TruncationObject] = None,
        tool_choice: Optional["_types.AgentsApiToolChoiceOption"] = None,
        response_format: Optional["_types.AgentsApiResponseFormatOption"] = None,
        metadata: Optional[Dict[str, str]] = None,
        **kwargs: Any,
    ) -> _models.ThreadRun:
        """Creates a new run for an agent thread.

        :param thread_id: Required.
        :type thread_id: str
        :param body: Is either a JSON type or a IO[bytes] type. Required.
        :type body: JSON or IO[bytes]
        :keyword assistant_id: The ID of the agent that should run the thread. Required.
        :paramtype assistant_id: str
        :keyword model: The overridden model name that the agent should use to run the thread. Default
         value is None.
        :paramtype model: str
        :keyword instructions: The overridden system instructions that the agent should use to run the
         thread. Default value is None.
        :paramtype instructions: str
        :keyword additional_instructions: Additional instructions to append at the end of the
         instructions for the run. This is useful for modifying the behavior
         on a per-run basis without overriding other instructions. Default value is None.
        :paramtype additional_instructions: str
        :keyword additional_messages: Adds additional messages to the thread before creating the run.
         Default value is None.
        :paramtype additional_messages: list[~azure.ai.projects.models.ThreadMessage]
        :keyword tools: The overridden list of enabled tools that the agent should use to run the
         thread. Default value is None.
        :paramtype tools: list[~azure.ai.projects.models.ToolDefinition]
        :keyword temperature: What sampling temperature to use, between 0 and 2. Higher values like 0.8
         will make the output
         more random, while lower values like 0.2 will make it more focused and deterministic. Default
         value is None.
        :paramtype temperature: float
        :keyword top_p: An alternative to sampling with temperature, called nucleus sampling, where the
         model
         considers the results of the tokens with top_p probability mass. So 0.1 means only the tokens
         comprising the top 10% probability mass are considered.

         We generally recommend altering this or temperature but not both. Default value is None.
        :paramtype top_p: float
        :keyword max_prompt_tokens: The maximum number of prompt tokens that may be used over the
         course of the run. The run will make a best effort to use only
         the number of prompt tokens specified, across multiple turns of the run. If the run exceeds
         the number of prompt tokens specified,
         the run will end with status ``incomplete``. See ``incomplete_details`` for more info. Default
         value is None.
        :paramtype max_prompt_tokens: int
        :keyword max_completion_tokens: The maximum number of completion tokens that may be used over
         the course of the run. The run will make a best effort
         to use only the number of completion tokens specified, across multiple turns of the run. If
         the run exceeds the number of
         completion tokens specified, the run will end with status ``incomplete``. See
         ``incomplete_details`` for more info. Default value is None.
        :paramtype max_completion_tokens: int
        :keyword truncation_strategy: The strategy to use for dropping messages as the context windows
         moves forward. Default value is None.
        :paramtype truncation_strategy: ~azure.ai.projects.models.TruncationObject
        :keyword tool_choice: Controls whether or not and which tool is called by the model. Is one of
         the following types: str, Union[str, "_models.AgentsApiToolChoiceOptionMode"],
         AgentsNamedToolChoice Default value is None.
        :paramtype tool_choice: str or str or ~azure.ai.projects.models.AgentsApiToolChoiceOptionMode or
         ~azure.ai.projects.models.AgentsNamedToolChoice
        :keyword response_format: Specifies the format that the model must output. Is one of the
         following types: str, Union[str, "_models.AgentsApiResponseFormatMode"],
         AgentsApiResponseFormat Default value is None.
        :paramtype response_format: str or str or ~azure.ai.projects.models.AgentsApiResponseFormatMode
         or ~azure.ai.projects.models.AgentsApiResponseFormat
        :keyword metadata: A set of up to 16 key/value pairs that can be attached to an object, used
         for storing additional information about that object in a structured format. Keys may be up to
         64 characters in length and values may be up to 512 characters in length. Default value is
         None.
        :paramtype metadata: dict[str, str]
        :return: ThreadRun. The ThreadRun is compatible with MutableMapping
        :rtype: ~azure.ai.projects.models.ThreadRun
        :raises ~azure.core.exceptions.HttpResponseError:
        """

        if isinstance(body, dict):  # Handle overload with JSON body.
            content_type = kwargs.get("content_type", "application/json")
            response = super().create_run(thread_id, body, content_type=content_type, **kwargs)

        elif assistant_id is not _Unset:  # Handle overload with keyword arguments.
            response = super().create_run(
                thread_id,
                assistant_id=assistant_id,
                model=model,
                instructions=instructions,
                additional_instructions=additional_instructions,
                additional_messages=additional_messages,
                tools=tools,
                stream_parameter=False,
                stream=False,
                temperature=temperature,
                top_p=top_p,
                max_prompt_tokens=max_prompt_tokens,
                max_completion_tokens=max_completion_tokens,
                truncation_strategy=truncation_strategy,
                tool_choice=tool_choice,
                response_format=response_format,
                metadata=metadata,
                **kwargs,
            )

        elif isinstance(body, io.IOBase):  # Handle overload with binary body.
            content_type = kwargs.get("content_type", "application/json")
            response = super().create_run(thread_id, body, content_type=content_type, **kwargs)

        else:
            raise ValueError("Invalid combination of arguments provided.")

        # If streaming is enabled, return the custom stream object
        return response

    @distributed_trace
    def create_and_process_run(
        self,
        thread_id: str,
        assistant_id: str,
        model: Optional[str] = None,
        instructions: Optional[str] = None,
        additional_instructions: Optional[str] = None,
        additional_messages: Optional[List[_models.ThreadMessage]] = None,
        tools: Optional[List[_models.ToolDefinition]] = None,
        temperature: Optional[float] = None,
        top_p: Optional[float] = None,
        max_prompt_tokens: Optional[int] = None,
        max_completion_tokens: Optional[int] = None,
        truncation_strategy: Optional[_models.TruncationObject] = None,
        tool_choice: Optional["_types.AgentsApiToolChoiceOption"] = None,
        response_format: Optional["_types.AgentsApiResponseFormatOption"] = None,
        metadata: Optional[Dict[str, str]] = None,
        sleep_interval: int = 1,
        **kwargs: Any,
    ) -> _models.ThreadRun:
        """Creates a new run for an agent thread and processes the run.

        :param thread_id: Required.
        :type thread_id: str
        :keyword assistant_id: The ID of the agent that should run the thread. Required.
        :paramtype assistant_id: str
        :keyword model: The overridden model name that the agent should use to run the thread.
         Default value is None.
        :paramtype model: str
        :keyword instructions: The overridden system instructions that the agent should use to run
         the thread. Default value is None.
        :paramtype instructions: str
        :keyword additional_instructions: Additional instructions to append at the end of the
         instructions for the run. This is useful for modifying the behavior
         on a per-run basis without overriding other instructions. Default value is None.
        :paramtype additional_instructions: str
        :keyword additional_messages: Adds additional messages to the thread before creating the run.
         Default value is None.
        :paramtype additional_messages: list[~azure.ai.projects.models.ThreadMessage]
        :keyword tools: The overridden list of enabled tools that the agent should use to run the
         thread. Default value is None.
        :paramtype tools: list[~azure.ai.projects.models.ToolDefinition]
        :keyword temperature: What sampling temperature to use, between 0 and 2. Higher values like 0.8
         will make the output
         more random, while lower values like 0.2 will make it more focused and deterministic. Default
         value is None.
        :paramtype temperature: float
        :keyword top_p: An alternative to sampling with temperature, called nucleus sampling, where the
         model
         considers the results of the tokens with top_p probability mass. So 0.1 means only the tokens
         comprising the top 10% probability mass are considered.

         We generally recommend altering this or temperature but not both. Default value is None.
        :paramtype top_p: float
        :keyword max_prompt_tokens: The maximum number of prompt tokens that may be used over the
         course of the run. The run will make a best effort to use only
         the number of prompt tokens specified, across multiple turns of the run. If the run exceeds
         the number of prompt tokens specified,
         the run will end with status ``incomplete``. See ``incomplete_details`` for more info. Default
         value is None.
        :paramtype max_prompt_tokens: int
        :keyword max_completion_tokens: The maximum number of completion tokens that may be used over
         the course of the run. The run will make a best effort
         to use only the number of completion tokens specified, across multiple turns of the run. If
         the run exceeds the number of
         completion tokens specified, the run will end with status ``incomplete``. See
         ``incomplete_details`` for more info. Default value is None.
        :paramtype max_completion_tokens: int
        :keyword truncation_strategy: The strategy to use for dropping messages as the context windows
         moves forward. Default value is None.
        :paramtype truncation_strategy: ~azure.ai.projects.models.TruncationObject
        :keyword tool_choice: Controls whether or not and which tool is called by the model. Is one of
         the following types: str, Union[str, "_models.AgentsApiToolChoiceOptionMode"],
         AgentsNamedToolChoice Default value is None.
        :paramtype tool_choice: str or str or
         ~azure.ai.projects.models.AgentsApiToolChoiceOptionMode or
         ~azure.ai.projects.models.AgentsNamedToolChoice
        :keyword response_format: Specifies the format that the model must output. Is one of the
         following types: str, Union[str, "_models.AgentsApiResponseFormatMode"],
         AgentsApiResponseFormat Default value is None.
        :paramtype response_format: str or str or
         ~azure.ai.projects.models.AgentsApiResponseFormatMode or
         ~azure.ai.projects.models.AgentsApiResponseFormat
        :keyword metadata: A set of up to 16 key/value pairs that can be attached to an object, used
         for storing additional information about that object in a structured format. Keys may be up to
         64 characters in length and values may be up to 512 characters in length. Default value is
         None.
        :paramtype metadata: dict[str, str]
        :keyword sleep_interval: The time in seconds to wait between polling the service for run status.
            Default value is 1.
        :paramtype sleep_interval: int
        :return: AgentRunStream.  AgentRunStream is compatible with Iterable and supports streaming.
        :rtype: ~azure.ai.projects.models.AgentRunStream
        :raises ~azure.core.exceptions.HttpResponseError:
        """
        # Create and initiate the run with additional parameters
        run = self.create_run(
            thread_id=thread_id,
            assistant_id=assistant_id,
            model=model,
            instructions=instructions,
            additional_instructions=additional_instructions,
            additional_messages=additional_messages,
            tools=tools,
            temperature=temperature,
            top_p=top_p,
            max_prompt_tokens=max_prompt_tokens,
            max_completion_tokens=max_completion_tokens,
            truncation_strategy=truncation_strategy,
            tool_choice=tool_choice,
            response_format=response_format,
            metadata=metadata,
            **kwargs,
        )

        # Monitor and process the run status
        while run.status in ["queued", "in_progress", "requires_action"]:
            time.sleep(sleep_interval)
            run = self.get_run(thread_id=thread_id, run_id=run.id)

            if run.status == "requires_action" and isinstance(run.required_action, _models.SubmitToolOutputsAction):
                tool_calls = run.required_action.submit_tool_outputs.tool_calls
                if not tool_calls:
                    logging.warning("No tool calls provided - cancelling run")
                    self.cancel_run(thread_id=thread_id, run_id=run.id)
                    break

                toolset = self._get_toolset()
                if toolset:
                    tool_outputs = toolset.execute_tool_calls(tool_calls)
                else:
                    raise ValueError("Toolset is not available in the client.")

                logging.info("Tool outputs: %s", tool_outputs)
                if tool_outputs:
                    self.submit_tool_outputs_to_run(thread_id=thread_id, run_id=run.id, tool_outputs=tool_outputs)

            logging.info("Current run status: %s", run.status)

        return run

    @overload
    def create_stream(
        self, thread_id: str, body: JSON, *, content_type: str = "application/json", **kwargs: Any
    ) -> _models.AgentRunStream:
        """Creates a new stream for an agent thread.  terminating when the Run enters a terminal state with a ``data: [DONE]`` message.

        :param thread_id: Required.
        :type thread_id: str
        :param body: Required.
        :type body: JSON
        :keyword content_type: Body Parameter content-type. Content type parameter for JSON body.
         Default value is "application/json".
        :paramtype content_type: str
        :return: AgentRunStream.  AgentRunStream is compatible with Iterable and supports streaming.
        :rtype: ~azure.ai.projects.models.AgentRunStream
        :raises ~azure.core.exceptions.HttpResponseError:
        """

    @overload
    def create_stream(
        self,
        thread_id: str,
        *,
        assistant_id: str,
        content_type: str = "application/json",
        model: Optional[str] = None,
        instructions: Optional[str] = None,
        additional_instructions: Optional[str] = None,
        additional_messages: Optional[List[_models.ThreadMessage]] = None,
        tools: Optional[List[_models.ToolDefinition]] = None,
        temperature: Optional[float] = None,
        top_p: Optional[float] = None,
        max_prompt_tokens: Optional[int] = None,
        max_completion_tokens: Optional[int] = None,
        truncation_strategy: Optional[_models.TruncationObject] = None,
        tool_choice: Optional["_types.AgentsApiToolChoiceOption"] = None,
        response_format: Optional["_types.AgentsApiResponseFormatOption"] = None,
        metadata: Optional[Dict[str, str]] = None,
        event_handler: Optional[_models.AgentEventHandler] = None,
        **kwargs: Any,
    ) -> _models.AgentRunStream:
        """Creates a new stream for an agent thread.

        :param thread_id: Required.
        :type thread_id: str
        :keyword assistant_id: The ID of the agent that should run the thread. Required.
        :paramtype assistant_id: str
        :keyword content_type: Body Parameter content-type. Content type parameter for JSON body.
         Default value is "application/json".
        :paramtype content_type: str
        :keyword model: The overridden model name that the agent should use to run the thread. Default
         value is None.
        :paramtype model: str
        :keyword instructions: The overridden system instructions that the agent should use to run the
         thread. Default value is None.
        :paramtype instructions: str
        :keyword additional_instructions: Additional instructions to append at the end of the
         instructions for the run. This is useful for modifying the behavior
         on a per-run basis without overriding other instructions. Default value is None.
        :paramtype additional_instructions: str
        :keyword additional_messages: Adds additional messages to the thread before creating the run.
         Default value is None.
        :paramtype additional_messages: list[~azure.ai.projects.models.ThreadMessage]
        :keyword tools: The overridden list of enabled tools that the agent should use to run the
         thread. Default value is None.
        :paramtype tools: list[~azure.ai.projects.models.ToolDefinition]
        :keyword temperature: What sampling temperature to use, between 0 and 2. Higher values like 0.8
         will make the output
         more random, while lower values like 0.2 will make it more focused and deterministic. Default
         value is None.
        :paramtype temperature: float
        :keyword top_p: An alternative to sampling with temperature, called nucleus sampling, where the
         model
         considers the results of the tokens with top_p probability mass. So 0.1 means only the tokens
         comprising the top 10% probability mass are considered.

         We generally recommend altering this or temperature but not both. Default value is None.
        :paramtype top_p: float
        :keyword max_prompt_tokens: The maximum number of prompt tokens that may be used over the
         course of the run. The run will make a best effort to use only
         the number of prompt tokens specified, across multiple turns of the run. If the run exceeds
         the number of prompt tokens specified,
         the run will end with status ``incomplete``. See ``incomplete_details`` for more info. Default
         value is None.
        :paramtype max_prompt_tokens: int
        :keyword max_completion_tokens: The maximum number of completion tokens that may be used over
         the course of the run. The run will make a best effort
         to use only the number of completion tokens specified, across multiple turns of the run. If
         the run exceeds the number of
         completion tokens specified, the run will end with status ``incomplete``. See
         ``incomplete_details`` for more info. Default value is None.
        :paramtype max_completion_tokens: int
        :keyword truncation_strategy: The strategy to use for dropping messages as the context windows
         moves forward. Default value is None.
        :paramtype truncation_strategy: ~azure.ai.projects.models.TruncationObject
        :keyword tool_choice: Controls whether or not and which tool is called by the model. Is one of
         the following types: str, Union[str, "_models.AgentsApiToolChoiceOptionMode"],
         AgentsNamedToolChoice Default value is None.
        :paramtype tool_choice: str or str or ~azure.ai.projects.models.AgentsApiToolChoiceOptionMode or
         ~azure.ai.projects.models.AgentsNamedToolChoice
        :keyword response_format: Specifies the format that the model must output. Is one of the
         following types: str, Union[str, "_models.AgentsApiResponseFormatMode"],
         AgentsApiResponseFormat Default value is None.
        :paramtype response_format: str or str or ~azure.ai.projects.models.AgentsApiResponseFormatMode
         or ~azure.ai.projects.models.AgentsApiResponseFormat
        :keyword metadata: A set of up to 16 key/value pairs that can be attached to an object, used
         for storing additional information about that object in a structured format. Keys may be up to
         64 characters in length and values may be up to 512 characters in length. Default value is
         None.
        :paramtype metadata: dict[str, str]
        :keyword event_handler: The event handler to use for processing events during the run. Default
            value is None.
        :paramtype event_handler: ~azure.ai.projects.models.AgentEventHandler
        :return: AgentRunStream.  AgentRunStream is compatible with Iterable and supports streaming.
        :rtype: ~azure.ai.projects.models.AgentRunStream
        :raises ~azure.core.exceptions.HttpResponseError:
        """

    @overload
    def create_stream(
        self, thread_id: str, body: IO[bytes], *, content_type: str = "application/json", **kwargs: Any
    ) -> _models.AgentRunStream:
        """Creates a new run for an agent thread.  terminating when the Run enters a terminal state with a ``data: [DONE]`` message.

        :param thread_id: Required.
        :type thread_id: str
        :param body: Required.
        :type body: IO[bytes]
        :keyword content_type: Body Parameter content-type. Content type parameter for binary body.
         Default value is "application/json".
        :paramtype content_type: str
        :return: AgentRunStream.  AgentRunStream is compatible with Iterable and supports streaming.
        :rtype: ~azure.ai.projects.models.AgentRunStream
        :raises ~azure.core.exceptions.HttpResponseError:
        """

    @distributed_trace
    def create_stream(
        self,
        thread_id: str,
        body: Union[JSON, IO[bytes]] = _Unset,
        *,
        assistant_id: str = _Unset,
        model: Optional[str] = None,
        instructions: Optional[str] = None,
        additional_instructions: Optional[str] = None,
        additional_messages: Optional[List[_models.ThreadMessage]] = None,
        tools: Optional[List[_models.ToolDefinition]] = None,
        temperature: Optional[float] = None,
        top_p: Optional[float] = None,
        max_prompt_tokens: Optional[int] = None,
        max_completion_tokens: Optional[int] = None,
        truncation_strategy: Optional[_models.TruncationObject] = None,
        tool_choice: Optional["_types.AgentsApiToolChoiceOption"] = None,
        response_format: Optional["_types.AgentsApiResponseFormatOption"] = None,
        metadata: Optional[Dict[str, str]] = None,
        event_handler: Optional[_models.AgentEventHandler] = None,
        **kwargs: Any,
    ) -> _models.AgentRunStream:
        """Creates a new run for an agent thread.  terminating when the Run enters a terminal state with a ``data: [DONE]`` message.

        :param thread_id: Required.
        :type thread_id: str
        :param body: Is either a JSON type or a IO[bytes] type. Required.
        :type body: JSON or IO[bytes]
        :keyword assistant_id: The ID of the agent that should run the thread. Required.
        :paramtype assistant_id: str
        :keyword model: The overridden model name that the agent should use to run the thread. Default
         value is None.
        :paramtype model: str
        :keyword instructions: The overridden system instructions that the agent should use to run the
         thread. Default value is None.
        :paramtype instructions: str
        :keyword additional_instructions: Additional instructions to append at the end of the
         instructions for the run. This is useful for modifying the behavior
         on a per-run basis without overriding other instructions. Default value is None.
        :paramtype additional_instructions: str
        :keyword additional_messages: Adds additional messages to the thread before creating the run.
         Default value is None.
        :paramtype additional_messages: list[~azure.ai.projects.models.ThreadMessage]
        :keyword tools: The overridden list of enabled tools that the agent should use to run the
         thread. Default value is None.
        :paramtype tools: list[~azure.ai.projects.models.ToolDefinition]
        :keyword temperature: What sampling temperature to use, between 0 and 2. Higher values like 0.8
         will make the output
         more random, while lower values like 0.2 will make it more focused and deterministic. Default
         value is None.
        :paramtype temperature: float
        :keyword top_p: An alternative to sampling with temperature, called nucleus sampling, where the
         model
         considers the results of the tokens with top_p probability mass. So 0.1 means only the tokens
         comprising the top 10% probability mass are considered.

         We generally recommend altering this or temperature but not both. Default value is None.
        :paramtype top_p: float
        :keyword max_prompt_tokens: The maximum number of prompt tokens that may be used over the
         course of the run. The run will make a best effort to use only
         the number of prompt tokens specified, across multiple turns of the run. If the run exceeds
         the number of prompt tokens specified,
         the run will end with status ``incomplete``. See ``incomplete_details`` for more info. Default
         value is None.
        :paramtype max_prompt_tokens: int
        :keyword max_completion_tokens: The maximum number of completion tokens that may be used over
         the course of the run. The run will make a best effort
         to use only the number of completion tokens specified, across multiple turns of the run. If
         the run exceeds the number of
         completion tokens specified, the run will end with status ``incomplete``. See
         ``incomplete_details`` for more info. Default value is None.
        :paramtype max_completion_tokens: int
        :keyword truncation_strategy: The strategy to use for dropping messages as the context windows
         moves forward. Default value is None.
        :paramtype truncation_strategy: ~azure.ai.projects.models.TruncationObject
        :keyword tool_choice: Controls whether or not and which tool is called by the model. Is one of
         the following types: str, Union[str, "_models.AgentsApiToolChoiceOptionMode"],
         AgentsNamedToolChoice Default value is None.
        :paramtype tool_choice: str or str or ~azure.ai.projects.models.AgentsApiToolChoiceOptionMode or
         ~azure.ai.projects.models.AgentsNamedToolChoice
        :keyword response_format: Specifies the format that the model must output. Is one of the
         following types: str, Union[str, "_models.AgentsApiResponseFormatMode"],
         AgentsApiResponseFormat Default value is None.
        :paramtype response_format: str or str or ~azure.ai.projects.models.AgentsApiResponseFormatMode
         or ~azure.ai.projects.models.AgentsApiResponseFormat
        :keyword metadata: A set of up to 16 key/value pairs that can be attached to an object, used
         for storing additional information about that object in a structured format. Keys may be up to
         64 characters in length and values may be up to 512 characters in length. Default value is
         None.
        :paramtype metadata: dict[str, str]
        :keyword event_handler: The event handler to use for processing events during the run. Default
            value is None.
        :paramtype event_handler: ~azure.ai.projects.models.AgentEventHandler
        :return: AgentRunStream.  AgentRunStream is compatible with Iterable and supports streaming.
        :rtype: ~azure.ai.projects.models.AgentRunStream
        :raises ~azure.core.exceptions.HttpResponseError:
        """

        if isinstance(body, dict):  # Handle overload with JSON body.
            content_type = kwargs.get("content_type", "application/json")
            response = super().create_run(thread_id, body, content_type=content_type, **kwargs)

        elif assistant_id is not _Unset:  # Handle overload with keyword arguments.
            response = super().create_run(
                thread_id,
                assistant_id=assistant_id,
                model=model,
                instructions=instructions,
                additional_instructions=additional_instructions,
                additional_messages=additional_messages,
                tools=tools,
                stream_parameter=True,
                stream=True,
                temperature=temperature,
                top_p=top_p,
                max_prompt_tokens=max_prompt_tokens,
                max_completion_tokens=max_completion_tokens,
                truncation_strategy=truncation_strategy,
                tool_choice=tool_choice,
                response_format=response_format,
                metadata=metadata,
                **kwargs,
            )

        elif isinstance(body, io.IOBase):  # Handle overload with binary body.
            content_type = kwargs.get("content_type", "application/json")
            response = super().create_run(thread_id, body, content_type=content_type, **kwargs)

        else:
            raise ValueError("Invalid combination of arguments provided.")

        response_iterator: Iterator[bytes] = cast(Iterator[bytes], response)

        return _models.AgentRunStream(response_iterator, self._handle_submit_tool_outputs, event_handler)

    @overload
    def submit_tool_outputs_to_run(
        self, thread_id: str, run_id: str, body: JSON, *, content_type: str = "application/json", **kwargs: Any
    ) -> _models.ThreadRun:
        """Submits outputs from tools as requested by tool calls in a run. Runs that need submitted tool
        outputs will have a status of 'requires_action' with a required_action.type of
        'submit_tool_outputs'.

        :param thread_id: Required.
        :type thread_id: str
        :param run_id: Required.
        :type run_id: str
        :param body: Required.
        :type body: JSON
        :keyword content_type: Body Parameter content-type. Content type parameter for JSON body.
         Default value is "application/json".
        :paramtype content_type: str
        :return: ThreadRun. The ThreadRun is compatible with MutableMapping
        :rtype: ~azure.ai.projects.models.ThreadRun
        :raises ~azure.core.exceptions.HttpResponseError:
        """

    @overload
    def submit_tool_outputs_to_run(
        self,
        thread_id: str,
        run_id: str,
        *,
        tool_outputs: List[_models.ToolOutput],
        content_type: str = "application/json",
        event_handler: Optional[_models.AgentEventHandler] = None,
        **kwargs: Any,
    ) -> _models.ThreadRun:
        """Submits outputs from tools as requested by tool calls in a run. Runs that need submitted tool
        outputs will have a status of 'requires_action' with a required_action.type of
        'submit_tool_outputs'.

        :param thread_id: Required.
        :type thread_id: str
        :param run_id: Required.
        :type run_id: str
        :keyword tool_outputs: Required.
        :paramtype tool_outputs: list[~azure.ai.projects.models.ToolOutput]
        :keyword content_type: Body Parameter content-type. Content type parameter for JSON body.
         Default value is "application/json".
        :paramtype content_type: str
        :keyword event_handler: The event handler to use for processing events during the run. Default
            value is None.
        :paramtype event_handler: ~azure.ai.projects.models.AgentEventHandler
        :return: ThreadRun. The ThreadRun is compatible with MutableMapping
        :rtype: ~azure.ai.projects.models.ThreadRun
        :raises ~azure.core.exceptions.HttpResponseError:
        """

    @overload
    def submit_tool_outputs_to_run(
        self, thread_id: str, run_id: str, body: IO[bytes], *, content_type: str = "application/json", **kwargs: Any
    ) -> _models.ThreadRun:
        """Submits outputs from tools as requested by tool calls in a run. Runs that need submitted tool
        outputs will have a status of 'requires_action' with a required_action.type of
        'submit_tool_outputs'.

        :param thread_id: Required.
        :type thread_id: str
        :param run_id: Required.
        :type run_id: str
        :param body: Required.
        :type body: IO[bytes]
        :keyword content_type: Body Parameter content-type. Content type parameter for binary body.
         Default value is "application/json".
        :paramtype content_type: str
        :return: ThreadRun. The ThreadRun is compatible with MutableMapping
        :rtype: ~azure.ai.projects.models.ThreadRun
        :raises ~azure.core.exceptions.HttpResponseError:
        """

    @distributed_trace
    def submit_tool_outputs_to_run(
        self,
        thread_id: str,
        run_id: str,
        body: Union[JSON, IO[bytes]] = _Unset,
        *,
        tool_outputs: List[_models.ToolOutput] = _Unset,
        event_handler: Optional[_models.AgentEventHandler] = None,
        **kwargs: Any,
    ) -> _models.ThreadRun:
        """Submits outputs from tools as requested by tool calls in a run. Runs that need submitted tool
        outputs will have a status of 'requires_action' with a required_action.type of
        'submit_tool_outputs'.

        :param thread_id: Required.
        :type thread_id: str
        :param run_id: Required.
        :type run_id: str
        :param body: Is either a JSON type or a IO[bytes] type. Required.
        :type body: JSON or IO[bytes]
        :keyword tool_outputs: Required.
        :paramtype tool_outputs: list[~azure.ai.projects.models.ToolOutput]
        :param event_handler: The event handler to use for processing events during the run.
        :param kwargs: Additional parameters.
        :return: ThreadRun. The ThreadRun is compatible with MutableMapping
        :rtype: ~azure.ai.projects.models.ThreadRun
        :raises ~azure.core.exceptions.HttpResponseError:
        """

        if isinstance(body, dict):
            content_type = kwargs.get("content_type", "application/json")
            response = super().submit_tool_outputs_to_run(thread_id, run_id, body, content_type=content_type, **kwargs)

        elif tool_outputs is not _Unset:
            response = super().submit_tool_outputs_to_run(
                thread_id, run_id, tool_outputs=tool_outputs, stream_parameter=False, stream=False, **kwargs
            )

        elif isinstance(body, io.IOBase):
            content_type = kwargs.get("content_type", "application/json")
            response = super().submit_tool_outputs_to_run(thread_id, run_id, body, content_type=content_type, **kwargs)

        else:
            raise ValueError("Invalid combination of arguments provided.")

        # If streaming is enabled, return the custom stream object
        return response

    @overload
    def submit_tool_outputs_to_stream(
        self, thread_id: str, run_id: str, body: JSON, *, content_type: str = "application/json", **kwargs: Any
    ) -> _models.AgentRunStream:
        """Submits outputs from tools as requested by tool calls in a stream. Runs that need submitted tool
        outputs will have a status of 'requires_action' with a required_action.type of
        'submit_tool_outputs'.  terminating when the Run enters a terminal state with a ``data: [DONE]`` message.

        :param thread_id: Required.
        :type thread_id: str
        :param run_id: Required.
        :type run_id: str
        :param body: Required.
        :type body: JSON
        :keyword content_type: Body Parameter content-type. Content type parameter for JSON body.
         Default value is "application/json".
        :paramtype content_type: str
        :return: AgentRunStream.  AgentRunStream is compatible with Iterable and supports streaming.
        :rtype: ~azure.ai.projects.models.AgentRunStream
        :raises ~azure.core.exceptions.HttpResponseError:
        """

    @overload
    def submit_tool_outputs_to_stream(
        self,
        thread_id: str,
        run_id: str,
        *,
        tool_outputs: List[_models.ToolOutput],
        content_type: str = "application/json",
        event_handler: Optional[_models.AgentEventHandler] = None,
        **kwargs: Any,
    ) -> _models.AgentRunStream:
        """Submits outputs from tools as requested by tool calls in a stream. Runs that need submitted tool
        outputs will have a status of 'requires_action' with a required_action.type of
        'submit_tool_outputs'.  terminating when the Run enters a terminal state with a ``data: [DONE]`` message.

        :param thread_id: Required.
        :type thread_id: str
        :param run_id: Required.
        :type run_id: str
        :keyword tool_outputs: Required.
        :paramtype tool_outputs: list[~azure.ai.projects.models.ToolOutput]
        :keyword content_type: Body Parameter content-type. Content type parameter for JSON body.
         Default value is "application/json".
        :paramtype content_type: str
        :keyword event_handler: The event handler to use for processing events during the run. Default
            value is None.
        :paramtype event_handler: ~azure.ai.projects.models.AgentEventHandler
        :return: AgentRunStream.  AgentRunStream is compatible with Iterable and supports streaming.
        :rtype: ~azure.ai.projects.models.AgentRunStream
        :raises ~azure.core.exceptions.HttpResponseError:
        """

    @overload
    def submit_tool_outputs_to_stream(
        self, thread_id: str, run_id: str, body: IO[bytes], *, content_type: str = "application/json", **kwargs: Any
    ) -> _models.AgentRunStream:
        """Submits outputs from tools as requested by tool calls in a stream. Runs that need submitted tool
        outputs will have a status of 'requires_action' with a required_action.type of
        'submit_tool_outputs'.

        :param thread_id: Required.
        :type thread_id: str
        :param run_id: Required.
        :type run_id: str
        :param body: Required.
        :type body: IO[bytes]
        :keyword content_type: Body Parameter content-type. Content type parameter for binary body.
         Default value is "application/json".
        :paramtype content_type: str
        :return: AgentRunStream.  AgentRunStream is compatible with Iterable and supports streaming.
        :rtype: ~azure.ai.projects.models.AgentRunStream
        :raises ~azure.core.exceptions.HttpResponseError:
        """

    @distributed_trace
    def submit_tool_outputs_to_stream(
        self,
        thread_id: str,
        run_id: str,
        body: Union[JSON, IO[bytes]] = _Unset,
        *,
        tool_outputs: List[_models.ToolOutput] = _Unset,
        event_handler: Optional[_models.AgentEventHandler] = None,
        **kwargs: Any,
    ) -> _models.AgentRunStream:
        """Submits outputs from tools as requested by tool calls in a stream. Runs that need submitted tool
        outputs will have a status of 'requires_action' with a required_action.type of
        'submit_tool_outputs'.  terminating when the Run enters a terminal state with a ``data: [DONE]`` message.

        :param thread_id: Required.
        :type thread_id: str
        :param run_id: Required.
        :type run_id: str
        :param body: Is either a JSON type or a IO[bytes] type. Required.
        :type body: JSON or IO[bytes]
        :keyword tool_outputs: Required.
        :paramtype tool_outputs: list[~azure.ai.projects.models.ToolOutput]
        :param event_handler: The event handler to use for processing events during the run.
        :param kwargs: Additional parameters.
        :return: AgentRunStream.  AgentRunStream is compatible with Iterable and supports streaming.
        :rtype: ~azure.ai.projects.models.AgentRunStream
        :raises ~azure.core.exceptions.HttpResponseError:
        """

        if isinstance(body, dict):
            content_type = kwargs.get("content_type", "application/json")
            response = super().submit_tool_outputs_to_run(thread_id, run_id, body, content_type=content_type, **kwargs)

        elif tool_outputs is not _Unset:
            response = super().submit_tool_outputs_to_run(
                thread_id, run_id, tool_outputs=tool_outputs, stream_parameter=True, stream=True, **kwargs
            )

        elif isinstance(body, io.IOBase):
            content_type = kwargs.get("content_type", "application/json")
            response = super().submit_tool_outputs_to_run(thread_id, run_id, body, content_type=content_type, **kwargs)

        else:
            raise ValueError("Invalid combination of arguments provided.")

        # Cast the response to Iterator[bytes] for type correctness
        response_iterator: Iterator[bytes] = cast(Iterator[bytes], response)

        return _models.AgentRunStream(response_iterator, self._handle_submit_tool_outputs, event_handler)

    def _handle_submit_tool_outputs(
        self, run: _models.ThreadRun, event_handler: Optional[_models.AgentEventHandler] = None
    ) -> None:
        if isinstance(run.required_action, _models.SubmitToolOutputsAction):
            tool_calls = run.required_action.submit_tool_outputs.tool_calls
            if not tool_calls:
                logger.debug("No tool calls to execute.")
                return

            toolset = self._get_toolset()
            if toolset:
                tool_outputs = toolset.execute_tool_calls(tool_calls)
            else:
                logger.warning("Toolset is not available in the client.")
                return

            logger.info(f"Tool outputs: {tool_outputs}")
            if tool_outputs:
                with self.submit_tool_outputs_to_stream(
                    thread_id=run.thread_id, run_id=run.id, tool_outputs=tool_outputs, event_handler=event_handler
                ) as stream:
                    stream.until_done()

    @overload
    def upload_file(self, body: JSON, **kwargs: Any) -> _models.OpenAIFile:
        """Uploads a file for use by other operations.

        :param body: Required.
        :type body: JSON
        :return: OpenAIFile. The OpenAIFile is compatible with MutableMapping
        :rtype: ~azure.ai.projects.models.OpenAIFile
        :raises ~azure.core.exceptions.HttpResponseError:
        """

    @overload
    def upload_file(
        self, *, file: FileType, purpose: Union[str, _models.FilePurpose], filename: Optional[str] = None, **kwargs: Any
    ) -> _models.OpenAIFile:
        """Uploads a file for use by other operations.

        :keyword file: Required.
        :paramtype file: ~azure.ai.projects._vendor.FileType
        :keyword purpose: Known values are: "fine-tune", "fine-tune-results", "assistants",
         "assistants_output", "batch", "batch_output", and "vision". Required.
        :paramtype purpose: str or ~azure.ai.projects.models.FilePurpose
        :keyword filename: Default value is None.
        :paramtype filename: str
        :return: OpenAIFile. The OpenAIFile is compatible with MutableMapping
        :rtype: ~azure.ai.projects.models.OpenAIFile
        :raises ~azure.core.exceptions.HttpResponseError:
        """

    @overload
    def upload_file(
        self, file_path: str, *, purpose: Union[str, _models.FilePurpose], **kwargs: Any
    ) -> _models.OpenAIFile:
        """Uploads a file for use by other operations.

        :param file_path: Required.
        :type file_path: str
        :keyword purpose: Known values are: "fine-tune", "fine-tune-results", "assistants",
         "assistants_output", "batch", "batch_output", and "vision". Required.
        :paramtype purpose: str or ~azure.ai.projects.models.FilePurpose
        :return: OpenAIFile. The OpenAIFile is compatible with MutableMapping
        :rtype: ~azure.ai.projects.models.OpenAIFile
        :raises ~azure.core.exceptions.HttpResponseError:
        """

    @distributed_trace
    def upload_file(
        self,
        body: Optional[JSON] = None,
        *,
        file: Optional[FileType] = None,
        file_path: Optional[str] = None,
        purpose: Union[str, _models.FilePurpose, None] = None,
        filename: Optional[str] = None,
        **kwargs: Any,
    ) -> _models.OpenAIFile:
        """
        Uploads a file for use by other operations, delegating to the generated operations.

        :param body: JSON. Required if `file` and `purpose` are not provided.
        :param file: File content. Required if `body` and `purpose` are not provided.
        :param file_path: Path to the file. Required if `body` and `purpose` are not provided.
        :param purpose: Known values are: "fine-tune", "fine-tune-results", "assistants",
            "assistants_output", "batch", "batch_output", and "vision". Required if `body` and `file` are not provided.
        :param filename: The name of the file.
        :param kwargs: Additional parameters.
        :return: OpenAIFile. The OpenAIFile is compatible with MutableMapping
        :raises FileNotFoundError: If the file_path is invalid.
        :raises IOError: If there are issues with reading the file.
        :raises: HttpResponseError for HTTP errors.
        """
        if body is not None:
            return super().upload_file(body=body, **kwargs)

        if isinstance(purpose, FilePurpose):
            purpose = purpose.value

        if file is not None and purpose is not None:
            return super().upload_file(file=file, purpose=purpose, filename=filename, **kwargs)

        if file_path is not None and purpose is not None:
            if not os.path.isfile(file_path):
                raise FileNotFoundError(f"The file path provided does not exist: {file_path}")

            try:
                with open(file_path, "rb") as f:
                    content = f.read()

                # Determine filename and create correct FileType
                base_filename = filename or os.path.basename(file_path)
                file_content: FileType = (base_filename, content)

                return super().upload_file(file=file_content, purpose=purpose, **kwargs)
            except IOError as e:
                raise IOError(f"Unable to read file: {file_path}. Reason: {str(e)}")

        raise ValueError("Invalid parameters for upload_file. Please provide the necessary arguments.")

    @overload
    def upload_file_and_poll(self, body: JSON, sleep_interval: float = 1, **kwargs: Any) -> _models.OpenAIFile:
        """Uploads a file for use by other operations.

        :param body: Required.
        :type body: JSON
        :keyword sleep_interval: Time to wait before polling for the status of the uploaded file. Default value
         is 1.
        :paramtype sleep_interval: float
        :return: OpenAIFile. The OpenAIFile is compatible with MutableMapping
        :rtype: ~azure.ai.projects.models.OpenAIFile
        :raises ~azure.core.exceptions.HttpResponseError:
        """

    @overload
    def upload_file_and_poll(
        self,
        *,
        file: FileType,
        purpose: Union[str, _models.FilePurpose],
        filename: Optional[str] = None,
        sleep_interval: float = 1,
        **kwargs: Any,
    ) -> _models.OpenAIFile:
        """Uploads a file for use by other operations.

        :keyword file: Required.
        :paramtype file: ~azure.ai.projects._vendor.FileType
        :keyword purpose: Known values are: "fine-tune", "fine-tune-results", "assistants",
         "assistants_output", "batch", "batch_output", and "vision". Required.
        :paramtype purpose: str or ~azure.ai.projects.models.FilePurpose
        :keyword filename: Default value is None.
        :paramtype filename: str
        :keyword sleep_interval: Time to wait before polling for the status of the uploaded file. Default value
         is 1.
        :paramtype sleep_interval: float
        :return: OpenAIFile. The OpenAIFile is compatible with MutableMapping
        :rtype: ~azure.ai.projects.models.OpenAIFile
        :raises ~azure.core.exceptions.HttpResponseError:
        """

    @overload
    def upload_file_and_poll(
        self, file_path: str, *, purpose: Union[str, _models.FilePurpose], sleep_interval: float = 1, **kwargs: Any
    ) -> _models.OpenAIFile:
        """Uploads a file for use by other operations.

        :param file_path: Required.
        :type file_path: str
        :keyword purpose: Known values are: "fine-tune", "fine-tune-results", "assistants",
         "assistants_output", "batch", "batch_output", and "vision". Required.
        :paramtype purpose: str or ~azure.ai.projects.models.FilePurpose
        :keyword sleep_interval: Time to wait before polling for the status of the uploaded file. Default value
         is 1.
        :paramtype sleep_interval: float
        :return: OpenAIFile. The OpenAIFile is compatible with MutableMapping
        :rtype: ~azure.ai.projects.models.OpenAIFile
        :raises ~azure.core.exceptions.HttpResponseError:
        """

    @distributed_trace
    def upload_file_and_poll(
        self,
        body: Optional[JSON] = None,
        *,
        file: Optional[FileType] = None,
        file_path: Optional[str] = None,
        purpose: Union[str, _models.FilePurpose, None] = None,
        filename: Optional[str] = None,
        sleep_interval: float = 1,
        **kwargs: Any,
    ) -> _models.OpenAIFile:
        """
        Uploads a file for use by other operations, delegating to the generated operations.

        :param body: JSON. Required if `file` and `purpose` are not provided.
        :param file: File content. Required if `body` and `purpose` are not provided.
        :param file_path: Path to the file. Required if `body` and `purpose` are not provided.
        :param purpose: Known values are: "fine-tune", "fine-tune-results", "assistants",
            "assistants_output", "batch", "batch_output", and "vision". Required if `body` and `file` are not provided.
        :param filename: The name of the file.
        :keyword sleep_interval: Time to wait before polling for the status of the uploaded file. Default value
         is 1.
        :paramtype sleep_interval: float
        :param kwargs: Additional parameters.
        :return: OpenAIFile. The OpenAIFile is compatible with MutableMapping
        :raises FileNotFoundError: If the file_path is invalid.
        :raises IOError: If there are issues with reading the file.
        :raises: HttpResponseError for HTTP errors.
        """
        if body is not None:
            uploaded_file = self.upload_file(body=body, **kwargs)
        elif file is not None and purpose is not None:
            uploaded_file = self.upload_file(file=file, purpose=purpose, filename=filename, **kwargs)
        elif file_path is not None and purpose is not None:
            uploaded_file = self.upload_file(file_path=file_path, purpose=purpose, **kwargs)
        else:
            raise ValueError(
                "Invalid parameters for upload_file_and_poll. Please provide either 'body', "
                "or both 'file' and 'purpose', or both 'file_path' and 'purpose'."
            )

        while uploaded_file.status in ["uploaded", "pending", "running"]:
            time.sleep(sleep_interval)
            uploaded_file = self.get_file(uploaded_file.id)

        return uploaded_file

    @overload
    def create_vector_store_and_poll(
        self, body: JSON, *, content_type: str = "application/json", sleep_interval: float = 1, **kwargs: Any
    ) -> _models.VectorStore:
        """Creates a vector store and poll.

        :param body: Required.
        :type body: JSON
        :keyword content_type: Body Parameter content-type. Content type parameter for JSON body.
         Default value is "application/json".
        :paramtype content_type: str
        :keyword sleep_interval: Time to wait before polling for the status of the vector store. Default value
         is 1.
        :paramtype sleep_interval: float
        :return: VectorStore. The VectorStore is compatible with MutableMapping
        :rtype: ~azure.ai.projects.models.VectorStore
        :raises ~azure.core.exceptions.HttpResponseError:
        """

    @overload
    def create_vector_store_and_poll(
        self,
        *,
        content_type: str = "application/json",
        file_ids: Optional[List[str]] = None,
        name: Optional[str] = None,
        expires_after: Optional[_models.VectorStoreExpirationPolicy] = None,
        chunking_strategy: Optional[_models.VectorStoreChunkingStrategyRequest] = None,
        metadata: Optional[Dict[str, str]] = None,
        sleep_interval: float = 1,
        **kwargs: Any,
    ) -> _models.VectorStore:
        """Creates a vector store and poll.

        :keyword content_type: Body Parameter content-type. Content type parameter for JSON body.
         Default value is "application/json".
        :paramtype content_type: str
        :keyword file_ids: A list of file IDs that the vector store should use. Useful for tools like
         ``file_search`` that can access files. Default value is None.
        :paramtype file_ids: list[str]
        :keyword name: The name of the vector store. Default value is None.
        :paramtype name: str
        :keyword expires_after: Details on when this vector store expires. Default value is None.
        :paramtype expires_after: ~azure.ai.projects.models.VectorStoreExpirationPolicy
        :keyword chunking_strategy: The chunking strategy used to chunk the file(s). If not set, will
         use the auto strategy. Only applicable if file_ids is non-empty. Default value is None.
        :paramtype chunking_strategy: ~azure.ai.projects.models.VectorStoreChunkingStrategyRequest
        :keyword metadata: A set of up to 16 key/value pairs that can be attached to an object, used
         for storing additional information about that object in a structured format. Keys may be up to
         64 characters in length and values may be up to 512 characters in length. Default value is
         None.
        :paramtype metadata: dict[str, str]
        :keyword sleep_interval: Time to wait before polling for the status of the vector store. Default value
         is 1.
        :paramtype sleep_interval: float
        :return: VectorStore. The VectorStore is compatible with MutableMapping
        :rtype: ~azure.ai.projects.models.VectorStore
        :raises ~azure.core.exceptions.HttpResponseError:
        """

    @overload
    def create_vector_store_and_poll(
        self, body: IO[bytes], *, content_type: str = "application/json", sleep_interval: float = 1, **kwargs: Any
    ) -> _models.VectorStore:
        """Creates a vector store and poll.

        :param body: Required.
        :type body: IO[bytes]
        :keyword content_type: Body Parameter content-type. Content type parameter for binary body.
         Default value is "application/json".
        :paramtype content_type: str
        :keyword sleep_interval: Time to wait before polling for the status of the vector store. Default value
         is 1.
        :paramtype sleep_interval: float
        :return: VectorStore. The VectorStore is compatible with MutableMapping
        :rtype: ~azure.ai.projects.models.VectorStore
        :raises ~azure.core.exceptions.HttpResponseError:
        """

    @distributed_trace
    def create_vector_store_and_poll(
        self,
        body: Union[JSON, IO[bytes], None] = None,
        *,
        content_type: str = "application/json",
        file_ids: Optional[List[str]] = None,
        name: Optional[str] = None,
        expires_after: Optional[_models.VectorStoreExpirationPolicy] = None,
        chunking_strategy: Optional[_models.VectorStoreChunkingStrategyRequest] = None,
        metadata: Optional[Dict[str, str]] = None,
        sleep_interval: float = 1,
        **kwargs: Any,
    ) -> _models.VectorStore:
        """Creates a vector store and poll.

        :param body: Is either a JSON type or a IO[bytes] type. Required.
        :type body: JSON or IO[bytes]
        :keyword file_ids: A list of file IDs that the vector store should use. Useful for tools like
         ``file_search`` that can access files. Default value is None.
        :paramtype file_ids: list[str]
        :keyword name: The name of the vector store. Default value is None.
        :paramtype name: str
        :keyword expires_after: Details on when this vector store expires. Default value is None.
        :paramtype expires_after: ~azure.ai.projects.models.VectorStoreExpirationPolicy
        :keyword chunking_strategy: The chunking strategy used to chunk the file(s). If not set, will
         use the auto strategy. Only applicable if file_ids is non-empty. Default value is None.
        :paramtype chunking_strategy: ~azure.ai.projects.models.VectorStoreChunkingStrategyRequest
        :keyword metadata: A set of up to 16 key/value pairs that can be attached to an object, used
         for storing additional information about that object in a structured format. Keys may be up to
         64 characters in length and values may be up to 512 characters in length. Default value is
         None.
        :paramtype metadata: dict[str, str]
        :keyword sleep_interval: Time to wait before polling for the status of the vector store. Default value
         is 1.
        :paramtype sleep_interval: float
        :return: VectorStore. The VectorStore is compatible with MutableMapping
        :rtype: ~azure.ai.projects.models.VectorStore
        :raises ~azure.core.exceptions.HttpResponseError:
        """

        if body is not None:
            vector_store = self.create_vector_store(body=body, content_type=content_type, **kwargs)
        elif file_ids is not None or (name is not None and expires_after is not None):
            vector_store = self.create_vector_store(
                content_type=content_type,
                file_ids=file_ids,
                name=name,
                expires_after=expires_after,
                chunking_strategy=chunking_strategy,
                metadata=metadata,
                **kwargs,
            )
        else:
            raise ValueError(
                "Invalid parameters for create_vector_store_and_poll. Please provide either 'body', "
                "'file_ids', or 'name' and 'expires_after'."
            )

        while vector_store.status == "in_progress":
            time.sleep(sleep_interval)
            vector_store = self.get_vector_store(vector_store.id)

        return vector_store

    @overload
    def create_vector_store_file_batch_and_poll(
        self,
        vector_store_id: str,
        body: JSON,
        *,
        content_type: str = "application/json",
        sleep_interval: float = 1,
        **kwargs: Any,
    ) -> _models.VectorStoreFileBatch:
        """Create a vector store file batch and poll.

        :param vector_store_id: Identifier of the vector store. Required.
        :type vector_store_id: str
        :param body: Required.
        :type body: JSON
        :keyword content_type: Body Parameter content-type. Content type parameter for JSON body.
         Default value is "application/json".
        :paramtype content_type: str
        :keyword sleep_interval: Time to wait before polling for the status of the vector store. Default value
         is 1.
        :paramtype sleep_interval: float
        :return: VectorStoreFileBatch. The VectorStoreFileBatch is compatible with MutableMapping
        :rtype: ~azure.ai.projects.models.VectorStoreFileBatch
        :raises ~azure.core.exceptions.HttpResponseError:
        """

    @overload
    def create_vector_store_file_batch_and_poll(
        self,
        vector_store_id: str,
        *,
        file_ids: List[str],
        content_type: str = "application/json",
        chunking_strategy: Optional[_models.VectorStoreChunkingStrategyRequest] = None,
        sleep_interval: float = 1,
        **kwargs: Any,
    ) -> _models.VectorStoreFileBatch:
        """Create a vector store file batch and poll.

        :param vector_store_id: Identifier of the vector store. Required.
        :type vector_store_id: str
        :keyword file_ids: List of file identifiers. Required.
        :paramtype file_ids: list[str]
        :keyword content_type: Body Parameter content-type. Content type parameter for JSON body.
         Default value is "application/json".
        :paramtype content_type: str
        :keyword chunking_strategy: The chunking strategy used to chunk the file(s). If not set, will
         use the auto strategy. Default value is None.
        :paramtype chunking_strategy: ~azure.ai.projects.models.VectorStoreChunkingStrategyRequest
        :keyword sleep_interval: Time to wait before polling for the status of the vector store. Default value
         is 1.
        :paramtype sleep_interval: float
        :return: VectorStoreFileBatch. The VectorStoreFileBatch is compatible with MutableMapping
        :rtype: ~azure.ai.projects.models.VectorStoreFileBatch
        :raises ~azure.core.exceptions.HttpResponseError:
        """

    @overload
    def create_vector_store_file_batch_and_poll(
        self,
        vector_store_id: str,
        body: IO[bytes],
        *,
        content_type: str = "application/json",
        sleep_interval: float = 1,
        **kwargs: Any,
    ) -> _models.VectorStoreFileBatch:
        """Create a vector store file batch and poll.

        :param vector_store_id: Identifier of the vector store. Required.
        :type vector_store_id: str
        :param body: Required.
        :type body: IO[bytes]
        :keyword content_type: Body Parameter content-type. Content type parameter for binary body.
         Default value is "application/json".
        :paramtype content_type: str
        :keyword sleep_interval: Time to wait before polling for the status of the vector store. Default value
         is 1.
        :paramtype sleep_interval: float
        :return: VectorStoreFileBatch. The VectorStoreFileBatch is compatible with MutableMapping
        :rtype: ~azure.ai.projects.models.VectorStoreFileBatch
        :raises ~azure.core.exceptions.HttpResponseError:
        """

    @distributed_trace
    def create_vector_store_file_batch_and_poll(
        self,
        vector_store_id: str,
        body: Union[JSON, IO[bytes], None] = None,
        *,
        file_ids: List[str] = _Unset,
        chunking_strategy: Optional[_models.VectorStoreChunkingStrategyRequest] = None,
        sleep_interval: float = 1,
        **kwargs: Any,
    ) -> _models.VectorStoreFileBatch:
        """Create a vector store file batch and poll.

        :param vector_store_id: Identifier of the vector store. Required.
        :type vector_store_id: str
        :param body: Is either a JSON type or a IO[bytes] type. Required.
        :type body: JSON or IO[bytes]
        :keyword file_ids: List of file identifiers. Required.
        :paramtype file_ids: list[str]
        :keyword chunking_strategy: The chunking strategy used to chunk the file(s). If not set, will
         use the auto strategy. Default value is None.
        :paramtype chunking_strategy: ~azure.ai.projects.models.VectorStoreChunkingStrategyRequest
        :return: VectorStoreFileBatch. The VectorStoreFileBatch is compatible with MutableMapping
        :rtype: ~azure.ai.projects.models.VectorStoreFileBatch
        :raises ~azure.core.exceptions.HttpResponseError:
        """

        if body is None:
            vector_store_file_batch = super().create_vector_store_file_batch(
                vector_store_id=vector_store_id, file_ids=file_ids, chunking_strategy=chunking_strategy, **kwargs
            )
        else:
            content_type = kwargs.get("content_type", "application/json")
            vector_store_file_batch = super().create_vector_store_file_batch(
                body=body, content_type=content_type, **kwargs
            )

        while vector_store_file_batch.status == "in_progress":
            time.sleep(sleep_interval)
            vector_store_file_batch = super().get_vector_store_file_batch(
                vector_store_id=vector_store_id, batch_id=vector_store_file_batch.id
            )

        return vector_store_file_batch

    @distributed_trace
    def get_file_content(self, file_id: str, **kwargs: Any) -> Iterator[bytes]:
        """
        Returns file content as byte stream for given file_id.

        :param file_id: The ID of the file to retrieve. Required.
        :type file_id: str
        :return: An iterator that yields bytes from the file content.
        :rtype: Iterator[bytes]
        :raises ~azure.core.exceptions.HttpResponseError: If the HTTP request fails.
        """
        kwargs["stream"] = True
        response = super()._get_file_content(file_id, **kwargs)
        return cast(Iterator[bytes], response)

    @distributed_trace
    def get_messages(
        self,
        thread_id: str,
        *,
        run_id: Optional[str] = None,
        limit: Optional[int] = None,
        order: Optional[Union[str, _models.ListSortOrder]] = None,
        after: Optional[str] = None,
        before: Optional[str] = None,
        **kwargs: Any,
    ) -> _models.ThreadMessages:
        """Parses the OpenAIPageableListOfThreadMessage response and returns a ThreadMessages object.

        :param thread_id: Identifier of the thread. Required.
        :type thread_id: str
        :keyword run_id: Filter messages by the run ID that generated them. Default value is None.
        :paramtype run_id: str
        :keyword limit: A limit on the number of objects to be returned. Limit can range between 1 and
         100, and the default is 20. Default value is None.
        :paramtype limit: int
        :keyword order: Sort order by the created_at timestamp of the objects. asc for ascending order
         and desc for descending order. Known values are: "asc" and "desc". Default value is None.
        :paramtype order: str or ~azure.ai.projects.models.ListSortOrder
        :keyword after: A cursor for use in pagination. after is an object ID that defines your place
         in the list. For instance, if you make a list request and receive 100 objects, ending with
         obj_foo, your subsequent call can include after=obj_foo in order to fetch the next page of the
         list. Default value is None.
        :paramtype after: str
        :keyword before: A cursor for use in pagination. before is an object ID that defines your place
         in the list. For instance, if you make a list request and receive 100 objects, ending with
         obj_foo, your subsequent call can include before=obj_foo in order to fetch the previous page of
         the list. Default value is None.
        :paramtype before: str

        :return: ThreadMessages. The ThreadMessages is compatible with MutableMapping
        :rtype: ~azure.ai.projects.models.ThreadMessages
        """
        messages = super().list_messages(
            thread_id, run_id=run_id, limit=limit, order=order, after=after, before=before, **kwargs
        )
        return _models.ThreadMessages(pageable_list=messages)

    @distributed_trace
    def save_file(self, file_id: str, file_name: str, target_dir: Optional[Union[str, Path]] = None) -> None:
        """
        Synchronously saves file content retrieved using a file identifier to the specified local directory.

        :param file_id: The unique identifier for the file to retrieve.
        :type file_id: str
        :param file_name: The name of the file to be saved.
        :type file_name: str
        :param target_dir: The directory where the file should be saved. Defaults to the current working directory.
        :raises ValueError: If the target path is not a directory or the file name is invalid.
        :raises RuntimeError: If file content retrieval fails or no content is found.
        :raises TypeError: If retrieved chunks are not bytes-like objects.
        :raises IOError: If writing to the file fails.
        """
        try:
            # Determine and validate the target directory
            path = Path(target_dir).expanduser().resolve() if target_dir else Path.cwd()
            path.mkdir(parents=True, exist_ok=True)
            if not path.is_dir():
                raise ValueError(f"The target path '{path}' is not a directory.")

            # Sanitize and validate the file name
            sanitized_file_name = Path(file_name).name
            if not sanitized_file_name:
                raise ValueError("The provided file name is invalid.")

            # Retrieve the file content
            file_content_stream = self.get_file_content(file_id)
            if not file_content_stream:
                raise RuntimeError(f"No content retrievable for file ID '{file_id}'.")

            target_file_path = path / sanitized_file_name

            # Write the file content to disk
            with target_file_path.open("wb") as file:
                for chunk in file_content_stream:
                    if isinstance(chunk, (bytes, bytearray)):
                        file.write(chunk)
                    else:
                        raise TypeError(f"Expected bytes or bytearray, got {type(chunk).__name__}")
            
            logger.debug(f"File '{sanitized_file_name}' saved successfully at '{target_file_path}'.")

        except (ValueError, RuntimeError, TypeError, IOError) as e:
            logger.error(f"An error occurred in save_file: {e}")
            raise


__all__: List[str] = [
    "AgentsOperations",
    "ConnectionsOperations",
    "TelemetryOperations",
    "InferenceOperations",
]  # Add all objects you want publicly available to users at this package level


def patch_sdk():
    """Do not remove from this file.

    `patch_sdk` is a last resort escape hatch that allows you to do customizations
    you can't accomplish using the techniques described in
    https://aka.ms/azsdk/python/dpcodegen/python/customize
    """<|MERGE_RESOLUTION|>--- conflicted
+++ resolved
@@ -167,11 +167,7 @@
             )
             from azure.core.credentials import AzureKeyCredential
 
-<<<<<<< HEAD
-            client = EmbeddingsClient(endpoint=connection.endpoint_url, credential=AzureKeyCredential(connection.key))
-=======
             client = EmbeddingsClient(endpoint=endpoint, credential=AzureKeyCredential(connection.key))
->>>>>>> 5445d740
         elif connection.authentication_type == AuthenticationType.AAD:
             # MaaS models do not yet support EntraID auth
             logger.debug(
