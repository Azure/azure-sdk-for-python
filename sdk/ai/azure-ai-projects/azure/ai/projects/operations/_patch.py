--- conflicted
+++ resolved
@@ -1,11 +1,4 @@
 # pylint: disable=too-many-lines
-# pylint: disable=too-many-lines
-<<<<<<< HEAD
-# pylint: disable=too-many-lines
-# pylint: disable=too-many-lines
-# pylint: disable=too-many-lines
-=======
->>>>>>> e659c51d
 # ------------------------------------
 # Copyright (c) Microsoft Corporation.
 # Licensed under the MIT License.
@@ -2425,11 +2418,7 @@
         :raises ~azure.core.exceptions.HttpResponseError: If the HTTP request fails.
         """
         kwargs["stream"] = True
-<<<<<<< HEAD
-        response = super().get_file_content(file_id, **kwargs)
-=======
         response = super()._get_file_content(file_id, **kwargs)
->>>>>>> e659c51d
         return cast(Iterator[bytes], response)
 
     @distributed_trace
