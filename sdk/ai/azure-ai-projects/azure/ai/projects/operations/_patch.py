# pylint: disable=too-many-lines
# pylint: disable=too-many-lines
<<<<<<< HEAD
# pylint: disable=too-many-lines
=======
>>>>>>> eadeb596
# ------------------------------------
# Copyright (c) Microsoft Corporation.
# Licensed under the MIT License.
# ------------------------------------
"""Customize generated code here.

Follow our quickstart for examples: https://aka.ms/azsdk/python/dpcodegen/python/customize
"""
import sys, io, logging, os, time
from azure.core.exceptions import ResourceNotFoundError
from io import TextIOWrapper
from typing import List, Union, IO, Any, Dict, Optional, overload, Sequence, TYPE_CHECKING, Iterator, cast
from pathlib import Path

from ._operations import ConnectionsOperations as ConnectionsOperationsGenerated
from ._operations import AgentsOperations as AgentsOperationsGenerated
from ._operations import TelemetryOperations as TelemetryOperationsGenerated
from ..models._enums import AuthenticationType, ConnectionType
from ..models._models import (
    GetConnectionResponse,
    ListConnectionsResponse,
    GetAppInsightsResponse,
    GetWorkspaceResponse,
    InternalConnectionPropertiesSASAuth,
)

from ..models._patch import ConnectionProperties
from ..models._enums import FilePurpose
from .._vendor import FileType
from .. import models as _models

from azure.core.tracing.decorator import distributed_trace

if sys.version_info >= (3, 9):
    from collections.abc import MutableMapping
else:
    from typing import MutableMapping  # type: ignore  # pylint: disable=ungrouped-imports

if TYPE_CHECKING:
    # pylint: disable=unused-import,ungrouped-imports
    from .. import _types
    from azure.ai.inference import ChatCompletionsClient, EmbeddingsClient
    from openai import AzureOpenAI
    from azure.identity import get_bearer_token_provider

JSON = MutableMapping[str, Any]  # pylint: disable=unsubscriptable-object
_Unset: Any = object()

logger = logging.getLogger(__name__)


class InferenceOperations:

    def __init__(self, outer_instance):
        self._outer_instance = outer_instance

    @distributed_trace
    def get_chat_completions_client(self, **kwargs) -> "Optional[ChatCompletionsClient]":
        """Get an authenticated ChatCompletionsClient (from the package azure-ai-inference) for the default
        Azure AI Services connected resource. At least one AI model that supports chat completions must be deployed
        in this resource. The package `azure-ai-inference` must be installed prior to calling this method.

        :return: An authenticated chat completions client, or `None` if no Azure AI Services connection is found.
        :rtype: ~azure.ai.inference.models.ChatCompletionsClient
        :raises ~azure.core.exceptions.HttpResponseError:
        """
        kwargs.setdefault("merge_span", True)

        # Back-door way to access the old behavior where each AI model (non-OpenAI) was hosted on
        # a separate "Serverless" connection. This is now deprecated.
        use_serverless_connection: bool = os.getenv("USE_SERVERLESS_CONNECTION", None) == "true"

        if use_serverless_connection:
            connection = self._outer_instance.connections.get_default(
                connection_type=ConnectionType.SERVERLESS, with_credentials=True, **kwargs
            )
            if not connection:
                return None
        else:
            connection = self._outer_instance.connections.get_default(
                connection_type=ConnectionType.AZURE_AI_SERVICES, with_credentials=True, **kwargs
            )
            if not connection:
                return None

        try:
            from azure.ai.inference import ChatCompletionsClient
        except ModuleNotFoundError as _:
            raise ModuleNotFoundError(
                "Azure AI Inference SDK is not installed. Please install it using 'pip install azure-ai-inference'"
            )

        if use_serverless_connection:
            endpoint = connection.endpoint_url
        else:
            endpoint = f"https://{connection.name}.services.ai.azure.com/models"

        if connection.authentication_type == AuthenticationType.API_KEY:
            logger.debug(
                "[InferenceOperations.get_chat_completions_client] Creating ChatCompletionsClient using API key authentication"
            )
            from azure.core.credentials import AzureKeyCredential

            client = ChatCompletionsClient(endpoint=endpoint, credential=AzureKeyCredential(connection.key))
<<<<<<< HEAD
        elif connection.authentication_type == AuthenticationType.AAD:
=======
        elif connection.authentication_type == AuthenticationType.ENTRA_ID:
>>>>>>> eadeb596
            # MaaS models do not yet support EntraID auth
            logger.debug(
                "[InferenceOperations.get_chat_completions_client] Creating ChatCompletionsClient using Entra ID authentication"
            )
            client = ChatCompletionsClient(endpoint=endpoint, credential=connection.properties.token_credential)
        elif connection.authentication_type == AuthenticationType.SAS:
            # TODO - Not yet supported by the service. Expected 9/27.
            logger.debug(
                "[InferenceOperations.get_chat_completions_client] Creating ChatCompletionsClient using SAS authentication"
            )
            client = ChatCompletionsClient(endpoint=endpoint, credential=connection.token_credential)
        else:
            raise ValueError("Unknown authentication type")

        return client

    @distributed_trace
    def get_embeddings_client(self, **kwargs) -> "Optional[EmbeddingsClient]":
        """Get an authenticated EmbeddingsClient (from the package azure-ai-inference) for the default
        Azure AI Services connected resource. At least one AI model that supports text embeddings must be deployed
        in this resource. The package `azure-ai-inference` must be installed prior to calling this method.

        :return: An authenticated chat completions client
        :rtype: ~azure.ai.inference.models.EmbeddingsClient
        :raises ~azure.core.exceptions.HttpResponseError:
        """
        kwargs.setdefault("merge_span", True)

        # Back-door way to access the old behavior where each AI model (non-OpenAI) was hosted on
        # a separate "Serverless" connection. This is now deprecated.
        use_serverless_connection: bool = os.getenv("USE_SERVERLESS_CONNECTION", None) == "true"

        if use_serverless_connection:
            connection = self._outer_instance.connections.get_default(
                connection_type=ConnectionType.SERVERLESS, with_credentials=True, **kwargs
            )
            if not connection:
                return None
        else:
            connection = self._outer_instance.connections.get_default(
                connection_type=ConnectionType.AZURE_AI_SERVICES, with_credentials=True, **kwargs
            )
            if not connection:
                return None

        try:
            from azure.ai.inference import EmbeddingsClient
        except ModuleNotFoundError as _:
            raise ModuleNotFoundError(
                "Azure AI Inference SDK is not installed. Please install it using 'pip install azure-ai-inference'"
            )

        if use_serverless_connection:
            endpoint = connection.endpoint_url
        else:
            endpoint = f"https://{connection.name}.services.ai.azure.com/models"

        if connection.authentication_type == AuthenticationType.API_KEY:
            logger.debug(
                "[InferenceOperations.get_embeddings_client] Creating EmbeddingsClient using API key authentication"
            )
            from azure.core.credentials import AzureKeyCredential

            client = EmbeddingsClient(endpoint=endpoint, credential=AzureKeyCredential(connection.key))
        elif connection.authentication_type == AuthenticationType.ENTRA_ID:
            # MaaS models do not yet support EntraID auth
            logger.debug(
                "[InferenceOperations.get_embeddings_client] Creating EmbeddingsClient using Entra ID authentication"
            )
            client = EmbeddingsClient(endpoint=endpoint, credential=connection.properties.token_credential)
        elif connection.authentication_type == AuthenticationType.SAS:
            # TODO - Not yet supported by the service. Expected 9/27.
            logger.debug(
                "[InferenceOperations.get_embeddings_client] Creating EmbeddingsClient using SAS authentication"
            )
            client = EmbeddingsClient(endpoint=endpoint, credential=connection.token_credential)
        else:
            raise ValueError("Unknown authentication type")

        return client

    @distributed_trace
    def get_azure_openai_client(self, *, api_version: Optional[str] = None, **kwargs) -> "AzureOpenAI":
        """Get an authenticated AzureOpenAI client (from the `openai` package) for the default
        Azure OpenAI connection. The package `openai` must be installed prior to calling this method.

        :keyword api_version: The Azure OpenAI api-version to use when creating the client. Optional.
         See "Data plane - Inference" row in the table at
         https://learn.microsoft.com/en-us/azure/ai-services/openai/reference#api-specs. If this keyword
         is not specified, you must set the environment variable `OPENAI_API_VERSION` instead.
        :paramtype api_version: str
        :return: An authenticated AzureOpenAI client
        :rtype: ~openai.AzureOpenAI
        :raises ~azure.core.exceptions.HttpResponseError:
        """

        kwargs.setdefault("merge_span", True)
        connection = self._outer_instance.connections.get_default(
            connection_type=ConnectionType.AZURE_OPEN_AI, with_credentials=True, **kwargs
        )
        if not connection:
            raise ValueError("No Azure OpenAI connection found")

        try:
            from openai import AzureOpenAI
        except ModuleNotFoundError as _:
            raise ModuleNotFoundError("OpenAI SDK is not installed. Please install it using 'pip install openai'")

        if connection.authentication_type == AuthenticationType.API_KEY:
            logger.debug(
                "[InferenceOperations.get_azure_openai_client] Creating AzureOpenAI using API key authentication"
            )
            client = AzureOpenAI(
                api_key=connection.key, azure_endpoint=connection.endpoint_url, api_version=api_version
            )
        elif (
            connection.authentication_type == AuthenticationType.ENTRA_ID
            or connection.authentication_type == AuthenticationType.SAS
        ):
            try:
                from azure.identity import get_bearer_token_provider
            except ModuleNotFoundError as _:
                raise ModuleNotFoundError(
                    "azure.identity package not installed. Please install it using 'pip install azure.identity'"
                )
            if connection.authentication_type == AuthenticationType.ENTRA_ID:
                auth = "Creating AzureOpenAI using Entra ID authentication"
            else:
                auth = "Creating AzureOpenAI using SAS authentication"
            logger.debug(f"[InferenceOperations.get_azure_openai_client] {auth}")
            client = AzureOpenAI(
                # See https://learn.microsoft.com/en-us/python/api/azure-identity/azure.identity?view=azure-python#azure-identity-get-bearer-token-provider
                azure_ad_token_provider=get_bearer_token_provider(
                    connection.token_credential, "https://cognitiveservices.azure.com/.default"
                ),
                azure_endpoint=connection.endpoint_url,
                api_version=api_version,
            )
        else:
            raise ValueError("Unknown authentication type")

        return client


class ConnectionsOperations(ConnectionsOperationsGenerated):

    @distributed_trace
    def get_default(
        self, *, connection_type: ConnectionType, with_credentials: bool = False, **kwargs: Any
    ) -> Optional[ConnectionProperties]:
        """Get the properties of the default connection of a certain connection type, with or without
        populating authentication credentials.

        :param connection_type: The connection type. Required.
        :type connection_type: ~azure.ai.projects.models._models.ConnectionType
        :param with_credentials: Whether to populate the connection properties with authentication credentials. Optional.
        :type with_credentials: bool
        :return: The connection properties, or `None` if there are no connections of the specified type.
        :rtype: ~azure.ai.projects.models._models.ConnectionProperties
        :raises ~azure.core.exceptions.HttpResponseError:
        """
        kwargs.setdefault("merge_span", True)
        if not connection_type:
            raise ValueError("You must specify an connection type")
        # Since there is no notion of default connection at the moment, list all connections in the category
        # and return the first one
        connection_properties_list = self.list(connection_type=connection_type, **kwargs)
        if len(connection_properties_list) > 0:
            if with_credentials:
                return self.get(
                    connection_name=connection_properties_list[0].name, with_credentials=with_credentials, **kwargs
                )
            else:
                return connection_properties_list[0]
        else:
            return None

    @distributed_trace
    def get(
        self, *, connection_name: str, with_credentials: bool = False, **kwargs: Any
    ) -> Optional[ConnectionProperties]:
        """Get the properties of a single connection, given its connection name, with or without
        populating authentication credentials.

        :param connection_name: Connection Name. Required.
        :type connection_name: str
        :param with_credentials: Whether to populate the connection properties with authentication credentials. Optional.
        :type with_credentials: bool
        :return: The connection properties, or `None` if a connection with this name does not exist.
        :rtype: ~azure.ai.projects.models._models.ConnectionProperties
        :raises ~azure.core.exceptions.HttpResponseError:
        """
        kwargs.setdefault("merge_span", True)
        if not connection_name:
            raise ValueError("Connection name cannot be empty")
        if with_credentials:
            try:
                connection: GetConnectionResponse = self._get_connection_with_secrets(
                    connection_name=connection_name, ignored="ignore", **kwargs
                )
            except ResourceNotFoundError as _:
                return None
            if connection.properties.auth_type == AuthenticationType.ENTRA_ID:
                return ConnectionProperties(connection=connection, token_credential=self._config.credential)
            elif connection.properties.auth_type == AuthenticationType.SAS:
                from ..models._patch import SASTokenCredential

                cred_prop = cast(InternalConnectionPropertiesSASAuth, connection.properties)

                token_credential = SASTokenCredential(
                    sas_token=cred_prop.credentials.sas,
                    credential=self._config.credential,
                    subscription_id=self._config.subscription_id,
                    resource_group_name=self._config.resource_group_name,
                    project_name=self._config.project_name,
                    connection_name=connection_name,
                )
                return ConnectionProperties(connection=connection, token_credential=token_credential)

            return ConnectionProperties(connection=connection)
        else:
            try:
                connection = self._get_connection(connection_name=connection_name, **kwargs)
            except ResourceNotFoundError as _:
                return None
            return ConnectionProperties(connection=connection)

    @distributed_trace
    def list(self, *, connection_type: Optional[ConnectionType] = None, **kwargs: Any) -> Sequence[ConnectionProperties]:
        """List the properties of all connections, or all connections of a certain connection type.

        :param connection_type: The connection type. Optional. If provided, this method lists connections of this type.
            If not provided, all connections are listed.
        :type connection_type: ~azure.ai.projects.models._models.ConnectionType
        :return: A list of connection properties
        :rtype: Sequence[~azure.ai.projects.models._models.ConnectionProperties]
        :raises ~azure.core.exceptions.HttpResponseError:
        """
        kwargs.setdefault("merge_span", True)
        connections_list: ListConnectionsResponse = self._list_connections(
            include_all=True, category=connection_type, **kwargs
        )

        # Iterate to create the simplified result property
        connection_properties_list: List[ConnectionProperties] = []
        for connection in connections_list.value:
            connection_properties_list.append(ConnectionProperties(connection=connection))

        return connection_properties_list


# Internal helper function to enable tracing, used by both sync and async clients
def _enable_telemetry(destination: Union[TextIOWrapper, str, None], **kwargs) -> None:
    """Enable tracing to console (sys.stdout), or to an OpenTelemetry Protocol (OTLP) endpoint.

    :keyword destination: `sys.stdout` for tracing to console output, or a string holding the
        OpenTelemetry protocol (OTLP) endpoint.
        If not provided, this method enables instrumentation, but does not configure OpenTelemetry
        SDK to export traces.
    :paramtype destination: Union[TextIOWrapper, str, None]
    """
    if isinstance(destination, str):
        # `destination` is the OTLP endpoint
        # See: https://opentelemetry-python.readthedocs.io/en/latest/exporter/otlp/otlp.html#usage
        try:
            from opentelemetry import trace
            from opentelemetry.sdk.trace import TracerProvider
            from opentelemetry.sdk.trace.export import SimpleSpanProcessor
        except ModuleNotFoundError as _:
            raise ModuleNotFoundError(
                "OpenTelemetry SDK is not installed. Please install it using 'pip install opentelemetry-sdk'"
            )
        try:
            from opentelemetry.exporter.otlp.proto.grpc.trace_exporter import OTLPSpanExporter  # type: ignore
        except ModuleNotFoundError as _:
            raise ModuleNotFoundError(
                "OpenTelemetry OTLP exporter is not installed. Please install it using 'pip install opentelemetry-exporter-otlp-proto-grpc'"
            )
        trace.set_tracer_provider(TracerProvider())
        # get_tracer_provider returns opentelemetry.trace.TracerProvider
        # however, we have opentelemetry.sdk.trace.TracerProvider, which implements
        # add_span_processor method, though we need to cast it to fix type checking.
        tp = cast(TracerProvider, trace.get_tracer_provider())
        tp.add_span_processor(SimpleSpanProcessor(OTLPSpanExporter(endpoint=destination)))

    elif isinstance(destination, TextIOWrapper):
        if destination is sys.stdout:
            # See: https://opentelemetry-python.readthedocs.io/en/latest/sdk/trace.export.html#opentelemetry.sdk.trace.export.ConsoleSpanExporter
            try:
                from opentelemetry import trace
                from opentelemetry.sdk.trace import TracerProvider
                from opentelemetry.sdk.trace.export import SimpleSpanProcessor, ConsoleSpanExporter
            except ModuleNotFoundError as _:
                raise ModuleNotFoundError(
                    "OpenTelemetry SDK is not installed. Please install it using 'pip install opentelemetry-sdk'"
                )
            trace.set_tracer_provider(TracerProvider())
            # get_tracer_provider returns opentelemetry.trace.TracerProvider
            # however, we have opentelemetry.sdk.trace.TracerProvider, which implements
            # add_span_processor method, though we need to cast it to fix type checking.
            tp = cast(TracerProvider, trace.get_tracer_provider())
            tp.add_span_processor(SimpleSpanProcessor(ConsoleSpanExporter()))
        else:
            raise ValueError("Only `sys.stdout` is supported at the moment for type `TextIOWrapper`")

    # Silently try to load a set of relevant Instrumentors
    try:
        from azure.core.settings import settings

        settings.tracing_implementation = "opentelemetry"
        settings.tracing_implementation()
    except ModuleNotFoundError as _:
        logger.warning(
            "Azure SDK tracing plugin is not installed. Please install it using 'pip install azure-core-tracing-opentelemetry'"
        )

    try:
        from azure.ai.inference.tracing import AIInferenceInstrumentor  # type: ignore

        instrumentor = AIInferenceInstrumentor()
        if not instrumentor.is_instrumented():
            instrumentor.instrument()
    except ModuleNotFoundError as _:
        logger.warning(
            "Could not call `AIInferenceInstrumentor().instrument()` since `azure-ai-inference` is not installed"
        )

    try:
        from azure.ai.projects.telemetry.agents import AIAgentsInstrumentor

        instrumentor = AIAgentsInstrumentor()
        if not instrumentor.is_instrumented():
            instrumentor.instrument()
    except Exception as exc:
        logger.warning("Could not call `AIAgentsInstrumentor().instrument()` " + str(exc))

    try:
        from opentelemetry.instrumentation.openai_v2 import OpenAIInstrumentor  # type: ignore

        OpenAIInstrumentor().instrument()
    except ModuleNotFoundError as _:
        logger.warning(
            "Could not call `OpenAIInstrumentor().instrument()` since `opentelemetry-instrumentation-openai` is not installed"
        )

    try:
        from opentelemetry.instrumentation.langchain import LangchainInstrumentor  # type: ignore

        LangchainInstrumentor().instrument()
    except ModuleNotFoundError as _:
        logger.warning(
            "Could not call LangchainInstrumentor().instrument()` since `opentelemetry-instrumentation-langchain` is not installed"
        )


class TelemetryOperations(TelemetryOperationsGenerated):

    _connection_string: Optional[str] = None
    _get_connection_string_called: bool = False

    def __init__(self, *args, **kwargs):
        self._outer_instance = kwargs.pop("outer_instance")
        super().__init__(*args, **kwargs)

    def get_connection_string(self) -> Optional[str]:
        """
        Get the Application Insights connection string associated with the Project's Application Insights resource.
        On first call, this method makes a GET call to the Application Insights resource URL to get the connection string.
        Subsequent calls return the cached connection string.

        :return: The connection string, or `None` if an Application Insights resource was not enabled for the Project.
        :rtype: str
        """
        if not self._get_connection_string_called:
            # Get the AI Studio Project properties, including Application Insights resource URL if exists
            get_workspace_response: GetWorkspaceResponse = self._outer_instance.connections._get_workspace()

            # Continue only if Application Insights resource was enabled for this Project
            if get_workspace_response.properties.application_insights:

                # Make a GET call to the Application Insights resource URL to get the connection string
                app_insights_respose: GetAppInsightsResponse = self._get_app_insights(
                    app_insights_resource_url=get_workspace_response.properties.application_insights
                )

                self._connection_string = app_insights_respose.properties.connection_string

        self._get_connection_string_called = True
        return self._connection_string

    # TODO: what about `set AZURE_TRACING_GEN_AI_CONTENT_RECORDING_ENABLED=true`?
    # TODO: This could be a class method. But we don't have a class property AIProjectClient.telemetry
    def enable(self, *, destination: Union[TextIOWrapper, str, None] = None, **kwargs) -> None:
        """Enables telemetry collection with OpenTelemetry for Azure AI clients and popular GenAI libraries.

        Following instrumentations are enabled (when corresponding packages are installed):

        - Azure AI Inference (`azure-ai-inference`)
        - Azure AI Projects (`azure-ai-projects`)
        - OpenAI (`opentelemetry-instrumentation-openai-v2`)
        - Langchain (`opentelemetry-instrumentation-langchain`)

        The recording of prompt and completion messages is disabled by default. To enable it, set the
        `AZURE_TRACING_GEN_AI_CONTENT_RECORDING_ENABLED` environment variable to `true`.

        When destination is provided, the method configures OpenTelemetry SDK to export traces to
        stdout or OTLP (OpenTelemetry protocol) gRPC endpoint. It's recommended for local
        development only. For production use, make sure to configure OpenTelemetry SDK directly.

        :keyword destination: Recommended for local testing only. Set it to `sys.stdout` for
            tracing to console output, or a string holding the OpenTelemetry protocol (OTLP)
            endpoint such as "http://localhost:4317.
            If not provided, the method enables instrumentations, but does not configure OpenTelemetry
            SDK to export traces.
        :paramtype destination: Union[TextIOWrapper, str, None]
        """
        _enable_telemetry(destination=destination, **kwargs)


class AgentsOperations(AgentsOperationsGenerated):

    @overload
    def create_agent(self, body: JSON, *, content_type: str = "application/json", **kwargs: Any) -> _models.Agent:
        """Creates a new agent.

        :param body: Required.
        :type body: JSON
        :keyword content_type: Body Parameter content-type. Content type parameter for JSON body.
         Default value is "application/json".
        :paramtype content_type: str
        :return: Agent. The Agent is compatible with MutableMapping
        :rtype: ~azure.ai.projects.models.Agent
        :raises ~azure.core.exceptions.HttpResponseError:
        """

    @overload
    def create_agent(
        self,
        *,
        model: str,
        content_type: str = "application/json",
        name: Optional[str] = None,
        description: Optional[str] = None,
        instructions: Optional[str] = None,
        tools: Optional[List[_models.ToolDefinition]] = None,
        tool_resources: Optional[_models.ToolResources] = None,
        temperature: Optional[float] = None,
        top_p: Optional[float] = None,
        response_format: Optional["_types.AgentsApiResponseFormatOption"] = None,
        metadata: Optional[Dict[str, str]] = None,
        **kwargs: Any,
    ) -> _models.Agent:
        """Creates a new agent.

        :keyword model: The ID of the model to use. Required.
        :paramtype model: str
        :keyword content_type: Body Parameter content-type. Content type parameter for JSON body.
         Default value is "application/json".
        :paramtype content_type: str
        :keyword name: The name of the new agent. Default value is None.
        :paramtype name: str
        :keyword description: The description of the new agent. Default value is None.
        :paramtype description: str
        :keyword instructions: The system instructions for the new agent to use. Default value is None.
        :paramtype instructions: str
        :keyword tools: The collection of tools to enable for the new agent. Default value is None.
        :paramtype tools: list[~azure.ai.projects.models.ToolDefinition]
        :keyword tool_resources: A set of resources that are used by the agent's tools. The resources
         are specific to the type of tool. For example, the ``code_interpreter``
         tool requires a list of file IDs, while the ``file_search`` tool requires a list of vector
         store IDs. Default value is None.
        :paramtype tool_resources: ~azure.ai.projects.models.ToolResources
        :keyword temperature: What sampling temperature to use, between 0 and 2. Higher values like 0.8
         will make the output more random,
         while lower values like 0.2 will make it more focused and deterministic. Default value is
         None.
        :paramtype temperature: float
        :keyword top_p: An alternative to sampling with temperature, called nucleus sampling, where the
         model considers the results of the tokens with top_p probability mass.
         So 0.1 means only the tokens comprising the top 10% probability mass are considered.

         We generally recommend altering this or temperature but not both. Default value is None.
        :paramtype top_p: float
        :keyword response_format: The response format of the tool calls used by this agent. Is one of
         the following types: str, Union[str, "_models.AgentsApiResponseFormatMode"],
         AgentsApiResponseFormat Default value is None.
        :paramtype response_format: str or str or ~azure.ai.projects.models.AgentsApiResponseFormatMode
         or ~azure.ai.projects.models.AgentsApiResponseFormat
        :keyword metadata: A set of up to 16 key/value pairs that can be attached to an object, used
         for storing additional information about that object in a structured format. Keys may be up to
         64 characters in length and values may be up to 512 characters in length. Default value is
         None.
        :paramtype metadata: dict[str, str]
        :return: Agent. The Agent is compatible with MutableMapping
        :rtype: ~azure.ai.projects.models.Agent
        :raises ~azure.core.exceptions.HttpResponseError:
        """

    @overload
    def create_agent(
        self,
        *,
        model: str,
        content_type: str = "application/json",
        name: Optional[str] = None,
        description: Optional[str] = None,
        instructions: Optional[str] = None,
        toolset: Optional[_models.ToolSet] = None,
        temperature: Optional[float] = None,
        top_p: Optional[float] = None,
        response_format: Optional["_types.AgentsApiResponseFormatOption"] = None,
        metadata: Optional[Dict[str, str]] = None,
        **kwargs: Any,
    ) -> _models.Agent:
        """Creates a new agent.

        :keyword model: The ID of the model to use. Required.
        :paramtype model: str
        :keyword content_type: Body Parameter content-type. Content type parameter for JSON body.
         Default value is "application/json".
        :paramtype content_type: str
        :keyword name: The name of the new agent. Default value is None.
        :paramtype name: str
        :keyword description: The description of the new agent. Default value is None.
        :paramtype description: str
        :keyword instructions: The system instructions for the new agent to use. Default value is None.
        :paramtype instructions: str
        :keyword toolset: The Collection of tools and resources (alternative to `tools` and `tool_resources`
         and adds automatic execution logic for functions). Default value is None.
        :paramtype toolset: ~azure.ai.projects.models.ToolSet
        :keyword temperature: What sampling temperature to use, between 0 and 2. Higher values like 0.8
         will make the output more random,
         while lower values like 0.2 will make it more focused and deterministic. Default value is
         None.
        :paramtype temperature: float
        :keyword top_p: An alternative to sampling with temperature, called nucleus sampling, where the
         model considers the results of the tokens with top_p probability mass.
         So 0.1 means only the tokens comprising the top 10% probability mass are considered.

         We generally recommend altering this or temperature but not both. Default value is None.
        :paramtype top_p: float
        :keyword response_format: The response format of the tool calls used by this agent. Is one of
         the following types: str, Union[str, "_models.AgentsApiResponseFormatMode"],
         AgentsApiResponseFormat Default value is None.
        :paramtype response_format: str or str or ~azure.ai.projects.models.AgentsApiResponseFormatMode
         or ~azure.ai.projects.models.AgentsApiResponseFormat
        :keyword metadata: A set of up to 16 key/value pairs that can be attached to an object, used
         for storing additional information about that object in a structured format. Keys may be up to
         64 characters in length and values may be up to 512 characters in length. Default value is
         None.
        :paramtype metadata: dict[str, str]
        :return: Agent. The Agent is compatible with MutableMapping
        :rtype: ~azure.ai.projects.models.Agent
        :raises ~azure.core.exceptions.HttpResponseError:
        """

    @overload
    def create_agent(self, body: IO[bytes], *, content_type: str = "application/json", **kwargs: Any) -> _models.Agent:
        """Creates a new agent.

        :param body: Required.
        :type body: IO[bytes]
        :keyword content_type: Body Parameter content-type. Content type parameter for binary body.
         Default value is "application/json".
        :paramtype content_type: str
        :return: Agent. The Agent is compatible with MutableMapping
        :rtype: ~azure.ai.projects.models.Agent
        :raises ~azure.core.exceptions.HttpResponseError:
        """

    @distributed_trace
    def create_agent(
        self,
        body: Union[JSON, IO[bytes]] = _Unset,
        *,
        model: str = _Unset,
        name: Optional[str] = None,
        description: Optional[str] = None,
        instructions: Optional[str] = None,
        tools: Optional[List[_models.ToolDefinition]] = None,
        tool_resources: Optional[_models.ToolResources] = None,
        toolset: Optional[_models.ToolSet] = None,
        temperature: Optional[float] = None,
        top_p: Optional[float] = None,
        response_format: Optional["_types.AgentsApiResponseFormatOption"] = None,
        metadata: Optional[Dict[str, str]] = None,
        content_type: str = "application/json",
        **kwargs: Any,
    ) -> _models.Agent:
        """
        Creates a new agent with various configurations, delegating to the generated operations.

        :param body: JSON or IO[bytes]. Required if `model` is not provided.
        :param model: The ID of the model to use. Required if `body` is not provided.
        :param name: The name of the new agent.
        :param description: A description for the new agent.
        :param instructions: System instructions for the agent.
        :param tools: List of tools definitions for the agent.
        :param tool_resources: Resources used by the agent's tools.
        :param toolset: Collection of tools and resources (alternative to `tools` and `tool_resources`
         and adds automatic execution logic for functions).
        :param temperature: Sampling temperature for generating agent responses.
        :param top_p: Nucleus sampling parameter.
        :param response_format: Response format for tool calls.
        :param metadata: Key/value pairs for storing additional information.
        :param content_type: Content type of the body.
        :param kwargs: Additional parameters.
        :return: An Agent object.
        :raises: HttpResponseError for HTTP errors.
        """

        self._validate_tools_and_tool_resources(tools, tool_resources)

        if body is not _Unset:
            if isinstance(body, io.IOBase):
                return super().create_agent(body=body, content_type=content_type, **kwargs)
            return super().create_agent(body=body, **kwargs)

        if toolset is not None:
            self._toolset = toolset
            tools = toolset.definitions
            tool_resources = toolset.resources

        return super().create_agent(
            model=model,
            name=name,
            description=description,
            instructions=instructions,
            tools=tools,
            tool_resources=tool_resources,
            temperature=temperature,
            top_p=top_p,
            response_format=response_format,
            metadata=metadata,
            **kwargs,
        )

    @overload
    def update_agent(
        self, assistant_id: str, body: JSON, *, content_type: str = "application/json", **kwargs: Any
    ) -> _models.Agent:
        """Modifies an existing agent.

        :param assistant_id: The ID of the agent to modify. Required.
        :type assistant_id: str
        :param body: Required.
        :type body: JSON
        :keyword content_type: Body Parameter content-type. Content type parameter for JSON body.
         Default value is "application/json".
        :paramtype content_type: str
        :return: Agent. The Agent is compatible with MutableMapping
        :rtype: ~azure.ai.projects.models.Agent
        :raises ~azure.core.exceptions.HttpResponseError:
        """

    @overload
    def update_agent(
        self,
        assistant_id: str,
        *,
        content_type: str = "application/json",
        model: Optional[str] = None,
        name: Optional[str] = None,
        description: Optional[str] = None,
        instructions: Optional[str] = None,
        tools: Optional[List[_models.ToolDefinition]] = None,
        tool_resources: Optional[_models.ToolResources] = None,
        temperature: Optional[float] = None,
        top_p: Optional[float] = None,
        response_format: Optional["_types.AgentsApiResponseFormatOption"] = None,
        metadata: Optional[Dict[str, str]] = None,
        **kwargs: Any,
    ) -> _models.Agent:
        """Modifies an existing agent.

        :param assistant_id: The ID of the agent to modify. Required.
        :type assistant_id: str
        :keyword content_type: Body Parameter content-type. Content type parameter for JSON body.
         Default value is "application/json".
        :paramtype content_type: str
        :keyword model: The ID of the model to use. Default value is None.
        :paramtype model: str
        :keyword name: The modified name for the agent to use. Default value is None.
        :paramtype name: str
        :keyword description: The modified description for the agent to use. Default value is None.
        :paramtype description: str
        :keyword instructions: The modified system instructions for the new agent to use. Default value
         is None.
        :paramtype instructions: str
        :keyword tools: The modified collection of tools to enable for the agent. Default value is
         None.
        :paramtype tools: list[~azure.ai.projects.models.ToolDefinition]
        :keyword tool_resources: A set of resources that are used by the agent's tools. The resources
         are specific to the type of tool. For example,
         the ``code_interpreter`` tool requires a list of file IDs, while the ``file_search`` tool
         requires a list of vector store IDs. Default value is None.
        :paramtype tool_resources: ~azure.ai.projects.models.ToolResources
        :keyword temperature: What sampling temperature to use, between 0 and 2. Higher values like 0.8
         will make the output more random,
         while lower values like 0.2 will make it more focused and deterministic. Default value is
         None.
        :paramtype temperature: float
        :keyword top_p: An alternative to sampling with temperature, called nucleus sampling, where the
         model considers the results of the tokens with top_p probability mass.
         So 0.1 means only the tokens comprising the top 10% probability mass are considered.

         We generally recommend altering this or temperature but not both. Default value is None.
        :paramtype top_p: float
        :keyword response_format: The response format of the tool calls used by this agent. Is one of
         the following types: str, Union[str, "_models.AgentsApiResponseFormatMode"],
         AgentsApiResponseFormat Default value is None.
        :paramtype response_format: str or str or ~azure.ai.projects.models.AgentsApiResponseFormatMode
         or ~azure.ai.projects.models.AgentsApiResponseFormat
        :keyword metadata: A set of up to 16 key/value pairs that can be attached to an object, used
         for storing additional information about that object in a structured format. Keys may be up to
         64 characters in length and values may be up to 512 characters in length. Default value is
         None.
        :paramtype metadata: dict[str, str]
        :return: Agent. The Agent is compatible with MutableMapping
        :rtype: ~azure.ai.projects.models.Agent
        :raises ~azure.core.exceptions.HttpResponseError:
        """

    @overload
    def update_agent(
        self,
        assistant_id: str,
        *,
        content_type: str = "application/json",
        model: Optional[str] = None,
        name: Optional[str] = None,
        description: Optional[str] = None,
        instructions: Optional[str] = None,
        toolset: Optional[_models.ToolSet] = None,
        temperature: Optional[float] = None,
        top_p: Optional[float] = None,
        response_format: Optional["_types.AgentsApiResponseFormatOption"] = None,
        metadata: Optional[Dict[str, str]] = None,
        **kwargs: Any,
    ) -> _models.Agent:
        """Modifies an existing agent.

        :param assistant_id: The ID of the agent to modify. Required.
        :type assistant_id: str
        :keyword content_type: Body Parameter content-type. Content type parameter for JSON body.
         Default value is "application/json".
        :paramtype content_type: str
        :keyword model: The ID of the model to use. Default value is None.
        :paramtype model: str
        :keyword name: The modified name for the agent to use. Default value is None.
        :paramtype name: str
        :keyword description: The modified description for the agent to use. Default value is None.
        :paramtype description: str
        :keyword instructions: The modified system instructions for the new agent to use. Default value
         is None.
        :paramtype instructions: str
        :keyword toolset: The Collection of tools and resources (alternative to `tools` and `tool_resources`
         and adds automatic execution logic for functions). Default value is None.
        :paramtype toolset: ~azure.ai.projects.models.ToolSet
        :keyword temperature: What sampling temperature to use, between 0 and 2. Higher values like 0.8
         will make the output more random,
         while lower values like 0.2 will make it more focused and deterministic. Default value is
         None.
        :paramtype temperature: float
        :keyword top_p: An alternative to sampling with temperature, called nucleus sampling, where the
         model considers the results of the tokens with top_p probability mass.
         So 0.1 means only the tokens comprising the top 10% probability mass are considered.

         We generally recommend altering this or temperature but not both. Default value is None.
        :paramtype top_p: float
        :keyword response_format: The response format of the tool calls used by this agent. Is one of
         the following types: str, Union[str, "_models.AgentsApiResponseFormatMode"],
         AgentsApiResponseFormat Default value is None.
        :paramtype response_format: str or str or ~azure.ai.projects.models.AgentsApiResponseFormatMode
         or ~azure.ai.projects.models.AgentsApiResponseFormat
        :keyword metadata: A set of up to 16 key/value pairs that can be attached to an object, used
         for storing additional information about that object in a structured format. Keys may be up to
         64 characters in length and values may be up to 512 characters in length. Default value is
         None.
        :paramtype metadata: dict[str, str]
        :return: Agent. The Agent is compatible with MutableMapping
        :rtype: ~azure.ai.projects.models.Agent
        :raises ~azure.core.exceptions.HttpResponseError:
        """

    @overload
    def update_agent(
        self, assistant_id: str, body: IO[bytes], *, content_type: str = "application/json", **kwargs: Any
    ) -> _models.Agent:
        """Modifies an existing agent.

        :param assistant_id: The ID of the agent to modify. Required.
        :type assistant_id: str
        :param body: Required.
        :type body: IO[bytes]
        :keyword content_type: Body Parameter content-type. Content type parameter for binary body.
         Default value is "application/json".
        :paramtype content_type: str
        :return: Agent. The Agent is compatible with MutableMapping
        :rtype: ~azure.ai.projects.models.Agent
        :raises ~azure.core.exceptions.HttpResponseError:
        """

    @distributed_trace
    def update_agent(
        self,
        assistant_id: str,
        body: Union[JSON, IO[bytes]] = _Unset,
        *,
        model: Optional[str] = None,
        name: Optional[str] = None,
        description: Optional[str] = None,
        instructions: Optional[str] = None,
        tools: Optional[List[_models.ToolDefinition]] = None,
        tool_resources: Optional[_models.ToolResources] = None,
        toolset: Optional[_models.ToolSet] = None,
        temperature: Optional[float] = None,
        top_p: Optional[float] = None,
        response_format: Optional["_types.AgentsApiResponseFormatOption"] = None,
        content_type: str = "application/json",
        metadata: Optional[Dict[str, str]] = None,
        **kwargs: Any,
    ) -> _models.Agent:
        """Modifies an existing agent.

        :param assistant_id: The ID of the agent to modify. Required.
        :type assistant_id: str
        :param body: Is either a JSON type or a IO[bytes] type. Required.
        :type body: JSON or IO[bytes]
        :keyword model: The ID of the model to use. Default value is None.
        :paramtype model: str
        :keyword name: The modified name for the agent to use. Default value is None.
        :paramtype name: str
        :keyword description: The modified description for the agent to use. Default value is None.
        :paramtype description: str
        :keyword instructions: The modified system instructions for the new agent to use. Default value
         is None.
        :paramtype instructions: str
        :keyword tools: The modified collection of tools to enable for the agent. Default value is
         None.
        :paramtype tools: list[~azure.ai.projects.models.ToolDefinition]
        :keyword tool_resources: A set of resources that are used by the agent's tools. The resources
         are specific to the type of tool. For example,
         the ``code_interpreter`` tool requires a list of file IDs, while the ``file_search`` tool
         requires a list of vector store IDs. Default value is None.
        :paramtype tool_resources: ~azure.ai.projects.models.ToolResources
        :keyword toolset: The Collection of tools and resources (alternative to `tools` and `tool_resources`
         and adds automatic execution logic for functions). Default value is None.
        :paramtype toolset: ~azure.ai.projects.models.ToolSet
        :keyword temperature: What sampling temperature to use, between 0 and 2. Higher values like 0.8
         will make the output more random,
         while lower values like 0.2 will make it more focused and deterministic. Default value is
         None.
        :paramtype temperature: float
        :keyword top_p: An alternative to sampling with temperature, called nucleus sampling, where the
         model considers the results of the tokens with top_p probability mass.
         So 0.1 means only the tokens comprising the top 10% probability mass are considered.

         We generally recommend altering this or temperature but not both. Default value is None.
        :paramtype top_p: float
        :keyword response_format: The response format of the tool calls used by this agent. Is one of
         the following types: str, Union[str, "_models.AgentsApiResponseFormatMode"],
         AgentsApiResponseFormat Default value is None.
        :paramtype response_format: str or str or ~azure.ai.projects.models.AgentsApiResponseFormatMode
         or ~azure.ai.projects.models.AgentsApiResponseFormat
        :keyword metadata: A set of up to 16 key/value pairs that can be attached to an object, used
         for storing additional information about that object in a structured format. Keys may be up to
         64 characters in length and values may be up to 512 characters in length. Default value is
         None.
        :paramtype metadata: dict[str, str]
        :return: Agent. The Agent is compatible with MutableMapping
        :rtype: ~azure.ai.projects.models.Agent
        :raises ~azure.core.exceptions.HttpResponseError:
        """
        self._validate_tools_and_tool_resources(tools, tool_resources)

        if body is not _Unset:
            if isinstance(body, io.IOBase):
                return super().update_agent(body=body, content_type=content_type, **kwargs)
            return super().update_agent(body=body, **kwargs)

        if toolset is not None:
            self._toolset = toolset
            tools = toolset.definitions
            tool_resources = toolset.resources

        return super().update_agent(
            assistant_id=assistant_id,
            model=model,
            name=name,
            description=description,
            instructions=instructions,
            tools=tools,
            tool_resources=tool_resources,
            temperature=temperature,
            top_p=top_p,
            response_format=response_format,
            metadata=metadata,
            **kwargs,
        )

    def _validate_tools_and_tool_resources(
        self, tools: Optional[List[_models.ToolDefinition]], tool_resources: Optional[_models.ToolResources]
    ):
        if tool_resources is None:
            return
        if tools is None:
            tools = []

        if tool_resources.file_search is not None and not any(
            isinstance(tool, _models.FileSearchToolDefinition) for tool in tools
        ):
            raise ValueError(
                "Tools must contain a FileSearchToolDefinition when tool_resources.file_search is provided"
            )
        if tool_resources.code_interpreter is not None and not any(
            isinstance(tool, _models.CodeInterpreterToolDefinition) for tool in tools
        ):
            raise ValueError(
                "Tools must contain a CodeInterpreterToolDefinition when tool_resources.code_interpreter is provided"
            )

    def _get_toolset(self) -> Optional[_models.ToolSet]:
        """
        Get the toolset for the agent.

        :return: The toolset for the agent. If not set, returns None.
        :rtype: ~azure.ai.projects.models.ToolSet
        """
        if hasattr(self, "_toolset"):
            return self._toolset
        return None

    @overload
    def create_run(
        self, thread_id: str, body: JSON, *, content_type: str = "application/json", **kwargs: Any
    ) -> _models.ThreadRun:
        """Creates a new run for an agent thread.

        :param thread_id: Required.
        :type thread_id: str
        :param body: Required.
        :type body: JSON
        :keyword content_type: Body Parameter content-type. Content type parameter for JSON body.
         Default value is "application/json".
        :paramtype content_type: str
        :return: ThreadRun. The ThreadRun is compatible with MutableMapping
        :rtype: ~azure.ai.projects.models.ThreadRun
        :raises ~azure.core.exceptions.HttpResponseError:
        """

    @overload
    def create_run(
        self,
        thread_id: str,
        *,
        assistant_id: str,
        content_type: str = "application/json",
        model: Optional[str] = None,
        instructions: Optional[str] = None,
        additional_instructions: Optional[str] = None,
        additional_messages: Optional[List[_models.ThreadMessage]] = None,
        tools: Optional[List[_models.ToolDefinition]] = None,
        temperature: Optional[float] = None,
        top_p: Optional[float] = None,
        max_prompt_tokens: Optional[int] = None,
        max_completion_tokens: Optional[int] = None,
        truncation_strategy: Optional[_models.TruncationObject] = None,
        tool_choice: Optional["_types.AgentsApiToolChoiceOption"] = None,
        response_format: Optional["_types.AgentsApiResponseFormatOption"] = None,
        metadata: Optional[Dict[str, str]] = None,
        **kwargs: Any,
    ) -> _models.ThreadRun:
        """Creates a new run for an agent thread.

        :param thread_id: Required.
        :type thread_id: str
        :keyword assistant_id: The ID of the agent that should run the thread. Required.
        :paramtype assistant_id: str
        :keyword content_type: Body Parameter content-type. Content type parameter for JSON body.
         Default value is "application/json".
        :paramtype content_type: str
        :keyword model: The overridden model name that the agent should use to run the thread. Default
         value is None.
        :paramtype model: str
        :keyword instructions: The overridden system instructions that the agent should use to run the
         thread. Default value is None.
        :paramtype instructions: str
        :keyword additional_instructions: Additional instructions to append at the end of the
         instructions for the run. This is useful for modifying the behavior
         on a per-run basis without overriding other instructions. Default value is None.
        :paramtype additional_instructions: str
        :keyword additional_messages: Adds additional messages to the thread before creating the run.
         Default value is None.
        :paramtype additional_messages: list[~azure.ai.projects.models.ThreadMessage]
        :keyword tools: The overridden list of enabled tools that the agent should use to run the
         thread. Default value is None.
        :paramtype tools: list[~azure.ai.projects.models.ToolDefinition]
        :keyword temperature: What sampling temperature to use, between 0 and 2. Higher values like 0.8
         will make the output
         more random, while lower values like 0.2 will make it more focused and deterministic. Default
         value is None.
        :paramtype temperature: float
        :keyword top_p: An alternative to sampling with temperature, called nucleus sampling, where the
         model
         considers the results of the tokens with top_p probability mass. So 0.1 means only the tokens
         comprising the top 10% probability mass are considered.

         We generally recommend altering this or temperature but not both. Default value is None.
        :paramtype top_p: float
        :keyword max_prompt_tokens: The maximum number of prompt tokens that may be used over the
         course of the run. The run will make a best effort to use only
         the number of prompt tokens specified, across multiple turns of the run. If the run exceeds
         the number of prompt tokens specified,
         the run will end with status ``incomplete``. See ``incomplete_details`` for more info. Default
         value is None.
        :paramtype max_prompt_tokens: int
        :keyword max_completion_tokens: The maximum number of completion tokens that may be used over
         the course of the run. The run will make a best effort
         to use only the number of completion tokens specified, across multiple turns of the run. If
         the run exceeds the number of
         completion tokens specified, the run will end with status ``incomplete``. See
         ``incomplete_details`` for more info. Default value is None.
        :paramtype max_completion_tokens: int
        :keyword truncation_strategy: The strategy to use for dropping messages as the context windows
         moves forward. Default value is None.
        :paramtype truncation_strategy: ~azure.ai.projects.models.TruncationObject
        :keyword tool_choice: Controls whether or not and which tool is called by the model. Is one of
         the following types: str, Union[str, "_models.AgentsApiToolChoiceOptionMode"],
         AgentsNamedToolChoice Default value is None.
        :paramtype tool_choice: str or str or ~azure.ai.projects.models.AgentsApiToolChoiceOptionMode or
         ~azure.ai.projects.models.AgentsNamedToolChoice
        :keyword response_format: Specifies the format that the model must output. Is one of the
         following types: str, Union[str, "_models.AgentsApiResponseFormatMode"],
         AgentsApiResponseFormat Default value is None.
        :paramtype response_format: str or str or ~azure.ai.projects.models.AgentsApiResponseFormatMode
         or ~azure.ai.projects.models.AgentsApiResponseFormat
        :keyword metadata: A set of up to 16 key/value pairs that can be attached to an object, used
         for storing additional information about that object in a structured format. Keys may be up to
         64 characters in length and values may be up to 512 characters in length. Default value is
         None.
        :paramtype metadata: dict[str, str]
        :return: ThreadRun. The ThreadRun is compatible with MutableMapping
        :rtype: ~azure.ai.projects.models.ThreadRun
        :raises ~azure.core.exceptions.HttpResponseError:
        """

    @overload
    def create_run(
        self, thread_id: str, body: IO[bytes], *, content_type: str = "application/json", **kwargs: Any
    ) -> _models.ThreadRun:
        """Creates a new run for an agent thread.

        :param thread_id: Required.
        :type thread_id: str
        :param body: Required.
        :type body: IO[bytes]
        :keyword content_type: Body Parameter content-type. Content type parameter for binary body.
         Default value is "application/json".
        :paramtype content_type: str
        :return: ThreadRun. The ThreadRun is compatible with MutableMapping
        :rtype: ~azure.ai.projects.models.ThreadRun
        :raises ~azure.core.exceptions.HttpResponseError:
        """

    @distributed_trace
    def create_run(
        self,
        thread_id: str,
        body: Union[JSON, IO[bytes]] = _Unset,
        *,
        assistant_id: str = _Unset,
        model: Optional[str] = None,
        instructions: Optional[str] = None,
        additional_instructions: Optional[str] = None,
        additional_messages: Optional[List[_models.ThreadMessage]] = None,
        tools: Optional[List[_models.ToolDefinition]] = None,
        temperature: Optional[float] = None,
        top_p: Optional[float] = None,
        max_prompt_tokens: Optional[int] = None,
        max_completion_tokens: Optional[int] = None,
        truncation_strategy: Optional[_models.TruncationObject] = None,
        tool_choice: Optional["_types.AgentsApiToolChoiceOption"] = None,
        response_format: Optional["_types.AgentsApiResponseFormatOption"] = None,
        metadata: Optional[Dict[str, str]] = None,
        **kwargs: Any,
    ) -> _models.ThreadRun:
        """Creates a new run for an agent thread.

        :param thread_id: Required.
        :type thread_id: str
        :param body: Is either a JSON type or a IO[bytes] type. Required.
        :type body: JSON or IO[bytes]
        :keyword assistant_id: The ID of the agent that should run the thread. Required.
        :paramtype assistant_id: str
        :keyword model: The overridden model name that the agent should use to run the thread. Default
         value is None.
        :paramtype model: str
        :keyword instructions: The overridden system instructions that the agent should use to run the
         thread. Default value is None.
        :paramtype instructions: str
        :keyword additional_instructions: Additional instructions to append at the end of the
         instructions for the run. This is useful for modifying the behavior
         on a per-run basis without overriding other instructions. Default value is None.
        :paramtype additional_instructions: str
        :keyword additional_messages: Adds additional messages to the thread before creating the run.
         Default value is None.
        :paramtype additional_messages: list[~azure.ai.projects.models.ThreadMessage]
        :keyword tools: The overridden list of enabled tools that the agent should use to run the
         thread. Default value is None.
        :paramtype tools: list[~azure.ai.projects.models.ToolDefinition]
        :keyword temperature: What sampling temperature to use, between 0 and 2. Higher values like 0.8
         will make the output
         more random, while lower values like 0.2 will make it more focused and deterministic. Default
         value is None.
        :paramtype temperature: float
        :keyword top_p: An alternative to sampling with temperature, called nucleus sampling, where the
         model
         considers the results of the tokens with top_p probability mass. So 0.1 means only the tokens
         comprising the top 10% probability mass are considered.

         We generally recommend altering this or temperature but not both. Default value is None.
        :paramtype top_p: float
        :keyword max_prompt_tokens: The maximum number of prompt tokens that may be used over the
         course of the run. The run will make a best effort to use only
         the number of prompt tokens specified, across multiple turns of the run. If the run exceeds
         the number of prompt tokens specified,
         the run will end with status ``incomplete``. See ``incomplete_details`` for more info. Default
         value is None.
        :paramtype max_prompt_tokens: int
        :keyword max_completion_tokens: The maximum number of completion tokens that may be used over
         the course of the run. The run will make a best effort
         to use only the number of completion tokens specified, across multiple turns of the run. If
         the run exceeds the number of
         completion tokens specified, the run will end with status ``incomplete``. See
         ``incomplete_details`` for more info. Default value is None.
        :paramtype max_completion_tokens: int
        :keyword truncation_strategy: The strategy to use for dropping messages as the context windows
         moves forward. Default value is None.
        :paramtype truncation_strategy: ~azure.ai.projects.models.TruncationObject
        :keyword tool_choice: Controls whether or not and which tool is called by the model. Is one of
         the following types: str, Union[str, "_models.AgentsApiToolChoiceOptionMode"],
         AgentsNamedToolChoice Default value is None.
        :paramtype tool_choice: str or str or ~azure.ai.projects.models.AgentsApiToolChoiceOptionMode or
         ~azure.ai.projects.models.AgentsNamedToolChoice
        :keyword response_format: Specifies the format that the model must output. Is one of the
         following types: str, Union[str, "_models.AgentsApiResponseFormatMode"],
         AgentsApiResponseFormat Default value is None.
        :paramtype response_format: str or str or ~azure.ai.projects.models.AgentsApiResponseFormatMode
         or ~azure.ai.projects.models.AgentsApiResponseFormat
        :keyword metadata: A set of up to 16 key/value pairs that can be attached to an object, used
         for storing additional information about that object in a structured format. Keys may be up to
         64 characters in length and values may be up to 512 characters in length. Default value is
         None.
        :paramtype metadata: dict[str, str]
        :return: ThreadRun. The ThreadRun is compatible with MutableMapping
        :rtype: ~azure.ai.projects.models.ThreadRun
        :raises ~azure.core.exceptions.HttpResponseError:
        """

        if isinstance(body, dict):  # Handle overload with JSON body.
            content_type = kwargs.get("content_type", "application/json")
            response = super().create_run(thread_id, body, content_type=content_type, **kwargs)

        elif assistant_id is not _Unset:  # Handle overload with keyword arguments.
            response = super().create_run(
                thread_id,
                assistant_id=assistant_id,
                model=model,
                instructions=instructions,
                additional_instructions=additional_instructions,
                additional_messages=additional_messages,
                tools=tools,
                stream_parameter=False,
                stream=False,
                temperature=temperature,
                top_p=top_p,
                max_prompt_tokens=max_prompt_tokens,
                max_completion_tokens=max_completion_tokens,
                truncation_strategy=truncation_strategy,
                tool_choice=tool_choice,
                response_format=response_format,
                metadata=metadata,
                **kwargs,
            )

        elif isinstance(body, io.IOBase):  # Handle overload with binary body.
            content_type = kwargs.get("content_type", "application/json")
            response = super().create_run(thread_id, body, content_type=content_type, **kwargs)

        else:
            raise ValueError("Invalid combination of arguments provided.")

        # If streaming is enabled, return the custom stream object
        return response

    @distributed_trace
    def create_and_process_run(
        self,
        thread_id: str,
        assistant_id: str,
        model: Optional[str] = None,
        instructions: Optional[str] = None,
        additional_instructions: Optional[str] = None,
        additional_messages: Optional[List[_models.ThreadMessage]] = None,
        tools: Optional[List[_models.ToolDefinition]] = None,
        temperature: Optional[float] = None,
        top_p: Optional[float] = None,
        max_prompt_tokens: Optional[int] = None,
        max_completion_tokens: Optional[int] = None,
        truncation_strategy: Optional[_models.TruncationObject] = None,
        tool_choice: Optional["_types.AgentsApiToolChoiceOption"] = None,
        response_format: Optional["_types.AgentsApiResponseFormatOption"] = None,
        metadata: Optional[Dict[str, str]] = None,
        sleep_interval: int = 1,
        **kwargs: Any,
    ) -> _models.ThreadRun:
        """Creates a new run for an agent thread and processes the run.

        :param thread_id: Required.
        :type thread_id: str
        :keyword assistant_id: The ID of the agent that should run the thread. Required.
        :paramtype assistant_id: str
        :keyword model: The overridden model name that the agent should use to run the thread.
         Default value is None.
        :paramtype model: str
        :keyword instructions: The overridden system instructions that the agent should use to run
         the thread. Default value is None.
        :paramtype instructions: str
        :keyword additional_instructions: Additional instructions to append at the end of the
         instructions for the run. This is useful for modifying the behavior
         on a per-run basis without overriding other instructions. Default value is None.
        :paramtype additional_instructions: str
        :keyword additional_messages: Adds additional messages to the thread before creating the run.
         Default value is None.
        :paramtype additional_messages: list[~azure.ai.projects.models.ThreadMessage]
        :keyword tools: The overridden list of enabled tools that the agent should use to run the
         thread. Default value is None.
        :paramtype tools: list[~azure.ai.projects.models.ToolDefinition]
        :keyword temperature: What sampling temperature to use, between 0 and 2. Higher values like 0.8
         will make the output
         more random, while lower values like 0.2 will make it more focused and deterministic. Default
         value is None.
        :paramtype temperature: float
        :keyword top_p: An alternative to sampling with temperature, called nucleus sampling, where the
         model
         considers the results of the tokens with top_p probability mass. So 0.1 means only the tokens
         comprising the top 10% probability mass are considered.

         We generally recommend altering this or temperature but not both. Default value is None.
        :paramtype top_p: float
        :keyword max_prompt_tokens: The maximum number of prompt tokens that may be used over the
         course of the run. The run will make a best effort to use only
         the number of prompt tokens specified, across multiple turns of the run. If the run exceeds
         the number of prompt tokens specified,
         the run will end with status ``incomplete``. See ``incomplete_details`` for more info. Default
         value is None.
        :paramtype max_prompt_tokens: int
        :keyword max_completion_tokens: The maximum number of completion tokens that may be used over
         the course of the run. The run will make a best effort
         to use only the number of completion tokens specified, across multiple turns of the run. If
         the run exceeds the number of
         completion tokens specified, the run will end with status ``incomplete``. See
         ``incomplete_details`` for more info. Default value is None.
        :paramtype max_completion_tokens: int
        :keyword truncation_strategy: The strategy to use for dropping messages as the context windows
         moves forward. Default value is None.
        :paramtype truncation_strategy: ~azure.ai.projects.models.TruncationObject
        :keyword tool_choice: Controls whether or not and which tool is called by the model. Is one of
         the following types: str, Union[str, "_models.AgentsApiToolChoiceOptionMode"],
         AgentsNamedToolChoice Default value is None.
        :paramtype tool_choice: str or str or
         ~azure.ai.projects.models.AgentsApiToolChoiceOptionMode or
         ~azure.ai.projects.models.AgentsNamedToolChoice
        :keyword response_format: Specifies the format that the model must output. Is one of the
         following types: str, Union[str, "_models.AgentsApiResponseFormatMode"],
         AgentsApiResponseFormat Default value is None.
        :paramtype response_format: str or str or
         ~azure.ai.projects.models.AgentsApiResponseFormatMode or
         ~azure.ai.projects.models.AgentsApiResponseFormat
        :keyword metadata: A set of up to 16 key/value pairs that can be attached to an object, used
         for storing additional information about that object in a structured format. Keys may be up to
         64 characters in length and values may be up to 512 characters in length. Default value is
         None.
        :paramtype metadata: dict[str, str]
        :keyword sleep_interval: The time in seconds to wait between polling the service for run status.
            Default value is 1.
        :paramtype sleep_interval: int
        :return: AgentRunStream.  AgentRunStream is compatible with Iterable and supports streaming.
        :rtype: ~azure.ai.projects.models.AgentRunStream
        :raises ~azure.core.exceptions.HttpResponseError:
        """
        # Create and initiate the run with additional parameters
        run = self.create_run(
            thread_id=thread_id,
            assistant_id=assistant_id,
            model=model,
            instructions=instructions,
            additional_instructions=additional_instructions,
            additional_messages=additional_messages,
            tools=tools,
            temperature=temperature,
            top_p=top_p,
            max_prompt_tokens=max_prompt_tokens,
            max_completion_tokens=max_completion_tokens,
            truncation_strategy=truncation_strategy,
            tool_choice=tool_choice,
            response_format=response_format,
            metadata=metadata,
            **kwargs,
        )

        # Monitor and process the run status
        while run.status in ["queued", "in_progress", "requires_action"]:
            time.sleep(sleep_interval)
            run = self.get_run(thread_id=thread_id, run_id=run.id)

            if run.status == "requires_action" and isinstance(run.required_action, _models.SubmitToolOutputsAction):
                tool_calls = run.required_action.submit_tool_outputs.tool_calls
                if not tool_calls:
                    logging.warning("No tool calls provided - cancelling run")
                    self.cancel_run(thread_id=thread_id, run_id=run.id)
                    break

                toolset = self._get_toolset()
                if toolset:
                    tool_outputs = toolset.execute_tool_calls(tool_calls)
                else:
                    raise ValueError("Toolset is not available in the client.")

                logging.info("Tool outputs: %s", tool_outputs)
                if tool_outputs:
                    self.submit_tool_outputs_to_run(thread_id=thread_id, run_id=run.id, tool_outputs=tool_outputs)

            logging.info("Current run status: %s", run.status)

        return run

    @overload
    def create_stream(
        self, thread_id: str, body: JSON, *, content_type: str = "application/json", **kwargs: Any
    ) -> _models.AgentRunStream:
        """Creates a new stream for an agent thread.  terminating when the Run enters a terminal state with a ``data: [DONE]`` message.

        :param thread_id: Required.
        :type thread_id: str
        :param body: Required.
        :type body: JSON
        :keyword content_type: Body Parameter content-type. Content type parameter for JSON body.
         Default value is "application/json".
        :paramtype content_type: str
        :return: AgentRunStream.  AgentRunStream is compatible with Iterable and supports streaming.
        :rtype: ~azure.ai.projects.models.AgentRunStream
        :raises ~azure.core.exceptions.HttpResponseError:
        """

    @overload
    def create_stream(
        self,
        thread_id: str,
        *,
        assistant_id: str,
        content_type: str = "application/json",
        model: Optional[str] = None,
        instructions: Optional[str] = None,
        additional_instructions: Optional[str] = None,
        additional_messages: Optional[List[_models.ThreadMessage]] = None,
        tools: Optional[List[_models.ToolDefinition]] = None,
        temperature: Optional[float] = None,
        top_p: Optional[float] = None,
        max_prompt_tokens: Optional[int] = None,
        max_completion_tokens: Optional[int] = None,
        truncation_strategy: Optional[_models.TruncationObject] = None,
        tool_choice: Optional["_types.AgentsApiToolChoiceOption"] = None,
        response_format: Optional["_types.AgentsApiResponseFormatOption"] = None,
        metadata: Optional[Dict[str, str]] = None,
        event_handler: Optional[_models.AgentEventHandler] = None,
        **kwargs: Any,
    ) -> _models.AgentRunStream:
        """Creates a new stream for an agent thread.

        :param thread_id: Required.
        :type thread_id: str
        :keyword assistant_id: The ID of the agent that should run the thread. Required.
        :paramtype assistant_id: str
        :keyword content_type: Body Parameter content-type. Content type parameter for JSON body.
         Default value is "application/json".
        :paramtype content_type: str
        :keyword model: The overridden model name that the agent should use to run the thread. Default
         value is None.
        :paramtype model: str
        :keyword instructions: The overridden system instructions that the agent should use to run the
         thread. Default value is None.
        :paramtype instructions: str
        :keyword additional_instructions: Additional instructions to append at the end of the
         instructions for the run. This is useful for modifying the behavior
         on a per-run basis without overriding other instructions. Default value is None.
        :paramtype additional_instructions: str
        :keyword additional_messages: Adds additional messages to the thread before creating the run.
         Default value is None.
        :paramtype additional_messages: list[~azure.ai.projects.models.ThreadMessage]
        :keyword tools: The overridden list of enabled tools that the agent should use to run the
         thread. Default value is None.
        :paramtype tools: list[~azure.ai.projects.models.ToolDefinition]
        :keyword temperature: What sampling temperature to use, between 0 and 2. Higher values like 0.8
         will make the output
         more random, while lower values like 0.2 will make it more focused and deterministic. Default
         value is None.
        :paramtype temperature: float
        :keyword top_p: An alternative to sampling with temperature, called nucleus sampling, where the
         model
         considers the results of the tokens with top_p probability mass. So 0.1 means only the tokens
         comprising the top 10% probability mass are considered.

         We generally recommend altering this or temperature but not both. Default value is None.
        :paramtype top_p: float
        :keyword max_prompt_tokens: The maximum number of prompt tokens that may be used over the
         course of the run. The run will make a best effort to use only
         the number of prompt tokens specified, across multiple turns of the run. If the run exceeds
         the number of prompt tokens specified,
         the run will end with status ``incomplete``. See ``incomplete_details`` for more info. Default
         value is None.
        :paramtype max_prompt_tokens: int
        :keyword max_completion_tokens: The maximum number of completion tokens that may be used over
         the course of the run. The run will make a best effort
         to use only the number of completion tokens specified, across multiple turns of the run. If
         the run exceeds the number of
         completion tokens specified, the run will end with status ``incomplete``. See
         ``incomplete_details`` for more info. Default value is None.
        :paramtype max_completion_tokens: int
        :keyword truncation_strategy: The strategy to use for dropping messages as the context windows
         moves forward. Default value is None.
        :paramtype truncation_strategy: ~azure.ai.projects.models.TruncationObject
        :keyword tool_choice: Controls whether or not and which tool is called by the model. Is one of
         the following types: str, Union[str, "_models.AgentsApiToolChoiceOptionMode"],
         AgentsNamedToolChoice Default value is None.
        :paramtype tool_choice: str or str or ~azure.ai.projects.models.AgentsApiToolChoiceOptionMode or
         ~azure.ai.projects.models.AgentsNamedToolChoice
        :keyword response_format: Specifies the format that the model must output. Is one of the
         following types: str, Union[str, "_models.AgentsApiResponseFormatMode"],
         AgentsApiResponseFormat Default value is None.
        :paramtype response_format: str or str or ~azure.ai.projects.models.AgentsApiResponseFormatMode
         or ~azure.ai.projects.models.AgentsApiResponseFormat
        :keyword metadata: A set of up to 16 key/value pairs that can be attached to an object, used
         for storing additional information about that object in a structured format. Keys may be up to
         64 characters in length and values may be up to 512 characters in length. Default value is
         None.
        :paramtype metadata: dict[str, str]
        :keyword event_handler: The event handler to use for processing events during the run. Default
            value is None.
        :paramtype event_handler: ~azure.ai.projects.models.AgentEventHandler
        :return: AgentRunStream.  AgentRunStream is compatible with Iterable and supports streaming.
        :rtype: ~azure.ai.projects.models.AgentRunStream
        :raises ~azure.core.exceptions.HttpResponseError:
        """

    @overload
    def create_stream(
        self, thread_id: str, body: IO[bytes], *, content_type: str = "application/json", **kwargs: Any
    ) -> _models.AgentRunStream:
        """Creates a new run for an agent thread.  terminating when the Run enters a terminal state with a ``data: [DONE]`` message.

        :param thread_id: Required.
        :type thread_id: str
        :param body: Required.
        :type body: IO[bytes]
        :keyword content_type: Body Parameter content-type. Content type parameter for binary body.
         Default value is "application/json".
        :paramtype content_type: str
        :return: AgentRunStream.  AgentRunStream is compatible with Iterable and supports streaming.
        :rtype: ~azure.ai.projects.models.AgentRunStream
        :raises ~azure.core.exceptions.HttpResponseError:
        """

    @distributed_trace
    def create_stream(
        self,
        thread_id: str,
        body: Union[JSON, IO[bytes]] = _Unset,
        *,
        assistant_id: str = _Unset,
        model: Optional[str] = None,
        instructions: Optional[str] = None,
        additional_instructions: Optional[str] = None,
        additional_messages: Optional[List[_models.ThreadMessage]] = None,
        tools: Optional[List[_models.ToolDefinition]] = None,
        temperature: Optional[float] = None,
        top_p: Optional[float] = None,
        max_prompt_tokens: Optional[int] = None,
        max_completion_tokens: Optional[int] = None,
        truncation_strategy: Optional[_models.TruncationObject] = None,
        tool_choice: Optional["_types.AgentsApiToolChoiceOption"] = None,
        response_format: Optional["_types.AgentsApiResponseFormatOption"] = None,
        metadata: Optional[Dict[str, str]] = None,
        event_handler: Optional[_models.AgentEventHandler] = None,
        **kwargs: Any,
    ) -> _models.AgentRunStream:
        """Creates a new run for an agent thread.  terminating when the Run enters a terminal state with a ``data: [DONE]`` message.

        :param thread_id: Required.
        :type thread_id: str
        :param body: Is either a JSON type or a IO[bytes] type. Required.
        :type body: JSON or IO[bytes]
        :keyword assistant_id: The ID of the agent that should run the thread. Required.
        :paramtype assistant_id: str
        :keyword model: The overridden model name that the agent should use to run the thread. Default
         value is None.
        :paramtype model: str
        :keyword instructions: The overridden system instructions that the agent should use to run the
         thread. Default value is None.
        :paramtype instructions: str
        :keyword additional_instructions: Additional instructions to append at the end of the
         instructions for the run. This is useful for modifying the behavior
         on a per-run basis without overriding other instructions. Default value is None.
        :paramtype additional_instructions: str
        :keyword additional_messages: Adds additional messages to the thread before creating the run.
         Default value is None.
        :paramtype additional_messages: list[~azure.ai.projects.models.ThreadMessage]
        :keyword tools: The overridden list of enabled tools that the agent should use to run the
         thread. Default value is None.
        :paramtype tools: list[~azure.ai.projects.models.ToolDefinition]
        :keyword temperature: What sampling temperature to use, between 0 and 2. Higher values like 0.8
         will make the output
         more random, while lower values like 0.2 will make it more focused and deterministic. Default
         value is None.
        :paramtype temperature: float
        :keyword top_p: An alternative to sampling with temperature, called nucleus sampling, where the
         model
         considers the results of the tokens with top_p probability mass. So 0.1 means only the tokens
         comprising the top 10% probability mass are considered.

         We generally recommend altering this or temperature but not both. Default value is None.
        :paramtype top_p: float
        :keyword max_prompt_tokens: The maximum number of prompt tokens that may be used over the
         course of the run. The run will make a best effort to use only
         the number of prompt tokens specified, across multiple turns of the run. If the run exceeds
         the number of prompt tokens specified,
         the run will end with status ``incomplete``. See ``incomplete_details`` for more info. Default
         value is None.
        :paramtype max_prompt_tokens: int
        :keyword max_completion_tokens: The maximum number of completion tokens that may be used over
         the course of the run. The run will make a best effort
         to use only the number of completion tokens specified, across multiple turns of the run. If
         the run exceeds the number of
         completion tokens specified, the run will end with status ``incomplete``. See
         ``incomplete_details`` for more info. Default value is None.
        :paramtype max_completion_tokens: int
        :keyword truncation_strategy: The strategy to use for dropping messages as the context windows
         moves forward. Default value is None.
        :paramtype truncation_strategy: ~azure.ai.projects.models.TruncationObject
        :keyword tool_choice: Controls whether or not and which tool is called by the model. Is one of
         the following types: str, Union[str, "_models.AgentsApiToolChoiceOptionMode"],
         AgentsNamedToolChoice Default value is None.
        :paramtype tool_choice: str or str or ~azure.ai.projects.models.AgentsApiToolChoiceOptionMode or
         ~azure.ai.projects.models.AgentsNamedToolChoice
        :keyword response_format: Specifies the format that the model must output. Is one of the
         following types: str, Union[str, "_models.AgentsApiResponseFormatMode"],
         AgentsApiResponseFormat Default value is None.
        :paramtype response_format: str or str or ~azure.ai.projects.models.AgentsApiResponseFormatMode
         or ~azure.ai.projects.models.AgentsApiResponseFormat
        :keyword metadata: A set of up to 16 key/value pairs that can be attached to an object, used
         for storing additional information about that object in a structured format. Keys may be up to
         64 characters in length and values may be up to 512 characters in length. Default value is
         None.
        :paramtype metadata: dict[str, str]
        :keyword event_handler: The event handler to use for processing events during the run. Default
            value is None.
        :paramtype event_handler: ~azure.ai.projects.models.AgentEventHandler
        :return: AgentRunStream.  AgentRunStream is compatible with Iterable and supports streaming.
        :rtype: ~azure.ai.projects.models.AgentRunStream
        :raises ~azure.core.exceptions.HttpResponseError:
        """

        if isinstance(body, dict):  # Handle overload with JSON body.
            content_type = kwargs.get("content_type", "application/json")
            response = super().create_run(thread_id, body, content_type=content_type, **kwargs)

        elif assistant_id is not _Unset:  # Handle overload with keyword arguments.
            response = super().create_run(
                thread_id,
                assistant_id=assistant_id,
                model=model,
                instructions=instructions,
                additional_instructions=additional_instructions,
                additional_messages=additional_messages,
                tools=tools,
                stream_parameter=True,
                stream=True,
                temperature=temperature,
                top_p=top_p,
                max_prompt_tokens=max_prompt_tokens,
                max_completion_tokens=max_completion_tokens,
                truncation_strategy=truncation_strategy,
                tool_choice=tool_choice,
                response_format=response_format,
                metadata=metadata,
                **kwargs,
            )

        elif isinstance(body, io.IOBase):  # Handle overload with binary body.
            content_type = kwargs.get("content_type", "application/json")
            response = super().create_run(thread_id, body, content_type=content_type, **kwargs)

        else:
            raise ValueError("Invalid combination of arguments provided.")

        response_iterator: Iterator[bytes] = cast(Iterator[bytes], response)

        return _models.AgentRunStream(response_iterator, self._handle_submit_tool_outputs, event_handler)

    @overload
    def submit_tool_outputs_to_run(
        self, thread_id: str, run_id: str, body: JSON, *, content_type: str = "application/json", **kwargs: Any
    ) -> _models.ThreadRun:
        """Submits outputs from tools as requested by tool calls in a run. Runs that need submitted tool
        outputs will have a status of 'requires_action' with a required_action.type of
        'submit_tool_outputs'.

        :param thread_id: Required.
        :type thread_id: str
        :param run_id: Required.
        :type run_id: str
        :param body: Required.
        :type body: JSON
        :keyword content_type: Body Parameter content-type. Content type parameter for JSON body.
         Default value is "application/json".
        :paramtype content_type: str
        :return: ThreadRun. The ThreadRun is compatible with MutableMapping
        :rtype: ~azure.ai.projects.models.ThreadRun
        :raises ~azure.core.exceptions.HttpResponseError:
        """

    @overload
    def submit_tool_outputs_to_run(
        self,
        thread_id: str,
        run_id: str,
        *,
        tool_outputs: List[_models.ToolOutput],
        content_type: str = "application/json",
        event_handler: Optional[_models.AgentEventHandler] = None,
        **kwargs: Any,
    ) -> _models.ThreadRun:
        """Submits outputs from tools as requested by tool calls in a run. Runs that need submitted tool
        outputs will have a status of 'requires_action' with a required_action.type of
        'submit_tool_outputs'.

        :param thread_id: Required.
        :type thread_id: str
        :param run_id: Required.
        :type run_id: str
        :keyword tool_outputs: Required.
        :paramtype tool_outputs: list[~azure.ai.projects.models.ToolOutput]
        :keyword content_type: Body Parameter content-type. Content type parameter for JSON body.
         Default value is "application/json".
        :paramtype content_type: str
        :keyword event_handler: The event handler to use for processing events during the run. Default
            value is None.
        :paramtype event_handler: ~azure.ai.projects.models.AgentEventHandler
        :return: ThreadRun. The ThreadRun is compatible with MutableMapping
        :rtype: ~azure.ai.projects.models.ThreadRun
        :raises ~azure.core.exceptions.HttpResponseError:
        """

    @overload
    def submit_tool_outputs_to_run(
        self, thread_id: str, run_id: str, body: IO[bytes], *, content_type: str = "application/json", **kwargs: Any
    ) -> _models.ThreadRun:
        """Submits outputs from tools as requested by tool calls in a run. Runs that need submitted tool
        outputs will have a status of 'requires_action' with a required_action.type of
        'submit_tool_outputs'.

        :param thread_id: Required.
        :type thread_id: str
        :param run_id: Required.
        :type run_id: str
        :param body: Required.
        :type body: IO[bytes]
        :keyword content_type: Body Parameter content-type. Content type parameter for binary body.
         Default value is "application/json".
        :paramtype content_type: str
        :return: ThreadRun. The ThreadRun is compatible with MutableMapping
        :rtype: ~azure.ai.projects.models.ThreadRun
        :raises ~azure.core.exceptions.HttpResponseError:
        """

    @distributed_trace
    def submit_tool_outputs_to_run(
        self,
        thread_id: str,
        run_id: str,
        body: Union[JSON, IO[bytes]] = _Unset,
        *,
        tool_outputs: List[_models.ToolOutput] = _Unset,
        event_handler: Optional[_models.AgentEventHandler] = None,
        **kwargs: Any,
    ) -> _models.ThreadRun:
        """Submits outputs from tools as requested by tool calls in a run. Runs that need submitted tool
        outputs will have a status of 'requires_action' with a required_action.type of
        'submit_tool_outputs'.

        :param thread_id: Required.
        :type thread_id: str
        :param run_id: Required.
        :type run_id: str
        :param body: Is either a JSON type or a IO[bytes] type. Required.
        :type body: JSON or IO[bytes]
        :keyword tool_outputs: Required.
        :paramtype tool_outputs: list[~azure.ai.projects.models.ToolOutput]
        :param event_handler: The event handler to use for processing events during the run.
        :param kwargs: Additional parameters.
        :return: ThreadRun. The ThreadRun is compatible with MutableMapping
        :rtype: ~azure.ai.projects.models.ThreadRun
        :raises ~azure.core.exceptions.HttpResponseError:
        """

        if isinstance(body, dict):
            content_type = kwargs.get("content_type", "application/json")
            response = super().submit_tool_outputs_to_run(thread_id, run_id, body, content_type=content_type, **kwargs)

        elif tool_outputs is not _Unset:
            response = super().submit_tool_outputs_to_run(
                thread_id, run_id, tool_outputs=tool_outputs, stream_parameter=False, stream=False, **kwargs
            )

        elif isinstance(body, io.IOBase):
            content_type = kwargs.get("content_type", "application/json")
            response = super().submit_tool_outputs_to_run(thread_id, run_id, body, content_type=content_type, **kwargs)

        else:
            raise ValueError("Invalid combination of arguments provided.")

        # If streaming is enabled, return the custom stream object
        return response

    @overload
    def submit_tool_outputs_to_stream(
        self, thread_id: str, run_id: str, body: JSON, *, content_type: str = "application/json", **kwargs: Any
    ) -> _models.AgentRunStream:
        """Submits outputs from tools as requested by tool calls in a stream. Runs that need submitted tool
        outputs will have a status of 'requires_action' with a required_action.type of
        'submit_tool_outputs'.  terminating when the Run enters a terminal state with a ``data: [DONE]`` message.

        :param thread_id: Required.
        :type thread_id: str
        :param run_id: Required.
        :type run_id: str
        :param body: Required.
        :type body: JSON
        :keyword content_type: Body Parameter content-type. Content type parameter for JSON body.
         Default value is "application/json".
        :paramtype content_type: str
        :return: AgentRunStream.  AgentRunStream is compatible with Iterable and supports streaming.
        :rtype: ~azure.ai.projects.models.AgentRunStream
        :raises ~azure.core.exceptions.HttpResponseError:
        """

    @overload
    def submit_tool_outputs_to_stream(
        self,
        thread_id: str,
        run_id: str,
        *,
        tool_outputs: List[_models.ToolOutput],
        content_type: str = "application/json",
        event_handler: Optional[_models.AgentEventHandler] = None,
        **kwargs: Any,
    ) -> _models.AgentRunStream:
        """Submits outputs from tools as requested by tool calls in a stream. Runs that need submitted tool
        outputs will have a status of 'requires_action' with a required_action.type of
        'submit_tool_outputs'.  terminating when the Run enters a terminal state with a ``data: [DONE]`` message.

        :param thread_id: Required.
        :type thread_id: str
        :param run_id: Required.
        :type run_id: str
        :keyword tool_outputs: Required.
        :paramtype tool_outputs: list[~azure.ai.projects.models.ToolOutput]
        :keyword content_type: Body Parameter content-type. Content type parameter for JSON body.
         Default value is "application/json".
        :paramtype content_type: str
        :keyword event_handler: The event handler to use for processing events during the run. Default
            value is None.
        :paramtype event_handler: ~azure.ai.projects.models.AgentEventHandler
        :return: AgentRunStream.  AgentRunStream is compatible with Iterable and supports streaming.
        :rtype: ~azure.ai.projects.models.AgentRunStream
        :raises ~azure.core.exceptions.HttpResponseError:
        """

    @overload
    def submit_tool_outputs_to_stream(
        self, thread_id: str, run_id: str, body: IO[bytes], *, content_type: str = "application/json", **kwargs: Any
    ) -> _models.AgentRunStream:
        """Submits outputs from tools as requested by tool calls in a stream. Runs that need submitted tool
        outputs will have a status of 'requires_action' with a required_action.type of
        'submit_tool_outputs'.

        :param thread_id: Required.
        :type thread_id: str
        :param run_id: Required.
        :type run_id: str
        :param body: Required.
        :type body: IO[bytes]
        :keyword content_type: Body Parameter content-type. Content type parameter for binary body.
         Default value is "application/json".
        :paramtype content_type: str
        :return: AgentRunStream.  AgentRunStream is compatible with Iterable and supports streaming.
        :rtype: ~azure.ai.projects.models.AgentRunStream
        :raises ~azure.core.exceptions.HttpResponseError:
        """

    @distributed_trace
    def submit_tool_outputs_to_stream(
        self,
        thread_id: str,
        run_id: str,
        body: Union[JSON, IO[bytes]] = _Unset,
        *,
        tool_outputs: List[_models.ToolOutput] = _Unset,
        event_handler: Optional[_models.AgentEventHandler] = None,
        **kwargs: Any,
    ) -> _models.AgentRunStream:
        """Submits outputs from tools as requested by tool calls in a stream. Runs that need submitted tool
        outputs will have a status of 'requires_action' with a required_action.type of
        'submit_tool_outputs'.  terminating when the Run enters a terminal state with a ``data: [DONE]`` message.

        :param thread_id: Required.
        :type thread_id: str
        :param run_id: Required.
        :type run_id: str
        :param body: Is either a JSON type or a IO[bytes] type. Required.
        :type body: JSON or IO[bytes]
        :keyword tool_outputs: Required.
        :paramtype tool_outputs: list[~azure.ai.projects.models.ToolOutput]
        :param event_handler: The event handler to use for processing events during the run.
        :param kwargs: Additional parameters.
        :return: AgentRunStream.  AgentRunStream is compatible with Iterable and supports streaming.
        :rtype: ~azure.ai.projects.models.AgentRunStream
        :raises ~azure.core.exceptions.HttpResponseError:
        """

        if isinstance(body, dict):
            content_type = kwargs.get("content_type", "application/json")
            response = super().submit_tool_outputs_to_run(thread_id, run_id, body, content_type=content_type, **kwargs)

        elif tool_outputs is not _Unset:
            response = super().submit_tool_outputs_to_run(
                thread_id, run_id, tool_outputs=tool_outputs, stream_parameter=True, stream=True, **kwargs
            )

        elif isinstance(body, io.IOBase):
            content_type = kwargs.get("content_type", "application/json")
            response = super().submit_tool_outputs_to_run(thread_id, run_id, body, content_type=content_type, **kwargs)

        else:
            raise ValueError("Invalid combination of arguments provided.")

        # Cast the response to Iterator[bytes] for type correctness
        response_iterator: Iterator[bytes] = cast(Iterator[bytes], response)

        return _models.AgentRunStream(response_iterator, self._handle_submit_tool_outputs, event_handler)

    def _handle_submit_tool_outputs(
        self, run: _models.ThreadRun, event_handler: Optional[_models.AgentEventHandler] = None
    ) -> None:
        if isinstance(run.required_action, _models.SubmitToolOutputsAction):
            tool_calls = run.required_action.submit_tool_outputs.tool_calls
            if not tool_calls:
                logger.debug("No tool calls to execute.")
                return

            toolset = self._get_toolset()
            if toolset:
                tool_outputs = toolset.execute_tool_calls(tool_calls)
            else:
                logger.warning("Toolset is not available in the client.")
                return

            logger.info(f"Tool outputs: {tool_outputs}")
            if tool_outputs:
                with self.submit_tool_outputs_to_stream(
                    thread_id=run.thread_id, run_id=run.id, tool_outputs=tool_outputs, event_handler=event_handler
                ) as stream:
                    stream.until_done()

    @overload
    def upload_file(self, body: JSON, **kwargs: Any) -> _models.OpenAIFile:
        """Uploads a file for use by other operations.

        :param body: Required.
        :type body: JSON
        :return: OpenAIFile. The OpenAIFile is compatible with MutableMapping
        :rtype: ~azure.ai.projects.models.OpenAIFile
        :raises ~azure.core.exceptions.HttpResponseError:
        """

    @overload
    def upload_file(
        self, *, file: FileType, purpose: Union[str, _models.FilePurpose], filename: Optional[str] = None, **kwargs: Any
    ) -> _models.OpenAIFile:
        """Uploads a file for use by other operations.

        :keyword file: Required.
        :paramtype file: ~azure.ai.projects._vendor.FileType
        :keyword purpose: Known values are: "fine-tune", "fine-tune-results", "assistants",
         "assistants_output", "batch", "batch_output", and "vision". Required.
        :paramtype purpose: str or ~azure.ai.projects.models.FilePurpose
        :keyword filename: Default value is None.
        :paramtype filename: str
        :return: OpenAIFile. The OpenAIFile is compatible with MutableMapping
        :rtype: ~azure.ai.projects.models.OpenAIFile
        :raises ~azure.core.exceptions.HttpResponseError:
        """

    @overload
    def upload_file(
        self, *, file_path: str, purpose: Union[str, _models.FilePurpose], **kwargs: Any
    ) -> _models.OpenAIFile:
        """Uploads a file for use by other operations.

        :param file_path: Required.
        :type file_path: str
        :keyword purpose: Known values are: "fine-tune", "fine-tune-results", "assistants",
         "assistants_output", "batch", "batch_output", and "vision". Required.
        :paramtype purpose: str or ~azure.ai.projects.models.FilePurpose
        :return: OpenAIFile. The OpenAIFile is compatible with MutableMapping
        :rtype: ~azure.ai.projects.models.OpenAIFile
        :raises ~azure.core.exceptions.HttpResponseError:
        """

    @distributed_trace
    def upload_file(
        self,
        body: Optional[JSON] = None,
        *,
        file: Optional[FileType] = None,
        file_path: Optional[str] = None,
        purpose: Union[str, _models.FilePurpose, None] = None,
        filename: Optional[str] = None,
        **kwargs: Any,
    ) -> _models.OpenAIFile:
        """
        Uploads a file for use by other operations, delegating to the generated operations.

        :param body: JSON. Required if `file` and `purpose` are not provided.
        :param file: File content. Required if `body` and `purpose` are not provided.
        :param file_path: Path to the file. Required if `body` and `purpose` are not provided.
        :param purpose: Known values are: "fine-tune", "fine-tune-results", "assistants",
            "assistants_output", "batch", "batch_output", and "vision". Required if `body` and `file` are not provided.
        :param filename: The name of the file.
        :param kwargs: Additional parameters.
        :return: OpenAIFile. The OpenAIFile is compatible with MutableMapping
        :raises FileNotFoundError: If the file_path is invalid.
        :raises IOError: If there are issues with reading the file.
        :raises: HttpResponseError for HTTP errors.
        """
        if body is not None:
            return super().upload_file(body=body, **kwargs)

        if isinstance(purpose, FilePurpose):
            purpose = purpose.value

        if file is not None and purpose is not None:
            return super().upload_file(file=file, purpose=purpose, filename=filename, **kwargs)

        if file_path is not None and purpose is not None:
            if not os.path.isfile(file_path):
                raise FileNotFoundError(f"The file path provided does not exist: {file_path}")

            try:
                with open(file_path, "rb") as f:
                    content = f.read()

                # Determine filename and create correct FileType
                base_filename = filename or os.path.basename(file_path)
                file_content: FileType = (base_filename, content)

                return super().upload_file(file=file_content, purpose=purpose, **kwargs)
            except IOError as e:
                raise IOError(f"Unable to read file: {file_path}. Reason: {str(e)}")

        raise ValueError("Invalid parameters for upload_file. Please provide the necessary arguments.")

    @overload
    def upload_file_and_poll(self, body: JSON, *, sleep_interval: float = 1, **kwargs: Any) -> _models.OpenAIFile:
        """Uploads a file for use by other operations.

        :param body: Required.
        :type body: JSON
        :keyword sleep_interval: Time to wait before polling for the status of the uploaded file. Default value
         is 1.
        :paramtype sleep_interval: float
        :return: OpenAIFile. The OpenAIFile is compatible with MutableMapping
        :rtype: ~azure.ai.projects.models.OpenAIFile
        :raises ~azure.core.exceptions.HttpResponseError:
        """

    @overload
    def upload_file_and_poll(
        self,
        *,
        file: FileType,
        purpose: Union[str, _models.FilePurpose],
        filename: Optional[str] = None,
        sleep_interval: float = 1,
        **kwargs: Any,
    ) -> _models.OpenAIFile:
        """Uploads a file for use by other operations.

        :keyword file: Required.
        :paramtype file: ~azure.ai.projects._vendor.FileType
        :keyword purpose: Known values are: "fine-tune", "fine-tune-results", "assistants",
         "assistants_output", "batch", "batch_output", and "vision". Required.
        :paramtype purpose: str or ~azure.ai.projects.models.FilePurpose
        :keyword filename: Default value is None.
        :paramtype filename: str
        :keyword sleep_interval: Time to wait before polling for the status of the uploaded file. Default value
         is 1.
        :paramtype sleep_interval: float
        :return: OpenAIFile. The OpenAIFile is compatible with MutableMapping
        :rtype: ~azure.ai.projects.models.OpenAIFile
        :raises ~azure.core.exceptions.HttpResponseError:
        """

    @overload
    def upload_file_and_poll(
        self, *, file_path: str, purpose: Union[str, _models.FilePurpose], sleep_interval: float = 1, **kwargs: Any
    ) -> _models.OpenAIFile:
        """Uploads a file for use by other operations.

        :param file_path: Required.
        :type file_path: str
        :keyword purpose: Known values are: "fine-tune", "fine-tune-results", "assistants",
         "assistants_output", "batch", "batch_output", and "vision". Required.
        :paramtype purpose: str or ~azure.ai.projects.models.FilePurpose
        :keyword sleep_interval: Time to wait before polling for the status of the uploaded file. Default value
         is 1.
        :paramtype sleep_interval: float
        :return: OpenAIFile. The OpenAIFile is compatible with MutableMapping
        :rtype: ~azure.ai.projects.models.OpenAIFile
        :raises ~azure.core.exceptions.HttpResponseError:
        """

    @distributed_trace
    def upload_file_and_poll(
        self,
        body: Optional[JSON] = None,
        *,
        file: Optional[FileType] = None,
        file_path: Optional[str] = None,
        purpose: Union[str, _models.FilePurpose, None] = None,
        filename: Optional[str] = None,
        sleep_interval: float = 1,
        **kwargs: Any,
    ) -> _models.OpenAIFile:
        """
        Uploads a file for use by other operations, delegating to the generated operations.

        :param body: JSON. Required if `file` and `purpose` are not provided.
        :param file: File content. Required if `body` and `purpose` are not provided.
        :param file_path: Path to the file. Required if `body` and `purpose` are not provided.
        :param purpose: Known values are: "fine-tune", "fine-tune-results", "assistants",
            "assistants_output", "batch", "batch_output", and "vision". Required if `body` and `file` are not provided.
        :param filename: The name of the file.
        :keyword sleep_interval: Time to wait before polling for the status of the uploaded file. Default value
         is 1.
        :paramtype sleep_interval: float
        :param kwargs: Additional parameters.
        :return: OpenAIFile. The OpenAIFile is compatible with MutableMapping
        :raises FileNotFoundError: If the file_path is invalid.
        :raises IOError: If there are issues with reading the file.
        :raises: HttpResponseError for HTTP errors.
        """
        if body is not None:
            uploaded_file = self.upload_file(body=body, **kwargs)
        elif file is not None and purpose is not None:
            uploaded_file = self.upload_file(file=file, purpose=purpose, filename=filename, **kwargs)
        elif file_path is not None and purpose is not None:
            uploaded_file = self.upload_file(file_path=file_path, purpose=purpose, **kwargs)
        else:
            raise ValueError(
                "Invalid parameters for upload_file_and_poll. Please provide either 'body', "
                "or both 'file' and 'purpose', or both 'file_path' and 'purpose'."
            )

        while uploaded_file.status in ["uploaded", "pending", "running"]:
            time.sleep(sleep_interval)
            uploaded_file = self.get_file(uploaded_file.id)

        return uploaded_file

    @overload
    def create_vector_store_and_poll(
        self, body: JSON, *, content_type: str = "application/json", sleep_interval: float = 1, **kwargs: Any
    ) -> _models.VectorStore:
        """Creates a vector store and poll.

        :param body: Required.
        :type body: JSON
        :keyword content_type: Body Parameter content-type. Content type parameter for JSON body.
         Default value is "application/json".
        :paramtype content_type: str
        :keyword sleep_interval: Time to wait before polling for the status of the vector store. Default value
         is 1.
        :paramtype sleep_interval: float
        :return: VectorStore. The VectorStore is compatible with MutableMapping
        :rtype: ~azure.ai.projects.models.VectorStore
        :raises ~azure.core.exceptions.HttpResponseError:
        """

    @overload
    def create_vector_store_and_poll(
        self,
        *,
        content_type: str = "application/json",
        file_ids: Optional[List[str]] = None,
        data_sources: Optional[List[_models.VectorStorageDataSource]] = None,
        name: Optional[str] = None,
        expires_after: Optional[_models.VectorStoreExpirationPolicy] = None,
        chunking_strategy: Optional[_models.VectorStoreChunkingStrategyRequest] = None,
        metadata: Optional[Dict[str, str]] = None,
        sleep_interval: float = 1,
        **kwargs: Any,
    ) -> _models.VectorStore:
        """Creates a vector store and poll.

        :keyword content_type: Body Parameter content-type. Content type parameter for JSON body.
         Default value is "application/json".
        :paramtype content_type: str
        :keyword file_ids: A list of file IDs that the vector store should use. Useful for tools like
         ``file_search`` that can access files. Default value is None.
        :paramtype file_ids: list[str]
        :keyword name: The name of the vector store. Default value is None.
        :paramtype name: str
        :keyword data_sources: List of Azure assets. Default value is None.
        :paramtype data_sources: list[~azure.ai.projects.models.VectorStorageDataSource]
        :keyword expires_after: Details on when this vector store expires. Default value is None.
        :paramtype expires_after: ~azure.ai.projects.models.VectorStoreExpirationPolicy
        :keyword chunking_strategy: The chunking strategy used to chunk the file(s). If not set, will
         use the auto strategy. Only applicable if file_ids is non-empty. Default value is None.
        :paramtype chunking_strategy: ~azure.ai.projects.models.VectorStoreChunkingStrategyRequest
        :keyword metadata: A set of up to 16 key/value pairs that can be attached to an object, used
         for storing additional information about that object in a structured format. Keys may be up to
         64 characters in length and values may be up to 512 characters in length. Default value is
         None.
        :paramtype metadata: dict[str, str]
        :keyword sleep_interval: Time to wait before polling for the status of the vector store. Default value
         is 1.
        :paramtype sleep_interval: float
        :return: VectorStore. The VectorStore is compatible with MutableMapping
        :rtype: ~azure.ai.projects.models.VectorStore
        :raises ~azure.core.exceptions.HttpResponseError:
        """

    @overload
    def create_vector_store_and_poll(
        self, body: IO[bytes], *, content_type: str = "application/json", sleep_interval: float = 1, **kwargs: Any
    ) -> _models.VectorStore:
        """Creates a vector store and poll.

        :param body: Required.
        :type body: IO[bytes]
        :keyword content_type: Body Parameter content-type. Content type parameter for binary body.
         Default value is "application/json".
        :paramtype content_type: str
        :keyword sleep_interval: Time to wait before polling for the status of the vector store. Default value
         is 1.
        :paramtype sleep_interval: float
        :return: VectorStore. The VectorStore is compatible with MutableMapping
        :rtype: ~azure.ai.projects.models.VectorStore
        :raises ~azure.core.exceptions.HttpResponseError:
        """

    @distributed_trace
    def create_vector_store_and_poll(
        self,
        body: Union[JSON, IO[bytes], None] = None,
        *,
        content_type: str = "application/json",
        file_ids: Optional[List[str]] = None,
        name: Optional[str] = None,
        data_sources: Optional[List[_models.VectorStorageDataSource]] = None,
        expires_after: Optional[_models.VectorStoreExpirationPolicy] = None,
        chunking_strategy: Optional[_models.VectorStoreChunkingStrategyRequest] = None,
        metadata: Optional[Dict[str, str]] = None,
        sleep_interval: float = 1,
        **kwargs: Any,
    ) -> _models.VectorStore:
        """Creates a vector store and poll.

        :param body: Is either a JSON type or a IO[bytes] type. Required.
        :type body: JSON or IO[bytes]
        :keyword file_ids: A list of file IDs that the vector store should use. Useful for tools like
         ``file_search`` that can access files. Default value is None.
        :paramtype file_ids: list[str]
        :keyword name: The name of the vector store. Default value is None.
        :paramtype name: str
        :keyword data_sources: List of Azure assets. Default value is None.
        :paramtype data_sources: list[~azure.ai.projects.models.VectorStorageDataSource]
        :keyword expires_after: Details on when this vector store expires. Default value is None.
        :paramtype expires_after: ~azure.ai.projects.models.VectorStoreExpirationPolicy
        :keyword chunking_strategy: The chunking strategy used to chunk the file(s). If not set, will
         use the auto strategy. Only applicable if file_ids is non-empty. Default value is None.
        :paramtype chunking_strategy: ~azure.ai.projects.models.VectorStoreChunkingStrategyRequest
        :keyword metadata: A set of up to 16 key/value pairs that can be attached to an object, used
         for storing additional information about that object in a structured format. Keys may be up to
         64 characters in length and values may be up to 512 characters in length. Default value is
         None.
        :paramtype metadata: dict[str, str]
        :keyword sleep_interval: Time to wait before polling for the status of the vector store. Default value
         is 1.
        :paramtype sleep_interval: float
        :return: VectorStore. The VectorStore is compatible with MutableMapping
        :rtype: ~azure.ai.projects.models.VectorStore
        :raises ~azure.core.exceptions.HttpResponseError:
        """

        if body is not None:
            vector_store = self.create_vector_store(body=body, content_type=content_type, **kwargs)
        elif file_ids is not None or data_sources is not None or (name is not None and expires_after is not None):
            store_configuration = (
                _models.VectorStorageConfiguration(data_sources=data_sources) if data_sources else None
            )
            vector_store = self.create_vector_store(
                content_type=content_type,
                file_ids=file_ids,
                store_configuration=store_configuration,
                name=name,
                expires_after=expires_after,
                chunking_strategy=chunking_strategy,
                metadata=metadata,
                **kwargs,
            )
        else:
            raise ValueError(
                "Invalid parameters for create_vector_store_and_poll. Please provide either 'body', "
                "'file_ids', 'store_configuration', or 'name' and 'expires_after'."
            )

        while vector_store.status == "in_progress":
            time.sleep(sleep_interval)
            vector_store = self.get_vector_store(vector_store.id)

        return vector_store

    @overload
    def create_vector_store_file_batch_and_poll(
        self,
        vector_store_id: str,
        body: JSON,
        *,
        content_type: str = "application/json",
        sleep_interval: float = 1,
        **kwargs: Any,
    ) -> _models.VectorStoreFileBatch:
        """Create a vector store file batch and poll.

        :param vector_store_id: Identifier of the vector store. Required.
        :type vector_store_id: str
        :param body: Required.
        :type body: JSON
        :keyword content_type: Body Parameter content-type. Content type parameter for JSON body.
         Default value is "application/json".
        :paramtype content_type: str
        :keyword sleep_interval: Time to wait before polling for the status of the vector store. Default value
         is 1.
        :paramtype sleep_interval: float
        :return: VectorStoreFileBatch. The VectorStoreFileBatch is compatible with MutableMapping
        :rtype: ~azure.ai.projects.models.VectorStoreFileBatch
        :raises ~azure.core.exceptions.HttpResponseError:
        """

    @overload
    def create_vector_store_file_batch_and_poll(
        self,
        vector_store_id: str,
        *,
        file_ids: Optional[List[str]] = None,
        store_configuration: Optional[_models.VectorStorageConfiguration] = None,
        content_type: str = "application/json",
        chunking_strategy: Optional[_models.VectorStoreChunkingStrategyRequest] = None,
        sleep_interval: float = 1,
        **kwargs: Any,
    ) -> _models.VectorStoreFileBatch:
        """Create a vector store file batch and poll.

        :param vector_store_id: Identifier of the vector store. Required.
        :type vector_store_id: str
        :keyword file_ids: List of file identifiers. Required.
        :paramtype file_ids: list[str]
        :keyword store_configuration: The vector store configuration, used when vector store is created
         from Azure asset ID. Default value is None.
        :paramtype store_configuration:~azure.ai.projects.VectorStorageConfiguration
        :keyword content_type: Body Parameter content-type. Content type parameter for JSON body.
         Default value is "application/json".
        :paramtype content_type: str
        :keyword chunking_strategy: The chunking strategy used to chunk the file(s). If not set, will
         use the auto strategy. Default value is None.
        :paramtype chunking_strategy: ~azure.ai.projects.models.VectorStoreChunkingStrategyRequest
        :keyword sleep_interval: Time to wait before polling for the status of the vector store. Default value
         is 1.
        :paramtype sleep_interval: float
        :return: VectorStoreFileBatch. The VectorStoreFileBatch is compatible with MutableMapping
        :rtype: ~azure.ai.projects.models.VectorStoreFileBatch
        :raises ~azure.core.exceptions.HttpResponseError:
        """

    @overload
    def create_vector_store_file_batch_and_poll(
        self,
        vector_store_id: str,
        body: IO[bytes],
        *,
        content_type: str = "application/json",
        sleep_interval: float = 1,
        **kwargs: Any,
    ) -> _models.VectorStoreFileBatch:
        """Create a vector store file batch and poll.

        :param vector_store_id: Identifier of the vector store. Required.
        :type vector_store_id: str
        :param body: Required.
        :type body: IO[bytes]
        :keyword content_type: Body Parameter content-type. Content type parameter for binary body.
         Default value is "application/json".
        :paramtype content_type: str
        :keyword sleep_interval: Time to wait before polling for the status of the vector store. Default value
         is 1.
        :paramtype sleep_interval: float
        :return: VectorStoreFileBatch. The VectorStoreFileBatch is compatible with MutableMapping
        :rtype: ~azure.ai.projects.models.VectorStoreFileBatch
        :raises ~azure.core.exceptions.HttpResponseError:
        """

    @distributed_trace
    def create_vector_store_file_batch_and_poll(
        self,
        vector_store_id: str,
        body: Union[JSON, IO[bytes], None] = None,
        *,
        file_ids: Optional[List[str]] = None,
        data_sources: Optional[List[_models.VectorStorageDataSource]] = None,
        chunking_strategy: Optional[_models.VectorStoreChunkingStrategyRequest] = None,
        sleep_interval: float = 1,
        **kwargs: Any,
    ) -> _models.VectorStoreFileBatch:
        """Create a vector store file batch and poll.

        :param vector_store_id: Identifier of the vector store. Required.
        :type vector_store_id: str
        :param body: Is either a JSON type or a IO[bytes] type. Required.
        :type body: JSON or IO[bytes]
        :keyword file_ids: List of file identifiers. Required.
        :paramtype file_ids: list[str]
        :keyword data_sources: List of Azure assets. Default value is None.
        :paramtype data_sources: list[~azure.ai.client.project.VectorStorageDataSource]
        :keyword chunking_strategy: The chunking strategy used to chunk the file(s). If not set, will
         use the auto strategy. Default value is None.
        :paramtype chunking_strategy: ~azure.ai.projects.models.VectorStoreChunkingStrategyRequest
        :keyword sleep_interval: Time to wait before polling for the status of the vector store. Default value
         is 1.
        :paramtype sleep_interval: float
        :return: VectorStoreFileBatch. The VectorStoreFileBatch is compatible with MutableMapping
        :rtype: ~azure.ai.projects.models.VectorStoreFileBatch
        :raises ~azure.core.exceptions.HttpResponseError:
        """

        if body is None:
            vector_store_file_batch = super().create_vector_store_file_batch(
                vector_store_id=vector_store_id,
                file_ids=file_ids,
                data_sources=data_sources,
                chunking_strategy=chunking_strategy,
                **kwargs,
            )
        else:
            content_type = kwargs.get("content_type", "application/json")
            vector_store_file_batch = super().create_vector_store_file_batch(
                body=body, content_type=content_type, **kwargs
            )

        while vector_store_file_batch.status == "in_progress":
            time.sleep(sleep_interval)
            vector_store_file_batch = super().get_vector_store_file_batch(
                vector_store_id=vector_store_id, batch_id=vector_store_file_batch.id
            )

        return vector_store_file_batch

    @distributed_trace
    def get_file_content(self, file_id: str, **kwargs: Any) -> Iterator[bytes]:
        """
        Returns file content as byte stream for given file_id.

        :param file_id: The ID of the file to retrieve. Required.
        :type file_id: str
        :return: An iterator that yields bytes from the file content.
        :rtype: Iterator[bytes]
        :raises ~azure.core.exceptions.HttpResponseError: If the HTTP request fails.
        """
        kwargs["stream"] = True
        response = super()._get_file_content(file_id, **kwargs)
        return cast(Iterator[bytes], response)

    @distributed_trace
    def get_messages(
        self,
        thread_id: str,
        *,
        run_id: Optional[str] = None,
        limit: Optional[int] = None,
        order: Optional[Union[str, _models.ListSortOrder]] = None,
        after: Optional[str] = None,
        before: Optional[str] = None,
        **kwargs: Any,
    ) -> _models.ThreadMessages:
        """Parses the OpenAIPageableListOfThreadMessage response and returns a ThreadMessages object.

        :param thread_id: Identifier of the thread. Required.
        :type thread_id: str
        :keyword run_id: Filter messages by the run ID that generated them. Default value is None.
        :paramtype run_id: str
        :keyword limit: A limit on the number of objects to be returned. Limit can range between 1 and
         100, and the default is 20. Default value is None.
        :paramtype limit: int
        :keyword order: Sort order by the created_at timestamp of the objects. asc for ascending order
         and desc for descending order. Known values are: "asc" and "desc". Default value is None.
        :paramtype order: str or ~azure.ai.projects.models.ListSortOrder
        :keyword after: A cursor for use in pagination. after is an object ID that defines your place
         in the list. For instance, if you make a list request and receive 100 objects, ending with
         obj_foo, your subsequent call can include after=obj_foo in order to fetch the next page of the
         list. Default value is None.
        :paramtype after: str
        :keyword before: A cursor for use in pagination. before is an object ID that defines your place
         in the list. For instance, if you make a list request and receive 100 objects, ending with
         obj_foo, your subsequent call can include before=obj_foo in order to fetch the previous page of
         the list. Default value is None.
        :paramtype before: str

        :return: ThreadMessages. The ThreadMessages is compatible with MutableMapping
        :rtype: ~azure.ai.projects.models.ThreadMessages
        """
        messages = super().list_messages(
            thread_id, run_id=run_id, limit=limit, order=order, after=after, before=before, **kwargs
        )
        return _models.ThreadMessages(pageable_list=messages)

    @distributed_trace
    def save_file(self, file_id: str, file_name: str, target_dir: Optional[Union[str, Path]] = None) -> None:
        """
        Synchronously saves file content retrieved using a file identifier to the specified local directory.

        :param file_id: The unique identifier for the file to retrieve.
        :type file_id: str
        :param file_name: The name of the file to be saved.
        :type file_name: str
        :param target_dir: The directory where the file should be saved. Defaults to the current working directory.
        :raises ValueError: If the target path is not a directory or the file name is invalid.
        :raises RuntimeError: If file content retrieval fails or no content is found.
        :raises TypeError: If retrieved chunks are not bytes-like objects.
        :raises IOError: If writing to the file fails.
        """
        try:
            # Determine and validate the target directory
            path = Path(target_dir).expanduser().resolve() if target_dir else Path.cwd()
            path.mkdir(parents=True, exist_ok=True)
            if not path.is_dir():
                raise ValueError(f"The target path '{path}' is not a directory.")

            # Sanitize and validate the file name
            sanitized_file_name = Path(file_name).name
            if not sanitized_file_name:
                raise ValueError("The provided file name is invalid.")

            # Retrieve the file content
            file_content_stream = self.get_file_content(file_id)
            if not file_content_stream:
                raise RuntimeError(f"No content retrievable for file ID '{file_id}'.")

            target_file_path = path / sanitized_file_name

            # Write the file content to disk
            with target_file_path.open("wb") as file:
                for chunk in file_content_stream:
                    if isinstance(chunk, (bytes, bytearray)):
                        file.write(chunk)
                    else:
                        raise TypeError(f"Expected bytes or bytearray, got {type(chunk).__name__}")

            logger.debug(f"File '{sanitized_file_name}' saved successfully at '{target_file_path}'.")

        except (ValueError, RuntimeError, TypeError, IOError) as e:
            logger.error(f"An error occurred in save_file: {e}")
            raise

    @overload
    def create_vector_store_file_and_poll(
        self,
        vector_store_id: str,
        body: JSON,
        *,
        content_type: str = "application/json",
        sleep_interval: float = 1,
        **kwargs: Any,
    ) -> _models.VectorStoreFile:
        """Create a vector store file by attaching a file to a vector store.

        :param vector_store_id: Identifier of the vector store. Required.
        :type vector_store_id: str
        :param body: Required.
        :type body: JSON
        :keyword content_type: Body Parameter content-type. Content type parameter for JSON body.
         Default value is "application/json".
        :paramtype content_type: str
        :keyword sleep_interval: Time to wait before polling for the status of the vector store. Default value
         is 1.
        :paramtype sleep_interval: float
        :return: VectorStoreFile. The VectorStoreFile is compatible with MutableMapping
        :rtype: ~azure.ai.projects.models.VectorStoreFile
        :raises ~azure.core.exceptions.HttpResponseError:
        """

    @overload
    def create_vector_store_file_and_poll(
        self,
        vector_store_id: str,
        *,
        content_type: str = "application/json",
        file_id: Optional[str] = None,
        data_sources: Optional[List[_models.VectorStorageDataSource]] = None,
        chunking_strategy: Optional[_models.VectorStoreChunkingStrategyRequest] = None,
        sleep_interval: float = 1,
        **kwargs: Any,
    ) -> _models.VectorStoreFile:
        """Create a vector store file by attaching a file to a vector store.

        :param vector_store_id: Identifier of the vector store. Required.
        :type vector_store_id: str
        :keyword content_type: Body Parameter content-type. Content type parameter for JSON body.
         Default value is "application/json".
        :paramtype content_type: str
        :keyword file_id: Identifier of the file. Default value is None.
        :paramtype file_id: str
        :keyword data_sources: Azure asset ID. Default value is None.
        :paramtype data_sources: list[~azure.ai.projects.models.VectorStorageDataSource]
        :keyword chunking_strategy: The chunking strategy used to chunk the file(s). If not set, will
         use the auto strategy. Default value is None.
        :paramtype chunking_strategy: ~azure.ai.projects.models.VectorStoreChunkingStrategyRequest
        :keyword sleep_interval: Time to wait before polling for the status of the vector store. Default value
         is 1.
        :paramtype sleep_interval: float
        :return: VectorStoreFile. The VectorStoreFile is compatible with MutableMapping
        :rtype: ~azure.ai.projects.models.VectorStoreFile
        :raises ~azure.core.exceptions.HttpResponseError:
        """

    @overload
    def create_vector_store_file_and_poll(
        self,
        vector_store_id: str,
        body: IO[bytes],
        *,
        content_type: str = "application/json",
        sleep_interval: float = 1,
        **kwargs: Any,
    ) -> _models.VectorStoreFile:
        """Create a vector store file by attaching a file to a vector store.

        :param vector_store_id: Identifier of the vector store. Required.
        :type vector_store_id: str
        :param body: Required.
        :type body: IO[bytes]
        :keyword content_type: Body Parameter content-type. Content type parameter for binary body.
         Default value is "application/json".
        :paramtype content_type: str
        :keyword sleep_interval: Time to wait before polling for the status of the vector store. Default value
         is 1.
        :paramtype sleep_interval: float
        :return: VectorStoreFile. The VectorStoreFile is compatible with MutableMapping
        :rtype: ~azure.ai.projects.models.VectorStoreFile
        :raises ~azure.core.exceptions.HttpResponseError:
        """

    @distributed_trace
    def create_vector_store_file_and_poll(
        self,
        vector_store_id: str,
        body: Union[JSON, IO[bytes]] = _Unset,
        *,
        file_id: Optional[str] = None,
        data_sources: Optional[List[_models.VectorStorageDataSource]] = None,
        chunking_strategy: Optional[_models.VectorStoreChunkingStrategyRequest] = None,
        sleep_interval: float = 1,
        **kwargs: Any,
    ) -> _models.VectorStoreFile:
        """Create a vector store file by attaching a file to a vector store.

        :param vector_store_id: Identifier of the vector store. Required.
        :type vector_store_id: str
        :param body: Is either a JSON type or a IO[bytes] type. Required.
        :type body: JSON or IO[bytes]
        :keyword file_id: Identifier of the file. Default value is None.
        :paramtype file_id: str
        :keyword data_sources: Azure asset ID. Default value is None.
        :paramtype data_sources: list[~azure.ai.projects.models.VectorStorageDataSource]
        :keyword chunking_strategy: The chunking strategy used to chunk the file(s). If not set, will
         use the auto strategy. Default value is None.
        :paramtype chunking_strategy: ~azure.ai.projects.models.VectorStoreChunkingStrategyRequest
        :keyword sleep_interval: Time to wait before polling for the status of the vector store. Default value
         is 1.
        :paramtype sleep_interval: float
        :return: VectorStoreFile. The VectorStoreFile is compatible with MutableMapping
        :rtype: ~azure.ai.projects.models.VectorStoreFile
        :raises ~azure.core.exceptions.HttpResponseError:
        """
        if body is None:
            vector_store_file = super().create_vector_store_file(
                vector_store_id=vector_store_id,
                file_id=file_id,
                data_sources=data_sources,
                chunking_strategy=chunking_strategy,
                **kwargs,
            )
        else:
            content_type = kwargs.get("content_type", "application/json")
            vector_store_file = super().create_vector_store_file(body=body, content_type=content_type, **kwargs)

        while vector_store_file.status == "in_progress":
            time.sleep(sleep_interval)
            vector_store_file = super().get_vector_store_file(
                vector_store_id=vector_store_id, file_id=vector_store_file.id
            )

        return vector_store_file


__all__: List[str] = [
    "AgentsOperations",
    "ConnectionsOperations",
    "TelemetryOperations",
    "InferenceOperations",
]  # Add all objects you want publicly available to users at this package level


def patch_sdk():
    """Do not remove from this file.

    `patch_sdk` is a last resort escape hatch that allows you to do customizations
    you can't accomplish using the techniques described in
    https://aka.ms/azsdk/python/dpcodegen/python/customize
    """<|MERGE_RESOLUTION|>--- conflicted
+++ resolved
@@ -1,9 +1,4 @@
 # pylint: disable=too-many-lines
-# pylint: disable=too-many-lines
-<<<<<<< HEAD
-# pylint: disable=too-many-lines
-=======
->>>>>>> eadeb596
 # ------------------------------------
 # Copyright (c) Microsoft Corporation.
 # Licensed under the MIT License.
@@ -108,11 +103,7 @@
             from azure.core.credentials import AzureKeyCredential
 
             client = ChatCompletionsClient(endpoint=endpoint, credential=AzureKeyCredential(connection.key))
-<<<<<<< HEAD
-        elif connection.authentication_type == AuthenticationType.AAD:
-=======
         elif connection.authentication_type == AuthenticationType.ENTRA_ID:
->>>>>>> eadeb596
             # MaaS models do not yet support EntraID auth
             logger.debug(
                 "[InferenceOperations.get_chat_completions_client] Creating ChatCompletionsClient using Entra ID authentication"
