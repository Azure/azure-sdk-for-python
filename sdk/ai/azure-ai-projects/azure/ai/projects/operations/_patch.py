--- conflicted
+++ resolved
@@ -9,13 +9,7 @@
 """
 import sys, io, logging, os, time
 from azure.core.exceptions import ResourceNotFoundError
-<<<<<<< HEAD
-from io import TextIOWrapper
-from typing import List, Union, IO, Any, Dict, Optional, overload, Sequence, TYPE_CHECKING, Iterator, cast,\
-    TextIO
-=======
 from typing import List, Union, IO, Any, Dict, Optional, overload, Sequence, TYPE_CHECKING, Iterator, TextIO, cast
->>>>>>> ad6cddfe
 from pathlib import Path
 
 from ._operations import ConnectionsOperations as ConnectionsOperationsGenerated
