--- conflicted
+++ resolved
@@ -878,10 +878,6 @@
         :rtype: ~azure.ai.projects.models.Agent
         :raises ~azure.core.exceptions.HttpResponseError:
         """
-<<<<<<< HEAD
-=======
-
->>>>>>> 59a3228b
 
     @overload
     def update_agent(
@@ -999,37 +995,16 @@
             **kwargs,
         )
 
-<<<<<<< HEAD
-    def _validate_tools_and_tool_resources(
-        self, tools: Optional[List[_models.ToolDefinition]], tool_resources: Optional[_models.ToolResources]
-    ):
-=======
     def _validate_tools_and_tool_resources(self, tools: Optional[List[_models.ToolDefinition]], tool_resources: Optional[_models.ToolResources]):
->>>>>>> 59a3228b
         if tool_resources is None:
             return
         if tools is None:
             tools = []
 
-<<<<<<< HEAD
-        if tool_resources.file_search is not None and not any(
-            isinstance(tool, _models.FileSearchToolDefinition) for tool in tools
-        ):
-            raise ValueError(
-                "Tools must contain a FileSearchToolDefinition when tool_resources.file_search is provided"
-            )
-        if tool_resources.code_interpreter is not None and not any(
-            isinstance(tool, _models.CodeInterpreterToolDefinition) for tool in tools
-        ):
-            raise ValueError(
-                "Tools must contain a CodeInterpreterToolDefinition when tool_resources.code_interpreter is provided"
-            )
-=======
         if tool_resources.file_search is not None and not any(isinstance(tool, _models.FileSearchToolDefinition) for tool in tools):
             raise ValueError("Tools must contain a FileSearchToolDefinition when tool_resources.file_search is provided")
         if tool_resources.code_interpreter is not None and not any(isinstance(tool, _models.CodeInterpreterToolDefinition) for tool in tools):
             raise ValueError("Tools must contain a CodeInterpreterToolDefinition when tool_resources.code_interpreter is provided")
->>>>>>> 59a3228b
 
     def _get_toolset(self) -> Optional[_models.ToolSet]:
         """
