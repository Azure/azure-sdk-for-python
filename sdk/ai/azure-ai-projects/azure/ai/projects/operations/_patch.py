# pylint: disable=too-many-lines
# ------------------------------------
# Copyright (c) Microsoft Corporation.
# Licensed under the MIT License.
# ------------------------------------
"""Customize generated code here.

Follow our quickstart for examples: https://aka.ms/azsdk/python/dpcodegen/python/customize
"""
import sys, io, logging, os, time
from io import IOBase, TextIOWrapper
from typing import List, Iterable, Union, IO, Any, Dict, Optional, overload, TYPE_CHECKING, Iterator, cast
from pathlib import Path

from ._operations import ConnectionsOperations as ConnectionsOperationsGenerated
from ._operations import AgentsOperations as AgentsOperationsGenerated
from ._operations import DiagnosticsOperations as DiagnosticsOperationsGenerated
from ..models._enums import AuthenticationType, ConnectionType
from ..models._models import (
    GetConnectionResponse,
    ListConnectionsResponse,
    GetAppInsightsResponse,
    GetWorkspaceResponse,
)
from .._types import AgentsApiResponseFormatOption
from ..models._patch import ConnectionProperties
from ..models._enums import FilePurpose
from .._vendor import FileType
from .. import models as _models

from azure.core.tracing.decorator import distributed_trace

if sys.version_info >= (3, 9):
    from collections.abc import MutableMapping
else:
    from typing import MutableMapping  # type: ignore  # pylint: disable=ungrouped-imports

if TYPE_CHECKING:
    # pylint: disable=unused-import,ungrouped-imports
    from .. import _types

JSON = MutableMapping[str, Any]  # pylint: disable=unsubscriptable-object
_Unset: Any = object()

logger = logging.getLogger(__name__)


class InferenceOperations:

    def __init__(self, outer_instance):
        self._outer_instance = outer_instance

    @distributed_trace
    def get_chat_completions_client(self, **kwargs) -> "ChatCompletionsClient":
        """Get an authenticated ChatCompletionsClient (from the package azure-ai-inference) for the default
        Serverless connection. The Serverless connection must have a Chat Completions AI model deployment.
        The package `azure-ai-inference` must be installed prior to calling this method.

        :return: An authenticated chat completions client
        :rtype: ~azure.ai.inference.models.ChatCompletionsClient
        :raises ~azure.core.exceptions.HttpResponseError:
        """
        kwargs.setdefault("merge_span", True)
        connection = self._outer_instance.connections.get_default(
            connection_type=ConnectionType.SERVERLESS, with_credentials=True, **kwargs
        )
        if not connection:
            raise ValueError("No serverless connection found")

        try:
            from azure.ai.inference import ChatCompletionsClient
        except ModuleNotFoundError as _:
            raise ModuleNotFoundError(
                "Azure AI Inference SDK is not installed. Please install it using 'pip install azure-ai-inference'"
            )

        if connection.authentication_type == AuthenticationType.API_KEY:
            logger.debug(
                "[InferenceOperations.get_chat_completions_client] Creating ChatCompletionsClient using API key authentication"
            )
            from azure.core.credentials import AzureKeyCredential

            client = ChatCompletionsClient(
                endpoint=connection.endpoint_url, credential=AzureKeyCredential(connection.key)
            )
        elif connection.authentication_type == AuthenticationType.AAD:
            # MaaS models do not yet support EntraID auth
            logger.debug(
                "[InferenceOperations.get_chat_completions_client] Creating ChatCompletionsClient using Entra ID authentication"
            )
            client = ChatCompletionsClient(
                endpoint=connection.endpoint_url, credential=connection.properties.token_credential
            )
        elif connection.authentication_type == AuthenticationType.SAS:
            # TODO - Not yet supported by the service. Expected 9/27.
            logger.debug(
                "[InferenceOperations.get_chat_completions_client] Creating ChatCompletionsClient using SAS authentication"
            )
            client = ChatCompletionsClient(endpoint=connection.endpoint_url, credential=connection.token_credential)
        else:
            raise ValueError("Unknown authentication type")

        return client

    @distributed_trace
    def get_embeddings_client(self, **kwargs) -> "EmbeddingsClient":
        """Get an authenticated EmbeddingsClient (from the package azure-ai-inference) for the default
        Serverless connection. The Serverless connection must have a Text Embeddings AI model deployment.
        The package `azure-ai-inference` must be installed prior to calling this method.

        :return: An authenticated chat completions client
        :rtype: ~azure.ai.inference.models.EmbeddingsClient
        :raises ~azure.core.exceptions.HttpResponseError:
        """
        kwargs.setdefault("merge_span", True)
        connection = self._outer_instance.connections.get_default(
            connection_type=ConnectionType.SERVERLESS, with_credentials=True, **kwargs
        )
        if not connection:
            raise ValueError("No serverless connection found")

        try:
            from azure.ai.inference import EmbeddingsClient
        except ModuleNotFoundError as _:
            raise ModuleNotFoundError(
                "Azure AI Inference SDK is not installed. Please install it using 'pip install azure-ai-inference'"
            )

        if connection.authentication_type == AuthenticationType.API_KEY:
            logger.debug(
                "[InferenceOperations.get_embeddings_client] Creating EmbeddingsClient using API key authentication"
            )
            from azure.core.credentials import AzureKeyCredential

            client = EmbeddingsClient(endpoint=connection.endpoint_url, credential=AzureKeyCredential(connection.key))
        elif connection.authentication_type == AuthenticationType.AAD:
            # MaaS models do not yet support EntraID auth
            logger.debug(
                "[InferenceOperations.get_embeddings_client] Creating EmbeddingsClient using Entra ID authentication"
            )
            client = EmbeddingsClient(
                endpoint=connection.endpoint_url, credential=connection.properties.token_credential
            )
        elif connection.authentication_type == AuthenticationType.SAS:
            # TODO - Not yet supported by the service. Expected 9/27.
            logger.debug(
                "[InferenceOperations.get_embeddings_client] Creating EmbeddingsClient using SAS authentication"
            )
            client = EmbeddingsClient(endpoint=connection.endpoint_url, credential=connection.token_credential)
        else:
            raise ValueError("Unknown authentication type")

        return client

    @distributed_trace
    def get_azure_openai_client(self, *, api_version: str | None = None, **kwargs) -> "AzureOpenAI":
        """Get an authenticated AzureOpenAI client (from the `openai` package) for the default
        Azure OpenAI connection. The package `openai` must be installed prior to calling this method.

        :keyword api_version: The Azure OpenAI api-version to use when creating the client. Optional.
         See "Data plane - Inference" row in the table at
         https://learn.microsoft.com/en-us/azure/ai-services/openai/reference#api-specs. If this keyword
         is not specified, you must set the environment variable `OPENAI_API_VERSION` instead.
        :paramtype api_version: str
        :return: An authenticated AzureOpenAI client
        :rtype: ~openai.AzureOpenAI
        :raises ~azure.core.exceptions.HttpResponseError:
        """

        kwargs.setdefault("merge_span", True)
        connection = self._outer_instance.connections.get_default(
            connection_type=ConnectionType.AZURE_OPEN_AI, with_credentials=True, **kwargs
        )
        if not connection:
            raise ValueError("No Azure OpenAI connection found")

        try:
            from openai import AzureOpenAI
        except ModuleNotFoundError as _:
            raise ModuleNotFoundError("OpenAI SDK is not installed. Please install it using 'pip install openai'")

        if connection.authentication_type == AuthenticationType.API_KEY:
            logger.debug(
                "[InferenceOperations.get_azure_openai_client] Creating AzureOpenAI using API key authentication"
            )
            client = AzureOpenAI(
                api_key=connection.key, azure_endpoint=connection.endpoint_url, api_version=api_version
            )
        elif connection.authentication_type == AuthenticationType.AAD:
            logger.debug(
                "[InferenceOperations.get_azure_openai_client] Creating AzureOpenAI using Entra ID authentication"
            )
            try:
                from azure.identity import get_bearer_token_provider
            except ModuleNotFoundError as _:
                raise ModuleNotFoundError(
                    "azure.identity package not installed. Please install it using 'pip install azure.identity'"
                )
            client = AzureOpenAI(
                # See https://learn.microsoft.com/en-us/python/api/azure-identity/azure.identity?view=azure-python#azure-identity-get-bearer-token-provider
                azure_ad_token_provider=get_bearer_token_provider(
                    connection.token_credential, "https://cognitiveservices.azure.com/.default"
                ),
                azure_endpoint=connection.endpoint_url,
                api_version=api_version,
            )
        elif connection.authentication_type == AuthenticationType.SAS:
            logger.debug("[InferenceOperations.get_azure_openai_client] Creating AzureOpenAI using SAS authentication")
            client = AzureOpenAI(
                azure_ad_token_provider=get_bearer_token_provider(
                    connection.token_credential, "https://cognitiveservices.azure.com/.default"
                ),
                azure_endpoint=connection.endpoint_url,
                api_version=api_version,
            )
        else:
            raise ValueError("Unknown authentication type")

        return client


class ConnectionsOperations(ConnectionsOperationsGenerated):

    @distributed_trace
    def get_default(
        self, *, connection_type: ConnectionType, with_credentials: bool = False, **kwargs: Any
    ) -> ConnectionProperties:
        """Get the properties of the default connection of a certain connection type, with or without
        populating authentication credentials.

        :param connection_type: The connection type. Required.
        :type connection_type: ~azure.ai.projects.models._models.ConnectionType
        :param with_credentials: Whether to populate the connection properties with authentication credentials. Optional.
        :type with_credentials: bool
        :return: The connection properties
        :rtype: ~azure.ai.projects.models._models.ConnectionProperties
        :raises ~azure.core.exceptions.HttpResponseError:
        """
        kwargs.setdefault("merge_span", True)
        if not connection_type:
            raise ValueError("You must specify an connection type")
        # Since there is no notion of default connection at the moment, list all connections in the category
        # and return the first one
        connection_properties_list = self.list(connection_type=connection_type, **kwargs)
        if len(connection_properties_list) > 0:
            if with_credentials:
                return self.get(
                    connection_name=connection_properties_list[0].name, with_credentials=with_credentials, **kwargs
                )
            else:
                return connection_properties_list[0]
        else:
            return None

    @distributed_trace
    def get(self, *, connection_name: str, with_credentials: bool = False, **kwargs: Any) -> ConnectionProperties:
        """Get the properties of a single connection, given its connection name, with or without
        populating authentication credentials.

        :param connection_name: Connection Name. Required.
        :type connection_name: str
        :param with_credentials: Whether to populate the connection properties with authentication credentials. Optional.
        :type with_credentials: bool
        :return: The connection properties
        :rtype: ~azure.ai.projects.models._models.ConnectionProperties
        :raises ~azure.core.exceptions.HttpResponseError:
        """
        kwargs.setdefault("merge_span", True)
        if not connection_name:
            raise ValueError("Connection name cannot be empty")
        if with_credentials:
            connection: GetConnectionResponse = self._get_connection_with_secrets(
                connection_name=connection_name, ignored="ignore", **kwargs
            )
            if connection.properties.auth_type == AuthenticationType.AAD:
                return ConnectionProperties(connection=connection, token_credential=self._config.credential)
            elif connection.properties.auth_type == AuthenticationType.SAS:
                from ..models._patch import SASTokenCredential

                token_credential = SASTokenCredential(
                    sas_token=connection.properties.credentials.sas,
                    credential=self._config.credential,
                    subscription_id=self._config.subscription_id,
                    resource_group_name=self._config.resource_group_name,
                    project_name=self._config.project_name,
                    connection_name=connection_name,
                )
                return ConnectionProperties(connection=connection, token_credential=token_credential)

            return ConnectionProperties(connection=connection)
        else:
            return ConnectionProperties(connection=self._get_connection(connection_name=connection_name, **kwargs))

    @distributed_trace
    def list(self, *, connection_type: ConnectionType | None = None, **kwargs: Any) -> Iterable[ConnectionProperties]:
        """List the properties of all connections, or all connections of a certain connection type.

        :param connection_type: The connection type. Optional. If provided, this method lists connections of this type.
            If not provided, all connections are listed.
        :type connection_type: ~azure.ai.projects.models._models.ConnectionType
        :return: A list of connection properties
        :rtype: Iterable[~azure.ai.projects.models._models.ConnectionProperties]
        :raises ~azure.core.exceptions.HttpResponseError:
        """
        kwargs.setdefault("merge_span", True)
        connections_list: ListConnectionsResponse = self._list_connections(
            include_all=True, category=connection_type, **kwargs
        )

        # Iterate to create the simplified result property
        connection_properties_list: List[ConnectionProperties] = []
        for connection in connections_list.value:
            connection_properties_list.append(ConnectionProperties(connection=connection))

        return connection_properties_list

# Internal helper function to enable tracing, used by both sync and async clients
def _enable_telemetry(destination: Union[TextIOWrapper, str] , **kwargs) -> None:
    """Enable tracing to console (sys.stdout), or to an OpenTelemetry Protocol (OTLP) collector.

    :keyword destination: `sys.stdout` for tracing to console output, or a string holding the
        endpoint URL of the OpenTelemetry Protocol (OTLP) collector. Required.
    :paramtype destination: Union[TextIOWrapper, str]
    """
    if isinstance(destination, str):
        # `destination`` is the OTLP collector URL
        # See: https://opentelemetry-python.readthedocs.io/en/latest/exporter/otlp/otlp.html#usage
        try:
            from opentelemetry import trace
            from opentelemetry.sdk.trace import TracerProvider
            from opentelemetry.sdk.trace.export import SimpleSpanProcessor
        except ModuleNotFoundError as _:
            raise ModuleNotFoundError(
                "OpenTelemetry package is not installed. Please install it using 'pip install opentelemetry-sdk'"
            )
        try:
            from opentelemetry.exporter.otlp.proto.http.trace_exporter import OTLPSpanExporter
        except ModuleNotFoundError as _:
            raise ModuleNotFoundError(
                "OpenTelemetry package is not installed. Please install it using 'pip install opentelemetry-exporter-otlp-proto-http'"
            )
        from azure.core.settings import settings
        settings.tracing_implementation = "opentelemetry"
        trace.set_tracer_provider(TracerProvider())
        trace.get_tracer_provider().add_span_processor(SimpleSpanProcessor(OTLPSpanExporter(endpoint=destination)))

    elif isinstance(destination, TextIOWrapper):
        if destination is sys.stdout:
            # See: https://opentelemetry-python.readthedocs.io/en/latest/sdk/trace.export.html#opentelemetry.sdk.trace.export.ConsoleSpanExporter
            try:
                from opentelemetry import trace
                from opentelemetry.sdk.trace import TracerProvider
                from opentelemetry.sdk.trace.export import SimpleSpanProcessor, ConsoleSpanExporter
            except ModuleNotFoundError as _:
                raise ModuleNotFoundError(
                    "OpenTelemetry package is not installed. Please install it using 'pip install opentelemetry-sdk'"
                )
            from azure.core.settings import settings
            settings.tracing_implementation = "opentelemetry"
            trace.set_tracer_provider(TracerProvider())
            trace.get_tracer_provider().add_span_processor(SimpleSpanProcessor(ConsoleSpanExporter()))
        else:
            raise ValueError("Only `sys.stdout` is supported at the moment for type `TextIOWrapper`")
    else:
        raise ValueError("Destination must be a string or a `TextIOWrapper` object")

    # Silently try to load a set of relevant Instrumentors
    try:
        from azure.ai.inference.tracing import AIInferenceInstrumentor
        instrumentor = AIInferenceInstrumentor()
        if not instrumentor.is_instrumented():
            instrumentor.instrument()
    except ModuleNotFoundError as _:
        logger.warning("Could not call `AIInferenceInstrumentor().instrument()` since `azure-ai-inference` is not installed")

    try:
        from opentelemetry.instrumentation.openai import OpenAIInstrumentor
        OpenAIInstrumentor().instrument()
    except ModuleNotFoundError as _:
        logger.warning("Could not call `OpenAIInstrumentor().instrument()` since `opentelemetry-instrumentation-openai` is not installed")

    try:
        from opentelemetry.instrumentation.langchain import LangchainInstrumentor
        LangchainInstrumentor().instrument()
    except ModuleNotFoundError as _:
        logger.warning("Could not call LangchainInstrumentor().instrument()` since `opentelemetry-instrumentation-langchain` is not installed")


# TODO: change this to TelemetryOperations
class DiagnosticsOperations(DiagnosticsOperationsGenerated):

    _connection_string: Optional[str] = None
    _get_connection_string_called: bool = False

    def __init__(self, *args, **kwargs):
        self._outer_instance = kwargs.pop("outer_instance")
        super().__init__(*args, **kwargs)

    def get_connection_string(self) -> None:
        """
        Get the Application Insights connection string associated with the Project's Application Insights resource.
        On first call, this method makes a GET call to the Application Insights resource URL to get the connection string.
        Subsequent calls return the cached connection string.

        :return: The connection string, or `None` if an Application Insights resource was not enabled for the Project.
        :rtype: str
        """
        if not self._get_connection_string_called:
            # Get the AI Studio Project properties, including Application Insights resource URL if exists
            get_workspace_response: GetWorkspaceResponse = self._outer_instance.connections._get_workspace()

            # Continue only if Application Insights resource was enabled for this Project
            if get_workspace_response.properties.application_insights:

                # Make a GET call to the Application Insights resource URL to get the connection string
                app_insights_respose: GetAppInsightsResponse = self.get_app_insights(
                    app_insights_resource_url=get_workspace_response.properties.application_insights
                )

                self._connection_string = app_insights_respose.properties.connection_string

        self._get_connection_string_called = True
        return self._connection_string


    # TODO: what about `set AZURE_TRACING_GEN_AI_CONTENT_RECORDING_ENABLED=true`?
    # TODO: This could be a class method. But we don't have a class property AIProjectClient.diagnostics
    def enable(self, *, destination: Union[TextIOWrapper, str] , **kwargs) -> None:
        """Enable tracing to console (sys.stdout), or to an OpenTelemetry Protocol (OTLP) collector.

        :keyword destination: `sys.stdout` for tracing to console output, or a string holding the
         endpoint URL of the OpenTelemetry Protocol (OTLP) collector. Required.
        :paramtype destination: Union[TextIOWrapper, str]
        """
        _enable_telemetry(destination=destination, **kwargs)


class AgentsOperations(AgentsOperationsGenerated):

    @overload
    def create_agent(self, body: JSON, *, content_type: str = "application/json", **kwargs: Any) -> _models.Agent:
        """Creates a new agent.

        :param body: Required.
        :type body: JSON
        :keyword content_type: Body Parameter content-type. Content type parameter for JSON body.
         Default value is "application/json".
        :paramtype content_type: str
        :return: Agent. The Agent is compatible with MutableMapping
        :rtype: ~azure.ai.projects.models.Agent
        :raises ~azure.core.exceptions.HttpResponseError:
        """

    @overload
    def create_agent(
        self,
        *,
        model: str,
        content_type: str = "application/json",
        name: Optional[str] = None,
        description: Optional[str] = None,
        instructions: Optional[str] = None,
        tools: Optional[List[_models.ToolDefinition]] = None,
        tool_resources: Optional[_models.ToolResources] = None,
        temperature: Optional[float] = None,
        top_p: Optional[float] = None,
        response_format: Optional["_types.AgentsApiResponseFormatOption"] = None,
        metadata: Optional[Dict[str, str]] = None,
        **kwargs: Any,
    ) -> _models.Agent:
        """Creates a new agent.

        :keyword model: The ID of the model to use. Required.
        :paramtype model: str
        :keyword content_type: Body Parameter content-type. Content type parameter for JSON body.
         Default value is "application/json".
        :paramtype content_type: str
        :keyword name: The name of the new agent. Default value is None.
        :paramtype name: str
        :keyword description: The description of the new agent. Default value is None.
        :paramtype description: str
        :keyword instructions: The system instructions for the new agent to use. Default value is None.
        :paramtype instructions: str
        :keyword tools: The collection of tools to enable for the new agent. Default value is None.
        :paramtype tools: list[~azure.ai.projects.models.ToolDefinition]
        :keyword tool_resources: A set of resources that are used by the agent's tools. The resources
         are specific to the type of tool. For example, the ``code_interpreter``
         tool requires a list of file IDs, while the ``file_search`` tool requires a list of vector
         store IDs. Default value is None.
        :paramtype tool_resources: ~azure.ai.projects.models.ToolResources
        :keyword temperature: What sampling temperature to use, between 0 and 2. Higher values like 0.8
         will make the output more random,
         while lower values like 0.2 will make it more focused and deterministic. Default value is
         None.
        :paramtype temperature: float
        :keyword top_p: An alternative to sampling with temperature, called nucleus sampling, where the
         model considers the results of the tokens with top_p probability mass.
         So 0.1 means only the tokens comprising the top 10% probability mass are considered.

         We generally recommend altering this or temperature but not both. Default value is None.
        :paramtype top_p: float
        :keyword response_format: The response format of the tool calls used by this agent. Is one of
         the following types: str, Union[str, "_models.AgentsApiResponseFormatMode"],
         AgentsApiResponseFormat Default value is None.
        :paramtype response_format: str or str or ~azure.ai.projects.models.AgentsApiResponseFormatMode
         or ~azure.ai.projects.models.AgentsApiResponseFormat
        :keyword metadata: A set of up to 16 key/value pairs that can be attached to an object, used
         for storing additional information about that object in a structured format. Keys may be up to
         64 characters in length and values may be up to 512 characters in length. Default value is
         None.
        :paramtype metadata: dict[str, str]
        :return: Agent. The Agent is compatible with MutableMapping
        :rtype: ~azure.ai.projects.models.Agent
        :raises ~azure.core.exceptions.HttpResponseError:
        """

    @overload
    def create_agent(
        self,
        *,
        model: str,
        content_type: str = "application/json",
        name: Optional[str] = None,
        description: Optional[str] = None,
        instructions: Optional[str] = None,
        toolset: Optional[_models.ToolSet] = None,
        temperature: Optional[float] = None,
        top_p: Optional[float] = None,
        response_format: Optional["_types.AgentsApiResponseFormatOption"] = None,
        metadata: Optional[Dict[str, str]] = None,
        **kwargs: Any,
    ) -> _models.Agent:
        """Creates a new agent.

        :keyword model: The ID of the model to use. Required.
        :paramtype model: str
        :keyword content_type: Body Parameter content-type. Content type parameter for JSON body.
         Default value is "application/json".
        :paramtype content_type: str
        :keyword name: The name of the new agent. Default value is None.
        :paramtype name: str
        :keyword description: The description of the new agent. Default value is None.
        :paramtype description: str
        :keyword instructions: The system instructions for the new agent to use. Default value is None.
        :paramtype instructions: str
        :keyword toolset: The Collection of tools and resources (alternative to `tools` and `tool_resources`
         and adds automatic execution logic for functions). Default value is None.
        :paramtype toolset: ~azure.ai.projects.models.ToolSet
        :keyword temperature: What sampling temperature to use, between 0 and 2. Higher values like 0.8
         will make the output more random,
         while lower values like 0.2 will make it more focused and deterministic. Default value is
         None.
        :paramtype temperature: float
        :keyword top_p: An alternative to sampling with temperature, called nucleus sampling, where the
         model considers the results of the tokens with top_p probability mass.
         So 0.1 means only the tokens comprising the top 10% probability mass are considered.

         We generally recommend altering this or temperature but not both. Default value is None.
        :paramtype top_p: float
        :keyword response_format: The response format of the tool calls used by this agent. Is one of
         the following types: str, Union[str, "_models.AgentsApiResponseFormatMode"],
         AgentsApiResponseFormat Default value is None.
        :paramtype response_format: str or str or ~azure.ai.projects.models.AgentsApiResponseFormatMode
         or ~azure.ai.projects.models.AgentsApiResponseFormat
        :keyword metadata: A set of up to 16 key/value pairs that can be attached to an object, used
         for storing additional information about that object in a structured format. Keys may be up to
         64 characters in length and values may be up to 512 characters in length. Default value is
         None.
        :paramtype metadata: dict[str, str]
        :return: Agent. The Agent is compatible with MutableMapping
        :rtype: ~azure.ai.projects.models.Agent
        :raises ~azure.core.exceptions.HttpResponseError:
        """

    @overload
    def create_agent(self, body: IO[bytes], *, content_type: str = "application/json", **kwargs: Any) -> _models.Agent:
        """Creates a new agent.

        :param body: Required.
        :type body: IO[bytes]
        :keyword content_type: Body Parameter content-type. Content type parameter for binary body.
         Default value is "application/json".
        :paramtype content_type: str
        :return: Agent. The Agent is compatible with MutableMapping
        :rtype: ~azure.ai.projects.models.Agent
        :raises ~azure.core.exceptions.HttpResponseError:
        """

    @distributed_trace
    def create_agent(
        self,
        body: Union[JSON, IO[bytes]] = _Unset,
        *,
        model: str = _Unset,
        name: Optional[str] = None,
        description: Optional[str] = None,
        instructions: Optional[str] = None,
        tools: Optional[List[_models.ToolDefinition]] = None,
        tool_resources: Optional[_models.ToolResources] = None,
        toolset: Optional[_models.ToolSet] = None,
        temperature: Optional[float] = None,
        top_p: Optional[float] = None,
        response_format: Optional["_types.AgentsApiResponseFormatOption"] = None,
        metadata: Optional[Dict[str, str]] = None,
        content_type: str = "application/json",
        **kwargs: Any,
    ) -> _models.Agent:
        """
        Creates a new agent with various configurations, delegating to the generated operations.

        :param body: JSON or IO[bytes]. Required if `model` is not provided.
        :param model: The ID of the model to use. Required if `body` is not provided.
        :param name: The name of the new agent.
        :param description: A description for the new agent.
        :param instructions: System instructions for the agent.
        :param tools: List of tools definitions for the agent.
        :param tool_resources: Resources used by the agent's tools.
        :param toolset: Collection of tools and resources (alternative to `tools` and `tool_resources`
         and adds automatic execution logic for functions).
        :param temperature: Sampling temperature for generating agent responses.
        :param top_p: Nucleus sampling parameter.
        :param response_format: Response format for tool calls.
        :param metadata: Key/value pairs for storing additional information.
        :param content_type: Content type of the body.
        :param kwargs: Additional parameters.
        :return: An Agent object.
        :raises: HttpResponseError for HTTP errors.
        """
        
        self._validate_tools_and_tool_resources(tools, tool_resources)
        
        if body is not _Unset:
            if isinstance(body, io.IOBase):
                return super().create_agent(body=body, content_type=content_type, **kwargs)
            return super().create_agent(body=body, **kwargs)

        if toolset is not None:
            self._toolset = toolset
            tools = toolset.definitions
            tool_resources = toolset.resources

        return super().create_agent(
            model=model,
            name=name,
            description=description,
            instructions=instructions,
            tools=tools,
            tool_resources=tool_resources,
            temperature=temperature,
            top_p=top_p,
            response_format=response_format,
            metadata=metadata,
            **kwargs,
        )
        
    @overload
    def update_agent(
        self, assistant_id: str, body: JSON, *, content_type: str = "application/json", **kwargs: Any
    ) -> _models.Agent:
        """Modifies an existing agent.

        :param assistant_id: The ID of the agent to modify. Required.
        :type assistant_id: str
        :param body: Required.
        :type body: JSON
        :keyword content_type: Body Parameter content-type. Content type parameter for JSON body.
         Default value is "application/json".
        :paramtype content_type: str
        :return: Agent. The Agent is compatible with MutableMapping
        :rtype: ~azure.ai.projects.models.Agent
        :raises ~azure.core.exceptions.HttpResponseError:
        """

    @overload
    def update_agent(
        self,
        assistant_id: str,
        *,
        content_type: str = "application/json",
        model: Optional[str] = None,
        name: Optional[str] = None,
        description: Optional[str] = None,
        instructions: Optional[str] = None,
        tools: Optional[List[_models.ToolDefinition]] = None,
        tool_resources: Optional[_models.ToolResources] = None,
        temperature: Optional[float] = None,
        top_p: Optional[float] = None,
        response_format: Optional["_types.AgentsApiResponseFormatOption"] = None,
        metadata: Optional[Dict[str, str]] = None,
        **kwargs: Any
    ) -> _models.Agent:
        """Modifies an existing agent.

        :param assistant_id: The ID of the agent to modify. Required.
        :type assistant_id: str
        :keyword content_type: Body Parameter content-type. Content type parameter for JSON body.
         Default value is "application/json".
        :paramtype content_type: str
        :keyword model: The ID of the model to use. Default value is None.
        :paramtype model: str
        :keyword name: The modified name for the agent to use. Default value is None.
        :paramtype name: str
        :keyword description: The modified description for the agent to use. Default value is None.
        :paramtype description: str
        :keyword instructions: The modified system instructions for the new agent to use. Default value
         is None.
        :paramtype instructions: str
        :keyword tools: The modified collection of tools to enable for the agent. Default value is
         None.
        :paramtype tools: list[~azure.ai.projects.models.ToolDefinition]
        :keyword tool_resources: A set of resources that are used by the agent's tools. The resources
         are specific to the type of tool. For example,
         the ``code_interpreter`` tool requires a list of file IDs, while the ``file_search`` tool
         requires a list of vector store IDs. Default value is None.
        :paramtype tool_resources: ~azure.ai.projects.models.ToolResources
        :keyword temperature: What sampling temperature to use, between 0 and 2. Higher values like 0.8
         will make the output more random,
         while lower values like 0.2 will make it more focused and deterministic. Default value is
         None.
        :paramtype temperature: float
        :keyword top_p: An alternative to sampling with temperature, called nucleus sampling, where the
         model considers the results of the tokens with top_p probability mass.
         So 0.1 means only the tokens comprising the top 10% probability mass are considered.

         We generally recommend altering this or temperature but not both. Default value is None.
        :paramtype top_p: float
        :keyword response_format: The response format of the tool calls used by this agent. Is one of
         the following types: str, Union[str, "_models.AgentsApiResponseFormatMode"],
         AgentsApiResponseFormat Default value is None.
        :paramtype response_format: str or str or ~azure.ai.projects.models.AgentsApiResponseFormatMode
         or ~azure.ai.projects.models.AgentsApiResponseFormat
        :keyword metadata: A set of up to 16 key/value pairs that can be attached to an object, used
         for storing additional information about that object in a structured format. Keys may be up to
         64 characters in length and values may be up to 512 characters in length. Default value is
         None.
        :paramtype metadata: dict[str, str]
        :return: Agent. The Agent is compatible with MutableMapping
        :rtype: ~azure.ai.projects.models.Agent
        :raises ~azure.core.exceptions.HttpResponseError:
        """
        
    @overload
    def update_agent(
        self,
        assistant_id: str,
        *,
        content_type: str = "application/json",
        model: Optional[str] = None,
        name: Optional[str] = None,
        description: Optional[str] = None,
        instructions: Optional[str] = None,
        toolset: Optional[_models.ToolSet] = None,
        temperature: Optional[float] = None,
        top_p: Optional[float] = None,
        response_format: Optional["_types.AgentsApiResponseFormatOption"] = None,
        metadata: Optional[Dict[str, str]] = None,
        **kwargs: Any
    ) -> _models.Agent:
        """Modifies an existing agent.

        :param assistant_id: The ID of the agent to modify. Required.
        :type assistant_id: str
        :keyword content_type: Body Parameter content-type. Content type parameter for JSON body.
         Default value is "application/json".
        :paramtype content_type: str
        :keyword model: The ID of the model to use. Default value is None.
        :paramtype model: str
        :keyword name: The modified name for the agent to use. Default value is None.
        :paramtype name: str
        :keyword description: The modified description for the agent to use. Default value is None.
        :paramtype description: str
        :keyword instructions: The modified system instructions for the new agent to use. Default value
         is None.
        :paramtype instructions: str
        :keyword toolset: The Collection of tools and resources (alternative to `tools` and `tool_resources`
         and adds automatic execution logic for functions). Default value is None.
        :paramtype toolset: ~azure.ai.projects.models.ToolSet
        :keyword temperature: What sampling temperature to use, between 0 and 2. Higher values like 0.8
         will make the output more random,
         while lower values like 0.2 will make it more focused and deterministic. Default value is
         None.
        :paramtype temperature: float
        :keyword top_p: An alternative to sampling with temperature, called nucleus sampling, where the
         model considers the results of the tokens with top_p probability mass.
         So 0.1 means only the tokens comprising the top 10% probability mass are considered.

         We generally recommend altering this or temperature but not both. Default value is None.
        :paramtype top_p: float
        :keyword response_format: The response format of the tool calls used by this agent. Is one of
         the following types: str, Union[str, "_models.AgentsApiResponseFormatMode"],
         AgentsApiResponseFormat Default value is None.
        :paramtype response_format: str or str or ~azure.ai.projects.models.AgentsApiResponseFormatMode
         or ~azure.ai.projects.models.AgentsApiResponseFormat
        :keyword metadata: A set of up to 16 key/value pairs that can be attached to an object, used
         for storing additional information about that object in a structured format. Keys may be up to
         64 characters in length and values may be up to 512 characters in length. Default value is
         None.
        :paramtype metadata: dict[str, str]
        :return: Agent. The Agent is compatible with MutableMapping
        :rtype: ~azure.ai.projects.models.Agent
        :raises ~azure.core.exceptions.HttpResponseError:
        """
        

    @overload
    def update_agent(
        self, assistant_id: str, body: IO[bytes], *, content_type: str = "application/json", **kwargs: Any
    ) -> _models.Agent:
        """Modifies an existing agent.

        :param assistant_id: The ID of the agent to modify. Required.
        :type assistant_id: str
        :param body: Required.
        :type body: IO[bytes]
        :keyword content_type: Body Parameter content-type. Content type parameter for binary body.
         Default value is "application/json".
        :paramtype content_type: str
        :return: Agent. The Agent is compatible with MutableMapping
        :rtype: ~azure.ai.projects.models.Agent
        :raises ~azure.core.exceptions.HttpResponseError:
        """

    @distributed_trace
    def update_agent(
        self,
        assistant_id: str,
        body: Union[JSON, IO[bytes]] = _Unset,
        *,
        model: Optional[str] = None,
        name: Optional[str] = None,
        description: Optional[str] = None,
        instructions: Optional[str] = None,
        tools: Optional[List[_models.ToolDefinition]] = None,
        tool_resources: Optional[_models.ToolResources] = None,
        toolset: Optional[_models.ToolSet] = None,        
        temperature: Optional[float] = None,
        top_p: Optional[float] = None,
        response_format: Optional["_types.AgentsApiResponseFormatOption"] = None,
        content_type: str = "application/json",
        metadata: Optional[Dict[str, str]] = None,
        **kwargs: Any
    ) -> _models.Agent:
        """Modifies an existing agent.

        :param assistant_id: The ID of the agent to modify. Required.
        :type assistant_id: str
        :param body: Is either a JSON type or a IO[bytes] type. Required.
        :type body: JSON or IO[bytes]
        :keyword model: The ID of the model to use. Default value is None.
        :paramtype model: str
        :keyword name: The modified name for the agent to use. Default value is None.
        :paramtype name: str
        :keyword description: The modified description for the agent to use. Default value is None.
        :paramtype description: str
        :keyword instructions: The modified system instructions for the new agent to use. Default value
         is None.
        :paramtype instructions: str
        :keyword tools: The modified collection of tools to enable for the agent. Default value is
         None.
        :paramtype tools: list[~azure.ai.projects.models.ToolDefinition]
        :keyword tool_resources: A set of resources that are used by the agent's tools. The resources
         are specific to the type of tool. For example,
         the ``code_interpreter`` tool requires a list of file IDs, while the ``file_search`` tool
         requires a list of vector store IDs. Default value is None.
        :paramtype tool_resources: ~azure.ai.projects.models.ToolResources
        :keyword toolset: The Collection of tools and resources (alternative to `tools` and `tool_resources`
         and adds automatic execution logic for functions). Default value is None.
        :paramtype toolset: ~azure.ai.projects.models.ToolSet
        :keyword temperature: What sampling temperature to use, between 0 and 2. Higher values like 0.8
         will make the output more random,
         while lower values like 0.2 will make it more focused and deterministic. Default value is
         None.
        :paramtype temperature: float
        :keyword top_p: An alternative to sampling with temperature, called nucleus sampling, where the
         model considers the results of the tokens with top_p probability mass.
         So 0.1 means only the tokens comprising the top 10% probability mass are considered.

         We generally recommend altering this or temperature but not both. Default value is None.
        :paramtype top_p: float
        :keyword response_format: The response format of the tool calls used by this agent. Is one of
         the following types: str, Union[str, "_models.AgentsApiResponseFormatMode"],
         AgentsApiResponseFormat Default value is None.
        :paramtype response_format: str or str or ~azure.ai.projects.models.AgentsApiResponseFormatMode
         or ~azure.ai.projects.models.AgentsApiResponseFormat
        :keyword metadata: A set of up to 16 key/value pairs that can be attached to an object, used
         for storing additional information about that object in a structured format. Keys may be up to
         64 characters in length and values may be up to 512 characters in length. Default value is
         None.
        :paramtype metadata: dict[str, str]
        :return: Agent. The Agent is compatible with MutableMapping
        :rtype: ~azure.ai.projects.models.Agent
        :raises ~azure.core.exceptions.HttpResponseError:
        """
        self._validate_tools_and_tool_resources(tools, tool_resources)
        
        if body is not _Unset:
            if isinstance(body, io.IOBase):
                return super().update_agent(body=body, content_type=content_type, **kwargs)
            return super().update_agent(body=body, **kwargs)

        if toolset is not None:
            self._toolset = toolset
            tools = toolset.definitions
            tool_resources = toolset.resources

        return super().update_agent(
            assistant_id=assistant_id,
            model=model,
            name=name,
            description=description,
            instructions=instructions,
            tools=tools,
            tool_resources=tool_resources,
            temperature=temperature,
            top_p=top_p,
            response_format=response_format,
            metadata=metadata,
            **kwargs,
        )
        
    def _validate_tools_and_tool_resources(self, tools: Optional[List[_models.ToolDefinition]], tool_resources: Optional[_models.ToolResources]):
        if tool_resources is None:
            return
        if tools is None:
            tools = []
            
        if tool_resources.file_search is not None and not any(isinstance(tool, _models.FileSearchToolDefinition) for tool in tools):
            raise ValueError("Tools must contain a FileSearchToolDefinition when tool_resources.file_search is provided")
        if tool_resources.code_interpreter is not None and not any(isinstance(tool, _models.CodeInterpreterToolDefinition) for tool in tools):
            raise ValueError("Tools must contain a CodeInterpreterToolDefinition when tool_resources.code_interpreter is provided")
    
    def get_toolset(self) -> Optional[_models.ToolSet]:
        """
        Get the toolset for the agent.

        :return: The toolset for the agent. If not set, returns None.
        :rtype: ~azure.ai.projects.models.ToolSet
        """
        if hasattr(self, "_toolset"):
            return self._toolset
        return None

    @overload
    def create_run(
        self, thread_id: str, body: JSON, *, content_type: str = "application/json", **kwargs: Any
    ) -> _models.ThreadRun:
        """Creates a new run for an agent thread.

        :param thread_id: Required.
        :type thread_id: str
        :param body: Required.
        :type body: JSON
        :keyword content_type: Body Parameter content-type. Content type parameter for JSON body.
         Default value is "application/json".
        :paramtype content_type: str
        :return: ThreadRun. The ThreadRun is compatible with MutableMapping
        :rtype: ~azure.ai.projects.models.ThreadRun
        :raises ~azure.core.exceptions.HttpResponseError:
        """

    @overload
    def create_run(
        self,
        thread_id: str,
        *,
        assistant_id: str,
        content_type: str = "application/json",
        model: Optional[str] = None,
        instructions: Optional[str] = None,
        additional_instructions: Optional[str] = None,
        additional_messages: Optional[List[_models.ThreadMessage]] = None,
        tools: Optional[List[_models.ToolDefinition]] = None,
        temperature: Optional[float] = None,
        top_p: Optional[float] = None,
        max_prompt_tokens: Optional[int] = None,
        max_completion_tokens: Optional[int] = None,
        truncation_strategy: Optional[_models.TruncationObject] = None,
        tool_choice: Optional["_types.AgentsApiToolChoiceOption"] = None,
        response_format: Optional["_types.AgentsApiResponseFormatOption"] = None,
        metadata: Optional[Dict[str, str]] = None,
        **kwargs: Any,
    ) -> _models.ThreadRun:
        """Creates a new run for an agent thread.

        :param thread_id: Required.
        :type thread_id: str
        :keyword assistant_id: The ID of the agent that should run the thread. Required.
        :paramtype assistant_id: str
        :keyword content_type: Body Parameter content-type. Content type parameter for JSON body.
         Default value is "application/json".
        :paramtype content_type: str
        :keyword model: The overridden model name that the agent should use to run the thread. Default
         value is None.
        :paramtype model: str
        :keyword instructions: The overridden system instructions that the agent should use to run the
         thread. Default value is None.
        :paramtype instructions: str
        :keyword additional_instructions: Additional instructions to append at the end of the
         instructions for the run. This is useful for modifying the behavior
         on a per-run basis without overriding other instructions. Default value is None.
        :paramtype additional_instructions: str
        :keyword additional_messages: Adds additional messages to the thread before creating the run.
         Default value is None.
        :paramtype additional_messages: list[~azure.ai.projects.models.ThreadMessage]
        :keyword tools: The overridden list of enabled tools that the agent should use to run the
         thread. Default value is None.
        :paramtype tools: list[~azure.ai.projects.models.ToolDefinition]
        :keyword temperature: What sampling temperature to use, between 0 and 2. Higher values like 0.8
         will make the output
         more random, while lower values like 0.2 will make it more focused and deterministic. Default
         value is None.
        :paramtype temperature: float
        :keyword top_p: An alternative to sampling with temperature, called nucleus sampling, where the
         model
         considers the results of the tokens with top_p probability mass. So 0.1 means only the tokens
         comprising the top 10% probability mass are considered.

         We generally recommend altering this or temperature but not both. Default value is None.
        :paramtype top_p: float
        :keyword max_prompt_tokens: The maximum number of prompt tokens that may be used over the
         course of the run. The run will make a best effort to use only
         the number of prompt tokens specified, across multiple turns of the run. If the run exceeds
         the number of prompt tokens specified,
         the run will end with status ``incomplete``. See ``incomplete_details`` for more info. Default
         value is None.
        :paramtype max_prompt_tokens: int
        :keyword max_completion_tokens: The maximum number of completion tokens that may be used over
         the course of the run. The run will make a best effort
         to use only the number of completion tokens specified, across multiple turns of the run. If
         the run exceeds the number of
         completion tokens specified, the run will end with status ``incomplete``. See
         ``incomplete_details`` for more info. Default value is None.
        :paramtype max_completion_tokens: int
        :keyword truncation_strategy: The strategy to use for dropping messages as the context windows
         moves forward. Default value is None.
        :paramtype truncation_strategy: ~azure.ai.projects.models.TruncationObject
        :keyword tool_choice: Controls whether or not and which tool is called by the model. Is one of
         the following types: str, Union[str, "_models.AgentsApiToolChoiceOptionMode"],
         AgentsNamedToolChoice Default value is None.
        :paramtype tool_choice: str or str or ~azure.ai.projects.models.AgentsApiToolChoiceOptionMode or
         ~azure.ai.projects.models.AgentsNamedToolChoice
        :keyword response_format: Specifies the format that the model must output. Is one of the
         following types: str, Union[str, "_models.AgentsApiResponseFormatMode"],
         AgentsApiResponseFormat Default value is None.
        :paramtype response_format: str or str or ~azure.ai.projects.models.AgentsApiResponseFormatMode
         or ~azure.ai.projects.models.AgentsApiResponseFormat
        :keyword metadata: A set of up to 16 key/value pairs that can be attached to an object, used
         for storing additional information about that object in a structured format. Keys may be up to
         64 characters in length and values may be up to 512 characters in length. Default value is
         None.
        :paramtype metadata: dict[str, str]
        :return: ThreadRun. The ThreadRun is compatible with MutableMapping
        :rtype: ~azure.ai.projects.models.ThreadRun
        :raises ~azure.core.exceptions.HttpResponseError:
        """

    @overload
    def create_run(
        self, thread_id: str, body: IO[bytes], *, content_type: str = "application/json", **kwargs: Any
    ) -> _models.ThreadRun:
        """Creates a new run for an agent thread.

        :param thread_id: Required.
        :type thread_id: str
        :param body: Required.
        :type body: IO[bytes]
        :keyword content_type: Body Parameter content-type. Content type parameter for binary body.
         Default value is "application/json".
        :paramtype content_type: str
        :return: ThreadRun. The ThreadRun is compatible with MutableMapping
        :rtype: ~azure.ai.projects.models.ThreadRun
        :raises ~azure.core.exceptions.HttpResponseError:
        """

    @distributed_trace
    def create_run(
        self,
        thread_id: str,
        body: Union[JSON, IO[bytes]] = _Unset,
        *,
        assistant_id: str = _Unset,
        model: Optional[str] = None,
        instructions: Optional[str] = None,
        additional_instructions: Optional[str] = None,
        additional_messages: Optional[List[_models.ThreadMessage]] = None,
        tools: Optional[List[_models.ToolDefinition]] = None,
        temperature: Optional[float] = None,
        top_p: Optional[float] = None,
        max_prompt_tokens: Optional[int] = None,
        max_completion_tokens: Optional[int] = None,
        truncation_strategy: Optional[_models.TruncationObject] = None,
        tool_choice: Optional["_types.AgentsApiToolChoiceOption"] = None,
        response_format: Optional["_types.AgentsApiResponseFormatOption"] = None,
        metadata: Optional[Dict[str, str]] = None,
        **kwargs: Any,
    ) -> _models.ThreadRun:
        """Creates a new run for an agent thread.

        :param thread_id: Required.
        :type thread_id: str
        :param body: Is either a JSON type or a IO[bytes] type. Required.
        :type body: JSON or IO[bytes]
        :keyword assistant_id: The ID of the agent that should run the thread. Required.
        :paramtype assistant_id: str
        :keyword model: The overridden model name that the agent should use to run the thread. Default
         value is None.
        :paramtype model: str
        :keyword instructions: The overridden system instructions that the agent should use to run the
         thread. Default value is None.
        :paramtype instructions: str
        :keyword additional_instructions: Additional instructions to append at the end of the
         instructions for the run. This is useful for modifying the behavior
         on a per-run basis without overriding other instructions. Default value is None.
        :paramtype additional_instructions: str
        :keyword additional_messages: Adds additional messages to the thread before creating the run.
         Default value is None.
        :paramtype additional_messages: list[~azure.ai.projects.models.ThreadMessage]
        :keyword tools: The overridden list of enabled tools that the agent should use to run the
         thread. Default value is None.
        :paramtype tools: list[~azure.ai.projects.models.ToolDefinition]
        :keyword temperature: What sampling temperature to use, between 0 and 2. Higher values like 0.8
         will make the output
         more random, while lower values like 0.2 will make it more focused and deterministic. Default
         value is None.
        :paramtype temperature: float
        :keyword top_p: An alternative to sampling with temperature, called nucleus sampling, where the
         model
         considers the results of the tokens with top_p probability mass. So 0.1 means only the tokens
         comprising the top 10% probability mass are considered.

         We generally recommend altering this or temperature but not both. Default value is None.
        :paramtype top_p: float
        :keyword max_prompt_tokens: The maximum number of prompt tokens that may be used over the
         course of the run. The run will make a best effort to use only
         the number of prompt tokens specified, across multiple turns of the run. If the run exceeds
         the number of prompt tokens specified,
         the run will end with status ``incomplete``. See ``incomplete_details`` for more info. Default
         value is None.
        :paramtype max_prompt_tokens: int
        :keyword max_completion_tokens: The maximum number of completion tokens that may be used over
         the course of the run. The run will make a best effort
         to use only the number of completion tokens specified, across multiple turns of the run. If
         the run exceeds the number of
         completion tokens specified, the run will end with status ``incomplete``. See
         ``incomplete_details`` for more info. Default value is None.
        :paramtype max_completion_tokens: int
        :keyword truncation_strategy: The strategy to use for dropping messages as the context windows
         moves forward. Default value is None.
        :paramtype truncation_strategy: ~azure.ai.projects.models.TruncationObject
        :keyword tool_choice: Controls whether or not and which tool is called by the model. Is one of
         the following types: str, Union[str, "_models.AgentsApiToolChoiceOptionMode"],
         AgentsNamedToolChoice Default value is None.
        :paramtype tool_choice: str or str or ~azure.ai.projects.models.AgentsApiToolChoiceOptionMode or
         ~azure.ai.projects.models.AgentsNamedToolChoice
        :keyword response_format: Specifies the format that the model must output. Is one of the
         following types: str, Union[str, "_models.AgentsApiResponseFormatMode"],
         AgentsApiResponseFormat Default value is None.
        :paramtype response_format: str or str or ~azure.ai.projects.models.AgentsApiResponseFormatMode
         or ~azure.ai.projects.models.AgentsApiResponseFormat
        :keyword metadata: A set of up to 16 key/value pairs that can be attached to an object, used
         for storing additional information about that object in a structured format. Keys may be up to
         64 characters in length and values may be up to 512 characters in length. Default value is
         None.
        :paramtype metadata: dict[str, str]
        :return: ThreadRun. The ThreadRun is compatible with MutableMapping
        :rtype: ~azure.ai.projects.models.ThreadRun
        :raises ~azure.core.exceptions.HttpResponseError:
        """

        if isinstance(body, dict):  # Handle overload with JSON body.
            content_type = kwargs.get("content_type", "application/json")
            response = super().create_run(thread_id, body, content_type=content_type, **kwargs)

        elif assistant_id is not _Unset:  # Handle overload with keyword arguments.
            response = super().create_run(
                thread_id,
                assistant_id=assistant_id,
                model=model,
                instructions=instructions,
                additional_instructions=additional_instructions,
                additional_messages=additional_messages,
                tools=tools,
                stream_parameter=False,
                stream=False,
                temperature=temperature,
                top_p=top_p,
                max_prompt_tokens=max_prompt_tokens,
                max_completion_tokens=max_completion_tokens,
                truncation_strategy=truncation_strategy,
                tool_choice=tool_choice,
                response_format=response_format,
                metadata=metadata,
                **kwargs,
            )

        elif isinstance(body, io.IOBase):  # Handle overload with binary body.
            content_type = kwargs.get("content_type", "application/json")
            response = super().create_run(thread_id, body, content_type=content_type, **kwargs)

        else:
            raise ValueError("Invalid combination of arguments provided.")

        # If streaming is enabled, return the custom stream object
        return response

    @distributed_trace
    def create_and_process_run(
        self,
        thread_id: str,
        assistant_id: str,
        model: Optional[str] = None,
        instructions: Optional[str] = None,
        additional_instructions: Optional[str] = None,
        additional_messages: Optional[List[_models.ThreadMessage]] = None,
        tools: Optional[List[_models.ToolDefinition]] = None,
        temperature: Optional[float] = None,
        top_p: Optional[float] = None,
        max_prompt_tokens: Optional[int] = None,
        max_completion_tokens: Optional[int] = None,
        truncation_strategy: Optional[_models.TruncationObject] = None,
        tool_choice: Optional["_types.AgentsApiToolChoiceOption"] = None,
        response_format: Optional["_types.AgentsApiResponseFormatOption"] = None,
        metadata: Optional[Dict[str, str]] = None,
        sleep_interval: int = 1,
        **kwargs: Any,
    ) -> _models.ThreadRun:
        """Creates a new run for an agent thread and processes the run.

        :param thread_id: Required.
        :type thread_id: str
        :keyword assistant_id: The ID of the agent that should run the thread. Required.
        :paramtype assistant_id: str
        :keyword model: The overridden model name that the agent should use to run the thread.
         Default value is None.
        :paramtype model: str
        :keyword instructions: The overridden system instructions that the agent should use to run
         the thread. Default value is None.
        :paramtype instructions: str
        :keyword additional_instructions: Additional instructions to append at the end of the
         instructions for the run. This is useful for modifying the behavior
         on a per-run basis without overriding other instructions. Default value is None.
        :paramtype additional_instructions: str
        :keyword additional_messages: Adds additional messages to the thread before creating the run.
         Default value is None.
        :paramtype additional_messages: list[~azure.ai.projects.models.ThreadMessage]
        :keyword tools: The overridden list of enabled tools that the agent should use to run the
         thread. Default value is None.
        :paramtype tools: list[~azure.ai.projects.models.ToolDefinition]
        :keyword temperature: What sampling temperature to use, between 0 and 2. Higher values like 0.8
         will make the output
         more random, while lower values like 0.2 will make it more focused and deterministic. Default
         value is None.
        :paramtype temperature: float
        :keyword top_p: An alternative to sampling with temperature, called nucleus sampling, where the
         model
         considers the results of the tokens with top_p probability mass. So 0.1 means only the tokens
         comprising the top 10% probability mass are considered.

         We generally recommend altering this or temperature but not both. Default value is None.
        :paramtype top_p: float
        :keyword max_prompt_tokens: The maximum number of prompt tokens that may be used over the
         course of the run. The run will make a best effort to use only
         the number of prompt tokens specified, across multiple turns of the run. If the run exceeds
         the number of prompt tokens specified,
         the run will end with status ``incomplete``. See ``incomplete_details`` for more info. Default
         value is None.
        :paramtype max_prompt_tokens: int
        :keyword max_completion_tokens: The maximum number of completion tokens that may be used over
         the course of the run. The run will make a best effort
         to use only the number of completion tokens specified, across multiple turns of the run. If
         the run exceeds the number of
         completion tokens specified, the run will end with status ``incomplete``. See
         ``incomplete_details`` for more info. Default value is None.
        :paramtype max_completion_tokens: int
        :keyword truncation_strategy: The strategy to use for dropping messages as the context windows
         moves forward. Default value is None.
        :paramtype truncation_strategy: ~azure.ai.projects.models.TruncationObject
        :keyword tool_choice: Controls whether or not and which tool is called by the model. Is one of
         the following types: str, Union[str, "_models.AgentsApiToolChoiceOptionMode"],
         AgentsNamedToolChoice Default value is None.
        :paramtype tool_choice: str or str or
         ~azure.ai.projects.models.AgentsApiToolChoiceOptionMode or
         ~azure.ai.projects.models.AgentsNamedToolChoice
        :keyword response_format: Specifies the format that the model must output. Is one of the
         following types: str, Union[str, "_models.AgentsApiResponseFormatMode"],
         AgentsApiResponseFormat Default value is None.
        :paramtype response_format: str or str or
         ~azure.ai.projects.models.AgentsApiResponseFormatMode or
         ~azure.ai.projects.models.AgentsApiResponseFormat
        :keyword metadata: A set of up to 16 key/value pairs that can be attached to an object, used
         for storing additional information about that object in a structured format. Keys may be up to
         64 characters in length and values may be up to 512 characters in length. Default value is
         None.
        :paramtype metadata: dict[str, str]
        :keyword sleep_interval: The time in seconds to wait between polling the service for run status.
            Default value is 1.
        :paramtype sleep_interval: int
        :return: AgentRunStream.  AgentRunStream is compatible with Iterable and supports streaming.
        :rtype: ~azure.ai.projects.models.AgentRunStream
        :raises ~azure.core.exceptions.HttpResponseError:
        """
        # Create and initiate the run with additional parameters
        run = self.create_run(
            thread_id=thread_id,
            assistant_id=assistant_id,
            model=model,
            instructions=instructions,
            additional_instructions=additional_instructions,
            additional_messages=additional_messages,
            tools=tools,
            temperature=temperature,
            top_p=top_p,
            max_prompt_tokens=max_prompt_tokens,
            max_completion_tokens=max_completion_tokens,
            truncation_strategy=truncation_strategy,
            tool_choice=tool_choice,
            response_format=response_format,
            metadata=metadata,
            **kwargs,
        )

        # Monitor and process the run status
        while run.status in ["queued", "in_progress", "requires_action"]:
            time.sleep(sleep_interval)
            run = self.get_run(thread_id=thread_id, run_id=run.id)

            if run.status == "requires_action" and isinstance(run.required_action, _models.SubmitToolOutputsAction):
                tool_calls = run.required_action.submit_tool_outputs.tool_calls
                if not tool_calls:
                    logging.warning("No tool calls provided - cancelling run")
                    self.cancel_run(thread_id=thread_id, run_id=run.id)
                    break

                toolset = self.get_toolset()
                if toolset:
                    tool_outputs = toolset.execute_tool_calls(tool_calls)
                else:
                    raise ValueError("Toolset is not available in the client.")

                logging.info("Tool outputs: %s", tool_outputs)
                if tool_outputs:
                    self.submit_tool_outputs_to_run(thread_id=thread_id, run_id=run.id, tool_outputs=tool_outputs)

            logging.info("Current run status: %s", run.status)

        return run

    @overload
    def create_stream(
        self, thread_id: str, body: JSON, *, content_type: str = "application/json", **kwargs: Any
    ) -> _models.AgentRunStream:
        """Creates a new stream for an agent thread.  terminating when the Run enters a terminal state with a ``data: [DONE]`` message.

        :param thread_id: Required.
        :type thread_id: str
        :param body: Required.
        :type body: JSON
        :keyword content_type: Body Parameter content-type. Content type parameter for JSON body.
         Default value is "application/json".
        :paramtype content_type: str
        :return: AgentRunStream.  AgentRunStream is compatible with Iterable and supports streaming.
        :rtype: ~azure.ai.projects.models.AgentRunStream
        :raises ~azure.core.exceptions.HttpResponseError:
        """

    @overload
    def create_stream(
        self,
        thread_id: str,
        *,
        assistant_id: str,
        content_type: str = "application/json",
        model: Optional[str] = None,
        instructions: Optional[str] = None,
        additional_instructions: Optional[str] = None,
        additional_messages: Optional[List[_models.ThreadMessage]] = None,
        tools: Optional[List[_models.ToolDefinition]] = None,
        temperature: Optional[float] = None,
        top_p: Optional[float] = None,
        max_prompt_tokens: Optional[int] = None,
        max_completion_tokens: Optional[int] = None,
        truncation_strategy: Optional[_models.TruncationObject] = None,
        tool_choice: Optional["_types.AgentsApiToolChoiceOption"] = None,
        response_format: Optional["_types.AgentsApiResponseFormatOption"] = None,
        metadata: Optional[Dict[str, str]] = None,
        event_handler: Optional[_models.AgentEventHandler] = None,
        **kwargs: Any,
    ) -> _models.AgentRunStream:
        """Creates a new stream for an agent thread.

        :param thread_id: Required.
        :type thread_id: str
        :keyword assistant_id: The ID of the agent that should run the thread. Required.
        :paramtype assistant_id: str
        :keyword content_type: Body Parameter content-type. Content type parameter for JSON body.
         Default value is "application/json".
        :paramtype content_type: str
        :keyword model: The overridden model name that the agent should use to run the thread. Default
         value is None.
        :paramtype model: str
        :keyword instructions: The overridden system instructions that the agent should use to run the
         thread. Default value is None.
        :paramtype instructions: str
        :keyword additional_instructions: Additional instructions to append at the end of the
         instructions for the run. This is useful for modifying the behavior
         on a per-run basis without overriding other instructions. Default value is None.
        :paramtype additional_instructions: str
        :keyword additional_messages: Adds additional messages to the thread before creating the run.
         Default value is None.
        :paramtype additional_messages: list[~azure.ai.projects.models.ThreadMessage]
        :keyword tools: The overridden list of enabled tools that the agent should use to run the
         thread. Default value is None.
        :paramtype tools: list[~azure.ai.projects.models.ToolDefinition]
        :keyword temperature: What sampling temperature to use, between 0 and 2. Higher values like 0.8
         will make the output
         more random, while lower values like 0.2 will make it more focused and deterministic. Default
         value is None.
        :paramtype temperature: float
        :keyword top_p: An alternative to sampling with temperature, called nucleus sampling, where the
         model
         considers the results of the tokens with top_p probability mass. So 0.1 means only the tokens
         comprising the top 10% probability mass are considered.

         We generally recommend altering this or temperature but not both. Default value is None.
        :paramtype top_p: float
        :keyword max_prompt_tokens: The maximum number of prompt tokens that may be used over the
         course of the run. The run will make a best effort to use only
         the number of prompt tokens specified, across multiple turns of the run. If the run exceeds
         the number of prompt tokens specified,
         the run will end with status ``incomplete``. See ``incomplete_details`` for more info. Default
         value is None.
        :paramtype max_prompt_tokens: int
        :keyword max_completion_tokens: The maximum number of completion tokens that may be used over
         the course of the run. The run will make a best effort
         to use only the number of completion tokens specified, across multiple turns of the run. If
         the run exceeds the number of
         completion tokens specified, the run will end with status ``incomplete``. See
         ``incomplete_details`` for more info. Default value is None.
        :paramtype max_completion_tokens: int
        :keyword truncation_strategy: The strategy to use for dropping messages as the context windows
         moves forward. Default value is None.
        :paramtype truncation_strategy: ~azure.ai.projects.models.TruncationObject
        :keyword tool_choice: Controls whether or not and which tool is called by the model. Is one of
         the following types: str, Union[str, "_models.AgentsApiToolChoiceOptionMode"],
         AgentsNamedToolChoice Default value is None.
        :paramtype tool_choice: str or str or ~azure.ai.projects.models.AgentsApiToolChoiceOptionMode or
         ~azure.ai.projects.models.AgentsNamedToolChoice
        :keyword response_format: Specifies the format that the model must output. Is one of the
         following types: str, Union[str, "_models.AgentsApiResponseFormatMode"],
         AgentsApiResponseFormat Default value is None.
        :paramtype response_format: str or str or ~azure.ai.projects.models.AgentsApiResponseFormatMode
         or ~azure.ai.projects.models.AgentsApiResponseFormat
        :keyword metadata: A set of up to 16 key/value pairs that can be attached to an object, used
         for storing additional information about that object in a structured format. Keys may be up to
         64 characters in length and values may be up to 512 characters in length. Default value is
         None.
        :paramtype metadata: dict[str, str]
        :keyword event_handler: The event handler to use for processing events during the run. Default
            value is None.
        :paramtype event_handler: ~azure.ai.projects.models.AgentEventHandler
        :return: AgentRunStream.  AgentRunStream is compatible with Iterable and supports streaming.
        :rtype: ~azure.ai.projects.models.AgentRunStream
        :raises ~azure.core.exceptions.HttpResponseError:
        """

    @overload
    def create_stream(
        self, thread_id: str, body: IO[bytes], *, content_type: str = "application/json", **kwargs: Any
    ) -> _models.AgentRunStream:
        """Creates a new run for an agent thread.  terminating when the Run enters a terminal state with a ``data: [DONE]`` message.

        :param thread_id: Required.
        :type thread_id: str
        :param body: Required.
        :type body: IO[bytes]
        :keyword content_type: Body Parameter content-type. Content type parameter for binary body.
         Default value is "application/json".
        :paramtype content_type: str
        :return: AgentRunStream.  AgentRunStream is compatible with Iterable and supports streaming.
        :rtype: ~azure.ai.projects.models.AgentRunStream
        :raises ~azure.core.exceptions.HttpResponseError:
        """

    @distributed_trace
    def create_stream(
        self,
        thread_id: str,
        body: Union[JSON, IO[bytes]] = _Unset,
        *,
        assistant_id: str = _Unset,
        model: Optional[str] = None,
        instructions: Optional[str] = None,
        additional_instructions: Optional[str] = None,
        additional_messages: Optional[List[_models.ThreadMessage]] = None,
        tools: Optional[List[_models.ToolDefinition]] = None,
        temperature: Optional[float] = None,
        top_p: Optional[float] = None,
        max_prompt_tokens: Optional[int] = None,
        max_completion_tokens: Optional[int] = None,
        truncation_strategy: Optional[_models.TruncationObject] = None,
        tool_choice: Optional["_types.AgentsApiToolChoiceOption"] = None,
        response_format: Optional["_types.AgentsApiResponseFormatOption"] = None,
        metadata: Optional[Dict[str, str]] = None,
        event_handler: Optional[_models.AgentEventHandler] = None,
        **kwargs: Any,
    ) -> _models.AgentRunStream:
        """Creates a new run for an agent thread.  terminating when the Run enters a terminal state with a ``data: [DONE]`` message.

        :param thread_id: Required.
        :type thread_id: str
        :param body: Is either a JSON type or a IO[bytes] type. Required.
        :type body: JSON or IO[bytes]
        :keyword assistant_id: The ID of the agent that should run the thread. Required.
        :paramtype assistant_id: str
        :keyword model: The overridden model name that the agent should use to run the thread. Default
         value is None.
        :paramtype model: str
        :keyword instructions: The overridden system instructions that the agent should use to run the
         thread. Default value is None.
        :paramtype instructions: str
        :keyword additional_instructions: Additional instructions to append at the end of the
         instructions for the run. This is useful for modifying the behavior
         on a per-run basis without overriding other instructions. Default value is None.
        :paramtype additional_instructions: str
        :keyword additional_messages: Adds additional messages to the thread before creating the run.
         Default value is None.
        :paramtype additional_messages: list[~azure.ai.projects.models.ThreadMessage]
        :keyword tools: The overridden list of enabled tools that the agent should use to run the
         thread. Default value is None.
        :paramtype tools: list[~azure.ai.projects.models.ToolDefinition]
        :keyword temperature: What sampling temperature to use, between 0 and 2. Higher values like 0.8
         will make the output
         more random, while lower values like 0.2 will make it more focused and deterministic. Default
         value is None.
        :paramtype temperature: float
        :keyword top_p: An alternative to sampling with temperature, called nucleus sampling, where the
         model
         considers the results of the tokens with top_p probability mass. So 0.1 means only the tokens
         comprising the top 10% probability mass are considered.

         We generally recommend altering this or temperature but not both. Default value is None.
        :paramtype top_p: float
        :keyword max_prompt_tokens: The maximum number of prompt tokens that may be used over the
         course of the run. The run will make a best effort to use only
         the number of prompt tokens specified, across multiple turns of the run. If the run exceeds
         the number of prompt tokens specified,
         the run will end with status ``incomplete``. See ``incomplete_details`` for more info. Default
         value is None.
        :paramtype max_prompt_tokens: int
        :keyword max_completion_tokens: The maximum number of completion tokens that may be used over
         the course of the run. The run will make a best effort
         to use only the number of completion tokens specified, across multiple turns of the run. If
         the run exceeds the number of
         completion tokens specified, the run will end with status ``incomplete``. See
         ``incomplete_details`` for more info. Default value is None.
        :paramtype max_completion_tokens: int
        :keyword truncation_strategy: The strategy to use for dropping messages as the context windows
         moves forward. Default value is None.
        :paramtype truncation_strategy: ~azure.ai.projects.models.TruncationObject
        :keyword tool_choice: Controls whether or not and which tool is called by the model. Is one of
         the following types: str, Union[str, "_models.AgentsApiToolChoiceOptionMode"],
         AgentsNamedToolChoice Default value is None.
        :paramtype tool_choice: str or str or ~azure.ai.projects.models.AgentsApiToolChoiceOptionMode or
         ~azure.ai.projects.models.AgentsNamedToolChoice
        :keyword response_format: Specifies the format that the model must output. Is one of the
         following types: str, Union[str, "_models.AgentsApiResponseFormatMode"],
         AgentsApiResponseFormat Default value is None.
        :paramtype response_format: str or str or ~azure.ai.projects.models.AgentsApiResponseFormatMode
         or ~azure.ai.projects.models.AgentsApiResponseFormat
        :keyword metadata: A set of up to 16 key/value pairs that can be attached to an object, used
         for storing additional information about that object in a structured format. Keys may be up to
         64 characters in length and values may be up to 512 characters in length. Default value is
         None.
        :paramtype metadata: dict[str, str]
        :keyword event_handler: The event handler to use for processing events during the run. Default
            value is None.
        :paramtype event_handler: ~azure.ai.projects.models.AgentEventHandler
        :return: AgentRunStream.  AgentRunStream is compatible with Iterable and supports streaming.
        :rtype: ~azure.ai.projects.models.AgentRunStream
        :raises ~azure.core.exceptions.HttpResponseError:
        """

        if isinstance(body, dict):  # Handle overload with JSON body.
            content_type = kwargs.get("content_type", "application/json")
            response = super().create_run(thread_id, body, content_type=content_type, **kwargs)

        elif assistant_id is not _Unset:  # Handle overload with keyword arguments.
            response = super().create_run(
                thread_id,
                assistant_id=assistant_id,
                model=model,
                instructions=instructions,
                additional_instructions=additional_instructions,
                additional_messages=additional_messages,
                tools=tools,
                stream_parameter=True,
                stream=True,
                temperature=temperature,
                top_p=top_p,
                max_prompt_tokens=max_prompt_tokens,
                max_completion_tokens=max_completion_tokens,
                truncation_strategy=truncation_strategy,
                tool_choice=tool_choice,
                response_format=response_format,
                metadata=metadata,
                **kwargs,
            )

        elif isinstance(body, io.IOBase):  # Handle overload with binary body.
            content_type = kwargs.get("content_type", "application/json")
            response = super().create_run(thread_id, body, content_type=content_type, **kwargs)

        else:
            raise ValueError("Invalid combination of arguments provided.")

        response_iterator: Iterator[bytes] = cast(Iterator[bytes], response)

        return _models.AgentRunStream(response_iterator, self._handle_submit_tool_outputs, event_handler)

    @overload
    def submit_tool_outputs_to_run(
        self, thread_id: str, run_id: str, body: JSON, *, content_type: str = "application/json", **kwargs: Any
    ) -> _models.ThreadRun:
        """Submits outputs from tools as requested by tool calls in a run. Runs that need submitted tool
        outputs will have a status of 'requires_action' with a required_action.type of
        'submit_tool_outputs'.

        :param thread_id: Required.
        :type thread_id: str
        :param run_id: Required.
        :type run_id: str
        :param body: Required.
        :type body: JSON
        :keyword content_type: Body Parameter content-type. Content type parameter for JSON body.
         Default value is "application/json".
        :paramtype content_type: str
        :return: ThreadRun. The ThreadRun is compatible with MutableMapping
        :rtype: ~azure.ai.projects.models.ThreadRun
        :raises ~azure.core.exceptions.HttpResponseError:
        """

    @overload
    def submit_tool_outputs_to_run(
        self,
        thread_id: str,
        run_id: str,
        *,
        tool_outputs: List[_models.ToolOutput],
        content_type: str = "application/json",
        event_handler: Optional[_models.AgentEventHandler] = None,
        **kwargs: Any,
    ) -> _models.ThreadRun:
        """Submits outputs from tools as requested by tool calls in a run. Runs that need submitted tool
        outputs will have a status of 'requires_action' with a required_action.type of
        'submit_tool_outputs'.

        :param thread_id: Required.
        :type thread_id: str
        :param run_id: Required.
        :type run_id: str
        :keyword tool_outputs: Required.
        :paramtype tool_outputs: list[~azure.ai.projects.models.ToolOutput]
        :keyword content_type: Body Parameter content-type. Content type parameter for JSON body.
         Default value is "application/json".
        :paramtype content_type: str
        :keyword event_handler: The event handler to use for processing events during the run. Default
            value is None.
        :paramtype event_handler: ~azure.ai.projects.models.AgentEventHandler
        :return: ThreadRun. The ThreadRun is compatible with MutableMapping
        :rtype: ~azure.ai.projects.models.ThreadRun
        :raises ~azure.core.exceptions.HttpResponseError:
        """

    @overload
    def submit_tool_outputs_to_run(
        self, thread_id: str, run_id: str, body: IO[bytes], *, content_type: str = "application/json", **kwargs: Any
    ) -> _models.ThreadRun:
        """Submits outputs from tools as requested by tool calls in a run. Runs that need submitted tool
        outputs will have a status of 'requires_action' with a required_action.type of
        'submit_tool_outputs'.

        :param thread_id: Required.
        :type thread_id: str
        :param run_id: Required.
        :type run_id: str
        :param body: Required.
        :type body: IO[bytes]
        :keyword content_type: Body Parameter content-type. Content type parameter for binary body.
         Default value is "application/json".
        :paramtype content_type: str
        :return: ThreadRun. The ThreadRun is compatible with MutableMapping
        :rtype: ~azure.ai.projects.models.ThreadRun
        :raises ~azure.core.exceptions.HttpResponseError:
        """

    @distributed_trace
    def submit_tool_outputs_to_run(
        self,
        thread_id: str,
        run_id: str,
        body: Union[JSON, IO[bytes]] = _Unset,
        *,
        tool_outputs: List[_models.ToolOutput] = _Unset,
        event_handler: Optional[_models.AgentEventHandler] = None,
        **kwargs: Any,
    ) -> _models.ThreadRun:
        """Submits outputs from tools as requested by tool calls in a run. Runs that need submitted tool
        outputs will have a status of 'requires_action' with a required_action.type of
        'submit_tool_outputs'.

        :param thread_id: Required.
        :type thread_id: str
        :param run_id: Required.
        :type run_id: str
        :param body: Is either a JSON type or a IO[bytes] type. Required.
        :type body: JSON or IO[bytes]
        :keyword tool_outputs: Required.
        :paramtype tool_outputs: list[~azure.ai.projects.models.ToolOutput]
        :param event_handler: The event handler to use for processing events during the run.
        :param kwargs: Additional parameters.
        :return: ThreadRun. The ThreadRun is compatible with MutableMapping
        :rtype: ~azure.ai.projects.models.ThreadRun
        :raises ~azure.core.exceptions.HttpResponseError:
        """

        if isinstance(body, dict):
            content_type = kwargs.get("content_type", "application/json")
            response = super().submit_tool_outputs_to_run(thread_id, run_id, body, content_type=content_type, **kwargs)

        elif tool_outputs is not _Unset:
            response = super().submit_tool_outputs_to_run(
                thread_id, run_id, tool_outputs=tool_outputs, stream_parameter=False, stream=False, **kwargs
            )

        elif isinstance(body, io.IOBase):
            content_type = kwargs.get("content_type", "application/json")
            response = super().submit_tool_outputs_to_run(thread_id, run_id, body, content_type=content_type, **kwargs)

        else:
            raise ValueError("Invalid combination of arguments provided.")

        # If streaming is enabled, return the custom stream object
        return response

    @overload
    def submit_tool_outputs_to_stream(
        self, thread_id: str, run_id: str, body: JSON, *, content_type: str = "application/json", **kwargs: Any
    ) -> _models.AgentRunStream:
        """Submits outputs from tools as requested by tool calls in a stream. Runs that need submitted tool
        outputs will have a status of 'requires_action' with a required_action.type of
        'submit_tool_outputs'.  terminating when the Run enters a terminal state with a ``data: [DONE]`` message.

        :param thread_id: Required.
        :type thread_id: str
        :param run_id: Required.
        :type run_id: str
        :param body: Required.
        :type body: JSON
        :keyword content_type: Body Parameter content-type. Content type parameter for JSON body.
         Default value is "application/json".
        :paramtype content_type: str
        :return: AgentRunStream.  AgentRunStream is compatible with Iterable and supports streaming.
        :rtype: ~azure.ai.projects.models.AgentRunStream
        :raises ~azure.core.exceptions.HttpResponseError:
        """

    @overload
    def submit_tool_outputs_to_stream(
        self,
        thread_id: str,
        run_id: str,
        *,
        tool_outputs: List[_models.ToolOutput],
        content_type: str = "application/json",
        event_handler: Optional[_models.AgentEventHandler] = None,
        **kwargs: Any,
    ) -> _models.AgentRunStream:
        """Submits outputs from tools as requested by tool calls in a stream. Runs that need submitted tool
        outputs will have a status of 'requires_action' with a required_action.type of
        'submit_tool_outputs'.  terminating when the Run enters a terminal state with a ``data: [DONE]`` message.

        :param thread_id: Required.
        :type thread_id: str
        :param run_id: Required.
        :type run_id: str
        :keyword tool_outputs: Required.
        :paramtype tool_outputs: list[~azure.ai.projects.models.ToolOutput]
        :keyword content_type: Body Parameter content-type. Content type parameter for JSON body.
         Default value is "application/json".
        :paramtype content_type: str
        :keyword event_handler: The event handler to use for processing events during the run. Default
            value is None.
        :paramtype event_handler: ~azure.ai.projects.models.AgentEventHandler
        :return: AgentRunStream.  AgentRunStream is compatible with Iterable and supports streaming.
        :rtype: ~azure.ai.projects.models.AgentRunStream
        :raises ~azure.core.exceptions.HttpResponseError:
        """

    @overload
    def submit_tool_outputs_to_stream(
        self, thread_id: str, run_id: str, body: IO[bytes], *, content_type: str = "application/json", **kwargs: Any
    ) -> _models.AgentRunStream:
        """Submits outputs from tools as requested by tool calls in a stream. Runs that need submitted tool
        outputs will have a status of 'requires_action' with a required_action.type of
        'submit_tool_outputs'.

        :param thread_id: Required.
        :type thread_id: str
        :param run_id: Required.
        :type run_id: str
        :param body: Required.
        :type body: IO[bytes]
        :keyword content_type: Body Parameter content-type. Content type parameter for binary body.
         Default value is "application/json".
        :paramtype content_type: str
        :return: AgentRunStream.  AgentRunStream is compatible with Iterable and supports streaming.
        :rtype: ~azure.ai.projects.models.AgentRunStream
        :raises ~azure.core.exceptions.HttpResponseError:
        """

    @distributed_trace
    def submit_tool_outputs_to_stream(
        self,
        thread_id: str,
        run_id: str,
        body: Union[JSON, IO[bytes]] = _Unset,
        *,
        tool_outputs: List[_models.ToolOutput] = _Unset,
        event_handler: Optional[_models.AgentEventHandler] = None,
        **kwargs: Any,
    ) -> _models.AgentRunStream:
        """Submits outputs from tools as requested by tool calls in a stream. Runs that need submitted tool
        outputs will have a status of 'requires_action' with a required_action.type of
        'submit_tool_outputs'.  terminating when the Run enters a terminal state with a ``data: [DONE]`` message.

        :param thread_id: Required.
        :type thread_id: str
        :param run_id: Required.
        :type run_id: str
        :param body: Is either a JSON type or a IO[bytes] type. Required.
        :type body: JSON or IO[bytes]
        :keyword tool_outputs: Required.
        :paramtype tool_outputs: list[~azure.ai.projects.models.ToolOutput]
        :param event_handler: The event handler to use for processing events during the run.
        :param kwargs: Additional parameters.
        :return: AgentRunStream.  AgentRunStream is compatible with Iterable and supports streaming.
        :rtype: ~azure.ai.projects.models.AgentRunStream
        :raises ~azure.core.exceptions.HttpResponseError:
        """

        if isinstance(body, dict):
            content_type = kwargs.get("content_type", "application/json")
            response = super().submit_tool_outputs_to_run(thread_id, run_id, body, content_type=content_type, **kwargs)

        elif tool_outputs is not _Unset:
            response = super().submit_tool_outputs_to_run(
                thread_id, run_id, tool_outputs=tool_outputs, stream_parameter=True, stream=True, **kwargs
            )

        elif isinstance(body, io.IOBase):
            content_type = kwargs.get("content_type", "application/json")
            response = super().submit_tool_outputs_to_run(thread_id, run_id, body, content_type=content_type, **kwargs)

        else:
            raise ValueError("Invalid combination of arguments provided.")

        # Cast the response to Iterator[bytes] for type correctness
        response_iterator: Iterator[bytes] = cast(Iterator[bytes], response)

        return _models.AgentRunStream(response_iterator, self._handle_submit_tool_outputs, event_handler)

    def _handle_submit_tool_outputs(
        self, run: _models.ThreadRun, event_handler: Optional[_models.AgentEventHandler] = None
    ) -> None:
        if isinstance(run.required_action, _models.SubmitToolOutputsAction):
            tool_calls = run.required_action.submit_tool_outputs.tool_calls
            if not tool_calls:
                logger.debug("No tool calls to execute.")
                return

            toolset = self.get_toolset()
            if toolset:
                tool_outputs = toolset.execute_tool_calls(tool_calls)
            else:
                logger.warning("Toolset is not available in the client.")
                return

            logger.info(f"Tool outputs: {tool_outputs}")
            if tool_outputs:
                with self.submit_tool_outputs_to_stream(
                    thread_id=run.thread_id, run_id=run.id, tool_outputs=tool_outputs, event_handler=event_handler
                ) as stream:
                    stream.until_done()

    @overload
    def upload_file(self, body: JSON, **kwargs: Any) -> _models.OpenAIFile:
        """Uploads a file for use by other operations.

        :param body: Required.
        :type body: JSON
        :return: OpenAIFile. The OpenAIFile is compatible with MutableMapping
        :rtype: ~azure.ai.projects.models.OpenAIFile
        :raises ~azure.core.exceptions.HttpResponseError:
        """

    @overload
    def upload_file(
        self, *, file: FileType, purpose: Union[str, _models.FilePurpose], filename: Optional[str] = None, **kwargs: Any
    ) -> _models.OpenAIFile:
        """Uploads a file for use by other operations.

        :keyword file: Required.
        :paramtype file: ~azure.ai.projects._vendor.FileType
        :keyword purpose: Known values are: "fine-tune", "fine-tune-results", "assistants",
         "assistants_output", "batch", "batch_output", and "vision". Required.
        :paramtype purpose: str or ~azure.ai.projects.models.FilePurpose
        :keyword filename: Default value is None.
        :paramtype filename: str
        :return: OpenAIFile. The OpenAIFile is compatible with MutableMapping
        :rtype: ~azure.ai.projects.models.OpenAIFile
        :raises ~azure.core.exceptions.HttpResponseError:
        """

    @overload
    def upload_file(
        self, file_path: str, *, purpose: Union[str, _models.FilePurpose], **kwargs: Any
    ) -> _models.OpenAIFile:
        """Uploads a file for use by other operations.

        :param file_path: Required.
        :type file_path: str
        :keyword purpose: Known values are: "fine-tune", "fine-tune-results", "assistants",
         "assistants_output", "batch", "batch_output", and "vision". Required.
        :paramtype purpose: str or ~azure.ai.projects.models.FilePurpose
        :return: OpenAIFile. The OpenAIFile is compatible with MutableMapping
        :rtype: ~azure.ai.projects.models.OpenAIFile
        :raises ~azure.core.exceptions.HttpResponseError:
        """

    @distributed_trace
    def upload_file(
        self,
        body: Optional[JSON] = None,
        *,
        file: Optional[FileType] = None,
        file_path: Optional[str] = None,
        purpose: Union[str, _models.FilePurpose, None] = None,
        filename: Optional[str] = None,
        **kwargs: Any,
    ) -> _models.OpenAIFile:
        """
        Uploads a file for use by other operations, delegating to the generated operations.

        :param body: JSON. Required if `file` and `purpose` are not provided.
        :param file: File content. Required if `body` and `purpose` are not provided.
        :param file_path: Path to the file. Required if `body` and `purpose` are not provided.
        :param purpose: Known values are: "fine-tune", "fine-tune-results", "assistants",
            "assistants_output", "batch", "batch_output", and "vision". Required if `body` and `file` are not provided.
        :param filename: The name of the file.
        :param kwargs: Additional parameters.
        :return: OpenAIFile. The OpenAIFile is compatible with MutableMapping
        :raises FileNotFoundError: If the file_path is invalid.
        :raises IOError: If there are issues with reading the file.
        :raises: HttpResponseError for HTTP errors.
        """
        if body is not None:
            return super().upload_file(body=body, **kwargs)

        if isinstance(purpose, FilePurpose):
            purpose = purpose.value

        if file is not None and purpose is not None:
            return super().upload_file(file=file, purpose=purpose, filename=filename, **kwargs)

        if file_path is not None and purpose is not None:
            if not os.path.isfile(file_path):
                raise FileNotFoundError(f"The file path provided does not exist: {file_path}")

            try:
                with open(file_path, "rb") as f:
                    content = f.read()

                # Determine filename and create correct FileType
                base_filename = filename or os.path.basename(file_path)
                file_content: FileType = (base_filename, content)

                return super().upload_file(file=file_content, purpose=purpose, **kwargs)
            except IOError as e:
                raise IOError(f"Unable to read file: {file_path}. Reason: {str(e)}")

        raise ValueError("Invalid parameters for upload_file. Please provide the necessary arguments.")

    @overload
    def upload_file_and_poll(self, body: JSON, sleep_interval: float = 1, **kwargs: Any) -> _models.OpenAIFile:
        """Uploads a file for use by other operations.

        :param body: Required.
        :type body: JSON
        :keyword sleep_interval: Time to wait before polling for the status of the uploaded file. Default value
         is 1.
        :paramtype sleep_interval: float
        :return: OpenAIFile. The OpenAIFile is compatible with MutableMapping
        :rtype: ~azure.ai.projects.models.OpenAIFile
        :raises ~azure.core.exceptions.HttpResponseError:
        """

    @overload
    def upload_file_and_poll(
        self,
        *,
        file: FileType,
        purpose: Union[str, _models.FilePurpose],
        filename: Optional[str] = None,
        sleep_interval: float = 1,
        **kwargs: Any,
    ) -> _models.OpenAIFile:
        """Uploads a file for use by other operations.

        :keyword file: Required.
        :paramtype file: ~azure.ai.projects._vendor.FileType
        :keyword purpose: Known values are: "fine-tune", "fine-tune-results", "assistants",
         "assistants_output", "batch", "batch_output", and "vision". Required.
        :paramtype purpose: str or ~azure.ai.projects.models.FilePurpose
        :keyword filename: Default value is None.
        :paramtype filename: str
        :keyword sleep_interval: Time to wait before polling for the status of the uploaded file. Default value
         is 1.
        :paramtype sleep_interval: float
        :return: OpenAIFile. The OpenAIFile is compatible with MutableMapping
        :rtype: ~azure.ai.projects.models.OpenAIFile
        :raises ~azure.core.exceptions.HttpResponseError:
        """

    @overload
    def upload_file_and_poll(
        self, file_path: str, *, purpose: Union[str, _models.FilePurpose], sleep_interval: float = 1, **kwargs: Any
    ) -> _models.OpenAIFile:
        """Uploads a file for use by other operations.

        :param file_path: Required.
        :type file_path: str
        :keyword purpose: Known values are: "fine-tune", "fine-tune-results", "assistants",
         "assistants_output", "batch", "batch_output", and "vision". Required.
        :paramtype purpose: str or ~azure.ai.projects.models.FilePurpose
        :keyword sleep_interval: Time to wait before polling for the status of the uploaded file. Default value
         is 1.
        :paramtype sleep_interval: float
        :return: OpenAIFile. The OpenAIFile is compatible with MutableMapping
        :rtype: ~azure.ai.projects.models.OpenAIFile
        :raises ~azure.core.exceptions.HttpResponseError:
        """

    @distributed_trace
    def upload_file_and_poll(
        self,
        body: Optional[JSON] = None,
        *,
        file: Optional[FileType] = None,
        file_path: Optional[str] = None,
        purpose: Union[str, _models.FilePurpose, None] = None,
        filename: Optional[str] = None,
        sleep_interval: float = 1,
        **kwargs: Any,
    ) -> _models.OpenAIFile:
        """
        Uploads a file for use by other operations, delegating to the generated operations.

        :param body: JSON. Required if `file` and `purpose` are not provided.
        :param file: File content. Required if `body` and `purpose` are not provided.
        :param file_path: Path to the file. Required if `body` and `purpose` are not provided.
        :param purpose: Known values are: "fine-tune", "fine-tune-results", "assistants",
            "assistants_output", "batch", "batch_output", and "vision". Required if `body` and `file` are not provided.
        :param filename: The name of the file.
        :keyword sleep_interval: Time to wait before polling for the status of the uploaded file. Default value
         is 1.
        :paramtype sleep_interval: float
        :param kwargs: Additional parameters.
        :return: OpenAIFile. The OpenAIFile is compatible with MutableMapping
        :raises FileNotFoundError: If the file_path is invalid.
        :raises IOError: If there are issues with reading the file.
        :raises: HttpResponseError for HTTP errors.
        """
        if body is not None:
            uploaded_file = self.upload_file(body=body, **kwargs)
        elif file is not None and purpose is not None:
            uploaded_file = self.upload_file(file=file, purpose=purpose, filename=filename, **kwargs)
        elif file_path is not None and purpose is not None:
            uploaded_file = self.upload_file(file_path=file_path, purpose=purpose, **kwargs)
        else:
            raise ValueError(
                "Invalid parameters for upload_file_and_poll. Please provide either 'body', "
                "or both 'file' and 'purpose', or both 'file_path' and 'purpose'."
            )

        while uploaded_file.status in ["uploaded", "pending", "running"]:
            time.sleep(sleep_interval)
            uploaded_file = self.get_file(uploaded_file.id)

        return uploaded_file

    @overload
    def create_vector_store_and_poll(
        self, body: JSON, *, content_type: str = "application/json", sleep_interval: float = 1, **kwargs: Any
    ) -> _models.VectorStore:
        """Creates a vector store and poll.

        :param body: Required.
        :type body: JSON
        :keyword content_type: Body Parameter content-type. Content type parameter for JSON body.
         Default value is "application/json".
        :paramtype content_type: str
        :keyword sleep_interval: Time to wait before polling for the status of the vector store. Default value
         is 1.
        :paramtype sleep_interval: float
        :return: VectorStore. The VectorStore is compatible with MutableMapping
        :rtype: ~azure.ai.projects.models.VectorStore
        :raises ~azure.core.exceptions.HttpResponseError:
        """

    @overload
    def create_vector_store_and_poll(
        self,
        *,
        content_type: str = "application/json",
        file_ids: Optional[List[str]] = None,
        name: Optional[str] = None,
        expires_after: Optional[_models.VectorStoreExpirationPolicy] = None,
        chunking_strategy: Optional[_models.VectorStoreChunkingStrategyRequest] = None,
        metadata: Optional[Dict[str, str]] = None,
        sleep_interval: float = 1,
        **kwargs: Any,
    ) -> _models.VectorStore:
        """Creates a vector store and poll.

        :keyword content_type: Body Parameter content-type. Content type parameter for JSON body.
         Default value is "application/json".
        :paramtype content_type: str
        :keyword file_ids: A list of file IDs that the vector store should use. Useful for tools like
         ``file_search`` that can access files. Default value is None.
        :paramtype file_ids: list[str]
        :keyword name: The name of the vector store. Default value is None.
        :paramtype name: str
        :keyword expires_after: Details on when this vector store expires. Default value is None.
        :paramtype expires_after: ~azure.ai.projects.models.VectorStoreExpirationPolicy
        :keyword chunking_strategy: The chunking strategy used to chunk the file(s). If not set, will
         use the auto strategy. Only applicable if file_ids is non-empty. Default value is None.
        :paramtype chunking_strategy: ~azure.ai.projects.models.VectorStoreChunkingStrategyRequest
        :keyword metadata: A set of up to 16 key/value pairs that can be attached to an object, used
         for storing additional information about that object in a structured format. Keys may be up to
         64 characters in length and values may be up to 512 characters in length. Default value is
         None.
        :paramtype metadata: dict[str, str]
        :keyword sleep_interval: Time to wait before polling for the status of the vector store. Default value
         is 1.
        :paramtype sleep_interval: float
        :return: VectorStore. The VectorStore is compatible with MutableMapping
        :rtype: ~azure.ai.projects.models.VectorStore
        :raises ~azure.core.exceptions.HttpResponseError:
        """

    @overload
    def create_vector_store_and_poll(
        self, body: IO[bytes], *, content_type: str = "application/json", sleep_interval: float = 1, **kwargs: Any
    ) -> _models.VectorStore:
        """Creates a vector store and poll.

        :param body: Required.
        :type body: IO[bytes]
        :keyword content_type: Body Parameter content-type. Content type parameter for binary body.
         Default value is "application/json".
        :paramtype content_type: str
        :keyword sleep_interval: Time to wait before polling for the status of the vector store. Default value
         is 1.
        :paramtype sleep_interval: float
        :return: VectorStore. The VectorStore is compatible with MutableMapping
        :rtype: ~azure.ai.projects.models.VectorStore
        :raises ~azure.core.exceptions.HttpResponseError:
        """

    @distributed_trace
    def create_vector_store_and_poll(
        self,
        body: Union[JSON, IO[bytes], None] = None,
        *,
        content_type: str = "application/json",
        file_ids: Optional[List[str]] = None,
        name: Optional[str] = None,
        expires_after: Optional[_models.VectorStoreExpirationPolicy] = None,
        chunking_strategy: Optional[_models.VectorStoreChunkingStrategyRequest] = None,
        metadata: Optional[Dict[str, str]] = None,
        sleep_interval: float = 1,
        **kwargs: Any,
    ) -> _models.VectorStore:
        """Creates a vector store and poll.

        :param body: Is either a JSON type or a IO[bytes] type. Required.
        :type body: JSON or IO[bytes]
        :keyword file_ids: A list of file IDs that the vector store should use. Useful for tools like
         ``file_search`` that can access files. Default value is None.
        :paramtype file_ids: list[str]
        :keyword name: The name of the vector store. Default value is None.
        :paramtype name: str
        :keyword expires_after: Details on when this vector store expires. Default value is None.
        :paramtype expires_after: ~azure.ai.projects.models.VectorStoreExpirationPolicy
        :keyword chunking_strategy: The chunking strategy used to chunk the file(s). If not set, will
         use the auto strategy. Only applicable if file_ids is non-empty. Default value is None.
        :paramtype chunking_strategy: ~azure.ai.projects.models.VectorStoreChunkingStrategyRequest
        :keyword metadata: A set of up to 16 key/value pairs that can be attached to an object, used
         for storing additional information about that object in a structured format. Keys may be up to
         64 characters in length and values may be up to 512 characters in length. Default value is
         None.
        :paramtype metadata: dict[str, str]
        :keyword sleep_interval: Time to wait before polling for the status of the vector store. Default value
         is 1.
        :paramtype sleep_interval: float
        :return: VectorStore. The VectorStore is compatible with MutableMapping
        :rtype: ~azure.ai.projects.models.VectorStore
        :raises ~azure.core.exceptions.HttpResponseError:
        """

        if body is not None:
            vector_store = self.create_vector_store(body=body, content_type=content_type, **kwargs)
        elif file_ids is not None or (name is not None and expires_after is not None):
            vector_store = self.create_vector_store(
                content_type=content_type,
                file_ids=file_ids,
                name=name,
                expires_after=expires_after,
                chunking_strategy=chunking_strategy,
                metadata=metadata,
                **kwargs,
            )
        else:
            raise ValueError(
                "Invalid parameters for create_vector_store_and_poll. Please provide either 'body', "
                "'file_ids', or 'name' and 'expires_after'."
            )

        while vector_store.status == "in_progress":
            time.sleep(sleep_interval)
            vector_store = self.get_vector_store(vector_store.id)

        return vector_store

    @overload
    def create_vector_store_file_batch_and_poll(
        self,
        vector_store_id: str,
        body: JSON,
        *,
        content_type: str = "application/json",
        sleep_interval: float = 1,
        **kwargs: Any,
    ) -> _models.VectorStoreFileBatch:
        """Create a vector store file batch and poll.

        :param vector_store_id: Identifier of the vector store. Required.
        :type vector_store_id: str
        :param body: Required.
        :type body: JSON
        :keyword content_type: Body Parameter content-type. Content type parameter for JSON body.
         Default value is "application/json".
        :paramtype content_type: str
        :keyword sleep_interval: Time to wait before polling for the status of the vector store. Default value
         is 1.
        :paramtype sleep_interval: float
        :return: VectorStoreFileBatch. The VectorStoreFileBatch is compatible with MutableMapping
        :rtype: ~azure.ai.projects.models.VectorStoreFileBatch
        :raises ~azure.core.exceptions.HttpResponseError:
        """

    @overload
    def create_vector_store_file_batch_and_poll(
        self,
        vector_store_id: str,
        *,
        file_ids: List[str],
        content_type: str = "application/json",
        chunking_strategy: Optional[_models.VectorStoreChunkingStrategyRequest] = None,
        sleep_interval: float = 1,
        **kwargs: Any,
    ) -> _models.VectorStoreFileBatch:
        """Create a vector store file batch and poll.

        :param vector_store_id: Identifier of the vector store. Required.
        :type vector_store_id: str
        :keyword file_ids: List of file identifiers. Required.
        :paramtype file_ids: list[str]
        :keyword content_type: Body Parameter content-type. Content type parameter for JSON body.
         Default value is "application/json".
        :paramtype content_type: str
        :keyword chunking_strategy: The chunking strategy used to chunk the file(s). If not set, will
         use the auto strategy. Default value is None.
        :paramtype chunking_strategy: ~azure.ai.projects.models.VectorStoreChunkingStrategyRequest
        :keyword sleep_interval: Time to wait before polling for the status of the vector store. Default value
         is 1.
        :paramtype sleep_interval: float
        :return: VectorStoreFileBatch. The VectorStoreFileBatch is compatible with MutableMapping
        :rtype: ~azure.ai.projects.models.VectorStoreFileBatch
        :raises ~azure.core.exceptions.HttpResponseError:
        """

    @overload
    def create_vector_store_file_batch_and_poll(
        self,
        vector_store_id: str,
        body: IO[bytes],
        *,
        content_type: str = "application/json",
        sleep_interval: float = 1,
        **kwargs: Any,
    ) -> _models.VectorStoreFileBatch:
        """Create a vector store file batch and poll.

        :param vector_store_id: Identifier of the vector store. Required.
        :type vector_store_id: str
        :param body: Required.
        :type body: IO[bytes]
        :keyword content_type: Body Parameter content-type. Content type parameter for binary body.
         Default value is "application/json".
        :paramtype content_type: str
        :keyword sleep_interval: Time to wait before polling for the status of the vector store. Default value
         is 1.
        :paramtype sleep_interval: float
        :return: VectorStoreFileBatch. The VectorStoreFileBatch is compatible with MutableMapping
        :rtype: ~azure.ai.projects.models.VectorStoreFileBatch
        :raises ~azure.core.exceptions.HttpResponseError:
        """

    @distributed_trace
    def create_vector_store_file_batch_and_poll(
        self,
        vector_store_id: str,
        body: Union[JSON, IO[bytes], None] = None,
        *,
        file_ids: List[str] = _Unset,
        chunking_strategy: Optional[_models.VectorStoreChunkingStrategyRequest] = None,
        sleep_interval: float = 1,
        **kwargs: Any,
    ) -> _models.VectorStoreFileBatch:
        """Create a vector store file batch and poll.

        :param vector_store_id: Identifier of the vector store. Required.
        :type vector_store_id: str
        :param body: Is either a JSON type or a IO[bytes] type. Required.
        :type body: JSON or IO[bytes]
        :keyword file_ids: List of file identifiers. Required.
        :paramtype file_ids: list[str]
        :keyword chunking_strategy: The chunking strategy used to chunk the file(s). If not set, will
         use the auto strategy. Default value is None.
        :paramtype chunking_strategy: ~azure.ai.projects.models.VectorStoreChunkingStrategyRequest
        :return: VectorStoreFileBatch. The VectorStoreFileBatch is compatible with MutableMapping
        :rtype: ~azure.ai.projects.models.VectorStoreFileBatch
        :raises ~azure.core.exceptions.HttpResponseError:
        """

        if body is None:
            vector_store_file_batch = super().create_vector_store_file_batch(
                vector_store_id=vector_store_id, file_ids=file_ids, chunking_strategy=chunking_strategy, **kwargs
            )
        else:
            content_type = kwargs.get("content_type", "application/json")
            vector_store_file_batch = super().create_vector_store_file_batch(
                body=body, content_type=content_type, **kwargs
            )

        while vector_store_file_batch.status == "in_progress":
            time.sleep(sleep_interval)
            vector_store_file_batch = super().get_vector_store_file_batch(
                vector_store_id=vector_store_id, batch_id=vector_store_file_batch.id
            )

        return vector_store_file_batch

    @distributed_trace
    def get_file_content(self, file_id: str, **kwargs: Any) -> Iterator[bytes]:
        """
        Returns file content as byte stream for given file_id.

        :param file_id: The ID of the file to retrieve. Required.
        :type file_id: str
        :return: An iterator that yields bytes from the file content.
        :rtype: Iterator[bytes]
        :raises ~azure.core.exceptions.HttpResponseError: If the HTTP request fails.
        """
        kwargs["stream"] = True
        response = super()._get_file_content(file_id, **kwargs)
        return cast(Iterator[bytes], response)

    @distributed_trace
    def get_messages(
        self,
        thread_id: str,
        *,
        run_id: Optional[str] = None,
        limit: Optional[int] = None,
        order: Optional[Union[str, _models.ListSortOrder]] = None,
        after: Optional[str] = None,
        before: Optional[str] = None,
        **kwargs: Any,
    ) -> _models.ThreadMessages:
        """Parses the OpenAIPageableListOfThreadMessage response and returns a ThreadMessages object.

        :param thread_id: Identifier of the thread. Required.
        :type thread_id: str
        :keyword run_id: Filter messages by the run ID that generated them. Default value is None.
        :paramtype run_id: str
        :keyword limit: A limit on the number of objects to be returned. Limit can range between 1 and
         100, and the default is 20. Default value is None.
        :paramtype limit: int
        :keyword order: Sort order by the created_at timestamp of the objects. asc for ascending order
         and desc for descending order. Known values are: "asc" and "desc". Default value is None.
        :paramtype order: str or ~azure.ai.projects.models.ListSortOrder
        :keyword after: A cursor for use in pagination. after is an object ID that defines your place
         in the list. For instance, if you make a list request and receive 100 objects, ending with
         obj_foo, your subsequent call can include after=obj_foo in order to fetch the next page of the
         list. Default value is None.
        :paramtype after: str
        :keyword before: A cursor for use in pagination. before is an object ID that defines your place
         in the list. For instance, if you make a list request and receive 100 objects, ending with
         obj_foo, your subsequent call can include before=obj_foo in order to fetch the previous page of
         the list. Default value is None.
        :paramtype before: str

        :return: ThreadMessages. The ThreadMessages is compatible with MutableMapping
        :rtype: ~azure.ai.projects.models.ThreadMessages
        """
        messages = super().list_messages(
            thread_id, run_id=run_id, limit=limit, order=order, after=after, before=before, **kwargs
        )
        return _models.ThreadMessages(pageable_list=messages)

    @distributed_trace
    def save_file(self, file_id: str, file_name: str, target_dir: Optional[Union[str, Path]] = None) -> None:
        """
        Synchronously saves file content retrieved using a file identifier to the specified local directory.

        :param file_id: The unique identifier for the file to retrieve.
        :type file_id: str
        :param file_name: The name of the file to be saved.
        :type file_name: str
        :param target_dir: The directory where the file should be saved. Defaults to the current working directory.
        :raises ValueError: If the target path is not a directory or the file name is invalid.
        :raises RuntimeError: If file content retrieval fails or no content is found.
        :raises TypeError: If retrieved chunks are not bytes-like objects.
        :raises IOError: If writing to the file fails.
        """
        try:
<<<<<<< HEAD
            # Determine and validate the target directory
            path = Path(target_dir).expanduser().resolve() if target_dir else Path.cwd()
            path.mkdir(parents=True, exist_ok=True)
            if not path.is_dir():
                raise ValueError(f"The target path '{path}' is not a directory.")

            # Sanitize and validate the file name
            sanitized_file_name = Path(file_name).name
            if not sanitized_file_name:
                raise ValueError("The provided file name is invalid.")

            # Retrieve the file content
=======
>>>>>>> 3ed16a7d
            file_content_stream = self.get_file_content(file_id)
            if not file_content_stream:
                raise RuntimeError(f"No content retrievable for file ID '{file_id}'.")

            target_file_path = path / sanitized_file_name

            # Write the file content to disk
            with target_file_path.open("wb") as file:
                for chunk in file_content_stream:
                    if isinstance(chunk, (bytes, bytearray)):
                        file.write(chunk)
                    else:
                        raise TypeError(f"Expected bytes or bytearray, got {type(chunk).__name__}")
            
            logger.debug(f"File '{sanitized_file_name}' saved successfully at '{target_file_path}'.")

        except (ValueError, RuntimeError, TypeError, IOError) as e:
            logger.error(f"An error occurred in save_file: {e}")
            raise


__all__: List[str] = [
    "AgentsOperations",
    "ConnectionsOperations",
    "DiagnosticsOperations",
    "InferenceOperations",
]  # Add all objects you want publicly available to users at this package level


def patch_sdk():
    """Do not remove from this file.

    `patch_sdk` is a last resort escape hatch that allows you to do customizations
    you can't accomplish using the techniques described in
    https://aka.ms/azsdk/python/dpcodegen/python/customize
    """<|MERGE_RESOLUTION|>--- conflicted
+++ resolved
@@ -2446,7 +2446,6 @@
         :raises IOError: If writing to the file fails.
         """
         try:
-<<<<<<< HEAD
             # Determine and validate the target directory
             path = Path(target_dir).expanduser().resolve() if target_dir else Path.cwd()
             path.mkdir(parents=True, exist_ok=True)
@@ -2459,8 +2458,6 @@
                 raise ValueError("The provided file name is invalid.")
 
             # Retrieve the file content
-=======
->>>>>>> 3ed16a7d
             file_content_stream = self.get_file_content(file_id)
             if not file_content_stream:
                 raise RuntimeError(f"No content retrievable for file ID '{file_id}'.")
