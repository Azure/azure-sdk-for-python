# pylint: disable=too-many-lines
# ------------------------------------
# Copyright (c) Microsoft Corporation.
# Licensed under the MIT License.
# ------------------------------------
"""Customize generated code here.

Follow our quickstart for examples: https://aka.ms/azsdk/python/dpcodegen/python/customize
"""
import io
import logging
import os
import sys
import time
from pathlib import Path
from typing import IO, TYPE_CHECKING, Any, Dict, Iterator, List, Optional, Sequence, TextIO, Union, cast, overload

from azure.core.exceptions import ResourceNotFoundError
from azure.core.tracing.decorator import distributed_trace

from .. import models as _models
from .._vendor import FileType
from ..models._enums import AuthenticationType, ConnectionType, FilePurpose
from ..models._models import (
    GetAppInsightsResponse,
    GetConnectionResponse,
    GetWorkspaceResponse,
    InternalConnectionPropertiesSASAuth,
    ListConnectionsResponse,
)
from ..models._patch import ConnectionProperties
from ._operations import AgentsOperations as AgentsOperationsGenerated
from ._operations import ConnectionsOperations as ConnectionsOperationsGenerated
from ._operations import TelemetryOperations as TelemetryOperationsGenerated

if sys.version_info >= (3, 9):
    from collections.abc import MutableMapping
else:
    from typing import MutableMapping  # type: ignore  # pylint: disable=ungrouped-imports

if TYPE_CHECKING:
    # pylint: disable=unused-import,ungrouped-imports
    from openai import AzureOpenAI

    from azure.ai.inference import ChatCompletionsClient, EmbeddingsClient

    from .. import _types

JSON = MutableMapping[str, Any]  # pylint: disable=unsubscriptable-object
_Unset: Any = object()

logger = logging.getLogger(__name__)


class InferenceOperations:

    def __init__(self, outer_instance):
        self._outer_instance = outer_instance

    @distributed_trace
    def get_chat_completions_client(self, **kwargs) -> "ChatCompletionsClient":
        """Get an authenticated ChatCompletionsClient (from the package azure-ai-inference) for the default
        Azure AI Services connected resource. At least one AI model that supports chat completions must be deployed
        in this resource. The package `azure-ai-inference` must be installed prior to calling this method.
        Raises ~azure.core.exceptions.ResourceNotFoundError exception if an Azure AI Services connection
        does not exist.
        Raises ~azure.core.exceptions.ModuleNotFoundError exception if the `azure-ai-inference` package
        is not installed.

        :return: An authenticated chat completions client, or `None` if no Azure AI Services connection is found.
        :rtype: ~azure.ai.inference.models.ChatCompletionsClient
        :raises ~azure.core.exceptions.ResourceNotFoundError:
        :raises ~azure.core.exceptions.ModuleNotFoundError:
        :raises ~azure.core.exceptions.HttpResponseError:
        """
        kwargs.setdefault("merge_span", True)

        # Back-door way to access the old behavior where each AI model (non-OpenAI) was hosted on
        # a separate "Serverless" connection. This is now deprecated.
        use_serverless_connection: bool = os.getenv("USE_SERVERLESS_CONNECTION", None) == "true"

        if use_serverless_connection:
            connection = self._outer_instance.connections.get_default(
                connection_type=ConnectionType.SERVERLESS, with_credentials=True, **kwargs
            )
        else:
            connection = self._outer_instance.connections.get_default(
                connection_type=ConnectionType.AZURE_AI_SERVICES, with_credentials=True, **kwargs
            )

        try:
            from azure.ai.inference import ChatCompletionsClient
        except ModuleNotFoundError as e:
            raise ModuleNotFoundError(
                "Azure AI Inference SDK is not installed. Please install it using 'pip install azure-ai-inference'"
            ) from e

        if use_serverless_connection:
            endpoint = connection.endpoint_url
        else:
            # Be sure to use the Azure resource name here, not the connection name. Connection name is something that
            # admins can pick when they manually create a new connection (or use bicep). Get the Azure resource name
            # from the end of the connection id.
            endpoint = f"https://{connection.id.split('/')[-1]}.services.ai.azure.com/models"

        if connection.authentication_type == AuthenticationType.API_KEY:
            logger.debug(
                "[InferenceOperations.get_chat_completions_client] "
                + "Creating ChatCompletionsClient using API key authentication"
            )
            from azure.core.credentials import AzureKeyCredential

            client = ChatCompletionsClient(endpoint=endpoint, credential=AzureKeyCredential(connection.key))
        elif connection.authentication_type == AuthenticationType.ENTRA_ID:
            # MaaS models do not yet support EntraID auth
            logger.debug(
                "[InferenceOperations.get_chat_completions_client] "
                + "Creating ChatCompletionsClient using Entra ID authentication"
            )
            client = ChatCompletionsClient(endpoint=endpoint, credential=connection.properties.token_credential)
        elif connection.authentication_type == AuthenticationType.SAS:
            logger.debug(
                "[InferenceOperations.get_chat_completions_client] "
                + "Creating ChatCompletionsClient using SAS authentication"
            )
            raise ValueError(
                "Getting chat completions client from a connection with SAS authentication is not yet supported"
            )
        else:
            raise ValueError("Unknown authentication type")

        return client

    @distributed_trace
    def get_embeddings_client(self, **kwargs) -> "EmbeddingsClient":
        """Get an authenticated EmbeddingsClient (from the package azure-ai-inference) for the default
        Azure AI Services connected resource. At least one AI model that supports text embeddings must be deployed
        in this resource. The package `azure-ai-inference` must be installed prior to calling this method.
        Raises ~azure.core.exceptions.ResourceNotFoundError exception if an Azure AI Services connection
        does not exist.
        Raises ~azure.core.exceptions.ModuleNotFoundError exception if the `azure-ai-inference` package
        is not installed.

        :return: An authenticated chat completions client
        :rtype: ~azure.ai.inference.models.EmbeddingsClient
        :raises ~azure.core.exceptions.ResourceNotFoundError:
        :raises ~azure.core.exceptions.ModuleNotFoundError:
        :raises ~azure.core.exceptions.HttpResponseError:
        """
        kwargs.setdefault("merge_span", True)

        # Back-door way to access the old behavior where each AI model (non-OpenAI) was hosted on
        # a separate "Serverless" connection. This is now deprecated.
        use_serverless_connection: bool = os.getenv("USE_SERVERLESS_CONNECTION", None) == "true"

        if use_serverless_connection:
            connection = self._outer_instance.connections.get_default(
                connection_type=ConnectionType.SERVERLESS, with_credentials=True, **kwargs
            )
        else:
            connection = self._outer_instance.connections.get_default(
                connection_type=ConnectionType.AZURE_AI_SERVICES, with_credentials=True, **kwargs
            )

        try:
            from azure.ai.inference import EmbeddingsClient
        except ModuleNotFoundError as e:
            raise ModuleNotFoundError(
                "Azure AI Inference SDK is not installed. Please install it using 'pip install azure-ai-inference'"
            ) from e

        if use_serverless_connection:
            endpoint = connection.endpoint_url
        else:
            # Be sure to use the Azure resource name here, not the connection name. Connection name is something that
            # admins can pick when they manually create a new connection (or use bicep). Get the Azure resource name
            # from the end of the connection id.
            endpoint = f"https://{connection.id.split('/')[-1]}.services.ai.azure.com/models"

        if connection.authentication_type == AuthenticationType.API_KEY:
            logger.debug(
                "[InferenceOperations.get_embeddings_client] Creating EmbeddingsClient using API key authentication"
            )
            from azure.core.credentials import AzureKeyCredential

            client = EmbeddingsClient(endpoint=endpoint, credential=AzureKeyCredential(connection.key))
        elif connection.authentication_type == AuthenticationType.ENTRA_ID:
            # MaaS models do not yet support EntraID auth
            logger.debug(
                "[InferenceOperations.get_embeddings_client] Creating EmbeddingsClient using Entra ID authentication"
            )
            client = EmbeddingsClient(endpoint=endpoint, credential=connection.properties.token_credential)
        elif connection.authentication_type == AuthenticationType.SAS:
            logger.debug(
                "[InferenceOperations.get_embeddings_client] Creating EmbeddingsClient using SAS authentication"
            )
            raise ValueError("Getting embeddings client from a connection with SAS authentication is not yet supported")
        else:
            raise ValueError("Unknown authentication type")

        return client

    @distributed_trace
    def get_azure_openai_client(self, *, api_version: Optional[str] = None, **kwargs) -> "AzureOpenAI":
        """Get an authenticated AzureOpenAI client (from the `openai` package) for the default
        Azure OpenAI connection. The package `openai` must be installed prior to calling this method.
        Raises ~azure.core.exceptions.ResourceNotFoundError exception if an Azure OpenAI connection
        does not exist.
        Raises ~azure.core.exceptions.ModuleNotFoundError exception if the `openai` package
        is not installed.

        :keyword api_version: The Azure OpenAI api-version to use when creating the client. Optional.
         See "Data plane - Inference" row in the table at
         https://learn.microsoft.com/en-us/azure/ai-services/openai/reference#api-specs. If this keyword
         is not specified, you must set the environment variable `OPENAI_API_VERSION` instead.
        :paramtype api_version: str
        :return: An authenticated AzureOpenAI client
        :rtype: ~openai.AzureOpenAI
        :raises ~azure.core.exceptions.ResourceNotFoundError:
        :raises ~azure.core.exceptions.ModuleNotFoundError:
        :raises ~azure.core.exceptions.HttpResponseError:
        """

        kwargs.setdefault("merge_span", True)
        connection = self._outer_instance.connections.get_default(
            connection_type=ConnectionType.AZURE_OPEN_AI, with_credentials=True, **kwargs
        )

        try:
            from openai import AzureOpenAI
        except ModuleNotFoundError as e:
            raise ModuleNotFoundError(
                "OpenAI SDK is not installed. Please install it using 'pip install openai'"
            ) from e

        if connection.authentication_type == AuthenticationType.API_KEY:
            logger.debug(
                "[InferenceOperations.get_azure_openai_client] Creating AzureOpenAI using API key authentication"
            )
            client = AzureOpenAI(
                api_key=connection.key, azure_endpoint=connection.endpoint_url, api_version=api_version
            )
        elif connection.authentication_type == {AuthenticationType.ENTRA_ID, AuthenticationType.SAS}:
            try:
                from azure.identity import get_bearer_token_provider
            except ModuleNotFoundError as e:
                raise ModuleNotFoundError(
                    "azure.identity package not installed. Please install it using 'pip install azure.identity'"
                ) from e
            if connection.authentication_type == AuthenticationType.ENTRA_ID:
                auth = "Creating AzureOpenAI using Entra ID authentication"
            else:
                auth = "Creating AzureOpenAI using SAS authentication"
            logger.debug("[InferenceOperations.get_azure_openai_client] %s", auth)
            client = AzureOpenAI(
                # See https://learn.microsoft.com/en-us/python/api/azure-identity/azure.identity?view=azure-python#azure-identity-get-bearer-token-provider # pylint: disable=line-too-long
                azure_ad_token_provider=get_bearer_token_provider(
                    connection.token_credential, "https://cognitiveservices.azure.com/.default"
                ),
                azure_endpoint=connection.endpoint_url,
                api_version=api_version,
            )
        else:
            raise ValueError("Unknown authentication type")

        return client


class ConnectionsOperations(ConnectionsOperationsGenerated):

    @distributed_trace
    def get_default(
        self, *, connection_type: ConnectionType, with_credentials: bool = False, **kwargs: Any
    ) -> ConnectionProperties:
        """Get the properties of the default connection of a certain connection type, with or without
        populating authentication credentials. Raises ~azure.core.exceptions.ResourceNotFoundError
        exception if a connection with the given name was not found.

        :keyword connection_type: The connection type. Required.
        :type connection_type: ~azure.ai.projects.models._models.ConnectionType
        :keyword with_credentials: Whether to populate the connection properties with authentication credentials.
            Optional.
        :type with_credentials: bool
        :return: The connection properties, or `None` if there are no connections of the specified type.
        :rtype: ~azure.ai.projects.models.ConnectionProperties
        :raises ~azure.core.exceptions.ResourceNotFoundError:
        :raises ~azure.core.exceptions.HttpResponseError:
        """
        kwargs.setdefault("merge_span", True)
        if not connection_type:
            raise ValueError("You must specify an connection type")
        # Since there is no notion of default connection at the moment, list all connections in the category
        # and return the first one
        connection_properties_list = self.list(connection_type=connection_type, **kwargs)
        if len(connection_properties_list) > 0:
            if with_credentials:
                return self.get(
                    connection_name=connection_properties_list[0].name, with_credentials=with_credentials, **kwargs
                )
            return connection_properties_list[0]
        raise ResourceNotFoundError(f"No connection of type {connection_type} found")

    @distributed_trace
    def get(self, *, connection_name: str, with_credentials: bool = False, **kwargs: Any) -> ConnectionProperties:
        """Get the properties of a single connection, given its connection name, with or without
        populating authentication credentials. Raises ~azure.core.exceptions.ResourceNotFoundError
        exception if a connection with the given name was not found.

        :keyword connection_name: Connection Name. Required.
        :type connection_name: str
        :keyword with_credentials: Whether to populate the connection properties with authentication credentials.
            Optional.
        :type with_credentials: bool
        :return: The connection properties, or `None` if a connection with this name does not exist.
        :rtype: ~azure.ai.projects.models.ConnectionProperties
        :raises ~azure.core.exceptions.ResourceNotFoundError:
        :raises ~azure.core.exceptions.HttpResponseError:
        """
        kwargs.setdefault("merge_span", True)
        if not connection_name:
            raise ValueError("Connection name cannot be empty")
        if with_credentials:
            connection: GetConnectionResponse = self._get_connection_with_secrets(
                connection_name=connection_name, ignored="ignore", **kwargs
            )
            if connection.properties.auth_type == AuthenticationType.ENTRA_ID:
                return ConnectionProperties(connection=connection, token_credential=self._config.credential)
            if connection.properties.auth_type == AuthenticationType.SAS:
                from ..models._patch import SASTokenCredential

                cred_prop = cast(InternalConnectionPropertiesSASAuth, connection.properties)

                token_credential = SASTokenCredential(
                    sas_token=cred_prop.credentials.sas,
                    credential=self._config.credential,
                    subscription_id=self._config.subscription_id,
                    resource_group_name=self._config.resource_group_name,
                    project_name=self._config.project_name,
                    connection_name=connection_name,
                )
                return ConnectionProperties(connection=connection, token_credential=token_credential)

            return ConnectionProperties(connection=connection)
        connection = self._get_connection(connection_name=connection_name, **kwargs)
        return ConnectionProperties(connection=connection)

    @distributed_trace
    def list(
        self, *, connection_type: Optional[ConnectionType] = None, **kwargs: Any
    ) -> Sequence[ConnectionProperties]:
        """List the properties of all connections, or all connections of a certain connection type.

        :keyword connection_type: The connection type. Optional. If provided, this method lists connections of this
            type. If not provided, all connections are listed.
        :type connection_type: ~azure.ai.projects.models._models.ConnectionType
        :return: A list of connection properties
        :rtype: Sequence[~azure.ai.projects.models._models.ConnectionProperties]
        :raises ~azure.core.exceptions.HttpResponseError:
        """
        kwargs.setdefault("merge_span", True)
        connections_list: ListConnectionsResponse = self._list_connections(
            include_all=True, category=connection_type, **kwargs
        )

        # Iterate to create the simplified result property
        connection_properties_list: List[ConnectionProperties] = []
        for connection in connections_list.value:
            connection_properties_list.append(ConnectionProperties(connection=connection))

        return connection_properties_list


# Internal helper functions to enable OpenTelemetry, used by both sync and async clients
def _get_trace_exporter(destination: Union[TextIO, str, None]) -> Any:
    if isinstance(destination, str):
        # `destination` is the OTLP endpoint
        # See: https://opentelemetry-python.readthedocs.io/en/latest/exporter/otlp/otlp.html#usage
        try:
            from opentelemetry.exporter.otlp.proto.grpc.trace_exporter import OTLPSpanExporter  # type: ignore
        except ModuleNotFoundError as e:
            raise ModuleNotFoundError(
                "OpenTelemetry OTLP exporter is not installed. "
                + "Please install it using 'pip install opentelemetry-exporter-otlp-proto-grpc'"
            ) from e
        return OTLPSpanExporter(endpoint=destination)

    if isinstance(destination, io.TextIOWrapper):
        if destination is sys.stdout:
            # See: https://opentelemetry-python.readthedocs.io/en/latest/sdk/trace.export.html#opentelemetry.sdk.trace.export.ConsoleSpanExporter # pylint: disable=line-too-long
            try:
                from opentelemetry.sdk.trace.export import ConsoleSpanExporter
            except ModuleNotFoundError as e:
                raise ModuleNotFoundError(
                    "OpenTelemetry SDK is not installed. Please install it using 'pip install opentelemetry-sdk'"
                ) from e

            return ConsoleSpanExporter()
        raise ValueError("Only `sys.stdout` is supported at the moment for type `TextIO`")

    return None


def _get_log_exporter(destination: Union[TextIO, str, None]) -> Any:
    if isinstance(destination, str):
        # `destination` is the OTLP endpoint
        # See: https://opentelemetry-python.readthedocs.io/en/latest/exporter/otlp/otlp.html#usage
        try:
            # _logs are considered beta (not internal) in OpenTelemetry Python API/SDK.
            # So it's ok to use it for local development, but we'll swallow
            # any errors in case of any breaking changes on OTel side.
<<<<<<< HEAD
            # pylint: disable=import-error, no-name-in-module
            from opentelemetry.exporter.otlp.proto.grpc._log_exporter import OTLPLogExporter  # type: ignore
        # pylint: disable=broad-exception-caught
        except Exception as ex:
=======
            from opentelemetry.exporter.otlp.proto.grpc._log_exporter import OTLPLogExporter  # type: ignore  # pylint: disable=import-error,no-name-in-module
        except Exception as ex:  # pylint: disable=broad-exception-caught
>>>>>>> b0ec1edd
            # since OTel logging is still in beta in Python, we're going to swallow any errors
            # and just warn about them.
            logger.warning("Failed to configure OpenTelemetry logging.", exc_info=ex)
            return None

        return OTLPLogExporter(endpoint=destination)

    if isinstance(destination, io.TextIOWrapper):
        if destination is sys.stdout:
            # See: https://opentelemetry-python.readthedocs.io/en/latest/sdk/trace.export.html#opentelemetry.sdk.trace.export.ConsoleSpanExporter # pylint: disable=line-too-long
            try:
                from opentelemetry.sdk._logs.export import ConsoleLogExporter

                return ConsoleLogExporter()
            except ModuleNotFoundError as ex:
                # since OTel logging is still in beta in Python, we're going to swallow any errors
                # and just warn about them.
                logger.warning("Failed to configure OpenTelemetry logging.", exc_info=ex)
            return None
        raise ValueError("Only `sys.stdout` is supported at the moment for type `TextIO`")

    return None


def _configure_tracing(span_exporter: Any) -> None:
    if span_exporter is None:
        return

    try:
        from opentelemetry import trace
        from opentelemetry.sdk.trace import TracerProvider
        from opentelemetry.sdk.trace.export import SimpleSpanProcessor
    except ModuleNotFoundError as e:
        raise ModuleNotFoundError(
            "OpenTelemetry SDK is not installed. Please install it using 'pip install opentelemetry-sdk'"
<<<<<<< HEAD
        ) from _
=======
        ) from e
>>>>>>> b0ec1edd

    # if tracing was not setup before, we need to create a new TracerProvider
    if not isinstance(trace.get_tracer_provider(), TracerProvider):
        # If the provider is NoOpTracerProvider, we need to create a new TracerProvider
        provider = TracerProvider()
        trace.set_tracer_provider(provider)

    # get_tracer_provider returns opentelemetry.trace.TracerProvider
    # however, we have opentelemetry.sdk.trace.TracerProvider, which implements
    # add_span_processor method, though we need to cast it to fix type checking.
    provider = cast(TracerProvider, trace.get_tracer_provider())
    provider.add_span_processor(SimpleSpanProcessor(span_exporter))


def _configure_logging(log_exporter: Any) -> None:
    if log_exporter is None:
        return

    try:
        # _events and _logs are considered beta (not internal) in
        # OpenTelemetry Python API/SDK.
        # So it's ok to use them for local development, but we'll swallow
        # any errors in case of any breaking changes on OTel side.
        from opentelemetry import _logs, _events
<<<<<<< HEAD
        # pylint: disable=import-error, no-name-in-module
        from opentelemetry.sdk._logs import LoggerProvider
        # pylint: disable=import-error, no-name-in-module
        from opentelemetry.sdk._events import EventLoggerProvider
        # pylint: disable=import-error, no-name-in-module
        from opentelemetry.sdk._logs.export import SimpleLogRecordProcessor
=======
        from opentelemetry.sdk._logs import LoggerProvider  # pylint: disable=import-error,no-name-in-module
        from opentelemetry.sdk._events import EventLoggerProvider  # pylint: disable=import-error,no-name-in-module
        from opentelemetry.sdk._logs.export import SimpleLogRecordProcessor  # pylint: disable=import-error,no-name-in-module
>>>>>>> b0ec1edd

        if not isinstance(_logs.get_logger_provider(), LoggerProvider):
            logger_provider = LoggerProvider()
            _logs.set_logger_provider(logger_provider)

        # get_logger_provider returns opentelemetry._logs.LoggerProvider
        # however, we have opentelemetry.sdk._logs.LoggerProvider, which implements
        # add_log_record_processor method, though we need to cast it to fix type checking.
        logger_provider = cast(LoggerProvider, _logs.get_logger_provider())
        logger_provider.add_log_record_processor(SimpleLogRecordProcessor(log_exporter))
        _events.set_event_logger_provider(EventLoggerProvider(logger_provider))
<<<<<<< HEAD
    # pylint: disable=broad-exception-caught
    except Exception as ex:
=======
    except Exception as ex:  # pylint: disable=broad-exception-caught
>>>>>>> b0ec1edd
        # since OTel logging is still in beta in Python, we're going to swallow any errors
        # and just warn about them.
        logger.warning("Failed to configure OpenTelemetry logging.", exc_info=ex)


<<<<<<< HEAD
# pylint: disable=unused-argument
def _enable_telemetry(destination: Union[TextIO, str, None], **kwargs) -> None:
=======
def _enable_telemetry(destination: Union[TextIO, str, None], **kwargs) -> None:  # pylint: disable=unused-argument
>>>>>>> b0ec1edd
    """Enable tracing and logging to console (sys.stdout), or to an OpenTelemetry Protocol (OTLP) endpoint.

    :param destination: `sys.stdout` to print telemetry to console or a string holding the
        OpenTelemetry protocol (OTLP) endpoint.
        If not provided, this method enables instrumentation, but does not configure OpenTelemetry
        SDK to export traces and logs.
    :type destination: Union[TextIO, str, None]
    """
    span_exporter = _get_trace_exporter(destination)
    _configure_tracing(span_exporter)

    log_exporter = _get_log_exporter(destination)
    _configure_logging(log_exporter)

    # Silently try to load a set of relevant Instrumentors
    try:
        from azure.core.settings import settings

        settings.tracing_implementation = "opentelemetry"
    except ModuleNotFoundError:
        logger.warning(
            "Azure SDK tracing plugin is not installed. "
            + "Please install it using 'pip install azure-core-tracing-opentelemetry'"
        )

    try:
        from azure.ai.inference.tracing import AIInferenceInstrumentor  # type: ignore

        inference_instrumentor = AIInferenceInstrumentor()
        if not inference_instrumentor.is_instrumented():
            inference_instrumentor.instrument()
    except ModuleNotFoundError:
        logger.warning(
            "Could not call `AIInferenceInstrumentor().instrument()` since `azure-ai-inference` is not installed"
        )

    try:
        from azure.ai.projects.telemetry.agents import AIAgentsInstrumentor

        agents_instrumentor = AIAgentsInstrumentor()
        if not agents_instrumentor.is_instrumented():
            agents_instrumentor.instrument()
<<<<<<< HEAD
    # pylint: disable=broad-exception-caught
    except Exception as exc:
=======
    except Exception as exc:  # pylint: disable=broad-exception-caught
>>>>>>> b0ec1edd
        logger.warning("Could not call `AIAgentsInstrumentor().instrument()`", exc_info=exc)

    try:
        from opentelemetry.instrumentation.openai_v2 import OpenAIInstrumentor  # type: ignore

        OpenAIInstrumentor().instrument()
    except ModuleNotFoundError:
        logger.warning(
            "Could not call `OpenAIInstrumentor().instrument()` since "
            + "`opentelemetry-instrumentation-openai-v2` is not installed"
        )

    try:
        from opentelemetry.instrumentation.langchain import LangchainInstrumentor  # type: ignore

        LangchainInstrumentor().instrument()
    except ModuleNotFoundError:
        logger.warning(
            "Could not call LangchainInstrumentor().instrument()` since "
            + "`opentelemetry-instrumentation-langchain` is not installed"
        )


class TelemetryOperations(TelemetryOperationsGenerated):

    _connection_string: Optional[str] = None

    def __init__(self, *args, **kwargs):
        self._outer_instance = kwargs.pop("outer_instance")
        super().__init__(*args, **kwargs)

    def get_connection_string(self) -> str:
        """Get the Application Insights connection string associated with the Project's Application Insights resource.

        :return: The Application Insights connection string if a the resource was enabled for the Project.
        :rtype: str
        :raises ~azure.core.exceptions.ResourceNotFoundError: An Application Insights resource was not
            enabled for this project.
        """
        if not self._connection_string:
            # Get the AI Studio Project properties, including Application Insights resource URL if exists
<<<<<<< HEAD
            # pylint: disable=protected-access
            get_workspace_response: GetWorkspaceResponse = self._outer_instance.connections._get_workspace()
=======
            get_workspace_response: GetWorkspaceResponse = self._outer_instance.connections._get_workspace()  # pylint: disable=protected-access
>>>>>>> b0ec1edd

            if not get_workspace_response.properties.application_insights:
                raise ResourceNotFoundError("Application Insights resource was not enabled for this Project.")

            # Make a GET call to the Application Insights resource URL to get the connection string
            app_insights_respose: GetAppInsightsResponse = self._get_app_insights(
                app_insights_resource_url=get_workspace_response.properties.application_insights
            )

            self._connection_string = app_insights_respose.properties.connection_string

        return self._connection_string

    # TODO: what about `set AZURE_TRACING_GEN_AI_CONTENT_RECORDING_ENABLED=true`?
    # TODO: This could be a class method. But we don't have a class property AIProjectClient.telemetry
    def enable(self, *, destination: Union[TextIO, str, None] = None, **kwargs) -> None:
        """Enables telemetry collection with OpenTelemetry for Azure AI clients and popular GenAI libraries.

        Following instrumentations are enabled (when corresponding packages are installed):

        - Azure AI Inference (`azure-ai-inference`)
        - Azure AI Projects (`azure-ai-projects`)
        - OpenAI (`opentelemetry-instrumentation-openai-v2`)
        - Langchain (`opentelemetry-instrumentation-langchain`)

        The recording of prompt and completion messages is disabled by default. To enable it, set the
        `AZURE_TRACING_GEN_AI_CONTENT_RECORDING_ENABLED` environment variable to `true`.

        When destination is provided, the method configures OpenTelemetry SDK to export traces to
        stdout or OTLP (OpenTelemetry protocol) gRPC endpoint. It's recommended for local
        development only. For production use, make sure to configure OpenTelemetry SDK directly.

        :keyword destination: Recommended for local testing only. Set it to `sys.stdout` for
            tracing to console output, or a string holding the OpenTelemetry protocol (OTLP)
            endpoint such as "http://localhost:4317.
            If not provided, the method enables instrumentations, but does not configure OpenTelemetry
            SDK to export traces.
        :paramtype destination: Union[TextIO, str, None]
        """
        _enable_telemetry(destination=destination, **kwargs)


class AgentsOperations(AgentsOperationsGenerated):

    def __init__(self, *args, **kwargs):
        super().__init__(*args, **kwargs)
        self._toolset: Optional[_models.ToolSet] = None

    @overload
    def create_agent(self, body: JSON, *, content_type: str = "application/json", **kwargs: Any) -> _models.Agent:
        """Creates a new agent.

        :param body: Required.
        :type body: JSON
        :keyword content_type: Body Parameter content-type. Content type parameter for JSON body.
         Default value is "application/json".
        :paramtype content_type: str
        :return: Agent. The Agent is compatible with MutableMapping
        :rtype: ~azure.ai.projects.models.Agent
        :raises ~azure.core.exceptions.HttpResponseError:
        """

    # pylint: disable=arguments-differ
    @overload
    def create_agent(  # pylint: disable=arguments-differ
        self,
        *,
        model: str,
        content_type: str = "application/json",
        name: Optional[str] = None,
        description: Optional[str] = None,
        instructions: Optional[str] = None,
        tools: Optional[List[_models.ToolDefinition]] = None,
        tool_resources: Optional[_models.ToolResources] = None,
        temperature: Optional[float] = None,
        top_p: Optional[float] = None,
        response_format: Optional["_types.AgentsApiResponseFormatOption"] = None,
        metadata: Optional[Dict[str, str]] = None,
        **kwargs: Any,
    ) -> _models.Agent:
        """Creates a new agent.

        :keyword model: The ID of the model to use. Required.
        :paramtype model: str
        :keyword content_type: Body Parameter content-type. Content type parameter for JSON body.
         Default value is "application/json".
        :paramtype content_type: str
        :keyword name: The name of the new agent. Default value is None.
        :paramtype name: str
        :keyword description: The description of the new agent. Default value is None.
        :paramtype description: str
        :keyword instructions: The system instructions for the new agent to use. Default value is None.
        :paramtype instructions: str
        :keyword tools: The collection of tools to enable for the new agent. Default value is None.
        :paramtype tools: list[~azure.ai.projects.models.ToolDefinition]
        :keyword tool_resources: A set of resources that are used by the agent's tools. The resources
         are specific to the type of tool. For example, the ``code_interpreter``
         tool requires a list of file IDs, while the ``file_search`` tool requires a list of vector
         store IDs. Default value is None.
        :paramtype tool_resources: ~azure.ai.projects.models.ToolResources
        :keyword temperature: What sampling temperature to use, between 0 and 2. Higher values like 0.8
         will make the output more random,
         while lower values like 0.2 will make it more focused and deterministic. Default value is
         None.
        :paramtype temperature: float
        :keyword top_p: An alternative to sampling with temperature, called nucleus sampling, where the
         model considers the results of the tokens with top_p probability mass.
         So 0.1 means only the tokens comprising the top 10% probability mass are considered.

         We generally recommend altering this or temperature but not both. Default value is None.
        :paramtype top_p: float
        :keyword response_format: The response format of the tool calls used by this agent. Is one of
         the following types: str, Union[str, "_models.AgentsApiResponseFormatMode"],
         AgentsApiResponseFormat Default value is None.
        :paramtype response_format: str or str or ~azure.ai.projects.models.AgentsApiResponseFormatMode
         or ~azure.ai.projects.models.AgentsApiResponseFormat
        :keyword metadata: A set of up to 16 key/value pairs that can be attached to an object, used
         for storing additional information about that object in a structured format. Keys may be up to
         64 characters in length and values may be up to 512 characters in length. Default value is
         None.
        :paramtype metadata: dict[str, str]
        :return: Agent. The Agent is compatible with MutableMapping
        :rtype: ~azure.ai.projects.models.Agent
        :raises ~azure.core.exceptions.HttpResponseError:
        """

    # pylint: disable=arguments-differ
    @overload
    def create_agent(  # pylint: disable=arguments-differ
        self,
        *,
        model: str,
        content_type: str = "application/json",
        name: Optional[str] = None,
        description: Optional[str] = None,
        instructions: Optional[str] = None,
        toolset: Optional[_models.ToolSet] = None,
        temperature: Optional[float] = None,
        top_p: Optional[float] = None,
        response_format: Optional["_types.AgentsApiResponseFormatOption"] = None,
        metadata: Optional[Dict[str, str]] = None,
        **kwargs: Any,
    ) -> _models.Agent:
        """Creates a new agent.

        :keyword model: The ID of the model to use. Required.
        :paramtype model: str
        :keyword content_type: Body Parameter content-type. Content type parameter for JSON body.
         Default value is "application/json".
        :paramtype content_type: str
        :keyword name: The name of the new agent. Default value is None.
        :paramtype name: str
        :keyword description: The description of the new agent. Default value is None.
        :paramtype description: str
        :keyword instructions: The system instructions for the new agent to use. Default value is None.
        :paramtype instructions: str
        :keyword toolset: The Collection of tools and resources (alternative to `tools` and `tool_resources`
         and adds automatic execution logic for functions). Default value is None.
        :paramtype toolset: ~azure.ai.projects.models.ToolSet
        :keyword temperature: What sampling temperature to use, between 0 and 2. Higher values like 0.8
         will make the output more random,
         while lower values like 0.2 will make it more focused and deterministic. Default value is
         None.
        :paramtype temperature: float
        :keyword top_p: An alternative to sampling with temperature, called nucleus sampling, where the
         model considers the results of the tokens with top_p probability mass.
         So 0.1 means only the tokens comprising the top 10% probability mass are considered.

         We generally recommend altering this or temperature but not both. Default value is None.
        :paramtype top_p: float
        :keyword response_format: The response format of the tool calls used by this agent. Is one of
         the following types: str, Union[str, "_models.AgentsApiResponseFormatMode"],
         AgentsApiResponseFormat Default value is None.
        :paramtype response_format: str or str or ~azure.ai.projects.models.AgentsApiResponseFormatMode
         or ~azure.ai.projects.models.AgentsApiResponseFormat
        :keyword metadata: A set of up to 16 key/value pairs that can be attached to an object, used
         for storing additional information about that object in a structured format. Keys may be up to
         64 characters in length and values may be up to 512 characters in length. Default value is
         None.
        :paramtype metadata: dict[str, str]
        :return: Agent. The Agent is compatible with MutableMapping
        :rtype: ~azure.ai.projects.models.Agent
        :raises ~azure.core.exceptions.HttpResponseError:
        """

    @overload
    def create_agent(self, body: IO[bytes], *, content_type: str = "application/json", **kwargs: Any) -> _models.Agent:
        """Creates a new agent.

        :param body: Required.
        :type body: IO[bytes]
        :keyword content_type: Body Parameter content-type. Content type parameter for binary body.
         Default value is "application/json".
        :paramtype content_type: str
        :return: Agent. The Agent is compatible with MutableMapping
        :rtype: ~azure.ai.projects.models.Agent
        :raises ~azure.core.exceptions.HttpResponseError:
        """

    @distributed_trace
    def create_agent(
        self,
        body: Union[JSON, IO[bytes]] = _Unset,
        *,
        model: str = _Unset,
        name: Optional[str] = None,
        description: Optional[str] = None,
        instructions: Optional[str] = None,
        tools: Optional[List[_models.ToolDefinition]] = None,
        tool_resources: Optional[_models.ToolResources] = None,
        toolset: Optional[_models.ToolSet] = None,
        temperature: Optional[float] = None,
        top_p: Optional[float] = None,
        response_format: Optional["_types.AgentsApiResponseFormatOption"] = None,
        metadata: Optional[Dict[str, str]] = None,
        content_type: str = "application/json",
        **kwargs: Any,
    ) -> _models.Agent:
        """
        Creates a new agent with various configurations, delegating to the generated operations.

        :param body: JSON or IO[bytes]. Required if `model` is not provided.
        :type body:  Union[JSON, IO[bytes]]
        :keyword model: The ID of the model to use. Required if `body` is not provided.
        :paramtype model: str
        :keyword name: The name of the new agent.
        :paramtype name: Optional[str]
        :keyword description: A description for the new agent.
        :paramtype description: Optional[str]
        :keyword instructions: System instructions for the agent.
        :paramtype instructions: Optional[str]
        :keyword tools: List of tools definitions for the agent.
        :paramtype tools: Optional[List[_models.ToolDefinition]]
        :keyword tool_resources: Resources used by the agent's tools.
        :paramtype tool_resources: Optional[_models.ToolResources]
        :keyword toolset: Collection of tools and resources (alternative to `tools` and `tool_resources`
         and adds automatic execution logic for functions).
        :paramtype toolset: Optional[_models.ToolSet]
        :keyword temperature: Sampling temperature for generating agent responses.
        :paramtype temperature: Optional[float]
        :keyword top_p: Nucleus sampling parameter.
        :paramtype top_p: Optional[float]
        :keyword response_format: Response format for tool calls.
        :paramtype response_format: Optional["_types.AgentsApiResponseFormatOption"]
        :keyword metadata: Key/value pairs for storing additional information.
        :paramtype metadata: Optional[Dict[str, str]]
        :keyword content_type: Content type of the body.
        :paramtype content_type: str
        :return: An Agent object.
        :rtype: _models.Agent
        :raises: HttpResponseError for HTTP errors.
        """

        self._validate_tools_and_tool_resources(tools, tool_resources)

        if body is not _Unset:
            if isinstance(body, io.IOBase):
                return super().create_agent(body=body, content_type=content_type, **kwargs)
            return super().create_agent(body=body, **kwargs)

        if toolset is not None:
            self._toolset = toolset
            tools = toolset.definitions
            tool_resources = toolset.resources

        return super().create_agent(
            model=model,
            name=name,
            description=description,
            instructions=instructions,
            tools=tools,
            tool_resources=tool_resources,
            temperature=temperature,
            top_p=top_p,
            response_format=response_format,
            metadata=metadata,
            **kwargs,
        )

    @overload
    def update_agent(
        self, assistant_id: str, body: JSON, *, content_type: str = "application/json", **kwargs: Any
    ) -> _models.Agent:
        """Modifies an existing agent.

        :param assistant_id: The ID of the agent to modify. Required.
        :type assistant_id: str
        :param body: Required.
        :type body: JSON
        :keyword content_type: Body Parameter content-type. Content type parameter for JSON body.
         Default value is "application/json".
        :paramtype content_type: str
        :return: Agent. The Agent is compatible with MutableMapping
        :rtype: ~azure.ai.projects.models.Agent
        :raises ~azure.core.exceptions.HttpResponseError:
        """

    # pylint: disable=arguments-differ
    @overload
    def update_agent(  # pylint: disable=arguments-differ
        self,
        assistant_id: str,
        *,
        content_type: str = "application/json",
        model: Optional[str] = None,
        name: Optional[str] = None,
        description: Optional[str] = None,
        instructions: Optional[str] = None,
        tools: Optional[List[_models.ToolDefinition]] = None,
        tool_resources: Optional[_models.ToolResources] = None,
        temperature: Optional[float] = None,
        top_p: Optional[float] = None,
        response_format: Optional["_types.AgentsApiResponseFormatOption"] = None,
        metadata: Optional[Dict[str, str]] = None,
        **kwargs: Any,
    ) -> _models.Agent:
        """Modifies an existing agent.

        :param assistant_id: The ID of the agent to modify. Required.
        :type assistant_id: str
        :keyword content_type: Body Parameter content-type. Content type parameter for JSON body.
         Default value is "application/json".
        :paramtype content_type: str
        :keyword model: The ID of the model to use. Default value is None.
        :paramtype model: str
        :keyword name: The modified name for the agent to use. Default value is None.
        :paramtype name: str
        :keyword description: The modified description for the agent to use. Default value is None.
        :paramtype description: str
        :keyword instructions: The modified system instructions for the new agent to use. Default value
         is None.
        :paramtype instructions: str
        :keyword tools: The modified collection of tools to enable for the agent. Default value is
         None.
        :paramtype tools: list[~azure.ai.projects.models.ToolDefinition]
        :keyword tool_resources: A set of resources that are used by the agent's tools. The resources
         are specific to the type of tool. For example,
         the ``code_interpreter`` tool requires a list of file IDs, while the ``file_search`` tool
         requires a list of vector store IDs. Default value is None.
        :paramtype tool_resources: ~azure.ai.projects.models.ToolResources
        :keyword temperature: What sampling temperature to use, between 0 and 2. Higher values like 0.8
         will make the output more random,
         while lower values like 0.2 will make it more focused and deterministic. Default value is
         None.
        :paramtype temperature: float
        :keyword top_p: An alternative to sampling with temperature, called nucleus sampling, where the
         model considers the results of the tokens with top_p probability mass.
         So 0.1 means only the tokens comprising the top 10% probability mass are considered.

         We generally recommend altering this or temperature but not both. Default value is None.
        :paramtype top_p: float
        :keyword response_format: The response format of the tool calls used by this agent. Is one of
         the following types: str, Union[str, "_models.AgentsApiResponseFormatMode"],
         AgentsApiResponseFormat Default value is None.
        :paramtype response_format: str or str or ~azure.ai.projects.models.AgentsApiResponseFormatMode
         or ~azure.ai.projects.models.AgentsApiResponseFormat
        :keyword metadata: A set of up to 16 key/value pairs that can be attached to an object, used
         for storing additional information about that object in a structured format. Keys may be up to
         64 characters in length and values may be up to 512 characters in length. Default value is
         None.
        :paramtype metadata: dict[str, str]
        :return: Agent. The Agent is compatible with MutableMapping
        :rtype: ~azure.ai.projects.models.Agent
        :raises ~azure.core.exceptions.HttpResponseError:
        """

    # pylint: disable=arguments-differ
    @overload
    def update_agent(  # pylint: disable=arguments-differ
        self,
        assistant_id: str,
        *,
        content_type: str = "application/json",
        model: Optional[str] = None,
        name: Optional[str] = None,
        description: Optional[str] = None,
        instructions: Optional[str] = None,
        toolset: Optional[_models.ToolSet] = None,
        temperature: Optional[float] = None,
        top_p: Optional[float] = None,
        response_format: Optional["_types.AgentsApiResponseFormatOption"] = None,
        metadata: Optional[Dict[str, str]] = None,
        **kwargs: Any,
    ) -> _models.Agent:
        """Modifies an existing agent.

        :param assistant_id: The ID of the agent to modify. Required.
        :type assistant_id: str
        :keyword content_type: Body Parameter content-type. Content type parameter for JSON body.
         Default value is "application/json".
        :paramtype content_type: str
        :keyword model: The ID of the model to use. Default value is None.
        :paramtype model: str
        :keyword name: The modified name for the agent to use. Default value is None.
        :paramtype name: str
        :keyword description: The modified description for the agent to use. Default value is None.
        :paramtype description: str
        :keyword instructions: The modified system instructions for the new agent to use. Default value
         is None.
        :paramtype instructions: str
        :keyword toolset: The Collection of tools and resources (alternative to `tools` and `tool_resources`
         and adds automatic execution logic for functions). Default value is None.
        :paramtype toolset: ~azure.ai.projects.models.ToolSet
        :keyword temperature: What sampling temperature to use, between 0 and 2. Higher values like 0.8
         will make the output more random,
         while lower values like 0.2 will make it more focused and deterministic. Default value is
         None.
        :paramtype temperature: float
        :keyword top_p: An alternative to sampling with temperature, called nucleus sampling, where the
         model considers the results of the tokens with top_p probability mass.
         So 0.1 means only the tokens comprising the top 10% probability mass are considered.

         We generally recommend altering this or temperature but not both. Default value is None.
        :paramtype top_p: float
        :keyword response_format: The response format of the tool calls used by this agent. Is one of
         the following types: str, Union[str, "_models.AgentsApiResponseFormatMode"],
         AgentsApiResponseFormat Default value is None.
        :paramtype response_format: str or str or ~azure.ai.projects.models.AgentsApiResponseFormatMode
         or ~azure.ai.projects.models.AgentsApiResponseFormat
        :keyword metadata: A set of up to 16 key/value pairs that can be attached to an object, used
         for storing additional information about that object in a structured format. Keys may be up to
         64 characters in length and values may be up to 512 characters in length. Default value is
         None.
        :paramtype metadata: dict[str, str]
        :return: Agent. The Agent is compatible with MutableMapping
        :rtype: ~azure.ai.projects.models.Agent
        :raises ~azure.core.exceptions.HttpResponseError:
        """

    @overload
    def update_agent(
        self, assistant_id: str, body: IO[bytes], *, content_type: str = "application/json", **kwargs: Any
    ) -> _models.Agent:
        """Modifies an existing agent.

        :param assistant_id: The ID of the agent to modify. Required.
        :type assistant_id: str
        :param body: Required.
        :type body: IO[bytes]
        :keyword content_type: Body Parameter content-type. Content type parameter for binary body.
         Default value is "application/json".
        :paramtype content_type: str
        :return: Agent. The Agent is compatible with MutableMapping
        :rtype: ~azure.ai.projects.models.Agent
        :raises ~azure.core.exceptions.HttpResponseError:
        """

    @distributed_trace
    def update_agent(
        self,
        assistant_id: str,
        body: Union[JSON, IO[bytes]] = _Unset,
        *,
        model: Optional[str] = None,
        name: Optional[str] = None,
        description: Optional[str] = None,
        instructions: Optional[str] = None,
        tools: Optional[List[_models.ToolDefinition]] = None,
        tool_resources: Optional[_models.ToolResources] = None,
        toolset: Optional[_models.ToolSet] = None,
        temperature: Optional[float] = None,
        top_p: Optional[float] = None,
        response_format: Optional["_types.AgentsApiResponseFormatOption"] = None,
        content_type: str = "application/json",
        metadata: Optional[Dict[str, str]] = None,
        **kwargs: Any,
    ) -> _models.Agent:
        """Modifies an existing agent.

        :param assistant_id: The ID of the agent to modify. Required.
        :type assistant_id: str
        :param body: Is either a JSON type or a IO[bytes] type. Required.
        :type body: JSON or IO[bytes]
        :keyword model: The ID of the model to use. Default value is None.
        :paramtype model: str
        :keyword name: The modified name for the agent to use. Default value is None.
        :paramtype name: str
        :keyword description: The modified description for the agent to use. Default value is None.
        :paramtype description: str
        :keyword instructions: The modified system instructions for the new agent to use. Default value
         is None.
        :paramtype instructions: str
        :keyword tools: The modified collection of tools to enable for the agent. Default value is
         None.
        :paramtype tools: list[~azure.ai.projects.models.ToolDefinition]
        :keyword tool_resources: A set of resources that are used by the agent's tools. The resources
         are specific to the type of tool. For example,
         the ``code_interpreter`` tool requires a list of file IDs, while the ``file_search`` tool
         requires a list of vector store IDs. Default value is None.
        :paramtype tool_resources: ~azure.ai.projects.models.ToolResources
        :keyword toolset: The Collection of tools and resources (alternative to `tools` and `tool_resources`
         and adds automatic execution logic for functions). Default value is None.
        :paramtype toolset: ~azure.ai.projects.models.ToolSet
        :keyword temperature: What sampling temperature to use, between 0 and 2. Higher values like 0.8
         will make the output more random,
         while lower values like 0.2 will make it more focused and deterministic. Default value is
         None.
        :paramtype temperature: float
        :keyword top_p: An alternative to sampling with temperature, called nucleus sampling, where the
         model considers the results of the tokens with top_p probability mass.
         So 0.1 means only the tokens comprising the top 10% probability mass are considered.

         We generally recommend altering this or temperature but not both. Default value is None.
        :paramtype top_p: float
        :keyword response_format: The response format of the tool calls used by this agent. Is one of
         the following types: str, Union[str, "_models.AgentsApiResponseFormatMode"],
         AgentsApiResponseFormat Default value is None.
        :paramtype response_format: str or str or ~azure.ai.projects.models.AgentsApiResponseFormatMode
         or ~azure.ai.projects.models.AgentsApiResponseFormat
        :keyword metadata: A set of up to 16 key/value pairs that can be attached to an object, used
         for storing additional information about that object in a structured format. Keys may be up to
         64 characters in length and values may be up to 512 characters in length. Default value is
         None.
        :paramtype metadata: dict[str, str]
        :return: Agent. The Agent is compatible with MutableMapping
        :rtype: ~azure.ai.projects.models.Agent
        :raises ~azure.core.exceptions.HttpResponseError:
        """
        self._validate_tools_and_tool_resources(tools, tool_resources)

        if body is not _Unset:
            if isinstance(body, io.IOBase):
                return super().update_agent(body=body, content_type=content_type, **kwargs)
            return super().update_agent(body=body, **kwargs)

        if toolset is not None:
            self._toolset = toolset
            tools = toolset.definitions
            tool_resources = toolset.resources

        return super().update_agent(
            assistant_id=assistant_id,
            model=model,
            name=name,
            description=description,
            instructions=instructions,
            tools=tools,
            tool_resources=tool_resources,
            temperature=temperature,
            top_p=top_p,
            response_format=response_format,
            metadata=metadata,
            **kwargs,
        )

    def _validate_tools_and_tool_resources(
        self, tools: Optional[List[_models.ToolDefinition]], tool_resources: Optional[_models.ToolResources]
    ):
        if tool_resources is None:
            return
        if tools is None:
            tools = []

        if tool_resources.file_search is not None and not any(
            isinstance(tool, _models.FileSearchToolDefinition) for tool in tools
        ):
            raise ValueError(
                "Tools must contain a FileSearchToolDefinition when tool_resources.file_search is provided"
            )
        if tool_resources.code_interpreter is not None and not any(
            isinstance(tool, _models.CodeInterpreterToolDefinition) for tool in tools
        ):
            raise ValueError(
                "Tools must contain a CodeInterpreterToolDefinition when tool_resources.code_interpreter is provided"
            )

    def _get_toolset(self) -> Optional[_models.ToolSet]:
        """
        Get the toolset for the agent.

        :return: The toolset for the agent. If not set, returns None.
        :rtype: ~azure.ai.projects.models.ToolSet
        """
        return self._toolset

    @overload
    def create_run(
        self, thread_id: str, body: JSON, *, content_type: str = "application/json", **kwargs: Any
    ) -> _models.ThreadRun:
        """Creates a new run for an agent thread.

        :param thread_id: Required.
        :type thread_id: str
        :param body: Required.
        :type body: JSON
        :keyword content_type: Body Parameter content-type. Content type parameter for JSON body.
         Default value is "application/json".
        :paramtype content_type: str
        :return: ThreadRun. The ThreadRun is compatible with MutableMapping
        :rtype: ~azure.ai.projects.models.ThreadRun
        :raises ~azure.core.exceptions.HttpResponseError:
        """

    # pylint: disable=arguments-differ
    @overload
    def create_run(  # pylint: disable=arguments-differ
        self,
        thread_id: str,
        *,
        assistant_id: str,
        content_type: str = "application/json",
        model: Optional[str] = None,
        instructions: Optional[str] = None,
        additional_instructions: Optional[str] = None,
        additional_messages: Optional[List[_models.ThreadMessage]] = None,
        tools: Optional[List[_models.ToolDefinition]] = None,
        temperature: Optional[float] = None,
        top_p: Optional[float] = None,
        max_prompt_tokens: Optional[int] = None,
        max_completion_tokens: Optional[int] = None,
        truncation_strategy: Optional[_models.TruncationObject] = None,
        tool_choice: Optional["_types.AgentsApiToolChoiceOption"] = None,
        response_format: Optional["_types.AgentsApiResponseFormatOption"] = None,
        metadata: Optional[Dict[str, str]] = None,
        **kwargs: Any,
    ) -> _models.ThreadRun:
        """Creates a new run for an agent thread.

        :param thread_id: Required.
        :type thread_id: str
        :keyword assistant_id: The ID of the agent that should run the thread. Required.
        :paramtype assistant_id: str
        :keyword content_type: Body Parameter content-type. Content type parameter for JSON body.
         Default value is "application/json".
        :paramtype content_type: str
        :keyword model: The overridden model name that the agent should use to run the thread. Default
         value is None.
        :paramtype model: str
        :keyword instructions: The overridden system instructions that the agent should use to run the
         thread. Default value is None.
        :paramtype instructions: str
        :keyword additional_instructions: Additional instructions to append at the end of the
         instructions for the run. This is useful for modifying the behavior
         on a per-run basis without overriding other instructions. Default value is None.
        :paramtype additional_instructions: str
        :keyword additional_messages: Adds additional messages to the thread before creating the run.
         Default value is None.
        :paramtype additional_messages: list[~azure.ai.projects.models.ThreadMessage]
        :keyword tools: The overridden list of enabled tools that the agent should use to run the
         thread. Default value is None.
        :paramtype tools: list[~azure.ai.projects.models.ToolDefinition]
        :keyword temperature: What sampling temperature to use, between 0 and 2. Higher values like 0.8
         will make the output
         more random, while lower values like 0.2 will make it more focused and deterministic. Default
         value is None.
        :paramtype temperature: float
        :keyword top_p: An alternative to sampling with temperature, called nucleus sampling, where the
         model
         considers the results of the tokens with top_p probability mass. So 0.1 means only the tokens
         comprising the top 10% probability mass are considered.

         We generally recommend altering this or temperature but not both. Default value is None.
        :paramtype top_p: float
        :keyword max_prompt_tokens: The maximum number of prompt tokens that may be used over the
         course of the run. The run will make a best effort to use only
         the number of prompt tokens specified, across multiple turns of the run. If the run exceeds
         the number of prompt tokens specified,
         the run will end with status ``incomplete``. See ``incomplete_details`` for more info. Default
         value is None.
        :paramtype max_prompt_tokens: int
        :keyword max_completion_tokens: The maximum number of completion tokens that may be used over
         the course of the run. The run will make a best effort
         to use only the number of completion tokens specified, across multiple turns of the run. If
         the run exceeds the number of
         completion tokens specified, the run will end with status ``incomplete``. See
         ``incomplete_details`` for more info. Default value is None.
        :paramtype max_completion_tokens: int
        :keyword truncation_strategy: The strategy to use for dropping messages as the context windows
         moves forward. Default value is None.
        :paramtype truncation_strategy: ~azure.ai.projects.models.TruncationObject
        :keyword tool_choice: Controls whether or not and which tool is called by the model. Is one of
         the following types: str, Union[str, "_models.AgentsApiToolChoiceOptionMode"],
         AgentsNamedToolChoice Default value is None.
        :paramtype tool_choice: str or str or ~azure.ai.projects.models.AgentsApiToolChoiceOptionMode or
         ~azure.ai.projects.models.AgentsNamedToolChoice
        :keyword response_format: Specifies the format that the model must output. Is one of the
         following types: str, Union[str, "_models.AgentsApiResponseFormatMode"],
         AgentsApiResponseFormat Default value is None.
        :paramtype response_format: str or str or ~azure.ai.projects.models.AgentsApiResponseFormatMode
         or ~azure.ai.projects.models.AgentsApiResponseFormat
        :keyword metadata: A set of up to 16 key/value pairs that can be attached to an object, used
         for storing additional information about that object in a structured format. Keys may be up to
         64 characters in length and values may be up to 512 characters in length. Default value is
         None.
        :paramtype metadata: dict[str, str]
        :return: ThreadRun. The ThreadRun is compatible with MutableMapping
        :rtype: ~azure.ai.projects.models.ThreadRun
        :raises ~azure.core.exceptions.HttpResponseError:
        """

    @overload
    def create_run(
        self, thread_id: str, body: IO[bytes], *, content_type: str = "application/json", **kwargs: Any
    ) -> _models.ThreadRun:
        """Creates a new run for an agent thread.

        :param thread_id: Required.
        :type thread_id: str
        :param body: Required.
        :type body: IO[bytes]
        :keyword content_type: Body Parameter content-type. Content type parameter for binary body.
         Default value is "application/json".
        :paramtype content_type: str
        :return: ThreadRun. The ThreadRun is compatible with MutableMapping
        :rtype: ~azure.ai.projects.models.ThreadRun
        :raises ~azure.core.exceptions.HttpResponseError:
        """

    @distributed_trace
    def create_run(
        self,
        thread_id: str,
        body: Union[JSON, IO[bytes]] = _Unset,
        *,
        assistant_id: str = _Unset,
        model: Optional[str] = None,
        instructions: Optional[str] = None,
        additional_instructions: Optional[str] = None,
        additional_messages: Optional[List[_models.ThreadMessage]] = None,
        tools: Optional[List[_models.ToolDefinition]] = None,
        temperature: Optional[float] = None,
        top_p: Optional[float] = None,
        max_prompt_tokens: Optional[int] = None,
        max_completion_tokens: Optional[int] = None,
        truncation_strategy: Optional[_models.TruncationObject] = None,
        tool_choice: Optional["_types.AgentsApiToolChoiceOption"] = None,
        response_format: Optional["_types.AgentsApiResponseFormatOption"] = None,
        metadata: Optional[Dict[str, str]] = None,
        **kwargs: Any,
    ) -> _models.ThreadRun:
        """Creates a new run for an agent thread.

        :param thread_id: Required.
        :type thread_id: str
        :param body: Is either a JSON type or a IO[bytes] type. Required.
        :type body: JSON or IO[bytes]
        :keyword assistant_id: The ID of the agent that should run the thread. Required.
        :paramtype assistant_id: str
        :keyword model: The overridden model name that the agent should use to run the thread. Default
         value is None.
        :paramtype model: str
        :keyword instructions: The overridden system instructions that the agent should use to run the
         thread. Default value is None.
        :paramtype instructions: str
        :keyword additional_instructions: Additional instructions to append at the end of the
         instructions for the run. This is useful for modifying the behavior
         on a per-run basis without overriding other instructions. Default value is None.
        :paramtype additional_instructions: str
        :keyword additional_messages: Adds additional messages to the thread before creating the run.
         Default value is None.
        :paramtype additional_messages: list[~azure.ai.projects.models.ThreadMessage]
        :keyword tools: The overridden list of enabled tools that the agent should use to run the
         thread. Default value is None.
        :paramtype tools: list[~azure.ai.projects.models.ToolDefinition]
        :keyword temperature: What sampling temperature to use, between 0 and 2. Higher values like 0.8
         will make the output
         more random, while lower values like 0.2 will make it more focused and deterministic. Default
         value is None.
        :paramtype temperature: float
        :keyword top_p: An alternative to sampling with temperature, called nucleus sampling, where the
         model
         considers the results of the tokens with top_p probability mass. So 0.1 means only the tokens
         comprising the top 10% probability mass are considered.

         We generally recommend altering this or temperature but not both. Default value is None.
        :paramtype top_p: float
        :keyword max_prompt_tokens: The maximum number of prompt tokens that may be used over the
         course of the run. The run will make a best effort to use only
         the number of prompt tokens specified, across multiple turns of the run. If the run exceeds
         the number of prompt tokens specified,
         the run will end with status ``incomplete``. See ``incomplete_details`` for more info. Default
         value is None.
        :paramtype max_prompt_tokens: int
        :keyword max_completion_tokens: The maximum number of completion tokens that may be used over
         the course of the run. The run will make a best effort
         to use only the number of completion tokens specified, across multiple turns of the run. If
         the run exceeds the number of
         completion tokens specified, the run will end with status ``incomplete``. See
         ``incomplete_details`` for more info. Default value is None.
        :paramtype max_completion_tokens: int
        :keyword truncation_strategy: The strategy to use for dropping messages as the context windows
         moves forward. Default value is None.
        :paramtype truncation_strategy: ~azure.ai.projects.models.TruncationObject
        :keyword tool_choice: Controls whether or not and which tool is called by the model. Is one of
         the following types: str, Union[str, "_models.AgentsApiToolChoiceOptionMode"],
         AgentsNamedToolChoice Default value is None.
        :paramtype tool_choice: str or str or ~azure.ai.projects.models.AgentsApiToolChoiceOptionMode or
         ~azure.ai.projects.models.AgentsNamedToolChoice
        :keyword response_format: Specifies the format that the model must output. Is one of the
         following types: str, Union[str, "_models.AgentsApiResponseFormatMode"],
         AgentsApiResponseFormat Default value is None.
        :paramtype response_format: str or str or ~azure.ai.projects.models.AgentsApiResponseFormatMode
         or ~azure.ai.projects.models.AgentsApiResponseFormat
        :keyword metadata: A set of up to 16 key/value pairs that can be attached to an object, used
         for storing additional information about that object in a structured format. Keys may be up to
         64 characters in length and values may be up to 512 characters in length. Default value is
         None.
        :paramtype metadata: dict[str, str]
        :return: ThreadRun. The ThreadRun is compatible with MutableMapping
        :rtype: ~azure.ai.projects.models.ThreadRun
        :raises ~azure.core.exceptions.HttpResponseError:
        """

        if isinstance(body, dict):  # Handle overload with JSON body.
            content_type = kwargs.get("content_type", "application/json")
            response = super().create_run(thread_id, body, content_type=content_type, **kwargs)

        elif assistant_id is not _Unset:  # Handle overload with keyword arguments.
            response = super().create_run(
                thread_id,
                assistant_id=assistant_id,
                model=model,
                instructions=instructions,
                additional_instructions=additional_instructions,
                additional_messages=additional_messages,
                tools=tools,
                stream_parameter=False,
                stream=False,
                temperature=temperature,
                top_p=top_p,
                max_prompt_tokens=max_prompt_tokens,
                max_completion_tokens=max_completion_tokens,
                truncation_strategy=truncation_strategy,
                tool_choice=tool_choice,
                response_format=response_format,
                metadata=metadata,
                **kwargs,
            )

        elif isinstance(body, io.IOBase):  # Handle overload with binary body.
            content_type = kwargs.get("content_type", "application/json")
            response = super().create_run(thread_id, body, content_type=content_type, **kwargs)

        else:
            raise ValueError("Invalid combination of arguments provided.")

        return response

    @distributed_trace
    def create_and_process_run(
        self,
        thread_id: str,
        *,
        assistant_id: str,
        model: Optional[str] = None,
        instructions: Optional[str] = None,
        additional_instructions: Optional[str] = None,
        additional_messages: Optional[List[_models.ThreadMessage]] = None,
        tools: Optional[List[_models.ToolDefinition]] = None,
        temperature: Optional[float] = None,
        top_p: Optional[float] = None,
        max_prompt_tokens: Optional[int] = None,
        max_completion_tokens: Optional[int] = None,
        truncation_strategy: Optional[_models.TruncationObject] = None,
        tool_choice: Optional["_types.AgentsApiToolChoiceOption"] = None,
        response_format: Optional["_types.AgentsApiResponseFormatOption"] = None,
        metadata: Optional[Dict[str, str]] = None,
        sleep_interval: int = 1,
        **kwargs: Any,
    ) -> _models.ThreadRun:
        """Creates a new run for an agent thread and processes the run.

        :param thread_id: Required.
        :type thread_id: str
        :keyword assistant_id: The ID of the agent that should run the thread. Required.
        :paramtype assistant_id: str
        :keyword model: The overridden model name that the agent should use to run the thread.
         Default value is None.
        :paramtype model: str
        :keyword instructions: The overridden system instructions that the agent should use to run
         the thread. Default value is None.
        :paramtype instructions: str
        :keyword additional_instructions: Additional instructions to append at the end of the
         instructions for the run. This is useful for modifying the behavior
         on a per-run basis without overriding other instructions. Default value is None.
        :paramtype additional_instructions: str
        :keyword additional_messages: Adds additional messages to the thread before creating the run.
         Default value is None.
        :paramtype additional_messages: list[~azure.ai.projects.models.ThreadMessage]
        :keyword tools: The overridden list of enabled tools that the agent should use to run the
         thread. Default value is None.
        :paramtype tools: list[~azure.ai.projects.models.ToolDefinition]
        :keyword temperature: What sampling temperature to use, between 0 and 2. Higher values like 0.8
         will make the output
         more random, while lower values like 0.2 will make it more focused and deterministic. Default
         value is None.
        :paramtype temperature: float
        :keyword top_p: An alternative to sampling with temperature, called nucleus sampling, where the
         model
         considers the results of the tokens with top_p probability mass. So 0.1 means only the tokens
         comprising the top 10% probability mass are considered.

         We generally recommend altering this or temperature but not both. Default value is None.
        :paramtype top_p: float
        :keyword max_prompt_tokens: The maximum number of prompt tokens that may be used over the
         course of the run. The run will make a best effort to use only
         the number of prompt tokens specified, across multiple turns of the run. If the run exceeds
         the number of prompt tokens specified,
         the run will end with status ``incomplete``. See ``incomplete_details`` for more info. Default
         value is None.
        :paramtype max_prompt_tokens: int
        :keyword max_completion_tokens: The maximum number of completion tokens that may be used over
         the course of the run. The run will make a best effort
         to use only the number of completion tokens specified, across multiple turns of the run. If
         the run exceeds the number of
         completion tokens specified, the run will end with status ``incomplete``. See
         ``incomplete_details`` for more info. Default value is None.
        :paramtype max_completion_tokens: int
        :keyword truncation_strategy: The strategy to use for dropping messages as the context windows
         moves forward. Default value is None.
        :paramtype truncation_strategy: ~azure.ai.projects.models.TruncationObject
        :keyword tool_choice: Controls whether or not and which tool is called by the model. Is one of
         the following types: str, Union[str, "_models.AgentsApiToolChoiceOptionMode"],
         AgentsNamedToolChoice Default value is None.
        :paramtype tool_choice: str or str or
         ~azure.ai.projects.models.AgentsApiToolChoiceOptionMode or
         ~azure.ai.projects.models.AgentsNamedToolChoice
        :keyword response_format: Specifies the format that the model must output. Is one of the
         following types: str, Union[str, "_models.AgentsApiResponseFormatMode"],
         AgentsApiResponseFormat Default value is None.
        :paramtype response_format: str or str or
         ~azure.ai.projects.models.AgentsApiResponseFormatMode or
         ~azure.ai.projects.models.AgentsApiResponseFormat
        :keyword metadata: A set of up to 16 key/value pairs that can be attached to an object, used
         for storing additional information about that object in a structured format. Keys may be up to
         64 characters in length and values may be up to 512 characters in length. Default value is
         None.
        :paramtype metadata: dict[str, str]
        :keyword sleep_interval: The time in seconds to wait between polling the service for run status.
            Default value is 1.
        :paramtype sleep_interval: int
        :return: AgentRunStream.  AgentRunStream is compatible with Iterable and supports streaming.
        :rtype: ~azure.ai.projects.models.AgentRunStream
        :raises ~azure.core.exceptions.HttpResponseError:
        """
        # Create and initiate the run with additional parameters
        run = self.create_run(
            thread_id=thread_id,
            assistant_id=assistant_id,
            model=model,
            instructions=instructions,
            additional_instructions=additional_instructions,
            additional_messages=additional_messages,
            tools=tools,
            temperature=temperature,
            top_p=top_p,
            max_prompt_tokens=max_prompt_tokens,
            max_completion_tokens=max_completion_tokens,
            truncation_strategy=truncation_strategy,
            tool_choice=tool_choice,
            response_format=response_format,
            metadata=metadata,
            **kwargs,
        )

        # Monitor and process the run status
        while run.status in ["queued", "in_progress", "requires_action"]:
            time.sleep(sleep_interval)
            run = self.get_run(thread_id=thread_id, run_id=run.id)

            if run.status == "requires_action" and isinstance(run.required_action, _models.SubmitToolOutputsAction):
                tool_calls = run.required_action.submit_tool_outputs.tool_calls
                if not tool_calls:
                    logging.warning("No tool calls provided - cancelling run")
                    self.cancel_run(thread_id=thread_id, run_id=run.id)
                    break

                toolset = self._get_toolset()
                if toolset:
                    tool_outputs = toolset.execute_tool_calls(tool_calls)
                else:
                    raise ValueError("Toolset is not available in the client.")

                logging.info("Tool outputs: %s", tool_outputs)
                if tool_outputs:
                    self.submit_tool_outputs_to_run(thread_id=thread_id, run_id=run.id, tool_outputs=tool_outputs)

            logging.info("Current run status: %s", run.status)

        return run

    @overload
    def create_stream(
        self, thread_id: str, body: JSON, *, content_type: str = "application/json", **kwargs: Any
    ) -> _models.AgentRunStream:
        """Creates a new stream for an agent thread.

        Terminating when the Run enters a terminal state with a ``data: [DONE]`` message.

        :param thread_id: Required.
        :type thread_id: str
        :param body: Required.
        :type body: JSON
        :keyword content_type: Body Parameter content-type. Content type parameter for JSON body.
         Default value is "application/json".
        :paramtype content_type: str
        :return: AgentRunStream.  AgentRunStream is compatible with Iterable and supports streaming.
        :rtype: ~azure.ai.projects.models.AgentRunStream
        :raises ~azure.core.exceptions.HttpResponseError:
        """

    @overload
    def create_stream(
        self,
        thread_id: str,
        *,
        assistant_id: str,
        content_type: str = "application/json",
        model: Optional[str] = None,
        instructions: Optional[str] = None,
        additional_instructions: Optional[str] = None,
        additional_messages: Optional[List[_models.ThreadMessage]] = None,
        tools: Optional[List[_models.ToolDefinition]] = None,
        temperature: Optional[float] = None,
        top_p: Optional[float] = None,
        max_prompt_tokens: Optional[int] = None,
        max_completion_tokens: Optional[int] = None,
        truncation_strategy: Optional[_models.TruncationObject] = None,
        tool_choice: Optional["_types.AgentsApiToolChoiceOption"] = None,
        response_format: Optional["_types.AgentsApiResponseFormatOption"] = None,
        metadata: Optional[Dict[str, str]] = None,
        event_handler: Optional[_models.AgentEventHandler] = None,
        **kwargs: Any,
    ) -> _models.AgentRunStream:
        """Creates a new stream for an agent thread.

        :param thread_id: Required.
        :type thread_id: str
        :keyword assistant_id: The ID of the agent that should run the thread. Required.
        :paramtype assistant_id: str
        :keyword content_type: Body Parameter content-type. Content type parameter for JSON body.
         Default value is "application/json".
        :paramtype content_type: str
        :keyword model: The overridden model name that the agent should use to run the thread. Default
         value is None.
        :paramtype model: str
        :keyword instructions: The overridden system instructions that the agent should use to run the
         thread. Default value is None.
        :paramtype instructions: str
        :keyword additional_instructions: Additional instructions to append at the end of the
         instructions for the run. This is useful for modifying the behavior
         on a per-run basis without overriding other instructions. Default value is None.
        :paramtype additional_instructions: str
        :keyword additional_messages: Adds additional messages to the thread before creating the run.
         Default value is None.
        :paramtype additional_messages: list[~azure.ai.projects.models.ThreadMessage]
        :keyword tools: The overridden list of enabled tools that the agent should use to run the
         thread. Default value is None.
        :paramtype tools: list[~azure.ai.projects.models.ToolDefinition]
        :keyword temperature: What sampling temperature to use, between 0 and 2. Higher values like 0.8
         will make the output
         more random, while lower values like 0.2 will make it more focused and deterministic. Default
         value is None.
        :paramtype temperature: float
        :keyword top_p: An alternative to sampling with temperature, called nucleus sampling, where the
         model
         considers the results of the tokens with top_p probability mass. So 0.1 means only the tokens
         comprising the top 10% probability mass are considered.

         We generally recommend altering this or temperature but not both. Default value is None.
        :paramtype top_p: float
        :keyword max_prompt_tokens: The maximum number of prompt tokens that may be used over the
         course of the run. The run will make a best effort to use only
         the number of prompt tokens specified, across multiple turns of the run. If the run exceeds
         the number of prompt tokens specified,
         the run will end with status ``incomplete``. See ``incomplete_details`` for more info. Default
         value is None.
        :paramtype max_prompt_tokens: int
        :keyword max_completion_tokens: The maximum number of completion tokens that may be used over
         the course of the run. The run will make a best effort
         to use only the number of completion tokens specified, across multiple turns of the run. If
         the run exceeds the number of
         completion tokens specified, the run will end with status ``incomplete``. See
         ``incomplete_details`` for more info. Default value is None.
        :paramtype max_completion_tokens: int
        :keyword truncation_strategy: The strategy to use for dropping messages as the context windows
         moves forward. Default value is None.
        :paramtype truncation_strategy: ~azure.ai.projects.models.TruncationObject
        :keyword tool_choice: Controls whether or not and which tool is called by the model. Is one of
         the following types: str, Union[str, "_models.AgentsApiToolChoiceOptionMode"],
         AgentsNamedToolChoice Default value is None.
        :paramtype tool_choice: str or str or ~azure.ai.projects.models.AgentsApiToolChoiceOptionMode or
         ~azure.ai.projects.models.AgentsNamedToolChoice
        :keyword response_format: Specifies the format that the model must output. Is one of the
         following types: str, Union[str, "_models.AgentsApiResponseFormatMode"],
         AgentsApiResponseFormat Default value is None.
        :paramtype response_format: str or str or ~azure.ai.projects.models.AgentsApiResponseFormatMode
         or ~azure.ai.projects.models.AgentsApiResponseFormat
        :keyword metadata: A set of up to 16 key/value pairs that can be attached to an object, used
         for storing additional information about that object in a structured format. Keys may be up to
         64 characters in length and values may be up to 512 characters in length. Default value is
         None.
        :paramtype metadata: dict[str, str]
        :keyword event_handler: The event handler to use for processing events during the run. Default
            value is None.
        :paramtype event_handler: ~azure.ai.projects.models.AgentEventHandler
        :return: AgentRunStream.  AgentRunStream is compatible with Iterable and supports streaming.
        :rtype: ~azure.ai.projects.models.AgentRunStream
        :raises ~azure.core.exceptions.HttpResponseError:
        """

    @overload
    def create_stream(
        self, thread_id: str, body: IO[bytes], *, content_type: str = "application/json", **kwargs: Any
    ) -> _models.AgentRunStream:
        """Creates a new run for an agent thread.

        Terminating when the Run enters a terminal state with a ``data: [DONE]`` message.

        :param thread_id: Required.
        :type thread_id: str
        :param body: Required.
        :type body: IO[bytes]
        :keyword content_type: Body Parameter content-type. Content type parameter for binary body.
         Default value is "application/json".
        :paramtype content_type: str
        :return: AgentRunStream.  AgentRunStream is compatible with Iterable and supports streaming.
        :rtype: ~azure.ai.projects.models.AgentRunStream
        :raises ~azure.core.exceptions.HttpResponseError:
        """

    @distributed_trace
    def create_stream(
        self,
        thread_id: str,
        body: Union[JSON, IO[bytes]] = _Unset,
        *,
        assistant_id: str = _Unset,
        model: Optional[str] = None,
        instructions: Optional[str] = None,
        additional_instructions: Optional[str] = None,
        additional_messages: Optional[List[_models.ThreadMessage]] = None,
        tools: Optional[List[_models.ToolDefinition]] = None,
        temperature: Optional[float] = None,
        top_p: Optional[float] = None,
        max_prompt_tokens: Optional[int] = None,
        max_completion_tokens: Optional[int] = None,
        truncation_strategy: Optional[_models.TruncationObject] = None,
        tool_choice: Optional["_types.AgentsApiToolChoiceOption"] = None,
        response_format: Optional["_types.AgentsApiResponseFormatOption"] = None,
        metadata: Optional[Dict[str, str]] = None,
        event_handler: Optional[_models.AgentEventHandler] = None,
        **kwargs: Any,
    ) -> _models.AgentRunStream:
        """Creates a new run for an agent thread.

        Terminating when the Run enters a terminal state with a ``data: [DONE]`` message.

        :param thread_id: Required.
        :type thread_id: str
        :param body: Is either a JSON type or a IO[bytes] type. Required.
        :type body: JSON or IO[bytes]
        :keyword assistant_id: The ID of the agent that should run the thread. Required.
        :paramtype assistant_id: str
        :keyword model: The overridden model name that the agent should use to run the thread. Default
         value is None.
        :paramtype model: str
        :keyword instructions: The overridden system instructions that the agent should use to run the
         thread. Default value is None.
        :paramtype instructions: str
        :keyword additional_instructions: Additional instructions to append at the end of the
         instructions for the run. This is useful for modifying the behavior
         on a per-run basis without overriding other instructions. Default value is None.
        :paramtype additional_instructions: str
        :keyword additional_messages: Adds additional messages to the thread before creating the run.
         Default value is None.
        :paramtype additional_messages: list[~azure.ai.projects.models.ThreadMessage]
        :keyword tools: The overridden list of enabled tools that the agent should use to run the
         thread. Default value is None.
        :paramtype tools: list[~azure.ai.projects.models.ToolDefinition]
        :keyword temperature: What sampling temperature to use, between 0 and 2. Higher values like 0.8
         will make the output
         more random, while lower values like 0.2 will make it more focused and deterministic. Default
         value is None.
        :paramtype temperature: float
        :keyword top_p: An alternative to sampling with temperature, called nucleus sampling, where the
         model
         considers the results of the tokens with top_p probability mass. So 0.1 means only the tokens
         comprising the top 10% probability mass are considered.

         We generally recommend altering this or temperature but not both. Default value is None.
        :paramtype top_p: float
        :keyword max_prompt_tokens: The maximum number of prompt tokens that may be used over the
         course of the run. The run will make a best effort to use only
         the number of prompt tokens specified, across multiple turns of the run. If the run exceeds
         the number of prompt tokens specified,
         the run will end with status ``incomplete``. See ``incomplete_details`` for more info. Default
         value is None.
        :paramtype max_prompt_tokens: int
        :keyword max_completion_tokens: The maximum number of completion tokens that may be used over
         the course of the run. The run will make a best effort
         to use only the number of completion tokens specified, across multiple turns of the run. If
         the run exceeds the number of
         completion tokens specified, the run will end with status ``incomplete``. See
         ``incomplete_details`` for more info. Default value is None.
        :paramtype max_completion_tokens: int
        :keyword truncation_strategy: The strategy to use for dropping messages as the context windows
         moves forward. Default value is None.
        :paramtype truncation_strategy: ~azure.ai.projects.models.TruncationObject
        :keyword tool_choice: Controls whether or not and which tool is called by the model. Is one of
         the following types: str, Union[str, "_models.AgentsApiToolChoiceOptionMode"],
         AgentsNamedToolChoice Default value is None.
        :paramtype tool_choice: str or str or ~azure.ai.projects.models.AgentsApiToolChoiceOptionMode or
         ~azure.ai.projects.models.AgentsNamedToolChoice
        :keyword response_format: Specifies the format that the model must output. Is one of the
         following types: str, Union[str, "_models.AgentsApiResponseFormatMode"],
         AgentsApiResponseFormat Default value is None.
        :paramtype response_format: str or str or ~azure.ai.projects.models.AgentsApiResponseFormatMode
         or ~azure.ai.projects.models.AgentsApiResponseFormat
        :keyword metadata: A set of up to 16 key/value pairs that can be attached to an object, used
         for storing additional information about that object in a structured format. Keys may be up to
         64 characters in length and values may be up to 512 characters in length. Default value is
         None.
        :paramtype metadata: dict[str, str]
        :keyword event_handler: The event handler to use for processing events during the run. Default
            value is None.
        :paramtype event_handler: ~azure.ai.projects.models.AgentEventHandler
        :return: AgentRunStream.  AgentRunStream is compatible with Iterable and supports streaming.
        :rtype: ~azure.ai.projects.models.AgentRunStream
        :raises ~azure.core.exceptions.HttpResponseError:
        """

        if isinstance(body, dict):  # Handle overload with JSON body.
            content_type = kwargs.get("content_type", "application/json")
            response = super().create_run(thread_id, body, content_type=content_type, **kwargs)

        elif assistant_id is not _Unset:  # Handle overload with keyword arguments.
            response = super().create_run(
                thread_id,
                assistant_id=assistant_id,
                model=model,
                instructions=instructions,
                additional_instructions=additional_instructions,
                additional_messages=additional_messages,
                tools=tools,
                stream_parameter=True,
                stream=True,
                temperature=temperature,
                top_p=top_p,
                max_prompt_tokens=max_prompt_tokens,
                max_completion_tokens=max_completion_tokens,
                truncation_strategy=truncation_strategy,
                tool_choice=tool_choice,
                response_format=response_format,
                metadata=metadata,
                **kwargs,
            )

        elif isinstance(body, io.IOBase):  # Handle overload with binary body.
            content_type = kwargs.get("content_type", "application/json")
            response = super().create_run(thread_id, body, content_type=content_type, **kwargs)

        else:
            raise ValueError("Invalid combination of arguments provided.")

        response_iterator: Iterator[bytes] = cast(Iterator[bytes], response)

        return _models.AgentRunStream(response_iterator, self._handle_submit_tool_outputs, event_handler)

    @overload
    def submit_tool_outputs_to_run(
        self, thread_id: str, run_id: str, body: JSON, *, content_type: str = "application/json", **kwargs: Any
    ) -> _models.ThreadRun:
        """Submits outputs from tools as requested by tool calls in a run. Runs that need submitted tool
        outputs will have a status of 'requires_action' with a required_action.type of
        'submit_tool_outputs'.

        :param thread_id: Required.
        :type thread_id: str
        :param run_id: Required.
        :type run_id: str
        :param body: Required.
        :type body: JSON
        :keyword content_type: Body Parameter content-type. Content type parameter for JSON body.
         Default value is "application/json".
        :paramtype content_type: str
        :return: ThreadRun. The ThreadRun is compatible with MutableMapping
        :rtype: ~azure.ai.projects.models.ThreadRun
        :raises ~azure.core.exceptions.HttpResponseError:
        """

    # pylint: disable=arguments-differ
    @overload
    def submit_tool_outputs_to_run(  # pylint: disable=arguments-differ
        self,
        thread_id: str,
        run_id: str,
        *,
        tool_outputs: List[_models.ToolOutput],
        content_type: str = "application/json",
        event_handler: Optional[_models.AgentEventHandler] = None,
        **kwargs: Any,
    ) -> _models.ThreadRun:
        """Submits outputs from tools as requested by tool calls in a run. Runs that need submitted tool
        outputs will have a status of 'requires_action' with a required_action.type of
        'submit_tool_outputs'.

        :param thread_id: Required.
        :type thread_id: str
        :param run_id: Required.
        :type run_id: str
        :keyword tool_outputs: Required.
        :paramtype tool_outputs: list[~azure.ai.projects.models.ToolOutput]
        :keyword content_type: Body Parameter content-type. Content type parameter for JSON body.
         Default value is "application/json".
        :paramtype content_type: str
        :keyword event_handler: The event handler to use for processing events during the run. Default
            value is None.
        :paramtype event_handler: ~azure.ai.projects.models.AgentEventHandler
        :return: ThreadRun. The ThreadRun is compatible with MutableMapping
        :rtype: ~azure.ai.projects.models.ThreadRun
        :raises ~azure.core.exceptions.HttpResponseError:
        """

    @overload
    def submit_tool_outputs_to_run(
        self, thread_id: str, run_id: str, body: IO[bytes], *, content_type: str = "application/json", **kwargs: Any
    ) -> _models.ThreadRun:
        """Submits outputs from tools as requested by tool calls in a run. Runs that need submitted tool
        outputs will have a status of 'requires_action' with a required_action.type of
        'submit_tool_outputs'.

        :param thread_id: Required.
        :type thread_id: str
        :param run_id: Required.
        :type run_id: str
        :param body: Required.
        :type body: IO[bytes]
        :keyword content_type: Body Parameter content-type. Content type parameter for binary body.
         Default value is "application/json".
        :paramtype content_type: str
        :return: ThreadRun. The ThreadRun is compatible with MutableMapping
        :rtype: ~azure.ai.projects.models.ThreadRun
        :raises ~azure.core.exceptions.HttpResponseError:
        """

    @distributed_trace
    def submit_tool_outputs_to_run(
        self,
        thread_id: str,
        run_id: str,
        body: Union[JSON, IO[bytes]] = _Unset,
        *,
        tool_outputs: List[_models.ToolOutput] = _Unset,
<<<<<<< HEAD
=======
        event_handler: Optional[_models.AgentEventHandler] = None,  # pylint: disable=unused-argument
>>>>>>> b0ec1edd
        **kwargs: Any,
    ) -> _models.ThreadRun:
        """Submits outputs from tools as requested by tool calls in a run. Runs that need submitted tool
        outputs will have a status of 'requires_action' with a required_action.type of
        'submit_tool_outputs'.

        :param thread_id: Required.
        :type thread_id: str
        :param run_id: Required.
        :type run_id: str
        :param body: Is either a JSON type or a IO[bytes] type. Required.
        :type body: JSON or IO[bytes]
        :keyword tool_outputs: Required.
        :paramtype tool_outputs: list[~azure.ai.projects.models.ToolOutput]
        :return: ThreadRun. The ThreadRun is compatible with MutableMapping
        :rtype: ~azure.ai.projects.models.ThreadRun
        :raises ~azure.core.exceptions.HttpResponseError:
        """

        if isinstance(body, dict):
            content_type = kwargs.get("content_type", "application/json")
            response = super().submit_tool_outputs_to_run(thread_id, run_id, body, content_type=content_type, **kwargs)

        elif tool_outputs is not _Unset:
            response = super().submit_tool_outputs_to_run(
                thread_id, run_id, tool_outputs=tool_outputs, stream_parameter=False, stream=False, **kwargs
            )

        elif isinstance(body, io.IOBase):
            content_type = kwargs.get("content_type", "application/json")
            response = super().submit_tool_outputs_to_run(thread_id, run_id, body, content_type=content_type, **kwargs)

        else:
            raise ValueError("Invalid combination of arguments provided.")

        return response

    @overload
    def submit_tool_outputs_to_stream(
        self, thread_id: str, run_id: str, body: JSON, *, content_type: str = "application/json", **kwargs: Any
    ) -> _models.AgentRunStream:
        """Submits outputs from tools as requested by tool calls in a stream. Runs that need submitted tool
        outputs will have a status of 'requires_action' with a required_action.type of
        'submit_tool_outputs'.  terminating when the Run enters a terminal state with a ``data: [DONE]`` message.

        :param thread_id: Required.
        :type thread_id: str
        :param run_id: Required.
        :type run_id: str
        :param body: Required.
        :type body: JSON
        :keyword content_type: Body Parameter content-type. Content type parameter for JSON body.
         Default value is "application/json".
        :paramtype content_type: str
        :return: AgentRunStream.  AgentRunStream is compatible with Iterable and supports streaming.
        :rtype: ~azure.ai.projects.models.AgentRunStream
        :raises ~azure.core.exceptions.HttpResponseError:
        """

    @overload
    def submit_tool_outputs_to_stream(
        self,
        thread_id: str,
        run_id: str,
        *,
        tool_outputs: List[_models.ToolOutput],
        content_type: str = "application/json",
        event_handler: Optional[_models.AgentEventHandler] = None,
        **kwargs: Any,
    ) -> _models.AgentRunStream:
        """Submits outputs from tools as requested by tool calls in a stream. Runs that need submitted tool
        outputs will have a status of 'requires_action' with a required_action.type of
        'submit_tool_outputs'.  terminating when the Run enters a terminal state with a ``data: [DONE]`` message.

        :param thread_id: Required.
        :type thread_id: str
        :param run_id: Required.
        :type run_id: str
        :keyword tool_outputs: Required.
        :paramtype tool_outputs: list[~azure.ai.projects.models.ToolOutput]
        :keyword content_type: Body Parameter content-type. Content type parameter for JSON body.
         Default value is "application/json".
        :paramtype content_type: str
        :keyword event_handler: The event handler to use for processing events during the run. Default
            value is None.
        :paramtype event_handler: ~azure.ai.projects.models.AgentEventHandler
        :return: AgentRunStream.  AgentRunStream is compatible with Iterable and supports streaming.
        :rtype: ~azure.ai.projects.models.AgentRunStream
        :raises ~azure.core.exceptions.HttpResponseError:
        """

    @overload
    def submit_tool_outputs_to_stream(
        self, thread_id: str, run_id: str, body: IO[bytes], *, content_type: str = "application/json", **kwargs: Any
    ) -> _models.AgentRunStream:
        """Submits outputs from tools as requested by tool calls in a stream. Runs that need submitted tool
        outputs will have a status of 'requires_action' with a required_action.type of
        'submit_tool_outputs'.

        :param thread_id: Required.
        :type thread_id: str
        :param run_id: Required.
        :type run_id: str
        :param body: Required.
        :type body: IO[bytes]
        :keyword content_type: Body Parameter content-type. Content type parameter for binary body.
         Default value is "application/json".
        :paramtype content_type: str
        :return: AgentRunStream.  AgentRunStream is compatible with Iterable and supports streaming.
        :rtype: ~azure.ai.projects.models.AgentRunStream
        :raises ~azure.core.exceptions.HttpResponseError:
        """

    @distributed_trace
    def submit_tool_outputs_to_stream(
        self,
        thread_id: str,
        run_id: str,
        body: Union[JSON, IO[bytes]] = _Unset,
        *,
        tool_outputs: List[_models.ToolOutput] = _Unset,
        event_handler: Optional[_models.AgentEventHandler] = None,
        **kwargs: Any,
    ) -> _models.AgentRunStream:
        """Submits outputs from tools as requested by tool calls in a stream. Runs that need submitted tool
        outputs will have a status of 'requires_action' with a required_action.type of
        'submit_tool_outputs'.  terminating when the Run enters a terminal state with a ``data: [DONE]`` message.

        :param thread_id: Required.
        :type thread_id: str
        :param run_id: Required.
        :type run_id: str
        :param body: Is either a JSON type or a IO[bytes] type. Required.
        :type body: JSON or IO[bytes]
        :keyword tool_outputs: Required.
        :paramtype tool_outputs: list[~azure.ai.projects.models.ToolOutput]
        :keyword event_handler: The event handler to use for processing events during the run.
        :return: AgentRunStream.  AgentRunStream is compatible with Iterable and supports streaming.
        :rtype: ~azure.ai.projects.models.AgentRunStream
        :raises ~azure.core.exceptions.HttpResponseError:
        """

        if isinstance(body, dict):
            content_type = kwargs.get("content_type", "application/json")
            response = super().submit_tool_outputs_to_run(thread_id, run_id, body, content_type=content_type, **kwargs)

        elif tool_outputs is not _Unset:
            response = super().submit_tool_outputs_to_run(
                thread_id, run_id, tool_outputs=tool_outputs, stream_parameter=True, stream=True, **kwargs
            )

        elif isinstance(body, io.IOBase):
            content_type = kwargs.get("content_type", "application/json")
            response = super().submit_tool_outputs_to_run(thread_id, run_id, body, content_type=content_type, **kwargs)

        else:
            raise ValueError("Invalid combination of arguments provided.")

        # Cast the response to Iterator[bytes] for type correctness
        response_iterator: Iterator[bytes] = cast(Iterator[bytes], response)

        return _models.AgentRunStream(response_iterator, self._handle_submit_tool_outputs, event_handler)

    def _handle_submit_tool_outputs(
        self, run: _models.ThreadRun, event_handler: Optional[_models.AgentEventHandler] = None
    ) -> None:
        if isinstance(run.required_action, _models.SubmitToolOutputsAction):
            tool_calls = run.required_action.submit_tool_outputs.tool_calls
            if not tool_calls:
                logger.debug("No tool calls to execute.")
                return

            toolset = self._get_toolset()
            if toolset:
                tool_outputs = toolset.execute_tool_calls(tool_calls)
            else:
                logger.warning("Toolset is not available in the client.")
                return

            logger.info("Tool outputs: %s", tool_outputs)
            if tool_outputs:
                with self.submit_tool_outputs_to_stream(
                    thread_id=run.thread_id, run_id=run.id, tool_outputs=tool_outputs, event_handler=event_handler
                ) as stream:
                    stream.until_done()

    @overload
    def upload_file(self, body: JSON, **kwargs: Any) -> _models.OpenAIFile:
        """Uploads a file for use by other operations.

        :param body: Required.
        :type body: JSON
        :return: OpenAIFile. The OpenAIFile is compatible with MutableMapping
        :rtype: ~azure.ai.projects.models.OpenAIFile
        :raises ~azure.core.exceptions.HttpResponseError:
        """

    # pylint: disable=arguments-differ
    @overload
    def upload_file(  # pylint: disable=arguments-differ
        self, *, file: FileType, purpose: Union[str, _models.FilePurpose], filename: Optional[str] = None, **kwargs: Any
    ) -> _models.OpenAIFile:
        """Uploads a file for use by other operations.

        :keyword file: Required.
        :paramtype file: ~azure.ai.projects._vendor.FileType
        :keyword purpose: Known values are: "fine-tune", "fine-tune-results", "assistants",
         "assistants_output", "batch", "batch_output", and "vision". Required.
        :paramtype purpose: str or ~azure.ai.projects.models.FilePurpose
        :keyword filename: Default value is None.
        :paramtype filename: str
        :return: OpenAIFile. The OpenAIFile is compatible with MutableMapping
        :rtype: ~azure.ai.projects.models.OpenAIFile
        :raises ~azure.core.exceptions.HttpResponseError:
        """

    # pylint: disable=arguments-differ
    @overload
    def upload_file(  # pylint: disable=arguments-differ
        self, *, file_path: str, purpose: Union[str, _models.FilePurpose], **kwargs: Any
    ) -> _models.OpenAIFile:
        """Uploads a file for use by other operations.

        :keyword file_path: Required.
        :type file_path: str
        :keyword purpose: Known values are: "fine-tune", "fine-tune-results", "assistants",
         "assistants_output", "batch", "batch_output", and "vision". Required.
        :paramtype purpose: str or ~azure.ai.projects.models.FilePurpose
        :return: OpenAIFile. The OpenAIFile is compatible with MutableMapping
        :rtype: ~azure.ai.projects.models.OpenAIFile
        :raises ~azure.core.exceptions.HttpResponseError:
        """

    @distributed_trace
    def upload_file(
        self,
        body: Optional[JSON] = None,
        *,
        file: Optional[FileType] = None,
        file_path: Optional[str] = None,
        purpose: Union[str, _models.FilePurpose, None] = None,
        filename: Optional[str] = None,
        **kwargs: Any,
    ) -> _models.OpenAIFile:
        """
        Uploads a file for use by other operations, delegating to the generated operations.

        :param body: JSON. Required if `file` and `purpose` are not provided.
        :type body: Optional[JSON]
        :keyword file: File content. Required if `body` and `purpose` are not provided.
        :paramtype file: Optional[FileType]
        :keyword file_path: Path to the file. Required if `body` and `purpose` are not provided.
        :paramtype file_path: Optional[str]
        :keyword purpose: Known values are: "fine-tune", "fine-tune-results", "assistants",
        :paramtype purpose: Union[str, _models.FilePurpose, None]
            "assistants_output", "batch", "batch_output", and "vision". Required if `body` and `file` are not provided.
        :keyword filename: The name of the file.
        :paramtype filename: Optional[str]
        :return: OpenAIFile. The OpenAIFile is compatible with MutableMapping
        :rtype: _models.OpenAIFile
        :raises FileNotFoundError: If the file_path is invalid.
        :raises IOError: If there are issues with reading the file.
        :raises: HttpResponseError for HTTP errors.
        """
        if body is not None:
            return super().upload_file(body=body, **kwargs)

        if isinstance(purpose, FilePurpose):
            purpose = purpose.value

        if file is not None and purpose is not None:
            return super().upload_file(file=file, purpose=purpose, filename=filename, **kwargs)

        if file_path is not None and purpose is not None:
            if not os.path.isfile(file_path):
                raise FileNotFoundError(f"The file path provided does not exist: {file_path}")

            try:
                with open(file_path, "rb") as f:
                    content = f.read()

                # Determine filename and create correct FileType
                base_filename = filename or os.path.basename(file_path)
                file_content: FileType = (base_filename, content)

                return super().upload_file(file=file_content, purpose=purpose, **kwargs)
            except IOError as e:
                raise IOError(f"Unable to read file: {file_path}") from e

        raise ValueError("Invalid parameters for upload_file. Please provide the necessary arguments.")

    @overload
    def upload_file_and_poll(self, body: JSON, *, sleep_interval: float = 1, **kwargs: Any) -> _models.OpenAIFile:
        """Uploads a file for use by other operations.

        :param body: Required.
        :type body: JSON
        :keyword sleep_interval: Time to wait before polling for the status of the uploaded file. Default value
         is 1.
        :paramtype sleep_interval: float
        :return: OpenAIFile. The OpenAIFile is compatible with MutableMapping
        :rtype: ~azure.ai.projects.models.OpenAIFile
        :raises ~azure.core.exceptions.HttpResponseError:
        """

    @overload
    def upload_file_and_poll(
        self,
        *,
        file: FileType,
        purpose: Union[str, _models.FilePurpose],
        filename: Optional[str] = None,
        sleep_interval: float = 1,
        **kwargs: Any,
    ) -> _models.OpenAIFile:
        """Uploads a file for use by other operations.

        :keyword file: Required.
        :paramtype file: ~azure.ai.projects._vendor.FileType
        :keyword purpose: Known values are: "fine-tune", "fine-tune-results", "assistants",
         "assistants_output", "batch", "batch_output", and "vision". Required.
        :paramtype purpose: str or ~azure.ai.projects.models.FilePurpose
        :keyword filename: Default value is None.
        :paramtype filename: str
        :keyword sleep_interval: Time to wait before polling for the status of the uploaded file. Default value
         is 1.
        :paramtype sleep_interval: float
        :return: OpenAIFile. The OpenAIFile is compatible with MutableMapping
        :rtype: ~azure.ai.projects.models.OpenAIFile
        :raises ~azure.core.exceptions.HttpResponseError:
        """

    @overload
    def upload_file_and_poll(
        self, *, file_path: str, purpose: Union[str, _models.FilePurpose], sleep_interval: float = 1, **kwargs: Any
    ) -> _models.OpenAIFile:
        """Uploads a file for use by other operations.

        :keyword file_path: Required.
        :type file_path: str
        :keyword purpose: Known values are: "fine-tune", "fine-tune-results", "assistants",
         "assistants_output", "batch", "batch_output", and "vision". Required.
        :paramtype purpose: str or ~azure.ai.projects.models.FilePurpose
        :keyword sleep_interval: Time to wait before polling for the status of the uploaded file. Default value
         is 1.
        :paramtype sleep_interval: float
        :return: OpenAIFile. The OpenAIFile is compatible with MutableMapping
        :rtype: ~azure.ai.projects.models.OpenAIFile
        :raises ~azure.core.exceptions.HttpResponseError:
        """

    @distributed_trace
    def upload_file_and_poll(
        self,
        body: Optional[JSON] = None,
        *,
        file: Optional[FileType] = None,
        file_path: Optional[str] = None,
        purpose: Union[str, _models.FilePurpose, None] = None,
        filename: Optional[str] = None,
        sleep_interval: float = 1,
        **kwargs: Any,
    ) -> _models.OpenAIFile:
        """
        Uploads a file for use by other operations, delegating to the generated operations.

        :param body: JSON. Required if `file` and `purpose` are not provided.
        :type body: Optional[JSON]
        :keyword file: File content. Required if `body` and `purpose` are not provided.
        :paramtype file: Optional[FileType]
        :keyword file_path: Path to the file. Required if `body` and `purpose` are not provided.
        :paramtype file_path: Optional[str]
        :keyword purpose: Known values are: "fine-tune", "fine-tune-results", "assistants",
            "assistants_output", "batch", "batch_output", and "vision". Required if `body` and `file` are not provided.
        :paramtype purpose: Union[str, _models.FilePurpose, None]
        :keyword filename: The name of the file.
        :paramtype filename: Optional[str]
        :keyword sleep_interval: Time to wait before polling for the status of the uploaded file. Default value
         is 1.
        :paramtype sleep_interval: float
        :return: OpenAIFile. The OpenAIFile is compatible with MutableMapping
        :rtype: _models.OpenAIFile
        :raises FileNotFoundError: If the file_path is invalid.
        :raises IOError: If there are issues with reading the file.
        :raises: HttpResponseError for HTTP errors.
        """
        if body is not None:
            uploaded_file = self.upload_file(body=body, **kwargs)
        elif file is not None and purpose is not None:
            uploaded_file = self.upload_file(file=file, purpose=purpose, filename=filename, **kwargs)
        elif file_path is not None and purpose is not None:
            uploaded_file = self.upload_file(file_path=file_path, purpose=purpose, **kwargs)
        else:
            raise ValueError(
                "Invalid parameters for upload_file_and_poll. Please provide either 'body', "
                "or both 'file' and 'purpose', or both 'file_path' and 'purpose'."
            )

        while uploaded_file.status in ["uploaded", "pending", "running"]:
            time.sleep(sleep_interval)
            uploaded_file = self.get_file(uploaded_file.id)

        return uploaded_file

    @overload
    def create_vector_store_and_poll(
        self, body: JSON, *, content_type: str = "application/json", sleep_interval: float = 1, **kwargs: Any
    ) -> _models.VectorStore:
        """Creates a vector store and poll.

        :param body: Required.
        :type body: JSON
        :keyword content_type: Body Parameter content-type. Content type parameter for JSON body.
         Default value is "application/json".
        :paramtype content_type: str
        :keyword sleep_interval: Time to wait before polling for the status of the vector store. Default value
         is 1.
        :paramtype sleep_interval: float
        :return: VectorStore. The VectorStore is compatible with MutableMapping
        :rtype: ~azure.ai.projects.models.VectorStore
        :raises ~azure.core.exceptions.HttpResponseError:
        """

    @overload
    def create_vector_store_and_poll(
        self,
        *,
        content_type: str = "application/json",
        file_ids: Optional[List[str]] = None,
        data_sources: Optional[List[_models.VectorStoreDataSource]] = None,
        name: Optional[str] = None,
        expires_after: Optional[_models.VectorStoreExpirationPolicy] = None,
        chunking_strategy: Optional[_models.VectorStoreChunkingStrategyRequest] = None,
        metadata: Optional[Dict[str, str]] = None,
        sleep_interval: float = 1,
        **kwargs: Any,
    ) -> _models.VectorStore:
        """Creates a vector store and poll.

        :keyword content_type: Body Parameter content-type. Content type parameter for JSON body.
         Default value is "application/json".
        :paramtype content_type: str
        :keyword file_ids: A list of file IDs that the vector store should use. Useful for tools like
         ``file_search`` that can access files. Default value is None.
        :paramtype file_ids: list[str]
        :keyword name: The name of the vector store. Default value is None.
        :paramtype name: str
        :keyword data_sources: List of Azure assets. Default value is None.
        :paramtype data_sources: list[~azure.ai.projects.models.VectorStoreDataSource]
        :keyword expires_after: Details on when this vector store expires. Default value is None.
        :paramtype expires_after: ~azure.ai.projects.models.VectorStoreExpirationPolicy
        :keyword chunking_strategy: The chunking strategy used to chunk the file(s). If not set, will
         use the auto strategy. Only applicable if file_ids is non-empty. Default value is None.
        :paramtype chunking_strategy: ~azure.ai.projects.models.VectorStoreChunkingStrategyRequest
        :keyword metadata: A set of up to 16 key/value pairs that can be attached to an object, used
         for storing additional information about that object in a structured format. Keys may be up to
         64 characters in length and values may be up to 512 characters in length. Default value is
         None.
        :paramtype metadata: dict[str, str]
        :keyword sleep_interval: Time to wait before polling for the status of the vector store. Default value
         is 1.
        :paramtype sleep_interval: float
        :return: VectorStore. The VectorStore is compatible with MutableMapping
        :rtype: ~azure.ai.projects.models.VectorStore
        :raises ~azure.core.exceptions.HttpResponseError:
        """

    @overload
    def create_vector_store_and_poll(
        self, body: IO[bytes], *, content_type: str = "application/json", sleep_interval: float = 1, **kwargs: Any
    ) -> _models.VectorStore:
        """Creates a vector store and poll.

        :param body: Required.
        :type body: IO[bytes]
        :keyword content_type: Body Parameter content-type. Content type parameter for binary body.
         Default value is "application/json".
        :paramtype content_type: str
        :keyword sleep_interval: Time to wait before polling for the status of the vector store. Default value
         is 1.
        :paramtype sleep_interval: float
        :return: VectorStore. The VectorStore is compatible with MutableMapping
        :rtype: ~azure.ai.projects.models.VectorStore
        :raises ~azure.core.exceptions.HttpResponseError:
        """

    @distributed_trace
    def create_vector_store_and_poll(
        self,
        body: Union[JSON, IO[bytes], None] = None,
        *,
        content_type: str = "application/json",
        file_ids: Optional[List[str]] = None,
        name: Optional[str] = None,
        data_sources: Optional[List[_models.VectorStoreDataSource]] = None,
        expires_after: Optional[_models.VectorStoreExpirationPolicy] = None,
        chunking_strategy: Optional[_models.VectorStoreChunkingStrategyRequest] = None,
        metadata: Optional[Dict[str, str]] = None,
        sleep_interval: float = 1,
        **kwargs: Any,
    ) -> _models.VectorStore:
        """Creates a vector store and poll.

        :param body: Is either a JSON type or a IO[bytes] type. Required.
        :type body: JSON or IO[bytes]
        :keyword file_ids: A list of file IDs that the vector store should use. Useful for tools like
         ``file_search`` that can access files. Default value is None.
        :paramtype file_ids: list[str]
        :keyword name: The name of the vector store. Default value is None.
        :paramtype name: str
        :keyword data_sources: List of Azure assets. Default value is None.
        :paramtype data_sources: list[~azure.ai.projects.models.VectorStoreDataSource]
        :keyword expires_after: Details on when this vector store expires. Default value is None.
        :paramtype expires_after: ~azure.ai.projects.models.VectorStoreExpirationPolicy
        :keyword chunking_strategy: The chunking strategy used to chunk the file(s). If not set, will
         use the auto strategy. Only applicable if file_ids is non-empty. Default value is None.
        :paramtype chunking_strategy: ~azure.ai.projects.models.VectorStoreChunkingStrategyRequest
        :keyword metadata: A set of up to 16 key/value pairs that can be attached to an object, used
         for storing additional information about that object in a structured format. Keys may be up to
         64 characters in length and values may be up to 512 characters in length. Default value is
         None.
        :paramtype metadata: dict[str, str]
        :keyword sleep_interval: Time to wait before polling for the status of the vector store. Default value
         is 1.
        :paramtype sleep_interval: float
        :return: VectorStore. The VectorStore is compatible with MutableMapping
        :rtype: ~azure.ai.projects.models.VectorStore
        :raises ~azure.core.exceptions.HttpResponseError:
        """

        if body is not None:
            vector_store = self.create_vector_store(body=body, content_type=content_type, **kwargs)
        elif file_ids is not None or data_sources is not None or (name is not None and expires_after is not None):
            store_configuration = _models.VectorStoreConfiguration(data_sources=data_sources) if data_sources else None
            vector_store = self.create_vector_store(
                content_type=content_type,
                file_ids=file_ids,
                store_configuration=store_configuration,
                name=name,
                expires_after=expires_after,
                chunking_strategy=chunking_strategy,
                metadata=metadata,
                **kwargs,
            )
        else:
            raise ValueError(
                "Invalid parameters for create_vector_store_and_poll. Please provide either 'body', "
                "'file_ids', 'store_configuration', or 'name' and 'expires_after'."
            )

        while vector_store.status == "in_progress":
            time.sleep(sleep_interval)
            vector_store = self.get_vector_store(vector_store.id)

        return vector_store

    @overload
    def create_vector_store_file_batch_and_poll(
        self,
        vector_store_id: str,
        body: JSON,
        *,
        content_type: str = "application/json",
        sleep_interval: float = 1,
        **kwargs: Any,
    ) -> _models.VectorStoreFileBatch:
        """Create a vector store file batch and poll.

        :param vector_store_id: Identifier of the vector store. Required.
        :type vector_store_id: str
        :param body: Required.
        :type body: JSON
        :keyword content_type: Body Parameter content-type. Content type parameter for JSON body.
         Default value is "application/json".
        :paramtype content_type: str
        :keyword sleep_interval: Time to wait before polling for the status of the vector store. Default value
         is 1.
        :paramtype sleep_interval: float
        :return: VectorStoreFileBatch. The VectorStoreFileBatch is compatible with MutableMapping
        :rtype: ~azure.ai.projects.models.VectorStoreFileBatch
        :raises ~azure.core.exceptions.HttpResponseError:
        """

    @overload
    def create_vector_store_file_batch_and_poll(
        self,
        vector_store_id: str,
        *,
        file_ids: Optional[List[str]] = None,
        store_configuration: Optional[_models.VectorStoreConfiguration] = None,
        content_type: str = "application/json",
        chunking_strategy: Optional[_models.VectorStoreChunkingStrategyRequest] = None,
        sleep_interval: float = 1,
        **kwargs: Any,
    ) -> _models.VectorStoreFileBatch:
        """Create a vector store file batch and poll.

        :param vector_store_id: Identifier of the vector store. Required.
        :type vector_store_id: str
        :keyword file_ids: List of file identifiers. Required.
        :paramtype file_ids: list[str]
        :keyword store_configuration: The vector store configuration, used when vector store is created
         from Azure asset ID. Default value is None.
        :paramtype store_configuration:~azure.ai.projects.VectorStorageConfiguration
        :keyword content_type: Body Parameter content-type. Content type parameter for JSON body.
         Default value is "application/json".
        :paramtype content_type: str
        :keyword chunking_strategy: The chunking strategy used to chunk the file(s). If not set, will
         use the auto strategy. Default value is None.
        :paramtype chunking_strategy: ~azure.ai.projects.models.VectorStoreChunkingStrategyRequest
        :keyword sleep_interval: Time to wait before polling for the status of the vector store. Default value
         is 1.
        :paramtype sleep_interval: float
        :return: VectorStoreFileBatch. The VectorStoreFileBatch is compatible with MutableMapping
        :rtype: ~azure.ai.projects.models.VectorStoreFileBatch
        :raises ~azure.core.exceptions.HttpResponseError:
        """

    @overload
    def create_vector_store_file_batch_and_poll(
        self,
        vector_store_id: str,
        body: IO[bytes],
        *,
        content_type: str = "application/json",
        sleep_interval: float = 1,
        **kwargs: Any,
    ) -> _models.VectorStoreFileBatch:
        """Create a vector store file batch and poll.

        :param vector_store_id: Identifier of the vector store. Required.
        :type vector_store_id: str
        :param body: Required.
        :type body: IO[bytes]
        :keyword content_type: Body Parameter content-type. Content type parameter for binary body.
         Default value is "application/json".
        :paramtype content_type: str
        :keyword sleep_interval: Time to wait before polling for the status of the vector store. Default value
         is 1.
        :paramtype sleep_interval: float
        :return: VectorStoreFileBatch. The VectorStoreFileBatch is compatible with MutableMapping
        :rtype: ~azure.ai.projects.models.VectorStoreFileBatch
        :raises ~azure.core.exceptions.HttpResponseError:
        """

    @distributed_trace
    def create_vector_store_file_batch_and_poll(
        self,
        vector_store_id: str,
        body: Union[JSON, IO[bytes], None] = None,
        *,
        file_ids: Optional[List[str]] = None,
        data_sources: Optional[List[_models.VectorStoreDataSource]] = None,
        chunking_strategy: Optional[_models.VectorStoreChunkingStrategyRequest] = None,
        sleep_interval: float = 1,
        **kwargs: Any,
    ) -> _models.VectorStoreFileBatch:
        """Create a vector store file batch and poll.

        :param vector_store_id: Identifier of the vector store. Required.
        :type vector_store_id: str
        :param body: Is either a JSON type or a IO[bytes] type. Required.
        :type body: JSON or IO[bytes]
        :keyword file_ids: List of file identifiers. Required.
        :paramtype file_ids: list[str]
        :keyword data_sources: List of Azure assets. Default value is None.
        :paramtype data_sources: list[~azure.ai.client.project.VectorStoreDataSource]
        :keyword chunking_strategy: The chunking strategy used to chunk the file(s). If not set, will
         use the auto strategy. Default value is None.
        :paramtype chunking_strategy: ~azure.ai.projects.models.VectorStoreChunkingStrategyRequest
        :keyword sleep_interval: Time to wait before polling for the status of the vector store. Default value
         is 1.
        :paramtype sleep_interval: float
        :return: VectorStoreFileBatch. The VectorStoreFileBatch is compatible with MutableMapping
        :rtype: ~azure.ai.projects.models.VectorStoreFileBatch
        :raises ~azure.core.exceptions.HttpResponseError:
        """

        if body is None:
            vector_store_file_batch = super().create_vector_store_file_batch(
                vector_store_id=vector_store_id,
                file_ids=file_ids,
                data_sources=data_sources,
                chunking_strategy=chunking_strategy,
                **kwargs,
            )
        else:
            content_type = kwargs.get("content_type", "application/json")
            vector_store_file_batch = super().create_vector_store_file_batch(
                body=body, content_type=content_type, **kwargs
            )

        while vector_store_file_batch.status == "in_progress":
            time.sleep(sleep_interval)
            vector_store_file_batch = super().get_vector_store_file_batch(
                vector_store_id=vector_store_id, batch_id=vector_store_file_batch.id
            )

        return vector_store_file_batch

    @distributed_trace
    def get_file_content(self, file_id: str, **kwargs: Any) -> Iterator[bytes]:
        """
        Returns file content as byte stream for given file_id.

        :param file_id: The ID of the file to retrieve. Required.
        :type file_id: str
        :return: An iterator that yields bytes from the file content.
        :rtype: Iterator[bytes]
        :raises ~azure.core.exceptions.HttpResponseError: If the HTTP request fails.
        """
        kwargs["stream"] = True
        response = super()._get_file_content(file_id, **kwargs)
        return cast(Iterator[bytes], response)

    @distributed_trace
    def get_messages(
        self,
        thread_id: str,
        *,
        run_id: Optional[str] = None,
        limit: Optional[int] = None,
        order: Optional[Union[str, _models.ListSortOrder]] = None,
        after: Optional[str] = None,
        before: Optional[str] = None,
        **kwargs: Any,
    ) -> _models.ThreadMessages:
        """Parses the OpenAIPageableListOfThreadMessage response and returns a ThreadMessages object.

        :param thread_id: Identifier of the thread. Required.
        :type thread_id: str
        :keyword run_id: Filter messages by the run ID that generated them. Default value is None.
        :paramtype run_id: str
        :keyword limit: A limit on the number of objects to be returned. Limit can range between 1 and
         100, and the default is 20. Default value is None.
        :paramtype limit: int
        :keyword order: Sort order by the created_at timestamp of the objects. asc for ascending order
         and desc for descending order. Known values are: "asc" and "desc". Default value is None.
        :paramtype order: str or ~azure.ai.projects.models.ListSortOrder
        :keyword after: A cursor for use in pagination. after is an object ID that defines your place
         in the list. For instance, if you make a list request and receive 100 objects, ending with
         obj_foo, your subsequent call can include after=obj_foo in order to fetch the next page of the
         list. Default value is None.
        :paramtype after: str
        :keyword before: A cursor for use in pagination. before is an object ID that defines your place
         in the list. For instance, if you make a list request and receive 100 objects, ending with
         obj_foo, your subsequent call can include before=obj_foo in order to fetch the previous page of
         the list. Default value is None.
        :paramtype before: str

        :return: ThreadMessages. The ThreadMessages is compatible with MutableMapping
        :rtype: ~azure.ai.projects.models.ThreadMessages
        """
        messages = super().list_messages(
            thread_id, run_id=run_id, limit=limit, order=order, after=after, before=before, **kwargs
        )
        return _models.ThreadMessages(pageable_list=messages)

    @distributed_trace
    def save_file(self, file_id: str, file_name: str, target_dir: Optional[Union[str, Path]] = None) -> None:
        """
        Synchronously saves file content retrieved using a file identifier to the specified local directory.

        :param file_id: The unique identifier for the file to retrieve.
        :type file_id: str
        :param file_name: The name of the file to be saved.
        :type file_name: str
        :param target_dir: The directory where the file should be saved. Defaults to the current working directory.
        :type target_dir: Optional[Union[str, Path]]
        :raises ValueError: If the target path is not a directory or the file name is invalid.
        :raises RuntimeError: If file content retrieval fails or no content is found.
        :raises TypeError: If retrieved chunks are not bytes-like objects.
        :raises IOError: If writing to the file fails.
        """
        try:
            # Determine and validate the target directory
            path = Path(target_dir).expanduser().resolve() if target_dir else Path.cwd()
            path.mkdir(parents=True, exist_ok=True)
            if not path.is_dir():
                raise ValueError(f"The target path '{path}' is not a directory.")

            # Sanitize and validate the file name
            sanitized_file_name = Path(file_name).name
            if not sanitized_file_name:
                raise ValueError("The provided file name is invalid.")

            # Retrieve the file content
            file_content_stream = self.get_file_content(file_id)
            if not file_content_stream:
                raise RuntimeError(f"No content retrievable for file ID '{file_id}'.")

            target_file_path = path / sanitized_file_name

            # Write the file content to disk
            with target_file_path.open("wb") as file:
                for chunk in file_content_stream:
                    if isinstance(chunk, (bytes, bytearray)):
                        file.write(chunk)
                    else:
                        raise TypeError(f"Expected bytes or bytearray, got {type(chunk).__name__}")

            logger.debug("File '%s' saved successfully at '%s'.", sanitized_file_name, target_file_path)

        except (ValueError, RuntimeError, TypeError, IOError) as e:
            logger.error("An error occurred in save_file: %s", e)
            raise

    @overload
    def create_vector_store_file_and_poll(
        self,
        vector_store_id: str,
        body: JSON,
        *,
        content_type: str = "application/json",
        sleep_interval: float = 1,
        **kwargs: Any,
    ) -> _models.VectorStoreFile:
        """Create a vector store file by attaching a file to a vector store.

        :param vector_store_id: Identifier of the vector store. Required.
        :type vector_store_id: str
        :param body: Required.
        :type body: JSON
        :keyword content_type: Body Parameter content-type. Content type parameter for JSON body.
         Default value is "application/json".
        :paramtype content_type: str
        :keyword sleep_interval: Time to wait before polling for the status of the vector store. Default value
         is 1.
        :paramtype sleep_interval: float
        :return: VectorStoreFile. The VectorStoreFile is compatible with MutableMapping
        :rtype: ~azure.ai.projects.models.VectorStoreFile
        :raises ~azure.core.exceptions.HttpResponseError:
        """

    @overload
    def create_vector_store_file_and_poll(
        self,
        vector_store_id: str,
        *,
        content_type: str = "application/json",
        file_id: Optional[str] = None,
        data_sources: Optional[List[_models.VectorStoreDataSource]] = None,
        chunking_strategy: Optional[_models.VectorStoreChunkingStrategyRequest] = None,
        sleep_interval: float = 1,
        **kwargs: Any,
    ) -> _models.VectorStoreFile:
        """Create a vector store file by attaching a file to a vector store.

        :param vector_store_id: Identifier of the vector store. Required.
        :type vector_store_id: str
        :keyword content_type: Body Parameter content-type. Content type parameter for JSON body.
         Default value is "application/json".
        :paramtype content_type: str
        :keyword file_id: Identifier of the file. Default value is None.
        :paramtype file_id: str
        :keyword data_sources: Azure asset ID. Default value is None.
        :paramtype data_sources: list[~azure.ai.projects.models.VectorStoreDataSource]
        :keyword chunking_strategy: The chunking strategy used to chunk the file(s). If not set, will
         use the auto strategy. Default value is None.
        :paramtype chunking_strategy: ~azure.ai.projects.models.VectorStoreChunkingStrategyRequest
        :keyword sleep_interval: Time to wait before polling for the status of the vector store. Default value
         is 1.
        :paramtype sleep_interval: float
        :return: VectorStoreFile. The VectorStoreFile is compatible with MutableMapping
        :rtype: ~azure.ai.projects.models.VectorStoreFile
        :raises ~azure.core.exceptions.HttpResponseError:
        """

    @overload
    def create_vector_store_file_and_poll(
        self,
        vector_store_id: str,
        body: IO[bytes],
        *,
        content_type: str = "application/json",
        sleep_interval: float = 1,
        **kwargs: Any,
    ) -> _models.VectorStoreFile:
        """Create a vector store file by attaching a file to a vector store.

        :param vector_store_id: Identifier of the vector store. Required.
        :type vector_store_id: str
        :param body: Required.
        :type body: IO[bytes]
        :keyword content_type: Body Parameter content-type. Content type parameter for binary body.
         Default value is "application/json".
        :paramtype content_type: str
        :keyword sleep_interval: Time to wait before polling for the status of the vector store. Default value
         is 1.
        :paramtype sleep_interval: float
        :return: VectorStoreFile. The VectorStoreFile is compatible with MutableMapping
        :rtype: ~azure.ai.projects.models.VectorStoreFile
        :raises ~azure.core.exceptions.HttpResponseError:
        """

    @distributed_trace
    def create_vector_store_file_and_poll(
        self,
        vector_store_id: str,
        body: Union[JSON, IO[bytes]] = _Unset,
        *,
        file_id: Optional[str] = None,
        data_sources: Optional[List[_models.VectorStoreDataSource]] = None,
        chunking_strategy: Optional[_models.VectorStoreChunkingStrategyRequest] = None,
        sleep_interval: float = 1,
        **kwargs: Any,
    ) -> _models.VectorStoreFile:
        """Create a vector store file by attaching a file to a vector store.

        :param vector_store_id: Identifier of the vector store. Required.
        :type vector_store_id: str
        :param body: Is either a JSON type or a IO[bytes] type. Required.
        :type body: JSON or IO[bytes]
        :keyword file_id: Identifier of the file. Default value is None.
        :paramtype file_id: str
        :keyword data_sources: Azure asset ID. Default value is None.
        :paramtype data_sources: list[~azure.ai.projects.models.VectorStoreDataSource]
        :keyword chunking_strategy: The chunking strategy used to chunk the file(s). If not set, will
         use the auto strategy. Default value is None.
        :paramtype chunking_strategy: ~azure.ai.projects.models.VectorStoreChunkingStrategyRequest
        :keyword sleep_interval: Time to wait before polling for the status of the vector store. Default value
         is 1.
        :paramtype sleep_interval: float
        :return: VectorStoreFile. The VectorStoreFile is compatible with MutableMapping
        :rtype: ~azure.ai.projects.models.VectorStoreFile
        :raises ~azure.core.exceptions.HttpResponseError:
        """
        if body is None:
            vector_store_file = super().create_vector_store_file(
                vector_store_id=vector_store_id,
                file_id=file_id,
                data_sources=data_sources,
                chunking_strategy=chunking_strategy,
                **kwargs,
            )
        else:
            content_type = kwargs.get("content_type", "application/json")
            vector_store_file = super().create_vector_store_file(body=body, content_type=content_type, **kwargs)

        while vector_store_file.status == "in_progress":
            time.sleep(sleep_interval)
            vector_store_file = super().get_vector_store_file(
                vector_store_id=vector_store_id, file_id=vector_store_file.id
            )

        return vector_store_file


__all__: List[str] = [
    "AgentsOperations",
    "ConnectionsOperations",
    "TelemetryOperations",
    "InferenceOperations",
]  # Add all objects you want publicly available to users at this package level


def patch_sdk():
    """Do not remove from this file.

    `patch_sdk` is a last resort escape hatch that allows you to do customizations
    you can't accomplish using the techniques described in
    https://aka.ms/azsdk/python/dpcodegen/python/customize
    """<|MERGE_RESOLUTION|>--- conflicted
+++ resolved
@@ -408,15 +408,8 @@
             # _logs are considered beta (not internal) in OpenTelemetry Python API/SDK.
             # So it's ok to use it for local development, but we'll swallow
             # any errors in case of any breaking changes on OTel side.
-<<<<<<< HEAD
-            # pylint: disable=import-error, no-name-in-module
-            from opentelemetry.exporter.otlp.proto.grpc._log_exporter import OTLPLogExporter  # type: ignore
-        # pylint: disable=broad-exception-caught
-        except Exception as ex:
-=======
             from opentelemetry.exporter.otlp.proto.grpc._log_exporter import OTLPLogExporter  # type: ignore  # pylint: disable=import-error,no-name-in-module
         except Exception as ex:  # pylint: disable=broad-exception-caught
->>>>>>> b0ec1edd
             # since OTel logging is still in beta in Python, we're going to swallow any errors
             # and just warn about them.
             logger.warning("Failed to configure OpenTelemetry logging.", exc_info=ex)
@@ -452,11 +445,7 @@
     except ModuleNotFoundError as e:
         raise ModuleNotFoundError(
             "OpenTelemetry SDK is not installed. Please install it using 'pip install opentelemetry-sdk'"
-<<<<<<< HEAD
-        ) from _
-=======
         ) from e
->>>>>>> b0ec1edd
 
     # if tracing was not setup before, we need to create a new TracerProvider
     if not isinstance(trace.get_tracer_provider(), TracerProvider):
@@ -481,18 +470,9 @@
         # So it's ok to use them for local development, but we'll swallow
         # any errors in case of any breaking changes on OTel side.
         from opentelemetry import _logs, _events
-<<<<<<< HEAD
-        # pylint: disable=import-error, no-name-in-module
-        from opentelemetry.sdk._logs import LoggerProvider
-        # pylint: disable=import-error, no-name-in-module
-        from opentelemetry.sdk._events import EventLoggerProvider
-        # pylint: disable=import-error, no-name-in-module
-        from opentelemetry.sdk._logs.export import SimpleLogRecordProcessor
-=======
         from opentelemetry.sdk._logs import LoggerProvider  # pylint: disable=import-error,no-name-in-module
         from opentelemetry.sdk._events import EventLoggerProvider  # pylint: disable=import-error,no-name-in-module
         from opentelemetry.sdk._logs.export import SimpleLogRecordProcessor  # pylint: disable=import-error,no-name-in-module
->>>>>>> b0ec1edd
 
         if not isinstance(_logs.get_logger_provider(), LoggerProvider):
             logger_provider = LoggerProvider()
@@ -504,23 +484,13 @@
         logger_provider = cast(LoggerProvider, _logs.get_logger_provider())
         logger_provider.add_log_record_processor(SimpleLogRecordProcessor(log_exporter))
         _events.set_event_logger_provider(EventLoggerProvider(logger_provider))
-<<<<<<< HEAD
-    # pylint: disable=broad-exception-caught
-    except Exception as ex:
-=======
     except Exception as ex:  # pylint: disable=broad-exception-caught
->>>>>>> b0ec1edd
         # since OTel logging is still in beta in Python, we're going to swallow any errors
         # and just warn about them.
         logger.warning("Failed to configure OpenTelemetry logging.", exc_info=ex)
 
 
-<<<<<<< HEAD
-# pylint: disable=unused-argument
-def _enable_telemetry(destination: Union[TextIO, str, None], **kwargs) -> None:
-=======
 def _enable_telemetry(destination: Union[TextIO, str, None], **kwargs) -> None:  # pylint: disable=unused-argument
->>>>>>> b0ec1edd
     """Enable tracing and logging to console (sys.stdout), or to an OpenTelemetry Protocol (OTLP) endpoint.
 
     :param destination: `sys.stdout` to print telemetry to console or a string holding the
@@ -563,12 +533,7 @@
         agents_instrumentor = AIAgentsInstrumentor()
         if not agents_instrumentor.is_instrumented():
             agents_instrumentor.instrument()
-<<<<<<< HEAD
-    # pylint: disable=broad-exception-caught
-    except Exception as exc:
-=======
     except Exception as exc:  # pylint: disable=broad-exception-caught
->>>>>>> b0ec1edd
         logger.warning("Could not call `AIAgentsInstrumentor().instrument()`", exc_info=exc)
 
     try:
@@ -610,12 +575,7 @@
         """
         if not self._connection_string:
             # Get the AI Studio Project properties, including Application Insights resource URL if exists
-<<<<<<< HEAD
-            # pylint: disable=protected-access
-            get_workspace_response: GetWorkspaceResponse = self._outer_instance.connections._get_workspace()
-=======
             get_workspace_response: GetWorkspaceResponse = self._outer_instance.connections._get_workspace()  # pylint: disable=protected-access
->>>>>>> b0ec1edd
 
             if not get_workspace_response.properties.application_insights:
                 raise ResourceNotFoundError("Application Insights resource was not enabled for this Project.")
@@ -1960,10 +1920,6 @@
         body: Union[JSON, IO[bytes]] = _Unset,
         *,
         tool_outputs: List[_models.ToolOutput] = _Unset,
-<<<<<<< HEAD
-=======
-        event_handler: Optional[_models.AgentEventHandler] = None,  # pylint: disable=unused-argument
->>>>>>> b0ec1edd
         **kwargs: Any,
     ) -> _models.ThreadRun:
         """Submits outputs from tools as requested by tool calls in a run. Runs that need submitted tool
