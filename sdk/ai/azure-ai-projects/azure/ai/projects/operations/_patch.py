--- conflicted
+++ resolved
@@ -11,12 +11,8 @@
 import sys, io, logging, os, time
 from azure.core.exceptions import ResourceNotFoundError
 from io import TextIOWrapper
-<<<<<<< HEAD
 from typing import List, Union, IO, Any, Dict, Optional, overload, Sequence, TYPE_CHECKING, Iterator, cast,\
     TextIO
-=======
-from typing import List, Union, IO, Any, Dict, Optional, overload, Sequence, TYPE_CHECKING, Iterator, TextIO, cast
->>>>>>> b27a145a
 from pathlib import Path
 
 from ._operations import ConnectionsOperations as ConnectionsOperationsGenerated
