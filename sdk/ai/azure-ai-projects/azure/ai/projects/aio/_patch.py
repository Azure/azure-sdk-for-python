--- conflicted
+++ resolved
@@ -8,14 +8,11 @@
 Follow our quickstart for examples: https://aka.ms/azsdk/python/dpcodegen/python/customize
 """
 import asyncio
+import concurrent.futures
 import uuid
 from os import PathLike
 from pathlib import Path
-<<<<<<< HEAD
-from typing import List, Any, Union, Dict, Optional, TYPE_CHECKING
-=======
-from typing import List, Any, Union, Dict, Tuple, TYPE_CHECKING
->>>>>>> ad6cddfe
+from typing import List, Any, Union, Dict, Optional, Tuple, TYPE_CHECKING
 from azure.core import AsyncPipelineClient
 from azure.core.pipeline import policies
 from typing_extensions import Self
@@ -310,7 +307,9 @@
         enable_cae:bool=False, **
         kwargs:Any) -> "AccessToken":
         
-        return asyncio.run(
+        pool = concurrent.futures.ThreadPoolExecutor()
+        return pool.submit(
+            asyncio.run,
             self._async_credential.get_token(
                 *scopes,
                 claims=claims,
@@ -318,7 +317,7 @@
                 enable_cae=enable_cae,
                 **kwargs
             )
-        )
+        ).result()
 
 
 def patch_sdk():
