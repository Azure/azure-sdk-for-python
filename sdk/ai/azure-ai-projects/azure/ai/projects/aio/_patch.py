# ------------------------------------
# Copyright (c) Microsoft Corporation.
# Licensed under the MIT License.
# ------------------------------------
"""Customize generated code here.

Follow our quickstart for examples: https://aka.ms/azsdk/python/dpcodegen/python/customize
"""
import asyncio
import concurrent.futures
import uuid
from os import PathLike
from pathlib import Path
from typing import TYPE_CHECKING, Any, Dict, List, Optional, Tuple, Union

from typing_extensions import Self

from azure.core import AsyncPipelineClient
from azure.core.credentials import TokenCredential
from azure.core.pipeline import policies

from .._serialization import Deserializer, Serializer
from ._client import AIProjectClient as ClientGenerated
from ._configuration import AIProjectClientConfiguration
from .operations import AgentsOperations, ConnectionsOperations, EvaluationsOperations, TelemetryOperations
from .operations._patch import InferenceOperations

if TYPE_CHECKING:
    from azure.core.credentials import AccessToken
    from azure.core.credentials_async import AsyncTokenCredential


<<<<<<< HEAD
class AIProjectClient(ClientGenerated):

    # pylint: disable=too-many-instance-attributes, too-many-statements, super-init-not-called, client-accepts-api-version-keyword
    def __init__(
=======
class AIProjectClient(ClientGenerated):  # pylint: disable=client-accepts-api-version-keyword,too-many-instance-attributes
    def __init__(  # pylint: disable=super-init-not-called,too-many-statements
>>>>>>> b0ec1edd
        self,
        endpoint: str,
        subscription_id: str,
        resource_group_name: str,
        project_name: str,
        credential: "AsyncTokenCredential",
        **kwargs: Any,
    ) -> None:
        # TODO: Validate input formats with regex match (e.g. subscription ID)
        if not endpoint:
            raise ValueError("endpoint is required")
        if not subscription_id:
            raise ValueError("subscription_id ID is required")
        if not resource_group_name:
            raise ValueError("resource_group_name is required")
        if not project_name:
            raise ValueError("project_name is required")
        if not credential:
            raise ValueError("credential is required")
        if "api_version" in kwargs:
            raise ValueError("No support for overriding the API version")
        if "credential_scopes" in kwargs:
            raise ValueError("No support for overriding the credential scopes")

        kwargs0 = kwargs.copy()
        kwargs1 = kwargs.copy()
        kwargs2 = kwargs.copy()
        kwargs3 = kwargs.copy()

        # For getting AppInsights connection string from the AppInsights resource.
        # The AppInsights resource URL is not known at this point. We need to get it from the
        # AzureML "Workspace - Get" REST API call. It will have the form:
        # https://management.azure.com/subscriptions/{appinsights_subscription_id}/resourceGroups/{appinsights_resource_group_name}/providers/microsoft.insights/components/{appinsights_resource_name} # pylint: disable=line-too-long
        _endpoint0 = "https://management.azure.com"  # pylint: disable=line-too-long
        self._config0: AIProjectClientConfiguration = AIProjectClientConfiguration(
            endpoint=endpoint,
            subscription_id=subscription_id,
            resource_group_name=resource_group_name,
            project_name=project_name,
            credential=credential,
            api_version="2020-02-02",
            credential_scopes=["https://management.azure.com"],
            **kwargs0,
        )

        _policies0 = kwargs0.pop("policies", None)
        if _policies0 is None:
            _policies0 = [
                policies.RequestIdPolicy(**kwargs0),
                self._config0.headers_policy,
                self._config0.user_agent_policy,
                self._config0.proxy_policy,
                policies.ContentDecodePolicy(**kwargs0),
                self._config0.redirect_policy,
                self._config0.retry_policy,
                self._config0.authentication_policy,
                self._config0.custom_hook_policy,
                self._config0.logging_policy,
                policies.DistributedTracingPolicy(**kwargs0),
                policies.SensitiveHeaderCleanupPolicy(**kwargs0) if self._config0.redirect_policy else None,
                self._config0.http_logging_policy,
            ]
        self._client0: AsyncPipelineClient = AsyncPipelineClient(base_url=_endpoint0, policies=_policies0, **kwargs0)

        # For Endpoints operations (enumerating connections, getting SAS tokens)
        _endpoint1 = f"https://management.azure.com/subscriptions/{subscription_id}/resourceGroups/{resource_group_name}/providers/Microsoft.MachineLearningServices/workspaces/{project_name}"
        self._config1: AIProjectClientConfiguration = AIProjectClientConfiguration(
            endpoint=endpoint,
            subscription_id=subscription_id,
            resource_group_name=resource_group_name,
            project_name=project_name,
            credential=credential,
            api_version="2024-07-01-preview",
            credential_scopes=["https://management.azure.com"],
            **kwargs1,
        )
        _policies1 = kwargs1.pop("policies", None)
        if _policies1 is None:
            _policies1 = [
                policies.RequestIdPolicy(**kwargs1),
                self._config1.headers_policy,
                self._config1.user_agent_policy,
                self._config1.proxy_policy,
                policies.ContentDecodePolicy(**kwargs1),
                self._config1.redirect_policy,
                self._config1.retry_policy,
                self._config1.authentication_policy,
                self._config1.custom_hook_policy,
                self._config1.logging_policy,
                policies.DistributedTracingPolicy(**kwargs1),
                policies.SensitiveHeaderCleanupPolicy(**kwargs1) if self._config1.redirect_policy else None,
                self._config1.http_logging_policy,
            ]
        self._client1: AsyncPipelineClient = AsyncPipelineClient(base_url=_endpoint1, policies=_policies1, **kwargs1)

        # For Agents operations
        _endpoint2 = f"{endpoint}/agents/v1.0/subscriptions/{subscription_id}/resourceGroups/{resource_group_name}/providers/Microsoft.MachineLearningServices/workspaces/{project_name}"  # pylint: disable=line-too-long
        self._config2: AIProjectClientConfiguration = AIProjectClientConfiguration(
            endpoint=endpoint,
            subscription_id=subscription_id,
            resource_group_name=resource_group_name,
            project_name=project_name,
            credential=credential,
            api_version="2024-07-01-preview",  # TODO: Update me
            credential_scopes=["https://ml.azure.com"],
            **kwargs2,
        )
        _policies2 = kwargs2.pop("policies", None)
        if _policies2 is None:
            _policies2 = [
                policies.RequestIdPolicy(**kwargs2),
                self._config2.headers_policy,
                self._config2.user_agent_policy,
                self._config2.proxy_policy,
                policies.ContentDecodePolicy(**kwargs2),
                self._config2.redirect_policy,
                self._config2.retry_policy,
                self._config2.authentication_policy,
                self._config2.custom_hook_policy,
                self._config2.logging_policy,
                policies.DistributedTracingPolicy(**kwargs2),
                policies.SensitiveHeaderCleanupPolicy(**kwargs2) if self._config2.redirect_policy else None,
                self._config2.http_logging_policy,
            ]
        self._client2: AsyncPipelineClient = AsyncPipelineClient(base_url=_endpoint2, policies=_policies2, **kwargs2)

        # For Cloud Evaluations operations
        # cSpell:disable-next-line
        _endpoint3 = f"{endpoint}/raisvc/v1.0/subscriptions/{subscription_id}/resourceGroups/{resource_group_name}/providers/Microsoft.MachineLearningServices/workspaces/{project_name}"  # pylint: disable=line-too-long
        self._config3: AIProjectClientConfiguration = AIProjectClientConfiguration(
            endpoint=endpoint,
            subscription_id=subscription_id,
            resource_group_name=resource_group_name,
            project_name=project_name,
            credential=credential,
            api_version="2024-07-01-preview",  # TODO: Update me
            credential_scopes=["https://ml.azure.com"],  # TODO: Update once service changes are ready
            **kwargs3,
        )
        _policies3 = kwargs3.pop("policies", None)
        if _policies3 is None:
            _policies3 = [
                policies.RequestIdPolicy(**kwargs3),
                self._config3.headers_policy,
                self._config3.user_agent_policy,
                self._config3.proxy_policy,
                policies.ContentDecodePolicy(**kwargs3),
                self._config3.redirect_policy,
                self._config3.retry_policy,
                self._config3.authentication_policy,
                self._config3.custom_hook_policy,
                self._config3.logging_policy,
                policies.DistributedTracingPolicy(**kwargs3),
                policies.SensitiveHeaderCleanupPolicy(**kwargs3) if self._config3.redirect_policy else None,
                self._config3.http_logging_policy,
            ]
        self._client3: AsyncPipelineClient = AsyncPipelineClient(base_url=_endpoint3, policies=_policies3, **kwargs3)

        self._serialize = Serializer()
        self._deserialize = Deserializer()
        self._serialize.client_side_validation = False

        self.telemetry = TelemetryOperations(
            self._client0, self._config0, self._serialize, self._deserialize, outer_instance=self
        )
        self.connections = ConnectionsOperations(self._client1, self._config1, self._serialize, self._deserialize)
        self.agents = AgentsOperations(self._client2, self._config2, self._serialize, self._deserialize)
        self.evaluations = EvaluationsOperations(self._client3, self._config3, self._serialize, self._deserialize)
        self.inference = InferenceOperations(self)

    async def close(self) -> None:
        await self._client0.close()
        await self._client1.close()
        await self._client2.close()
        await self._client3.close()

    async def __aenter__(self) -> Self:
        await self._client0.__aenter__()
        await self._client1.__aenter__()
        await self._client2.__aenter__()
        await self._client3.__aenter__()
        return self

    async def __aexit__(self, *exc_details: Any) -> None:
        await self._client0.__aexit__(*exc_details)
        await self._client1.__aexit__(*exc_details)
        await self._client2.__aexit__(*exc_details)
        await self._client3.__aexit__(*exc_details)

    @classmethod
    def from_connection_string(cls, conn_str: str, credential: "AsyncTokenCredential", **kwargs) -> "AIProjectClient":
        """
        Create an asynchronous AIProjectClient from a connection string.

        :param str conn_str: The connection string, copied from your AI Studio project.
        :param AsyncTokenCredential credential: Credential used to authenticate requests to the service.
        :return: An AIProjectClient instance.
        :rtype: AIProjectClient
        """
        if not conn_str:
            raise ValueError("Connection string is required")
        parts = conn_str.split(";")
        if len(parts) != 4:
            raise ValueError("Invalid connection string format")
        endpoint = "https://" + parts[0]
        subscription_id = parts[1]
        resource_group_name = parts[2]
        project_name = parts[3]
        return cls(endpoint, subscription_id, resource_group_name, project_name, credential, **kwargs)

    def upload_file(self, file_path: Union[Path, str, PathLike]) -> Tuple[str, str]:
        """Upload a file to the Azure AI Studio project.
           This method required *azure-ai-ml* to be installed.

        :param file_path: The path to the file to upload.
        :type file_path: Union[str, Path, PathLike]
        :return: The tuple, containing asset id and asset URI of uploaded file.
        :rtype: Tuple[str, str]
        """
        try:
            from azure.ai.ml import MLClient  # type: ignore
            from azure.ai.ml.constants import AssetTypes  # type: ignore
            from azure.ai.ml.entities import Data  # type: ignore
        except ImportError as e:
            raise ImportError(
                "azure-ai-ml must be installed to use this function. Please install it using `pip install azure-ai-ml`"
            ) from e

        data = Data(
            path=str(file_path),
            type=AssetTypes.URI_FILE,
            name=str(uuid.uuid4()),  # generating random name
            is_anonymous=True,
            version="1",
        )
        # We have to wrap async method get_token of

        ml_client = MLClient(
            _SyncCredentialWrapper(self._config3.credential),
            self._config3.subscription_id,
            self._config3.resource_group_name,
            self._config3.project_name,
        )

        data_asset = ml_client.data.create_or_update(data)

        return data_asset.id, data_asset.path

    @property
    def scope(self) -> Dict[str, str]:
        return {
            "subscription_id": self._config3.subscription_id,
            "resource_group_name": self._config3.resource_group_name,
            "project_name": self._config3.project_name,
        }


__all__: List[str] = [
    "AIProjectClient",
]  # Add all objects you want publicly available to users at this package level


class _SyncCredentialWrapper(TokenCredential):
    """
    The class, synchronizing AsyncTokenCredential.

    :param async_credential: The async credential to be synchronized.
    :type async_credential: ~azure.core.credentials_async.AsyncTokenCredential
    """

    def __init__(self, async_credential: "AsyncTokenCredential"):
        self._async_credential = async_credential

    def get_token(
        self,
        *scopes: str,
        claims: Optional[str] = None,
        tenant_id: Optional[str] = None,
        enable_cae: bool = False,
        **kwargs: Any,
    ) -> "AccessToken":

        pool = concurrent.futures.ThreadPoolExecutor()
        return pool.submit(
            asyncio.run,
            self._async_credential.get_token(
                *scopes, claims=claims, tenant_id=tenant_id, enable_cae=enable_cae, **kwargs
            ),
        ).result()


def patch_sdk():
    """Do not remove from this file.

    `patch_sdk` is a last resort escape hatch that allows you to do customizations
    you can't accomplish using the techniques described in
    https://aka.ms/azsdk/python/dpcodegen/python/customize
    """<|MERGE_RESOLUTION|>--- conflicted
+++ resolved
@@ -30,15 +30,8 @@
     from azure.core.credentials_async import AsyncTokenCredential
 
 
-<<<<<<< HEAD
-class AIProjectClient(ClientGenerated):
-
-    # pylint: disable=too-many-instance-attributes, too-many-statements, super-init-not-called, client-accepts-api-version-keyword
-    def __init__(
-=======
 class AIProjectClient(ClientGenerated):  # pylint: disable=client-accepts-api-version-keyword,too-many-instance-attributes
     def __init__(  # pylint: disable=super-init-not-called,too-many-statements
->>>>>>> b0ec1edd
         self,
         endpoint: str,
         subscription_id: str,
