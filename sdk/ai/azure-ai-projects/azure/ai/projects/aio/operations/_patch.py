# pylint: disable=too-many-lines
# ------------------------------------
# Copyright (c) Microsoft Corporation.
# Licensed under the MIT License.
# ------------------------------------
"""Customize generated code here.

Follow our quickstart for examples: https://aka.ms/azsdk/python/dpcodegen/python/customize
"""
from ..._vendor import FileType
<<<<<<< HEAD
import io, asyncio
import logging
import os
import time
from pathlib import Path
=======
import sys
import logging
import os
import time
from io import TextIOWrapper
>>>>>>> 3ed16a7d
from typing import IO, Any, AsyncIterator, Dict, List, Iterable, MutableMapping, Optional, Union, cast, overload

from azure.ai.projects import _types
from ._operations import ConnectionsOperations as ConnectionsOperationsGenerated
from ._operations import AgentsOperations as AgentsOperationsGenerated
from ._operations import DiagnosticsOperations as DiagnosticsOperationsGenerated
from ...models._patch import ConnectionProperties
from ...models._enums import AuthenticationType, ConnectionType, FilePurpose
from ...models._models import (
    GetConnectionResponse,
    ListConnectionsResponse,
    GetAppInsightsResponse,
    GetWorkspaceResponse,
)
from ... import models as _models
from ...operations._patch import _enable_telemetry
from azure.core.tracing.decorator_async import distributed_trace_async

logger = logging.getLogger(__name__)

JSON = MutableMapping[str, Any]  # pylint: disable=unsubscriptable-object
_Unset: Any = object()


class InferenceOperations:

    def __init__(self, outer_instance):
        self._outer_instance = outer_instance

    @distributed_trace_async
    async def get_chat_completions_client(self, **kwargs) -> "ChatCompletionsClient":
        """Get an authenticated asynchronous ChatCompletionsClient (from the package azure-ai-inference) for the default
        Serverless connection. The Serverless connection must have a Chat Completions AI model deployment.
        The packages `azure-ai-inference` and `aiohttp` must be installed prior to calling this method.

        :return: An authenticated chat completions client
        :rtype: ~azure.ai.inference.models.ChatCompletionsClient
        :raises ~azure.core.exceptions.HttpResponseError:
        """
        kwargs.setdefault("merge_span", True)
        connection = await self._outer_instance.connections.get_default(
            connection_type=ConnectionType.SERVERLESS, with_credentials=True, **kwargs
        )
        if not connection:
            raise ValueError("No serverless connection found")

        try:
            from azure.ai.inference.aio import ChatCompletionsClient
        except ModuleNotFoundError as _:
            raise ModuleNotFoundError(
                "Azure AI Inference SDK is not installed. Please install it using 'pip install azure-ai-inference'"
            )

        if connection.authentication_type == AuthenticationType.API_KEY:
            logger.debug(
                "[InferenceOperations.get_chat_completions_client] Creating ChatCompletionsClient using API key authentication"
            )
            from azure.core.credentials import AzureKeyCredential

            client = ChatCompletionsClient(
                endpoint=connection.endpoint_url, credential=AzureKeyCredential(connection.key)
            )
        elif connection.authentication_type == AuthenticationType.AAD:
            # MaaS models do not yet support EntraID auth
            logger.debug(
                "[InferenceOperations.get_chat_completions_client] Creating ChatCompletionsClient using Entra ID authentication"
            )
            client = ChatCompletionsClient(
                endpoint=connection.endpoint_url, credential=connection.properties.token_credential
            )
        elif connection.authentication_type == AuthenticationType.SAS:
            # TODO - Not yet supported by the service. Expected 9/27.
            logger.debug(
                "[InferenceOperations.get_chat_completions_client] Creating ChatCompletionsClient using SAS authentication"
            )
            client = ChatCompletionsClient(endpoint=connection.endpoint_url, credential=connection.token_credential)
        else:
            raise ValueError("Unknown authentication type")

        return client

    @distributed_trace_async
    async def get_embeddings_client(self, **kwargs) -> "EmbeddingsClient":
        """Get an authenticated asynchronous EmbeddingsClient (from the package azure-ai-inference) for the default
        Serverless connection. The Serverless connection must have a Text Embeddings AI model deployment.
        The packages `azure-ai-inference` and `aiohttp` must be installed prior to calling this method.

        :return: An authenticated chat completions client
        :rtype: ~azure.ai.inference.models.EmbeddingsClient
        :raises ~azure.core.exceptions.HttpResponseError:
        """
        kwargs.setdefault("merge_span", True)
        connection = await self._outer_instance.connections.get_default(
            connection_type=ConnectionType.SERVERLESS, with_credentials=True, **kwargs
        )
        if not connection:
            raise ValueError("No serverless connection found")

        try:
            from azure.ai.inference.aio import EmbeddingsClient
        except ModuleNotFoundError as _:
            raise ModuleNotFoundError(
                "Azure AI Inference SDK is not installed. Please install it using 'pip install azure-ai-inference'"
            )

        if connection.authentication_type == AuthenticationType.API_KEY:
            logger.debug(
                "[InferenceOperations.get_embeddings_client] Creating EmbeddingsClient using API key authentication"
            )
            from azure.core.credentials import AzureKeyCredential

            client = EmbeddingsClient(endpoint=connection.endpoint_url, credential=AzureKeyCredential(connection.key))
        elif connection.authentication_type == AuthenticationType.AAD:
            # MaaS models do not yet support EntraID auth
            logger.debug(
                "[InferenceOperations.get_embeddings_client] Creating EmbeddingsClient using Entra ID authentication"
            )
            client = EmbeddingsClient(
                endpoint=connection.endpoint_url, credential=connection.properties.token_credential
            )
        elif connection.authentication_type == AuthenticationType.SAS:
            # TODO - Not yet supported by the service. Expected 9/27.
            logger.debug(
                "[InferenceOperations.get_embeddings_client] Creating EmbeddingsClient using SAS authentication"
            )
            client = EmbeddingsClient(endpoint=connection.connection_url, credential=connection.token_credential)
        else:
            raise ValueError("Unknown authentication type")

        return client

    @distributed_trace_async
    async def get_azure_openai_client(self, *, api_version: str | None = None, **kwargs) -> "AsyncAzureOpenAI":
        """Get an authenticated AsyncAzureOpenAI client (from the `openai` package) for the default
        Azure OpenAI connection. The package `openai` must be installed prior to calling this method.

        :keyword api_version: The Azure OpenAI api-version to use when creating the client. Optional.
         See "Data plane - Inference" row in the table at
         https://learn.microsoft.com/en-us/azure/ai-services/openai/reference#api-specs. If this keyword
         is not specified, you must set the environment variable `OPENAI_API_VERSION` instead.
        :paramtype api_version: str
        :return: An authenticated AsyncAzureOpenAI client
        :rtype: ~openai.AsyncAzureOpenAI
        :raises ~azure.core.exceptions.HttpResponseError:
        """
        kwargs.setdefault("merge_span", True)
        connection = await self._outer_instance.connections.get_default(
            connection_type=ConnectionType.AZURE_OPEN_AI, with_credentials=True, **kwargs
        )
        if not connection:
            raise ValueError("No Azure OpenAI connection found.")

        try:
            from openai import AsyncAzureOpenAI
        except ModuleNotFoundError as _:
            raise ModuleNotFoundError("OpenAI SDK is not installed. Please install it using 'pip install openai-async'")

        if connection.authentication_type == AuthenticationType.API_KEY:
            logger.debug(
                "[InferenceOperations.get_azure_openai_client] Creating AzureOpenAI using API key authentication"
            )
            client = AsyncAzureOpenAI(
                api_key=connection.key, azure_endpoint=connection.endpoint_url, api_version=api_version
            )
        elif connection.authentication_type == AuthenticationType.AAD:
            logger.debug(
                "[InferenceOperations.get_azure_openai_client] Creating AzureOpenAI using Entra ID authentication"
            )
            try:
                from azure.identity import get_bearer_token_provider
            except ModuleNotFoundError as _:
                raise ModuleNotFoundError(
                    "azure.identity package not installed. Please install it using 'pip install azure-identity'"
                )
            client = AsyncAzureOpenAI(
                # See https://learn.microsoft.com/en-us/python/api/azure-identity/azure.identity?view=azure-python#azure-identity-get-bearer-token-provider
                azure_ad_token_provider=get_bearer_token_provider(
                    connection.token_credential, "https://cognitiveservices.azure.com/.default"
                ),
                azure_endpoint=connection.endpoint_url,
                api_version=api_version,
            )
        elif connection.authentication_type == AuthenticationType.SAS:
            logger.debug("[InferenceOperations.get_azure_openai_client] Creating AzureOpenAI using SAS authentication")
            client = AsyncAzureOpenAI(
                azure_ad_token_provider=get_bearer_token_provider(
                    connection.token_credential, "https://cognitiveservices.azure.com/.default"
                ),
                azure_endpoint=connection.endpoint_url,
                api_version=api_version,
            )
        else:
            raise ValueError("Unknown authentication type")

        return client


class ConnectionsOperations(ConnectionsOperationsGenerated):

    @distributed_trace_async
    async def get_default(
        self, *, connection_type: ConnectionType, with_credentials: bool = False, **kwargs: Any
    ) -> ConnectionProperties:
        """Get the properties of the default connection of a certain connection type, with or without
        populating authentication credentials.

        :param connection_type: The connection type. Required.
        :type connection_type: ~azure.ai.projects.models._models.ConnectionType
        :param with_credentials: Whether to populate the connection properties with authentication credentials. Optional.
        :type with_credentials: bool
        :return: The connection properties
        :rtype: ~azure.ai.projects.models._models.ConnectionProperties
        :raises ~azure.core.exceptions.HttpResponseError:
        """
        kwargs.setdefault("merge_span", True)
        if not connection_type:
            raise ValueError("You must specify an connection type")
        # Since there is no notion of default connection at the moment, list all connections in the category
        # and return the first one
        connection_properties_list = await self.list(connection_type=connection_type, **kwargs)
        if len(connection_properties_list) > 0:
            if with_credentials:
                return await self.get(
                    connection_name=connection_properties_list[0].name, with_credentials=with_credentials, **kwargs
                )
            else:
                return connection_properties_list[0]
        else:
            return None

    @distributed_trace_async
    async def get(self, *, connection_name: str, with_credentials: bool = False, **kwargs: Any) -> ConnectionProperties:
        """Get the properties of a single connection, given its connection name, with or without
        populating authentication credentials.

        :param connection_name: Connection Name. Required.
        :type connection_name: str
        :param with_credentials: Whether to populate the connection properties with authentication credentials. Optional.
        :type with_credentials: bool
        :return: The connection properties
        :rtype: ~azure.ai.projects.models._models.ConnectionProperties
        :raises ~azure.core.exceptions.HttpResponseError:
        """
        kwargs.setdefault("merge_span", True)
        if not connection_name:
            raise ValueError("Endpoint name cannot be empty")
        if with_credentials:
            connection: GetConnectionResponse = await self._get_connection_with_secrets(
                connection_name=connection_name, ignored="ignore", **kwargs
            )
            if connection.properties.auth_type == AuthenticationType.AAD:
                return ConnectionProperties(connection=connection, token_credential=self._config.credential)
            elif connection.properties.auth_type == AuthenticationType.SAS:
                from ...models._patch import SASTokenCredential

                token_credential = SASTokenCredential(
                    sas_token=connection.properties.credentials.sas,
                    credential=self._config.credential,
                    subscription_id=self._config.subscription_id,
                    resource_group_name=self._config.resource_group_name,
                    project_name=self._config.project_name,
                    connection_name=connection_name,
                )
                return ConnectionProperties(connection=connection, token_credential=token_credential)

            return ConnectionProperties(connection=connection)
        else:
            return ConnectionProperties(
                connection=await self._get_connection(connection_name=connection_name, **kwargs)
            )

    @distributed_trace_async
    async def list(
        self, *, connection_type: ConnectionType | None = None, **kwargs: Any
    ) -> Iterable[ConnectionProperties]:
        """List the properties of all connections, or all connections of a certain connection type.

        :param connection_type: The connection type. Optional. If provided, this method lists connections of this type.
            If not provided, all connections are listed.
        :type connection_type: ~azure.ai.projects.models._models.ConnectionType
        :return: A list of connection properties
        :rtype: Iterable[~azure.ai.projects.models._models.ConnectionProperties]
        :raises ~azure.core.exceptions.HttpResponseError:
        """
        kwargs.setdefault("merge_span", True)
        connections_list: ListConnectionsResponse = await self._list_connections(
            include_all=True, category=connection_type, **kwargs
        )

        # Iterate to create the simplified result property
        connection_properties_list: List[ConnectionProperties] = []
        for connection in connections_list.value:
            connection_properties_list.append(ConnectionProperties(connection=connection))

        return connection_properties_list


class DiagnosticsOperations(DiagnosticsOperationsGenerated):

    _connection_string: Optional[str] = None
    _get_connection_string_called: bool = False

    def __init__(self, *args, **kwargs):
        self._outer_instance = kwargs.pop("outer_instance")
        super().__init__(*args, **kwargs)

    async def get_connection_string(self) -> str:
        """
        Get the Application Insights connection string associated with the Project's Application Insights resource.
        On first call, this method makes a GET call to the Application Insights resource URL to get the connection string.
        Subsequent calls return the cached connection string.

        :return: The connection string, or `None` if an Application Insights resource was not enabled for the Project.
        :rtype: str
        """
        if not self._get_connection_string_called:
            # Get the AI Studio Project properties, including Application Insights resource URL if exists
            get_workspace_response: GetWorkspaceResponse = await self._outer_instance.connections._get_workspace()

            # Continue only if Application Insights resource was enabled for this Project
            if get_workspace_response.properties.application_insights:

                # Make a GET call to the Application Insights resource URL to get the connection string
                app_insights_respose: GetAppInsightsResponse = await self.get_app_insights(
                    app_insights_resource_url=get_workspace_response.properties.application_insights
                )

                self._connection_string = app_insights_respose.properties.connection_string

        self._get_connection_string_called = True
        return self._connection_string


    # TODO: what about `set AZURE_TRACING_GEN_AI_CONTENT_RECORDING_ENABLED=true`?
    # TODO: This could be a class method. But we don't have a class property AIProjectClient.diagnostics
    def enable(self, *, destination: Union[TextIOWrapper, str] , **kwargs) -> None:
        """Enable tracing to console (sys.stdout), or to an OpenTelemetry Protocol (OTLP) collector.

        :keyword destination: `sys.stdout` for tracing to console output, or a string holding the
         endpoint URL of the OpenTelemetry Protocol (OTLP) collector. Required.
        :paramtype destination: Union[TextIOWrapper, str]
        """
        _enable_telemetry(destination=destination, **kwargs)


class AgentsOperations(AgentsOperationsGenerated):

    @overload
    async def create_agent(self, body: JSON, *, content_type: str = "application/json", **kwargs: Any) -> _models.Agent:
        """Creates a new agent.

        :param body: Required.
        :type body: JSON
        :keyword content_type: Body Parameter content-type. Content type parameter for JSON body.
         Default value is "application/json".
        :paramtype content_type: str
        :return: Agent. The Agent is compatible with MutableMapping
        :rtype: ~azure.ai.projects.models.Agent
        :raises ~azure.core.exceptions.HttpResponseError:
        """

    @overload
    async def create_agent(
        self,
        *,
        model: str,
        content_type: str = "application/json",
        name: Optional[str] = None,
        description: Optional[str] = None,
        instructions: Optional[str] = None,
        tools: Optional[List[_models.ToolDefinition]] = None,
        tool_resources: Optional[_models.ToolResources] = None,
        temperature: Optional[float] = None,
        top_p: Optional[float] = None,
        response_format: Optional["_types.AgentsApiResponseFormatOption"] = None,
        metadata: Optional[Dict[str, str]] = None,
        **kwargs: Any,
    ) -> _models.Agent:
        """Creates a new agent.

        :keyword model: The ID of the model to use. Required.
        :paramtype model: str
        :keyword content_type: Body Parameter content-type. Content type parameter for JSON body.
         Default value is "application/json".
        :paramtype content_type: str
        :keyword name: The name of the new agent. Default value is None.
        :paramtype name: str
        :keyword description: The description of the new agent. Default value is None.
        :paramtype description: str
        :keyword instructions: The system instructions for the new agent to use. Default value is None.
        :paramtype instructions: str
        :keyword tools: The collection of tools to enable for the new agent. Default value is None.
        :paramtype tools: list[~azure.ai.projects.models.ToolDefinition]
        :keyword tool_resources: A set of resources that are used by the agent's tools. The resources
         are specific to the type of tool. For example, the ``code_interpreter``
         tool requires a list of file IDs, while the ``file_search`` tool requires a list of vector
         store IDs. Default value is None.
        :paramtype tool_resources: ~azure.ai.projects.models.ToolResources
        :keyword temperature: What sampling temperature to use, between 0 and 2. Higher values like 0.8
         will make the output more random,
         while lower values like 0.2 will make it more focused and deterministic. Default value is
         None.
        :paramtype temperature: float
        :keyword top_p: An alternative to sampling with temperature, called nucleus sampling, where the
         model considers the results of the tokens with top_p probability mass.
         So 0.1 means only the tokens comprising the top 10% probability mass are considered.

         We generally recommend altering this or temperature but not both. Default value is None.
        :paramtype top_p: float
        :keyword response_format: The response format of the tool calls used by this agent. Is one of
         the following types: str, Union[str, "_models.AgentsApiResponseFormatMode"],
         AgentsApiResponseFormat Default value is None.
        :paramtype response_format: str or str or ~azure.ai.projects.models.AgentsApiResponseFormatMode
         or ~azure.ai.projects.models.AgentsApiResponseFormat
        :keyword metadata: A set of up to 16 key/value pairs that can be attached to an object, used
         for storing additional information about that object in a structured format. Keys may be up to
         64 characters in length and values may be up to 512 characters in length. Default value is
         None.
        :paramtype metadata: dict[str, str]
        :return: Agent. The Agent is compatible with MutableMapping
        :rtype: ~azure.ai.projects.models.Agent
        :raises ~azure.core.exceptions.HttpResponseError:
        """

    @overload
    async def create_agent(
        self,
        *,
        model: str,
        content_type: str = "application/json",
        name: Optional[str] = None,
        description: Optional[str] = None,
        instructions: Optional[str] = None,
        toolset: Optional[_models.ToolSet] = None,
        temperature: Optional[float] = None,
        top_p: Optional[float] = None,
        response_format: Optional["_types.AgentsApiResponseFormatOption"] = None,
        metadata: Optional[Dict[str, str]] = None,
        **kwargs: Any,
    ) -> _models.Agent:
        """Creates a new agent.

        :keyword model: The ID of the model to use. Required.
        :paramtype model: str
        :keyword content_type: Body Parameter content-type. Content type parameter for JSON body.
         Default value is "application/json".
        :paramtype content_type: str
        :keyword name: The name of the new agent. Default value is None.
        :paramtype name: str
        :keyword description: The description of the new agent. Default value is None.
        :paramtype description: str
        :keyword instructions: The system instructions for the new agent to use. Default value is None.
        :paramtype instructions: str
        :keyword toolset: The Collection of tools and resources (alternative to `tools` and `tool_resources`
         and adds automatic execution logic for functions). Default value is None.
        :paramtype toolset: ~azure.ai.projects.models.ToolSet
        :keyword temperature: What sampling temperature to use, between 0 and 2. Higher values like 0.8
         will make the output more random,
         while lower values like 0.2 will make it more focused and deterministic. Default value is
         None.
        :paramtype temperature: float
        :keyword top_p: An alternative to sampling with temperature, called nucleus sampling, where the
         model considers the results of the tokens with top_p probability mass.
         So 0.1 means only the tokens comprising the top 10% probability mass are considered.

         We generally recommend altering this or temperature but not both. Default value is None.
        :paramtype top_p: float
        :keyword response_format: The response format of the tool calls used by this agent. Is one of
         the following types: str, Union[str, "_models.AgentsApiResponseFormatMode"],
         AgentsApiResponseFormat Default value is None.
        :paramtype response_format: str or str or ~azure.ai.projects.models.AgentsApiResponseFormatMode
         or ~azure.ai.projects.models.AgentsApiResponseFormat
        :keyword metadata: A set of up to 16 key/value pairs that can be attached to an object, used
         for storing additional information about that object in a structured format. Keys may be up to
         64 characters in length and values may be up to 512 characters in length. Default value is
         None.
        :paramtype metadata: dict[str, str]
        :return: Agent. The Agent is compatible with MutableMapping
        :rtype: ~azure.ai.projects.models.Agent
        :raises ~azure.core.exceptions.HttpResponseError:
        """

    @overload
    async def create_agent(
        self, body: IO[bytes], *, content_type: str = "application/json", **kwargs: Any
    ) -> _models.Agent:
        """Creates a new agent.

        :param body: Required.
        :type body: IO[bytes]
        :keyword content_type: Body Parameter content-type. Content type parameter for binary body.
         Default value is "application/json".
        :paramtype content_type: str
        :return: Agent. The Agent is compatible with MutableMapping
        :rtype: ~azure.ai.projects.models.Agent
        :raises ~azure.core.exceptions.HttpResponseError:
        """

    @distributed_trace_async
    async def create_agent(
        self,
        body: Union[JSON, IO[bytes]] = _Unset,
        *,
        model: str = _Unset,
        name: Optional[str] = None,
        description: Optional[str] = None,
        instructions: Optional[str] = None,
        tools: Optional[List[_models.ToolDefinition]] = None,
        tool_resources: Optional[_models.ToolResources] = None,
        toolset: Optional[_models.AsyncToolSet] = None,
        temperature: Optional[float] = None,
        top_p: Optional[float] = None,
        response_format: Optional["_types.AgentsApiResponseFormatOption"] = None,
        metadata: Optional[Dict[str, str]] = None,
        content_type: str = "application/json",
        **kwargs: Any,
    ) -> _models.Agent:
        """
        Creates a new agent with various configurations, delegating to the generated operations.

        :param body: JSON or IO[bytes]. Required if `model` is not provided.
        :param model: The ID of the model to use. Required if `body` is not provided.
        :param name: The name of the new agent.
        :param description: A description for the new agent.
        :param instructions: System instructions for the agent.
        :param tools: List of tools definitions for the agent.
        :param tool_resources: Resources used by the agent's tools.
        :param toolset: Collection of tools and resources (alternative to `tools` and `tool_resources`
         and adds automatic execution logic for functions).
        :param temperature: Sampling temperature for generating agent responses.
        :param top_p: Nucleus sampling parameter.
        :param response_format: Response format for tool calls.
        :param metadata: Key/value pairs for storing additional information.
        :param content_type: Content type of the body.
        :param kwargs: Additional parameters.
        :return: An Agent object.
        :raises: HttpResponseError for HTTP errors.
        """
        if body is not _Unset:
            if isinstance(body, io.IOBase):
                return await super().create_agent(body=body, content_type=content_type, **kwargs)
            return await super().create_agent(body=body, **kwargs)

        if toolset is not None:
            self._toolset = toolset
            tools = toolset.definitions
            tool_resources = toolset.resources

        return await super().create_agent(
            model=model,
            name=name,
            description=description,
            instructions=instructions,
            tools=tools,
            tool_resources=tool_resources,
            temperature=temperature,
            top_p=top_p,
            response_format=response_format,
            metadata=metadata,
            **kwargs,
        )
        
    @overload
    async def update_agent(
        self, assistant_id: str, body: JSON, *, content_type: str = "application/json", **kwargs: Any
    ) -> _models.Agent:
        """Modifies an existing agent.

        :param assistant_id: The ID of the agent to modify. Required.
        :type assistant_id: str
        :param body: Required.
        :type body: JSON
        :keyword content_type: Body Parameter content-type. Content type parameter for JSON body.
         Default value is "application/json".
        :paramtype content_type: str
        :return: Agent. The Agent is compatible with MutableMapping
        :rtype: ~azure.ai.projects.models.Agent
        :raises ~azure.core.exceptions.HttpResponseError:
        """

    @overload
    async def update_agent(
        self,
        assistant_id: str,
        *,
        content_type: str = "application/json",
        model: Optional[str] = None,
        name: Optional[str] = None,
        description: Optional[str] = None,
        instructions: Optional[str] = None,
        tools: Optional[List[_models.ToolDefinition]] = None,
        tool_resources: Optional[_models.ToolResources] = None,
        temperature: Optional[float] = None,
        top_p: Optional[float] = None,
        response_format: Optional["_types.AgentsApiResponseFormatOption"] = None,
        metadata: Optional[Dict[str, str]] = None,
        **kwargs: Any
    ) -> _models.Agent:
        """Modifies an existing agent.

        :param assistant_id: The ID of the agent to modify. Required.
        :type assistant_id: str
        :keyword content_type: Body Parameter content-type. Content type parameter for JSON body.
         Default value is "application/json".
        :paramtype content_type: str
        :keyword model: The ID of the model to use. Default value is None.
        :paramtype model: str
        :keyword name: The modified name for the agent to use. Default value is None.
        :paramtype name: str
        :keyword description: The modified description for the agent to use. Default value is None.
        :paramtype description: str
        :keyword instructions: The modified system instructions for the new agent to use. Default value
         is None.
        :paramtype instructions: str
        :keyword tools: The modified collection of tools to enable for the agent. Default value is
         None.
        :paramtype tools: list[~azure.ai.projects.models.ToolDefinition]
        :keyword tool_resources: A set of resources that are used by the agent's tools. The resources
         are specific to the type of tool. For example,
         the ``code_interpreter`` tool requires a list of file IDs, while the ``file_search`` tool
         requires a list of vector store IDs. Default value is None.
        :paramtype tool_resources: ~azure.ai.projects.models.ToolResources
        :keyword temperature: What sampling temperature to use, between 0 and 2. Higher values like 0.8
         will make the output more random,
         while lower values like 0.2 will make it more focused and deterministic. Default value is
         None.
        :paramtype temperature: float
        :keyword top_p: An alternative to sampling with temperature, called nucleus sampling, where the
         model considers the results of the tokens with top_p probability mass.
         So 0.1 means only the tokens comprising the top 10% probability mass are considered.

         We generally recommend altering this or temperature but not both. Default value is None.
        :paramtype top_p: float
        :keyword response_format: The response format of the tool calls used by this agent. Is one of
         the following types: str, Union[str, "_models.AgentsApiResponseFormatMode"],
         AgentsApiResponseFormat Default value is None.
        :paramtype response_format: str or str or ~azure.ai.projects.models.AgentsApiResponseFormatMode
         or ~azure.ai.projects.models.AgentsApiResponseFormat
        :keyword metadata: A set of up to 16 key/value pairs that can be attached to an object, used
         for storing additional information about that object in a structured format. Keys may be up to
         64 characters in length and values may be up to 512 characters in length. Default value is
         None.
        :paramtype metadata: dict[str, str]
        :return: Agent. The Agent is compatible with MutableMapping
        :rtype: ~azure.ai.projects.models.Agent
        :raises ~azure.core.exceptions.HttpResponseError:
        """
        
    @overload
    async def update_agent(
        self,
        assistant_id: str,
        *,
        content_type: str = "application/json",
        model: Optional[str] = None,
        name: Optional[str] = None,
        description: Optional[str] = None,
        instructions: Optional[str] = None,
        toolset: Optional[_models.ToolSet] = None,
        temperature: Optional[float] = None,
        top_p: Optional[float] = None,
        response_format: Optional["_types.AgentsApiResponseFormatOption"] = None,
        metadata: Optional[Dict[str, str]] = None,
        **kwargs: Any
    ) -> _models.Agent:
        """Modifies an existing agent.

        :param assistant_id: The ID of the agent to modify. Required.
        :type assistant_id: str
        :keyword content_type: Body Parameter content-type. Content type parameter for JSON body.
         Default value is "application/json".
        :paramtype content_type: str
        :keyword model: The ID of the model to use. Default value is None.
        :paramtype model: str
        :keyword name: The modified name for the agent to use. Default value is None.
        :paramtype name: str
        :keyword description: The modified description for the agent to use. Default value is None.
        :paramtype description: str
        :keyword instructions: The modified system instructions for the new agent to use. Default value
         is None.
        :paramtype instructions: str
        :keyword toolset: The Collection of tools and resources (alternative to `tools` and `tool_resources`
         and adds automatic execution logic for functions). Default value is None.
        :paramtype toolset: ~azure.ai.projects.models.ToolSet
        :keyword temperature: What sampling temperature to use, between 0 and 2. Higher values like 0.8
         will make the output more random,
         while lower values like 0.2 will make it more focused and deterministic. Default value is
         None.
        :paramtype temperature: float
        :keyword top_p: An alternative to sampling with temperature, called nucleus sampling, where the
         model considers the results of the tokens with top_p probability mass.
         So 0.1 means only the tokens comprising the top 10% probability mass are considered.

         We generally recommend altering this or temperature but not both. Default value is None.
        :paramtype top_p: float
        :keyword response_format: The response format of the tool calls used by this agent. Is one of
         the following types: str, Union[str, "_models.AgentsApiResponseFormatMode"],
         AgentsApiResponseFormat Default value is None.
        :paramtype response_format: str or str or ~azure.ai.projects.models.AgentsApiResponseFormatMode
         or ~azure.ai.projects.models.AgentsApiResponseFormat
        :keyword metadata: A set of up to 16 key/value pairs that can be attached to an object, used
         for storing additional information about that object in a structured format. Keys may be up to
         64 characters in length and values may be up to 512 characters in length. Default value is
         None.
        :paramtype metadata: dict[str, str]
        :return: Agent. The Agent is compatible with MutableMapping
        :rtype: ~azure.ai.projects.models.Agent
        :raises ~azure.core.exceptions.HttpResponseError:
        """
        

    @overload
    async def update_agent(
        self, assistant_id: str, body: IO[bytes], *, content_type: str = "application/json", **kwargs: Any
    ) -> _models.Agent:
        """Modifies an existing agent.

        :param assistant_id: The ID of the agent to modify. Required.
        :type assistant_id: str
        :param body: Required.
        :type body: IO[bytes]
        :keyword content_type: Body Parameter content-type. Content type parameter for binary body.
         Default value is "application/json".
        :paramtype content_type: str
        :return: Agent. The Agent is compatible with MutableMapping
        :rtype: ~azure.ai.projects.models.Agent
        :raises ~azure.core.exceptions.HttpResponseError:
        """

    @distributed_trace_async
    async def update_agent(
        self,
        assistant_id: str,
        body: Union[JSON, IO[bytes]] = _Unset,
        *,
        model: Optional[str] = None,
        name: Optional[str] = None,
        description: Optional[str] = None,
        instructions: Optional[str] = None,
        tools: Optional[List[_models.ToolDefinition]] = None,
        tool_resources: Optional[_models.ToolResources] = None,
        toolset: Optional[_models.ToolSet] = None,        
        temperature: Optional[float] = None,
        top_p: Optional[float] = None,
        response_format: Optional["_types.AgentsApiResponseFormatOption"] = None,
        content_type: str = "application/json",
        metadata: Optional[Dict[str, str]] = None,
        **kwargs: Any
    ) -> _models.Agent:
        """Modifies an existing agent.

        :param assistant_id: The ID of the agent to modify. Required.
        :type assistant_id: str
        :param body: Is either a JSON type or a IO[bytes] type. Required.
        :type body: JSON or IO[bytes]
        :keyword model: The ID of the model to use. Default value is None.
        :paramtype model: str
        :keyword name: The modified name for the agent to use. Default value is None.
        :paramtype name: str
        :keyword description: The modified description for the agent to use. Default value is None.
        :paramtype description: str
        :keyword instructions: The modified system instructions for the new agent to use. Default value
         is None.
        :paramtype instructions: str
        :keyword tools: The modified collection of tools to enable for the agent. Default value is
         None.
        :paramtype tools: list[~azure.ai.projects.models.ToolDefinition]
        :keyword tool_resources: A set of resources that are used by the agent's tools. The resources
         are specific to the type of tool. For example,
         the ``code_interpreter`` tool requires a list of file IDs, while the ``file_search`` tool
         requires a list of vector store IDs. Default value is None.
        :paramtype tool_resources: ~azure.ai.projects.models.ToolResources
        :keyword toolset: The Collection of tools and resources (alternative to `tools` and `tool_resources`
         and adds automatic execution logic for functions). Default value is None.
        :paramtype toolset: ~azure.ai.projects.models.ToolSet
        :keyword temperature: What sampling temperature to use, between 0 and 2. Higher values like 0.8
         will make the output more random,
         while lower values like 0.2 will make it more focused and deterministic. Default value is
         None.
        :paramtype temperature: float
        :keyword top_p: An alternative to sampling with temperature, called nucleus sampling, where the
         model considers the results of the tokens with top_p probability mass.
         So 0.1 means only the tokens comprising the top 10% probability mass are considered.

         We generally recommend altering this or temperature but not both. Default value is None.
        :paramtype top_p: float
        :keyword response_format: The response format of the tool calls used by this agent. Is one of
         the following types: str, Union[str, "_models.AgentsApiResponseFormatMode"],
         AgentsApiResponseFormat Default value is None.
        :paramtype response_format: str or str or ~azure.ai.projects.models.AgentsApiResponseFormatMode
         or ~azure.ai.projects.models.AgentsApiResponseFormat
        :keyword metadata: A set of up to 16 key/value pairs that can be attached to an object, used
         for storing additional information about that object in a structured format. Keys may be up to
         64 characters in length and values may be up to 512 characters in length. Default value is
         None.
        :paramtype metadata: dict[str, str]
        :return: Agent. The Agent is compatible with MutableMapping
        :rtype: ~azure.ai.projects.models.Agent
        :raises ~azure.core.exceptions.HttpResponseError:
        """
        self._validate_tools_and_tool_resources(tools, tool_resources)
        
        if body is not _Unset:
            if isinstance(body, io.IOBase):
                return await super().update_agent(body=body, content_type=content_type, **kwargs)
            return super().update_agent(body=body, **kwargs)

        if toolset is not None:
            self._toolset = toolset
            tools = toolset.definitions
            tool_resources = toolset.resources

        return await super().update_agent(
            assistant_id=assistant_id,
            model=model,
            name=name,
            description=description,
            instructions=instructions,
            tools=tools,
            tool_resources=tool_resources,
            temperature=temperature,
            top_p=top_p,
            response_format=response_format,
            metadata=metadata,
            **kwargs,
        )
        
    def _validate_tools_and_tool_resources(self, tools: Optional[List[_models.ToolDefinition]], tool_resources: Optional[_models.ToolResources]):
        if tool_resources is None:
            return
        if tools is None:
            tools = []
            
        if tool_resources.file_search is not None and not any(isinstance(tool, _models.FileSearchToolDefinition) for tool in tools):
            raise ValueError("Tools must contain a FileSearchToolDefinition when tool_resources.file_search is provided")
        if tool_resources.code_interpreter is not None and not any(isinstance(tool, _models.CodeInterpreterToolDefinition) for tool in tools):
            raise ValueError("Tools must contain a CodeInterpreterToolDefinition when tool_resources.code_interpreter is provided")
        

    def get_toolset(self) -> Optional[_models.AsyncToolSet]:
        """
        Get the toolset for the agent.

        :return: The toolset for the agent. If not set, returns None.
        :rtype: ~azure.ai.projects.models.AsyncToolSet
        """
        if hasattr(self, "_toolset"):
            return self._toolset
        return None

    @overload
    async def create_run(
        self, thread_id: str, body: JSON, *, content_type: str = "application/json", **kwargs: Any
    ) -> _models.ThreadRun:
        """Creates a new run for an agent thread.

        :param thread_id: Required.
        :type thread_id: str
        :param body: Required.
        :type body: JSON
        :keyword content_type: Body Parameter content-type. Content type parameter for JSON body.
         Default value is "application/json".
        :paramtype content_type: str
        :return: ThreadRun. The ThreadRun is compatible with MutableMapping
        :rtype: ~azure.ai.projects.models.ThreadRun
        :raises ~azure.core.exceptions.HttpResponseError:
        """

    @overload
    async def create_run(
        self,
        thread_id: str,
        *,
        assistant_id: str,
        content_type: str = "application/json",
        model: Optional[str] = None,
        instructions: Optional[str] = None,
        additional_instructions: Optional[str] = None,
        additional_messages: Optional[List[_models.ThreadMessage]] = None,
        tools: Optional[List[_models.ToolDefinition]] = None,
        temperature: Optional[float] = None,
        top_p: Optional[float] = None,
        max_prompt_tokens: Optional[int] = None,
        max_completion_tokens: Optional[int] = None,
        truncation_strategy: Optional[_models.TruncationObject] = None,
        tool_choice: Optional["_types.AgentsApiToolChoiceOption"] = None,
        response_format: Optional["_types.AgentsApiResponseFormatOption"] = None,
        metadata: Optional[Dict[str, str]] = None,
        **kwargs: Any,
    ) -> _models.ThreadRun:
        """Creates a new run for an agent thread.

        :param thread_id: Required.
        :type thread_id: str
        :keyword assistant_id: The ID of the agent that should run the thread. Required.
        :paramtype assistant_id: str
        :keyword content_type: Body Parameter content-type. Content type parameter for JSON body.
         Default value is "application/json".
        :paramtype content_type: str
        :keyword model: The overridden model name that the agent should use to run the thread. Default
         value is None.
        :paramtype model: str
        :keyword instructions: The overridden system instructions that the agent should use to run the
         thread. Default value is None.
        :paramtype instructions: str
        :keyword additional_instructions: Additional instructions to append at the end of the
         instructions for the run. This is useful for modifying the behavior
         on a per-run basis without overriding other instructions. Default value is None.
        :paramtype additional_instructions: str
        :keyword additional_messages: Adds additional messages to the thread before creating the run.
         Default value is None.
        :paramtype additional_messages: list[~azure.ai.projects.models.ThreadMessage]
        :keyword tools: The overridden list of enabled tools that the agent should use to run the
         thread. Default value is None.
        :paramtype tools: list[~azure.ai.projects.models.ToolDefinition]
        :keyword temperature: What sampling temperature to use, between 0 and 2. Higher values like 0.8
         will make the output
         more random, while lower values like 0.2 will make it more focused and deterministic. Default
         value is None.
        :paramtype temperature: float
        :keyword top_p: An alternative to sampling with temperature, called nucleus sampling, where the
         model
         considers the results of the tokens with top_p probability mass. So 0.1 means only the tokens
         comprising the top 10% probability mass are considered.

         We generally recommend altering this or temperature but not both. Default value is None.
        :paramtype top_p: float
        :keyword max_prompt_tokens: The maximum number of prompt tokens that may be used over the
         course of the run. The run will make a best effort to use only
         the number of prompt tokens specified, across multiple turns of the run. If the run exceeds
         the number of prompt tokens specified,
         the run will end with status ``incomplete``. See ``incomplete_details`` for more info. Default
         value is None.
        :paramtype max_prompt_tokens: int
        :keyword max_completion_tokens: The maximum number of completion tokens that may be used over
         the course of the run. The run will make a best effort
         to use only the number of completion tokens specified, across multiple turns of the run. If
         the run exceeds the number of
         completion tokens specified, the run will end with status ``incomplete``. See
         ``incomplete_details`` for more info. Default value is None.
        :paramtype max_completion_tokens: int
        :keyword truncation_strategy: The strategy to use for dropping messages as the context windows
         moves forward. Default value is None.
        :paramtype truncation_strategy: ~azure.ai.projects.models.TruncationObject
        :keyword tool_choice: Controls whether or not and which tool is called by the model. Is one of
         the following types: str, Union[str, "_models.AgentsApiToolChoiceOptionMode"],
         AgentsNamedToolChoice Default value is None.
        :paramtype tool_choice: str or str or ~azure.ai.projects.models.AgentsApiToolChoiceOptionMode or
         ~azure.ai.projects.models.AgentsNamedToolChoice
        :keyword response_format: Specifies the format that the model must output. Is one of the
         following types: str, Union[str, "_models.AgentsApiResponseFormatMode"],
         AgentsApiResponseFormat Default value is None.
        :paramtype response_format: str or str or ~azure.ai.projects.models.AgentsApiResponseFormatMode
         or ~azure.ai.projects.models.AgentsApiResponseFormat
        :keyword metadata: A set of up to 16 key/value pairs that can be attached to an object, used
         for storing additional information about that object in a structured format. Keys may be up to
         64 characters in length and values may be up to 512 characters in length. Default value is
         None.
        :paramtype metadata: dict[str, str]
        :return: ThreadRun. The ThreadRun is compatible with MutableMapping
        :rtype: ~azure.ai.projects.models.ThreadRun
        :raises ~azure.core.exceptions.HttpResponseError:
        """

    @overload
    async def create_run(
        self, thread_id: str, body: IO[bytes], *, content_type: str = "application/json", **kwargs: Any
    ) -> _models.ThreadRun:
        """Creates a new run for an agent thread.

        :param thread_id: Required.
        :type thread_id: str
        :param body: Required.
        :type body: IO[bytes]
        :keyword content_type: Body Parameter content-type. Content type parameter for binary body.
         Default value is "application/json".
        :paramtype content_type: str
        :return: ThreadRun. The ThreadRun is compatible with MutableMapping
        :rtype: ~azure.ai.projects.models.ThreadRun
        :raises ~azure.core.exceptions.HttpResponseError:
        """

    @distributed_trace_async
    async def create_run(
        self,
        thread_id: str,
        body: Union[JSON, IO[bytes]] = _Unset,
        *,
        assistant_id: str = _Unset,
        model: Optional[str] = None,
        instructions: Optional[str] = None,
        additional_instructions: Optional[str] = None,
        additional_messages: Optional[List[_models.ThreadMessage]] = None,
        tools: Optional[List[_models.ToolDefinition]] = None,
        temperature: Optional[float] = None,
        top_p: Optional[float] = None,
        max_prompt_tokens: Optional[int] = None,
        max_completion_tokens: Optional[int] = None,
        truncation_strategy: Optional[_models.TruncationObject] = None,
        tool_choice: Optional["_types.AgentsApiToolChoiceOption"] = None,
        response_format: Optional["_types.AgentsApiResponseFormatOption"] = None,
        metadata: Optional[Dict[str, str]] = None,
        **kwargs: Any,
    ) -> _models.ThreadRun:
        """Creates a new run for an agent thread.

        :param thread_id: Required.
        :type thread_id: str
        :param body: Is either a JSON type or a IO[bytes] type. Required.
        :type body: JSON or IO[bytes]
        :keyword assistant_id: The ID of the agent that should run the thread. Required.
        :paramtype assistant_id: str
        :keyword model: The overridden model name that the agent should use to run the thread. Default
         value is None.
        :paramtype model: str
        :keyword instructions: The overridden system instructions that the agent should use to run the
         thread. Default value is None.
        :paramtype instructions: str
        :keyword additional_instructions: Additional instructions to append at the end of the
         instructions for the run. This is useful for modifying the behavior
         on a per-run basis without overriding other instructions. Default value is None.
        :paramtype additional_instructions: str
        :keyword additional_messages: Adds additional messages to the thread before creating the run.
         Default value is None.
        :paramtype additional_messages: list[~azure.ai.projects.models.ThreadMessage]
        :keyword tools: The overridden list of enabled tools that the agent should use to run the
         thread. Default value is None.
        :paramtype tools: list[~azure.ai.projects.models.ToolDefinition]
        :keyword temperature: What sampling temperature to use, between 0 and 2. Higher values like 0.8
         will make the output
         more random, while lower values like 0.2 will make it more focused and deterministic. Default
         value is None.
        :paramtype temperature: float
        :keyword top_p: An alternative to sampling with temperature, called nucleus sampling, where the
         model
         considers the results of the tokens with top_p probability mass. So 0.1 means only the tokens
         comprising the top 10% probability mass are considered.

         We generally recommend altering this or temperature but not both. Default value is None.
        :paramtype top_p: float
        :keyword max_prompt_tokens: The maximum number of prompt tokens that may be used over the
         course of the run. The run will make a best effort to use only
         the number of prompt tokens specified, across multiple turns of the run. If the run exceeds
         the number of prompt tokens specified,
         the run will end with status ``incomplete``. See ``incomplete_details`` for more info. Default
         value is None.
        :paramtype max_prompt_tokens: int
        :keyword max_completion_tokens: The maximum number of completion tokens that may be used over
         the course of the run. The run will make a best effort
         to use only the number of completion tokens specified, across multiple turns of the run. If
         the run exceeds the number of
         completion tokens specified, the run will end with status ``incomplete``. See
         ``incomplete_details`` for more info. Default value is None.
        :paramtype max_completion_tokens: int
        :keyword truncation_strategy: The strategy to use for dropping messages as the context windows
         moves forward. Default value is None.
        :paramtype truncation_strategy: ~azure.ai.projects.models.TruncationObject
        :keyword tool_choice: Controls whether or not and which tool is called by the model. Is one of
         the following types: str, Union[str, "_models.AgentsApiToolChoiceOptionMode"],
         AgentsNamedToolChoice Default value is None.
        :paramtype tool_choice: str or str or ~azure.ai.projects.models.AgentsApiToolChoiceOptionMode or
         ~azure.ai.projects.models.AgentsNamedToolChoice
        :keyword response_format: Specifies the format that the model must output. Is one of the
         following types: str, Union[str, "_models.AgentsApiResponseFormatMode"],
         AgentsApiResponseFormat Default value is None.
        :paramtype response_format: str or str or ~azure.ai.projects.models.AgentsApiResponseFormatMode
         or ~azure.ai.projects.models.AgentsApiResponseFormat
        :keyword metadata: A set of up to 16 key/value pairs that can be attached to an object, used
         for storing additional information about that object in a structured format. Keys may be up to
         64 characters in length and values may be up to 512 characters in length. Default value is
         None.
        :paramtype metadata: dict[str, str]
        :return: ThreadRun. The ThreadRun is compatible with MutableMapping
        :rtype: ~azure.ai.projects.models.ThreadRun
        :raises ~azure.core.exceptions.HttpResponseError:
        """

        if isinstance(body, dict):  # Handle overload with JSON body.
            content_type = kwargs.get("content_type", "application/json")
            response = super().create_run(thread_id, body, content_type=content_type, **kwargs)

        elif assistant_id is not _Unset:  # Handle overload with keyword arguments.
            response = super().create_run(
                thread_id,
                assistant_id=assistant_id,
                model=model,
                instructions=instructions,
                additional_instructions=additional_instructions,
                additional_messages=additional_messages,
                tools=tools,
                stream_parameter=False,
                stream=False,
                temperature=temperature,
                top_p=top_p,
                max_prompt_tokens=max_prompt_tokens,
                max_completion_tokens=max_completion_tokens,
                truncation_strategy=truncation_strategy,
                tool_choice=tool_choice,
                response_format=response_format,
                metadata=metadata,
                **kwargs,
            )

        elif isinstance(body, io.IOBase):  # Handle overload with binary body.
            content_type = kwargs.get("content_type", "application/json")
            response = super().create_run(thread_id, body, content_type=content_type, **kwargs)

        else:
            raise ValueError("Invalid combination of arguments provided.")

        # If streaming is enabled, return the custom stream object
        return await response

    @distributed_trace_async
    async def create_and_process_run(
        self,
        thread_id: str,
        assistant_id: str,
        model: Optional[str] = None,
        instructions: Optional[str] = None,
        additional_instructions: Optional[str] = None,
        additional_messages: Optional[List[_models.ThreadMessage]] = None,
        tools: Optional[List[_models.ToolDefinition]] = None,
        temperature: Optional[float] = None,
        top_p: Optional[float] = None,
        max_prompt_tokens: Optional[int] = None,
        max_completion_tokens: Optional[int] = None,
        truncation_strategy: Optional[_models.TruncationObject] = None,
        tool_choice: Optional["_types.AgentsApiToolChoiceOption"] = None,
        response_format: Optional["_types.AgentsApiResponseFormatOption"] = None,
        metadata: Optional[Dict[str, str]] = None,
        sleep_interval: int = 1,
        **kwargs: Any,
    ) -> _models.ThreadRun:
        """Creates a new run for an agent thread and processes the run.

        :param thread_id: Required.
        :type thread_id: str
        :keyword assistant_id: The ID of the agent that should run the thread. Required.
        :paramtype assistant_id: str
        :keyword model: The overridden model name that the agent should use to run the thread.
         Default value is None.
        :paramtype model: str
        :keyword instructions: The overridden system instructions that the agent should use to run
         the thread. Default value is None.
        :paramtype instructions: str
        :keyword additional_instructions: Additional instructions to append at the end of the
         instructions for the run. This is useful for modifying the behavior
         on a per-run basis without overriding other instructions. Default value is None.
        :paramtype additional_instructions: str
        :keyword additional_messages: Adds additional messages to the thread before creating the run.
         Default value is None.
        :paramtype additional_messages: list[~azure.ai.projects.models.ThreadMessage]
        :keyword tools: The overridden list of enabled tools that the agent should use to run the
         thread. Default value is None.
        :paramtype tools: list[~azure.ai.projects.models.ToolDefinition]
        :keyword temperature: What sampling temperature to use, between 0 and 2. Higher values like 0.8
         will make the output
         more random, while lower values like 0.2 will make it more focused and deterministic. Default
         value is None.
        :paramtype temperature: float
        :keyword top_p: An alternative to sampling with temperature, called nucleus sampling, where the
         model
         considers the results of the tokens with top_p probability mass. So 0.1 means only the tokens
         comprising the top 10% probability mass are considered.

         We generally recommend altering this or temperature but not both. Default value is None.
        :paramtype top_p: float
        :keyword max_prompt_tokens: The maximum number of prompt tokens that may be used over the
         course of the run. The run will make a best effort to use only
         the number of prompt tokens specified, across multiple turns of the run. If the run exceeds
         the number of prompt tokens specified,
         the run will end with status ``incomplete``. See ``incomplete_details`` for more info. Default
         value is None.
        :paramtype max_prompt_tokens: int
        :keyword max_completion_tokens: The maximum number of completion tokens that may be used over
         the course of the run. The run will make a best effort
         to use only the number of completion tokens specified, across multiple turns of the run. If
         the run exceeds the number of
         completion tokens specified, the run will end with status ``incomplete``. See
         ``incomplete_details`` for more info. Default value is None.
        :paramtype max_completion_tokens: int
        :keyword truncation_strategy: The strategy to use for dropping messages as the context windows
         moves forward. Default value is None.
        :paramtype truncation_strategy: ~azure.ai.projects.models.TruncationObject
        :keyword tool_choice: Controls whether or not and which tool is called by the model. Is one of
         the following types: str, Union[str, "_models.AgentsApiToolChoiceOptionMode"],
         AgentsNamedToolChoice Default value is None.
        :paramtype tool_choice: str or str or
         ~azure.ai.projects.models.AgentsApiToolChoiceOptionMode or
         ~azure.ai.projects.models.AgentsNamedToolChoice
        :keyword response_format: Specifies the format that the model must output. Is one of the
         following types: str, Union[str, "_models.AgentsApiResponseFormatMode"],
         AgentsApiResponseFormat Default value is None.
        :paramtype response_format: str or str or
         ~azure.ai.projects.models.AgentsApiResponseFormatMode or
         ~azure.ai.projects.models.AgentsApiResponseFormat
        :keyword metadata: A set of up to 16 key/value pairs that can be attached to an object, used
         for storing additional information about that object in a structured format. Keys may be up to
         64 characters in length and values may be up to 512 characters in length. Default value is
         None.
        :paramtype metadata: dict[str, str]
        :keyword sleep_interval: The time in seconds to wait between polling the service for run status.
            Default value is 1.
        :paramtype sleep_interval: int
        :return: AgentRunStream.  AgentRunStream is compatible with Iterable and supports streaming.
        :rtype: ~azure.ai.projects.models.AsyncAgentRunStream
        :raises ~azure.core.exceptions.HttpResponseError:
        """
        # Create and initiate the run with additional parameters
        run = await self.create_run(
            thread_id=thread_id,
            assistant_id=assistant_id,
            model=model,
            instructions=instructions,
            additional_instructions=additional_instructions,
            additional_messages=additional_messages,
            tools=tools,
            temperature=temperature,
            top_p=top_p,
            max_prompt_tokens=max_prompt_tokens,
            max_completion_tokens=max_completion_tokens,
            truncation_strategy=truncation_strategy,
            tool_choice=tool_choice,
            response_format=response_format,
            metadata=metadata,
            **kwargs,
        )

        # Monitor and process the run status
        while run.status in ["queued", "in_progress", "requires_action"]:
            time.sleep(sleep_interval)
            run = await self.get_run(thread_id=thread_id, run_id=run.id)

            if run.status == "requires_action" and isinstance(run.required_action, _models.SubmitToolOutputsAction):
                tool_calls = run.required_action.submit_tool_outputs.tool_calls
                if not tool_calls:
                    logging.warning("No tool calls provided - cancelling run")
                    await self.cancel_run(thread_id=thread_id, run_id=run.id)
                    break

                toolset = self.get_toolset()
                if toolset:
                    tool_outputs = await toolset.execute_tool_calls(tool_calls)
                else:
                    raise ValueError("Toolset is not available in the client.")

                logging.info("Tool outputs: %s", tool_outputs)
                if tool_outputs:
                    await self.submit_tool_outputs_to_run(thread_id=thread_id, run_id=run.id, tool_outputs=tool_outputs)

            logging.info("Current run status: %s", run.status)

        return run

    @overload
    def create_stream(
        self, thread_id: str, body: JSON, *, content_type: str = "application/json", **kwargs: Any
    ) -> _models.AsyncAgentRunStream:
        """Creates a new stream for an agent thread.  terminating when the Run enters a terminal state with a ``data: [DONE]`` message.

        :param thread_id: Required.
        :type thread_id: str
        :param body: Required.
        :type body: JSON
        :keyword content_type: Body Parameter content-type. Content type parameter for JSON body.
         Default value is "application/json".
        :paramtype content_type: str
        :return: AgentRunStream.  AgentRunStream is compatible with Iterable and supports streaming.
        :rtype: ~azure.ai.projects.models.AsyncAgentRunStream
        :raises ~azure.core.exceptions.HttpResponseError:
        """

    @overload
    async def create_stream(
        self,
        thread_id: str,
        *,
        assistant_id: str,
        content_type: str = "application/json",
        model: Optional[str] = None,
        instructions: Optional[str] = None,
        additional_instructions: Optional[str] = None,
        additional_messages: Optional[List[_models.ThreadMessage]] = None,
        tools: Optional[List[_models.ToolDefinition]] = None,
        temperature: Optional[float] = None,
        top_p: Optional[float] = None,
        max_prompt_tokens: Optional[int] = None,
        max_completion_tokens: Optional[int] = None,
        truncation_strategy: Optional[_models.TruncationObject] = None,
        tool_choice: Optional["_types.AgentsApiToolChoiceOption"] = None,
        response_format: Optional["_types.AgentsApiResponseFormatOption"] = None,
        metadata: Optional[Dict[str, str]] = None,
        event_handler: Optional[_models.AsyncAgentEventHandler] = None,
        **kwargs: Any,
    ) -> _models.AsyncAgentRunStream:
        """Creates a new stream for an agent thread.

        :param thread_id: Required.
        :type thread_id: str
        :keyword assistant_id: The ID of the agent that should run the thread. Required.
        :paramtype assistant_id: str
        :keyword content_type: Body Parameter content-type. Content type parameter for JSON body.
         Default value is "application/json".
        :paramtype content_type: str
        :keyword model: The overridden model name that the agent should use to run the thread. Default
         value is None.
        :paramtype model: str
        :keyword instructions: The overridden system instructions that the agent should use to run the
         thread. Default value is None.
        :paramtype instructions: str
        :keyword additional_instructions: Additional instructions to append at the end of the
         instructions for the run. This is useful for modifying the behavior
         on a per-run basis without overriding other instructions. Default value is None.
        :paramtype additional_instructions: str
        :keyword additional_messages: Adds additional messages to the thread before creating the run.
         Default value is None.
        :paramtype additional_messages: list[~azure.ai.projects.models.ThreadMessage]
        :keyword tools: The overridden list of enabled tools that the agent should use to run the
         thread. Default value is None.
        :paramtype tools: list[~azure.ai.projects.models.ToolDefinition]
        :keyword temperature: What sampling temperature to use, between 0 and 2. Higher values like 0.8
         will make the output
         more random, while lower values like 0.2 will make it more focused and deterministic. Default
         value is None.
        :paramtype temperature: float
        :keyword top_p: An alternative to sampling with temperature, called nucleus sampling, where the
         model
         considers the results of the tokens with top_p probability mass. So 0.1 means only the tokens
         comprising the top 10% probability mass are considered.

         We generally recommend altering this or temperature but not both. Default value is None.
        :paramtype top_p: float
        :keyword max_prompt_tokens: The maximum number of prompt tokens that may be used over the
         course of the run. The run will make a best effort to use only
         the number of prompt tokens specified, across multiple turns of the run. If the run exceeds
         the number of prompt tokens specified,
         the run will end with status ``incomplete``. See ``incomplete_details`` for more info. Default
         value is None.
        :paramtype max_prompt_tokens: int
        :keyword max_completion_tokens: The maximum number of completion tokens that may be used over
         the course of the run. The run will make a best effort
         to use only the number of completion tokens specified, across multiple turns of the run. If
         the run exceeds the number of
         completion tokens specified, the run will end with status ``incomplete``. See
         ``incomplete_details`` for more info. Default value is None.
        :paramtype max_completion_tokens: int
        :keyword truncation_strategy: The strategy to use for dropping messages as the context windows
         moves forward. Default value is None.
        :paramtype truncation_strategy: ~azure.ai.projects.models.TruncationObject
        :keyword tool_choice: Controls whether or not and which tool is called by the model. Is one of
         the following types: str, Union[str, "_models.AgentsApiToolChoiceOptionMode"],
         AgentsNamedToolChoice Default value is None.
        :paramtype tool_choice: str or str or ~azure.ai.projects.models.AgentsApiToolChoiceOptionMode or
         ~azure.ai.projects.models.AgentsNamedToolChoice
        :keyword response_format: Specifies the format that the model must output. Is one of the
         following types: str, Union[str, "_models.AgentsApiResponseFormatMode"],
         AgentsApiResponseFormat Default value is None.
        :paramtype response_format: str or str or ~azure.ai.projects.models.AgentsApiResponseFormatMode
         or ~azure.ai.projects.models.AgentsApiResponseFormat
        :keyword metadata: A set of up to 16 key/value pairs that can be attached to an object, used
         for storing additional information about that object in a structured format. Keys may be up to
         64 characters in length and values may be up to 512 characters in length. Default value is
         None.
        :paramtype metadata: dict[str, str]
        :keyword event_handler: The event handler to use for processing events during the run. Default
            value is None.
        :paramtype event_handler: ~azure.ai.projects.models.AsyncAgentEventHandler
        :return: AgentRunStream.  AgentRunStream is compatible with Iterable and supports streaming.
        :rtype: ~azure.ai.projects.models.AsyncAgentRunStream
        :raises ~azure.core.exceptions.HttpResponseError:
        """

    @overload
    async def create_stream(
        self, thread_id: str, body: IO[bytes], *, content_type: str = "application/json", **kwargs: Any
    ) -> _models.AsyncAgentRunStream:
        """Creates a new run for an agent thread.  terminating when the Run enters a terminal state with a ``data: [DONE]`` message.

        :param thread_id: Required.
        :type thread_id: str
        :param body: Required.
        :type body: IO[bytes]
        :keyword content_type: Body Parameter content-type. Content type parameter for binary body.
         Default value is "application/json".
        :paramtype content_type: str
        :return: AgentRunStream.  AgentRunStream is compatible with Iterable and supports streaming.
        :rtype: ~azure.ai.projects.models.AsyncAgentRunStream
        :raises ~azure.core.exceptions.HttpResponseError:
        """

    @distributed_trace_async
    async def create_stream(
        self,
        thread_id: str,
        body: Union[JSON, IO[bytes]] = _Unset,
        *,
        assistant_id: str = _Unset,
        model: Optional[str] = None,
        instructions: Optional[str] = None,
        additional_instructions: Optional[str] = None,
        additional_messages: Optional[List[_models.ThreadMessage]] = None,
        tools: Optional[List[_models.ToolDefinition]] = None,
        temperature: Optional[float] = None,
        top_p: Optional[float] = None,
        max_prompt_tokens: Optional[int] = None,
        max_completion_tokens: Optional[int] = None,
        truncation_strategy: Optional[_models.TruncationObject] = None,
        tool_choice: Optional["_types.AgentsApiToolChoiceOption"] = None,
        response_format: Optional["_types.AgentsApiResponseFormatOption"] = None,
        metadata: Optional[Dict[str, str]] = None,
        event_handler: Optional[_models.AsyncAgentEventHandler] = None,
        **kwargs: Any,
    ) -> _models.AsyncAgentRunStream:
        """Creates a new run for an agent thread.  terminating when the Run enters a terminal state with a ``data: [DONE]`` message.

        :param thread_id: Required.
        :type thread_id: str
        :param body: Is either a JSON type or a IO[bytes] type. Required.
        :type body: JSON or IO[bytes]
        :keyword assistant_id: The ID of the agent that should run the thread. Required.
        :paramtype assistant_id: str
        :keyword model: The overridden model name that the agent should use to run the thread. Default
         value is None.
        :paramtype model: str
        :keyword instructions: The overridden system instructions that the agent should use to run the
         thread. Default value is None.
        :paramtype instructions: str
        :keyword additional_instructions: Additional instructions to append at the end of the
         instructions for the run. This is useful for modifying the behavior
         on a per-run basis without overriding other instructions. Default value is None.
        :paramtype additional_instructions: str
        :keyword additional_messages: Adds additional messages to the thread before creating the run.
         Default value is None.
        :paramtype additional_messages: list[~azure.ai.projects.models.ThreadMessage]
        :keyword tools: The overridden list of enabled tools that the agent should use to run the
         thread. Default value is None.
        :paramtype tools: list[~azure.ai.projects.models.ToolDefinition]
        :keyword temperature: What sampling temperature to use, between 0 and 2. Higher values like 0.8
         will make the output
         more random, while lower values like 0.2 will make it more focused and deterministic. Default
         value is None.
        :paramtype temperature: float
        :keyword top_p: An alternative to sampling with temperature, called nucleus sampling, where the
         model
         considers the results of the tokens with top_p probability mass. So 0.1 means only the tokens
         comprising the top 10% probability mass are considered.

         We generally recommend altering this or temperature but not both. Default value is None.
        :paramtype top_p: float
        :keyword max_prompt_tokens: The maximum number of prompt tokens that may be used over the
         course of the run. The run will make a best effort to use only
         the number of prompt tokens specified, across multiple turns of the run. If the run exceeds
         the number of prompt tokens specified,
         the run will end with status ``incomplete``. See ``incomplete_details`` for more info. Default
         value is None.
        :paramtype max_prompt_tokens: int
        :keyword max_completion_tokens: The maximum number of completion tokens that may be used over
         the course of the run. The run will make a best effort
         to use only the number of completion tokens specified, across multiple turns of the run. If
         the run exceeds the number of
         completion tokens specified, the run will end with status ``incomplete``. See
         ``incomplete_details`` for more info. Default value is None.
        :paramtype max_completion_tokens: int
        :keyword truncation_strategy: The strategy to use for dropping messages as the context windows
         moves forward. Default value is None.
        :paramtype truncation_strategy: ~azure.ai.projects.models.TruncationObject
        :keyword tool_choice: Controls whether or not and which tool is called by the model. Is one of
         the following types: str, Union[str, "_models.AgentsApiToolChoiceOptionMode"],
         AgentsNamedToolChoice Default value is None.
        :paramtype tool_choice: str or str or ~azure.ai.projects.models.AgentsApiToolChoiceOptionMode or
         ~azure.ai.projects.models.AgentsNamedToolChoice
        :keyword response_format: Specifies the format that the model must output. Is one of the
         following types: str, Union[str, "_models.AgentsApiResponseFormatMode"],
         AgentsApiResponseFormat Default value is None.
        :paramtype response_format: str or str or ~azure.ai.projects.models.AgentsApiResponseFormatMode
         or ~azure.ai.projects.models.AgentsApiResponseFormat
        :keyword metadata: A set of up to 16 key/value pairs that can be attached to an object, used
         for storing additional information about that object in a structured format. Keys may be up to
         64 characters in length and values may be up to 512 characters in length. Default value is
         None.
        :paramtype metadata: dict[str, str]
        :keyword event_handler: The event handler to use for processing events during the run. Default
            value is None.
        :paramtype event_handler: ~azure.ai.projects.models.AsyncAgentEventHandler
        :return: AgentRunStream.  AgentRunStream is compatible with Iterable and supports streaming.
        :rtype: ~azure.ai.projects.models.AsyncAgentRunStream
        :raises ~azure.core.exceptions.HttpResponseError:
        """

        if isinstance(body, dict):  # Handle overload with JSON body.
            content_type = kwargs.get("content_type", "application/json")
            response = super().create_run(thread_id, body, content_type=content_type, **kwargs)

        elif assistant_id is not _Unset:  # Handle overload with keyword arguments.
            response = super().create_run(
                thread_id,
                assistant_id=assistant_id,
                model=model,
                instructions=instructions,
                additional_instructions=additional_instructions,
                additional_messages=additional_messages,
                tools=tools,
                stream_parameter=True,
                stream=True,
                temperature=temperature,
                top_p=top_p,
                max_prompt_tokens=max_prompt_tokens,
                max_completion_tokens=max_completion_tokens,
                truncation_strategy=truncation_strategy,
                tool_choice=tool_choice,
                response_format=response_format,
                metadata=metadata,
                **kwargs,
            )

        elif isinstance(body, io.IOBase):  # Handle overload with binary body.
            content_type = kwargs.get("content_type", "application/json")
            response = super().create_run(thread_id, body, content_type=content_type, **kwargs)

        else:
            raise ValueError("Invalid combination of arguments provided.")

        response_iterator: AsyncIterator[bytes] = cast(AsyncIterator[bytes], await response)

        return _models.AsyncAgentRunStream(response_iterator, self._handle_submit_tool_outputs, event_handler)

    @overload
    async def submit_tool_outputs_to_run(
        self, thread_id: str, run_id: str, body: JSON, *, content_type: str = "application/json", **kwargs: Any
    ) -> _models.ThreadRun:
        """Submits outputs from tools as requested by tool calls in a run. Runs that need submitted tool
        outputs will have a status of 'requires_action' with a required_action.type of
        'submit_tool_outputs'.

        :param thread_id: Required.
        :type thread_id: str
        :param run_id: Required.
        :type run_id: str
        :param body: Required.
        :type body: JSON
        :keyword content_type: Body Parameter content-type. Content type parameter for JSON body.
         Default value is "application/json".
        :paramtype content_type: str
        :return: ThreadRun. The ThreadRun is compatible with MutableMapping
        :rtype: ~azure.ai.projects.models.ThreadRun
        :raises ~azure.core.exceptions.HttpResponseError:
        """

    @overload
    async def submit_tool_outputs_to_run(
        self,
        thread_id: str,
        run_id: str,
        *,
        tool_outputs: List[_models.ToolOutput],
        content_type: str = "application/json",
        event_handler: Optional[_models.AsyncAgentEventHandler] = None,
        **kwargs: Any,
    ) -> _models.ThreadRun:
        """Submits outputs from tools as requested by tool calls in a run. Runs that need submitted tool
        outputs will have a status of 'requires_action' with a required_action.type of
        'submit_tool_outputs'.

        :param thread_id: Required.
        :type thread_id: str
        :param run_id: Required.
        :type run_id: str
        :keyword tool_outputs: Required.
        :paramtype tool_outputs: list[~azure.ai.projects.models.ToolOutput]
        :keyword content_type: Body Parameter content-type. Content type parameter for JSON body.
         Default value is "application/json".
        :paramtype content_type: str
        :keyword event_handler: The event handler to use for processing events during the run. Default
            value is None.
        :paramtype event_handler: ~azure.ai.projects.models.AsyncAgentEventHandler
        :return: ThreadRun. The ThreadRun is compatible with MutableMapping
        :rtype: ~azure.ai.projects.models.ThreadRun
        :raises ~azure.core.exceptions.HttpResponseError:
        """

    @overload
    async def submit_tool_outputs_to_run(
        self, thread_id: str, run_id: str, body: IO[bytes], *, content_type: str = "application/json", **kwargs: Any
    ) -> _models.ThreadRun:
        """Submits outputs from tools as requested by tool calls in a run. Runs that need submitted tool
        outputs will have a status of 'requires_action' with a required_action.type of
        'submit_tool_outputs'.

        :param thread_id: Required.
        :type thread_id: str
        :param run_id: Required.
        :type run_id: str
        :param body: Required.
        :type body: IO[bytes]
        :keyword content_type: Body Parameter content-type. Content type parameter for binary body.
         Default value is "application/json".
        :paramtype content_type: str
        :return: ThreadRun. The ThreadRun is compatible with MutableMapping
        :rtype: ~azure.ai.projects.models.ThreadRun
        :raises ~azure.core.exceptions.HttpResponseError:
        """

    @distributed_trace_async
    async def submit_tool_outputs_to_run(
        self,
        thread_id: str,
        run_id: str,
        body: Union[JSON, IO[bytes]] = _Unset,
        *,
        tool_outputs: List[_models.ToolOutput] = _Unset,
        event_handler: Optional[_models.AsyncAgentEventHandler] = None,
        **kwargs: Any,
    ) -> _models.ThreadRun:
        """Submits outputs from tools as requested by tool calls in a run. Runs that need submitted tool
        outputs will have a status of 'requires_action' with a required_action.type of
        'submit_tool_outputs'.

        :param thread_id: Required.
        :type thread_id: str
        :param run_id: Required.
        :type run_id: str
        :param body: Is either a JSON type or a IO[bytes] type. Required.
        :type body: JSON or IO[bytes]
        :keyword tool_outputs: Required.
        :paramtype tool_outputs: list[~azure.ai.projects.models.ToolOutput]
        :param event_handler: The event handler to use for processing events during the run.
        :param kwargs: Additional parameters.
        :return: ThreadRun. The ThreadRun is compatible with MutableMapping
        :rtype: ~azure.ai.projects.models.ThreadRun
        :raises ~azure.core.exceptions.HttpResponseError:
        """

        if isinstance(body, dict):
            content_type = kwargs.get("content_type", "application/json")
            response = super().submit_tool_outputs_to_run(thread_id, run_id, body, content_type=content_type, **kwargs)

        elif tool_outputs is not _Unset:
            response = super().submit_tool_outputs_to_run(
                thread_id, run_id, tool_outputs=tool_outputs, stream_parameter=False, stream=False, **kwargs
            )

        elif isinstance(body, io.IOBase):
            content_type = kwargs.get("content_type", "application/json")
            response = super().submit_tool_outputs_to_run(thread_id, run_id, body, content_type=content_type, **kwargs)

        else:
            raise ValueError("Invalid combination of arguments provided.")

        # If streaming is enabled, return the custom stream object
        return await response

    @overload
    async def submit_tool_outputs_to_stream(
        self, thread_id: str, run_id: str, body: JSON, *, content_type: str = "application/json", **kwargs: Any
    ) -> _models.AsyncAgentRunStream:
        """Submits outputs from tools as requested by tool calls in a stream. Runs that need submitted tool
        outputs will have a status of 'requires_action' with a required_action.type of
        'submit_tool_outputs'.  terminating when the Run enters a terminal state with a ``data: [DONE]`` message.

        :param thread_id: Required.
        :type thread_id: str
        :param run_id: Required.
        :type run_id: str
        :param body: Required.
        :type body: JSON
        :keyword content_type: Body Parameter content-type. Content type parameter for JSON body.
         Default value is "application/json".
        :paramtype content_type: str
        :return: AgentRunStream.  AgentRunStream is compatible with Iterable and supports streaming.
        :rtype: ~azure.ai.projects.models.AsyncAgentRunStream
        :raises ~azure.core.exceptions.HttpResponseError:
        """

    @overload
    async def submit_tool_outputs_to_stream(
        self,
        thread_id: str,
        run_id: str,
        *,
        tool_outputs: List[_models.ToolOutput],
        content_type: str = "application/json",
        event_handler: Optional[_models.AsyncAgentEventHandler] = None,
        **kwargs: Any,
    ) -> _models.AsyncAgentRunStream:
        """Submits outputs from tools as requested by tool calls in a stream. Runs that need submitted tool
        outputs will have a status of 'requires_action' with a required_action.type of
        'submit_tool_outputs'.  terminating when the Run enters a terminal state with a ``data: [DONE]`` message.

        :param thread_id: Required.
        :type thread_id: str
        :param run_id: Required.
        :type run_id: str
        :keyword tool_outputs: Required.
        :paramtype tool_outputs: list[~azure.ai.projects.models.ToolOutput]
        :keyword content_type: Body Parameter content-type. Content type parameter for JSON body.
         Default value is "application/json".
        :paramtype content_type: str
        :keyword event_handler: The event handler to use for processing events during the run. Default
            value is None.
        :paramtype event_handler: ~azure.ai.projects.models.AsyncAgentEventHandler
        :return: AgentRunStream.  AgentRunStream is compatible with Iterable and supports streaming.
        :rtype: ~azure.ai.projects.models.AsyncAgentRunStream
        :raises ~azure.core.exceptions.HttpResponseError:
        """

    @overload
    async def submit_tool_outputs_to_stream(
        self, thread_id: str, run_id: str, body: IO[bytes], *, content_type: str = "application/json", **kwargs: Any
    ) -> _models.AsyncAgentRunStream:
        """Submits outputs from tools as requested by tool calls in a stream. Runs that need submitted tool
        outputs will have a status of 'requires_action' with a required_action.type of
        'submit_tool_outputs'.

        :param thread_id: Required.
        :type thread_id: str
        :param run_id: Required.
        :type run_id: str
        :param body: Required.
        :type body: IO[bytes]
        :keyword content_type: Body Parameter content-type. Content type parameter for binary body.
         Default value is "application/json".
        :paramtype content_type: str
        :return: AgentRunStream.  AgentRunStream is compatible with Iterable and supports streaming.
        :rtype: ~azure.ai.projects.models.AsyncAgentRunStream
        :raises ~azure.core.exceptions.HttpResponseError:
        """

    @distributed_trace_async
    async def submit_tool_outputs_to_stream(
        self,
        thread_id: str,
        run_id: str,
        body: Union[JSON, IO[bytes]] = _Unset,
        *,
        tool_outputs: List[_models.ToolOutput] = _Unset,
        event_handler: Optional[_models.AsyncAgentEventHandler] = None,
        **kwargs: Any,
    ) -> _models.AsyncAgentRunStream:
        """Submits outputs from tools as requested by tool calls in a stream. Runs that need submitted tool
        outputs will have a status of 'requires_action' with a required_action.type of
        'submit_tool_outputs'.  terminating when the Run enters a terminal state with a ``data: [DONE]`` message.

        :param thread_id: Required.
        :type thread_id: str
        :param run_id: Required.
        :type run_id: str
        :param body: Is either a JSON type or a IO[bytes] type. Required.
        :type body: JSON or IO[bytes]
        :keyword tool_outputs: Required.
        :paramtype tool_outputs: list[~azure.ai.projects.models.ToolOutput]
        :param event_handler: The event handler to use for processing events during the run.
        :param kwargs: Additional parameters.
        :return: AgentRunStream.  AgentRunStream is compatible with Iterable and supports streaming.
        :rtype: ~azure.ai.projects.models.AsyncAgentRunStream
        :raises ~azure.core.exceptions.HttpResponseError:
        """

        if isinstance(body, dict):
            content_type = kwargs.get("content_type", "application/json")
            response = super().submit_tool_outputs_to_run(thread_id, run_id, body, content_type=content_type, **kwargs)

        elif tool_outputs is not _Unset:
            response = super().submit_tool_outputs_to_run(
                thread_id, run_id, tool_outputs=tool_outputs, stream_parameter=True, stream=True, **kwargs
            )

        elif isinstance(body, io.IOBase):
            content_type = kwargs.get("content_type", "application/json")
            response = super().submit_tool_outputs_to_run(thread_id, run_id, body, content_type=content_type, **kwargs)

        else:
            raise ValueError("Invalid combination of arguments provided.")

        # Cast the response to Iterator[bytes] for type correctness
        response_iterator: AsyncIterator[bytes] = cast(AsyncIterator[bytes], await response)

        return _models.AsyncAgentRunStream(response_iterator, self._handle_submit_tool_outputs, event_handler)

    async def _handle_submit_tool_outputs(
        self, run: _models.ThreadRun, event_handler: Optional[_models.AsyncAgentEventHandler] = None
    ) -> None:
        if isinstance(run.required_action, _models.SubmitToolOutputsAction):
            tool_calls = run.required_action.submit_tool_outputs.tool_calls
            if not tool_calls:
                logger.debug("No tool calls to execute.")
                return

            toolset = self.get_toolset()
            if toolset:
                tool_outputs = await toolset.execute_tool_calls(tool_calls)
            else:
                logger.warning("Toolset is not available in the client.")
                return

            logger.info(f"Tool outputs: {tool_outputs}")
            if tool_outputs:
                async with await self.submit_tool_outputs_to_stream(
                    thread_id=run.thread_id, run_id=run.id, tool_outputs=tool_outputs, event_handler=event_handler
                ) as stream:
                    await stream.until_done()

    @overload
    async def upload_file(self, body: JSON, **kwargs: Any) -> _models.OpenAIFile:
        """Uploads a file for use by other operations.

        :param body: Required.
        :type body: JSON
        :return: OpenAIFile. The OpenAIFile is compatible with MutableMapping
        :rtype: ~azure.ai.projects.models.OpenAIFile
        :raises ~azure.core.exceptions.HttpResponseError:
        """

    @overload
    async def upload_file(
        self, *, file: FileType, purpose: Union[str, _models.FilePurpose], filename: Optional[str] = None, **kwargs: Any
    ) -> _models.OpenAIFile:
        """Uploads a file for use by other operations.

        :keyword file: Required.
        :paramtype file: ~azure.ai.projects._vendor.FileType
        :keyword purpose: Known values are: "fine-tune", "fine-tune-results", "assistants",
         "assistants_output", "batch", "batch_output", and "vision". Required.
        :paramtype purpose: str or ~azure.ai.projects.models.FilePurpose
        :keyword filename: Default value is None.
        :paramtype filename: str
        :return: OpenAIFile. The OpenAIFile is compatible with MutableMapping
        :rtype: ~azure.ai.projects.models.OpenAIFile
        :raises ~azure.core.exceptions.HttpResponseError:
        """

    @overload
    async def upload_file(
        self, file_path: str, *, purpose: Union[str, _models.FilePurpose], **kwargs: Any
    ) -> _models.OpenAIFile:
        """Uploads a file for use by other operations.

        :param file_path: Required.
        :type file_path: str
        :keyword purpose: Known values are: "fine-tune", "fine-tune-results", "assistants",
         "assistants_output", "batch", "batch_output", and "vision". Required.
        :paramtype purpose: str or ~azure.ai.projects.models.FilePurpose
        :return: OpenAIFile. The OpenAIFile is compatible with MutableMapping
        :rtype: ~azure.ai.projects.models.OpenAIFile
        :raises ~azure.core.exceptions.HttpResponseError:
        """

    @distributed_trace_async
    async def upload_file(
        self,
        body: Optional[JSON] = None,
        *,
        file: Optional[FileType] = None,
        file_path: Optional[str] = None,
        purpose: Union[str, _models.FilePurpose, None] = None,
        filename: Optional[str] = None,
        **kwargs: Any,
    ) -> _models.OpenAIFile:
        """
        Uploads a file for use by other operations, delegating to the generated operations.

        :param body: JSON. Required if `file` and `purpose` are not provided.
        :param file: File content. Required if `body` and `purpose` are not provided.
        :param file_path: Path to the file. Required if `body` and `purpose` are not provided.
        :param purpose: Known values are: "fine-tune", "fine-tune-results", "assistants",
            "assistants_output", "batch", "batch_output", and "vision". Required if `body` and `file` are not provided.
        :param filename: The name of the file.
        :param kwargs: Additional parameters.
        :return: OpenAIFile. The OpenAIFile is compatible with MutableMapping
        :raises FileNotFoundError: If the file_path is invalid.
        :raises IOError: If there are issues with reading the file.
        :raises: HttpResponseError for HTTP errors.
        """
        if body is not None:
            return await super().upload_file(body=body, **kwargs)

        if isinstance(purpose, FilePurpose):
            purpose = purpose.value

        if file is not None and purpose is not None:
            return await super().upload_file(file=file, purpose=purpose, filename=filename, **kwargs)

        if file_path is not None and purpose is not None:
            if not os.path.isfile(file_path):
                raise FileNotFoundError(f"The file path provided does not exist: {file_path}")

            try:
                with open(file_path, "rb") as f:
                    content = f.read()

                # Determine filename and create correct FileType
                base_filename = filename or os.path.basename(file_path)
                file_content: FileType = (base_filename, content)

                return await super().upload_file(file=file_content, purpose=purpose, **kwargs)
            except IOError as e:
                raise IOError(f"Unable to read file: {file_path}. Reason: {str(e)}")

        raise ValueError("Invalid parameters for upload_file. Please provide the necessary arguments.")

    @overload
    async def upload_file_and_poll(self, body: JSON, sleep_interval: float = 1, **kwargs: Any) -> _models.OpenAIFile:
        """Uploads a file for use by other operations.

        :param body: Required.
        :type body: JSON
        :keyword sleep_interval: Time to wait before polling for the status of the uploaded file. Default value
         is 1.
        :paramtype sleep_interval: float
        :return: OpenAIFile. The OpenAIFile is compatible with MutableMapping
        :rtype: ~azure.ai.projects.models.OpenAIFile
        :raises ~azure.core.exceptions.HttpResponseError:
        """

    @overload
    async def upload_file_and_poll(
        self,
        *,
        file: FileType,
        purpose: Union[str, _models.FilePurpose],
        filename: Optional[str] = None,
        sleep_interval: float = 1,
        **kwargs: Any,
    ) -> _models.OpenAIFile:
        """Uploads a file for use by other operations.

        :keyword file: Required.
        :paramtype file: ~azure.ai.projects._vendor.FileType
        :keyword purpose: Known values are: "fine-tune", "fine-tune-results", "assistants",
         "assistants_output", "batch", "batch_output", and "vision". Required.
        :paramtype purpose: str or ~azure.ai.projects.models.FilePurpose
        :keyword filename: Default value is None.
        :paramtype filename: str
        :keyword sleep_interval: Time to wait before polling for the status of the uploaded file. Default value
         is 1.
        :paramtype sleep_interval: float
        :return: OpenAIFile. The OpenAIFile is compatible with MutableMapping
        :rtype: ~azure.ai.projects.models.OpenAIFile
        :raises ~azure.core.exceptions.HttpResponseError:
        """

    @overload
    async def upload_file_and_poll(
        self, file_path: str, *, purpose: Union[str, _models.FilePurpose], sleep_interval: float = 1, **kwargs: Any
    ) -> _models.OpenAIFile:
        """Uploads a file for use by other operations.

        :param file_path: Required.
        :type file_path: str
        :keyword purpose: Known values are: "fine-tune", "fine-tune-results", "assistants",
         "assistants_output", "batch", "batch_output", and "vision". Required.
        :paramtype purpose: str or ~azure.ai.projects.models.FilePurpose
        :keyword sleep_interval: Time to wait before polling for the status of the uploaded file. Default value
         is 1.
        :paramtype sleep_interval: float
        :return: OpenAIFile. The OpenAIFile is compatible with MutableMapping
        :rtype: ~azure.ai.projects.models.OpenAIFile
        :raises ~azure.core.exceptions.HttpResponseError:
        """

    @distributed_trace_async
    async def upload_file_and_poll(
        self,
        body: Optional[JSON] = None,
        *,
        file: Optional[FileType] = None,
        file_path: Optional[str] = None,
        purpose: Union[str, _models.FilePurpose, None] = None,
        filename: Optional[str] = None,
        sleep_interval: float = 1,
        **kwargs: Any,
    ) -> _models.OpenAIFile:
        """
        Uploads a file for use by other operations, delegating to the generated operations.

        :param body: JSON. Required if `file` and `purpose` are not provided.
        :param file: File content. Required if `body` and `purpose` are not provided.
        :param file_path: Path to the file. Required if `body` and `purpose` are not provided.
        :param purpose: Known values are: "fine-tune", "fine-tune-results", "assistants",
            "assistants_output", "batch", "batch_output", and "vision". Required if `body` and `file` are not provided.
        :param filename: The name of the file.
        :keyword sleep_interval: Time to wait before polling for the status of the uploaded file. Default value
         is 1.
        :paramtype sleep_interval: float
        :param kwargs: Additional parameters.
        :return: OpenAIFile. The OpenAIFile is compatible with MutableMapping
        :raises FileNotFoundError: If the file_path is invalid.
        :raises IOError: If there are issues with reading the file.
        :raises: HttpResponseError for HTTP errors.
        """
        if body is not None:
            uploaded_file = await self.upload_file(body=body, **kwargs)
        elif file is not None and purpose is not None:
            uploaded_file = await self.upload_file(file=file, purpose=purpose, filename=filename, **kwargs)
        elif file_path is not None and purpose is not None:
            uploaded_file = await self.upload_file(file_path=file_path, purpose=purpose, **kwargs)
        else:
            raise ValueError(
                "Invalid parameters for upload_file_and_poll. Please provide either 'body', "
                "or both 'file' and 'purpose', or both 'file_path' and 'purpose'."
            )

        while uploaded_file.status in ["uploaded", "pending", "running"]:
            time.sleep(sleep_interval)
            uploaded_file = await self.get_file(uploaded_file.id)

        return uploaded_file

    @overload
    async def create_vector_store_and_poll(
        self, body: JSON, *, content_type: str = "application/json", sleep_interval: float = 1, **kwargs: Any
    ) -> _models.VectorStore:
        """Creates a vector store and poll.

        :param body: Required.
        :type body: JSON
        :keyword content_type: Body Parameter content-type. Content type parameter for JSON body.
         Default value is "application/json".
        :paramtype content_type: str
        :keyword sleep_interval: Time to wait before polling for the status of the vector store. Default value
         is 1.
        :paramtype sleep_interval: float
        :return: VectorStore. The VectorStore is compatible with MutableMapping
        :rtype: ~azure.ai.projects.models.VectorStore
        :raises ~azure.core.exceptions.HttpResponseError:
        """

    @overload
    async def create_vector_store_and_poll(
        self,
        *,
        content_type: str = "application/json",
        file_ids: Optional[List[str]] = None,
        name: Optional[str] = None,
        expires_after: Optional[_models.VectorStoreExpirationPolicy] = None,
        chunking_strategy: Optional[_models.VectorStoreChunkingStrategyRequest] = None,
        metadata: Optional[Dict[str, str]] = None,
        sleep_interval: float = 1,
        **kwargs: Any,
    ) -> _models.VectorStore:
        """Creates a vector store and poll.

        :keyword content_type: Body Parameter content-type. Content type parameter for JSON body.
         Default value is "application/json".
        :paramtype content_type: str
        :keyword file_ids: A list of file IDs that the vector store should use. Useful for tools like
         ``file_search`` that can access files. Default value is None.
        :paramtype file_ids: list[str]
        :keyword name: The name of the vector store. Default value is None.
        :paramtype name: str
        :keyword expires_after: Details on when this vector store expires. Default value is None.
        :paramtype expires_after: ~azure.ai.projects.models.VectorStoreExpirationPolicy
        :keyword chunking_strategy: The chunking strategy used to chunk the file(s). If not set, will
         use the auto strategy. Only applicable if file_ids is non-empty. Default value is None.
        :paramtype chunking_strategy: ~azure.ai.projects.models.VectorStoreChunkingStrategyRequest
        :keyword metadata: A set of up to 16 key/value pairs that can be attached to an object, used
         for storing additional information about that object in a structured format. Keys may be up to
         64 characters in length and values may be up to 512 characters in length. Default value is
         None.
        :paramtype metadata: dict[str, str]
        :keyword sleep_interval: Time to wait before polling for the status of the vector store. Default value
         is 1.
        :paramtype sleep_interval: float
        :return: VectorStore. The VectorStore is compatible with MutableMapping
        :rtype: ~azure.ai.projects.models.VectorStore
        :raises ~azure.core.exceptions.HttpResponseError:
        """

    @overload
    async def create_vector_store_and_poll(
        self, body: IO[bytes], *, content_type: str = "application/json", sleep_interval: float = 1, **kwargs: Any
    ) -> _models.VectorStore:
        """Creates a vector store and poll.

        :param body: Required.
        :type body: IO[bytes]
        :keyword content_type: Body Parameter content-type. Content type parameter for binary body.
         Default value is "application/json".
        :paramtype content_type: str
        :keyword sleep_interval: Time to wait before polling for the status of the vector store. Default value
         is 1.
        :paramtype sleep_interval: float
        :return: VectorStore. The VectorStore is compatible with MutableMapping
        :rtype: ~azure.ai.projects.models.VectorStore
        :raises ~azure.core.exceptions.HttpResponseError:
        """

    @distributed_trace_async
    async def create_vector_store_and_poll(
        self,
        body: Union[JSON, IO[bytes], None] = None,
        *,
        content_type: str = "application/json",
        file_ids: Optional[List[str]] = None,
        name: Optional[str] = None,
        expires_after: Optional[_models.VectorStoreExpirationPolicy] = None,
        chunking_strategy: Optional[_models.VectorStoreChunkingStrategyRequest] = None,
        metadata: Optional[Dict[str, str]] = None,
        sleep_interval: float = 1,
        **kwargs: Any,
    ) -> _models.VectorStore:
        """Creates a vector store and poll.

        :param body: Is either a JSON type or a IO[bytes] type. Required.
        :type body: JSON or IO[bytes]
        :keyword file_ids: A list of file IDs that the vector store should use. Useful for tools like
         ``file_search`` that can access files. Default value is None.
        :paramtype file_ids: list[str]
        :keyword name: The name of the vector store. Default value is None.
        :paramtype name: str
        :keyword expires_after: Details on when this vector store expires. Default value is None.
        :paramtype expires_after: ~azure.ai.projects.models.VectorStoreExpirationPolicy
        :keyword chunking_strategy: The chunking strategy used to chunk the file(s). If not set, will
         use the auto strategy. Only applicable if file_ids is non-empty. Default value is None.
        :paramtype chunking_strategy: ~azure.ai.projects.models.VectorStoreChunkingStrategyRequest
        :keyword metadata: A set of up to 16 key/value pairs that can be attached to an object, used
         for storing additional information about that object in a structured format. Keys may be up to
         64 characters in length and values may be up to 512 characters in length. Default value is
         None.
        :paramtype metadata: dict[str, str]
        :keyword sleep_interval: Time to wait before polling for the status of the vector store. Default value
         is 1.
        :paramtype sleep_interval: float
        :return: VectorStore. The VectorStore is compatible with MutableMapping
        :rtype: ~azure.ai.projects.models.VectorStore
        :raises ~azure.core.exceptions.HttpResponseError:
        """

        if body is not None:
            vector_store = await self.create_vector_store(body=body, content_type=content_type, **kwargs)
        elif file_ids is not None or (name is not None and expires_after is not None):
            vector_store = await self.create_vector_store(
                content_type=content_type,
                file_ids=file_ids,
                name=name,
                expires_after=expires_after,
                chunking_strategy=chunking_strategy,
                metadata=metadata,
                **kwargs,
            )
        else:
            raise ValueError(
                "Invalid parameters for create_vector_store_and_poll. Please provide either 'body', "
                "'file_ids', or 'name' and 'expires_after'."
            )

        while vector_store.status == "in_progress":
            time.sleep(sleep_interval)
            vector_store = await self.get_vector_store(vector_store.id)

        return vector_store

    @overload
    async def create_vector_store_file_batch_and_poll(
        self,
        vector_store_id: str,
        body: JSON,
        *,
        content_type: str = "application/json",
        sleep_interval: float = 1,
        **kwargs: Any,
    ) -> _models.VectorStoreFileBatch:
        """Create a vector store file batch and poll.

        :param vector_store_id: Identifier of the vector store. Required.
        :type vector_store_id: str
        :param body: Required.
        :type body: JSON
        :keyword content_type: Body Parameter content-type. Content type parameter for JSON body.
         Default value is "application/json".
        :paramtype content_type: str
        :keyword sleep_interval: Time to wait before polling for the status of the vector store. Default value
         is 1.
        :paramtype sleep_interval: float
        :return: VectorStoreFileBatch. The VectorStoreFileBatch is compatible with MutableMapping
        :rtype: ~azure.ai.projects.models.VectorStoreFileBatch
        :raises ~azure.core.exceptions.HttpResponseError:
        """

    @overload
    async def create_vector_store_file_batch_and_poll(
        self,
        vector_store_id: str,
        *,
        file_ids: List[str],
        content_type: str = "application/json",
        chunking_strategy: Optional[_models.VectorStoreChunkingStrategyRequest] = None,
        sleep_interval: float = 1,
        **kwargs: Any,
    ) -> _models.VectorStoreFileBatch:
        """Create a vector store file batch and poll.

        :param vector_store_id: Identifier of the vector store. Required.
        :type vector_store_id: str
        :keyword file_ids: List of file identifiers. Required.
        :paramtype file_ids: list[str]
        :keyword content_type: Body Parameter content-type. Content type parameter for JSON body.
         Default value is "application/json".
        :paramtype content_type: str
        :keyword chunking_strategy: The chunking strategy used to chunk the file(s). If not set, will
         use the auto strategy. Default value is None.
        :paramtype chunking_strategy: ~azure.ai.projects.models.VectorStoreChunkingStrategyRequest
        :keyword sleep_interval: Time to wait before polling for the status of the vector store. Default value
         is 1.
        :paramtype sleep_interval: float
        :return: VectorStoreFileBatch. The VectorStoreFileBatch is compatible with MutableMapping
        :rtype: ~azure.ai.projects.models.VectorStoreFileBatch
        :raises ~azure.core.exceptions.HttpResponseError:
        """

    @overload
    async def create_vector_store_file_batch_and_poll(
        self,
        vector_store_id: str,
        body: IO[bytes],
        *,
        content_type: str = "application/json",
        sleep_interval: float = 1,
        **kwargs: Any,
    ) -> _models.VectorStoreFileBatch:
        """Create a vector store file batch and poll.

        :param vector_store_id: Identifier of the vector store. Required.
        :type vector_store_id: str
        :param body: Required.
        :type body: IO[bytes]
        :keyword content_type: Body Parameter content-type. Content type parameter for binary body.
         Default value is "application/json".
        :paramtype content_type: str
        :keyword sleep_interval: Time to wait before polling for the status of the vector store. Default value
         is 1.
        :paramtype sleep_interval: float
        :return: VectorStoreFileBatch. The VectorStoreFileBatch is compatible with MutableMapping
        :rtype: ~azure.ai.projects.models.VectorStoreFileBatch
        :raises ~azure.core.exceptions.HttpResponseError:
        """

    @distributed_trace_async
    async def create_vector_store_file_batch_and_poll(
        self,
        vector_store_id: str,
        body: Union[JSON, IO[bytes], None] = None,
        *,
        file_ids: List[str] = _Unset,
        chunking_strategy: Optional[_models.VectorStoreChunkingStrategyRequest] = None,
        sleep_interval: float = 1,
        **kwargs: Any,
    ) -> _models.VectorStoreFileBatch:
        """Create a vector store file batch and poll.

        :param vector_store_id: Identifier of the vector store. Required.
        :type vector_store_id: str
        :param body: Is either a JSON type or a IO[bytes] type. Required.
        :type body: JSON or IO[bytes]
        :keyword file_ids: List of file identifiers. Required.
        :paramtype file_ids: list[str]
        :keyword chunking_strategy: The chunking strategy used to chunk the file(s). If not set, will
         use the auto strategy. Default value is None.
        :paramtype chunking_strategy: ~azure.ai.projects.models.VectorStoreChunkingStrategyRequest
        :return: VectorStoreFileBatch. The VectorStoreFileBatch is compatible with MutableMapping
        :rtype: ~azure.ai.projects.models.VectorStoreFileBatch
        :raises ~azure.core.exceptions.HttpResponseError:
        """

        if body is None:
            vector_store_file_batch = await super().create_vector_store_file_batch(
                vector_store_id=vector_store_id, file_ids=file_ids, chunking_strategy=chunking_strategy, **kwargs
            )
        else:
            content_type = kwargs.get("content_type", "application/json")
            vector_store_file_batch = await super().create_vector_store_file_batch(
                body=body, content_type=content_type, **kwargs
            )

        while vector_store_file_batch.status == "in_progress":
            time.sleep(sleep_interval)
            vector_store_file_batch = await super().get_vector_store_file_batch(
                vector_store_id=vector_store_id, batch_id=vector_store_file_batch.id
            )

        return vector_store_file_batch

    @distributed_trace_async
    async def get_file_content(self, file_id: str, **kwargs: Any) -> AsyncIterator[bytes]:
        """
        Asynchronously returns file content as a byte stream for the given file_id.

        :param file_id: The ID of the file to retrieve. Required.
        :type file_id: str
        :return: An async iterator that yields bytes from the file content.
        :rtype: AsyncIterator[bytes]
        :raises ~azure.core.exceptions.HttpResponseError: If the HTTP request fails.
        """
        kwargs["stream"] = True
        response = await super()._get_file_content(file_id, **kwargs)
        return cast(AsyncIterator[bytes], response)

    @distributed_trace_async
    async def get_messages(
        self,
        thread_id: str,
        *,
        run_id: Optional[str] = None,
        limit: Optional[int] = None,
        order: Optional[Union[str, _models.ListSortOrder]] = None,
        after: Optional[str] = None,
        before: Optional[str] = None,
        **kwargs: Any,
    ) -> _models.ThreadMessages:
        """Parses the OpenAIPageableListOfThreadMessage response and returns a ThreadMessages object.

        :param thread_id: Identifier of the thread. Required.
        :type thread_id: str
        :keyword run_id: Filter messages by the run ID that generated them. Default value is None.
        :paramtype run_id: str
        :keyword limit: A limit on the number of objects to be returned. Limit can range between 1 and
         100, and the default is 20. Default value is None.
        :paramtype limit: int
        :keyword order: Sort order by the created_at timestamp of the objects. asc for ascending order
         and desc for descending order. Known values are: "asc" and "desc". Default value is None.
        :paramtype order: str or ~azure.ai.projects.models.ListSortOrder
        :keyword after: A cursor for use in pagination. after is an object ID that defines your place
         in the list. For instance, if you make a list request and receive 100 objects, ending with
         obj_foo, your subsequent call can include after=obj_foo in order to fetch the next page of the
         list. Default value is None.
        :paramtype after: str
        :keyword before: A cursor for use in pagination. before is an object ID that defines your place
         in the list. For instance, if you make a list request and receive 100 objects, ending with
         obj_foo, your subsequent call can include before=obj_foo in order to fetch the previous page of
         the list. Default value is None.
        :paramtype before: str

        :return: ThreadMessages. The ThreadMessages is compatible with MutableMapping
        :rtype: ~azure.ai.projects.models.ThreadMessages
        """
        messages = await super().list_messages(
            thread_id, run_id=run_id, limit=limit, order=order, after=after, before=before, **kwargs
        )
        return _models.ThreadMessages(pageable_list=messages)

    @distributed_trace_async
    async def save_file(self, file_id: str, file_name: str, target_dir: Optional[Union[str, Path]] = None) -> None:
        """
        Asynchronously saves file content retrieved using a file identifier to the specified local directory.

        :param file_id: The unique identifier for the file to retrieve.
        :type file_id: str
        :param file_name: The name of the file to be saved.
        :type file_name: str
        :param target_dir: The directory where the file should be saved. Defaults to the current working directory.
        :type target_dir: str or Path
        :raises ValueError: If the target path is not a directory or the file name is invalid.
        :raises RuntimeError: If file content retrieval fails or no content is found.
        :raises TypeError: If retrieved chunks are not bytes-like objects.
        :raises IOError: If writing to the file fails.
        """
        try:
            # Determine and validate the target directory
            path = Path(target_dir).expanduser().resolve() if target_dir else Path.cwd()
            path.mkdir(parents=True, exist_ok=True)
            if not path.is_dir():
                raise ValueError(f"The target path '{path}' is not a directory.")

            # Sanitize and validate the file name
            sanitized_file_name = Path(file_name).name
            if not sanitized_file_name:
                raise ValueError("The provided file name is invalid.")

            # Retrieve the file content
            file_content_stream = await self.get_file_content(file_id)
            if not file_content_stream:
                raise RuntimeError(f"No content retrievable for file ID '{file_id}'.")

            # Collect all chunks asynchronously
            chunks = []
            async for chunk in file_content_stream:
                if isinstance(chunk, (bytes, bytearray)):
                    chunks.append(chunk)
                else:
                    raise TypeError(f"Expected bytes or bytearray, got {type(chunk).__name__}")

            target_file_path = path / sanitized_file_name

            # Write the collected content to the file synchronously
            def write_file(collected_chunks: list):
                with open(target_file_path, "wb") as file:
                    for chunk in collected_chunks:
                        file.write(chunk)

            # Use the event loop to run the synchronous function in a thread executor
            loop = asyncio.get_running_loop()
            await loop.run_in_executor(None, write_file, chunks)

            logger.debug(f"File '{sanitized_file_name}' saved successfully at '{target_file_path}'.")

        except (ValueError, RuntimeError, TypeError, IOError) as e:
            logger.error(f"An error occurred in save_file: {e}")
            raise


__all__: List[str] = [
    "AgentsOperations",
    "ConnectionsOperations",
    "DiagnosticsOperations",
    "InferenceOperations",
]  # Add all objects you want publicly available to users at this package level


def patch_sdk():
    """Do not remove from this file.

    `patch_sdk` is a last resort escape hatch that allows you to do customizations
    you can't accomplish using the techniques described in
    https://aka.ms/azsdk/python/dpcodegen/python/customize
    """<|MERGE_RESOLUTION|>--- conflicted
+++ resolved
@@ -8,19 +8,12 @@
 Follow our quickstart for examples: https://aka.ms/azsdk/python/dpcodegen/python/customize
 """
 from ..._vendor import FileType
-<<<<<<< HEAD
-import io, asyncio
+import sys, io, asyncio
 import logging
 import os
 import time
 from pathlib import Path
-=======
-import sys
-import logging
-import os
-import time
 from io import TextIOWrapper
->>>>>>> 3ed16a7d
 from typing import IO, Any, AsyncIterator, Dict, List, Iterable, MutableMapping, Optional, Union, cast, overload
 
 from azure.ai.projects import _types
