--- conflicted
+++ resolved
@@ -1,11 +1,4 @@
 # pylint: disable=too-many-lines
-# pylint: disable=too-many-lines
-<<<<<<< HEAD
-# pylint: disable=too-many-lines
-# pylint: disable=too-many-lines
-# pylint: disable=too-many-lines
-=======
->>>>>>> e659c51d
 # ------------------------------------
 # Copyright (c) Microsoft Corporation.
 # Licensed under the MIT License.
@@ -2322,7 +2315,6 @@
 
         return vector_store_file_batch
 
-<<<<<<< HEAD
     @overload
     async def create_vector_store_file_and_poll(
         self,
@@ -2462,7 +2454,7 @@
             )
 
         return vector_store_file
-=======
+
     @distributed_trace_async
     async def get_file_content(self, file_id: str, **kwargs: Any) -> AsyncIterator[bytes]:
         """
@@ -2579,7 +2571,6 @@
         except (ValueError, RuntimeError, TypeError, IOError) as e:
             logger.error(f"An error occurred in save_file: {e}")
             raise
->>>>>>> e659c51d
 
 
 __all__: List[str] = [
