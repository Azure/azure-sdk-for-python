# pylint: disable=too-many-lines
<<<<<<< HEAD
# pylint: disable=too-many-lines
# pylint: disable=too-many-lines
=======
>>>>>>> 904c9efe
# ------------------------------------
# Copyright (c) Microsoft Corporation.
# Licensed under the MIT License.
# ------------------------------------
"""Customize generated code here.

Follow our quickstart for examples: https://aka.ms/azsdk/python/dpcodegen/python/customize
"""
from ..._vendor import FileType
import sys, io, asyncio
import logging
import os
import time
from pathlib import Path
from azure.core.exceptions import ResourceNotFoundError
from io import TextIOWrapper
from typing import IO, Any, AsyncIterator, Dict, List, Iterable, MutableMapping, Optional, Union, cast, overload

from azure.ai.projects import _types
from ._operations import ConnectionsOperations as ConnectionsOperationsGenerated
from ._operations import AgentsOperations as AgentsOperationsGenerated
from ._operations import TelemetryOperations as TelemetryOperationsGenerated
from ...models._patch import ConnectionProperties
from ...models._enums import AuthenticationType, ConnectionType, FilePurpose
from ...models._models import (
    GetConnectionResponse,
    ListConnectionsResponse,
    GetAppInsightsResponse,
    GetWorkspaceResponse,
)
from ... import models as _models
from ...operations._patch import _enable_telemetry
from azure.core.tracing.decorator_async import distributed_trace_async

logger = logging.getLogger(__name__)

JSON = MutableMapping[str, Any]  # pylint: disable=unsubscriptable-object
_Unset: Any = object()


class InferenceOperations:

    def __init__(self, outer_instance):
        self._outer_instance = outer_instance

    @distributed_trace_async
    async def get_chat_completions_client(self, **kwargs) -> "ChatCompletionsClient":
        """Get an authenticated asynchronous ChatCompletionsClient (from the package azure-ai-inference) for the default
        Azure AI Services connected resource. At least one AI model that supports chat completions must be deployed
        in this resource. The packages `azure-ai-inference` and `aiohttp` must be installed prior to calling this method.

        :return: An authenticated chat completions client
        :rtype: ~azure.ai.inference.models.ChatCompletionsClient
        :raises ~azure.core.exceptions.HttpResponseError:
        """
        kwargs.setdefault("merge_span", True)

        # Back-door way to access the old behavior where each AI model (non-OpenAI) was hosted on
        # a separate "Serverless" connection. This is now deprecated.
        use_serverless_connection: bool = os.getenv("USE_SERVERLESS_CONNECTION", None) == "true"

        if use_serverless_connection:
            connection = await self._outer_instance.connections.get_default(
                connection_type=ConnectionType.SERVERLESS, with_credentials=True, **kwargs
            )
            if not connection:
                return None
        else:
            connection = await self._outer_instance.connections.get_default(
                connection_type=ConnectionType.AZURE_AI_SERVICES, with_credentials=True, **kwargs
            )
            if not connection:
                return None

        try:
            from azure.ai.inference.aio import ChatCompletionsClient
        except ModuleNotFoundError as _:
            raise ModuleNotFoundError(
                "Azure AI Inference SDK is not installed. Please install it using 'pip install azure-ai-inference'"
            )

        if use_serverless_connection:
            endpoint = connection.endpoint_url
        else:
            endpoint = f"https://{connection.name}.services.ai.azure.com/models"

        if connection.authentication_type == AuthenticationType.API_KEY:
            logger.debug(
                "[InferenceOperations.get_chat_completions_client] Creating ChatCompletionsClient using API key authentication"
            )
            from azure.core.credentials import AzureKeyCredential

            client = ChatCompletionsClient(endpoint=endpoint, credential=AzureKeyCredential(connection.key))
        elif connection.authentication_type == AuthenticationType.AAD:
            # MaaS models do not yet support EntraID auth
            logger.debug(
                "[InferenceOperations.get_chat_completions_client] Creating ChatCompletionsClient using Entra ID authentication"
            )
            client = ChatCompletionsClient(endpoint=endpoint, credential=connection.properties.token_credential)
        elif connection.authentication_type == AuthenticationType.SAS:
            # TODO - Not yet supported by the service. Expected 9/27.
            logger.debug(
                "[InferenceOperations.get_chat_completions_client] Creating ChatCompletionsClient using SAS authentication"
            )
            client = ChatCompletionsClient(endpoint=endpoint, credential=connection.token_credential)
        else:
            raise ValueError("Unknown authentication type")

        return client

    @distributed_trace_async
    async def get_embeddings_client(self, **kwargs) -> "EmbeddingsClient":
        """Get an authenticated asynchronous EmbeddingsClient (from the package azure-ai-inference) for the default
        Azure AI Services connected resource. At least one AI model that supports text embeddings must be deployed
        in this resource. The packages `azure-ai-inference` and `aiohttp` must be installed prior to calling this method.

        :return: An authenticated chat completions client
        :rtype: ~azure.ai.inference.models.EmbeddingsClient
        :raises ~azure.core.exceptions.HttpResponseError:
        """
        kwargs.setdefault("merge_span", True)

        # Back-door way to access the old behavior where each AI model (non-OpenAI) was hosted on
        # a separate "Serverless" connection. This is now deprecated.
        use_serverless_connection: bool = os.getenv("USE_SERVERLESS_CONNECTION", None) == "true"

        if use_serverless_connection:
            connection = await self._outer_instance.connections.get_default(
                connection_type=ConnectionType.SERVERLESS, with_credentials=True, **kwargs
            )
            if not connection:
                return None
        else:
            connection = await self._outer_instance.connections.get_default(
                connection_type=ConnectionType.AZURE_AI_SERVICES, with_credentials=True, **kwargs
            )
            if not connection:
                return None

        try:
            from azure.ai.inference.aio import EmbeddingsClient
        except ModuleNotFoundError as _:
            raise ModuleNotFoundError(
                "Azure AI Inference SDK is not installed. Please install it using 'pip install azure-ai-inference'"
            )

        if use_serverless_connection:
            endpoint = connection.endpoint_url
        else:
            endpoint = f"https://{connection.name}.services.ai.azure.com/models"

        if connection.authentication_type == AuthenticationType.API_KEY:
            logger.debug(
                "[InferenceOperations.get_embeddings_client] Creating EmbeddingsClient using API key authentication"
            )
            from azure.core.credentials import AzureKeyCredential

            client = EmbeddingsClient(endpoint=endpoint, credential=AzureKeyCredential(connection.key))
        elif connection.authentication_type == AuthenticationType.AAD:
            # MaaS models do not yet support EntraID auth
            logger.debug(
                "[InferenceOperations.get_embeddings_client] Creating EmbeddingsClient using Entra ID authentication"
            )
            client = EmbeddingsClient(endpoint=endpoint, credential=connection.properties.token_credential)
        elif connection.authentication_type == AuthenticationType.SAS:
            # TODO - Not yet supported by the service. Expected 9/27.
            logger.debug(
                "[InferenceOperations.get_embeddings_client] Creating EmbeddingsClient using SAS authentication"
            )
            client = EmbeddingsClient(endpoint=endpoint, credential=connection.token_credential)
        else:
            raise ValueError("Unknown authentication type")

        return client

    @distributed_trace_async
    async def get_azure_openai_client(self, *, api_version: str | None = None, **kwargs) -> "AsyncAzureOpenAI":
        """Get an authenticated AsyncAzureOpenAI client (from the `openai` package) for the default
        Azure OpenAI connection. The package `openai` must be installed prior to calling this method.

        :keyword api_version: The Azure OpenAI api-version to use when creating the client. Optional.
         See "Data plane - Inference" row in the table at
         https://learn.microsoft.com/en-us/azure/ai-services/openai/reference#api-specs. If this keyword
         is not specified, you must set the environment variable `OPENAI_API_VERSION` instead.
        :paramtype api_version: str
        :return: An authenticated AsyncAzureOpenAI client
        :rtype: ~openai.AsyncAzureOpenAI
        :raises ~azure.core.exceptions.HttpResponseError:
        """
        kwargs.setdefault("merge_span", True)
        connection = await self._outer_instance.connections.get_default(
            connection_type=ConnectionType.AZURE_OPEN_AI, with_credentials=True, **kwargs
        )
        if not connection:
            raise ValueError("No Azure OpenAI connection found.")

        try:
            from openai import AsyncAzureOpenAI
        except ModuleNotFoundError as _:
            raise ModuleNotFoundError("OpenAI SDK is not installed. Please install it using 'pip install openai-async'")

        if connection.authentication_type == AuthenticationType.API_KEY:
            logger.debug(
                "[InferenceOperations.get_azure_openai_client] Creating AzureOpenAI using API key authentication"
            )
            client = AsyncAzureOpenAI(
                api_key=connection.key, azure_endpoint=connection.endpoint_url, api_version=api_version
            )
        elif connection.authentication_type == AuthenticationType.AAD:
            logger.debug(
                "[InferenceOperations.get_azure_openai_client] Creating AzureOpenAI using Entra ID authentication"
            )
            try:
                from azure.identity import get_bearer_token_provider
            except ModuleNotFoundError as _:
                raise ModuleNotFoundError(
                    "azure.identity package not installed. Please install it using 'pip install azure-identity'"
                )
            client = AsyncAzureOpenAI(
                # See https://learn.microsoft.com/en-us/python/api/azure-identity/azure.identity?view=azure-python#azure-identity-get-bearer-token-provider
                azure_ad_token_provider=get_bearer_token_provider(
                    connection.token_credential, "https://cognitiveservices.azure.com/.default"
                ),
                azure_endpoint=connection.endpoint_url,
                api_version=api_version,
            )
        elif connection.authentication_type == AuthenticationType.SAS:
            logger.debug("[InferenceOperations.get_azure_openai_client] Creating AzureOpenAI using SAS authentication")
            client = AsyncAzureOpenAI(
                azure_ad_token_provider=get_bearer_token_provider(
                    connection.token_credential, "https://cognitiveservices.azure.com/.default"
                ),
                azure_endpoint=connection.endpoint_url,
                api_version=api_version,
            )
        else:
            raise ValueError("Unknown authentication type")

        return client


class ConnectionsOperations(ConnectionsOperationsGenerated):

    @distributed_trace_async
    async def get_default(
        self, *, connection_type: ConnectionType, with_credentials: bool = False, **kwargs: Any
    ) -> ConnectionProperties:
        """Get the properties of the default connection of a certain connection type, with or without
        populating authentication credentials.

        :param connection_type: The connection type. Required.
        :type connection_type: ~azure.ai.projects.models._models.ConnectionType
        :param with_credentials: Whether to populate the connection properties with authentication credentials. Optional.
        :type with_credentials: bool
        :return: The connection properties, or `None` if there are no connections of the specified type.
        :rtype: ~azure.ai.projects.models._models.ConnectionProperties
        :raises ~azure.core.exceptions.HttpResponseError:
        """
        kwargs.setdefault("merge_span", True)
        if not connection_type:
            raise ValueError("You must specify an connection type")
        # Since there is no notion of default connection at the moment, list all connections in the category
        # and return the first one
        connection_properties_list = await self.list(connection_type=connection_type, **kwargs)
        if len(connection_properties_list) > 0:
            if with_credentials:
                return await self.get(
                    connection_name=connection_properties_list[0].name, with_credentials=with_credentials, **kwargs
                )
            else:
                return connection_properties_list[0]
        else:
            return None

    @distributed_trace_async
    async def get(self, *, connection_name: str, with_credentials: bool = False, **kwargs: Any) -> ConnectionProperties:
        """Get the properties of a single connection, given its connection name, with or without
        populating authentication credentials.

        :param connection_name: Connection Name. Required.
        :type connection_name: str
        :param with_credentials: Whether to populate the connection properties with authentication credentials. Optional.
        :type with_credentials: bool
        :return: The connection properties, or `None` if a connection with this name does not exist.
        :rtype: ~azure.ai.projects.models._models.ConnectionProperties
        :raises ~azure.core.exceptions.HttpResponseError:
        """
        kwargs.setdefault("merge_span", True)
        if not connection_name:
            raise ValueError("Endpoint name cannot be empty")
        if with_credentials:
            try:
                connection: GetConnectionResponse = await self._get_connection_with_secrets(
                    connection_name=connection_name, ignored="ignore", **kwargs
                )
            except ResourceNotFoundError as _:
                return None
            if connection.properties.auth_type == AuthenticationType.AAD:
                return ConnectionProperties(connection=connection, token_credential=self._config.credential)
            elif connection.properties.auth_type == AuthenticationType.SAS:
                from ...models._patch import SASTokenCredential

                token_credential = SASTokenCredential(
                    sas_token=connection.properties.credentials.sas,
                    credential=self._config.credential,
                    subscription_id=self._config.subscription_id,
                    resource_group_name=self._config.resource_group_name,
                    project_name=self._config.project_name,
                    connection_name=connection_name,
                )
                return ConnectionProperties(connection=connection, token_credential=token_credential)

            return ConnectionProperties(connection=connection)
        else:
            try:
                connection = await self._get_connection(connection_name=connection_name, **kwargs)
            except ResourceNotFoundError as _:
                return None
            return ConnectionProperties(connection=connection)

    @distributed_trace_async
    async def list(
        self, *, connection_type: ConnectionType | None = None, **kwargs: Any
    ) -> Iterable[ConnectionProperties]:
        """List the properties of all connections, or all connections of a certain connection type.

        :param connection_type: The connection type. Optional. If provided, this method lists connections of this type.
            If not provided, all connections are listed.
        :type connection_type: ~azure.ai.projects.models._models.ConnectionType
        :return: A list of connection properties
        :rtype: Iterable[~azure.ai.projects.models._models.ConnectionProperties]
        :raises ~azure.core.exceptions.HttpResponseError:
        """
        kwargs.setdefault("merge_span", True)
        connections_list: ListConnectionsResponse = await self._list_connections(
            include_all=True, category=connection_type, **kwargs
        )

        # Iterate to create the simplified result property
        connection_properties_list: List[ConnectionProperties] = []
        for connection in connections_list.value:
            connection_properties_list.append(ConnectionProperties(connection=connection))

        return connection_properties_list


class TelemetryOperations(TelemetryOperationsGenerated):

    _connection_string: Optional[str] = None
    _get_connection_string_called: bool = False

    def __init__(self, *args, **kwargs):
        self._outer_instance = kwargs.pop("outer_instance")
        super().__init__(*args, **kwargs)

    async def get_connection_string(self) -> str:
        """
        Get the Application Insights connection string associated with the Project's Application Insights resource.
        On first call, this method makes a GET call to the Application Insights resource URL to get the connection string.
        Subsequent calls return the cached connection string.

        :return: The connection string, or `None` if an Application Insights resource was not enabled for the Project.
        :rtype: str
        """
        if not self._get_connection_string_called:
            # Get the AI Studio Project properties, including Application Insights resource URL if exists
            get_workspace_response: GetWorkspaceResponse = await self._outer_instance.connections._get_workspace()

            # Continue only if Application Insights resource was enabled for this Project
            if get_workspace_response.properties.application_insights:

                # Make a GET call to the Application Insights resource URL to get the connection string
                app_insights_respose: GetAppInsightsResponse = await self._get_app_insights(
                    app_insights_resource_url=get_workspace_response.properties.application_insights
                )

                self._connection_string = app_insights_respose.properties.connection_string

        self._get_connection_string_called = True
        return self._connection_string

    # TODO: what about `set AZURE_TRACING_GEN_AI_CONTENT_RECORDING_ENABLED=true`?
    # TODO: This could be a class method. But we don't have a class property AIProjectClient.telemetry
    def enable(self, *, destination: Union[TextIOWrapper, str], **kwargs) -> None:
        """Enable tracing to console (sys.stdout), or to an OpenTelemetry Protocol (OTLP) collector.

        :keyword destination: `sys.stdout` for tracing to console output, or a string holding the
         endpoint URL of the OpenTelemetry Protocol (OTLP) collector. Required.
        :paramtype destination: Union[TextIOWrapper, str]
        """
        _enable_telemetry(destination=destination, **kwargs)


class AgentsOperations(AgentsOperationsGenerated):

    @overload
    async def create_agent(self, body: JSON, *, content_type: str = "application/json", **kwargs: Any) -> _models.Agent:
        """Creates a new agent.

        :param body: Required.
        :type body: JSON
        :keyword content_type: Body Parameter content-type. Content type parameter for JSON body.
         Default value is "application/json".
        :paramtype content_type: str
        :return: Agent. The Agent is compatible with MutableMapping
        :rtype: ~azure.ai.projects.models.Agent
        :raises ~azure.core.exceptions.HttpResponseError:
        """

    @overload
    async def create_agent(
        self,
        *,
        model: str,
        content_type: str = "application/json",
        name: Optional[str] = None,
        description: Optional[str] = None,
        instructions: Optional[str] = None,
        tools: Optional[List[_models.ToolDefinition]] = None,
        tool_resources: Optional[_models.ToolResources] = None,
        temperature: Optional[float] = None,
        top_p: Optional[float] = None,
        response_format: Optional["_types.AgentsApiResponseFormatOption"] = None,
        metadata: Optional[Dict[str, str]] = None,
        **kwargs: Any,
    ) -> _models.Agent:
        """Creates a new agent.

        :keyword model: The ID of the model to use. Required.
        :paramtype model: str
        :keyword content_type: Body Parameter content-type. Content type parameter for JSON body.
         Default value is "application/json".
        :paramtype content_type: str
        :keyword name: The name of the new agent. Default value is None.
        :paramtype name: str
        :keyword description: The description of the new agent. Default value is None.
        :paramtype description: str
        :keyword instructions: The system instructions for the new agent to use. Default value is None.
        :paramtype instructions: str
        :keyword tools: The collection of tools to enable for the new agent. Default value is None.
        :paramtype tools: list[~azure.ai.projects.models.ToolDefinition]
        :keyword tool_resources: A set of resources that are used by the agent's tools. The resources
         are specific to the type of tool. For example, the ``code_interpreter``
         tool requires a list of file IDs, while the ``file_search`` tool requires a list of vector
         store IDs. Default value is None.
        :paramtype tool_resources: ~azure.ai.projects.models.ToolResources
        :keyword temperature: What sampling temperature to use, between 0 and 2. Higher values like 0.8
         will make the output more random,
         while lower values like 0.2 will make it more focused and deterministic. Default value is
         None.
        :paramtype temperature: float
        :keyword top_p: An alternative to sampling with temperature, called nucleus sampling, where the
         model considers the results of the tokens with top_p probability mass.
         So 0.1 means only the tokens comprising the top 10% probability mass are considered.

         We generally recommend altering this or temperature but not both. Default value is None.
        :paramtype top_p: float
        :keyword response_format: The response format of the tool calls used by this agent. Is one of
         the following types: str, Union[str, "_models.AgentsApiResponseFormatMode"],
         AgentsApiResponseFormat Default value is None.
        :paramtype response_format: str or str or ~azure.ai.projects.models.AgentsApiResponseFormatMode
         or ~azure.ai.projects.models.AgentsApiResponseFormat
        :keyword metadata: A set of up to 16 key/value pairs that can be attached to an object, used
         for storing additional information about that object in a structured format. Keys may be up to
         64 characters in length and values may be up to 512 characters in length. Default value is
         None.
        :paramtype metadata: dict[str, str]
        :return: Agent. The Agent is compatible with MutableMapping
        :rtype: ~azure.ai.projects.models.Agent
        :raises ~azure.core.exceptions.HttpResponseError:
        """

    @overload
    async def create_agent(
        self,
        *,
        model: str,
        content_type: str = "application/json",
        name: Optional[str] = None,
        description: Optional[str] = None,
        instructions: Optional[str] = None,
        toolset: Optional[_models.ToolSet] = None,
        temperature: Optional[float] = None,
        top_p: Optional[float] = None,
        response_format: Optional["_types.AgentsApiResponseFormatOption"] = None,
        metadata: Optional[Dict[str, str]] = None,
        **kwargs: Any,
    ) -> _models.Agent:
        """Creates a new agent.

        :keyword model: The ID of the model to use. Required.
        :paramtype model: str
        :keyword content_type: Body Parameter content-type. Content type parameter for JSON body.
         Default value is "application/json".
        :paramtype content_type: str
        :keyword name: The name of the new agent. Default value is None.
        :paramtype name: str
        :keyword description: The description of the new agent. Default value is None.
        :paramtype description: str
        :keyword instructions: The system instructions for the new agent to use. Default value is None.
        :paramtype instructions: str
        :keyword toolset: The Collection of tools and resources (alternative to `tools` and `tool_resources`
         and adds automatic execution logic for functions). Default value is None.
        :paramtype toolset: ~azure.ai.projects.models.ToolSet
        :keyword temperature: What sampling temperature to use, between 0 and 2. Higher values like 0.8
         will make the output more random,
         while lower values like 0.2 will make it more focused and deterministic. Default value is
         None.
        :paramtype temperature: float
        :keyword top_p: An alternative to sampling with temperature, called nucleus sampling, where the
         model considers the results of the tokens with top_p probability mass.
         So 0.1 means only the tokens comprising the top 10% probability mass are considered.

         We generally recommend altering this or temperature but not both. Default value is None.
        :paramtype top_p: float
        :keyword response_format: The response format of the tool calls used by this agent. Is one of
         the following types: str, Union[str, "_models.AgentsApiResponseFormatMode"],
         AgentsApiResponseFormat Default value is None.
        :paramtype response_format: str or str or ~azure.ai.projects.models.AgentsApiResponseFormatMode
         or ~azure.ai.projects.models.AgentsApiResponseFormat
        :keyword metadata: A set of up to 16 key/value pairs that can be attached to an object, used
         for storing additional information about that object in a structured format. Keys may be up to
         64 characters in length and values may be up to 512 characters in length. Default value is
         None.
        :paramtype metadata: dict[str, str]
        :return: Agent. The Agent is compatible with MutableMapping
        :rtype: ~azure.ai.projects.models.Agent
        :raises ~azure.core.exceptions.HttpResponseError:
        """

    @overload
    async def create_agent(
        self, body: IO[bytes], *, content_type: str = "application/json", **kwargs: Any
    ) -> _models.Agent:
        """Creates a new agent.

        :param body: Required.
        :type body: IO[bytes]
        :keyword content_type: Body Parameter content-type. Content type parameter for binary body.
         Default value is "application/json".
        :paramtype content_type: str
        :return: Agent. The Agent is compatible with MutableMapping
        :rtype: ~azure.ai.projects.models.Agent
        :raises ~azure.core.exceptions.HttpResponseError:
        """

    @distributed_trace_async
    async def create_agent(
        self,
        body: Union[JSON, IO[bytes]] = _Unset,
        *,
        model: str = _Unset,
        name: Optional[str] = None,
        description: Optional[str] = None,
        instructions: Optional[str] = None,
        tools: Optional[List[_models.ToolDefinition]] = None,
        tool_resources: Optional[_models.ToolResources] = None,
        toolset: Optional[_models.AsyncToolSet] = None,
        temperature: Optional[float] = None,
        top_p: Optional[float] = None,
        response_format: Optional["_types.AgentsApiResponseFormatOption"] = None,
        metadata: Optional[Dict[str, str]] = None,
        content_type: str = "application/json",
        **kwargs: Any,
    ) -> _models.Agent:
        """
        Creates a new agent with various configurations, delegating to the generated operations.

        :param body: JSON or IO[bytes]. Required if `model` is not provided.
        :param model: The ID of the model to use. Required if `body` is not provided.
        :param name: The name of the new agent.
        :param description: A description for the new agent.
        :param instructions: System instructions for the agent.
        :param tools: List of tools definitions for the agent.
        :param tool_resources: Resources used by the agent's tools.
        :param toolset: Collection of tools and resources (alternative to `tools` and `tool_resources`
         and adds automatic execution logic for functions).
        :param temperature: Sampling temperature for generating agent responses.
        :param top_p: Nucleus sampling parameter.
        :param response_format: Response format for tool calls.
        :param metadata: Key/value pairs for storing additional information.
        :param content_type: Content type of the body.
        :param kwargs: Additional parameters.
        :return: An Agent object.
        :raises: HttpResponseError for HTTP errors.
        """
        if body is not _Unset:
            if isinstance(body, io.IOBase):
                return await super().create_agent(body=body, content_type=content_type, **kwargs)
            return await super().create_agent(body=body, **kwargs)

        if toolset is not None:
            self._toolset = toolset
            tools = toolset.definitions
            tool_resources = toolset.resources

        return await super().create_agent(
            model=model,
            name=name,
            description=description,
            instructions=instructions,
            tools=tools,
            tool_resources=tool_resources,
            temperature=temperature,
            top_p=top_p,
            response_format=response_format,
            metadata=metadata,
            **kwargs,
        )

    @overload
    async def update_agent(
        self, assistant_id: str, body: JSON, *, content_type: str = "application/json", **kwargs: Any
    ) -> _models.Agent:
        """Modifies an existing agent.

        :param assistant_id: The ID of the agent to modify. Required.
        :type assistant_id: str
        :param body: Required.
        :type body: JSON
        :keyword content_type: Body Parameter content-type. Content type parameter for JSON body.
         Default value is "application/json".
        :paramtype content_type: str
        :return: Agent. The Agent is compatible with MutableMapping
        :rtype: ~azure.ai.projects.models.Agent
        :raises ~azure.core.exceptions.HttpResponseError:
        """

    @overload
    async def update_agent(
        self,
        assistant_id: str,
        *,
        content_type: str = "application/json",
        model: Optional[str] = None,
        name: Optional[str] = None,
        description: Optional[str] = None,
        instructions: Optional[str] = None,
        tools: Optional[List[_models.ToolDefinition]] = None,
        tool_resources: Optional[_models.ToolResources] = None,
        temperature: Optional[float] = None,
        top_p: Optional[float] = None,
        response_format: Optional["_types.AgentsApiResponseFormatOption"] = None,
        metadata: Optional[Dict[str, str]] = None,
        **kwargs: Any,
    ) -> _models.Agent:
        """Modifies an existing agent.

        :param assistant_id: The ID of the agent to modify. Required.
        :type assistant_id: str
        :keyword content_type: Body Parameter content-type. Content type parameter for JSON body.
         Default value is "application/json".
        :paramtype content_type: str
        :keyword model: The ID of the model to use. Default value is None.
        :paramtype model: str
        :keyword name: The modified name for the agent to use. Default value is None.
        :paramtype name: str
        :keyword description: The modified description for the agent to use. Default value is None.
        :paramtype description: str
        :keyword instructions: The modified system instructions for the new agent to use. Default value
         is None.
        :paramtype instructions: str
        :keyword tools: The modified collection of tools to enable for the agent. Default value is
         None.
        :paramtype tools: list[~azure.ai.projects.models.ToolDefinition]
        :keyword tool_resources: A set of resources that are used by the agent's tools. The resources
         are specific to the type of tool. For example,
         the ``code_interpreter`` tool requires a list of file IDs, while the ``file_search`` tool
         requires a list of vector store IDs. Default value is None.
        :paramtype tool_resources: ~azure.ai.projects.models.ToolResources
        :keyword temperature: What sampling temperature to use, between 0 and 2. Higher values like 0.8
         will make the output more random,
         while lower values like 0.2 will make it more focused and deterministic. Default value is
         None.
        :paramtype temperature: float
        :keyword top_p: An alternative to sampling with temperature, called nucleus sampling, where the
         model considers the results of the tokens with top_p probability mass.
         So 0.1 means only the tokens comprising the top 10% probability mass are considered.

         We generally recommend altering this or temperature but not both. Default value is None.
        :paramtype top_p: float
        :keyword response_format: The response format of the tool calls used by this agent. Is one of
         the following types: str, Union[str, "_models.AgentsApiResponseFormatMode"],
         AgentsApiResponseFormat Default value is None.
        :paramtype response_format: str or str or ~azure.ai.projects.models.AgentsApiResponseFormatMode
         or ~azure.ai.projects.models.AgentsApiResponseFormat
        :keyword metadata: A set of up to 16 key/value pairs that can be attached to an object, used
         for storing additional information about that object in a structured format. Keys may be up to
         64 characters in length and values may be up to 512 characters in length. Default value is
         None.
        :paramtype metadata: dict[str, str]
        :return: Agent. The Agent is compatible with MutableMapping
        :rtype: ~azure.ai.projects.models.Agent
        :raises ~azure.core.exceptions.HttpResponseError:
        """

    @overload
    async def update_agent(
        self,
        assistant_id: str,
        *,
        content_type: str = "application/json",
        model: Optional[str] = None,
        name: Optional[str] = None,
        description: Optional[str] = None,
        instructions: Optional[str] = None,
        toolset: Optional[_models.ToolSet] = None,
        temperature: Optional[float] = None,
        top_p: Optional[float] = None,
        response_format: Optional["_types.AgentsApiResponseFormatOption"] = None,
        metadata: Optional[Dict[str, str]] = None,
        **kwargs: Any,
    ) -> _models.Agent:
        """Modifies an existing agent.

        :param assistant_id: The ID of the agent to modify. Required.
        :type assistant_id: str
        :keyword content_type: Body Parameter content-type. Content type parameter for JSON body.
         Default value is "application/json".
        :paramtype content_type: str
        :keyword model: The ID of the model to use. Default value is None.
        :paramtype model: str
        :keyword name: The modified name for the agent to use. Default value is None.
        :paramtype name: str
        :keyword description: The modified description for the agent to use. Default value is None.
        :paramtype description: str
        :keyword instructions: The modified system instructions for the new agent to use. Default value
         is None.
        :paramtype instructions: str
        :keyword toolset: The Collection of tools and resources (alternative to `tools` and `tool_resources`
         and adds automatic execution logic for functions). Default value is None.
        :paramtype toolset: ~azure.ai.projects.models.ToolSet
        :keyword temperature: What sampling temperature to use, between 0 and 2. Higher values like 0.8
         will make the output more random,
         while lower values like 0.2 will make it more focused and deterministic. Default value is
         None.
        :paramtype temperature: float
        :keyword top_p: An alternative to sampling with temperature, called nucleus sampling, where the
         model considers the results of the tokens with top_p probability mass.
         So 0.1 means only the tokens comprising the top 10% probability mass are considered.

         We generally recommend altering this or temperature but not both. Default value is None.
        :paramtype top_p: float
        :keyword response_format: The response format of the tool calls used by this agent. Is one of
         the following types: str, Union[str, "_models.AgentsApiResponseFormatMode"],
         AgentsApiResponseFormat Default value is None.
        :paramtype response_format: str or str or ~azure.ai.projects.models.AgentsApiResponseFormatMode
         or ~azure.ai.projects.models.AgentsApiResponseFormat
        :keyword metadata: A set of up to 16 key/value pairs that can be attached to an object, used
         for storing additional information about that object in a structured format. Keys may be up to
         64 characters in length and values may be up to 512 characters in length. Default value is
         None.
        :paramtype metadata: dict[str, str]
        :return: Agent. The Agent is compatible with MutableMapping
        :rtype: ~azure.ai.projects.models.Agent
        :raises ~azure.core.exceptions.HttpResponseError:
        """

    @overload
    async def update_agent(
        self, assistant_id: str, body: IO[bytes], *, content_type: str = "application/json", **kwargs: Any
    ) -> _models.Agent:
        """Modifies an existing agent.

        :param assistant_id: The ID of the agent to modify. Required.
        :type assistant_id: str
        :param body: Required.
        :type body: IO[bytes]
        :keyword content_type: Body Parameter content-type. Content type parameter for binary body.
         Default value is "application/json".
        :paramtype content_type: str
        :return: Agent. The Agent is compatible with MutableMapping
        :rtype: ~azure.ai.projects.models.Agent
        :raises ~azure.core.exceptions.HttpResponseError:
        """

    @distributed_trace_async
    async def update_agent(
        self,
        assistant_id: str,
        body: Union[JSON, IO[bytes]] = _Unset,
        *,
        model: Optional[str] = None,
        name: Optional[str] = None,
        description: Optional[str] = None,
        instructions: Optional[str] = None,
        tools: Optional[List[_models.ToolDefinition]] = None,
        tool_resources: Optional[_models.ToolResources] = None,
        toolset: Optional[_models.AsyncToolSet] = None,
        temperature: Optional[float] = None,
        top_p: Optional[float] = None,
        response_format: Optional["_types.AgentsApiResponseFormatOption"] = None,
        content_type: str = "application/json",
        metadata: Optional[Dict[str, str]] = None,
        **kwargs: Any,
    ) -> _models.Agent:
        """Modifies an existing agent.

        :param assistant_id: The ID of the agent to modify. Required.
        :type assistant_id: str
        :param body: Is either a JSON type or a IO[bytes] type. Required.
        :type body: JSON or IO[bytes]
        :keyword model: The ID of the model to use. Default value is None.
        :paramtype model: str
        :keyword name: The modified name for the agent to use. Default value is None.
        :paramtype name: str
        :keyword description: The modified description for the agent to use. Default value is None.
        :paramtype description: str
        :keyword instructions: The modified system instructions for the new agent to use. Default value
         is None.
        :paramtype instructions: str
        :keyword tools: The modified collection of tools to enable for the agent. Default value is
         None.
        :paramtype tools: list[~azure.ai.projects.models.ToolDefinition]
        :keyword tool_resources: A set of resources that are used by the agent's tools. The resources
         are specific to the type of tool. For example,
         the ``code_interpreter`` tool requires a list of file IDs, while the ``file_search`` tool
         requires a list of vector store IDs. Default value is None.
        :paramtype tool_resources: ~azure.ai.projects.models.ToolResources
        :keyword toolset: The Collection of tools and resources (alternative to `tools` and `tool_resources`
         and adds automatic execution logic for functions). Default value is None.
        :paramtype toolset: ~azure.ai.projects.models.ToolSet
        :keyword temperature: What sampling temperature to use, between 0 and 2. Higher values like 0.8
         will make the output more random,
         while lower values like 0.2 will make it more focused and deterministic. Default value is
         None.
        :paramtype temperature: float
        :keyword top_p: An alternative to sampling with temperature, called nucleus sampling, where the
         model considers the results of the tokens with top_p probability mass.
         So 0.1 means only the tokens comprising the top 10% probability mass are considered.

         We generally recommend altering this or temperature but not both. Default value is None.
        :paramtype top_p: float
        :keyword response_format: The response format of the tool calls used by this agent. Is one of
         the following types: str, Union[str, "_models.AgentsApiResponseFormatMode"],
         AgentsApiResponseFormat Default value is None.
        :paramtype response_format: str or str or ~azure.ai.projects.models.AgentsApiResponseFormatMode
         or ~azure.ai.projects.models.AgentsApiResponseFormat
        :keyword metadata: A set of up to 16 key/value pairs that can be attached to an object, used
         for storing additional information about that object in a structured format. Keys may be up to
         64 characters in length and values may be up to 512 characters in length. Default value is
         None.
        :paramtype metadata: dict[str, str]
        :return: Agent. The Agent is compatible with MutableMapping
        :rtype: ~azure.ai.projects.models.Agent
        :raises ~azure.core.exceptions.HttpResponseError:
        """
        self._validate_tools_and_tool_resources(tools, tool_resources)

        if body is not _Unset:
            if isinstance(body, io.IOBase):
                return await super().update_agent(body=body, content_type=content_type, **kwargs)
            return await super().update_agent(body=body, **kwargs)

        if toolset is not None:
            self._toolset = toolset
            tools = toolset.definitions
            tool_resources = toolset.resources

        return await super().update_agent(
            assistant_id=assistant_id,
            model=model,
            name=name,
            description=description,
            instructions=instructions,
            tools=tools,
            tool_resources=tool_resources,
            temperature=temperature,
            top_p=top_p,
            response_format=response_format,
            metadata=metadata,
            **kwargs,
        )

    def _validate_tools_and_tool_resources(
        self, tools: Optional[List[_models.ToolDefinition]], tool_resources: Optional[_models.ToolResources]
    ):
        if tool_resources is None:
            return
        if tools is None:
            tools = []

        if tool_resources.file_search is not None and not any(
            isinstance(tool, _models.FileSearchToolDefinition) for tool in tools
        ):
            raise ValueError(
                "Tools must contain a FileSearchToolDefinition when tool_resources.file_search is provided"
            )
        if tool_resources.code_interpreter is not None and not any(
            isinstance(tool, _models.CodeInterpreterToolDefinition) for tool in tools
        ):
            raise ValueError(
                "Tools must contain a CodeInterpreterToolDefinition when tool_resources.code_interpreter is provided"
            )

    def _get_toolset(self) -> Optional[_models.AsyncToolSet]:
        """
        Get the toolset for the agent.

        :return: The toolset for the agent. If not set, returns None.
        :rtype: ~azure.ai.projects.models.AsyncToolSet
        """
        if hasattr(self, "_toolset"):
            return self._toolset
        return None

    @overload
    async def create_run(
        self, thread_id: str, body: JSON, *, content_type: str = "application/json", **kwargs: Any
    ) -> _models.ThreadRun:
        """Creates a new run for an agent thread.

        :param thread_id: Required.
        :type thread_id: str
        :param body: Required.
        :type body: JSON
        :keyword content_type: Body Parameter content-type. Content type parameter for JSON body.
         Default value is "application/json".
        :paramtype content_type: str
        :return: ThreadRun. The ThreadRun is compatible with MutableMapping
        :rtype: ~azure.ai.projects.models.ThreadRun
        :raises ~azure.core.exceptions.HttpResponseError:
        """

    @overload
    async def create_run(
        self,
        thread_id: str,
        *,
        assistant_id: str,
        content_type: str = "application/json",
        model: Optional[str] = None,
        instructions: Optional[str] = None,
        additional_instructions: Optional[str] = None,
        additional_messages: Optional[List[_models.ThreadMessage]] = None,
        tools: Optional[List[_models.ToolDefinition]] = None,
        temperature: Optional[float] = None,
        top_p: Optional[float] = None,
        max_prompt_tokens: Optional[int] = None,
        max_completion_tokens: Optional[int] = None,
        truncation_strategy: Optional[_models.TruncationObject] = None,
        tool_choice: Optional["_types.AgentsApiToolChoiceOption"] = None,
        response_format: Optional["_types.AgentsApiResponseFormatOption"] = None,
        metadata: Optional[Dict[str, str]] = None,
        **kwargs: Any,
    ) -> _models.ThreadRun:
        """Creates a new run for an agent thread.

        :param thread_id: Required.
        :type thread_id: str
        :keyword assistant_id: The ID of the agent that should run the thread. Required.
        :paramtype assistant_id: str
        :keyword content_type: Body Parameter content-type. Content type parameter for JSON body.
         Default value is "application/json".
        :paramtype content_type: str
        :keyword model: The overridden model name that the agent should use to run the thread. Default
         value is None.
        :paramtype model: str
        :keyword instructions: The overridden system instructions that the agent should use to run the
         thread. Default value is None.
        :paramtype instructions: str
        :keyword additional_instructions: Additional instructions to append at the end of the
         instructions for the run. This is useful for modifying the behavior
         on a per-run basis without overriding other instructions. Default value is None.
        :paramtype additional_instructions: str
        :keyword additional_messages: Adds additional messages to the thread before creating the run.
         Default value is None.
        :paramtype additional_messages: list[~azure.ai.projects.models.ThreadMessage]
        :keyword tools: The overridden list of enabled tools that the agent should use to run the
         thread. Default value is None.
        :paramtype tools: list[~azure.ai.projects.models.ToolDefinition]
        :keyword temperature: What sampling temperature to use, between 0 and 2. Higher values like 0.8
         will make the output
         more random, while lower values like 0.2 will make it more focused and deterministic. Default
         value is None.
        :paramtype temperature: float
        :keyword top_p: An alternative to sampling with temperature, called nucleus sampling, where the
         model
         considers the results of the tokens with top_p probability mass. So 0.1 means only the tokens
         comprising the top 10% probability mass are considered.

         We generally recommend altering this or temperature but not both. Default value is None.
        :paramtype top_p: float
        :keyword max_prompt_tokens: The maximum number of prompt tokens that may be used over the
         course of the run. The run will make a best effort to use only
         the number of prompt tokens specified, across multiple turns of the run. If the run exceeds
         the number of prompt tokens specified,
         the run will end with status ``incomplete``. See ``incomplete_details`` for more info. Default
         value is None.
        :paramtype max_prompt_tokens: int
        :keyword max_completion_tokens: The maximum number of completion tokens that may be used over
         the course of the run. The run will make a best effort
         to use only the number of completion tokens specified, across multiple turns of the run. If
         the run exceeds the number of
         completion tokens specified, the run will end with status ``incomplete``. See
         ``incomplete_details`` for more info. Default value is None.
        :paramtype max_completion_tokens: int
        :keyword truncation_strategy: The strategy to use for dropping messages as the context windows
         moves forward. Default value is None.
        :paramtype truncation_strategy: ~azure.ai.projects.models.TruncationObject
        :keyword tool_choice: Controls whether or not and which tool is called by the model. Is one of
         the following types: str, Union[str, "_models.AgentsApiToolChoiceOptionMode"],
         AgentsNamedToolChoice Default value is None.
        :paramtype tool_choice: str or str or ~azure.ai.projects.models.AgentsApiToolChoiceOptionMode or
         ~azure.ai.projects.models.AgentsNamedToolChoice
        :keyword response_format: Specifies the format that the model must output. Is one of the
         following types: str, Union[str, "_models.AgentsApiResponseFormatMode"],
         AgentsApiResponseFormat Default value is None.
        :paramtype response_format: str or str or ~azure.ai.projects.models.AgentsApiResponseFormatMode
         or ~azure.ai.projects.models.AgentsApiResponseFormat
        :keyword metadata: A set of up to 16 key/value pairs that can be attached to an object, used
         for storing additional information about that object in a structured format. Keys may be up to
         64 characters in length and values may be up to 512 characters in length. Default value is
         None.
        :paramtype metadata: dict[str, str]
        :return: ThreadRun. The ThreadRun is compatible with MutableMapping
        :rtype: ~azure.ai.projects.models.ThreadRun
        :raises ~azure.core.exceptions.HttpResponseError:
        """

    @overload
    async def create_run(
        self, thread_id: str, body: IO[bytes], *, content_type: str = "application/json", **kwargs: Any
    ) -> _models.ThreadRun:
        """Creates a new run for an agent thread.

        :param thread_id: Required.
        :type thread_id: str
        :param body: Required.
        :type body: IO[bytes]
        :keyword content_type: Body Parameter content-type. Content type parameter for binary body.
         Default value is "application/json".
        :paramtype content_type: str
        :return: ThreadRun. The ThreadRun is compatible with MutableMapping
        :rtype: ~azure.ai.projects.models.ThreadRun
        :raises ~azure.core.exceptions.HttpResponseError:
        """

    @distributed_trace_async
    async def create_run(
        self,
        thread_id: str,
        body: Union[JSON, IO[bytes]] = _Unset,
        *,
        assistant_id: str = _Unset,
        model: Optional[str] = None,
        instructions: Optional[str] = None,
        additional_instructions: Optional[str] = None,
        additional_messages: Optional[List[_models.ThreadMessage]] = None,
        tools: Optional[List[_models.ToolDefinition]] = None,
        temperature: Optional[float] = None,
        top_p: Optional[float] = None,
        max_prompt_tokens: Optional[int] = None,
        max_completion_tokens: Optional[int] = None,
        truncation_strategy: Optional[_models.TruncationObject] = None,
        tool_choice: Optional["_types.AgentsApiToolChoiceOption"] = None,
        response_format: Optional["_types.AgentsApiResponseFormatOption"] = None,
        metadata: Optional[Dict[str, str]] = None,
        **kwargs: Any,
    ) -> _models.ThreadRun:
        """Creates a new run for an agent thread.

        :param thread_id: Required.
        :type thread_id: str
        :param body: Is either a JSON type or a IO[bytes] type. Required.
        :type body: JSON or IO[bytes]
        :keyword assistant_id: The ID of the agent that should run the thread. Required.
        :paramtype assistant_id: str
        :keyword model: The overridden model name that the agent should use to run the thread. Default
         value is None.
        :paramtype model: str
        :keyword instructions: The overridden system instructions that the agent should use to run the
         thread. Default value is None.
        :paramtype instructions: str
        :keyword additional_instructions: Additional instructions to append at the end of the
         instructions for the run. This is useful for modifying the behavior
         on a per-run basis without overriding other instructions. Default value is None.
        :paramtype additional_instructions: str
        :keyword additional_messages: Adds additional messages to the thread before creating the run.
         Default value is None.
        :paramtype additional_messages: list[~azure.ai.projects.models.ThreadMessage]
        :keyword tools: The overridden list of enabled tools that the agent should use to run the
         thread. Default value is None.
        :paramtype tools: list[~azure.ai.projects.models.ToolDefinition]
        :keyword temperature: What sampling temperature to use, between 0 and 2. Higher values like 0.8
         will make the output
         more random, while lower values like 0.2 will make it more focused and deterministic. Default
         value is None.
        :paramtype temperature: float
        :keyword top_p: An alternative to sampling with temperature, called nucleus sampling, where the
         model
         considers the results of the tokens with top_p probability mass. So 0.1 means only the tokens
         comprising the top 10% probability mass are considered.

         We generally recommend altering this or temperature but not both. Default value is None.
        :paramtype top_p: float
        :keyword max_prompt_tokens: The maximum number of prompt tokens that may be used over the
         course of the run. The run will make a best effort to use only
         the number of prompt tokens specified, across multiple turns of the run. If the run exceeds
         the number of prompt tokens specified,
         the run will end with status ``incomplete``. See ``incomplete_details`` for more info. Default
         value is None.
        :paramtype max_prompt_tokens: int
        :keyword max_completion_tokens: The maximum number of completion tokens that may be used over
         the course of the run. The run will make a best effort
         to use only the number of completion tokens specified, across multiple turns of the run. If
         the run exceeds the number of
         completion tokens specified, the run will end with status ``incomplete``. See
         ``incomplete_details`` for more info. Default value is None.
        :paramtype max_completion_tokens: int
        :keyword truncation_strategy: The strategy to use for dropping messages as the context windows
         moves forward. Default value is None.
        :paramtype truncation_strategy: ~azure.ai.projects.models.TruncationObject
        :keyword tool_choice: Controls whether or not and which tool is called by the model. Is one of
         the following types: str, Union[str, "_models.AgentsApiToolChoiceOptionMode"],
         AgentsNamedToolChoice Default value is None.
        :paramtype tool_choice: str or str or ~azure.ai.projects.models.AgentsApiToolChoiceOptionMode or
         ~azure.ai.projects.models.AgentsNamedToolChoice
        :keyword response_format: Specifies the format that the model must output. Is one of the
         following types: str, Union[str, "_models.AgentsApiResponseFormatMode"],
         AgentsApiResponseFormat Default value is None.
        :paramtype response_format: str or str or ~azure.ai.projects.models.AgentsApiResponseFormatMode
         or ~azure.ai.projects.models.AgentsApiResponseFormat
        :keyword metadata: A set of up to 16 key/value pairs that can be attached to an object, used
         for storing additional information about that object in a structured format. Keys may be up to
         64 characters in length and values may be up to 512 characters in length. Default value is
         None.
        :paramtype metadata: dict[str, str]
        :return: ThreadRun. The ThreadRun is compatible with MutableMapping
        :rtype: ~azure.ai.projects.models.ThreadRun
        :raises ~azure.core.exceptions.HttpResponseError:
        """

        if isinstance(body, dict):  # Handle overload with JSON body.
            content_type = kwargs.get("content_type", "application/json")
            response = super().create_run(thread_id, body, content_type=content_type, **kwargs)

        elif assistant_id is not _Unset:  # Handle overload with keyword arguments.
            response = super().create_run(
                thread_id,
                assistant_id=assistant_id,
                model=model,
                instructions=instructions,
                additional_instructions=additional_instructions,
                additional_messages=additional_messages,
                tools=tools,
                stream_parameter=False,
                stream=False,
                temperature=temperature,
                top_p=top_p,
                max_prompt_tokens=max_prompt_tokens,
                max_completion_tokens=max_completion_tokens,
                truncation_strategy=truncation_strategy,
                tool_choice=tool_choice,
                response_format=response_format,
                metadata=metadata,
                **kwargs,
            )

        elif isinstance(body, io.IOBase):  # Handle overload with binary body.
            content_type = kwargs.get("content_type", "application/json")
            response = super().create_run(thread_id, body, content_type=content_type, **kwargs)

        else:
            raise ValueError("Invalid combination of arguments provided.")

        # If streaming is enabled, return the custom stream object
        return await response

    @distributed_trace_async
    async def create_and_process_run(
        self,
        thread_id: str,
        assistant_id: str,
        model: Optional[str] = None,
        instructions: Optional[str] = None,
        additional_instructions: Optional[str] = None,
        additional_messages: Optional[List[_models.ThreadMessage]] = None,
        tools: Optional[List[_models.ToolDefinition]] = None,
        temperature: Optional[float] = None,
        top_p: Optional[float] = None,
        max_prompt_tokens: Optional[int] = None,
        max_completion_tokens: Optional[int] = None,
        truncation_strategy: Optional[_models.TruncationObject] = None,
        tool_choice: Optional["_types.AgentsApiToolChoiceOption"] = None,
        response_format: Optional["_types.AgentsApiResponseFormatOption"] = None,
        metadata: Optional[Dict[str, str]] = None,
        sleep_interval: int = 1,
        **kwargs: Any,
    ) -> _models.ThreadRun:
        """Creates a new run for an agent thread and processes the run.

        :param thread_id: Required.
        :type thread_id: str
        :keyword assistant_id: The ID of the agent that should run the thread. Required.
        :paramtype assistant_id: str
        :keyword model: The overridden model name that the agent should use to run the thread.
         Default value is None.
        :paramtype model: str
        :keyword instructions: The overridden system instructions that the agent should use to run
         the thread. Default value is None.
        :paramtype instructions: str
        :keyword additional_instructions: Additional instructions to append at the end of the
         instructions for the run. This is useful for modifying the behavior
         on a per-run basis without overriding other instructions. Default value is None.
        :paramtype additional_instructions: str
        :keyword additional_messages: Adds additional messages to the thread before creating the run.
         Default value is None.
        :paramtype additional_messages: list[~azure.ai.projects.models.ThreadMessage]
        :keyword tools: The overridden list of enabled tools that the agent should use to run the
         thread. Default value is None.
        :paramtype tools: list[~azure.ai.projects.models.ToolDefinition]
        :keyword temperature: What sampling temperature to use, between 0 and 2. Higher values like 0.8
         will make the output
         more random, while lower values like 0.2 will make it more focused and deterministic. Default
         value is None.
        :paramtype temperature: float
        :keyword top_p: An alternative to sampling with temperature, called nucleus sampling, where the
         model
         considers the results of the tokens with top_p probability mass. So 0.1 means only the tokens
         comprising the top 10% probability mass are considered.

         We generally recommend altering this or temperature but not both. Default value is None.
        :paramtype top_p: float
        :keyword max_prompt_tokens: The maximum number of prompt tokens that may be used over the
         course of the run. The run will make a best effort to use only
         the number of prompt tokens specified, across multiple turns of the run. If the run exceeds
         the number of prompt tokens specified,
         the run will end with status ``incomplete``. See ``incomplete_details`` for more info. Default
         value is None.
        :paramtype max_prompt_tokens: int
        :keyword max_completion_tokens: The maximum number of completion tokens that may be used over
         the course of the run. The run will make a best effort
         to use only the number of completion tokens specified, across multiple turns of the run. If
         the run exceeds the number of
         completion tokens specified, the run will end with status ``incomplete``. See
         ``incomplete_details`` for more info. Default value is None.
        :paramtype max_completion_tokens: int
        :keyword truncation_strategy: The strategy to use for dropping messages as the context windows
         moves forward. Default value is None.
        :paramtype truncation_strategy: ~azure.ai.projects.models.TruncationObject
        :keyword tool_choice: Controls whether or not and which tool is called by the model. Is one of
         the following types: str, Union[str, "_models.AgentsApiToolChoiceOptionMode"],
         AgentsNamedToolChoice Default value is None.
        :paramtype tool_choice: str or str or
         ~azure.ai.projects.models.AgentsApiToolChoiceOptionMode or
         ~azure.ai.projects.models.AgentsNamedToolChoice
        :keyword response_format: Specifies the format that the model must output. Is one of the
         following types: str, Union[str, "_models.AgentsApiResponseFormatMode"],
         AgentsApiResponseFormat Default value is None.
        :paramtype response_format: str or str or
         ~azure.ai.projects.models.AgentsApiResponseFormatMode or
         ~azure.ai.projects.models.AgentsApiResponseFormat
        :keyword metadata: A set of up to 16 key/value pairs that can be attached to an object, used
         for storing additional information about that object in a structured format. Keys may be up to
         64 characters in length and values may be up to 512 characters in length. Default value is
         None.
        :paramtype metadata: dict[str, str]
        :keyword sleep_interval: The time in seconds to wait between polling the service for run status.
            Default value is 1.
        :paramtype sleep_interval: int
        :return: AgentRunStream.  AgentRunStream is compatible with Iterable and supports streaming.
        :rtype: ~azure.ai.projects.models.AsyncAgentRunStream
        :raises ~azure.core.exceptions.HttpResponseError:
        """
        # Create and initiate the run with additional parameters
        run = await self.create_run(
            thread_id=thread_id,
            assistant_id=assistant_id,
            model=model,
            instructions=instructions,
            additional_instructions=additional_instructions,
            additional_messages=additional_messages,
            tools=tools,
            temperature=temperature,
            top_p=top_p,
            max_prompt_tokens=max_prompt_tokens,
            max_completion_tokens=max_completion_tokens,
            truncation_strategy=truncation_strategy,
            tool_choice=tool_choice,
            response_format=response_format,
            metadata=metadata,
            **kwargs,
        )

        # Monitor and process the run status
        while run.status in ["queued", "in_progress", "requires_action"]:
            time.sleep(sleep_interval)
            run = await self.get_run(thread_id=thread_id, run_id=run.id)

            if run.status == "requires_action" and isinstance(run.required_action, _models.SubmitToolOutputsAction):
                tool_calls = run.required_action.submit_tool_outputs.tool_calls
                if not tool_calls:
                    logging.warning("No tool calls provided - cancelling run")
                    await self.cancel_run(thread_id=thread_id, run_id=run.id)
                    break

                toolset = self._get_toolset()
                if toolset:
                    tool_outputs = await toolset.execute_tool_calls(tool_calls)
                else:
                    raise ValueError("Toolset is not available in the client.")

                logging.info("Tool outputs: %s", tool_outputs)
                if tool_outputs:
                    await self.submit_tool_outputs_to_run(thread_id=thread_id, run_id=run.id, tool_outputs=tool_outputs)

            logging.info("Current run status: %s", run.status)

        return run

    @overload
    def create_stream(
        self, thread_id: str, body: JSON, *, content_type: str = "application/json", **kwargs: Any
    ) -> _models.AsyncAgentRunStream:
        """Creates a new stream for an agent thread.  terminating when the Run enters a terminal state with a ``data: [DONE]`` message.

        :param thread_id: Required.
        :type thread_id: str
        :param body: Required.
        :type body: JSON
        :keyword content_type: Body Parameter content-type. Content type parameter for JSON body.
         Default value is "application/json".
        :paramtype content_type: str
        :return: AgentRunStream.  AgentRunStream is compatible with Iterable and supports streaming.
        :rtype: ~azure.ai.projects.models.AsyncAgentRunStream
        :raises ~azure.core.exceptions.HttpResponseError:
        """

    @overload
    async def create_stream(
        self,
        thread_id: str,
        *,
        assistant_id: str,
        content_type: str = "application/json",
        model: Optional[str] = None,
        instructions: Optional[str] = None,
        additional_instructions: Optional[str] = None,
        additional_messages: Optional[List[_models.ThreadMessage]] = None,
        tools: Optional[List[_models.ToolDefinition]] = None,
        temperature: Optional[float] = None,
        top_p: Optional[float] = None,
        max_prompt_tokens: Optional[int] = None,
        max_completion_tokens: Optional[int] = None,
        truncation_strategy: Optional[_models.TruncationObject] = None,
        tool_choice: Optional["_types.AgentsApiToolChoiceOption"] = None,
        response_format: Optional["_types.AgentsApiResponseFormatOption"] = None,
        metadata: Optional[Dict[str, str]] = None,
        event_handler: Optional[_models.AsyncAgentEventHandler] = None,
        **kwargs: Any,
    ) -> _models.AsyncAgentRunStream:
        """Creates a new stream for an agent thread.

        :param thread_id: Required.
        :type thread_id: str
        :keyword assistant_id: The ID of the agent that should run the thread. Required.
        :paramtype assistant_id: str
        :keyword content_type: Body Parameter content-type. Content type parameter for JSON body.
         Default value is "application/json".
        :paramtype content_type: str
        :keyword model: The overridden model name that the agent should use to run the thread. Default
         value is None.
        :paramtype model: str
        :keyword instructions: The overridden system instructions that the agent should use to run the
         thread. Default value is None.
        :paramtype instructions: str
        :keyword additional_instructions: Additional instructions to append at the end of the
         instructions for the run. This is useful for modifying the behavior
         on a per-run basis without overriding other instructions. Default value is None.
        :paramtype additional_instructions: str
        :keyword additional_messages: Adds additional messages to the thread before creating the run.
         Default value is None.
        :paramtype additional_messages: list[~azure.ai.projects.models.ThreadMessage]
        :keyword tools: The overridden list of enabled tools that the agent should use to run the
         thread. Default value is None.
        :paramtype tools: list[~azure.ai.projects.models.ToolDefinition]
        :keyword temperature: What sampling temperature to use, between 0 and 2. Higher values like 0.8
         will make the output
         more random, while lower values like 0.2 will make it more focused and deterministic. Default
         value is None.
        :paramtype temperature: float
        :keyword top_p: An alternative to sampling with temperature, called nucleus sampling, where the
         model
         considers the results of the tokens with top_p probability mass. So 0.1 means only the tokens
         comprising the top 10% probability mass are considered.

         We generally recommend altering this or temperature but not both. Default value is None.
        :paramtype top_p: float
        :keyword max_prompt_tokens: The maximum number of prompt tokens that may be used over the
         course of the run. The run will make a best effort to use only
         the number of prompt tokens specified, across multiple turns of the run. If the run exceeds
         the number of prompt tokens specified,
         the run will end with status ``incomplete``. See ``incomplete_details`` for more info. Default
         value is None.
        :paramtype max_prompt_tokens: int
        :keyword max_completion_tokens: The maximum number of completion tokens that may be used over
         the course of the run. The run will make a best effort
         to use only the number of completion tokens specified, across multiple turns of the run. If
         the run exceeds the number of
         completion tokens specified, the run will end with status ``incomplete``. See
         ``incomplete_details`` for more info. Default value is None.
        :paramtype max_completion_tokens: int
        :keyword truncation_strategy: The strategy to use for dropping messages as the context windows
         moves forward. Default value is None.
        :paramtype truncation_strategy: ~azure.ai.projects.models.TruncationObject
        :keyword tool_choice: Controls whether or not and which tool is called by the model. Is one of
         the following types: str, Union[str, "_models.AgentsApiToolChoiceOptionMode"],
         AgentsNamedToolChoice Default value is None.
        :paramtype tool_choice: str or str or ~azure.ai.projects.models.AgentsApiToolChoiceOptionMode or
         ~azure.ai.projects.models.AgentsNamedToolChoice
        :keyword response_format: Specifies the format that the model must output. Is one of the
         following types: str, Union[str, "_models.AgentsApiResponseFormatMode"],
         AgentsApiResponseFormat Default value is None.
        :paramtype response_format: str or str or ~azure.ai.projects.models.AgentsApiResponseFormatMode
         or ~azure.ai.projects.models.AgentsApiResponseFormat
        :keyword metadata: A set of up to 16 key/value pairs that can be attached to an object, used
         for storing additional information about that object in a structured format. Keys may be up to
         64 characters in length and values may be up to 512 characters in length. Default value is
         None.
        :paramtype metadata: dict[str, str]
        :keyword event_handler: The event handler to use for processing events during the run. Default
            value is None.
        :paramtype event_handler: ~azure.ai.projects.models.AsyncAgentEventHandler
        :return: AgentRunStream.  AgentRunStream is compatible with Iterable and supports streaming.
        :rtype: ~azure.ai.projects.models.AsyncAgentRunStream
        :raises ~azure.core.exceptions.HttpResponseError:
        """

    @overload
    async def create_stream(
        self, thread_id: str, body: IO[bytes], *, content_type: str = "application/json", **kwargs: Any
    ) -> _models.AsyncAgentRunStream:
        """Creates a new run for an agent thread.  terminating when the Run enters a terminal state with a ``data: [DONE]`` message.

        :param thread_id: Required.
        :type thread_id: str
        :param body: Required.
        :type body: IO[bytes]
        :keyword content_type: Body Parameter content-type. Content type parameter for binary body.
         Default value is "application/json".
        :paramtype content_type: str
        :return: AgentRunStream.  AgentRunStream is compatible with Iterable and supports streaming.
        :rtype: ~azure.ai.projects.models.AsyncAgentRunStream
        :raises ~azure.core.exceptions.HttpResponseError:
        """

    @distributed_trace_async
    async def create_stream(
        self,
        thread_id: str,
        body: Union[JSON, IO[bytes]] = _Unset,
        *,
        assistant_id: str = _Unset,
        model: Optional[str] = None,
        instructions: Optional[str] = None,
        additional_instructions: Optional[str] = None,
        additional_messages: Optional[List[_models.ThreadMessage]] = None,
        tools: Optional[List[_models.ToolDefinition]] = None,
        temperature: Optional[float] = None,
        top_p: Optional[float] = None,
        max_prompt_tokens: Optional[int] = None,
        max_completion_tokens: Optional[int] = None,
        truncation_strategy: Optional[_models.TruncationObject] = None,
        tool_choice: Optional["_types.AgentsApiToolChoiceOption"] = None,
        response_format: Optional["_types.AgentsApiResponseFormatOption"] = None,
        metadata: Optional[Dict[str, str]] = None,
        event_handler: Optional[_models.AsyncAgentEventHandler] = None,
        **kwargs: Any,
    ) -> _models.AsyncAgentRunStream:
        """Creates a new run for an agent thread.  terminating when the Run enters a terminal state with a ``data: [DONE]`` message.

        :param thread_id: Required.
        :type thread_id: str
        :param body: Is either a JSON type or a IO[bytes] type. Required.
        :type body: JSON or IO[bytes]
        :keyword assistant_id: The ID of the agent that should run the thread. Required.
        :paramtype assistant_id: str
        :keyword model: The overridden model name that the agent should use to run the thread. Default
         value is None.
        :paramtype model: str
        :keyword instructions: The overridden system instructions that the agent should use to run the
         thread. Default value is None.
        :paramtype instructions: str
        :keyword additional_instructions: Additional instructions to append at the end of the
         instructions for the run. This is useful for modifying the behavior
         on a per-run basis without overriding other instructions. Default value is None.
        :paramtype additional_instructions: str
        :keyword additional_messages: Adds additional messages to the thread before creating the run.
         Default value is None.
        :paramtype additional_messages: list[~azure.ai.projects.models.ThreadMessage]
        :keyword tools: The overridden list of enabled tools that the agent should use to run the
         thread. Default value is None.
        :paramtype tools: list[~azure.ai.projects.models.ToolDefinition]
        :keyword temperature: What sampling temperature to use, between 0 and 2. Higher values like 0.8
         will make the output
         more random, while lower values like 0.2 will make it more focused and deterministic. Default
         value is None.
        :paramtype temperature: float
        :keyword top_p: An alternative to sampling with temperature, called nucleus sampling, where the
         model
         considers the results of the tokens with top_p probability mass. So 0.1 means only the tokens
         comprising the top 10% probability mass are considered.

         We generally recommend altering this or temperature but not both. Default value is None.
        :paramtype top_p: float
        :keyword max_prompt_tokens: The maximum number of prompt tokens that may be used over the
         course of the run. The run will make a best effort to use only
         the number of prompt tokens specified, across multiple turns of the run. If the run exceeds
         the number of prompt tokens specified,
         the run will end with status ``incomplete``. See ``incomplete_details`` for more info. Default
         value is None.
        :paramtype max_prompt_tokens: int
        :keyword max_completion_tokens: The maximum number of completion tokens that may be used over
         the course of the run. The run will make a best effort
         to use only the number of completion tokens specified, across multiple turns of the run. If
         the run exceeds the number of
         completion tokens specified, the run will end with status ``incomplete``. See
         ``incomplete_details`` for more info. Default value is None.
        :paramtype max_completion_tokens: int
        :keyword truncation_strategy: The strategy to use for dropping messages as the context windows
         moves forward. Default value is None.
        :paramtype truncation_strategy: ~azure.ai.projects.models.TruncationObject
        :keyword tool_choice: Controls whether or not and which tool is called by the model. Is one of
         the following types: str, Union[str, "_models.AgentsApiToolChoiceOptionMode"],
         AgentsNamedToolChoice Default value is None.
        :paramtype tool_choice: str or str or ~azure.ai.projects.models.AgentsApiToolChoiceOptionMode or
         ~azure.ai.projects.models.AgentsNamedToolChoice
        :keyword response_format: Specifies the format that the model must output. Is one of the
         following types: str, Union[str, "_models.AgentsApiResponseFormatMode"],
         AgentsApiResponseFormat Default value is None.
        :paramtype response_format: str or str or ~azure.ai.projects.models.AgentsApiResponseFormatMode
         or ~azure.ai.projects.models.AgentsApiResponseFormat
        :keyword metadata: A set of up to 16 key/value pairs that can be attached to an object, used
         for storing additional information about that object in a structured format. Keys may be up to
         64 characters in length and values may be up to 512 characters in length. Default value is
         None.
        :paramtype metadata: dict[str, str]
        :keyword event_handler: The event handler to use for processing events during the run. Default
            value is None.
        :paramtype event_handler: ~azure.ai.projects.models.AsyncAgentEventHandler
        :return: AgentRunStream.  AgentRunStream is compatible with Iterable and supports streaming.
        :rtype: ~azure.ai.projects.models.AsyncAgentRunStream
        :raises ~azure.core.exceptions.HttpResponseError:
        """

        if isinstance(body, dict):  # Handle overload with JSON body.
            content_type = kwargs.get("content_type", "application/json")
            response = super().create_run(thread_id, body, content_type=content_type, **kwargs)

        elif assistant_id is not _Unset:  # Handle overload with keyword arguments.
            response = super().create_run(
                thread_id,
                assistant_id=assistant_id,
                model=model,
                instructions=instructions,
                additional_instructions=additional_instructions,
                additional_messages=additional_messages,
                tools=tools,
                stream_parameter=True,
                stream=True,
                temperature=temperature,
                top_p=top_p,
                max_prompt_tokens=max_prompt_tokens,
                max_completion_tokens=max_completion_tokens,
                truncation_strategy=truncation_strategy,
                tool_choice=tool_choice,
                response_format=response_format,
                metadata=metadata,
                **kwargs,
            )

        elif isinstance(body, io.IOBase):  # Handle overload with binary body.
            content_type = kwargs.get("content_type", "application/json")
            response = super().create_run(thread_id, body, content_type=content_type, **kwargs)

        else:
            raise ValueError("Invalid combination of arguments provided.")

        response_iterator: AsyncIterator[bytes] = cast(AsyncIterator[bytes], await response)

        return _models.AsyncAgentRunStream(response_iterator, self._handle_submit_tool_outputs, event_handler)

    @overload
    async def submit_tool_outputs_to_run(
        self, thread_id: str, run_id: str, body: JSON, *, content_type: str = "application/json", **kwargs: Any
    ) -> _models.ThreadRun:
        """Submits outputs from tools as requested by tool calls in a run. Runs that need submitted tool
        outputs will have a status of 'requires_action' with a required_action.type of
        'submit_tool_outputs'.

        :param thread_id: Required.
        :type thread_id: str
        :param run_id: Required.
        :type run_id: str
        :param body: Required.
        :type body: JSON
        :keyword content_type: Body Parameter content-type. Content type parameter for JSON body.
         Default value is "application/json".
        :paramtype content_type: str
        :return: ThreadRun. The ThreadRun is compatible with MutableMapping
        :rtype: ~azure.ai.projects.models.ThreadRun
        :raises ~azure.core.exceptions.HttpResponseError:
        """

    @overload
    async def submit_tool_outputs_to_run(
        self,
        thread_id: str,
        run_id: str,
        *,
        tool_outputs: List[_models.ToolOutput],
        content_type: str = "application/json",
        event_handler: Optional[_models.AsyncAgentEventHandler] = None,
        **kwargs: Any,
    ) -> _models.ThreadRun:
        """Submits outputs from tools as requested by tool calls in a run. Runs that need submitted tool
        outputs will have a status of 'requires_action' with a required_action.type of
        'submit_tool_outputs'.

        :param thread_id: Required.
        :type thread_id: str
        :param run_id: Required.
        :type run_id: str
        :keyword tool_outputs: Required.
        :paramtype tool_outputs: list[~azure.ai.projects.models.ToolOutput]
        :keyword content_type: Body Parameter content-type. Content type parameter for JSON body.
         Default value is "application/json".
        :paramtype content_type: str
        :keyword event_handler: The event handler to use for processing events during the run. Default
            value is None.
        :paramtype event_handler: ~azure.ai.projects.models.AsyncAgentEventHandler
        :return: ThreadRun. The ThreadRun is compatible with MutableMapping
        :rtype: ~azure.ai.projects.models.ThreadRun
        :raises ~azure.core.exceptions.HttpResponseError:
        """

    @overload
    async def submit_tool_outputs_to_run(
        self, thread_id: str, run_id: str, body: IO[bytes], *, content_type: str = "application/json", **kwargs: Any
    ) -> _models.ThreadRun:
        """Submits outputs from tools as requested by tool calls in a run. Runs that need submitted tool
        outputs will have a status of 'requires_action' with a required_action.type of
        'submit_tool_outputs'.

        :param thread_id: Required.
        :type thread_id: str
        :param run_id: Required.
        :type run_id: str
        :param body: Required.
        :type body: IO[bytes]
        :keyword content_type: Body Parameter content-type. Content type parameter for binary body.
         Default value is "application/json".
        :paramtype content_type: str
        :return: ThreadRun. The ThreadRun is compatible with MutableMapping
        :rtype: ~azure.ai.projects.models.ThreadRun
        :raises ~azure.core.exceptions.HttpResponseError:
        """

    @distributed_trace_async
    async def submit_tool_outputs_to_run(
        self,
        thread_id: str,
        run_id: str,
        body: Union[JSON, IO[bytes]] = _Unset,
        *,
        tool_outputs: List[_models.ToolOutput] = _Unset,
        event_handler: Optional[_models.AsyncAgentEventHandler] = None,
        **kwargs: Any,
    ) -> _models.ThreadRun:
        """Submits outputs from tools as requested by tool calls in a run. Runs that need submitted tool
        outputs will have a status of 'requires_action' with a required_action.type of
        'submit_tool_outputs'.

        :param thread_id: Required.
        :type thread_id: str
        :param run_id: Required.
        :type run_id: str
        :param body: Is either a JSON type or a IO[bytes] type. Required.
        :type body: JSON or IO[bytes]
        :keyword tool_outputs: Required.
        :paramtype tool_outputs: list[~azure.ai.projects.models.ToolOutput]
        :param event_handler: The event handler to use for processing events during the run.
        :param kwargs: Additional parameters.
        :return: ThreadRun. The ThreadRun is compatible with MutableMapping
        :rtype: ~azure.ai.projects.models.ThreadRun
        :raises ~azure.core.exceptions.HttpResponseError:
        """

        if isinstance(body, dict):
            content_type = kwargs.get("content_type", "application/json")
            response = super().submit_tool_outputs_to_run(thread_id, run_id, body, content_type=content_type, **kwargs)

        elif tool_outputs is not _Unset:
            response = super().submit_tool_outputs_to_run(
                thread_id, run_id, tool_outputs=tool_outputs, stream_parameter=False, stream=False, **kwargs
            )

        elif isinstance(body, io.IOBase):
            content_type = kwargs.get("content_type", "application/json")
            response = super().submit_tool_outputs_to_run(thread_id, run_id, body, content_type=content_type, **kwargs)

        else:
            raise ValueError("Invalid combination of arguments provided.")

        # If streaming is enabled, return the custom stream object
        return await response

    @overload
    async def submit_tool_outputs_to_stream(
        self, thread_id: str, run_id: str, body: JSON, *, content_type: str = "application/json", **kwargs: Any
    ) -> _models.AsyncAgentRunStream:
        """Submits outputs from tools as requested by tool calls in a stream. Runs that need submitted tool
        outputs will have a status of 'requires_action' with a required_action.type of
        'submit_tool_outputs'.  terminating when the Run enters a terminal state with a ``data: [DONE]`` message.

        :param thread_id: Required.
        :type thread_id: str
        :param run_id: Required.
        :type run_id: str
        :param body: Required.
        :type body: JSON
        :keyword content_type: Body Parameter content-type. Content type parameter for JSON body.
         Default value is "application/json".
        :paramtype content_type: str
        :return: AgentRunStream.  AgentRunStream is compatible with Iterable and supports streaming.
        :rtype: ~azure.ai.projects.models.AsyncAgentRunStream
        :raises ~azure.core.exceptions.HttpResponseError:
        """

    @overload
    async def submit_tool_outputs_to_stream(
        self,
        thread_id: str,
        run_id: str,
        *,
        tool_outputs: List[_models.ToolOutput],
        content_type: str = "application/json",
        event_handler: Optional[_models.AsyncAgentEventHandler] = None,
        **kwargs: Any,
    ) -> _models.AsyncAgentRunStream:
        """Submits outputs from tools as requested by tool calls in a stream. Runs that need submitted tool
        outputs will have a status of 'requires_action' with a required_action.type of
        'submit_tool_outputs'.  terminating when the Run enters a terminal state with a ``data: [DONE]`` message.

        :param thread_id: Required.
        :type thread_id: str
        :param run_id: Required.
        :type run_id: str
        :keyword tool_outputs: Required.
        :paramtype tool_outputs: list[~azure.ai.projects.models.ToolOutput]
        :keyword content_type: Body Parameter content-type. Content type parameter for JSON body.
         Default value is "application/json".
        :paramtype content_type: str
        :keyword event_handler: The event handler to use for processing events during the run. Default
            value is None.
        :paramtype event_handler: ~azure.ai.projects.models.AsyncAgentEventHandler
        :return: AgentRunStream.  AgentRunStream is compatible with Iterable and supports streaming.
        :rtype: ~azure.ai.projects.models.AsyncAgentRunStream
        :raises ~azure.core.exceptions.HttpResponseError:
        """

    @overload
    async def submit_tool_outputs_to_stream(
        self, thread_id: str, run_id: str, body: IO[bytes], *, content_type: str = "application/json", **kwargs: Any
    ) -> _models.AsyncAgentRunStream:
        """Submits outputs from tools as requested by tool calls in a stream. Runs that need submitted tool
        outputs will have a status of 'requires_action' with a required_action.type of
        'submit_tool_outputs'.

        :param thread_id: Required.
        :type thread_id: str
        :param run_id: Required.
        :type run_id: str
        :param body: Required.
        :type body: IO[bytes]
        :keyword content_type: Body Parameter content-type. Content type parameter for binary body.
         Default value is "application/json".
        :paramtype content_type: str
        :return: AgentRunStream.  AgentRunStream is compatible with Iterable and supports streaming.
        :rtype: ~azure.ai.projects.models.AsyncAgentRunStream
        :raises ~azure.core.exceptions.HttpResponseError:
        """

    @distributed_trace_async
    async def submit_tool_outputs_to_stream(
        self,
        thread_id: str,
        run_id: str,
        body: Union[JSON, IO[bytes]] = _Unset,
        *,
        tool_outputs: List[_models.ToolOutput] = _Unset,
        event_handler: Optional[_models.AsyncAgentEventHandler] = None,
        **kwargs: Any,
    ) -> _models.AsyncAgentRunStream:
        """Submits outputs from tools as requested by tool calls in a stream. Runs that need submitted tool
        outputs will have a status of 'requires_action' with a required_action.type of
        'submit_tool_outputs'.  terminating when the Run enters a terminal state with a ``data: [DONE]`` message.

        :param thread_id: Required.
        :type thread_id: str
        :param run_id: Required.
        :type run_id: str
        :param body: Is either a JSON type or a IO[bytes] type. Required.
        :type body: JSON or IO[bytes]
        :keyword tool_outputs: Required.
        :paramtype tool_outputs: list[~azure.ai.projects.models.ToolOutput]
        :param event_handler: The event handler to use for processing events during the run.
        :param kwargs: Additional parameters.
        :return: AgentRunStream.  AgentRunStream is compatible with Iterable and supports streaming.
        :rtype: ~azure.ai.projects.models.AsyncAgentRunStream
        :raises ~azure.core.exceptions.HttpResponseError:
        """

        if isinstance(body, dict):
            content_type = kwargs.get("content_type", "application/json")
            response = super().submit_tool_outputs_to_run(thread_id, run_id, body, content_type=content_type, **kwargs)

        elif tool_outputs is not _Unset:
            response = super().submit_tool_outputs_to_run(
                thread_id, run_id, tool_outputs=tool_outputs, stream_parameter=True, stream=True, **kwargs
            )

        elif isinstance(body, io.IOBase):
            content_type = kwargs.get("content_type", "application/json")
            response = super().submit_tool_outputs_to_run(thread_id, run_id, body, content_type=content_type, **kwargs)

        else:
            raise ValueError("Invalid combination of arguments provided.")

        # Cast the response to Iterator[bytes] for type correctness
        response_iterator: AsyncIterator[bytes] = cast(AsyncIterator[bytes], await response)

        return _models.AsyncAgentRunStream(response_iterator, self._handle_submit_tool_outputs, event_handler)

    async def _handle_submit_tool_outputs(
        self, run: _models.ThreadRun, event_handler: Optional[_models.AsyncAgentEventHandler] = None
    ) -> None:
        if isinstance(run.required_action, _models.SubmitToolOutputsAction):
            tool_calls = run.required_action.submit_tool_outputs.tool_calls
            if not tool_calls:
                logger.debug("No tool calls to execute.")
                return

            toolset = self._get_toolset()
            if toolset:
                tool_outputs = await toolset.execute_tool_calls(tool_calls)
            else:
                logger.warning("Toolset is not available in the client.")
                return

            logger.info(f"Tool outputs: {tool_outputs}")
            if tool_outputs:
                async with await self.submit_tool_outputs_to_stream(
                    thread_id=run.thread_id, run_id=run.id, tool_outputs=tool_outputs, event_handler=event_handler
                ) as stream:
                    await stream.until_done()

    @overload
    async def upload_file(self, body: JSON, **kwargs: Any) -> _models.OpenAIFile:
        """Uploads a file for use by other operations.

        :param body: Required.
        :type body: JSON
        :return: OpenAIFile. The OpenAIFile is compatible with MutableMapping
        :rtype: ~azure.ai.projects.models.OpenAIFile
        :raises ~azure.core.exceptions.HttpResponseError:
        """

    @overload
    async def upload_file(
        self, *, file: FileType, purpose: Union[str, _models.FilePurpose], filename: Optional[str] = None, **kwargs: Any
    ) -> _models.OpenAIFile:
        """Uploads a file for use by other operations.

        :keyword file: Required.
        :paramtype file: ~azure.ai.projects._vendor.FileType
        :keyword purpose: Known values are: "fine-tune", "fine-tune-results", "assistants",
         "assistants_output", "batch", "batch_output", and "vision". Required.
        :paramtype purpose: str or ~azure.ai.projects.models.FilePurpose
        :keyword filename: Default value is None.
        :paramtype filename: str
        :return: OpenAIFile. The OpenAIFile is compatible with MutableMapping
        :rtype: ~azure.ai.projects.models.OpenAIFile
        :raises ~azure.core.exceptions.HttpResponseError:
        """

    @overload
    async def upload_file(
        self, file_path: str, *, purpose: Union[str, _models.FilePurpose], **kwargs: Any
    ) -> _models.OpenAIFile:
        """Uploads a file for use by other operations.

        :param file_path: Required.
        :type file_path: str
        :keyword purpose: Known values are: "fine-tune", "fine-tune-results", "assistants",
         "assistants_output", "batch", "batch_output", and "vision". Required.
        :paramtype purpose: str or ~azure.ai.projects.models.FilePurpose
        :return: OpenAIFile. The OpenAIFile is compatible with MutableMapping
        :rtype: ~azure.ai.projects.models.OpenAIFile
        :raises ~azure.core.exceptions.HttpResponseError:
        """

    @distributed_trace_async
    async def upload_file(
        self,
        body: Optional[JSON] = None,
        *,
        file: Optional[FileType] = None,
        file_path: Optional[str] = None,
        purpose: Union[str, _models.FilePurpose, None] = None,
        filename: Optional[str] = None,
        **kwargs: Any,
    ) -> _models.OpenAIFile:
        """
        Uploads a file for use by other operations, delegating to the generated operations.

        :param body: JSON. Required if `file` and `purpose` are not provided.
        :param file: File content. Required if `body` and `purpose` are not provided.
        :param file_path: Path to the file. Required if `body` and `purpose` are not provided.
        :param purpose: Known values are: "fine-tune", "fine-tune-results", "assistants",
            "assistants_output", "batch", "batch_output", and "vision". Required if `body` and `file` are not provided.
        :param filename: The name of the file.
        :param kwargs: Additional parameters.
        :return: OpenAIFile. The OpenAIFile is compatible with MutableMapping
        :raises FileNotFoundError: If the file_path is invalid.
        :raises IOError: If there are issues with reading the file.
        :raises: HttpResponseError for HTTP errors.
        """
        if body is not None:
            return await super().upload_file(body=body, **kwargs)

        if isinstance(purpose, FilePurpose):
            purpose = purpose.value

        if file is not None and purpose is not None:
            return await super().upload_file(file=file, purpose=purpose, filename=filename, **kwargs)

        if file_path is not None and purpose is not None:
            if not os.path.isfile(file_path):
                raise FileNotFoundError(f"The file path provided does not exist: {file_path}")

            try:
                with open(file_path, "rb") as f:
                    content = f.read()

                # Determine filename and create correct FileType
                base_filename = filename or os.path.basename(file_path)
                file_content: FileType = (base_filename, content)

                return await super().upload_file(file=file_content, purpose=purpose, **kwargs)
            except IOError as e:
                raise IOError(f"Unable to read file: {file_path}. Reason: {str(e)}")

        raise ValueError("Invalid parameters for upload_file. Please provide the necessary arguments.")

    @overload
    async def upload_file_and_poll(self, body: JSON, sleep_interval: float = 1, **kwargs: Any) -> _models.OpenAIFile:
        """Uploads a file for use by other operations.

        :param body: Required.
        :type body: JSON
        :keyword sleep_interval: Time to wait before polling for the status of the uploaded file. Default value
         is 1.
        :paramtype sleep_interval: float
        :return: OpenAIFile. The OpenAIFile is compatible with MutableMapping
        :rtype: ~azure.ai.projects.models.OpenAIFile
        :raises ~azure.core.exceptions.HttpResponseError:
        """

    @overload
    async def upload_file_and_poll(
        self,
        *,
        file: FileType,
        purpose: Union[str, _models.FilePurpose],
        filename: Optional[str] = None,
        sleep_interval: float = 1,
        **kwargs: Any,
    ) -> _models.OpenAIFile:
        """Uploads a file for use by other operations.

        :keyword file: Required.
        :paramtype file: ~azure.ai.projects._vendor.FileType
        :keyword purpose: Known values are: "fine-tune", "fine-tune-results", "assistants",
         "assistants_output", "batch", "batch_output", and "vision". Required.
        :paramtype purpose: str or ~azure.ai.projects.models.FilePurpose
        :keyword filename: Default value is None.
        :paramtype filename: str
        :keyword sleep_interval: Time to wait before polling for the status of the uploaded file. Default value
         is 1.
        :paramtype sleep_interval: float
        :return: OpenAIFile. The OpenAIFile is compatible with MutableMapping
        :rtype: ~azure.ai.projects.models.OpenAIFile
        :raises ~azure.core.exceptions.HttpResponseError:
        """

    @overload
    async def upload_file_and_poll(
        self, file_path: str, *, purpose: Union[str, _models.FilePurpose], sleep_interval: float = 1, **kwargs: Any
    ) -> _models.OpenAIFile:
        """Uploads a file for use by other operations.

        :param file_path: Required.
        :type file_path: str
        :keyword purpose: Known values are: "fine-tune", "fine-tune-results", "assistants",
         "assistants_output", "batch", "batch_output", and "vision". Required.
        :paramtype purpose: str or ~azure.ai.projects.models.FilePurpose
        :keyword sleep_interval: Time to wait before polling for the status of the uploaded file. Default value
         is 1.
        :paramtype sleep_interval: float
        :return: OpenAIFile. The OpenAIFile is compatible with MutableMapping
        :rtype: ~azure.ai.projects.models.OpenAIFile
        :raises ~azure.core.exceptions.HttpResponseError:
        """

    @distributed_trace_async
    async def upload_file_and_poll(
        self,
        body: Optional[JSON] = None,
        *,
        file: Optional[FileType] = None,
        file_path: Optional[str] = None,
        purpose: Union[str, _models.FilePurpose, None] = None,
        filename: Optional[str] = None,
        sleep_interval: float = 1,
        **kwargs: Any,
    ) -> _models.OpenAIFile:
        """
        Uploads a file for use by other operations, delegating to the generated operations.

        :param body: JSON. Required if `file` and `purpose` are not provided.
        :param file: File content. Required if `body` and `purpose` are not provided.
        :param file_path: Path to the file. Required if `body` and `purpose` are not provided.
        :param purpose: Known values are: "fine-tune", "fine-tune-results", "assistants",
            "assistants_output", "batch", "batch_output", and "vision". Required if `body` and `file` are not provided.
        :param filename: The name of the file.
        :keyword sleep_interval: Time to wait before polling for the status of the uploaded file. Default value
         is 1.
        :paramtype sleep_interval: float
        :param kwargs: Additional parameters.
        :return: OpenAIFile. The OpenAIFile is compatible with MutableMapping
        :raises FileNotFoundError: If the file_path is invalid.
        :raises IOError: If there are issues with reading the file.
        :raises: HttpResponseError for HTTP errors.
        """
        if body is not None:
            uploaded_file = await self.upload_file(body=body, **kwargs)
        elif file is not None and purpose is not None:
            uploaded_file = await self.upload_file(file=file, purpose=purpose, filename=filename, **kwargs)
        elif file_path is not None and purpose is not None:
            uploaded_file = await self.upload_file(file_path=file_path, purpose=purpose, **kwargs)
        else:
            raise ValueError(
                "Invalid parameters for upload_file_and_poll. Please provide either 'body', "
                "or both 'file' and 'purpose', or both 'file_path' and 'purpose'."
            )

        while uploaded_file.status in ["uploaded", "pending", "running"]:
            time.sleep(sleep_interval)
            uploaded_file = await self.get_file(uploaded_file.id)

        return uploaded_file

    @overload
    async def create_vector_store_and_poll(
        self, body: JSON, *, content_type: str = "application/json", sleep_interval: float = 1, **kwargs: Any
    ) -> _models.VectorStore:
        """Creates a vector store and poll.

        :param body: Required.
        :type body: JSON
        :keyword content_type: Body Parameter content-type. Content type parameter for JSON body.
         Default value is "application/json".
        :paramtype content_type: str
        :keyword sleep_interval: Time to wait before polling for the status of the vector store. Default value
         is 1.
        :paramtype sleep_interval: float
        :return: VectorStore. The VectorStore is compatible with MutableMapping
        :rtype: ~azure.ai.projects.models.VectorStore
        :raises ~azure.core.exceptions.HttpResponseError:
        """

    @overload
    async def create_vector_store_and_poll(
        self,
        *,
        content_type: str = "application/json",
        file_ids: Optional[List[str]] = None,
        name: Optional[str] = None,
        expires_after: Optional[_models.VectorStoreExpirationPolicy] = None,
        chunking_strategy: Optional[_models.VectorStoreChunkingStrategyRequest] = None,
        metadata: Optional[Dict[str, str]] = None,
        sleep_interval: float = 1,
        **kwargs: Any,
    ) -> _models.VectorStore:
        """Creates a vector store and poll.

        :keyword content_type: Body Parameter content-type. Content type parameter for JSON body.
         Default value is "application/json".
        :paramtype content_type: str
        :keyword file_ids: A list of file IDs that the vector store should use. Useful for tools like
         ``file_search`` that can access files. Default value is None.
        :paramtype file_ids: list[str]
        :keyword name: The name of the vector store. Default value is None.
        :paramtype name: str
        :keyword expires_after: Details on when this vector store expires. Default value is None.
        :paramtype expires_after: ~azure.ai.projects.models.VectorStoreExpirationPolicy
        :keyword chunking_strategy: The chunking strategy used to chunk the file(s). If not set, will
         use the auto strategy. Only applicable if file_ids is non-empty. Default value is None.
        :paramtype chunking_strategy: ~azure.ai.projects.models.VectorStoreChunkingStrategyRequest
        :keyword metadata: A set of up to 16 key/value pairs that can be attached to an object, used
         for storing additional information about that object in a structured format. Keys may be up to
         64 characters in length and values may be up to 512 characters in length. Default value is
         None.
        :paramtype metadata: dict[str, str]
        :keyword sleep_interval: Time to wait before polling for the status of the vector store. Default value
         is 1.
        :paramtype sleep_interval: float
        :return: VectorStore. The VectorStore is compatible with MutableMapping
        :rtype: ~azure.ai.projects.models.VectorStore
        :raises ~azure.core.exceptions.HttpResponseError:
        """

    @overload
    async def create_vector_store_and_poll(
        self, body: IO[bytes], *, content_type: str = "application/json", sleep_interval: float = 1, **kwargs: Any
    ) -> _models.VectorStore:
        """Creates a vector store and poll.

        :param body: Required.
        :type body: IO[bytes]
        :keyword content_type: Body Parameter content-type. Content type parameter for binary body.
         Default value is "application/json".
        :paramtype content_type: str
        :keyword sleep_interval: Time to wait before polling for the status of the vector store. Default value
         is 1.
        :paramtype sleep_interval: float
        :return: VectorStore. The VectorStore is compatible with MutableMapping
        :rtype: ~azure.ai.projects.models.VectorStore
        :raises ~azure.core.exceptions.HttpResponseError:
        """

    @distributed_trace_async
    async def create_vector_store_and_poll(
        self,
        body: Union[JSON, IO[bytes], None] = None,
        *,
        content_type: str = "application/json",
        file_ids: Optional[List[str]] = None,
        name: Optional[str] = None,
        expires_after: Optional[_models.VectorStoreExpirationPolicy] = None,
        chunking_strategy: Optional[_models.VectorStoreChunkingStrategyRequest] = None,
        metadata: Optional[Dict[str, str]] = None,
        sleep_interval: float = 1,
        **kwargs: Any,
    ) -> _models.VectorStore:
        """Creates a vector store and poll.

        :param body: Is either a JSON type or a IO[bytes] type. Required.
        :type body: JSON or IO[bytes]
        :keyword file_ids: A list of file IDs that the vector store should use. Useful for tools like
         ``file_search`` that can access files. Default value is None.
        :paramtype file_ids: list[str]
        :keyword name: The name of the vector store. Default value is None.
        :paramtype name: str
        :keyword expires_after: Details on when this vector store expires. Default value is None.
        :paramtype expires_after: ~azure.ai.projects.models.VectorStoreExpirationPolicy
        :keyword chunking_strategy: The chunking strategy used to chunk the file(s). If not set, will
         use the auto strategy. Only applicable if file_ids is non-empty. Default value is None.
        :paramtype chunking_strategy: ~azure.ai.projects.models.VectorStoreChunkingStrategyRequest
        :keyword metadata: A set of up to 16 key/value pairs that can be attached to an object, used
         for storing additional information about that object in a structured format. Keys may be up to
         64 characters in length and values may be up to 512 characters in length. Default value is
         None.
        :paramtype metadata: dict[str, str]
        :keyword sleep_interval: Time to wait before polling for the status of the vector store. Default value
         is 1.
        :paramtype sleep_interval: float
        :return: VectorStore. The VectorStore is compatible with MutableMapping
        :rtype: ~azure.ai.projects.models.VectorStore
        :raises ~azure.core.exceptions.HttpResponseError:
        """

        if body is not None:
            vector_store = await self.create_vector_store(body=body, content_type=content_type, **kwargs)
        elif file_ids is not None or (name is not None and expires_after is not None):
            vector_store = await self.create_vector_store(
                content_type=content_type,
                file_ids=file_ids,
                name=name,
                expires_after=expires_after,
                chunking_strategy=chunking_strategy,
                metadata=metadata,
                **kwargs,
            )
        else:
            raise ValueError(
                "Invalid parameters for create_vector_store_and_poll. Please provide either 'body', "
                "'file_ids', or 'name' and 'expires_after'."
            )

        while vector_store.status == "in_progress":
            time.sleep(sleep_interval)
            vector_store = await self.get_vector_store(vector_store.id)

        return vector_store

    @overload
    async def create_vector_store_file_batch_and_poll(
        self,
        vector_store_id: str,
        body: JSON,
        *,
        content_type: str = "application/json",
        sleep_interval: float = 1,
        **kwargs: Any,
    ) -> _models.VectorStoreFileBatch:
        """Create a vector store file batch and poll.

        :param vector_store_id: Identifier of the vector store. Required.
        :type vector_store_id: str
        :param body: Required.
        :type body: JSON
        :keyword content_type: Body Parameter content-type. Content type parameter for JSON body.
         Default value is "application/json".
        :paramtype content_type: str
        :keyword sleep_interval: Time to wait before polling for the status of the vector store. Default value
         is 1.
        :paramtype sleep_interval: float
        :return: VectorStoreFileBatch. The VectorStoreFileBatch is compatible with MutableMapping
        :rtype: ~azure.ai.projects.models.VectorStoreFileBatch
        :raises ~azure.core.exceptions.HttpResponseError:
        """

    @overload
    async def create_vector_store_file_batch_and_poll(
        self,
        vector_store_id: str,
        *,
        file_ids: List[str],
        content_type: str = "application/json",
        chunking_strategy: Optional[_models.VectorStoreChunkingStrategyRequest] = None,
        sleep_interval: float = 1,
        **kwargs: Any,
    ) -> _models.VectorStoreFileBatch:
        """Create a vector store file batch and poll.

        :param vector_store_id: Identifier of the vector store. Required.
        :type vector_store_id: str
        :keyword file_ids: List of file identifiers. Required.
        :paramtype file_ids: list[str]
        :keyword content_type: Body Parameter content-type. Content type parameter for JSON body.
         Default value is "application/json".
        :paramtype content_type: str
        :keyword chunking_strategy: The chunking strategy used to chunk the file(s). If not set, will
         use the auto strategy. Default value is None.
        :paramtype chunking_strategy: ~azure.ai.projects.models.VectorStoreChunkingStrategyRequest
        :keyword sleep_interval: Time to wait before polling for the status of the vector store. Default value
         is 1.
        :paramtype sleep_interval: float
        :return: VectorStoreFileBatch. The VectorStoreFileBatch is compatible with MutableMapping
        :rtype: ~azure.ai.projects.models.VectorStoreFileBatch
        :raises ~azure.core.exceptions.HttpResponseError:
        """

    @overload
    async def create_vector_store_file_batch_and_poll(
        self,
        vector_store_id: str,
        body: IO[bytes],
        *,
        content_type: str = "application/json",
        sleep_interval: float = 1,
        **kwargs: Any,
    ) -> _models.VectorStoreFileBatch:
        """Create a vector store file batch and poll.

        :param vector_store_id: Identifier of the vector store. Required.
        :type vector_store_id: str
        :param body: Required.
        :type body: IO[bytes]
        :keyword content_type: Body Parameter content-type. Content type parameter for binary body.
         Default value is "application/json".
        :paramtype content_type: str
        :keyword sleep_interval: Time to wait before polling for the status of the vector store. Default value
         is 1.
        :paramtype sleep_interval: float
        :return: VectorStoreFileBatch. The VectorStoreFileBatch is compatible with MutableMapping
        :rtype: ~azure.ai.projects.models.VectorStoreFileBatch
        :raises ~azure.core.exceptions.HttpResponseError:
        """

    @distributed_trace_async
    async def create_vector_store_file_batch_and_poll(
        self,
        vector_store_id: str,
        body: Union[JSON, IO[bytes], None] = None,
        *,
        file_ids: List[str] = _Unset,
        chunking_strategy: Optional[_models.VectorStoreChunkingStrategyRequest] = None,
        sleep_interval: float = 1,
        **kwargs: Any,
    ) -> _models.VectorStoreFileBatch:
        """Create a vector store file batch and poll.

        :param vector_store_id: Identifier of the vector store. Required.
        :type vector_store_id: str
        :param body: Is either a JSON type or a IO[bytes] type. Required.
        :type body: JSON or IO[bytes]
        :keyword file_ids: List of file identifiers. Required.
        :paramtype file_ids: list[str]
        :keyword chunking_strategy: The chunking strategy used to chunk the file(s). If not set, will
         use the auto strategy. Default value is None.
        :paramtype chunking_strategy: ~azure.ai.projects.models.VectorStoreChunkingStrategyRequest
        :return: VectorStoreFileBatch. The VectorStoreFileBatch is compatible with MutableMapping
        :rtype: ~azure.ai.projects.models.VectorStoreFileBatch
        :raises ~azure.core.exceptions.HttpResponseError:
        """

        if body is None:
            vector_store_file_batch = await super().create_vector_store_file_batch(
                vector_store_id=vector_store_id, file_ids=file_ids, chunking_strategy=chunking_strategy, **kwargs
            )
        else:
            content_type = kwargs.get("content_type", "application/json")
            vector_store_file_batch = await super().create_vector_store_file_batch(
                body=body, content_type=content_type, **kwargs
            )

        while vector_store_file_batch.status == "in_progress":
            time.sleep(sleep_interval)
            vector_store_file_batch = await super().get_vector_store_file_batch(
                vector_store_id=vector_store_id, batch_id=vector_store_file_batch.id
            )

        return vector_store_file_batch

    @distributed_trace_async
    async def get_file_content(self, file_id: str, **kwargs: Any) -> AsyncIterator[bytes]:
        """
        Asynchronously returns file content as a byte stream for the given file_id.

        :param file_id: The ID of the file to retrieve. Required.
        :type file_id: str
        :return: An async iterator that yields bytes from the file content.
        :rtype: AsyncIterator[bytes]
        :raises ~azure.core.exceptions.HttpResponseError: If the HTTP request fails.
        """
        kwargs["stream"] = True
        response = await super()._get_file_content(file_id, **kwargs)
        return cast(AsyncIterator[bytes], response)

    @distributed_trace_async
    async def get_messages(
        self,
        thread_id: str,
        *,
        run_id: Optional[str] = None,
        limit: Optional[int] = None,
        order: Optional[Union[str, _models.ListSortOrder]] = None,
        after: Optional[str] = None,
        before: Optional[str] = None,
        **kwargs: Any,
    ) -> _models.ThreadMessages:
        """Parses the OpenAIPageableListOfThreadMessage response and returns a ThreadMessages object.

        :param thread_id: Identifier of the thread. Required.
        :type thread_id: str
        :keyword run_id: Filter messages by the run ID that generated them. Default value is None.
        :paramtype run_id: str
        :keyword limit: A limit on the number of objects to be returned. Limit can range between 1 and
         100, and the default is 20. Default value is None.
        :paramtype limit: int
        :keyword order: Sort order by the created_at timestamp of the objects. asc for ascending order
         and desc for descending order. Known values are: "asc" and "desc". Default value is None.
        :paramtype order: str or ~azure.ai.projects.models.ListSortOrder
        :keyword after: A cursor for use in pagination. after is an object ID that defines your place
         in the list. For instance, if you make a list request and receive 100 objects, ending with
         obj_foo, your subsequent call can include after=obj_foo in order to fetch the next page of the
         list. Default value is None.
        :paramtype after: str
        :keyword before: A cursor for use in pagination. before is an object ID that defines your place
         in the list. For instance, if you make a list request and receive 100 objects, ending with
         obj_foo, your subsequent call can include before=obj_foo in order to fetch the previous page of
         the list. Default value is None.
        :paramtype before: str

        :return: ThreadMessages. The ThreadMessages is compatible with MutableMapping
        :rtype: ~azure.ai.projects.models.ThreadMessages
        """
        messages = await super().list_messages(
            thread_id, run_id=run_id, limit=limit, order=order, after=after, before=before, **kwargs
        )
        return _models.ThreadMessages(pageable_list=messages)

    @distributed_trace_async
    async def save_file(self, file_id: str, file_name: str, target_dir: Optional[Union[str, Path]] = None) -> None:
        """
        Asynchronously saves file content retrieved using a file identifier to the specified local directory.

        :param file_id: The unique identifier for the file to retrieve.
        :type file_id: str
        :param file_name: The name of the file to be saved.
        :type file_name: str
        :param target_dir: The directory where the file should be saved. Defaults to the current working directory.
        :type target_dir: str or Path
        :raises ValueError: If the target path is not a directory or the file name is invalid.
        :raises RuntimeError: If file content retrieval fails or no content is found.
        :raises TypeError: If retrieved chunks are not bytes-like objects.
        :raises IOError: If writing to the file fails.
        """
        try:
            # Determine and validate the target directory
            path = Path(target_dir).expanduser().resolve() if target_dir else Path.cwd()
            path.mkdir(parents=True, exist_ok=True)
            if not path.is_dir():
                raise ValueError(f"The target path '{path}' is not a directory.")

            # Sanitize and validate the file name
            sanitized_file_name = Path(file_name).name
            if not sanitized_file_name:
                raise ValueError("The provided file name is invalid.")

            # Retrieve the file content
            file_content_stream = await self.get_file_content(file_id)
            if not file_content_stream:
                raise RuntimeError(f"No content retrievable for file ID '{file_id}'.")

            # Collect all chunks asynchronously
            chunks = []
            async for chunk in file_content_stream:
                if isinstance(chunk, (bytes, bytearray)):
                    chunks.append(chunk)
                else:
                    raise TypeError(f"Expected bytes or bytearray, got {type(chunk).__name__}")

            target_file_path = path / sanitized_file_name

            # Write the collected content to the file synchronously
            def write_file(collected_chunks: list):
                with open(target_file_path, "wb") as file:
                    for chunk in collected_chunks:
                        file.write(chunk)

            # Use the event loop to run the synchronous function in a thread executor
            loop = asyncio.get_running_loop()
            await loop.run_in_executor(None, write_file, chunks)

            logger.debug(f"File '{sanitized_file_name}' saved successfully at '{target_file_path}'.")

        except (ValueError, RuntimeError, TypeError, IOError) as e:
            logger.error(f"An error occurred in save_file: {e}")
            raise


__all__: List[str] = [
    "AgentsOperations",
    "ConnectionsOperations",
    "TelemetryOperations",
    "InferenceOperations",
]  # Add all objects you want publicly available to users at this package level


def patch_sdk():
    """Do not remove from this file.

    `patch_sdk` is a last resort escape hatch that allows you to do customizations
    you can't accomplish using the techniques described in
    https://aka.ms/azsdk/python/dpcodegen/python/customize
    """<|MERGE_RESOLUTION|>--- conflicted
+++ resolved
@@ -1,9 +1,4 @@
 # pylint: disable=too-many-lines
-<<<<<<< HEAD
-# pylint: disable=too-many-lines
-# pylint: disable=too-many-lines
-=======
->>>>>>> 904c9efe
 # ------------------------------------
 # Copyright (c) Microsoft Corporation.
 # Licensed under the MIT License.
