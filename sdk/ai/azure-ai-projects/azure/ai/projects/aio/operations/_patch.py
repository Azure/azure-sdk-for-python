# pylint: disable=too-many-lines
# pylint: disable=too-many-lines
# ------------------------------------
# Copyright (c) Microsoft Corporation.
# Licensed under the MIT License.
# ------------------------------------
"""Customize generated code here.

Follow our quickstart for examples: https://aka.ms/azsdk/python/dpcodegen/python/customize
"""
from ..._vendor import FileType
import sys, io, asyncio
import logging
import os
import time
from pathlib import Path
<<<<<<< HEAD
=======
from azure.core.exceptions import ResourceNotFoundError
>>>>>>> 9f9b12f6
from io import TextIOWrapper
from typing import IO, Any, AsyncIterator, Dict, List, Iterable, MutableMapping, Optional, Union, cast, overload

from azure.ai.projects import _types
from ._operations import ConnectionsOperations as ConnectionsOperationsGenerated
from ._operations import AgentsOperations as AgentsOperationsGenerated
from ._operations import TelemetryOperations as TelemetryOperationsGenerated
from ...models._patch import ConnectionProperties
from ...models._enums import AuthenticationType, ConnectionType, FilePurpose
from ...models._models import (
    GetConnectionResponse,
    ListConnectionsResponse,
    GetAppInsightsResponse,
    GetWorkspaceResponse,
)
from ... import models as _models
from ...operations._patch import _enable_telemetry
from azure.core.tracing.decorator_async import distributed_trace_async

logger = logging.getLogger(__name__)

JSON = MutableMapping[str, Any]  # pylint: disable=unsubscriptable-object
_Unset: Any = object()


class InferenceOperations:

    def __init__(self, outer_instance):
        self._outer_instance = outer_instance

    @distributed_trace_async
    async def get_chat_completions_client(self, **kwargs) -> "ChatCompletionsClient":
        """Get an authenticated asynchronous ChatCompletionsClient (from the package azure-ai-inference) for the default
        Azure AI Services connected resource. At least one AI model that supports chat completions must be deployed
        in this resource. The packages `azure-ai-inference` and `aiohttp` must be installed prior to calling this method.

        :return: An authenticated chat completions client
        :rtype: ~azure.ai.inference.models.ChatCompletionsClient
        :raises ~azure.core.exceptions.HttpResponseError:
        """
        kwargs.setdefault("merge_span", True)

        # Back-door way to access the old behavior where each AI model (non-OpenAI) was hosted on 
        # a separate "Serverless" connection. This is now deprecated.
        use_serverless_connection : bool = (os.getenv("USE_SERVERLESS_CONNECTION", None) == "true")

        if use_serverless_connection:
            connection = await self._outer_instance.connections.get_default(
                connection_type=ConnectionType.SERVERLESS, with_credentials=True, **kwargs
            )
            if not connection:
                return None
        else:
            connection = await self._outer_instance.connections.get_default(
                connection_type=ConnectionType.AZURE_AI_SERVICES, with_credentials=True, **kwargs
            )
            if not connection:
                return None

        try:
            from azure.ai.inference.aio import ChatCompletionsClient
        except ModuleNotFoundError as _:
            raise ModuleNotFoundError(
                "Azure AI Inference SDK is not installed. Please install it using 'pip install azure-ai-inference'"
            )

        if use_serverless_connection:
            endpoint = connection.endpoint_url
        else:
            endpoint = f"https://{connection.name}.services.ai.azure.com/models"

        if connection.authentication_type == AuthenticationType.API_KEY:
            logger.debug(
                "[InferenceOperations.get_chat_completions_client] Creating ChatCompletionsClient using API key authentication"
            )
            from azure.core.credentials import AzureKeyCredential

            client = ChatCompletionsClient(
                endpoint=endpoint, credential=AzureKeyCredential(connection.key)
            )
        elif connection.authentication_type == AuthenticationType.AAD:
            # MaaS models do not yet support EntraID auth
            logger.debug(
                "[InferenceOperations.get_chat_completions_client] Creating ChatCompletionsClient using Entra ID authentication"
            )
            client = ChatCompletionsClient(
                endpoint=endpoint, credential=connection.properties.token_credential
            )
        elif connection.authentication_type == AuthenticationType.SAS:
            # TODO - Not yet supported by the service. Expected 9/27.
            logger.debug(
                "[InferenceOperations.get_chat_completions_client] Creating ChatCompletionsClient using SAS authentication"
            )
            client = ChatCompletionsClient(endpoint=endpoint, credential=connection.token_credential)
        else:
            raise ValueError("Unknown authentication type")

        return client

    @distributed_trace_async
    async def get_embeddings_client(self, **kwargs) -> "EmbeddingsClient":
        """Get an authenticated asynchronous EmbeddingsClient (from the package azure-ai-inference) for the default
        Azure AI Services connected resource. At least one AI model that supports text embeddings must be deployed
        in this resource. The packages `azure-ai-inference` and `aiohttp` must be installed prior to calling this method.

        :return: An authenticated chat completions client
        :rtype: ~azure.ai.inference.models.EmbeddingsClient
        :raises ~azure.core.exceptions.HttpResponseError:
        """
        kwargs.setdefault("merge_span", True)

        # Back-door way to access the old behavior where each AI model (non-OpenAI) was hosted on 
        # a separate "Serverless" connection. This is now deprecated.
        use_serverless_connection : bool = (os.getenv("USE_SERVERLESS_CONNECTION", None) == "true")

        if use_serverless_connection:
            connection = await self._outer_instance.connections.get_default(
                connection_type=ConnectionType.SERVERLESS, with_credentials=True, **kwargs
            )
            if not connection:
                return None
        else:
            connection = await self._outer_instance.connections.get_default(
                connection_type=ConnectionType.AZURE_AI_SERVICES, with_credentials=True, **kwargs
            )
            if not connection:
                return None

        try:
            from azure.ai.inference.aio import EmbeddingsClient
        except ModuleNotFoundError as _:
            raise ModuleNotFoundError(
                "Azure AI Inference SDK is not installed. Please install it using 'pip install azure-ai-inference'"
            )

        if use_serverless_connection:
            endpoint = connection.endpoint_url
        else:
            endpoint = f"https://{connection.name}.services.ai.azure.com/models"

        if connection.authentication_type == AuthenticationType.API_KEY:
            logger.debug(
                "[InferenceOperations.get_embeddings_client] Creating EmbeddingsClient using API key authentication"
            )
            from azure.core.credentials import AzureKeyCredential

            client = EmbeddingsClient(endpoint=endpoint, credential=AzureKeyCredential(connection.key))
        elif connection.authentication_type == AuthenticationType.AAD:
            # MaaS models do not yet support EntraID auth
            logger.debug(
                "[InferenceOperations.get_embeddings_client] Creating EmbeddingsClient using Entra ID authentication"
            )
            client = EmbeddingsClient(
                endpoint=endpoint, credential=connection.properties.token_credential
            )
        elif connection.authentication_type == AuthenticationType.SAS:
            # TODO - Not yet supported by the service. Expected 9/27.
            logger.debug(
                "[InferenceOperations.get_embeddings_client] Creating EmbeddingsClient using SAS authentication"
            )
            client = EmbeddingsClient(endpoint=endpoint, credential=connection.token_credential)
        else:
            raise ValueError("Unknown authentication type")

        return client

    @distributed_trace_async
    async def get_azure_openai_client(self, *, api_version: str | None = None, **kwargs) -> "AsyncAzureOpenAI":
        """Get an authenticated AsyncAzureOpenAI client (from the `openai` package) for the default
        Azure OpenAI connection. The package `openai` must be installed prior to calling this method.

        :keyword api_version: The Azure OpenAI api-version to use when creating the client. Optional.
         See "Data plane - Inference" row in the table at
         https://learn.microsoft.com/en-us/azure/ai-services/openai/reference#api-specs. If this keyword
         is not specified, you must set the environment variable `OPENAI_API_VERSION` instead.
        :paramtype api_version: str
        :return: An authenticated AsyncAzureOpenAI client
        :rtype: ~openai.AsyncAzureOpenAI
        :raises ~azure.core.exceptions.HttpResponseError:
        """
        kwargs.setdefault("merge_span", True)
        connection = await self._outer_instance.connections.get_default(
            connection_type=ConnectionType.AZURE_OPEN_AI, with_credentials=True, **kwargs
        )
        if not connection:
            raise ValueError("No Azure OpenAI connection found.")

        try:
            from openai import AsyncAzureOpenAI
        except ModuleNotFoundError as _:
            raise ModuleNotFoundError("OpenAI SDK is not installed. Please install it using 'pip install openai-async'")

        if connection.authentication_type == AuthenticationType.API_KEY:
            logger.debug(
                "[InferenceOperations.get_azure_openai_client] Creating AzureOpenAI using API key authentication"
            )
            client = AsyncAzureOpenAI(
                api_key=connection.key, azure_endpoint=connection.endpoint_url, api_version=api_version
            )
        elif connection.authentication_type == AuthenticationType.AAD:
            logger.debug(
                "[InferenceOperations.get_azure_openai_client] Creating AzureOpenAI using Entra ID authentication"
            )
            try:
                from azure.identity import get_bearer_token_provider
            except ModuleNotFoundError as _:
                raise ModuleNotFoundError(
                    "azure.identity package not installed. Please install it using 'pip install azure-identity'"
                )
            client = AsyncAzureOpenAI(
                # See https://learn.microsoft.com/en-us/python/api/azure-identity/azure.identity?view=azure-python#azure-identity-get-bearer-token-provider
                azure_ad_token_provider=get_bearer_token_provider(
                    connection.token_credential, "https://cognitiveservices.azure.com/.default"
                ),
                azure_endpoint=connection.endpoint_url,
                api_version=api_version,
            )
        elif connection.authentication_type == AuthenticationType.SAS:
            logger.debug("[InferenceOperations.get_azure_openai_client] Creating AzureOpenAI using SAS authentication")
            client = AsyncAzureOpenAI(
                azure_ad_token_provider=get_bearer_token_provider(
                    connection.token_credential, "https://cognitiveservices.azure.com/.default"
                ),
                azure_endpoint=connection.endpoint_url,
                api_version=api_version,
            )
        else:
            raise ValueError("Unknown authentication type")

        return client


class ConnectionsOperations(ConnectionsOperationsGenerated):

    @distributed_trace_async
    async def get_default(
        self, *, connection_type: ConnectionType, with_credentials: bool = False, **kwargs: Any
    ) -> ConnectionProperties:
        """Get the properties of the default connection of a certain connection type, with or without
        populating authentication credentials.

        :param connection_type: The connection type. Required.
        :type connection_type: ~azure.ai.projects.models._models.ConnectionType
        :param with_credentials: Whether to populate the connection properties with authentication credentials. Optional.
        :type with_credentials: bool
        :return: The connection properties, or `None` if there are no connections of the specified type.
        :rtype: ~azure.ai.projects.models._models.ConnectionProperties
        :raises ~azure.core.exceptions.HttpResponseError:
        """
        kwargs.setdefault("merge_span", True)
        if not connection_type:
            raise ValueError("You must specify an connection type")
        # Since there is no notion of default connection at the moment, list all connections in the category
        # and return the first one
        connection_properties_list = await self.list(connection_type=connection_type, **kwargs)
        if len(connection_properties_list) > 0:
            if with_credentials:
                return await self.get(
                    connection_name=connection_properties_list[0].name, with_credentials=with_credentials, **kwargs
                )
            else:
                return connection_properties_list[0]
        else:
            return None

    @distributed_trace_async
    async def get(self, *, connection_name: str, with_credentials: bool = False, **kwargs: Any) -> ConnectionProperties:
        """Get the properties of a single connection, given its connection name, with or without
        populating authentication credentials.

        :param connection_name: Connection Name. Required.
        :type connection_name: str
        :param with_credentials: Whether to populate the connection properties with authentication credentials. Optional.
        :type with_credentials: bool
        :return: The connection properties, or `None` if a connection with this name does not exist.
        :rtype: ~azure.ai.projects.models._models.ConnectionProperties
        :raises ~azure.core.exceptions.HttpResponseError:
        """
        kwargs.setdefault("merge_span", True)
        if not connection_name:
            raise ValueError("Endpoint name cannot be empty")
        if with_credentials:
            try:
                connection: GetConnectionResponse = await self._get_connection_with_secrets(
                    connection_name=connection_name, ignored="ignore", **kwargs
                )
            except ResourceNotFoundError as _:
                return None
            if connection.properties.auth_type == AuthenticationType.AAD:
                return ConnectionProperties(connection=connection, token_credential=self._config.credential)
            elif connection.properties.auth_type == AuthenticationType.SAS:
                from ...models._patch import SASTokenCredential

                token_credential = SASTokenCredential(
                    sas_token=connection.properties.credentials.sas,
                    credential=self._config.credential,
                    subscription_id=self._config.subscription_id,
                    resource_group_name=self._config.resource_group_name,
                    project_name=self._config.project_name,
                    connection_name=connection_name,
                )
                return ConnectionProperties(connection=connection, token_credential=token_credential)

            return ConnectionProperties(connection=connection)
        else:
            try:
                connection=await self._get_connection(connection_name=connection_name, **kwargs)
            except ResourceNotFoundError as _:
                return None
            return ConnectionProperties(connection=connection)

    @distributed_trace_async
    async def list(
        self, *, connection_type: ConnectionType | None = None, **kwargs: Any
    ) -> Iterable[ConnectionProperties]:
        """List the properties of all connections, or all connections of a certain connection type.

        :param connection_type: The connection type. Optional. If provided, this method lists connections of this type.
            If not provided, all connections are listed.
        :type connection_type: ~azure.ai.projects.models._models.ConnectionType
        :return: A list of connection properties
        :rtype: Iterable[~azure.ai.projects.models._models.ConnectionProperties]
        :raises ~azure.core.exceptions.HttpResponseError:
        """
        kwargs.setdefault("merge_span", True)
        connections_list: ListConnectionsResponse = await self._list_connections(
            include_all=True, category=connection_type, **kwargs
        )

        # Iterate to create the simplified result property
        connection_properties_list: List[ConnectionProperties] = []
        for connection in connections_list.value:
            connection_properties_list.append(ConnectionProperties(connection=connection))

        return connection_properties_list


class TelemetryOperations(TelemetryOperationsGenerated):

    _connection_string: Optional[str] = None
    _get_connection_string_called: bool = False

    def __init__(self, *args, **kwargs):
        self._outer_instance = kwargs.pop("outer_instance")
        super().__init__(*args, **kwargs)

    async def get_connection_string(self) -> str:
        """
        Get the Application Insights connection string associated with the Project's Application Insights resource.
        On first call, this method makes a GET call to the Application Insights resource URL to get the connection string.
        Subsequent calls return the cached connection string.

        :return: The connection string, or `None` if an Application Insights resource was not enabled for the Project.
        :rtype: str
        """
        if not self._get_connection_string_called:
            # Get the AI Studio Project properties, including Application Insights resource URL if exists
            get_workspace_response: GetWorkspaceResponse = await self._outer_instance.connections._get_workspace()

            # Continue only if Application Insights resource was enabled for this Project
            if get_workspace_response.properties.application_insights:

                # Make a GET call to the Application Insights resource URL to get the connection string
                app_insights_respose: GetAppInsightsResponse = await self._get_app_insights(
                    app_insights_resource_url=get_workspace_response.properties.application_insights
                )

                self._connection_string = app_insights_respose.properties.connection_string

        self._get_connection_string_called = True
        return self._connection_string

    # TODO: what about `set AZURE_TRACING_GEN_AI_CONTENT_RECORDING_ENABLED=true`?
    # TODO: This could be a class method. But we don't have a class property AIProjectClient.telemetry
    def enable(self, *, destination: Union[TextIOWrapper, str], **kwargs) -> None:
        """Enable tracing to console (sys.stdout), or to an OpenTelemetry Protocol (OTLP) collector.

        :keyword destination: `sys.stdout` for tracing to console output, or a string holding the
         endpoint URL of the OpenTelemetry Protocol (OTLP) collector. Required.
        :paramtype destination: Union[TextIOWrapper, str]
        """
        _enable_telemetry(destination=destination, **kwargs)


class AgentsOperations(AgentsOperationsGenerated):

    @overload
    async def create_agent(self, body: JSON, *, content_type: str = "application/json", **kwargs: Any) -> _models.Agent:
        """Creates a new agent.

        :param body: Required.
        :type body: JSON
        :keyword content_type: Body Parameter content-type. Content type parameter for JSON body.
         Default value is "application/json".
        :paramtype content_type: str
        :return: Agent. The Agent is compatible with MutableMapping
        :rtype: ~azure.ai.projects.models.Agent
        :raises ~azure.core.exceptions.HttpResponseError:
        """

    @overload
    async def create_agent(
        self,
        *,
        model: str,
        content_type: str = "application/json",
        name: Optional[str] = None,
        description: Optional[str] = None,
        instructions: Optional[str] = None,
        tools: Optional[List[_models.ToolDefinition]] = None,
        tool_resources: Optional[_models.ToolResources] = None,
        temperature: Optional[float] = None,
        top_p: Optional[float] = None,
        response_format: Optional["_types.AgentsApiResponseFormatOption"] = None,
        metadata: Optional[Dict[str, str]] = None,
        **kwargs: Any,
    ) -> _models.Agent:
        """Creates a new agent.

        :keyword model: The ID of the model to use. Required.
        :paramtype model: str
        :keyword content_type: Body Parameter content-type. Content type parameter for JSON body.
         Default value is "application/json".
        :paramtype content_type: str
        :keyword name: The name of the new agent. Default value is None.
        :paramtype name: str
        :keyword description: The description of the new agent. Default value is None.
        :paramtype description: str
        :keyword instructions: The system instructions for the new agent to use. Default value is None.
        :paramtype instructions: str
        :keyword tools: The collection of tools to enable for the new agent. Default value is None.
        :paramtype tools: list[~azure.ai.projects.models.ToolDefinition]
        :keyword tool_resources: A set of resources that are used by the agent's tools. The resources
         are specific to the type of tool. For example, the ``code_interpreter``
         tool requires a list of file IDs, while the ``file_search`` tool requires a list of vector
         store IDs. Default value is None.
        :paramtype tool_resources: ~azure.ai.projects.models.ToolResources
        :keyword temperature: What sampling temperature to use, between 0 and 2. Higher values like 0.8
         will make the output more random,
         while lower values like 0.2 will make it more focused and deterministic. Default value is
         None.
        :paramtype temperature: float
        :keyword top_p: An alternative to sampling with temperature, called nucleus sampling, where the
         model considers the results of the tokens with top_p probability mass.
         So 0.1 means only the tokens comprising the top 10% probability mass are considered.

         We generally recommend altering this or temperature but not both. Default value is None.
        :paramtype top_p: float
        :keyword response_format: The response format of the tool calls used by this agent. Is one of
         the following types: str, Union[str, "_models.AgentsApiResponseFormatMode"],
         AgentsApiResponseFormat Default value is None.
        :paramtype response_format: str or str or ~azure.ai.projects.models.AgentsApiResponseFormatMode
         or ~azure.ai.projects.models.AgentsApiResponseFormat
        :keyword metadata: A set of up to 16 key/value pairs that can be attached to an object, used
         for storing additional information about that object in a structured format. Keys may be up to
         64 characters in length and values may be up to 512 characters in length. Default value is
         None.
        :paramtype metadata: dict[str, str]
        :return: Agent. The Agent is compatible with MutableMapping
        :rtype: ~azure.ai.projects.models.Agent
        :raises ~azure.core.exceptions.HttpResponseError:
        """

    @overload
    async def create_agent(
        self,
        *,
        model: str,
        content_type: str = "application/json",
        name: Optional[str] = None,
        description: Optional[str] = None,
        instructions: Optional[str] = None,
        toolset: Optional[_models.ToolSet] = None,
        temperature: Optional[float] = None,
        top_p: Optional[float] = None,
        response_format: Optional["_types.AgentsApiResponseFormatOption"] = None,
        metadata: Optional[Dict[str, str]] = None,
        **kwargs: Any,
    ) -> _models.Agent:
        """Creates a new agent.

        :keyword model: The ID of the model to use. Required.
        :paramtype model: str
        :keyword content_type: Body Parameter content-type. Content type parameter for JSON body.
         Default value is "application/json".
        :paramtype content_type: str
        :keyword name: The name of the new agent. Default value is None.
        :paramtype name: str
        :keyword description: The description of the new agent. Default value is None.
        :paramtype description: str
        :keyword instructions: The system instructions for the new agent to use. Default value is None.
        :paramtype instructions: str
        :keyword toolset: The Collection of tools and resources (alternative to `tools` and `tool_resources`
         and adds automatic execution logic for functions). Default value is None.
        :paramtype toolset: ~azure.ai.projects.models.ToolSet
        :keyword temperature: What sampling temperature to use, between 0 and 2. Higher values like 0.8
         will make the output more random,
         while lower values like 0.2 will make it more focused and deterministic. Default value is
         None.
        :paramtype temperature: float
        :keyword top_p: An alternative to sampling with temperature, called nucleus sampling, where the
         model considers the results of the tokens with top_p probability mass.
         So 0.1 means only the tokens comprising the top 10% probability mass are considered.

         We generally recommend altering this or temperature but not both. Default value is None.
        :paramtype top_p: float
        :keyword response_format: The response format of the tool calls used by this agent. Is one of
         the following types: str, Union[str, "_models.AgentsApiResponseFormatMode"],
         AgentsApiResponseFormat Default value is None.
        :paramtype response_format: str or str or ~azure.ai.projects.models.AgentsApiResponseFormatMode
         or ~azure.ai.projects.models.AgentsApiResponseFormat
        :keyword metadata: A set of up to 16 key/value pairs that can be attached to an object, used
         for storing additional information about that object in a structured format. Keys may be up to
         64 characters in length and values may be up to 512 characters in length. Default value is
         None.
        :paramtype metadata: dict[str, str]
        :return: Agent. The Agent is compatible with MutableMapping
        :rtype: ~azure.ai.projects.models.Agent
        :raises ~azure.core.exceptions.HttpResponseError:
        """

    @overload
    async def create_agent(
        self, body: IO[bytes], *, content_type: str = "application/json", **kwargs: Any
    ) -> _models.Agent:
        """Creates a new agent.

        :param body: Required.
        :type body: IO[bytes]
        :keyword content_type: Body Parameter content-type. Content type parameter for binary body.
         Default value is "application/json".
        :paramtype content_type: str
        :return: Agent. The Agent is compatible with MutableMapping
        :rtype: ~azure.ai.projects.models.Agent
        :raises ~azure.core.exceptions.HttpResponseError:
        """

    @distributed_trace_async
    async def create_agent(
        self,
        body: Union[JSON, IO[bytes]] = _Unset,
        *,
        model: str = _Unset,
        name: Optional[str] = None,
        description: Optional[str] = None,
        instructions: Optional[str] = None,
        tools: Optional[List[_models.ToolDefinition]] = None,
        tool_resources: Optional[_models.ToolResources] = None,
        toolset: Optional[_models.AsyncToolSet] = None,
        temperature: Optional[float] = None,
        top_p: Optional[float] = None,
        response_format: Optional["_types.AgentsApiResponseFormatOption"] = None,
        metadata: Optional[Dict[str, str]] = None,
        content_type: str = "application/json",
        **kwargs: Any,
    ) -> _models.Agent:
        """
        Creates a new agent with various configurations, delegating to the generated operations.

        :param body: JSON or IO[bytes]. Required if `model` is not provided.
        :param model: The ID of the model to use. Required if `body` is not provided.
        :param name: The name of the new agent.
        :param description: A description for the new agent.
        :param instructions: System instructions for the agent.
        :param tools: List of tools definitions for the agent.
        :param tool_resources: Resources used by the agent's tools.
        :param toolset: Collection of tools and resources (alternative to `tools` and `tool_resources`
         and adds automatic execution logic for functions).
        :param temperature: Sampling temperature for generating agent responses.
        :param top_p: Nucleus sampling parameter.
        :param response_format: Response format for tool calls.
        :param metadata: Key/value pairs for storing additional information.
        :param content_type: Content type of the body.
        :param kwargs: Additional parameters.
        :return: An Agent object.
        :raises: HttpResponseError for HTTP errors.
        """
        if body is not _Unset:
            if isinstance(body, io.IOBase):
                return await super().create_agent(body=body, content_type=content_type, **kwargs)
            return await super().create_agent(body=body, **kwargs)

        if toolset is not None:
            self._toolset = toolset
            tools = toolset.definitions
            tool_resources = toolset.resources

        return await super().create_agent(
            model=model,
            name=name,
            description=description,
            instructions=instructions,
            tools=tools,
            tool_resources=tool_resources,
            temperature=temperature,
            top_p=top_p,
            response_format=response_format,
            metadata=metadata,
            **kwargs,
        )
        
    @overload
    async def update_agent(
        self, assistant_id: str, body: JSON, *, content_type: str = "application/json", **kwargs: Any
    ) -> _models.Agent:
        """Modifies an existing agent.

        :param assistant_id: The ID of the agent to modify. Required.
        :type assistant_id: str
        :param body: Required.
        :type body: JSON
        :keyword content_type: Body Parameter content-type. Content type parameter for JSON body.
         Default value is "application/json".
        :paramtype content_type: str
        :return: Agent. The Agent is compatible with MutableMapping
        :rtype: ~azure.ai.projects.models.Agent
        :raises ~azure.core.exceptions.HttpResponseError:
        """

    @overload
    async def update_agent(
        self,
        assistant_id: str,
        *,
        content_type: str = "application/json",
        model: Optional[str] = None,
        name: Optional[str] = None,
        description: Optional[str] = None,
        instructions: Optional[str] = None,
        tools: Optional[List[_models.ToolDefinition]] = None,
        tool_resources: Optional[_models.ToolResources] = None,
        temperature: Optional[float] = None,
        top_p: Optional[float] = None,
        response_format: Optional["_types.AgentsApiResponseFormatOption"] = None,
        metadata: Optional[Dict[str, str]] = None,
        **kwargs: Any
    ) -> _models.Agent:
        """Modifies an existing agent.

        :param assistant_id: The ID of the agent to modify. Required.
        :type assistant_id: str
        :keyword content_type: Body Parameter content-type. Content type parameter for JSON body.
         Default value is "application/json".
        :paramtype content_type: str
        :keyword model: The ID of the model to use. Default value is None.
        :paramtype model: str
        :keyword name: The modified name for the agent to use. Default value is None.
        :paramtype name: str
        :keyword description: The modified description for the agent to use. Default value is None.
        :paramtype description: str
        :keyword instructions: The modified system instructions for the new agent to use. Default value
         is None.
        :paramtype instructions: str
        :keyword tools: The modified collection of tools to enable for the agent. Default value is
         None.
        :paramtype tools: list[~azure.ai.projects.models.ToolDefinition]
        :keyword tool_resources: A set of resources that are used by the agent's tools. The resources
         are specific to the type of tool. For example,
         the ``code_interpreter`` tool requires a list of file IDs, while the ``file_search`` tool
         requires a list of vector store IDs. Default value is None.
        :paramtype tool_resources: ~azure.ai.projects.models.ToolResources
        :keyword temperature: What sampling temperature to use, between 0 and 2. Higher values like 0.8
         will make the output more random,
         while lower values like 0.2 will make it more focused and deterministic. Default value is
         None.
        :paramtype temperature: float
        :keyword top_p: An alternative to sampling with temperature, called nucleus sampling, where the
         model considers the results of the tokens with top_p probability mass.
         So 0.1 means only the tokens comprising the top 10% probability mass are considered.

         We generally recommend altering this or temperature but not both. Default value is None.
        :paramtype top_p: float
        :keyword response_format: The response format of the tool calls used by this agent. Is one of
         the following types: str, Union[str, "_models.AgentsApiResponseFormatMode"],
         AgentsApiResponseFormat Default value is None.
        :paramtype response_format: str or str or ~azure.ai.projects.models.AgentsApiResponseFormatMode
         or ~azure.ai.projects.models.AgentsApiResponseFormat
        :keyword metadata: A set of up to 16 key/value pairs that can be attached to an object, used
         for storing additional information about that object in a structured format. Keys may be up to
         64 characters in length and values may be up to 512 characters in length. Default value is
         None.
        :paramtype metadata: dict[str, str]
        :return: Agent. The Agent is compatible with MutableMapping
        :rtype: ~azure.ai.projects.models.Agent
        :raises ~azure.core.exceptions.HttpResponseError:
        """
        
    @overload
    async def update_agent(
        self,
        assistant_id: str,
        *,
        content_type: str = "application/json",
        model: Optional[str] = None,
        name: Optional[str] = None,
        description: Optional[str] = None,
        instructions: Optional[str] = None,
        toolset: Optional[_models.ToolSet] = None,
        temperature: Optional[float] = None,
        top_p: Optional[float] = None,
        response_format: Optional["_types.AgentsApiResponseFormatOption"] = None,
        metadata: Optional[Dict[str, str]] = None,
        **kwargs: Any
    ) -> _models.Agent:
        """Modifies an existing agent.

        :param assistant_id: The ID of the agent to modify. Required.
        :type assistant_id: str
        :keyword content_type: Body Parameter content-type. Content type parameter for JSON body.
         Default value is "application/json".
        :paramtype content_type: str
        :keyword model: The ID of the model to use. Default value is None.
        :paramtype model: str
        :keyword name: The modified name for the agent to use. Default value is None.
        :paramtype name: str
        :keyword description: The modified description for the agent to use. Default value is None.
        :paramtype description: str
        :keyword instructions: The modified system instructions for the new agent to use. Default value
         is None.
        :paramtype instructions: str
        :keyword toolset: The Collection of tools and resources (alternative to `tools` and `tool_resources`
         and adds automatic execution logic for functions). Default value is None.
        :paramtype toolset: ~azure.ai.projects.models.ToolSet
        :keyword temperature: What sampling temperature to use, between 0 and 2. Higher values like 0.8
         will make the output more random,
         while lower values like 0.2 will make it more focused and deterministic. Default value is
         None.
        :paramtype temperature: float
        :keyword top_p: An alternative to sampling with temperature, called nucleus sampling, where the
         model considers the results of the tokens with top_p probability mass.
         So 0.1 means only the tokens comprising the top 10% probability mass are considered.

         We generally recommend altering this or temperature but not both. Default value is None.
        :paramtype top_p: float
        :keyword response_format: The response format of the tool calls used by this agent. Is one of
         the following types: str, Union[str, "_models.AgentsApiResponseFormatMode"],
         AgentsApiResponseFormat Default value is None.
        :paramtype response_format: str or str or ~azure.ai.projects.models.AgentsApiResponseFormatMode
         or ~azure.ai.projects.models.AgentsApiResponseFormat
        :keyword metadata: A set of up to 16 key/value pairs that can be attached to an object, used
         for storing additional information about that object in a structured format. Keys may be up to
         64 characters in length and values may be up to 512 characters in length. Default value is
         None.
        :paramtype metadata: dict[str, str]
        :return: Agent. The Agent is compatible with MutableMapping
        :rtype: ~azure.ai.projects.models.Agent
        :raises ~azure.core.exceptions.HttpResponseError:
        """
        

    @overload
    async def update_agent(
        self, assistant_id: str, body: IO[bytes], *, content_type: str = "application/json", **kwargs: Any
    ) -> _models.Agent:
        """Modifies an existing agent.

        :param assistant_id: The ID of the agent to modify. Required.
        :type assistant_id: str
        :param body: Required.
        :type body: IO[bytes]
        :keyword content_type: Body Parameter content-type. Content type parameter for binary body.
         Default value is "application/json".
        :paramtype content_type: str
        :return: Agent. The Agent is compatible with MutableMapping
        :rtype: ~azure.ai.projects.models.Agent
        :raises ~azure.core.exceptions.HttpResponseError:
        """

    @distributed_trace_async
    async def update_agent(
        self,
        assistant_id: str,
        body: Union[JSON, IO[bytes]] = _Unset,
        *,
        model: Optional[str] = None,
        name: Optional[str] = None,
        description: Optional[str] = None,
        instructions: Optional[str] = None,
        tools: Optional[List[_models.ToolDefinition]] = None,
        tool_resources: Optional[_models.ToolResources] = None,
        toolset: Optional[_models.AsyncToolSet] = None,        
        temperature: Optional[float] = None,
        top_p: Optional[float] = None,
        response_format: Optional["_types.AgentsApiResponseFormatOption"] = None,
        content_type: str = "application/json",
        metadata: Optional[Dict[str, str]] = None,
        **kwargs: Any
    ) -> _models.Agent:
        """Modifies an existing agent.

        :param assistant_id: The ID of the agent to modify. Required.
        :type assistant_id: str
        :param body: Is either a JSON type or a IO[bytes] type. Required.
        :type body: JSON or IO[bytes]
        :keyword model: The ID of the model to use. Default value is None.
        :paramtype model: str
        :keyword name: The modified name for the agent to use. Default value is None.
        :paramtype name: str
        :keyword description: The modified description for the agent to use. Default value is None.
        :paramtype description: str
        :keyword instructions: The modified system instructions for the new agent to use. Default value
         is None.
        :paramtype instructions: str
        :keyword tools: The modified collection of tools to enable for the agent. Default value is
         None.
        :paramtype tools: list[~azure.ai.projects.models.ToolDefinition]
        :keyword tool_resources: A set of resources that are used by the agent's tools. The resources
         are specific to the type of tool. For example,
         the ``code_interpreter`` tool requires a list of file IDs, while the ``file_search`` tool
         requires a list of vector store IDs. Default value is None.
        :paramtype tool_resources: ~azure.ai.projects.models.ToolResources
        :keyword toolset: The Collection of tools and resources (alternative to `tools` and `tool_resources`
         and adds automatic execution logic for functions). Default value is None.
        :paramtype toolset: ~azure.ai.projects.models.ToolSet
        :keyword temperature: What sampling temperature to use, between 0 and 2. Higher values like 0.8
         will make the output more random,
         while lower values like 0.2 will make it more focused and deterministic. Default value is
         None.
        :paramtype temperature: float
        :keyword top_p: An alternative to sampling with temperature, called nucleus sampling, where the
         model considers the results of the tokens with top_p probability mass.
         So 0.1 means only the tokens comprising the top 10% probability mass are considered.

         We generally recommend altering this or temperature but not both. Default value is None.
        :paramtype top_p: float
        :keyword response_format: The response format of the tool calls used by this agent. Is one of
         the following types: str, Union[str, "_models.AgentsApiResponseFormatMode"],
         AgentsApiResponseFormat Default value is None.
        :paramtype response_format: str or str or ~azure.ai.projects.models.AgentsApiResponseFormatMode
         or ~azure.ai.projects.models.AgentsApiResponseFormat
        :keyword metadata: A set of up to 16 key/value pairs that can be attached to an object, used
         for storing additional information about that object in a structured format. Keys may be up to
         64 characters in length and values may be up to 512 characters in length. Default value is
         None.
        :paramtype metadata: dict[str, str]
        :return: Agent. The Agent is compatible with MutableMapping
        :rtype: ~azure.ai.projects.models.Agent
        :raises ~azure.core.exceptions.HttpResponseError:
        """
        self._validate_tools_and_tool_resources(tools, tool_resources)
        
        if body is not _Unset:
            if isinstance(body, io.IOBase):
                return await super().update_agent(body=body, content_type=content_type, **kwargs)
            return await super().update_agent(body=body, **kwargs)

        if toolset is not None:
            self._toolset = toolset
            tools = toolset.definitions
            tool_resources = toolset.resources

        return await super().update_agent(
            assistant_id=assistant_id,
            model=model,
            name=name,
            description=description,
            instructions=instructions,
            tools=tools,
            tool_resources=tool_resources,
            temperature=temperature,
            top_p=top_p,
            response_format=response_format,
            metadata=metadata,
            **kwargs,
        )
        
    def _validate_tools_and_tool_resources(self, tools: Optional[List[_models.ToolDefinition]], tool_resources: Optional[_models.ToolResources]):
        if tool_resources is None:
            return
        if tools is None:
            tools = []
            
        if tool_resources.file_search is not None and not any(isinstance(tool, _models.FileSearchToolDefinition) for tool in tools):
            raise ValueError("Tools must contain a FileSearchToolDefinition when tool_resources.file_search is provided")
        if tool_resources.code_interpreter is not None and not any(isinstance(tool, _models.CodeInterpreterToolDefinition) for tool in tools):
            raise ValueError("Tools must contain a CodeInterpreterToolDefinition when tool_resources.code_interpreter is provided")
        

    def _get_toolset(self) -> Optional[_models.AsyncToolSet]:
        """
        Get the toolset for the agent.

        :return: The toolset for the agent. If not set, returns None.
        :rtype: ~azure.ai.projects.models.AsyncToolSet
        """
        if hasattr(self, "_toolset"):
            return self._toolset
        return None

    @overload
    async def create_run(
        self, thread_id: str, body: JSON, *, content_type: str = "application/json", **kwargs: Any
    ) -> _models.ThreadRun:
        """Creates a new run for an agent thread.

        :param thread_id: Required.
        :type thread_id: str
        :param body: Required.
        :type body: JSON
        :keyword content_type: Body Parameter content-type. Content type parameter for JSON body.
         Default value is "application/json".
        :paramtype content_type: str
        :return: ThreadRun. The ThreadRun is compatible with MutableMapping
        :rtype: ~azure.ai.projects.models.ThreadRun
        :raises ~azure.core.exceptions.HttpResponseError:
        """

    @overload
    async def create_run(
        self,
        thread_id: str,
        *,
        assistant_id: str,
        content_type: str = "application/json",
        model: Optional[str] = None,
        instructions: Optional[str] = None,
        additional_instructions: Optional[str] = None,
        additional_messages: Optional[List[_models.ThreadMessage]] = None,
        tools: Optional[List[_models.ToolDefinition]] = None,
        temperature: Optional[float] = None,
        top_p: Optional[float] = None,
        max_prompt_tokens: Optional[int] = None,
        max_completion_tokens: Optional[int] = None,
        truncation_strategy: Optional[_models.TruncationObject] = None,
        tool_choice: Optional["_types.AgentsApiToolChoiceOption"] = None,
        response_format: Optional["_types.AgentsApiResponseFormatOption"] = None,
        metadata: Optional[Dict[str, str]] = None,
        **kwargs: Any,
    ) -> _models.ThreadRun:
        """Creates a new run for an agent thread.

        :param thread_id: Required.
        :type thread_id: str
        :keyword assistant_id: The ID of the agent that should run the thread. Required.
        :paramtype assistant_id: str
        :keyword content_type: Body Parameter content-type. Content type parameter for JSON body.
         Default value is "application/json".
        :paramtype content_type: str
        :keyword model: The overridden model name that the agent should use to run the thread. Default
         value is None.
        :paramtype model: str
        :keyword instructions: The overridden system instructions that the agent should use to run the
         thread. Default value is None.
        :paramtype instructions: str
        :keyword additional_instructions: Additional instructions to append at the end of the
         instructions for the run. This is useful for modifying the behavior
         on a per-run basis without overriding other instructions. Default value is None.
        :paramtype additional_instructions: str
        :keyword additional_messages: Adds additional messages to the thread before creating the run.
         Default value is None.
        :paramtype additional_messages: list[~azure.ai.projects.models.ThreadMessage]
        :keyword tools: The overridden list of enabled tools that the agent should use to run the
         thread. Default value is None.
        :paramtype tools: list[~azure.ai.projects.models.ToolDefinition]
        :keyword temperature: What sampling temperature to use, between 0 and 2. Higher values like 0.8
         will make the output
         more random, while lower values like 0.2 will make it more focused and deterministic. Default
         value is None.
        :paramtype temperature: float
        :keyword top_p: An alternative to sampling with temperature, called nucleus sampling, where the
         model
         considers the results of the tokens with top_p probability mass. So 0.1 means only the tokens
         comprising the top 10% probability mass are considered.

         We generally recommend altering this or temperature but not both. Default value is None.
        :paramtype top_p: float
        :keyword max_prompt_tokens: The maximum number of prompt tokens that may be used over the
         course of the run. The run will make a best effort to use only
         the number of prompt tokens specified, across multiple turns of the run. If the run exceeds
         the number of prompt tokens specified,
         the run will end with status ``incomplete``. See ``incomplete_details`` for more info. Default
         value is None.
        :paramtype max_prompt_tokens: int
        :keyword max_completion_tokens: The maximum number of completion tokens that may be used over
         the course of the run. The run will make a best effort
         to use only the number of completion tokens specified, across multiple turns of the run. If
         the run exceeds the number of
         completion tokens specified, the run will end with status ``incomplete``. See
         ``incomplete_details`` for more info. Default value is None.
        :paramtype max_completion_tokens: int
        :keyword truncation_strategy: The strategy to use for dropping messages as the context windows
         moves forward. Default value is None.
        :paramtype truncation_strategy: ~azure.ai.projects.models.TruncationObject
        :keyword tool_choice: Controls whether or not and which tool is called by the model. Is one of
         the following types: str, Union[str, "_models.AgentsApiToolChoiceOptionMode"],
         AgentsNamedToolChoice Default value is None.
        :paramtype tool_choice: str or str or ~azure.ai.projects.models.AgentsApiToolChoiceOptionMode or
         ~azure.ai.projects.models.AgentsNamedToolChoice
        :keyword response_format: Specifies the format that the model must output. Is one of the
         following types: str, Union[str, "_models.AgentsApiResponseFormatMode"],
         AgentsApiResponseFormat Default value is None.
        :paramtype response_format: str or str or ~azure.ai.projects.models.AgentsApiResponseFormatMode
         or ~azure.ai.projects.models.AgentsApiResponseFormat
        :keyword metadata: A set of up to 16 key/value pairs that can be attached to an object, used
         for storing additional information about that object in a structured format. Keys may be up to
         64 characters in length and values may be up to 512 characters in length. Default value is
         None.
        :paramtype metadata: dict[str, str]
        :return: ThreadRun. The ThreadRun is compatible with MutableMapping
        :rtype: ~azure.ai.projects.models.ThreadRun
        :raises ~azure.core.exceptions.HttpResponseError:
        """

    @overload
    async def create_run(
        self, thread_id: str, body: IO[bytes], *, content_type: str = "application/json", **kwargs: Any
    ) -> _models.ThreadRun:
        """Creates a new run for an agent thread.

        :param thread_id: Required.
        :type thread_id: str
        :param body: Required.
        :type body: IO[bytes]
        :keyword content_type: Body Parameter content-type. Content type parameter for binary body.
         Default value is "application/json".
        :paramtype content_type: str
        :return: ThreadRun. The ThreadRun is compatible with MutableMapping
        :rtype: ~azure.ai.projects.models.ThreadRun
        :raises ~azure.core.exceptions.HttpResponseError:
        """

    @distributed_trace_async
    async def create_run(
        self,
        thread_id: str,
        body: Union[JSON, IO[bytes]] = _Unset,
        *,
        assistant_id: str = _Unset,
        model: Optional[str] = None,
        instructions: Optional[str] = None,
        additional_instructions: Optional[str] = None,
        additional_messages: Optional[List[_models.ThreadMessage]] = None,
        tools: Optional[List[_models.ToolDefinition]] = None,
        temperature: Optional[float] = None,
        top_p: Optional[float] = None,
        max_prompt_tokens: Optional[int] = None,
        max_completion_tokens: Optional[int] = None,
        truncation_strategy: Optional[_models.TruncationObject] = None,
        tool_choice: Optional["_types.AgentsApiToolChoiceOption"] = None,
        response_format: Optional["_types.AgentsApiResponseFormatOption"] = None,
        metadata: Optional[Dict[str, str]] = None,
        **kwargs: Any,
    ) -> _models.ThreadRun:
        """Creates a new run for an agent thread.

        :param thread_id: Required.
        :type thread_id: str
        :param body: Is either a JSON type or a IO[bytes] type. Required.
        :type body: JSON or IO[bytes]
        :keyword assistant_id: The ID of the agent that should run the thread. Required.
        :paramtype assistant_id: str
        :keyword model: The overridden model name that the agent should use to run the thread. Default
         value is None.
        :paramtype model: str
        :keyword instructions: The overridden system instructions that the agent should use to run the
         thread. Default value is None.
        :paramtype instructions: str
        :keyword additional_instructions: Additional instructions to append at the end of the
         instructions for the run. This is useful for modifying the behavior
         on a per-run basis without overriding other instructions. Default value is None.
        :paramtype additional_instructions: str
        :keyword additional_messages: Adds additional messages to the thread before creating the run.
         Default value is None.
        :paramtype additional_messages: list[~azure.ai.projects.models.ThreadMessage]
        :keyword tools: The overridden list of enabled tools that the agent should use to run the
         thread. Default value is None.
        :paramtype tools: list[~azure.ai.projects.models.ToolDefinition]
        :keyword temperature: What sampling temperature to use, between 0 and 2. Higher values like 0.8
         will make the output
         more random, while lower values like 0.2 will make it more focused and deterministic. Default
         value is None.
        :paramtype temperature: float
        :keyword top_p: An alternative to sampling with temperature, called nucleus sampling, where the
         model
         considers the results of the tokens with top_p probability mass. So 0.1 means only the tokens
         comprising the top 10% probability mass are considered.

         We generally recommend altering this or temperature but not both. Default value is None.
        :paramtype top_p: float
        :keyword max_prompt_tokens: The maximum number of prompt tokens that may be used over the
         course of the run. The run will make a best effort to use only
         the number of prompt tokens specified, across multiple turns of the run. If the run exceeds
         the number of prompt tokens specified,
         the run will end with status ``incomplete``. See ``incomplete_details`` for more info. Default
         value is None.
        :paramtype max_prompt_tokens: int
        :keyword max_completion_tokens: The maximum number of completion tokens that may be used over
         the course of the run. The run will make a best effort
         to use only the number of completion tokens specified, across multiple turns of the run. If
         the run exceeds the number of
         completion tokens specified, the run will end with status ``incomplete``. See
         ``incomplete_details`` for more info. Default value is None.
        :paramtype max_completion_tokens: int
        :keyword truncation_strategy: The strategy to use for dropping messages as the context windows
         moves forward. Default value is None.
        :paramtype truncation_strategy: ~azure.ai.projects.models.TruncationObject
        :keyword tool_choice: Controls whether or not and which tool is called by the model. Is one of
         the following types: str, Union[str, "_models.AgentsApiToolChoiceOptionMode"],
         AgentsNamedToolChoice Default value is None.
        :paramtype tool_choice: str or str or ~azure.ai.projects.models.AgentsApiToolChoiceOptionMode or
         ~azure.ai.projects.models.AgentsNamedToolChoice
        :keyword response_format: Specifies the format that the model must output. Is one of the
         following types: str, Union[str, "_models.AgentsApiResponseFormatMode"],
         AgentsApiResponseFormat Default value is None.
        :paramtype response_format: str or str or ~azure.ai.projects.models.AgentsApiResponseFormatMode
         or ~azure.ai.projects.models.AgentsApiResponseFormat
        :keyword metadata: A set of up to 16 key/value pairs that can be attached to an object, used
         for storing additional information about that object in a structured format. Keys may be up to
         64 characters in length and values may be up to 512 characters in length. Default value is
         None.
        :paramtype metadata: dict[str, str]
        :return: ThreadRun. The ThreadRun is compatible with MutableMapping
        :rtype: ~azure.ai.projects.models.ThreadRun
        :raises ~azure.core.exceptions.HttpResponseError:
        """

        if isinstance(body, dict):  # Handle overload with JSON body.
            content_type = kwargs.get("content_type", "application/json")
            response = super().create_run(thread_id, body, content_type=content_type, **kwargs)

        elif assistant_id is not _Unset:  # Handle overload with keyword arguments.
            response = super().create_run(
                thread_id,
                assistant_id=assistant_id,
                model=model,
                instructions=instructions,
                additional_instructions=additional_instructions,
                additional_messages=additional_messages,
                tools=tools,
                stream_parameter=False,
                stream=False,
                temperature=temperature,
                top_p=top_p,
                max_prompt_tokens=max_prompt_tokens,
                max_completion_tokens=max_completion_tokens,
                truncation_strategy=truncation_strategy,
                tool_choice=tool_choice,
                response_format=response_format,
                metadata=metadata,
                **kwargs,
            )

        elif isinstance(body, io.IOBase):  # Handle overload with binary body.
            content_type = kwargs.get("content_type", "application/json")
            response = super().create_run(thread_id, body, content_type=content_type, **kwargs)

        else:
            raise ValueError("Invalid combination of arguments provided.")

        # If streaming is enabled, return the custom stream object
        return await response

    @distributed_trace_async
    async def create_and_process_run(
        self,
        thread_id: str,
        assistant_id: str,
        model: Optional[str] = None,
        instructions: Optional[str] = None,
        additional_instructions: Optional[str] = None,
        additional_messages: Optional[List[_models.ThreadMessage]] = None,
        tools: Optional[List[_models.ToolDefinition]] = None,
        temperature: Optional[float] = None,
        top_p: Optional[float] = None,
        max_prompt_tokens: Optional[int] = None,
        max_completion_tokens: Optional[int] = None,
        truncation_strategy: Optional[_models.TruncationObject] = None,
        tool_choice: Optional["_types.AgentsApiToolChoiceOption"] = None,
        response_format: Optional["_types.AgentsApiResponseFormatOption"] = None,
        metadata: Optional[Dict[str, str]] = None,
        sleep_interval: int = 1,
        **kwargs: Any,
    ) -> _models.ThreadRun:
        """Creates a new run for an agent thread and processes the run.

        :param thread_id: Required.
        :type thread_id: str
        :keyword assistant_id: The ID of the agent that should run the thread. Required.
        :paramtype assistant_id: str
        :keyword model: The overridden model name that the agent should use to run the thread.
         Default value is None.
        :paramtype model: str
        :keyword instructions: The overridden system instructions that the agent should use to run
         the thread. Default value is None.
        :paramtype instructions: str
        :keyword additional_instructions: Additional instructions to append at the end of the
         instructions for the run. This is useful for modifying the behavior
         on a per-run basis without overriding other instructions. Default value is None.
        :paramtype additional_instructions: str
        :keyword additional_messages: Adds additional messages to the thread before creating the run.
         Default value is None.
        :paramtype additional_messages: list[~azure.ai.projects.models.ThreadMessage]
        :keyword tools: The overridden list of enabled tools that the agent should use to run the
         thread. Default value is None.
        :paramtype tools: list[~azure.ai.projects.models.ToolDefinition]
        :keyword temperature: What sampling temperature to use, between 0 and 2. Higher values like 0.8
         will make the output
         more random, while lower values like 0.2 will make it more focused and deterministic. Default
         value is None.
        :paramtype temperature: float
        :keyword top_p: An alternative to sampling with temperature, called nucleus sampling, where the
         model
         considers the results of the tokens with top_p probability mass. So 0.1 means only the tokens
         comprising the top 10% probability mass are considered.

         We generally recommend altering this or temperature but not both. Default value is None.
        :paramtype top_p: float
        :keyword max_prompt_tokens: The maximum number of prompt tokens that may be used over the
         course of the run. The run will make a best effort to use only
         the number of prompt tokens specified, across multiple turns of the run. If the run exceeds
         the number of prompt tokens specified,
         the run will end with status ``incomplete``. See ``incomplete_details`` for more info. Default
         value is None.
        :paramtype max_prompt_tokens: int
        :keyword max_completion_tokens: The maximum number of completion tokens that may be used over
         the course of the run. The run will make a best effort
         to use only the number of completion tokens specified, across multiple turns of the run. If
         the run exceeds the number of
         completion tokens specified, the run will end with status ``incomplete``. See
         ``incomplete_details`` for more info. Default value is None.
        :paramtype max_completion_tokens: int
        :keyword truncation_strategy: The strategy to use for dropping messages as the context windows
         moves forward. Default value is None.
        :paramtype truncation_strategy: ~azure.ai.projects.models.TruncationObject
        :keyword tool_choice: Controls whether or not and which tool is called by the model. Is one of
         the following types: str, Union[str, "_models.AgentsApiToolChoiceOptionMode"],
         AgentsNamedToolChoice Default value is None.
        :paramtype tool_choice: str or str or
         ~azure.ai.projects.models.AgentsApiToolChoiceOptionMode or
         ~azure.ai.projects.models.AgentsNamedToolChoice
        :keyword response_format: Specifies the format that the model must output. Is one of the
         following types: str, Union[str, "_models.AgentsApiResponseFormatMode"],
         AgentsApiResponseFormat Default value is None.
        :paramtype response_format: str or str or
         ~azure.ai.projects.models.AgentsApiResponseFormatMode or
         ~azure.ai.projects.models.AgentsApiResponseFormat
        :keyword metadata: A set of up to 16 key/value pairs that can be attached to an object, used
         for storing additional information about that object in a structured format. Keys may be up to
         64 characters in length and values may be up to 512 characters in length. Default value is
         None.
        :paramtype metadata: dict[str, str]
        :keyword sleep_interval: The time in seconds to wait between polling the service for run status.
            Default value is 1.
        :paramtype sleep_interval: int
        :return: AgentRunStream.  AgentRunStream is compatible with Iterable and supports streaming.
        :rtype: ~azure.ai.projects.models.AsyncAgentRunStream
        :raises ~azure.core.exceptions.HttpResponseError:
        """
        # Create and initiate the run with additional parameters
        run = await self.create_run(
            thread_id=thread_id,
            assistant_id=assistant_id,
            model=model,
            instructions=instructions,
            additional_instructions=additional_instructions,
            additional_messages=additional_messages,
            tools=tools,
            temperature=temperature,
            top_p=top_p,
            max_prompt_tokens=max_prompt_tokens,
            max_completion_tokens=max_completion_tokens,
            truncation_strategy=truncation_strategy,
            tool_choice=tool_choice,
            response_format=response_format,
            metadata=metadata,
            **kwargs,
        )

        # Monitor and process the run status
        while run.status in ["queued", "in_progress", "requires_action"]:
            time.sleep(sleep_interval)
            run = await self.get_run(thread_id=thread_id, run_id=run.id)

            if run.status == "requires_action" and isinstance(run.required_action, _models.SubmitToolOutputsAction):
                tool_calls = run.required_action.submit_tool_outputs.tool_calls
                if not tool_calls:
                    logging.warning("No tool calls provided - cancelling run")
                    await self.cancel_run(thread_id=thread_id, run_id=run.id)
                    break

                toolset = self._get_toolset()
                if toolset:
                    tool_outputs = await toolset.execute_tool_calls(tool_calls)
                else:
                    raise ValueError("Toolset is not available in the client.")

                logging.info("Tool outputs: %s", tool_outputs)
                if tool_outputs:
                    await self.submit_tool_outputs_to_run(thread_id=thread_id, run_id=run.id, tool_outputs=tool_outputs)

            logging.info("Current run status: %s", run.status)

        return run

    @overload
    def create_stream(
        self, thread_id: str, body: JSON, *, content_type: str = "application/json", **kwargs: Any
    ) -> _models.AsyncAgentRunStream:
        """Creates a new stream for an agent thread.  terminating when the Run enters a terminal state with a ``data: [DONE]`` message.

        :param thread_id: Required.
        :type thread_id: str
        :param body: Required.
        :type body: JSON
        :keyword content_type: Body Parameter content-type. Content type parameter for JSON body.
         Default value is "application/json".
        :paramtype content_type: str
        :return: AgentRunStream.  AgentRunStream is compatible with Iterable and supports streaming.
        :rtype: ~azure.ai.projects.models.AsyncAgentRunStream
        :raises ~azure.core.exceptions.HttpResponseError:
        """

    @overload
    async def create_stream(
        self,
        thread_id: str,
        *,
        assistant_id: str,
        content_type: str = "application/json",
        model: Optional[str] = None,
        instructions: Optional[str] = None,
        additional_instructions: Optional[str] = None,
        additional_messages: Optional[List[_models.ThreadMessage]] = None,
        tools: Optional[List[_models.ToolDefinition]] = None,
        temperature: Optional[float] = None,
        top_p: Optional[float] = None,
        max_prompt_tokens: Optional[int] = None,
        max_completion_tokens: Optional[int] = None,
        truncation_strategy: Optional[_models.TruncationObject] = None,
        tool_choice: Optional["_types.AgentsApiToolChoiceOption"] = None,
        response_format: Optional["_types.AgentsApiResponseFormatOption"] = None,
        metadata: Optional[Dict[str, str]] = None,
        event_handler: Optional[_models.AsyncAgentEventHandler] = None,
        **kwargs: Any,
    ) -> _models.AsyncAgentRunStream:
        """Creates a new stream for an agent thread.

        :param thread_id: Required.
        :type thread_id: str
        :keyword assistant_id: The ID of the agent that should run the thread. Required.
        :paramtype assistant_id: str
        :keyword content_type: Body Parameter content-type. Content type parameter for JSON body.
         Default value is "application/json".
        :paramtype content_type: str
        :keyword model: The overridden model name that the agent should use to run the thread. Default
         value is None.
        :paramtype model: str
        :keyword instructions: The overridden system instructions that the agent should use to run the
         thread. Default value is None.
        :paramtype instructions: str
        :keyword additional_instructions: Additional instructions to append at the end of the
         instructions for the run. This is useful for modifying the behavior
         on a per-run basis without overriding other instructions. Default value is None.
        :paramtype additional_instructions: str
        :keyword additional_messages: Adds additional messages to the thread before creating the run.
         Default value is None.
        :paramtype additional_messages: list[~azure.ai.projects.models.ThreadMessage]
        :keyword tools: The overridden list of enabled tools that the agent should use to run the
         thread. Default value is None.
        :paramtype tools: list[~azure.ai.projects.models.ToolDefinition]
        :keyword temperature: What sampling temperature to use, between 0 and 2. Higher values like 0.8
         will make the output
         more random, while lower values like 0.2 will make it more focused and deterministic. Default
         value is None.
        :paramtype temperature: float
        :keyword top_p: An alternative to sampling with temperature, called nucleus sampling, where the
         model
         considers the results of the tokens with top_p probability mass. So 0.1 means only the tokens
         comprising the top 10% probability mass are considered.

         We generally recommend altering this or temperature but not both. Default value is None.
        :paramtype top_p: float
        :keyword max_prompt_tokens: The maximum number of prompt tokens that may be used over the
         course of the run. The run will make a best effort to use only
         the number of prompt tokens specified, across multiple turns of the run. If the run exceeds
         the number of prompt tokens specified,
         the run will end with status ``incomplete``. See ``incomplete_details`` for more info. Default
         value is None.
        :paramtype max_prompt_tokens: int
        :keyword max_completion_tokens: The maximum number of completion tokens that may be used over
         the course of the run. The run will make a best effort
         to use only the number of completion tokens specified, across multiple turns of the run. If
         the run exceeds the number of
         completion tokens specified, the run will end with status ``incomplete``. See
         ``incomplete_details`` for more info. Default value is None.
        :paramtype max_completion_tokens: int
        :keyword truncation_strategy: The strategy to use for dropping messages as the context windows
         moves forward. Default value is None.
        :paramtype truncation_strategy: ~azure.ai.projects.models.TruncationObject
        :keyword tool_choice: Controls whether or not and which tool is called by the model. Is one of
         the following types: str, Union[str, "_models.AgentsApiToolChoiceOptionMode"],
         AgentsNamedToolChoice Default value is None.
        :paramtype tool_choice: str or str or ~azure.ai.projects.models.AgentsApiToolChoiceOptionMode or
         ~azure.ai.projects.models.AgentsNamedToolChoice
        :keyword response_format: Specifies the format that the model must output. Is one of the
         following types: str, Union[str, "_models.AgentsApiResponseFormatMode"],
         AgentsApiResponseFormat Default value is None.
        :paramtype response_format: str or str or ~azure.ai.projects.models.AgentsApiResponseFormatMode
         or ~azure.ai.projects.models.AgentsApiResponseFormat
        :keyword metadata: A set of up to 16 key/value pairs that can be attached to an object, used
         for storing additional information about that object in a structured format. Keys may be up to
         64 characters in length and values may be up to 512 characters in length. Default value is
         None.
        :paramtype metadata: dict[str, str]
        :keyword event_handler: The event handler to use for processing events during the run. Default
            value is None.
        :paramtype event_handler: ~azure.ai.projects.models.AsyncAgentEventHandler
        :return: AgentRunStream.  AgentRunStream is compatible with Iterable and supports streaming.
        :rtype: ~azure.ai.projects.models.AsyncAgentRunStream
        :raises ~azure.core.exceptions.HttpResponseError:
        """

    @overload
    async def create_stream(
        self, thread_id: str, body: IO[bytes], *, content_type: str = "application/json", **kwargs: Any
    ) -> _models.AsyncAgentRunStream:
        """Creates a new run for an agent thread.  terminating when the Run enters a terminal state with a ``data: [DONE]`` message.

        :param thread_id: Required.
        :type thread_id: str
        :param body: Required.
        :type body: IO[bytes]
        :keyword content_type: Body Parameter content-type. Content type parameter for binary body.
         Default value is "application/json".
        :paramtype content_type: str
        :return: AgentRunStream.  AgentRunStream is compatible with Iterable and supports streaming.
        :rtype: ~azure.ai.projects.models.AsyncAgentRunStream
        :raises ~azure.core.exceptions.HttpResponseError:
        """

    @distributed_trace_async
    async def create_stream(
        self,
        thread_id: str,
        body: Union[JSON, IO[bytes]] = _Unset,
        *,
        assistant_id: str = _Unset,
        model: Optional[str] = None,
        instructions: Optional[str] = None,
        additional_instructions: Optional[str] = None,
        additional_messages: Optional[List[_models.ThreadMessage]] = None,
        tools: Optional[List[_models.ToolDefinition]] = None,
        temperature: Optional[float] = None,
        top_p: Optional[float] = None,
        max_prompt_tokens: Optional[int] = None,
        max_completion_tokens: Optional[int] = None,
        truncation_strategy: Optional[_models.TruncationObject] = None,
        tool_choice: Optional["_types.AgentsApiToolChoiceOption"] = None,
        response_format: Optional["_types.AgentsApiResponseFormatOption"] = None,
        metadata: Optional[Dict[str, str]] = None,
        event_handler: Optional[_models.AsyncAgentEventHandler] = None,
        **kwargs: Any,
    ) -> _models.AsyncAgentRunStream:
        """Creates a new run for an agent thread.  terminating when the Run enters a terminal state with a ``data: [DONE]`` message.

        :param thread_id: Required.
        :type thread_id: str
        :param body: Is either a JSON type or a IO[bytes] type. Required.
        :type body: JSON or IO[bytes]
        :keyword assistant_id: The ID of the agent that should run the thread. Required.
        :paramtype assistant_id: str
        :keyword model: The overridden model name that the agent should use to run the thread. Default
         value is None.
        :paramtype model: str
        :keyword instructions: The overridden system instructions that the agent should use to run the
         thread. Default value is None.
        :paramtype instructions: str
        :keyword additional_instructions: Additional instructions to append at the end of the
         instructions for the run. This is useful for modifying the behavior
         on a per-run basis without overriding other instructions. Default value is None.
        :paramtype additional_instructions: str
        :keyword additional_messages: Adds additional messages to the thread before creating the run.
         Default value is None.
        :paramtype additional_messages: list[~azure.ai.projects.models.ThreadMessage]
        :keyword tools: The overridden list of enabled tools that the agent should use to run the
         thread. Default value is None.
        :paramtype tools: list[~azure.ai.projects.models.ToolDefinition]
        :keyword temperature: What sampling temperature to use, between 0 and 2. Higher values like 0.8
         will make the output
         more random, while lower values like 0.2 will make it more focused and deterministic. Default
         value is None.
        :paramtype temperature: float
        :keyword top_p: An alternative to sampling with temperature, called nucleus sampling, where the
         model
         considers the results of the tokens with top_p probability mass. So 0.1 means only the tokens
         comprising the top 10% probability mass are considered.

         We generally recommend altering this or temperature but not both. Default value is None.
        :paramtype top_p: float
        :keyword max_prompt_tokens: The maximum number of prompt tokens that may be used over the
         course of the run. The run will make a best effort to use only
         the number of prompt tokens specified, across multiple turns of the run. If the run exceeds
         the number of prompt tokens specified,
         the run will end with status ``incomplete``. See ``incomplete_details`` for more info. Default
         value is None.
        :paramtype max_prompt_tokens: int
        :keyword max_completion_tokens: The maximum number of completion tokens that may be used over
         the course of the run. The run will make a best effort
         to use only the number of completion tokens specified, across multiple turns of the run. If
         the run exceeds the number of
         completion tokens specified, the run will end with status ``incomplete``. See
         ``incomplete_details`` for more info. Default value is None.
        :paramtype max_completion_tokens: int
        :keyword truncation_strategy: The strategy to use for dropping messages as the context windows
         moves forward. Default value is None.
        :paramtype truncation_strategy: ~azure.ai.projects.models.TruncationObject
        :keyword tool_choice: Controls whether or not and which tool is called by the model. Is one of
         the following types: str, Union[str, "_models.AgentsApiToolChoiceOptionMode"],
         AgentsNamedToolChoice Default value is None.
        :paramtype tool_choice: str or str or ~azure.ai.projects.models.AgentsApiToolChoiceOptionMode or
         ~azure.ai.projects.models.AgentsNamedToolChoice
        :keyword response_format: Specifies the format that the model must output. Is one of the
         following types: str, Union[str, "_models.AgentsApiResponseFormatMode"],
         AgentsApiResponseFormat Default value is None.
        :paramtype response_format: str or str or ~azure.ai.projects.models.AgentsApiResponseFormatMode
         or ~azure.ai.projects.models.AgentsApiResponseFormat
        :keyword metadata: A set of up to 16 key/value pairs that can be attached to an object, used
         for storing additional information about that object in a structured format. Keys may be up to
         64 characters in length and values may be up to 512 characters in length. Default value is
         None.
        :paramtype metadata: dict[str, str]
        :keyword event_handler: The event handler to use for processing events during the run. Default
            value is None.
        :paramtype event_handler: ~azure.ai.projects.models.AsyncAgentEventHandler
        :return: AgentRunStream.  AgentRunStream is compatible with Iterable and supports streaming.
        :rtype: ~azure.ai.projects.models.AsyncAgentRunStream
        :raises ~azure.core.exceptions.HttpResponseError:
        """

        if isinstance(body, dict):  # Handle overload with JSON body.
            content_type = kwargs.get("content_type", "application/json")
            response = super().create_run(thread_id, body, content_type=content_type, **kwargs)

        elif assistant_id is not _Unset:  # Handle overload with keyword arguments.
            response = super().create_run(
                thread_id,
                assistant_id=assistant_id,
                model=model,
                instructions=instructions,
                additional_instructions=additional_instructions,
                additional_messages=additional_messages,
                tools=tools,
                stream_parameter=True,
                stream=True,
                temperature=temperature,
                top_p=top_p,
                max_prompt_tokens=max_prompt_tokens,
                max_completion_tokens=max_completion_tokens,
                truncation_strategy=truncation_strategy,
                tool_choice=tool_choice,
                response_format=response_format,
                metadata=metadata,
                **kwargs,
            )

        elif isinstance(body, io.IOBase):  # Handle overload with binary body.
            content_type = kwargs.get("content_type", "application/json")
            response = super().create_run(thread_id, body, content_type=content_type, **kwargs)

        else:
            raise ValueError("Invalid combination of arguments provided.")

        response_iterator: AsyncIterator[bytes] = cast(AsyncIterator[bytes], await response)

        return _models.AsyncAgentRunStream(response_iterator, self._handle_submit_tool_outputs, event_handler)

    @overload
    async def submit_tool_outputs_to_run(
        self, thread_id: str, run_id: str, body: JSON, *, content_type: str = "application/json", **kwargs: Any
    ) -> _models.ThreadRun:
        """Submits outputs from tools as requested by tool calls in a run. Runs that need submitted tool
        outputs will have a status of 'requires_action' with a required_action.type of
        'submit_tool_outputs'.

        :param thread_id: Required.
        :type thread_id: str
        :param run_id: Required.
        :type run_id: str
        :param body: Required.
        :type body: JSON
        :keyword content_type: Body Parameter content-type. Content type parameter for JSON body.
         Default value is "application/json".
        :paramtype content_type: str
        :return: ThreadRun. The ThreadRun is compatible with MutableMapping
        :rtype: ~azure.ai.projects.models.ThreadRun
        :raises ~azure.core.exceptions.HttpResponseError:
        """

    @overload
    async def submit_tool_outputs_to_run(
        self,
        thread_id: str,
        run_id: str,
        *,
        tool_outputs: List[_models.ToolOutput],
        content_type: str = "application/json",
        event_handler: Optional[_models.AsyncAgentEventHandler] = None,
        **kwargs: Any,
    ) -> _models.ThreadRun:
        """Submits outputs from tools as requested by tool calls in a run. Runs that need submitted tool
        outputs will have a status of 'requires_action' with a required_action.type of
        'submit_tool_outputs'.

        :param thread_id: Required.
        :type thread_id: str
        :param run_id: Required.
        :type run_id: str
        :keyword tool_outputs: Required.
        :paramtype tool_outputs: list[~azure.ai.projects.models.ToolOutput]
        :keyword content_type: Body Parameter content-type. Content type parameter for JSON body.
         Default value is "application/json".
        :paramtype content_type: str
        :keyword event_handler: The event handler to use for processing events during the run. Default
            value is None.
        :paramtype event_handler: ~azure.ai.projects.models.AsyncAgentEventHandler
        :return: ThreadRun. The ThreadRun is compatible with MutableMapping
        :rtype: ~azure.ai.projects.models.ThreadRun
        :raises ~azure.core.exceptions.HttpResponseError:
        """

    @overload
    async def submit_tool_outputs_to_run(
        self, thread_id: str, run_id: str, body: IO[bytes], *, content_type: str = "application/json", **kwargs: Any
    ) -> _models.ThreadRun:
        """Submits outputs from tools as requested by tool calls in a run. Runs that need submitted tool
        outputs will have a status of 'requires_action' with a required_action.type of
        'submit_tool_outputs'.

        :param thread_id: Required.
        :type thread_id: str
        :param run_id: Required.
        :type run_id: str
        :param body: Required.
        :type body: IO[bytes]
        :keyword content_type: Body Parameter content-type. Content type parameter for binary body.
         Default value is "application/json".
        :paramtype content_type: str
        :return: ThreadRun. The ThreadRun is compatible with MutableMapping
        :rtype: ~azure.ai.projects.models.ThreadRun
        :raises ~azure.core.exceptions.HttpResponseError:
        """

    @distributed_trace_async
    async def submit_tool_outputs_to_run(
        self,
        thread_id: str,
        run_id: str,
        body: Union[JSON, IO[bytes]] = _Unset,
        *,
        tool_outputs: List[_models.ToolOutput] = _Unset,
        event_handler: Optional[_models.AsyncAgentEventHandler] = None,
        **kwargs: Any,
    ) -> _models.ThreadRun:
        """Submits outputs from tools as requested by tool calls in a run. Runs that need submitted tool
        outputs will have a status of 'requires_action' with a required_action.type of
        'submit_tool_outputs'.

        :param thread_id: Required.
        :type thread_id: str
        :param run_id: Required.
        :type run_id: str
        :param body: Is either a JSON type or a IO[bytes] type. Required.
        :type body: JSON or IO[bytes]
        :keyword tool_outputs: Required.
        :paramtype tool_outputs: list[~azure.ai.projects.models.ToolOutput]
        :param event_handler: The event handler to use for processing events during the run.
        :param kwargs: Additional parameters.
        :return: ThreadRun. The ThreadRun is compatible with MutableMapping
        :rtype: ~azure.ai.projects.models.ThreadRun
        :raises ~azure.core.exceptions.HttpResponseError:
        """

        if isinstance(body, dict):
            content_type = kwargs.get("content_type", "application/json")
            response = super().submit_tool_outputs_to_run(thread_id, run_id, body, content_type=content_type, **kwargs)

        elif tool_outputs is not _Unset:
            response = super().submit_tool_outputs_to_run(
                thread_id, run_id, tool_outputs=tool_outputs, stream_parameter=False, stream=False, **kwargs
            )

        elif isinstance(body, io.IOBase):
            content_type = kwargs.get("content_type", "application/json")
            response = super().submit_tool_outputs_to_run(thread_id, run_id, body, content_type=content_type, **kwargs)

        else:
            raise ValueError("Invalid combination of arguments provided.")

        # If streaming is enabled, return the custom stream object
        return await response

    @overload
    async def submit_tool_outputs_to_stream(
        self, thread_id: str, run_id: str, body: JSON, *, content_type: str = "application/json", **kwargs: Any
    ) -> _models.AsyncAgentRunStream:
        """Submits outputs from tools as requested by tool calls in a stream. Runs that need submitted tool
        outputs will have a status of 'requires_action' with a required_action.type of
        'submit_tool_outputs'.  terminating when the Run enters a terminal state with a ``data: [DONE]`` message.

        :param thread_id: Required.
        :type thread_id: str
        :param run_id: Required.
        :type run_id: str
        :param body: Required.
        :type body: JSON
        :keyword content_type: Body Parameter content-type. Content type parameter for JSON body.
         Default value is "application/json".
        :paramtype content_type: str
        :return: AgentRunStream.  AgentRunStream is compatible with Iterable and supports streaming.
        :rtype: ~azure.ai.projects.models.AsyncAgentRunStream
        :raises ~azure.core.exceptions.HttpResponseError:
        """

    @overload
    async def submit_tool_outputs_to_stream(
        self,
        thread_id: str,
        run_id: str,
        *,
        tool_outputs: List[_models.ToolOutput],
        content_type: str = "application/json",
        event_handler: Optional[_models.AsyncAgentEventHandler] = None,
        **kwargs: Any,
    ) -> _models.AsyncAgentRunStream:
        """Submits outputs from tools as requested by tool calls in a stream. Runs that need submitted tool
        outputs will have a status of 'requires_action' with a required_action.type of
        'submit_tool_outputs'.  terminating when the Run enters a terminal state with a ``data: [DONE]`` message.

        :param thread_id: Required.
        :type thread_id: str
        :param run_id: Required.
        :type run_id: str
        :keyword tool_outputs: Required.
        :paramtype tool_outputs: list[~azure.ai.projects.models.ToolOutput]
        :keyword content_type: Body Parameter content-type. Content type parameter for JSON body.
         Default value is "application/json".
        :paramtype content_type: str
        :keyword event_handler: The event handler to use for processing events during the run. Default
            value is None.
        :paramtype event_handler: ~azure.ai.projects.models.AsyncAgentEventHandler
        :return: AgentRunStream.  AgentRunStream is compatible with Iterable and supports streaming.
        :rtype: ~azure.ai.projects.models.AsyncAgentRunStream
        :raises ~azure.core.exceptions.HttpResponseError:
        """

    @overload
    async def submit_tool_outputs_to_stream(
        self, thread_id: str, run_id: str, body: IO[bytes], *, content_type: str = "application/json", **kwargs: Any
    ) -> _models.AsyncAgentRunStream:
        """Submits outputs from tools as requested by tool calls in a stream. Runs that need submitted tool
        outputs will have a status of 'requires_action' with a required_action.type of
        'submit_tool_outputs'.

        :param thread_id: Required.
        :type thread_id: str
        :param run_id: Required.
        :type run_id: str
        :param body: Required.
        :type body: IO[bytes]
        :keyword content_type: Body Parameter content-type. Content type parameter for binary body.
         Default value is "application/json".
        :paramtype content_type: str
        :return: AgentRunStream.  AgentRunStream is compatible with Iterable and supports streaming.
        :rtype: ~azure.ai.projects.models.AsyncAgentRunStream
        :raises ~azure.core.exceptions.HttpResponseError:
        """

    @distributed_trace_async
    async def submit_tool_outputs_to_stream(
        self,
        thread_id: str,
        run_id: str,
        body: Union[JSON, IO[bytes]] = _Unset,
        *,
        tool_outputs: List[_models.ToolOutput] = _Unset,
        event_handler: Optional[_models.AsyncAgentEventHandler] = None,
        **kwargs: Any,
    ) -> _models.AsyncAgentRunStream:
        """Submits outputs from tools as requested by tool calls in a stream. Runs that need submitted tool
        outputs will have a status of 'requires_action' with a required_action.type of
        'submit_tool_outputs'.  terminating when the Run enters a terminal state with a ``data: [DONE]`` message.

        :param thread_id: Required.
        :type thread_id: str
        :param run_id: Required.
        :type run_id: str
        :param body: Is either a JSON type or a IO[bytes] type. Required.
        :type body: JSON or IO[bytes]
        :keyword tool_outputs: Required.
        :paramtype tool_outputs: list[~azure.ai.projects.models.ToolOutput]
        :param event_handler: The event handler to use for processing events during the run.
        :param kwargs: Additional parameters.
        :return: AgentRunStream.  AgentRunStream is compatible with Iterable and supports streaming.
        :rtype: ~azure.ai.projects.models.AsyncAgentRunStream
        :raises ~azure.core.exceptions.HttpResponseError:
        """

        if isinstance(body, dict):
            content_type = kwargs.get("content_type", "application/json")
            response = super().submit_tool_outputs_to_run(thread_id, run_id, body, content_type=content_type, **kwargs)

        elif tool_outputs is not _Unset:
            response = super().submit_tool_outputs_to_run(
                thread_id, run_id, tool_outputs=tool_outputs, stream_parameter=True, stream=True, **kwargs
            )

        elif isinstance(body, io.IOBase):
            content_type = kwargs.get("content_type", "application/json")
            response = super().submit_tool_outputs_to_run(thread_id, run_id, body, content_type=content_type, **kwargs)

        else:
            raise ValueError("Invalid combination of arguments provided.")

        # Cast the response to Iterator[bytes] for type correctness
        response_iterator: AsyncIterator[bytes] = cast(AsyncIterator[bytes], await response)

        return _models.AsyncAgentRunStream(response_iterator, self._handle_submit_tool_outputs, event_handler)

    async def _handle_submit_tool_outputs(
        self, run: _models.ThreadRun, event_handler: Optional[_models.AsyncAgentEventHandler] = None
    ) -> None:
        if isinstance(run.required_action, _models.SubmitToolOutputsAction):
            tool_calls = run.required_action.submit_tool_outputs.tool_calls
            if not tool_calls:
                logger.debug("No tool calls to execute.")
                return

            toolset = self._get_toolset()
            if toolset:
                tool_outputs = await toolset.execute_tool_calls(tool_calls)
            else:
                logger.warning("Toolset is not available in the client.")
                return

            logger.info(f"Tool outputs: {tool_outputs}")
            if tool_outputs:
                async with await self.submit_tool_outputs_to_stream(
                    thread_id=run.thread_id, run_id=run.id, tool_outputs=tool_outputs, event_handler=event_handler
                ) as stream:
                    await stream.until_done()

    @overload
    async def upload_file(self, body: JSON, **kwargs: Any) -> _models.OpenAIFile:
        """Uploads a file for use by other operations.

        :param body: Required.
        :type body: JSON
        :return: OpenAIFile. The OpenAIFile is compatible with MutableMapping
        :rtype: ~azure.ai.projects.models.OpenAIFile
        :raises ~azure.core.exceptions.HttpResponseError:
        """

    @overload
    async def upload_file(
        self, *, file: FileType, purpose: Union[str, _models.FilePurpose], filename: Optional[str] = None, **kwargs: Any
    ) -> _models.OpenAIFile:
        """Uploads a file for use by other operations.

        :keyword file: Required.
        :paramtype file: ~azure.ai.projects._vendor.FileType
        :keyword purpose: Known values are: "fine-tune", "fine-tune-results", "assistants",
         "assistants_output", "batch", "batch_output", and "vision". Required.
        :paramtype purpose: str or ~azure.ai.projects.models.FilePurpose
        :keyword filename: Default value is None.
        :paramtype filename: str
        :return: OpenAIFile. The OpenAIFile is compatible with MutableMapping
        :rtype: ~azure.ai.projects.models.OpenAIFile
        :raises ~azure.core.exceptions.HttpResponseError:
        """

    @overload
    async def upload_file(
        self, file_path: str, *, purpose: Union[str, _models.FilePurpose], **kwargs: Any
    ) -> _models.OpenAIFile:
        """Uploads a file for use by other operations.

        :param file_path: Required.
        :type file_path: str
        :keyword purpose: Known values are: "fine-tune", "fine-tune-results", "assistants",
         "assistants_output", "batch", "batch_output", and "vision". Required.
        :paramtype purpose: str or ~azure.ai.projects.models.FilePurpose
        :return: OpenAIFile. The OpenAIFile is compatible with MutableMapping
        :rtype: ~azure.ai.projects.models.OpenAIFile
        :raises ~azure.core.exceptions.HttpResponseError:
        """

    @distributed_trace_async
    async def upload_file(
        self,
        body: Optional[JSON] = None,
        *,
        file: Optional[FileType] = None,
        file_path: Optional[str] = None,
        purpose: Union[str, _models.FilePurpose, None] = None,
        filename: Optional[str] = None,
        **kwargs: Any,
    ) -> _models.OpenAIFile:
        """
        Uploads a file for use by other operations, delegating to the generated operations.

        :param body: JSON. Required if `file` and `purpose` are not provided.
        :param file: File content. Required if `body` and `purpose` are not provided.
        :param file_path: Path to the file. Required if `body` and `purpose` are not provided.
        :param purpose: Known values are: "fine-tune", "fine-tune-results", "assistants",
            "assistants_output", "batch", "batch_output", and "vision". Required if `body` and `file` are not provided.
        :param filename: The name of the file.
        :param kwargs: Additional parameters.
        :return: OpenAIFile. The OpenAIFile is compatible with MutableMapping
        :raises FileNotFoundError: If the file_path is invalid.
        :raises IOError: If there are issues with reading the file.
        :raises: HttpResponseError for HTTP errors.
        """
        if body is not None:
            return await super().upload_file(body=body, **kwargs)

        if isinstance(purpose, FilePurpose):
            purpose = purpose.value

        if file is not None and purpose is not None:
            return await super().upload_file(file=file, purpose=purpose, filename=filename, **kwargs)

        if file_path is not None and purpose is not None:
            if not os.path.isfile(file_path):
                raise FileNotFoundError(f"The file path provided does not exist: {file_path}")

            try:
                with open(file_path, "rb") as f:
                    content = f.read()

                # Determine filename and create correct FileType
                base_filename = filename or os.path.basename(file_path)
                file_content: FileType = (base_filename, content)

                return await super().upload_file(file=file_content, purpose=purpose, **kwargs)
            except IOError as e:
                raise IOError(f"Unable to read file: {file_path}. Reason: {str(e)}")

        raise ValueError("Invalid parameters for upload_file. Please provide the necessary arguments.")

    @overload
    async def upload_file_and_poll(self, body: JSON, sleep_interval: float = 1, **kwargs: Any) -> _models.OpenAIFile:
        """Uploads a file for use by other operations.

        :param body: Required.
        :type body: JSON
        :keyword sleep_interval: Time to wait before polling for the status of the uploaded file. Default value
         is 1.
        :paramtype sleep_interval: float
        :return: OpenAIFile. The OpenAIFile is compatible with MutableMapping
        :rtype: ~azure.ai.projects.models.OpenAIFile
        :raises ~azure.core.exceptions.HttpResponseError:
        """

    @overload
    async def upload_file_and_poll(
        self,
        *,
        file: FileType,
        purpose: Union[str, _models.FilePurpose],
        filename: Optional[str] = None,
        sleep_interval: float = 1,
        **kwargs: Any,
    ) -> _models.OpenAIFile:
        """Uploads a file for use by other operations.

        :keyword file: Required.
        :paramtype file: ~azure.ai.projects._vendor.FileType
        :keyword purpose: Known values are: "fine-tune", "fine-tune-results", "assistants",
         "assistants_output", "batch", "batch_output", and "vision". Required.
        :paramtype purpose: str or ~azure.ai.projects.models.FilePurpose
        :keyword filename: Default value is None.
        :paramtype filename: str
        :keyword sleep_interval: Time to wait before polling for the status of the uploaded file. Default value
         is 1.
        :paramtype sleep_interval: float
        :return: OpenAIFile. The OpenAIFile is compatible with MutableMapping
        :rtype: ~azure.ai.projects.models.OpenAIFile
        :raises ~azure.core.exceptions.HttpResponseError:
        """

    @overload
    async def upload_file_and_poll(
        self, file_path: str, *, purpose: Union[str, _models.FilePurpose], sleep_interval: float = 1, **kwargs: Any
    ) -> _models.OpenAIFile:
        """Uploads a file for use by other operations.

        :param file_path: Required.
        :type file_path: str
        :keyword purpose: Known values are: "fine-tune", "fine-tune-results", "assistants",
         "assistants_output", "batch", "batch_output", and "vision". Required.
        :paramtype purpose: str or ~azure.ai.projects.models.FilePurpose
        :keyword sleep_interval: Time to wait before polling for the status of the uploaded file. Default value
         is 1.
        :paramtype sleep_interval: float
        :return: OpenAIFile. The OpenAIFile is compatible with MutableMapping
        :rtype: ~azure.ai.projects.models.OpenAIFile
        :raises ~azure.core.exceptions.HttpResponseError:
        """

    @distributed_trace_async
    async def upload_file_and_poll(
        self,
        body: Optional[JSON] = None,
        *,
        file: Optional[FileType] = None,
        file_path: Optional[str] = None,
        purpose: Union[str, _models.FilePurpose, None] = None,
        filename: Optional[str] = None,
        sleep_interval: float = 1,
        **kwargs: Any,
    ) -> _models.OpenAIFile:
        """
        Uploads a file for use by other operations, delegating to the generated operations.

        :param body: JSON. Required if `file` and `purpose` are not provided.
        :param file: File content. Required if `body` and `purpose` are not provided.
        :param file_path: Path to the file. Required if `body` and `purpose` are not provided.
        :param purpose: Known values are: "fine-tune", "fine-tune-results", "assistants",
            "assistants_output", "batch", "batch_output", and "vision". Required if `body` and `file` are not provided.
        :param filename: The name of the file.
        :keyword sleep_interval: Time to wait before polling for the status of the uploaded file. Default value
         is 1.
        :paramtype sleep_interval: float
        :param kwargs: Additional parameters.
        :return: OpenAIFile. The OpenAIFile is compatible with MutableMapping
        :raises FileNotFoundError: If the file_path is invalid.
        :raises IOError: If there are issues with reading the file.
        :raises: HttpResponseError for HTTP errors.
        """
        if body is not None:
            uploaded_file = await self.upload_file(body=body, **kwargs)
        elif file is not None and purpose is not None:
            uploaded_file = await self.upload_file(file=file, purpose=purpose, filename=filename, **kwargs)
        elif file_path is not None and purpose is not None:
            uploaded_file = await self.upload_file(file_path=file_path, purpose=purpose, **kwargs)
        else:
            raise ValueError(
                "Invalid parameters for upload_file_and_poll. Please provide either 'body', "
                "or both 'file' and 'purpose', or both 'file_path' and 'purpose'."
            )

        while uploaded_file.status in ["uploaded", "pending", "running"]:
            time.sleep(sleep_interval)
            uploaded_file = await self.get_file(uploaded_file.id)

        return uploaded_file

    @overload
    async def create_vector_store_and_poll(
        self, body: JSON, *, content_type: str = "application/json", sleep_interval: float = 1, **kwargs: Any
    ) -> _models.VectorStore:
        """Creates a vector store and poll.

        :param body: Required.
        :type body: JSON
        :keyword content_type: Body Parameter content-type. Content type parameter for JSON body.
         Default value is "application/json".
        :paramtype content_type: str
        :keyword sleep_interval: Time to wait before polling for the status of the vector store. Default value
         is 1.
        :paramtype sleep_interval: float
        :return: VectorStore. The VectorStore is compatible with MutableMapping
        :rtype: ~azure.ai.projects.models.VectorStore
        :raises ~azure.core.exceptions.HttpResponseError:
        """

    @overload
    async def create_vector_store_and_poll(
        self,
        *,
        content_type: str = "application/json",
        file_ids: Optional[List[str]] = None,
        name: Optional[str] = None,
        expires_after: Optional[_models.VectorStoreExpirationPolicy] = None,
        chunking_strategy: Optional[_models.VectorStoreChunkingStrategyRequest] = None,
        metadata: Optional[Dict[str, str]] = None,
        sleep_interval: float = 1,
        **kwargs: Any,
    ) -> _models.VectorStore:
        """Creates a vector store and poll.

        :keyword content_type: Body Parameter content-type. Content type parameter for JSON body.
         Default value is "application/json".
        :paramtype content_type: str
        :keyword file_ids: A list of file IDs that the vector store should use. Useful for tools like
         ``file_search`` that can access files. Default value is None.
        :paramtype file_ids: list[str]
        :keyword name: The name of the vector store. Default value is None.
        :paramtype name: str
        :keyword expires_after: Details on when this vector store expires. Default value is None.
        :paramtype expires_after: ~azure.ai.projects.models.VectorStoreExpirationPolicy
        :keyword chunking_strategy: The chunking strategy used to chunk the file(s). If not set, will
         use the auto strategy. Only applicable if file_ids is non-empty. Default value is None.
        :paramtype chunking_strategy: ~azure.ai.projects.models.VectorStoreChunkingStrategyRequest
        :keyword metadata: A set of up to 16 key/value pairs that can be attached to an object, used
         for storing additional information about that object in a structured format. Keys may be up to
         64 characters in length and values may be up to 512 characters in length. Default value is
         None.
        :paramtype metadata: dict[str, str]
        :keyword sleep_interval: Time to wait before polling for the status of the vector store. Default value
         is 1.
        :paramtype sleep_interval: float
        :return: VectorStore. The VectorStore is compatible with MutableMapping
        :rtype: ~azure.ai.projects.models.VectorStore
        :raises ~azure.core.exceptions.HttpResponseError:
        """

    @overload
    async def create_vector_store_and_poll(
        self, body: IO[bytes], *, content_type: str = "application/json", sleep_interval: float = 1, **kwargs: Any
    ) -> _models.VectorStore:
        """Creates a vector store and poll.

        :param body: Required.
        :type body: IO[bytes]
        :keyword content_type: Body Parameter content-type. Content type parameter for binary body.
         Default value is "application/json".
        :paramtype content_type: str
        :keyword sleep_interval: Time to wait before polling for the status of the vector store. Default value
         is 1.
        :paramtype sleep_interval: float
        :return: VectorStore. The VectorStore is compatible with MutableMapping
        :rtype: ~azure.ai.projects.models.VectorStore
        :raises ~azure.core.exceptions.HttpResponseError:
        """

    @distributed_trace_async
    async def create_vector_store_and_poll(
        self,
        body: Union[JSON, IO[bytes], None] = None,
        *,
        content_type: str = "application/json",
        file_ids: Optional[List[str]] = None,
        name: Optional[str] = None,
        expires_after: Optional[_models.VectorStoreExpirationPolicy] = None,
        chunking_strategy: Optional[_models.VectorStoreChunkingStrategyRequest] = None,
        metadata: Optional[Dict[str, str]] = None,
        sleep_interval: float = 1,
        **kwargs: Any,
    ) -> _models.VectorStore:
        """Creates a vector store and poll.

        :param body: Is either a JSON type or a IO[bytes] type. Required.
        :type body: JSON or IO[bytes]
        :keyword file_ids: A list of file IDs that the vector store should use. Useful for tools like
         ``file_search`` that can access files. Default value is None.
        :paramtype file_ids: list[str]
        :keyword name: The name of the vector store. Default value is None.
        :paramtype name: str
        :keyword expires_after: Details on when this vector store expires. Default value is None.
        :paramtype expires_after: ~azure.ai.projects.models.VectorStoreExpirationPolicy
        :keyword chunking_strategy: The chunking strategy used to chunk the file(s). If not set, will
         use the auto strategy. Only applicable if file_ids is non-empty. Default value is None.
        :paramtype chunking_strategy: ~azure.ai.projects.models.VectorStoreChunkingStrategyRequest
        :keyword metadata: A set of up to 16 key/value pairs that can be attached to an object, used
         for storing additional information about that object in a structured format. Keys may be up to
         64 characters in length and values may be up to 512 characters in length. Default value is
         None.
        :paramtype metadata: dict[str, str]
        :keyword sleep_interval: Time to wait before polling for the status of the vector store. Default value
         is 1.
        :paramtype sleep_interval: float
        :return: VectorStore. The VectorStore is compatible with MutableMapping
        :rtype: ~azure.ai.projects.models.VectorStore
        :raises ~azure.core.exceptions.HttpResponseError:
        """

        if body is not None:
            vector_store = await self.create_vector_store(body=body, content_type=content_type, **kwargs)
        elif file_ids is not None or (name is not None and expires_after is not None):
            vector_store = await self.create_vector_store(
                content_type=content_type,
                file_ids=file_ids,
                name=name,
                expires_after=expires_after,
                chunking_strategy=chunking_strategy,
                metadata=metadata,
                **kwargs,
            )
        else:
            raise ValueError(
                "Invalid parameters for create_vector_store_and_poll. Please provide either 'body', "
                "'file_ids', or 'name' and 'expires_after'."
            )

        while vector_store.status == "in_progress":
            time.sleep(sleep_interval)
            vector_store = await self.get_vector_store(vector_store.id)

        return vector_store

    @overload
    async def create_vector_store_file_batch_and_poll(
        self,
        vector_store_id: str,
        body: JSON,
        *,
        content_type: str = "application/json",
        sleep_interval: float = 1,
        **kwargs: Any,
    ) -> _models.VectorStoreFileBatch:
        """Create a vector store file batch and poll.

        :param vector_store_id: Identifier of the vector store. Required.
        :type vector_store_id: str
        :param body: Required.
        :type body: JSON
        :keyword content_type: Body Parameter content-type. Content type parameter for JSON body.
         Default value is "application/json".
        :paramtype content_type: str
        :keyword sleep_interval: Time to wait before polling for the status of the vector store. Default value
         is 1.
        :paramtype sleep_interval: float
        :return: VectorStoreFileBatch. The VectorStoreFileBatch is compatible with MutableMapping
        :rtype: ~azure.ai.projects.models.VectorStoreFileBatch
        :raises ~azure.core.exceptions.HttpResponseError:
        """

    @overload
    async def create_vector_store_file_batch_and_poll(
        self,
        vector_store_id: str,
        *,
        file_ids: List[str],
        content_type: str = "application/json",
        chunking_strategy: Optional[_models.VectorStoreChunkingStrategyRequest] = None,
        sleep_interval: float = 1,
        **kwargs: Any,
    ) -> _models.VectorStoreFileBatch:
        """Create a vector store file batch and poll.

        :param vector_store_id: Identifier of the vector store. Required.
        :type vector_store_id: str
        :keyword file_ids: List of file identifiers. Required.
        :paramtype file_ids: list[str]
        :keyword content_type: Body Parameter content-type. Content type parameter for JSON body.
         Default value is "application/json".
        :paramtype content_type: str
        :keyword chunking_strategy: The chunking strategy used to chunk the file(s). If not set, will
         use the auto strategy. Default value is None.
        :paramtype chunking_strategy: ~azure.ai.projects.models.VectorStoreChunkingStrategyRequest
        :keyword sleep_interval: Time to wait before polling for the status of the vector store. Default value
         is 1.
        :paramtype sleep_interval: float
        :return: VectorStoreFileBatch. The VectorStoreFileBatch is compatible with MutableMapping
        :rtype: ~azure.ai.projects.models.VectorStoreFileBatch
        :raises ~azure.core.exceptions.HttpResponseError:
        """

    @overload
    async def create_vector_store_file_batch_and_poll(
        self,
        vector_store_id: str,
        body: IO[bytes],
        *,
        content_type: str = "application/json",
        sleep_interval: float = 1,
        **kwargs: Any,
    ) -> _models.VectorStoreFileBatch:
        """Create a vector store file batch and poll.

        :param vector_store_id: Identifier of the vector store. Required.
        :type vector_store_id: str
        :param body: Required.
        :type body: IO[bytes]
        :keyword content_type: Body Parameter content-type. Content type parameter for binary body.
         Default value is "application/json".
        :paramtype content_type: str
        :keyword sleep_interval: Time to wait before polling for the status of the vector store. Default value
         is 1.
        :paramtype sleep_interval: float
        :return: VectorStoreFileBatch. The VectorStoreFileBatch is compatible with MutableMapping
        :rtype: ~azure.ai.projects.models.VectorStoreFileBatch
        :raises ~azure.core.exceptions.HttpResponseError:
        """

    @distributed_trace_async
    async def create_vector_store_file_batch_and_poll(
        self,
        vector_store_id: str,
        body: Union[JSON, IO[bytes], None] = None,
        *,
        file_ids: List[str] = _Unset,
        chunking_strategy: Optional[_models.VectorStoreChunkingStrategyRequest] = None,
        sleep_interval: float = 1,
        **kwargs: Any,
    ) -> _models.VectorStoreFileBatch:
        """Create a vector store file batch and poll.

        :param vector_store_id: Identifier of the vector store. Required.
        :type vector_store_id: str
        :param body: Is either a JSON type or a IO[bytes] type. Required.
        :type body: JSON or IO[bytes]
        :keyword file_ids: List of file identifiers. Required.
        :paramtype file_ids: list[str]
        :keyword chunking_strategy: The chunking strategy used to chunk the file(s). If not set, will
         use the auto strategy. Default value is None.
        :paramtype chunking_strategy: ~azure.ai.projects.models.VectorStoreChunkingStrategyRequest
        :return: VectorStoreFileBatch. The VectorStoreFileBatch is compatible with MutableMapping
        :rtype: ~azure.ai.projects.models.VectorStoreFileBatch
        :raises ~azure.core.exceptions.HttpResponseError:
        """

        if body is None:
            vector_store_file_batch = await super().create_vector_store_file_batch(
                vector_store_id=vector_store_id, file_ids=file_ids, chunking_strategy=chunking_strategy, **kwargs
            )
        else:
            content_type = kwargs.get("content_type", "application/json")
            vector_store_file_batch = await super().create_vector_store_file_batch(
                body=body, content_type=content_type, **kwargs
            )

        while vector_store_file_batch.status == "in_progress":
            time.sleep(sleep_interval)
            vector_store_file_batch = await super().get_vector_store_file_batch(
                vector_store_id=vector_store_id, batch_id=vector_store_file_batch.id
            )

        return vector_store_file_batch

    @distributed_trace_async
    async def get_file_content(self, file_id: str, **kwargs: Any) -> AsyncIterator[bytes]:
        """
        Asynchronously returns file content as a byte stream for the given file_id.

        :param file_id: The ID of the file to retrieve. Required.
        :type file_id: str
        :return: An async iterator that yields bytes from the file content.
        :rtype: AsyncIterator[bytes]
        :raises ~azure.core.exceptions.HttpResponseError: If the HTTP request fails.
        """
        kwargs["stream"] = True
        response = await super()._get_file_content(file_id, **kwargs)
        return cast(AsyncIterator[bytes], response)

    @distributed_trace_async
    async def get_messages(
        self,
        thread_id: str,
        *,
        run_id: Optional[str] = None,
        limit: Optional[int] = None,
        order: Optional[Union[str, _models.ListSortOrder]] = None,
        after: Optional[str] = None,
        before: Optional[str] = None,
        **kwargs: Any,
    ) -> _models.ThreadMessages:
        """Parses the OpenAIPageableListOfThreadMessage response and returns a ThreadMessages object.

        :param thread_id: Identifier of the thread. Required.
        :type thread_id: str
        :keyword run_id: Filter messages by the run ID that generated them. Default value is None.
        :paramtype run_id: str
        :keyword limit: A limit on the number of objects to be returned. Limit can range between 1 and
         100, and the default is 20. Default value is None.
        :paramtype limit: int
        :keyword order: Sort order by the created_at timestamp of the objects. asc for ascending order
         and desc for descending order. Known values are: "asc" and "desc". Default value is None.
        :paramtype order: str or ~azure.ai.projects.models.ListSortOrder
        :keyword after: A cursor for use in pagination. after is an object ID that defines your place
         in the list. For instance, if you make a list request and receive 100 objects, ending with
         obj_foo, your subsequent call can include after=obj_foo in order to fetch the next page of the
         list. Default value is None.
        :paramtype after: str
        :keyword before: A cursor for use in pagination. before is an object ID that defines your place
         in the list. For instance, if you make a list request and receive 100 objects, ending with
         obj_foo, your subsequent call can include before=obj_foo in order to fetch the previous page of
         the list. Default value is None.
        :paramtype before: str

        :return: ThreadMessages. The ThreadMessages is compatible with MutableMapping
        :rtype: ~azure.ai.projects.models.ThreadMessages
        """
        messages = await super().list_messages(
            thread_id, run_id=run_id, limit=limit, order=order, after=after, before=before, **kwargs
        )
        return _models.ThreadMessages(pageable_list=messages)

    @distributed_trace_async
    async def save_file(self, file_id: str, file_name: str, target_dir: Optional[Union[str, Path]] = None) -> None:
        """
        Asynchronously saves file content retrieved using a file identifier to the specified local directory.

        :param file_id: The unique identifier for the file to retrieve.
        :type file_id: str
        :param file_name: The name of the file to be saved.
        :type file_name: str
        :param target_dir: The directory where the file should be saved. Defaults to the current working directory.
        :type target_dir: str or Path
        :raises ValueError: If the target path is not a directory or the file name is invalid.
        :raises RuntimeError: If file content retrieval fails or no content is found.
        :raises TypeError: If retrieved chunks are not bytes-like objects.
        :raises IOError: If writing to the file fails.
        """
        try:
            # Determine and validate the target directory
            path = Path(target_dir).expanduser().resolve() if target_dir else Path.cwd()
            path.mkdir(parents=True, exist_ok=True)
            if not path.is_dir():
                raise ValueError(f"The target path '{path}' is not a directory.")

            # Sanitize and validate the file name
            sanitized_file_name = Path(file_name).name
            if not sanitized_file_name:
                raise ValueError("The provided file name is invalid.")

            # Retrieve the file content
            file_content_stream = await self.get_file_content(file_id)
            if not file_content_stream:
                raise RuntimeError(f"No content retrievable for file ID '{file_id}'.")

            # Collect all chunks asynchronously
            chunks = []
            async for chunk in file_content_stream:
                if isinstance(chunk, (bytes, bytearray)):
                    chunks.append(chunk)
                else:
                    raise TypeError(f"Expected bytes or bytearray, got {type(chunk).__name__}")

            target_file_path = path / sanitized_file_name

            # Write the collected content to the file synchronously
            def write_file(collected_chunks: list):
                with open(target_file_path, "wb") as file:
                    for chunk in collected_chunks:
                        file.write(chunk)

            # Use the event loop to run the synchronous function in a thread executor
            loop = asyncio.get_running_loop()
            await loop.run_in_executor(None, write_file, chunks)

            logger.debug(f"File '{sanitized_file_name}' saved successfully at '{target_file_path}'.")

        except (ValueError, RuntimeError, TypeError, IOError) as e:
            logger.error(f"An error occurred in save_file: {e}")
            raise


__all__: List[str] = [
    "AgentsOperations",
    "ConnectionsOperations",
    "TelemetryOperations",
    "InferenceOperations",
]  # Add all objects you want publicly available to users at this package level


def patch_sdk():
    """Do not remove from this file.

    `patch_sdk` is a last resort escape hatch that allows you to do customizations
    you can't accomplish using the techniques described in
    https://aka.ms/azsdk/python/dpcodegen/python/customize
    """<|MERGE_RESOLUTION|>--- conflicted
+++ resolved
@@ -14,10 +14,7 @@
 import os
 import time
 from pathlib import Path
-<<<<<<< HEAD
-=======
 from azure.core.exceptions import ResourceNotFoundError
->>>>>>> 9f9b12f6
 from io import TextIOWrapper
 from typing import IO, Any, AsyncIterator, Dict, List, Iterable, MutableMapping, Optional, Union, cast, overload
 
