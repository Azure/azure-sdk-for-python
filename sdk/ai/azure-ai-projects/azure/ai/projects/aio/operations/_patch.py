--- conflicted
+++ resolved
@@ -398,14 +398,9 @@
         """
         if not self._connection_string:
             # Get the AI Studio Project properties, including Application Insights resource URL if exists
-<<<<<<< HEAD
-            # pylint: disable=protected-access
-            get_workspace_response: GetWorkspaceResponse = await self._outer_instance.connections._get_workspace()
-=======
             get_workspace_response: GetWorkspaceResponse = (
-                await self._outer_instance.connections._get_workspace()
-            )  # pylint: disable=protected-access
->>>>>>> 64655466
+                await self._outer_instance.connections._get_workspace()  # pylint: disable=protected-access
+            )
 
             if not get_workspace_response.properties.application_insights:
                 raise ResourceNotFoundError("Application Insights resource was not enabled for this Project.")
