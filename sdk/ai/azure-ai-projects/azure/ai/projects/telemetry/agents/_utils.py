# ------------------------------------
# Copyright (c) Microsoft Corporation.
# Licensed under the MIT License.
# ------------------------------------

from enum import Enum
from typing import Optional

from azure.core.tracing import SpanKind  # type: ignore
from azure.core.settings import settings  # type: ignore

try:
    # pylint: disable = no-name-in-module
    from azure.core.tracing import AbstractSpan, SpanKind  # type: ignore
    from opentelemetry.trace import StatusCode, Span

    _span_impl_type = settings.tracing_implementation()
except ModuleNotFoundError:
    _span_impl_type = None


GEN_AI_MESSAGE_ID = "gen_ai.message.id"
GEN_AI_MESSAGE_STATUS = "gen_ai.message.status"
GEN_AI_THREAD_ID = "gen_ai.thread.id"
GEN_AI_THREAD_RUN_ID = "gen_ai.thread.run.id"
GEN_AI_AGENT_ID = "gen_ai.agent.id"
GEN_AI_AGENT_NAME = "gen_ai.agent.name"
GEN_AI_AGENT_DESCRIPTION = "gen_ai.agent.description"
GEN_AI_OPERATION_NAME = "gen_ai.operation.name"
GEN_AI_THREAD_RUN_STATUS = "gen_ai.thread.run.status"
GEN_AI_REQUEST_MODEL = "gen_ai.request.model"
GEN_AI_REQUEST_TEMPERATURE = "gen_ai.request.temperature"
GEN_AI_REQUEST_TOP_P = "gen_ai.request.top_p"
GEN_AI_REQUEST_MAX_INPUT_TOKENS = "gen_ai.request.max_input_tokens"
GEN_AI_REQUEST_MAX_OUTPUT_TOKENS = "gen_ai.request.max_output_tokens"
GEN_AI_RESPONSE_MODEL = "gen_ai.response.model"
GEN_AI_SYSTEM = "gen_ai.system"
SERVER_ADDRESS = "server.address"
AZ_AI_AGENT_SYSTEM = "az.ai.agents"
GEN_AI_TOOL_NAME = "gen_ai.tool.name"
GEN_AI_TOOL_CALL_ID = "gen_ai.tool.call.id"
GEN_AI_REQUEST_RESPONSE_FORMAT = "gen_ai.request.response_format"
GEN_AI_USAGE_INPUT_TOKENS = "gen_ai.usage.input_tokens"
GEN_AI_USAGE_OUTPUT_TOKENS = "gen_ai.usage.output_tokens"
GEN_AI_SYSTEM_MESSAGE = "gen_ai.system.message"
GEN_AI_EVENT_CONTENT = "gen_ai.event.content"
ERROR_TYPE = "error.type"


class OperationName(Enum):
    CREATE_AGENT = "create_agent"
    CREATE_THREAD = "create_thread"
    CREATE_MESSAGE = "create_message"
    START_THREAD_RUN = "start_thread_run"
    EXECUTE_TOOL = "execute_tool"
    LIST_MESSAGES = "list_messages"
    SUBMIT_TOOL_OUTPUTS = "submit_tool_outputs"
    PROCESS_THREAD_RUN = "process_thread_run"


def trace_tool_execution(
    tool_call_id: str,
    tool_name: str,
    thread_id: Optional[str] = None,  # TODO: would be nice to have this, but need to propagate somehow
    agent_id: Optional[str] = None,  # TODO: would be nice to have this, but need to propagate somehow
    run_id: Optional[str] = None,  # TODO: would be nice to have this, but need to propagate somehow
<<<<<<< HEAD
) -> "AbstractSpan":
=======
) -> "Optional[AbstractSpan]":
>>>>>>> eadeb596
    span = start_span(
        OperationName.EXECUTE_TOOL,
        server_address=None,
        span_name=f"execute_tool {tool_name}",
        thread_id=thread_id,
        agent_id=agent_id,
        run_id=run_id,
        gen_ai_system=None,
    )  # it's a client code execution, not GenAI span
    if span is not None and span.span_instance.is_recording:
        span.add_attribute(GEN_AI_TOOL_CALL_ID, tool_call_id)
        span.add_attribute(GEN_AI_TOOL_NAME, tool_name)

    return span


def start_span(
    operation_name: OperationName,
<<<<<<< HEAD
    server_address: str,
    span_name: str = None,
    thread_id: str = None,
    agent_id: str = None,
    run_id: str = None,
    model: str = None,
    temperature: str = None,
    top_p: str = None,
    max_prompt_tokens: Optional[int] = None,
    max_completion_tokens: Optional[int] = None,
    response_format: Optional[str] = None,
    gen_ai_system: str = AZ_AI_AGENT_SYSTEM,
    kind: SpanKind = SpanKind.CLIENT,
) -> "AbstractSpan":
=======
    server_address: Optional[str],
    span_name: Optional[str] = None,
    thread_id: Optional[str] = None,
    agent_id: Optional[str] = None,
    run_id: Optional[str] = None,
    model: Optional[str] = None,
    temperature: Optional[float] = None,
    top_p: Optional[float] = None,
    max_prompt_tokens: Optional[int] = None,
    max_completion_tokens: Optional[int] = None,
    response_format: Optional[str] = None,
    gen_ai_system: Optional[str] = AZ_AI_AGENT_SYSTEM,
    kind: SpanKind = SpanKind.CLIENT,
) -> "Optional[AbstractSpan]":
>>>>>>> eadeb596
    if _span_impl_type is None:
        return None

    span = _span_impl_type(name=span_name or operation_name.value, kind=kind)

    if span and span.span_instance.is_recording:
        if gen_ai_system:
            span.add_attribute(GEN_AI_SYSTEM, AZ_AI_AGENT_SYSTEM)

        span.add_attribute(GEN_AI_OPERATION_NAME, operation_name.value)

        if server_address:
            span.add_attribute(SERVER_ADDRESS, server_address)

        if thread_id:
            span.add_attribute(GEN_AI_THREAD_ID, thread_id)

        if agent_id:
            span.add_attribute(GEN_AI_AGENT_ID, agent_id)

        if run_id:
            span.add_attribute(GEN_AI_THREAD_RUN_ID, run_id)

        if model:
            span.add_attribute(GEN_AI_REQUEST_MODEL, model)

        if temperature:
            span.add_attribute(GEN_AI_REQUEST_TEMPERATURE, str(temperature))

        if top_p:
            span.add_attribute(GEN_AI_REQUEST_TOP_P, str(top_p))

        if max_prompt_tokens:
            span.add_attribute(GEN_AI_REQUEST_MAX_INPUT_TOKENS, max_prompt_tokens)

        if max_completion_tokens:
            span.add_attribute(GEN_AI_REQUEST_MAX_OUTPUT_TOKENS, max_completion_tokens)

        if response_format:
            span.add_attribute(GEN_AI_REQUEST_RESPONSE_FORMAT, response_format)

    return span<|MERGE_RESOLUTION|>--- conflicted
+++ resolved
@@ -64,11 +64,7 @@
     thread_id: Optional[str] = None,  # TODO: would be nice to have this, but need to propagate somehow
     agent_id: Optional[str] = None,  # TODO: would be nice to have this, but need to propagate somehow
     run_id: Optional[str] = None,  # TODO: would be nice to have this, but need to propagate somehow
-<<<<<<< HEAD
-) -> "AbstractSpan":
-=======
 ) -> "Optional[AbstractSpan]":
->>>>>>> eadeb596
     span = start_span(
         OperationName.EXECUTE_TOOL,
         server_address=None,
@@ -87,22 +83,6 @@
 
 def start_span(
     operation_name: OperationName,
-<<<<<<< HEAD
-    server_address: str,
-    span_name: str = None,
-    thread_id: str = None,
-    agent_id: str = None,
-    run_id: str = None,
-    model: str = None,
-    temperature: str = None,
-    top_p: str = None,
-    max_prompt_tokens: Optional[int] = None,
-    max_completion_tokens: Optional[int] = None,
-    response_format: Optional[str] = None,
-    gen_ai_system: str = AZ_AI_AGENT_SYSTEM,
-    kind: SpanKind = SpanKind.CLIENT,
-) -> "AbstractSpan":
-=======
     server_address: Optional[str],
     span_name: Optional[str] = None,
     thread_id: Optional[str] = None,
@@ -117,7 +97,6 @@
     gen_ai_system: Optional[str] = AZ_AI_AGENT_SYSTEM,
     kind: SpanKind = SpanKind.CLIENT,
 ) -> "Optional[AbstractSpan]":
->>>>>>> eadeb596
     if _span_impl_type is None:
         return None
 
