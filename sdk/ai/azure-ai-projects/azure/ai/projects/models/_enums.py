# coding=utf-8
# --------------------------------------------------------------------------
# Copyright (c) Microsoft Corporation. All rights reserved.
# Licensed under the MIT License. See License.txt in the project root for license information.
# Code generated by Microsoft (R) Python Code Generator.
# Changes may cause incorrect behavior and will be lost if the code is regenerated.
# --------------------------------------------------------------------------

from enum import Enum
from azure.core import CaseInsensitiveEnumMeta


class AgentsApiResponseFormatMode(str, Enum, metaclass=CaseInsensitiveEnumMeta):
    """Represents the mode in which the model will handle the return format of a tool call."""

    AUTO = "auto"
    """Default value. Let the model handle the return format."""
    NONE = "none"
    """Setting the value to ``none``\\ , will result in a 400 Bad request."""


class AgentsApiToolChoiceOptionMode(str, Enum, metaclass=CaseInsensitiveEnumMeta):
    """Specifies how the tool choice will be used."""

    NONE = "none"
    """The model will not call a function and instead generates a message."""
    AUTO = "auto"
    """The model can pick between generating a message or calling a function."""


class AgentsNamedToolChoiceType(str, Enum, metaclass=CaseInsensitiveEnumMeta):
    """Available tool types for agents named tools."""

    FUNCTION = "function"
    """Tool type ``function``"""
    CODE_INTERPRETER = "code_interpreter"
    """Tool type ``code_interpreter``"""
    FILE_SEARCH = "file_search"
    """Tool type ``file_search``"""
    BING_GROUNDING = "bing_grounding"
    """Tool type ``bing_grounding``"""
    MICROSOFT_FABRIC = "fabric_aiskill"
    """Tool type ``fabric_aiskill``"""
    SHAREPOINT = "sharepoint_grounding"
    """Tool type ``sharepoint_grounding``"""
    AZURE_AI_SEARCH = "azure_ai_search"
    """Tool type ``azure_ai_search``"""


class AgentStreamEvent(str, Enum, metaclass=CaseInsensitiveEnumMeta):
    """Each event in a server-sent events stream has an ``event`` and ``data`` property:

    .. code-block::

       event: thread.created
       data: {"id": "thread_123", "object": "thread", ...}

    We emit events whenever a new object is created, transitions to a new state, or is being
    streamed in parts (deltas). For example, we emit ``thread.run.created`` when a new run
    is created, ``thread.run.completed`` when a run completes, and so on. When an Agent chooses
    to create a message during a run, we emit a ``thread.message.created event``\\ , a
    ``thread.message.in_progress`` event, many ``thread.message.delta`` events, and finally a
    ``thread.message.completed`` event.

    We may add additional events over time, so we recommend handling unknown events gracefully
    in your code.
    """

    THREAD_CREATED = "thread.created"
    """Event sent when a new thread is created. The data of this event is of type AgentThread"""
    THREAD_RUN_CREATED = "thread.run.created"
    """Event sent when a new run is created. The data of this event is of type ThreadRun"""
    THREAD_RUN_QUEUED = "thread.run.queued"
    """Event sent when a run moves to ``queued`` status. The data of this event is of type ThreadRun"""
    THREAD_RUN_IN_PROGRESS = "thread.run.in_progress"
    """Event sent when a run moves to ``in_progress`` status. The data of this event is of type
    ThreadRun"""
    THREAD_RUN_REQUIRES_ACTION = "thread.run.requires_action"
    """Event sent when a run moves to ``requires_action`` status. The data of this event is of type
    ThreadRun"""
    THREAD_RUN_COMPLETED = "thread.run.completed"
    """Event sent when a run is completed. The data of this event is of type ThreadRun"""
    THREAD_RUN_INCOMPLETE = "thread.run.incomplete"
    """Event sent when a run ends incomplete. The data of this event is of type ThreadRun"""
    THREAD_RUN_FAILED = "thread.run.failed"
    """Event sent when a run fails. The data of this event is of type ThreadRun"""
    THREAD_RUN_CANCELLING = "thread.run.cancelling"
    """Event sent when a run moves to ``cancelling`` status. The data of this event is of type
    ThreadRun"""
    THREAD_RUN_CANCELLED = "thread.run.cancelled"
    """Event sent when a run is cancelled. The data of this event is of type ThreadRun"""
    THREAD_RUN_EXPIRED = "thread.run.expired"
    """Event sent when a run is expired. The data of this event is of type ThreadRun"""
    THREAD_RUN_STEP_CREATED = "thread.run.step.created"
    """Event sent when a new thread run step is created. The data of this event is of type RunStep"""
    THREAD_RUN_STEP_IN_PROGRESS = "thread.run.step.in_progress"
    """Event sent when a run step moves to ``in_progress`` status. The data of this event is of type
    RunStep"""
    THREAD_RUN_STEP_DELTA = "thread.run.step.delta"
    """Event sent when a run step is being streamed. The data of this event is of type
    RunStepDeltaChunk"""
    THREAD_RUN_STEP_COMPLETED = "thread.run.step.completed"
    """Event sent when a run step is completed. The data of this event is of type RunStep"""
    THREAD_RUN_STEP_FAILED = "thread.run.step.failed"
    """Event sent when a run step fails. The data of this event is of type RunStep"""
    THREAD_RUN_STEP_CANCELLED = "thread.run.step.cancelled"
    """Event sent when a run step is cancelled. The data of this event is of type RunStep"""
    THREAD_RUN_STEP_EXPIRED = "thread.run.step.expired"
    """Event sent when a run step is expired. The data of this event is of type RunStep"""
    THREAD_MESSAGE_CREATED = "thread.message.created"
    """Event sent when a new message is created. The data of this event is of type ThreadMessage"""
    THREAD_MESSAGE_IN_PROGRESS = "thread.message.in_progress"
    """Event sent when a message moves to ``in_progress`` status. The data of this event is of type
    ThreadMessage"""
    THREAD_MESSAGE_DELTA = "thread.message.delta"
    """Event sent when a message is being streamed. The data of this event is of type
    MessageDeltaChunk"""
    THREAD_MESSAGE_COMPLETED = "thread.message.completed"
    """Event sent when a message is completed. The data of this event is of type ThreadMessage"""
    THREAD_MESSAGE_INCOMPLETE = "thread.message.incomplete"
    """Event sent before a message is completed. The data of this event is of type ThreadMessage"""
    ERROR = "error"
    """Event sent when an error occurs, such as an internal server error or a timeout."""
    DONE = "done"
    """Event sent when the stream is done."""


class AuthenticationType(str, Enum, metaclass=CaseInsensitiveEnumMeta):
    """Authentication type used by Azure AI service to connect to another service."""

    API_KEY = "ApiKey"
    """API Key authentication"""
    ENTRA_ID = "AAD"
    """Entra ID authentication (formerly known as AAD)"""
    SAS = "SAS"
    """Shared Access Signature (SAS) authentication"""


class ConnectionType(str, Enum, metaclass=CaseInsensitiveEnumMeta):
    """The Type (or category) of the connection."""

    AZURE_OPEN_AI = "AzureOpenAI"
    """Azure OpenAI Service"""
    SERVERLESS = "Serverless"
    """Serverless API Service"""
    AZURE_BLOB_STORAGE = "AzureBlob"
    """Azure Blob Storage"""
    AZURE_AI_SERVICES = "AIServices"
    """Azure AI Services"""
    AZURE_AI_SEARCH = "CognitiveSearch"
    """Azure AI Search"""


class DoneEvent(str, Enum, metaclass=CaseInsensitiveEnumMeta):
    """Terminal event indicating the successful end of a stream."""

    DONE = "done"
    """Event sent when the stream is done."""


class ErrorEvent(str, Enum, metaclass=CaseInsensitiveEnumMeta):
    """Terminal event indicating a server side error while streaming."""

    ERROR = "error"
    """Event sent when an error occurs, such as an internal server error or a timeout."""


class FilePurpose(str, Enum, metaclass=CaseInsensitiveEnumMeta):
    """The possible values denoting the intended usage of a file."""

    FINE_TUNE = "fine-tune"
    """Indicates a file is used for fine tuning input."""
    FINE_TUNE_RESULTS = "fine-tune-results"
    """Indicates a file is used for fine tuning results."""
    AGENTS = "assistants"
    """Indicates a file is used as input to agents."""
    AGENTS_OUTPUT = "assistants_output"
    """Indicates a file is used as output by agents."""
    BATCH = "batch"
    """Indicates a file is used as input to ."""
    BATCH_OUTPUT = "batch_output"
    """Indicates a file is used as output by a vector store batch operation."""
    VISION = "vision"
    """Indicates a file is used as input to a vision operation."""


class FileState(str, Enum, metaclass=CaseInsensitiveEnumMeta):
    """The state of the file."""

    UPLOADED = "uploaded"
    """The file has been uploaded but it's not yet processed. This state is not returned by Azure
    OpenAI and exposed only for
    compatibility. It can be categorized as an inactive state."""
    PENDING = "pending"
    """The operation was created and is not queued to be processed in the future. It can be
    categorized as an inactive state."""
    RUNNING = "running"
    """The operation has started to be processed. It can be categorized as an active state."""
    PROCESSED = "processed"
    """The operation has successfully processed and is ready for consumption. It can be categorized as
    a terminal state."""
    ERROR = "error"
    """The operation has completed processing with a failure and cannot be further consumed. It can be
    categorized as a terminal state."""
    DELETING = "deleting"
    """The entity is in the process to be deleted. This state is not returned by Azure OpenAI and
    exposed only for compatibility.
    It can be categorized as an active state."""
    DELETED = "deleted"
    """The entity has been deleted but may still be referenced by other entities predating the
    deletion. It can be categorized as a
    terminal state."""


class Frequency(str, Enum, metaclass=CaseInsensitiveEnumMeta):
    """Frequency of the schedule - day, week, month, hour, minute."""

    MONTH = "Month"
    WEEK = "Week"
    DAY = "Day"
    HOUR = "Hour"
    MINUTE = "Minute"


class IncompleteDetailsReason(str, Enum, metaclass=CaseInsensitiveEnumMeta):
    """The reason why the run is incomplete. This will point to which specific token limit was reached
    over the course of the run.
    """

    MAX_COMPLETION_TOKENS = "max_completion_tokens"
    """Maximum completion tokens exceeded"""
    MAX_PROMPT_TOKENS = "max_prompt_tokens"
    """Maximum prompt tokens exceeded"""


class ListSortOrder(str, Enum, metaclass=CaseInsensitiveEnumMeta):
    """The available sorting options when requesting a list of response objects."""

    ASCENDING = "asc"
    """Specifies an ascending sort order."""
    DESCENDING = "desc"
    """Specifies a descending sort order."""


class MessageIncompleteDetailsReason(str, Enum, metaclass=CaseInsensitiveEnumMeta):
    """A set of reasons describing why a message is marked as incomplete."""

    CONTENT_FILTER = "content_filter"
    """The run generating the message was terminated due to content filter flagging."""
    MAX_TOKENS = "max_tokens"
    """The run generating the message exhausted available tokens before completion."""
    RUN_CANCELLED = "run_cancelled"
    """The run generating the message was cancelled before completion."""
    RUN_FAILED = "run_failed"
    """The run generating the message failed."""
    RUN_EXPIRED = "run_expired"
    """The run generating the message expired."""


class MessageRole(str, Enum, metaclass=CaseInsensitiveEnumMeta):
    """The possible values for roles attributed to messages in a thread."""

    USER = "user"
    """The role representing the end-user."""
    AGENT = "assistant"
    """The role representing the agent."""


class MessageStatus(str, Enum, metaclass=CaseInsensitiveEnumMeta):
    """The possible execution status values for a thread message."""

    IN_PROGRESS = "in_progress"
    """A run is currently creating this message."""
    INCOMPLETE = "incomplete"
    """This message is incomplete. See incomplete_details for more information."""
    COMPLETED = "completed"
    """This message was successfully completed by a run."""


class MessageStreamEvent(str, Enum, metaclass=CaseInsensitiveEnumMeta):
    """Message operation related streaming events."""

    THREAD_MESSAGE_CREATED = "thread.message.created"
    """Event sent when a new message is created. The data of this event is of type ThreadMessage"""
    THREAD_MESSAGE_IN_PROGRESS = "thread.message.in_progress"
    """Event sent when a message moves to ``in_progress`` status. The data of this event is of type
    ThreadMessage"""
    THREAD_MESSAGE_DELTA = "thread.message.delta"
    """Event sent when a message is being streamed. The data of this event is of type
    MessageDeltaChunk"""
    THREAD_MESSAGE_COMPLETED = "thread.message.completed"
    """Event sent when a message is completed. The data of this event is of type ThreadMessage"""
    THREAD_MESSAGE_INCOMPLETE = "thread.message.incomplete"
    """Event sent before a message is completed. The data of this event is of type ThreadMessage"""


class OpenApiAuthType(str, Enum, metaclass=CaseInsensitiveEnumMeta):
<<<<<<< HEAD
    """Type of chunking strategy."""
=======
    """Authentication type for OpenApi endpoint. Allowed types are:


    * Anonymous (no authentication required)
    * Connection (requires connection_id to endpoint, as setup in AI Foundry)
    * Managed_Identity (requires audience for identity based auth).
    """
>>>>>>> 5b255d6b

    ANONYMOUS = "anonymous"
    CONNECTION = "connection"
    MANAGED_IDENTITY = "managed_identity"


class ResponseFormat(str, Enum, metaclass=CaseInsensitiveEnumMeta):
    """Possible API response formats."""

    TEXT = "text"
    """``text`` format should be used for requests involving any sort of ToolCall."""
    JSON_OBJECT = "json_object"
    """Using ``json_object`` format will limit the usage of ToolCall to only functions."""


class RunAdditionalFieldList(str, Enum, metaclass=CaseInsensitiveEnumMeta):
    """A list of additional fields to include in the response."""

    FILE_SEARCH_CONTENTS = "step_details.tool_calls[*].file_search.results[*].content"
    """File search result content."""


class RunStatus(str, Enum, metaclass=CaseInsensitiveEnumMeta):
    """Possible values for the status of an agent thread run."""

    QUEUED = "queued"
    """Represents a run that is queued to start."""
    IN_PROGRESS = "in_progress"
    """Represents a run that is in progress."""
    REQUIRES_ACTION = "requires_action"
    """Represents a run that needs another operation, such as tool output submission, to continue."""
    CANCELLING = "cancelling"
    """Represents a run that is in the process of cancellation."""
    CANCELLED = "cancelled"
    """Represents a run that has been cancelled."""
    FAILED = "failed"
    """Represents a run that failed."""
    COMPLETED = "completed"
    """Represents a run that successfully completed."""
    EXPIRED = "expired"
    """Represents a run that expired before it could otherwise finish."""


class RunStepErrorCode(str, Enum, metaclass=CaseInsensitiveEnumMeta):
    """Possible error code values attributable to a failed run step."""

    SERVER_ERROR = "server_error"
    """Represents a server error."""
    RATE_LIMIT_EXCEEDED = "rate_limit_exceeded"
    """Represents an error indicating configured rate limits were exceeded."""


class RunStepStatus(str, Enum, metaclass=CaseInsensitiveEnumMeta):
    """Possible values for the status of a run step."""

    IN_PROGRESS = "in_progress"
    """Represents a run step still in progress."""
    CANCELLED = "cancelled"
    """Represents a run step that was cancelled."""
    FAILED = "failed"
    """Represents a run step that failed."""
    COMPLETED = "completed"
    """Represents a run step that successfully completed."""
    EXPIRED = "expired"
    """Represents a run step that expired before otherwise finishing."""


class RunStepStreamEvent(str, Enum, metaclass=CaseInsensitiveEnumMeta):
    """Run step operation related streaming events."""

    THREAD_RUN_STEP_CREATED = "thread.run.step.created"
    """Event sent when a new thread run step is created. The data of this event is of type RunStep"""
    THREAD_RUN_STEP_IN_PROGRESS = "thread.run.step.in_progress"
    """Event sent when a run step moves to ``in_progress`` status. The data of this event is of type
    RunStep"""
    THREAD_RUN_STEP_DELTA = "thread.run.step.delta"
    """Event sent when a run step is being streamed. The data of this event is of type
    RunStepDeltaChunk"""
    THREAD_RUN_STEP_COMPLETED = "thread.run.step.completed"
    """Event sent when a run step is completed. The data of this event is of type RunStep"""
    THREAD_RUN_STEP_FAILED = "thread.run.step.failed"
    """Event sent when a run step fails. The data of this event is of type RunStep"""
    THREAD_RUN_STEP_CANCELLED = "thread.run.step.cancelled"
    """Event sent when a run step is cancelled. The data of this event is of type RunStep"""
    THREAD_RUN_STEP_EXPIRED = "thread.run.step.expired"
    """Event sent when a run step is expired. The data of this event is of type RunStep"""


class RunStepType(str, Enum, metaclass=CaseInsensitiveEnumMeta):
    """The possible types of run steps."""

    MESSAGE_CREATION = "message_creation"
    """Represents a run step to create a message."""
    TOOL_CALLS = "tool_calls"
    """Represents a run step that calls tools."""


class RunStreamEvent(str, Enum, metaclass=CaseInsensitiveEnumMeta):
    """Run operation related streaming events."""

    THREAD_RUN_CREATED = "thread.run.created"
    """Event sent when a new run is created. The data of this event is of type ThreadRun"""
    THREAD_RUN_QUEUED = "thread.run.queued"
    """Event sent when a run moves to ``queued`` status. The data of this event is of type ThreadRun"""
    THREAD_RUN_IN_PROGRESS = "thread.run.in_progress"
    """Event sent when a run moves to ``in_progress`` status. The data of this event is of type
    ThreadRun"""
    THREAD_RUN_REQUIRES_ACTION = "thread.run.requires_action"
    """Event sent when a run moves to ``requires_action`` status. The data of this event is of type
    ThreadRun"""
    THREAD_RUN_COMPLETED = "thread.run.completed"
    """Event sent when a run is completed. The data of this event is of type ThreadRun"""
    THREAD_RUN_INCOMPLETE = "thread.run.incomplete"
    """Event sent when a run ends incomplete. The data of this event is of type ThreadRun"""
    THREAD_RUN_FAILED = "thread.run.failed"
    """Event sent when a run fails. The data of this event is of type ThreadRun"""
    THREAD_RUN_CANCELLING = "thread.run.cancelling"
    """Event sent when a run moves to ``cancelling`` status. The data of this event is of type
    ThreadRun"""
    THREAD_RUN_CANCELLED = "thread.run.cancelled"
    """Event sent when a run is cancelled. The data of this event is of type ThreadRun"""
    THREAD_RUN_EXPIRED = "thread.run.expired"
    """Event sent when a run is expired. The data of this event is of type ThreadRun"""


class ThreadStreamEvent(str, Enum, metaclass=CaseInsensitiveEnumMeta):
    """Thread operation related streaming events."""

    THREAD_CREATED = "thread.created"
    """Event sent when a new thread is created. The data of this event is of type AgentThread"""


class TruncationStrategy(str, Enum, metaclass=CaseInsensitiveEnumMeta):
    """Possible truncation strategies for the thread."""

    AUTO = "auto"
    """Default value. Messages in the middle of the thread will be dropped to fit the context length
    of the model."""
    LAST_MESSAGES = "last_messages"
    """The thread will truncate to the ``lastMessages`` count of recent messages."""


class VectorStoreChunkingStrategyRequestType(str, Enum, metaclass=CaseInsensitiveEnumMeta):
    """Type of chunking strategy."""

    AUTO = "auto"
    STATIC = "static"


class VectorStoreChunkingStrategyResponseType(str, Enum, metaclass=CaseInsensitiveEnumMeta):
    """Type of chunking strategy."""

    OTHER = "other"
    STATIC = "static"


class VectorStoreDataSourceAssetType(str, Enum, metaclass=CaseInsensitiveEnumMeta):
    """Type of vector storage asset. Asset type may be a uri_asset, in this case it should contain
    asset URI ID,
    in the case of id_asset it should contain the data ID.
    """

    URI_ASSET = "uri_asset"
    """Azure URI"""
    ID_ASSET = "id_asset"
    """The data ID"""


class VectorStoreExpirationPolicyAnchor(str, Enum, metaclass=CaseInsensitiveEnumMeta):
    """Describes the relationship between the days and the expiration of this vector store."""

    LAST_ACTIVE_AT = "last_active_at"
    """The expiration policy is based on the last time the vector store was active."""


class VectorStoreFileBatchStatus(str, Enum, metaclass=CaseInsensitiveEnumMeta):
    """The status of the vector store file batch."""

    IN_PROGRESS = "in_progress"
    """The vector store is still processing this file batch."""
    COMPLETED = "completed"
    """the vector store file batch is ready for use."""
    CANCELLED = "cancelled"
    """The vector store file batch was cancelled."""
    FAILED = "failed"
    """The vector store file batch failed to process."""


class VectorStoreFileErrorCode(str, Enum, metaclass=CaseInsensitiveEnumMeta):
    """Error code variants for vector store file processing."""

    SERVER_ERROR = "server_error"
    """An server error occurred."""
    INVALID_FILE = "invalid_file"
    """The file is not valid."""
    UNSUPPORTED_FILE = "unsupported_file"
    """The file is of unsupported type."""


class VectorStoreFileStatus(str, Enum, metaclass=CaseInsensitiveEnumMeta):
    """Vector store file status."""

    IN_PROGRESS = "in_progress"
    """The file is currently being processed."""
    COMPLETED = "completed"
    """The file has been successfully processed."""
    FAILED = "failed"
    """The file has failed to process."""
    CANCELLED = "cancelled"
    """The file was cancelled."""


class VectorStoreFileStatusFilter(str, Enum, metaclass=CaseInsensitiveEnumMeta):
    """Query parameter filter for vector store file retrieval endpoint."""

    IN_PROGRESS = "in_progress"
    """Retrieve only files that are currently being processed"""
    COMPLETED = "completed"
    """Retrieve only files that have been successfully processed"""
    FAILED = "failed"
    """Retrieve only files that have failed to process"""
    CANCELLED = "cancelled"
    """Retrieve only files that were cancelled"""


class VectorStoreStatus(str, Enum, metaclass=CaseInsensitiveEnumMeta):
    """Vector store possible status."""

    EXPIRED = "expired"
    """expired status indicates that this vector store has expired and is no longer available for use."""
    IN_PROGRESS = "in_progress"
    """in_progress status indicates that this vector store is still processing files."""
    COMPLETED = "completed"
    """completed status indicates that this vector store is ready for use."""


class WeekDays(str, Enum, metaclass=CaseInsensitiveEnumMeta):
    """WeekDay of the schedule - Monday, Tuesday, Wednesday, Thursday, Friday, Saturday, Sunday."""

    MONDAY = "Monday"
    TUESDAY = "Tuesday"
    WEDNESDAY = "Wednesday"
    THURSDAY = "Thursday"
    FRIDAY = "Friday"
    SATURDAY = "Saturday"
    SUNDAY = "Sunday"<|MERGE_RESOLUTION|>--- conflicted
+++ resolved
@@ -295,9 +295,6 @@
 
 
 class OpenApiAuthType(str, Enum, metaclass=CaseInsensitiveEnumMeta):
-<<<<<<< HEAD
-    """Type of chunking strategy."""
-=======
     """Authentication type for OpenApi endpoint. Allowed types are:
 
 
@@ -305,7 +302,6 @@
     * Connection (requires connection_id to endpoint, as setup in AI Foundry)
     * Managed_Identity (requires audience for identity based auth).
     """
->>>>>>> 5b255d6b
 
     ANONYMOUS = "anonymous"
     CONNECTION = "connection"
