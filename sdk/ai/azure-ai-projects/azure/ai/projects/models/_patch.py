# pylint: disable=too-many-lines
# pylint: disable=too-many-lines
# pylint: disable=too-many-lines
# ------------------------------------
# Copyright (c) Microsoft Corporation.
# Licensed under the MIT License.
# ------------------------------------
"""Customize generated code here.

Follow our quickstart for examples: https://aka.ms/azsdk/python/dpcodegen/python/customize
"""
import datetime
import inspect
import json
import logging
import base64
import asyncio
import re

from azure.core.credentials import TokenCredential, AccessToken

from ._enums import AgentStreamEvent, ConnectionType
from ._models import (
    GetConnectionResponse,
    MessageDeltaChunk,
    SubmitToolOutputsAction,
    ThreadRun,
    RunStep,
    ThreadMessage,
    RunStepDeltaChunk,
    FunctionToolDefinition,
    FunctionDefinition,
    ToolDefinition,
    ToolResources,
    FileSearchToolDefinition,
    FileSearchToolResource,
    CodeInterpreterToolDefinition,
    CodeInterpreterToolResource,
    RequiredFunctionToolCall,
    OpenAIPageableListOfThreadMessage,
    ThreadMessage,
    MessageTextContent,
    MessageImageFileContent,
    MessageTextFileCitationAnnotation,
    MessageTextFilePathAnnotation,
)

from abc import ABC, abstractmethod
from typing import (
    AsyncIterator,
    Awaitable,
    Callable,
    List,
    Dict,
    Any,
    Type,
    Optional,
    Iterator,
    Tuple,
    Set,
    get_origin,
    Union,
)

logger = logging.getLogger(__name__)


def _filter_parameters(model_class: Type, parameters: Dict[str, Any]) -> Dict[str, Any]:
    """
    Remove the parameters, non present in class public fields; return shallow copy of a dictionary.

    **Note:** Classes inherited from the model check that the parameters are present
    in the list of attributes and if they are not, the error is being raised. This check may not
    be relevant for classes, not inherited from azure.ai.projects._model_base.Model.
    :param model_class: The class of model to be used.
    :param parameters: The parsed dictionary with parameters.
    :return: The dictionary with all invalid parameters removed.
    """
    new_params = {}
    valid_parameters = set(
        filter(
            lambda x: not x.startswith("_") and hasattr(model_class.__dict__[x], "_type"), model_class.__dict__.keys()
        )
    )
    for k in filter(lambda x: x in valid_parameters, parameters.keys()):
        new_params[k] = parameters[k]
    return new_params


def _safe_instantiate(model_class: Type, parameters: Dict[str, Any]) -> Any:
    """
    Instantiate class with the set of parameters from the server.

    :param model_class: The class of model to be used.
    :param parameters: The parsed dictionary with parameters.
    :return: The class of model_class type if parameters is a dictionary, or the parameters themselves otherwise.
    """
    if not isinstance(parameters, dict):
        return parameters
    return model_class(**_filter_parameters(model_class, parameters))


class ConnectionProperties:
    """The properties of a single connection.

    :ivar id: A unique identifier for the connection.
    :vartype id: str
    :ivar name: The friendly name of the connection.
    :vartype name: str
    :ivar authentication_type: The authentication type used by the connection.
    :vartype authentication_type: ~azure.ai.projects.models._models.AuthenticationType
    :ivar connection_type: The connection type .
    :vartype connection_type: ~azure.ai.projects.models._models.ConnectionType
    :ivar endpoint_url: The endpoint URL associated with this connection
    :vartype endpoint_url: str
    :ivar key: The api-key to be used when accessing the connection.
    :vartype key: str
    :ivar token_credential: The TokenCredential to be used when accessing the connection.
    :vartype token_credential: ~azure.core.credentials.TokenCredential
    """

    def __init__(self, *, connection: GetConnectionResponse, token_credential: TokenCredential = None) -> None:
        self.id = connection.id
        self.name = connection.name
        self.authentication_type = connection.properties.auth_type
        self.connection_type = connection.properties.category
        self.endpoint_url = (
            connection.properties.target[:-1]
            if connection.properties.target.endswith("/")
            else connection.properties.target
        )
        self.key: str = None
        if hasattr(connection.properties, "credentials"):
            if hasattr(connection.properties.credentials, "key"):
                self.key = connection.properties.credentials.key
        self.token_credential = token_credential

    def to_evaluator_model_config(self, deployment_name, api_version) -> Dict[str, str]:
        connection_type = self.connection_type.value
        if self.connection_type.value == ConnectionType.AZURE_OPEN_AI:
            connection_type = "azure_openai"

        if self.authentication_type == "ApiKey":
            model_config = {
                "azure_deployment": deployment_name,
                "azure_endpoint": self.endpoint_url,
                "type": connection_type,
                "api_version": api_version,
                "api_key": f"{self.id}/credentials/key",
            }
        else:
            model_config = {
                "azure_deployment": deployment_name,
                "azure_endpoint": self.endpoint_url,
                "type": self.connection_type,
                "api_version": api_version,
            }
        return model_config

    def __str__(self):
        out = "{\n"
        out += f' "name": "{self.name}",\n'
        out += f' "id": "{self.id}",\n'
        out += f' "authentication_type": "{self.authentication_type}",\n'
        out += f' "connection_type": "{self.connection_type}",\n'
        out += f' "endpoint_url": "{self.endpoint_url}",\n'
        if self.key:
            out += f' "key": "REDACTED"\n'
        else:
            out += f' "key": null\n'
        if self.token_credential:
            out += f' "token_credential": "REDACTED"\n'
        else:
            out += f' "token_credential": null\n'
        out += "}\n"
        return out


class SASTokenCredential(TokenCredential):
    def __init__(
        self,
        *,
        sas_token: str,
        credential: TokenCredential,
        subscription_id: str,
        resource_group_name: str,
        project_name: str,
        connection_name: str,
    ):
        self._sas_token = sas_token
        self._credential = credential
        self._subscription_id = subscription_id
        self._resource_group_name = resource_group_name
        self._project_name = project_name
        self._connection_name = connection_name
        self._expires_on = SASTokenCredential._get_expiration_date_from_token(self._sas_token)
        logger.debug("[SASTokenCredential.__init__] Exit. Given token expires on %s.", self._expires_on)

    @classmethod
    def _get_expiration_date_from_token(cls, jwt_token: str) -> datetime:
        payload = jwt_token.split(".")[1]
        padded_payload = payload + "=" * (4 - len(payload) % 4)  # Add padding if necessary
        decoded_bytes = base64.urlsafe_b64decode(padded_payload)
        decoded_str = decoded_bytes.decode("utf-8")
        decoded_payload = json.loads(decoded_str)
        expiration_date = decoded_payload.get("exp")
        return datetime.datetime.fromtimestamp(expiration_date, datetime.timezone.utc)

    def _refresh_token(self) -> None:
        logger.debug("[SASTokenCredential._refresh_token] Enter")
        from azure.ai.projects import AIProjectClient

        project_client = AIProjectClient(
            credential=self._credential,
            endpoint="not-needed",  # Since we are only going to use the "connections" operations, we don't need to supply an endpoint. http://management.azure.com is hard coded in the SDK.
            subscription_id=self._subscription_id,
            resource_group_name=self._resource_group_name,
            project_name=self._project_name,
        )

        connection = project_client.connections.get(connection_name=self._connection_name, with_credentials=True)

        self._sas_token = connection.properties.credentials.sas
        self._expires_on = SASTokenCredential._get_expiration_date_from_token(self._sas_token)
        logger.debug("[SASTokenCredential._refresh_token] Exit. New token expires on %s.", self._expires_on)

    def get_token(self) -> AccessToken:
        logger.debug("SASTokenCredential.get_token] Enter")
        if self._expires_on < datetime.datetime.now(datetime.timezone.utc):
            self._refresh_token()
        return AccessToken(self._sas_token, self._expires_on.timestamp())


# Define type_map to translate Python type annotations to JSON Schema types
type_map = {
    "str": "string",
    "int": "integer",
    "float": "number",
    "bool": "boolean",
    "bytes": "string",  # Typically encoded as base64-encoded strings in JSON
    "NoneType": "null",
    "datetime": "string",  # Use format "date-time"
    "date": "string",  # Use format "date"
    "UUID": "string",  # Use format "uuid"
    "list": "array",
    "dict": "object",
}


def _map_type(annotation) -> str:

    if annotation == inspect.Parameter.empty:
        return "string"  # Default type if annotation is missing

    origin = get_origin(annotation)

    if origin in {list, List}:
        return "array"
    elif origin in {dict, Dict}:
        return "object"
    elif hasattr(annotation, "__name__"):
        return type_map.get(annotation.__name__, "string")
    elif isinstance(annotation, type):
        return type_map.get(annotation.__name__, "string")

    return "string"  # Fallback to "string" if type is unrecognized


class Tool(ABC):
    """
    An abstract class representing a tool that can be used by an agent.
    """

    @property
    @abstractmethod
    def definitions(self) -> List[ToolDefinition]:
        """Get the tool definitions."""
        pass

    @property
    @abstractmethod
    def resources(self) -> ToolResources:
        """Get the tool resources."""
        pass

    @abstractmethod
    def execute(self, tool_call: Any) -> Any:
        """
        Execute the tool with the provided tool call.

        :param tool_call: The tool call to execute.
        :return: The output of the tool operations.
        """
        pass
    
class BaseFunctionTool(Tool):
    """
    A tool that executes user-defined functions.
    """

    def __init__(self, functions: Set[Callable[..., Any]]):
        """
        Initialize FunctionTool with a set of functions.

        :param functions: A set of function objects.
        """
        self._functions = self._create_function_dict(functions)
        self._definitions = self._build_function_definitions(self._functions)

    def _create_function_dict(self, functions: Set[Callable[..., Any]]) -> Dict[str, Callable[..., Any]]:
        return {func.__name__: func for func in functions}

    def _build_function_definitions(self, functions: Dict[str, Any]) -> List[ToolDefinition]:
        specs = []
        # Flexible regex to capture ':param <name>: <description>'
        param_pattern = re.compile(
            r"""
            ^\s*                                   # Optional leading whitespace
            :param                                 # Literal ':param'
            \s+                                    # At least one whitespace character
            (?P<name>[^:\s\(\)]+)                  # Parameter name (no spaces, colons, or parentheses)
            (?:\s*\(\s*(?P<type>[^)]+?)\s*\))?     # Optional type in parentheses, allowing internal spaces
            \s*:\s*                                # Colon ':' surrounded by optional whitespace
            (?P<description>.+)                    # Description (rest of the line)
            """,
            re.VERBOSE
        )

        for name, func in functions.items():
            sig = inspect.signature(func)
            params = sig.parameters
            docstring = inspect.getdoc(func) or ""
            description = docstring.split("\n")[0] if docstring else "No description"

            param_descs = {}
            for line in docstring.splitlines():
                line = line.strip()
                match = param_pattern.match(line)
                if match:
                    groups = match.groupdict()
                    param_name = groups.get('name')
                    param_desc = groups.get('description')
                    param_desc = param_desc.strip() if param_desc else "No description"
                    param_descs[param_name] = param_desc.strip()

            properties = {}
            for param_name, param in params.items():
                param_type = _map_type(param.annotation)
                param_description = param_descs.get(param_name, "No description")

                properties[param_name] = {
                    "type": param_type,
                    "description": param_description
                }

            function_def = FunctionDefinition(
                name=name,
                description=description,
                parameters={
                    "type": "object",
                    "properties": properties,
                    "required": list(params.keys())
                },
            )
            tool_def = FunctionToolDefinition(function=function_def)
            specs.append(tool_def)

        return specs

    def _get_func_and_args(self, tool_call: RequiredFunctionToolCall) -> Tuple[Any, Dict[str, Any]]:
        function_name = tool_call.function.name
        arguments = tool_call.function.arguments

        if function_name not in self._functions:
            logging.error(f"Function '{function_name}' not found.")
            raise ValueError(f"Function '{function_name}' not found.")

        function = self._functions[function_name]

        try:
            parsed_arguments = json.loads(arguments)
        except json.JSONDecodeError as e:
            logging.error(f"Invalid JSON arguments for function '{function_name}': {e}")
            raise ValueError(f"Invalid JSON arguments: {e}") from e

        if not isinstance(parsed_arguments, dict):
            logging.error(f"Arguments must be a JSON object for function '{function_name}'.")
            raise TypeError("Arguments must be a JSON object.")

        return function, parsed_arguments

<<<<<<< HEAD
    def execute(self, tool_call: RequiredFunctionToolCall) -> Any:
        function, parsed_arguments = self._get_func_and_args(tool_call)

        try:
            return function(**parsed_arguments) if parsed_arguments else function()
        except TypeError as e:
            error_message = f"Error executing function '{tool_call.function.name}': {e}"
            logging.error(error_message)
            # Return error message as JSON string back to agent in order to make possible self correction to the function call
            return json.dumps({"error": error_message})

=======
>>>>>>> 9f9b12f6
    @property
    def definitions(self) -> List[ToolDefinition]:
        """
        Get the function definitions.

        :return: A list of function definitions.
        """
        return self._definitions

    @property
    def resources(self) -> ToolResources:
        """
        Get the tool resources for the agent.

        :return: An empty ToolResources as FunctionTool doesn't have specific resources.
        """
        return ToolResources()


class FunctionTool(BaseFunctionTool):

    def execute(self, tool_call: RequiredFunctionToolCall) -> Any:
        function, parsed_arguments = self._get_func_and_args(tool_call)

        try:
            return function(**parsed_arguments) if parsed_arguments else function()
        except TypeError as e:
            logging.error(f"Error executing function '{tool_call.function.name}': {e}")
            raise


class AsyncFunctionTool(BaseFunctionTool):

    async def execute(self, tool_call: RequiredFunctionToolCall) -> Any:
        function, parsed_arguments = self._get_func_and_args(tool_call)

        try:
            if inspect.iscoroutinefunction(function):
                return await function(**parsed_arguments) if parsed_arguments else await function()
            else:
                return function(**parsed_arguments) if parsed_arguments else function()
        except TypeError as e:
            error_message = f"Error executing function '{tool_call.function.name}': {e}"
            logging.error(error_message)
            # Return error message as JSON string back to agent in order to make possible self correction to the function call
            return json.dumps({"error": error_message})


class FileSearchTool(Tool):
    """
    A tool that searches for uploaded file information from the created vector stores.

    :param vector_store_ids: A list of vector store IDs to search for files.
    :type vector_store_ids: list[str]
    """

    def __init__(self, vector_store_ids: Optional[List[str]] = None):
        if vector_store_ids is None:
            self.vector_store_ids = set()
        else:
            self.vector_store_ids = set(vector_store_ids)

    def add_vector_store(self, store_id: str) -> None:
        """
        Add a vector store ID to the list of vector stores to search for files.

        :param store_id: The ID of the vector store to search for files.
        :type store_id: str

        """
        self.vector_store_ids.add(store_id)

    def remove_vector_store(self, store_id: str) -> None:
        """
        Remove a vector store ID from the list of vector stores to search for files.

        :param store_id: The ID of the vector store to remove.
        :type store_id: str

        """
        self.vector_store_ids.remove(store_id)

    @property
    def definitions(self) -> List[ToolDefinition]:
        """
        Get the file search tool definitions.
        """
        return [FileSearchToolDefinition()]

    @property
    def resources(self) -> ToolResources:
        """
        Get the file search resources.
        """
        return ToolResources(file_search=FileSearchToolResource(vector_store_ids=list(self.vector_store_ids)))

    def execute(self, tool_call: Any) -> Any:
        pass


class CodeInterpreterTool(Tool):
    """
    A tool that interprets code files uploaded to the agent.

    :param file_ids: A list of file IDs to interpret.
    :type file_ids: list[str]
    """

    def __init__(self, file_ids: Optional[List[str]] = None):
        if file_ids is None:
            self.file_ids = set()
        else:
            self.file_ids = set(file_ids)

    def add_file(self, file_id: str) -> None:
        """
        Add a file ID to the list of files to interpret.

        :param file_id: The ID of the file to interpret.
        :type file_id: str
        """
        self.file_ids.add(file_id)

    def remove_file(self, file_id: str) -> None:
        """
        Remove a file ID from the list of files to interpret.

        :param file_id: The ID of the file to remove.
        :type file_id: str
        """
        self.file_ids.remove(file_id)

    @property
    def definitions(self) -> List[ToolDefinition]:
        """
        Get the code interpreter tool definitions.
        """
        return [CodeInterpreterToolDefinition()]

    @property
    def resources(self) -> ToolResources:
        """
        Get the code interpreter resources.
        """
        if not self.file_ids:
            return ToolResources()
        return ToolResources(code_interpreter=CodeInterpreterToolResource(file_ids=list(self.file_ids)))

    def execute(self, tool_call: Any) -> Any:
        pass

class BaseToolSet:
    """
    Abstract class for a collection of tools that can be used by an agent.
    """

    def __init__(self):
        self._tools: List[Tool] = []

    def validate_tool_type(self, tool: Tool) -> None:
        pass
    
    def add(self, tool: Tool):
        """
        Add a tool to the tool set.

        :param tool: The tool to add.
        :raises ValueError: If a tool of the same type already exists.
        """
        self.validate_tool_type(tool)

        if any(isinstance(existing_tool, type(tool)) for existing_tool in self._tools):
            raise ValueError("Tool of type {type(tool).__name__} already exists in the ToolSet.")
        self._tools.append(tool)

    def remove(self, tool_type: Type[Tool]) -> None:
        """
        Remove a tool of the specified type from the tool set.

        :param tool_type: The type of tool to remove.
        :raises ValueError: If a tool of the specified type is not found.
        """
        for i, tool in enumerate(self._tools):
            if isinstance(tool, tool_type):
                del self._tools[i]
                logging.info(f"Tool of type {tool_type.__name__} removed from the ToolSet.")
                return
        raise ValueError(f"Tool of type {tool_type.__name__} not found in the ToolSet.")

    @property
    def definitions(self) -> List[ToolDefinition]:
        """
        Get the definitions for all tools in the tool set.
        """
        tools = []
        for tool in self._tools:
            tools.extend(tool.definitions)
        return tools

    @property
    def resources(self) -> ToolResources:
        """
        Get the resources for all tools in the tool set.
        """
        tool_resources = {}
        for tool in self._tools:
            resources = tool.resources
            for key, value in resources.items():
                if key in tool_resources:
                    if isinstance(tool_resources[key], dict) and isinstance(value, dict):
                        tool_resources[key].update(value)
                else:
                    tool_resources[key] = value
        return self._create_tool_resources_from_dict(tool_resources)

    def _create_tool_resources_from_dict(self, resources: Dict[str, Any]) -> ToolResources:
        """
        Safely converts a dictionary into a ToolResources instance.
        """
        try:
            return ToolResources(**resources)
        except TypeError as e:
            logging.error(f"Error creating ToolResources: {e}")
            raise ValueError("Invalid resources for ToolResources.") from e

    def get_definitions_and_resources(self) -> Dict[str, Any]:
        """
        Get the definitions and resources for all tools in the tool set.

        :return: A dictionary containing the tool resources and definitions.
        """
        return {
            "tool_resources": self.resources,
            "tools": self.definitions,
        }

    def get_tool(self, tool_type: Type[Tool]) -> Tool:
        """
        Get a tool of the specified type from the tool set.

        :param tool_type: The type of tool to get.
        :return: The tool of the specified type.
        :raises ValueError: If a tool of the specified type is not found.
        """
        for tool in self._tools:
            if isinstance(tool, tool_type):
                return tool
        raise ValueError(f"Tool of type {tool_type.__name__} not found.")

class ToolSet(BaseToolSet):
    """
    A collection of tools that can be used by an synchronize agent.
    """

    def validate_tool_type(self, tool: Tool) -> None:
        """
        Validate the type of the tool.

        :param tool_type: The type of the tool to validate.
        :raises ValueError: If the tool type is not a subclass of Tool.
        """
        if isinstance(tool, AsyncFunctionTool):
            raise ValueError(
                "AsyncFunctionTool is not supported in ToolSet.  To use async functions, use AsyncToolSet and agents operations in azure.ai.projects.aio."
            )


    def execute_tool_calls(self, tool_calls: List[Any]) -> Any:
        """
        Execute a tool of the specified type with the provided tool calls.

        :param tool_calls: A list of tool calls to execute.
        :return: The output of the tool operations.
        """
        tool_outputs = []

        for tool_call in tool_calls:
            try:
                if tool_call.type == "function":
                    tool = self.get_tool(FunctionTool)
                    output = tool.execute(tool_call)
                    tool_output = {
                        "tool_call_id": tool_call.id,
                        "output": output,
                    }
                    tool_outputs.append(tool_output)
            except Exception as e:
                logging.error(f"Failed to execute tool call {tool_call}: {e}")

        return tool_outputs


class AsyncToolSet(BaseToolSet):
    """
    A collection of tools that can be used by an asynchronize agent.
    """

    def validate_tool_type(self, tool: Tool) -> None:
        """
        Validate the type of the tool.

        :param tool_type: The type of the tool to validate.
        :raises ValueError: If the tool type is not a subclass of Tool.
        """
        if isinstance(tool, FunctionTool):
            raise ValueError(
                "FunctionTool is not supported in AsyncToolSet.  Please use AsyncFunctionTool instead and provide sync and/or async function(s)."
            )

    async def execute_tool_calls(self, tool_calls: List[Any]) -> Any:
        """
        Execute a tool of the specified type with the provided tool calls.

        :param tool_calls: A list of tool calls to execute.
        :return: The output of the tool operations.
        """
        tool_outputs = []

        for tool_call in tool_calls:
            try:
                if tool_call.type == "function":
                    tool = self.get_tool(AsyncFunctionTool)
                    output = await tool.execute(tool_call)
                    tool_output = {
                        "tool_call_id": tool_call.id,
                        "output": output,
                    }
                    tool_outputs.append(tool_output)
            except Exception as e:
                logging.error(f"Failed to execute tool call {tool_call}: {e}")

        return tool_outputs


class AgentEventHandler:

    def on_message_delta(self, delta: "MessageDeltaChunk") -> None:
        """Handle message delta events."""
        pass

    def on_thread_message(self, message: "ThreadMessage") -> None:
        """Handle thread message events."""
        pass

    def on_thread_run(self, run: "ThreadRun") -> None:
        """Handle thread run events."""
        pass

    def on_run_step(self, step: "RunStep") -> None:
        """Handle run step events."""
        pass

    def on_run_step_delta(self, delta: "RunStepDeltaChunk") -> None:
        """Handle run step delta events."""
        pass

    def on_error(self, data: str) -> None:
        """Handle error events."""
        pass

    def on_done(self) -> None:
        """Handle the completion of the stream."""
        pass

    def on_unhandled_event(self, event_type: str, event_data: Any) -> None:
        """Handle any unhandled event types."""
        pass


class AsyncAgentEventHandler:

    async def on_message_delta(self, delta: "MessageDeltaChunk") -> None:
        """Handle message delta events."""
        pass

    async def on_thread_message(self, message: "ThreadMessage") -> None:
        """Handle thread message events."""
        pass

    async def on_thread_run(self, run: "ThreadRun") -> None:
        """Handle thread run events."""
        pass

    async def on_run_step(self, step: "RunStep") -> None:
        """Handle run step events."""
        pass

    async def on_run_step_delta(self, delta: "RunStepDeltaChunk") -> None:
        """Handle run step delta events."""
        pass

    async def on_error(self, data: str) -> None:
        """Handle error events."""
        pass

    async def on_done(self) -> None:
        """Handle the completion of the stream."""
        pass

    async def on_unhandled_event(self, event_type: str, event_data: Any) -> None:
        """Handle any unhandled event types."""
        pass


class AsyncAgentRunStream(AsyncIterator[Tuple[str, Any]]):
    def __init__(
        self,
        response_iterator: AsyncIterator[bytes],
        submit_tool_outputs: Callable[[ThreadRun, Optional[AsyncAgentEventHandler]], Awaitable[None]],
        event_handler: Optional["AsyncAgentEventHandler"] = None,
    ):
        self.response_iterator = response_iterator
        self.event_handler = event_handler
        self.done = False
        self.buffer = ""
        self.submit_tool_outputs = submit_tool_outputs

    async def __aenter__(self):
        return self

    async def __aexit__(self, exc_type, exc_val, exc_tb):
        close_method = getattr(self.response_iterator, "close", None)
        if callable(close_method):
            result = close_method()
            if asyncio.iscoroutine(result):
                await result

    def __aiter__(self):
        return self

    async def __anext__(self) -> Tuple[str, Any]:
        while True:
            try:
                chunk = await self.response_iterator.__anext__()
                self.buffer += chunk.decode("utf-8")
            except StopAsyncIteration:
                if self.buffer:
                    event_data_str, self.buffer = self.buffer, ""
                    if event_data_str:
                        return await self._process_event(event_data_str)
                raise StopAsyncIteration

            while "\n\n" in self.buffer:
                event_data_str, self.buffer = self.buffer.split("\n\n", 1)
                return await self._process_event(event_data_str)

    def _parse_event_data(self, event_data_str: str) -> Tuple[str, Any]:
        event_lines = event_data_str.strip().split("\n")
        event_type = None
        event_data = ""

        for line in event_lines:
            if line.startswith("event:"):
                event_type = line.split(":", 1)[1].strip()
            elif line.startswith("data:"):
                event_data = line.split(":", 1)[1].strip()

        if not event_type:
            raise ValueError("Event type not specified in the event data.")

        try:
            parsed_data = json.loads(event_data)
        except json.JSONDecodeError:
            parsed_data = event_data

        # Workaround for service bug: Rename 'expires_at' to 'expired_at'
        if event_type.startswith("thread.run.step") and isinstance(parsed_data, dict) and "expires_at" in parsed_data:
            parsed_data["expired_at"] = parsed_data.pop("expires_at")

        # Map to the appropriate class instance
        if event_type in {
            AgentStreamEvent.THREAD_RUN_CREATED,
            AgentStreamEvent.THREAD_RUN_QUEUED,
            AgentStreamEvent.THREAD_RUN_IN_PROGRESS,
            AgentStreamEvent.THREAD_RUN_REQUIRES_ACTION,
            AgentStreamEvent.THREAD_RUN_COMPLETED,
            AgentStreamEvent.THREAD_RUN_FAILED,
            AgentStreamEvent.THREAD_RUN_CANCELLING,
            AgentStreamEvent.THREAD_RUN_CANCELLED,
            AgentStreamEvent.THREAD_RUN_EXPIRED,
        }:
            event_data_obj = _safe_instantiate(ThreadRun, parsed_data)
        elif event_type in {
            AgentStreamEvent.THREAD_RUN_STEP_CREATED,
            AgentStreamEvent.THREAD_RUN_STEP_IN_PROGRESS,
            AgentStreamEvent.THREAD_RUN_STEP_COMPLETED,
            AgentStreamEvent.THREAD_RUN_STEP_FAILED,
            AgentStreamEvent.THREAD_RUN_STEP_CANCELLED,
            AgentStreamEvent.THREAD_RUN_STEP_EXPIRED,
        }:
            event_data_obj = _safe_instantiate(RunStep, parsed_data)
        elif event_type in {
            AgentStreamEvent.THREAD_MESSAGE_CREATED,
            AgentStreamEvent.THREAD_MESSAGE_IN_PROGRESS,
            AgentStreamEvent.THREAD_MESSAGE_COMPLETED,
            AgentStreamEvent.THREAD_MESSAGE_INCOMPLETE,
        }:
            event_data_obj = _safe_instantiate(ThreadMessage, parsed_data)
        elif event_type == AgentStreamEvent.THREAD_MESSAGE_DELTA:
            event_data_obj = _safe_instantiate(MessageDeltaChunk, parsed_data)
        elif event_type == AgentStreamEvent.THREAD_RUN_STEP_DELTA:
            event_data_obj = _safe_instantiate(RunStepDeltaChunk, parsed_data)
        else:
            event_data_obj = parsed_data

        return event_type, event_data_obj

    async def _process_event(self, event_data_str: str) -> Tuple[str, Any]:
        event_type, event_data_obj = self._parse_event_data(event_data_str)

        if (
            isinstance(event_data_obj, ThreadRun)
            and event_data_obj.status == "requires_action"
            and isinstance(event_data_obj.required_action, SubmitToolOutputsAction)
        ):
            await self.submit_tool_outputs(event_data_obj, self.event_handler)
        if self.event_handler:
            try:
                if isinstance(event_data_obj, MessageDeltaChunk):
                    await self.event_handler.on_message_delta(event_data_obj)
                elif isinstance(event_data_obj, ThreadMessage):
                    await self.event_handler.on_thread_message(event_data_obj)
                elif isinstance(event_data_obj, ThreadRun):
                    await self.event_handler.on_thread_run(event_data_obj)
                elif isinstance(event_data_obj, RunStep):
                    await self.event_handler.on_run_step(event_data_obj)
                elif isinstance(event_data_obj, RunStepDeltaChunk):
                    await self.event_handler.on_run_step_delta(event_data_obj)
                elif event_type == AgentStreamEvent.ERROR:
                    await self.event_handler.on_error(event_data_obj)
                elif event_type == AgentStreamEvent.DONE:
                    await self.event_handler.on_done()
                    self.done = True  # Mark the stream as done
                else:
                    await self.event_handler.on_unhandled_event(event_type, event_data_obj)
            except Exception as e:
                logging.error(f"Error in event handler for event '{event_type}': {e}")

        return event_type, event_data_obj

    async def until_done(self) -> None:
        """
        Iterates through all events until the stream is marked as done.
        """
        try:
            async for _ in self:
                pass  # The EventHandler handles the events
        except StopAsyncIteration:
            pass


class AgentRunStream(Iterator[Tuple[str, Any]]):
    def __init__(
        self,
        response_iterator: Iterator[bytes],
        submit_tool_outputs: Callable[[ThreadRun, Optional[AgentEventHandler]], None],
        event_handler: Optional[AgentEventHandler] = None,
    ):
        self.response_iterator = response_iterator
        self.event_handler = event_handler
        self.done = False
        self.buffer = ""
        self.submit_tool_outputs = submit_tool_outputs

    def __enter__(self):
        return self

    def __exit__(self, exc_type, exc_val, exc_tb):
        close_method = getattr(self.response_iterator, "close", None)
        if callable(close_method):
            close_method()

    def __iter__(self):
        return self

    def __next__(self) -> Tuple[str, Any]:
        if self.done:
            raise StopIteration
        while True:
            try:
                chunk = next(self.response_iterator)
                self.buffer += chunk.decode("utf-8")
            except StopIteration:
                if self.buffer:
                    event_data_str, self.buffer = self.buffer, ""
                    if event_data_str:
                        return self._process_event(event_data_str)
                raise StopIteration

            while "\n\n" in self.buffer:
                event_data_str, self.buffer = self.buffer.split("\n\n", 1)
                return self._process_event(event_data_str)

    def _parse_event_data(self, event_data_str: str) -> Tuple[str, Any]:
        event_lines = event_data_str.strip().split("\n")
        event_type = None
        event_data = ""

        for line in event_lines:
            if line.startswith("event:"):
                event_type = line.split(":", 1)[1].strip()
            elif line.startswith("data:"):
                event_data = line.split(":", 1)[1].strip()

        if not event_type:
            raise ValueError("Event type not specified in the event data.")

        try:
            parsed_data = json.loads(event_data)
        except json.JSONDecodeError:
            parsed_data = event_data

        # Workaround for service bug: Rename 'expires_at' to 'expired_at'
        if event_type.startswith("thread.run.step") and isinstance(parsed_data, dict) and "expires_at" in parsed_data:
            parsed_data["expired_at"] = parsed_data.pop("expires_at")

        # Map to the appropriate class instance
        if event_type in {
            AgentStreamEvent.THREAD_RUN_CREATED,
            AgentStreamEvent.THREAD_RUN_QUEUED,
            AgentStreamEvent.THREAD_RUN_IN_PROGRESS,
            AgentStreamEvent.THREAD_RUN_REQUIRES_ACTION,
            AgentStreamEvent.THREAD_RUN_COMPLETED,
            AgentStreamEvent.THREAD_RUN_FAILED,
            AgentStreamEvent.THREAD_RUN_CANCELLING,
            AgentStreamEvent.THREAD_RUN_CANCELLED,
            AgentStreamEvent.THREAD_RUN_EXPIRED,
        }:
            event_data_obj = _safe_instantiate(ThreadRun, parsed_data)
        elif event_type in {
            AgentStreamEvent.THREAD_RUN_STEP_CREATED,
            AgentStreamEvent.THREAD_RUN_STEP_IN_PROGRESS,
            AgentStreamEvent.THREAD_RUN_STEP_COMPLETED,
            AgentStreamEvent.THREAD_RUN_STEP_FAILED,
            AgentStreamEvent.THREAD_RUN_STEP_CANCELLED,
            AgentStreamEvent.THREAD_RUN_STEP_EXPIRED,
        }:
            event_data_obj = _safe_instantiate(RunStep, parsed_data)
        elif event_type in {
            AgentStreamEvent.THREAD_MESSAGE_CREATED,
            AgentStreamEvent.THREAD_MESSAGE_IN_PROGRESS,
            AgentStreamEvent.THREAD_MESSAGE_COMPLETED,
            AgentStreamEvent.THREAD_MESSAGE_INCOMPLETE,
        }:
            event_data_obj = _safe_instantiate(ThreadMessage, parsed_data)
        elif event_type == AgentStreamEvent.THREAD_MESSAGE_DELTA:
            event_data_obj = _safe_instantiate(MessageDeltaChunk, parsed_data)
        elif event_type == AgentStreamEvent.THREAD_RUN_STEP_DELTA:
            event_data_obj = _safe_instantiate(RunStepDeltaChunk, parsed_data)
        else:
            event_data_obj = parsed_data

        return event_type, event_data_obj

    def _process_event(self, event_data_str: str) -> Tuple[str, Any]:
        event_type, event_data_obj = self._parse_event_data(event_data_str)

        if (
            isinstance(event_data_obj, ThreadRun)
            and event_data_obj.status == "requires_action"
            and isinstance(event_data_obj.required_action, SubmitToolOutputsAction)
        ):
            self.submit_tool_outputs(event_data_obj, self.event_handler)
        if self.event_handler:
            try:
                if isinstance(event_data_obj, MessageDeltaChunk):
                    self.event_handler.on_message_delta(event_data_obj)
                elif isinstance(event_data_obj, ThreadMessage):
                    self.event_handler.on_thread_message(event_data_obj)
                elif isinstance(event_data_obj, ThreadRun):
                    self.event_handler.on_thread_run(event_data_obj)
                elif isinstance(event_data_obj, RunStep):
                    self.event_handler.on_run_step(event_data_obj)
                elif isinstance(event_data_obj, RunStepDeltaChunk):
                    self.event_handler.on_run_step_delta(event_data_obj)
                elif event_type == AgentStreamEvent.ERROR:
                    self.event_handler.on_error(event_data_obj)
                elif event_type == AgentStreamEvent.DONE:
                    self.event_handler.on_done()
                    self.done = True  # Mark the stream as done
                else:
                    self.event_handler.on_unhandled_event(event_type, event_data_obj)
            except Exception as e:
                logging.error(f"Error in event handler for event '{event_type}': {e}")

        return event_type, event_data_obj

    def until_done(self) -> None:
        """
        Iterates through all events until the stream is marked as done.
        """
        try:
            for _ in self:
                pass  # The EventHandler handles the events
        except StopIteration:
            pass


class ThreadMessages:
    """
    Represents a collection of messages in a thread.

    :param pageable_list: The pageable list of messages.
    :type pageable_list: ~azure.ai.projects.models.OpenAIPageableListOfThreadMessage

    :return: A collection of messages.
    :rtype: ~azure.ai.projects.models.ThreadMessages
    """

    def __init__(self, pageable_list: OpenAIPageableListOfThreadMessage):
        self._messages = pageable_list.data

    @property
    def messages(self) -> List[ThreadMessage]:
        """Returns all messages in the messages."""
        return self._messages

    @property
    def text_messages(self) -> List[MessageTextContent]:
        """Returns all text message contents in the messages."""
        texts = [
            content for msg in self._messages for content in msg.content if isinstance(content, MessageTextContent)
        ]
        return texts

    @property
    def image_contents(self) -> List[MessageImageFileContent]:
        """Returns all image file contents from image message contents in the messages."""
        return [
            content for msg in self._messages for content in msg.content if isinstance(content, MessageImageFileContent)
        ]

    @property
    def file_citation_annotations(self) -> List[MessageTextFileCitationAnnotation]:
        """Returns all file citation annotations from text message annotations in the messages."""
        annotations = [
            annotation
            for msg in self._messages
            for content in msg.content
            if isinstance(content, MessageTextContent)
            for annotation in content.text.annotations
            if isinstance(annotation, MessageTextFileCitationAnnotation)
        ]
        return annotations

    @property
    def file_path_annotations(self) -> List[MessageTextFilePathAnnotation]:
        """Returns all file path annotations from text message annotations in the messages."""
        annotations = [
            annotation
            for msg in self._messages
            for content in msg.content
            if isinstance(content, MessageTextContent)
            for annotation in content.text.annotations
            if isinstance(annotation, MessageTextFilePathAnnotation)
        ]
        return annotations

    def get_last_message_by_sender(self, sender: str) -> Optional[ThreadMessage]:
        """Returns the last message from the specified sender.

        :param sender: The role of the sender.
        :type sender: str

        :return: The last message from the specified sender.
        :rtype: ~azure.ai.projects.models.ThreadMessage
        """
        for msg in self._messages:
            if msg.role == sender:
                return msg
        return None

    def get_last_text_message_by_sender(self, sender: str) -> Optional[MessageTextContent]:
        """Returns the last text message from the specified sender.

        :param sender: The role of the sender.
        :type sender: str

        :return: The last text message from the specified sender.
        :rtype: ~azure.ai.projects.models.MessageTextContent
        """
        for msg in self._messages:
            if msg.role == sender:
                for content in msg.content:
                    if isinstance(content, MessageTextContent):
                        return content
        return None


__all__: List[str] = [
    "AgentEventHandler",
    "AgentRunStream",
    "AsyncAgentEventHandler",
    "AsyncAgentRunStream",
    "AsyncFunctionTool",
    "AsyncToolSet",
    "CodeInterpreterTool",
    "ConnectionProperties",
    "ThreadMessages",
    "FileSearchTool",
    "FunctionTool",
    "SASTokenCredential",
    "Tool",
    "ToolSet",
]  # Add all objects you want publicly available to users at this package level


def patch_sdk():
    """Do not remove from this file.

    `patch_sdk` is a last resort escape hatch that allows you to do customizations
    you can't accomplish using the techniques described in
    https://aka.ms/azsdk/python/dpcodegen/python/customize
    """<|MERGE_RESOLUTION|>--- conflicted
+++ resolved
@@ -15,7 +15,6 @@
 import logging
 import base64
 import asyncio
-import re
 
 from azure.core.credentials import TokenCredential, AccessToken
 
@@ -389,20 +388,6 @@
 
         return function, parsed_arguments
 
-<<<<<<< HEAD
-    def execute(self, tool_call: RequiredFunctionToolCall) -> Any:
-        function, parsed_arguments = self._get_func_and_args(tool_call)
-
-        try:
-            return function(**parsed_arguments) if parsed_arguments else function()
-        except TypeError as e:
-            error_message = f"Error executing function '{tool_call.function.name}': {e}"
-            logging.error(error_message)
-            # Return error message as JSON string back to agent in order to make possible self correction to the function call
-            return json.dumps({"error": error_message})
-
-=======
->>>>>>> 9f9b12f6
     @property
     def definitions(self) -> List[ToolDefinition]:
         """
@@ -432,6 +417,9 @@
         except TypeError as e:
             logging.error(f"Error executing function '{tool_call.function.name}': {e}")
             raise
+            # Return error message as JSON string back to agent in order to make possible self correction to the function call
+            return json.dumps({"error": error_message})
+
 
 
 class AsyncFunctionTool(BaseFunctionTool):
