--- conflicted
+++ resolved
@@ -61,12 +61,9 @@
     Tuple,
     Set,
     get_origin,
-<<<<<<< HEAD
     cast,
-=======
     get_args,
     Union,
->>>>>>> 59a3228b
 )
 
 logger = logging.getLogger(__name__)
@@ -365,12 +362,8 @@
     def _create_function_dict(self, functions: Set[Callable[..., Any]]) -> Dict[str, Callable[..., Any]]:
         return {func.__name__: func for func in functions}
 
-<<<<<<< HEAD
     def _build_function_definitions(self, functions: Dict[str, Any]) -> List[FunctionToolDefinition]:
         specs: List[FunctionToolDefinition] = []
-=======
-    def _build_function_definitions(self, functions: Dict[str, Any]) -> List[ToolDefinition]:
-        specs = []
         # Flexible regex to capture ':param <name>: <description>'
         param_pattern = re.compile(
             r"""
@@ -385,7 +378,6 @@
             re.VERBOSE
         )
 
->>>>>>> 59a3228b
         for name, func in functions.items():
             sig = inspect.signature(func)
             params = sig.parameters
