--- conflicted
+++ resolved
@@ -1660,11 +1660,8 @@
     "BingGroundingTool",
     "StreamEventData",
     "SharepointTool",
-<<<<<<< HEAD
-=======
     "FabricTool",
     "AzureAISearchTool",
->>>>>>> 11875c87
     "SASTokenCredential",
     "Tool",
     "ToolSet",
