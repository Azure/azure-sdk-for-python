--- conflicted
+++ resolved
@@ -1084,11 +1084,7 @@
     "AsyncFunctionTool",
     "AsyncToolSet",
     "CodeInterpreterTool",
-<<<<<<< HEAD
     "Messages",
-=======
-    "ConnectionProperties",
->>>>>>> 222a07d7
     "FileSearchTool",
     "FunctionTool",
     "SASTokenCredential",
