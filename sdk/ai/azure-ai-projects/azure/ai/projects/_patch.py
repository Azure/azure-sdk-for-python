# ------------------------------------
# Copyright (c) Microsoft Corporation.
# Licensed under the MIT License.
# ------------------------------------
"""Customize generated code here.

Follow our quickstart for examples: https://aka.ms/azsdk/python/dpcodegen/python/customize
"""
import uuid
from os import PathLike
from pathlib import Path
from typing import Any, Dict, List, Tuple, Union
from typing_extensions import Self

from azure.core import PipelineClient
from azure.core.credentials import TokenCredential
from azure.core.pipeline import policies

from ._client import AIProjectClient as ClientGenerated
from ._configuration import AIProjectClientConfiguration
from ._serialization import Deserializer, Serializer
from .operations import AgentsOperations, ConnectionsOperations, EvaluationsOperations, TelemetryOperations
from .operations._patch import InferenceOperations


class AIProjectClient(
    ClientGenerated
):  # pylint: disable=client-accepts-api-version-keyword,too-many-instance-attributes
    def __init__(  # pylint: disable=super-init-not-called,too-many-statements
        self,
        endpoint: str,
        subscription_id: str,
        resource_group_name: str,
        project_name: str,
        credential: "TokenCredential",
        **kwargs: Any,
    ) -> None:
        # TODO: Validate input formats with regex match (e.g. subscription ID)
        if not endpoint:
            raise ValueError("endpoint is required")
        if not subscription_id:
            raise ValueError("subscription_id ID is required")
        if not resource_group_name:
            raise ValueError("resource_group_name is required")
        if not project_name:
            raise ValueError("project_name is required")
        if not credential:
            raise ValueError("credential is required")
        if "api_version" in kwargs:
            raise ValueError("No support for overriding the API version")
        if "credential_scopes" in kwargs:
            raise ValueError("No support for overriding the credential scopes")

        kwargs0 = kwargs.copy()
        kwargs1 = kwargs.copy()
        kwargs2 = kwargs.copy()
        kwargs3 = kwargs.copy()

        # For getting AppInsights connection string from the AppInsights resource.
        # The AppInsights resource URL is not known at this point. We need to get it from the
        # AzureML "Workspace - Get" REST API call. It will have the form:
        # https://management.azure.com/subscriptions/{appinsights_subscription_id}/resourceGroups/{appinsights_resource_group_name}/providers/microsoft.insights/components/{appinsights_resource_name}
        _endpoint0 = "https://management.azure.com"
        self._config0: AIProjectClientConfiguration = AIProjectClientConfiguration(
            endpoint=endpoint,
            subscription_id=subscription_id,
            resource_group_name=resource_group_name,
            project_name=project_name,
            credential=credential,
            api_version="2020-02-02",
            credential_scopes=["https://management.azure.com"],
            **kwargs0,
        )

        _policies0 = kwargs0.pop("policies", None)
        if _policies0 is None:
            _policies0 = [
                policies.RequestIdPolicy(**kwargs0),
                self._config0.headers_policy,
                self._config0.user_agent_policy,
                self._config0.proxy_policy,
                policies.ContentDecodePolicy(**kwargs0),
                self._config0.redirect_policy,
                self._config0.retry_policy,
                self._config0.authentication_policy,
                self._config0.custom_hook_policy,
                self._config0.logging_policy,
                policies.DistributedTracingPolicy(**kwargs0),
                policies.SensitiveHeaderCleanupPolicy(**kwargs0) if self._config0.redirect_policy else None,
                self._config0.http_logging_policy,
            ]
        self._client0: PipelineClient = PipelineClient(base_url=_endpoint0, policies=_policies0, **kwargs0)

        # For Endpoints operations (listing connections, getting connection properties, getting project properties)
        _endpoint1 = (
            "https://management.azure.com/"
            + f"subscriptions/{subscription_id}/"
            + f"resourceGroups/{resource_group_name}/"
            + "providers/Microsoft.MachineLearningServices/"
            + f"workspaces/{project_name}"
        )
        self._config1: AIProjectClientConfiguration = AIProjectClientConfiguration(
            endpoint=endpoint,
            subscription_id=subscription_id,
            resource_group_name=resource_group_name,
            project_name=project_name,
            credential=credential,
            api_version="2024-07-01-preview",
            credential_scopes=["https://management.azure.com"],
            **kwargs1,
        )
        _policies1 = kwargs1.pop("policies", None)
        if _policies1 is None:
            _policies1 = [
                policies.RequestIdPolicy(**kwargs1),
                self._config1.headers_policy,
                self._config1.user_agent_policy,
                self._config1.proxy_policy,
                policies.ContentDecodePolicy(**kwargs1),
                self._config1.redirect_policy,
                self._config1.retry_policy,
                self._config1.authentication_policy,
                self._config1.custom_hook_policy,
                self._config1.logging_policy,
                policies.DistributedTracingPolicy(**kwargs1),
                policies.SensitiveHeaderCleanupPolicy(**kwargs1) if self._config1.redirect_policy else None,
                self._config1.http_logging_policy,
            ]
        self._client1: PipelineClient = PipelineClient(base_url=_endpoint1, policies=_policies1, **kwargs1)

        # For Agents operations
        _endpoint2 = f"{endpoint}/agents/v1.0/subscriptions/{subscription_id}/resourceGroups/{resource_group_name}/providers/Microsoft.MachineLearningServices/workspaces/{project_name}"  # pylint: disable=line-too-long
        self._config2 = AIProjectClientConfiguration(
            endpoint=endpoint,
            subscription_id=subscription_id,
            resource_group_name=resource_group_name,
            project_name=project_name,
            credential=credential,
            api_version="2024-07-01-preview",  # TODO: Update me
            credential_scopes=["https://ml.azure.com"],
            **kwargs2,
        )
        _policies2 = kwargs2.pop("policies", None)
        if _policies2 is None:
            _policies2 = [
                policies.RequestIdPolicy(**kwargs2),
                self._config2.headers_policy,
                self._config2.user_agent_policy,
                self._config2.proxy_policy,
                policies.ContentDecodePolicy(**kwargs2),
                self._config2.redirect_policy,
                self._config2.retry_policy,
                self._config2.authentication_policy,
                self._config2.custom_hook_policy,
                self._config2.logging_policy,
                policies.DistributedTracingPolicy(**kwargs2),
                policies.SensitiveHeaderCleanupPolicy(**kwargs2) if self._config2.redirect_policy else None,
                self._config2.http_logging_policy,
            ]
        self._client2: PipelineClient = PipelineClient(base_url=_endpoint2, policies=_policies2, **kwargs2)

        # For Cloud Evaluations operations
        # cSpell:disable-next-line
        _endpoint3 = f"{endpoint}/raisvc/v1.0/subscriptions/{subscription_id}/resourceGroups/{resource_group_name}/providers/Microsoft.MachineLearningServices/workspaces/{project_name}"  # pylint: disable=line-too-long
        self._config3 = AIProjectClientConfiguration(
            endpoint=endpoint,
            subscription_id=subscription_id,
            resource_group_name=resource_group_name,
            project_name=project_name,
            credential=credential,
            api_version="2024-07-01-preview",  # TODO: Update me
            credential_scopes=["https://ml.azure.com"],  # TODO: Update once service changes are ready
            **kwargs3,
        )
        _policies3 = kwargs3.pop("policies", None)
        if _policies3 is None:
            _policies3 = [
                policies.RequestIdPolicy(**kwargs3),
                self._config3.headers_policy,
                self._config3.user_agent_policy,
                self._config3.proxy_policy,
                policies.ContentDecodePolicy(**kwargs3),
                self._config3.redirect_policy,
                self._config3.retry_policy,
                self._config3.authentication_policy,
                self._config3.custom_hook_policy,
                self._config3.logging_policy,
                policies.DistributedTracingPolicy(**kwargs3),
                policies.SensitiveHeaderCleanupPolicy(**kwargs3) if self._config3.redirect_policy else None,
                self._config3.http_logging_policy,
            ]
        self._client3: PipelineClient = PipelineClient(base_url=_endpoint3, policies=_policies3, **kwargs3)

        self._serialize = Serializer()
        self._deserialize = Deserializer()
        self._serialize.client_side_validation = False

        self.telemetry = TelemetryOperations(
            self._client0, self._config0, self._serialize, self._deserialize, outer_instance=self
        )
        self.connections = ConnectionsOperations(self._client1, self._config1, self._serialize, self._deserialize)
        self.agents = AgentsOperations(self._client2, self._config2, self._serialize, self._deserialize)
        self.evaluations = EvaluationsOperations(self._client3, self._config3, self._serialize, self._deserialize)
        self.inference = InferenceOperations(self)

    def close(self) -> None:
        self._client0.close()
        self._client1.close()
        self._client2.close()
        self._client3.close()

    def __enter__(self) -> Self:
        self._client0.__enter__()
        self._client1.__enter__()
        self._client2.__enter__()
        self._client3.__enter__()
        return self

    def __exit__(self, *exc_details: Any) -> None:
        self._client0.__exit__(*exc_details)
        self._client1.__exit__(*exc_details)
        self._client2.__exit__(*exc_details)
        self._client3.__exit__(*exc_details)

    @classmethod
<<<<<<< HEAD
    def from_connection_string(cls, conn_str: str, credential: "TokenCredential", **kwargs) -> "AIProjectClient":
=======
    def from_connection_string(cls, conn_str: str, credential: "TokenCredential", **kwargs) -> Self:
>>>>>>> 42bbb8e9
        """
        Create an AIProjectClient from a connection string.

        :param str conn_str: The connection string, copied from your AI Studio project.
        :param TokenCredential credential: Credential used to authenticate requests to the service.
        :return: An AIProjectClient instance.
        :rtype: AIProjectClient
        """
        if not conn_str:
            raise ValueError("Connection string is required")
        parts = conn_str.split(";")
        if len(parts) != 4:
            raise ValueError("Invalid connection string format")
        endpoint = "https://" + parts[0]
        subscription_id = parts[1]
        resource_group_name = parts[2]
        project_name = parts[3]
        return cls(endpoint, subscription_id, resource_group_name, project_name, credential, **kwargs)

    def upload_file(self, file_path: Union[Path, str, PathLike]) -> Tuple[str, str]:
        """Upload a file to the Azure AI Studio project.
           This method required *azure-ai-ml* to be installed.

        :param file_path: The path to the file to upload.
        :type file_path: Union[str, Path, PathLike]
        :return: The tuple, containing asset id and asset URI of uploaded file.
        :rtype: Tuple[str]
        """
        try:
            from azure.ai.ml import MLClient  # type: ignore
            from azure.ai.ml.constants import AssetTypes  # type: ignore
            from azure.ai.ml.entities import Data  # type: ignore
        except ImportError as e:
            raise ImportError(
                "azure-ai-ml must be installed to use this function. Please install it using `pip install azure-ai-ml`"
            ) from e

        data = Data(
            path=str(file_path),
            type=AssetTypes.URI_FILE,
            name=str(uuid.uuid4()),  # generating random name
            is_anonymous=True,
            version="1",
        )

        ml_client = MLClient(
            self._config3.credential,
            self._config3.subscription_id,
            self._config3.resource_group_name,
            self._config3.project_name,
        )

        data_asset = ml_client.data.create_or_update(data)

        return data_asset.id, data_asset.path

    @property
    def scope(self) -> Dict[str, str]:
        return {
            "subscription_id": self._config3.subscription_id,
            "resource_group_name": self._config3.resource_group_name,
            "project_name": self._config3.project_name,
        }


__all__: List[str] = [
    "AIProjectClient",
]  # Add all objects you want publicly available to users at this package level


def patch_sdk():
    """Do not remove from this file.

    `patch_sdk` is a last resort escape hatch that allows you to do customizations
    you can't accomplish using the techniques described in
    https://aka.ms/azsdk/python/dpcodegen/python/customize
    """<|MERGE_RESOLUTION|>--- conflicted
+++ resolved
@@ -223,11 +223,7 @@
         self._client3.__exit__(*exc_details)
 
     @classmethod
-<<<<<<< HEAD
-    def from_connection_string(cls, conn_str: str, credential: "TokenCredential", **kwargs) -> "AIProjectClient":
-=======
     def from_connection_string(cls, conn_str: str, credential: "TokenCredential", **kwargs) -> Self:
->>>>>>> 42bbb8e9
         """
         Create an AIProjectClient from a connection string.
 
