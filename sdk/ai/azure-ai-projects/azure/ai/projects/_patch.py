--- conflicted
+++ resolved
@@ -24,15 +24,8 @@
 from .operations._patch import InferenceOperations
 
 
-<<<<<<< HEAD
-class AIProjectClient(ClientGenerated):
-
-    # pylint: disable=too-many-instance-attributes, too-many-statements, super-init-not-called, client-accepts-api-version-keyword
-    def __init__(
-=======
 class AIProjectClient(ClientGenerated):  # pylint: disable=client-accepts-api-version-keyword,too-many-instance-attributes
     def __init__(  # pylint: disable=super-init-not-called,too-many-statements
->>>>>>> b0ec1edd
         self,
         endpoint: str,
         subscription_id: str,
