--- conflicted
+++ resolved
@@ -65,7 +65,6 @@
     print("Scheduling RedTeam based Evaluation...")
     schedule_redteam_evaluation()
 
-<<<<<<< HEAD
 def assign_rbac():
     """
     Assign the "Azure AI User" role to the Azure AI Foundry project's Managed Identity.
@@ -203,8 +202,6 @@
                 print(f"\n❌ UNEXPECTED ERROR:")
                 print("An unexpected error occurred. Please check the error details above.")
                 raise
-=======
->>>>>>> 3871804b
 
 def schedule_dataset_evaluation() -> None:
     endpoint = os.environ[
