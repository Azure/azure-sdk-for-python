# ------------------------------------
# Copyright (c) Microsoft Corporation.
# Licensed under the MIT License.
# ------------------------------------
"""
DESCRIPTION:
    Given an AIProjectClient, this sample demonstrates how to enumerate connections,
    get connection properties, and create a chat completions client using the connection
    properties.

USAGE:
    python sample_connections.py

    Before running the sample:

    pip install azure-ai-projects azure-identity azure-ai-inference openai

    Set these environment variables with your own values:
    1) PROJECT_CONNECTION_STRING - The Azure AI Project connection string, as found in the "Project overview"
       tab in your AI Studio Project page.
    2) CONNECTION_NAME - The name of a Serverless or Azure OpenAI connection, as found in the "Connections" tab
       in your AI Studio Hub page.
    3) MODEL_DEPLOYMENT_NAME - The model deployment name, as found in your AI Studio Project.
"""
from typing import cast, Optional, Sequence

import os
from azure.ai.projects import AIProjectClient
<<<<<<< HEAD
from azure.ai.projects.models import ConnectionType, AuthenticationType, ConnectionProperties
from openai import AzureOpenAI
from azure.ai.inference import ChatCompletionsClient  # type: ignore
from azure.ai.inference.models import UserMessage  # type: ignore
from azure.identity import DefaultAzureCredential, get_bearer_token_provider
from azure.core.credentials import AzureKeyCredential, TokenCredential
=======
from azure.ai.projects.models import ConnectionType, AuthenticationType
from azure.identity import DefaultAzureCredential

#from azure.identity import DefaultAzureCredential, get_bearer_token_provider
>>>>>>> b27a145a

project_connection_string = os.environ["PROJECT_CONNECTION_STRING"]
connection_name = os.environ["CONNECTION_NAME"]
model_deployment_name = os.environ["MODEL_DEPLOYMENT_NAME"]

project_client = AIProjectClient.from_connection_string(
    credential=DefaultAzureCredential(),
    conn_str=project_connection_string,
)

with project_client:

    # List the properties of all connections
    connections: Sequence[Optional[ConnectionProperties]] = project_client.connections.list()
    print(f"====> Listing of all connections (found {len(connections)}):")
    for connection in connections:
        print(connection)

    # List the properties of all connections of a particular "type" (In this sample, Azure OpenAI connections)
    connections = project_client.connections.list(
        connection_type=ConnectionType.AZURE_OPEN_AI,
    )
    print("====> Listing of all Azure Open AI connections (found {len(connections)}):")
    for connection in connections:
        print(connection)

    # Get the properties of the default connection of a particular "type", with credentials
    connection = project_client.connections.get_default(
        connection_type=ConnectionType.AZURE_AI_SERVICES,
        with_credentials=True,  # Optional. Defaults to "False"
    )
    if connection is None:
        print(f"Connection of type {ConnectionType.AZURE_AI_SERVICES} was not found.")
        exit()
    print("====> Get default Azure AI Services connection:")
    print(connection)

    # Get the properties of a connection by connection name:
    connection = project_client.connections.get(
        connection_name=connection_name, with_credentials=True  # Optional. Defaults to "False"
    )
    if connection is None:
        print(f"Connection {connection_name} was not found.")
        exit()
    print("====> Get connection by name:")
    print(connection)


# Examples of how you would create Inference client
if connection.connection_type == ConnectionType.AZURE_OPEN_AI:

    from openai import AzureOpenAI

    if connection.authentication_type == AuthenticationType.API_KEY:
        print("====> Creating AzureOpenAI client using API key authentication")
        client = AzureOpenAI(
            api_key=connection.key,
            azure_endpoint=connection.endpoint_url,
            api_version="2024-06-01",  # See "Data plane - inference" row in table https://learn.microsoft.com/en-us/azure/ai-services/openai/reference#api-specs
        )
    elif connection.authentication_type == AuthenticationType.ENTRA_ID:
        print("====> Creating AzureOpenAI client using Entra ID authentication")
        from azure.identity import get_bearer_token_provider

        client = AzureOpenAI(
            # See https://learn.microsoft.com/en-us/python/api/azure-identity/azure.identity?view=azure-python#azure-identity-get-bearer-token-provider
            azure_ad_token_provider=get_bearer_token_provider(
                cast(TokenCredential, connection.token_credential),
                "https://cognitiveservices.azure.com/.default"
            ),
            azure_endpoint=connection.endpoint_url,
            api_version="2024-06-01",  # See "Data plane - inference" row in table https://learn.microsoft.com/en-us/azure/ai-services/openai/reference#api-specs
        )
    else:
        raise ValueError(f"Authentication type {connection.authentication_type} not supported.")

    response = client.chat.completions.create(
        model=model_deployment_name,
        messages=[
            {
                "role": "user",
                "content": "How many feet are in a mile?",
            },
        ],
    )
    client.close()
    print(response.choices[0].message.content)

elif connection.connection_type == ConnectionType.SERVERLESS:

    from azure.ai.inference import ChatCompletionsClient
    from azure.ai.inference.models import UserMessage

    if connection.authentication_type == AuthenticationType.API_KEY:
        print("====> Creating ChatCompletionsClient using API key authentication")
<<<<<<< HEAD
        inference_client = ChatCompletionsClient(
            endpoint=connection.endpoint_url, credential=AzureKeyCredential(connection.key or ""))
    elif connection.authentication_type == AuthenticationType.AAD:
=======
        from azure.core.credentials import AzureKeyCredential

        client = ChatCompletionsClient(endpoint=connection.endpoint_url, credential=AzureKeyCredential(connection.key))
    elif connection.authentication_type == AuthenticationType.ENTRA_ID:
>>>>>>> b27a145a
        # MaaS models do not yet support EntraID auth
        print("====> Creating ChatCompletionsClient using Entra ID authentication")
        inference_client = ChatCompletionsClient(
            endpoint=connection.endpoint_url, credential=connection.token_credential
        )
    else:
        raise ValueError(f"Authentication type {connection.authentication_type} not supported.")

    response = inference_client.complete(
        model=model_deployment_name, messages=[UserMessage(content="How many feet are in a mile?")]
    )
    inference_client.close()
    print(response.choices[0].message.content)<|MERGE_RESOLUTION|>--- conflicted
+++ resolved
@@ -26,19 +26,9 @@
 
 import os
 from azure.ai.projects import AIProjectClient
-<<<<<<< HEAD
 from azure.ai.projects.models import ConnectionType, AuthenticationType, ConnectionProperties
-from openai import AzureOpenAI
-from azure.ai.inference import ChatCompletionsClient  # type: ignore
-from azure.ai.inference.models import UserMessage  # type: ignore
-from azure.identity import DefaultAzureCredential, get_bearer_token_provider
-from azure.core.credentials import AzureKeyCredential, TokenCredential
-=======
-from azure.ai.projects.models import ConnectionType, AuthenticationType
 from azure.identity import DefaultAzureCredential
-
-#from azure.identity import DefaultAzureCredential, get_bearer_token_provider
->>>>>>> b27a145a
+from azure.core.credentials import TokenCredential
 
 project_connection_string = os.environ["PROJECT_CONNECTION_STRING"]
 connection_name = os.environ["CONNECTION_NAME"]
@@ -134,16 +124,10 @@
 
     if connection.authentication_type == AuthenticationType.API_KEY:
         print("====> Creating ChatCompletionsClient using API key authentication")
-<<<<<<< HEAD
-        inference_client = ChatCompletionsClient(
-            endpoint=connection.endpoint_url, credential=AzureKeyCredential(connection.key or ""))
-    elif connection.authentication_type == AuthenticationType.AAD:
-=======
         from azure.core.credentials import AzureKeyCredential
 
         client = ChatCompletionsClient(endpoint=connection.endpoint_url, credential=AzureKeyCredential(connection.key))
     elif connection.authentication_type == AuthenticationType.ENTRA_ID:
->>>>>>> b27a145a
         # MaaS models do not yet support EntraID auth
         print("====> Creating ChatCompletionsClient using Entra ID authentication")
         inference_client = ChatCompletionsClient(
