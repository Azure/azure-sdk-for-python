# ------------------------------------
# Copyright (c) Microsoft Corporation.
# Licensed under the MIT License.
# ------------------------------------

"""
DESCRIPTION:
    This sample demonstrates how to use basic agent operations from
    the Azure Agents service using a synchronous client.

USAGE:
    python sample_agents_basics.py

    Before running the sample:

    pip install azure-ai-projects azure-identity

    Set this environment variables with your own values:
    PROJECT_CONNECTION_STRING - the Azure AI Project connection string, as found in your AI Foundry project.
"""

import os, time
from azure.ai.projects import AIProjectClient
from azure.identity import DefaultAzureCredential
from azure.ai.projects.models import MessageTextContent

<<<<<<< HEAD
=======
# Create an Azure AI Client from a connection string, copied from your AI Foundry project.
# At the moment, it should be in the format "<HostName>;<AzureSubscriptionId>;<ResourceGroup>;<HubName>"
# Customer needs to login to Azure subscription via Azure CLI and set the environment variables

>>>>>>> b86d70ec
# [START create_project_client]
project_client = AIProjectClient.from_connection_string(
    credential=DefaultAzureCredential(),
    conn_str=os.environ["PROJECT_CONNECTION_STRING"],
)
# [END create_project_client]

with project_client:

    # [START create_agent]
    agent = project_client.agents.create_agent(
        model="gpt-4o",
        name="my-assistant",
        instructions="You are helpful assistant",
    )
    # [END create_agent]
    print(f"Created agent, agent ID: {agent.id}")

    # [START create_thread]
    thread = project_client.agents.create_thread()
    # [END create_thread]
    print(f"Created thread, thread ID: {thread.id}")

    # [START create_message]
    message = project_client.agents.create_message(thread_id=thread.id, role="user", content="Hello, tell me a joke")
    # [END create_message]
    print(f"Created message, message ID: {message.id}")

    # [START create_run]
    run = project_client.agents.create_run(thread_id=thread.id, assistant_id=agent.id)

    # poll the run as long as run status is queued or in progress
    while run.status in ["queued", "in_progress", "requires_action"]:
        # wait for a second
        time.sleep(1)
        run = project_client.agents.get_run(thread_id=thread.id, run_id=run.id)
        # [END create_run]
        print(f"Run status: {run.status}")

    project_client.agents.delete_agent(agent.id)
    print("Deleted agent")

    # [START list_messages]
    messages = project_client.agents.list_messages(thread_id=thread.id)

    # The messages are following in the reverse order,
    # we will iterate them and output only text contents.
    for data_point in reversed(messages.data):
        last_message_content = data_point.content[-1]
        if isinstance(last_message_content, MessageTextContent):
            print(f"{data_point.role}: {last_message_content.text.value}")

    # [END list_messages]
    print(f"Messages: {messages}")<|MERGE_RESOLUTION|>--- conflicted
+++ resolved
@@ -24,13 +24,6 @@
 from azure.identity import DefaultAzureCredential
 from azure.ai.projects.models import MessageTextContent
 
-<<<<<<< HEAD
-=======
-# Create an Azure AI Client from a connection string, copied from your AI Foundry project.
-# At the moment, it should be in the format "<HostName>;<AzureSubscriptionId>;<ResourceGroup>;<HubName>"
-# Customer needs to login to Azure subscription via Azure CLI and set the environment variables
-
->>>>>>> b86d70ec
 # [START create_project_client]
 project_client = AIProjectClient.from_connection_string(
     credential=DefaultAzureCredential(),
