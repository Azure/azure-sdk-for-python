--- conflicted
+++ resolved
@@ -41,20 +41,10 @@
 @tracer.start_as_current_span(__file__)
 async def main() -> None:
 
-<<<<<<< HEAD
-    # Create an Azure AI Project Client from a connection string, copied from your AI Studio project.
-    # At the moment, it should be in the format "<HostName>;<AzureSubscriptionId>;<ResourceGroup>;<HubName>"
-    # Customer needs to login to Azure subscription via Azure CLI and set the environment variables
-
     async with DefaultAzureCredential() as creds:
         async with AIProjectClient.from_connection_string(
             credential=creds, conn_str=os.environ["PROJECT_CONNECTION_STRING"]
         ) as project_client:
-=======
-    project_client = AIProjectClient.from_connection_string(
-        credential=DefaultAzureCredential(), conn_str=os.environ["PROJECT_CONNECTION_STRING"]
-    )
->>>>>>> 103af204
 
             # Enable console tracing
             # or, if you have local OTLP endpoint running, change it to
