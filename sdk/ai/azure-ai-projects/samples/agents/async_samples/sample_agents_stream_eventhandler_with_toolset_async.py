# ------------------------------------
# Copyright (c) Microsoft Corporation.
# Licensed under the MIT License.
# ------------------------------------

"""
DESCRIPTION:
    This sample demonstrates how to use agent operations with an event handler and toolset from
    the Azure Agents service using a asynchronous client.

USAGE:
    python sample_agents_stream_eventhandler_with_toolset_async.py

    Before running the sample:

    pip install azure-ai-projects azure-identity aiohttp

    Set this environment variables with your own values:
    PROJECT_CONNECTION_STRING - the Azure AI Project connection string, as found in your AI Foundry project.
"""
import asyncio
from typing import Any

from azure.ai.projects.aio import AIProjectClient
from azure.ai.projects.models import MessageDeltaChunk, RunStep, ThreadMessage, ThreadRun
from azure.ai.projects.models import AsyncAgentEventHandler, AsyncFunctionTool, AsyncToolSet
from azure.identity.aio import DefaultAzureCredential

import os

from user_async_functions import user_async_functions


class MyEventHandler(AsyncAgentEventHandler):

    async def on_message_delta(self, delta: "MessageDeltaChunk") -> None:
        print(f"Text delta received: {delta.text}")

    async def on_thread_message(self, message: "ThreadMessage") -> None:
        print(f"ThreadMessage created. ID: {message.id}, Status: {message.status}")

    async def on_thread_run(self, run: "ThreadRun") -> None:
        print(f"ThreadRun status: {run.status}")

        if run.status == "failed":
            print(f"Run failed. Error: {run.last_error}")

    async def on_run_step(self, step: "RunStep") -> None:
        print(f"RunStep type: {step.type}, Status: {step.status}")

    async def on_error(self, data: str) -> None:
        print(f"An error occurred. Data: {data}")

    async def on_done(self) -> None:
        print("Stream completed.")

    async def on_unhandled_event(self, event_type: str, event_data: Any) -> None:
        print(f"Unhandled Event Type: {event_type}, Data: {event_data}")


async def main() -> None:
<<<<<<< HEAD
    # Create an Azure AI Client from a connection string, copied from your AI Studio project.
    # At the moment, it should be in the format "<HostName>;<AzureSubscriptionId>;<ResourceGroup>;<HubName>"
    # Customer needs to login to Azure subscription via Azure CLI and set the environment variables
    async with DefaultAzureCredential() as creds:
        async with AIProjectClient.from_connection_string(
            credential=creds, conn_str=os.environ["PROJECT_CONNECTION_STRING"]
        ) as project_client:

            # Initialize toolset with user functions
            functions = AsyncFunctionTool(user_async_functions)
            toolset = AsyncToolSet()
            toolset.add(functions)

            agent = await project_client.agents.create_agent(
                model="gpt-4-1106-preview",
                name="my-assistant",
                instructions="You are helpful assistant",
                toolset=toolset,
            )
            print(f"Created agent, agent ID: {agent.id}")

            thread = await project_client.agents.create_thread()
            print(f"Created thread, thread ID {thread.id}")

            message = await project_client.agents.create_message(
                thread_id=thread.id,
                role="user",
                content="Hello, send an email with the datetime and weather information in New York? Also let me know the details",
            )
            print(f"Created message, message ID {message.id}")

            async with await project_client.agents.create_stream(
                thread_id=thread.id, assistant_id=agent.id, event_handler=MyEventHandler()
            ) as stream:
                await stream.until_done()

            await project_client.agents.delete_agent(agent.id)
            print("Deleted agent")

            messages = await project_client.agents.list_messages(thread_id=thread.id)
            print(f"Messages: {messages}")
=======

    project_client = AIProjectClient.from_connection_string(
        credential=DefaultAzureCredential(), conn_str=os.environ["PROJECT_CONNECTION_STRING"]
    )

    # Initialize toolset with user functions
    functions = AsyncFunctionTool(user_async_functions)
    toolset = AsyncToolSet()
    toolset.add(functions)

    async with project_client:

        agent = await project_client.agents.create_agent(
            model="gpt-4-1106-preview", name="my-assistant", instructions="You are helpful assistant", toolset=toolset
        )
        print(f"Created agent, agent ID: {agent.id}")

        thread = await project_client.agents.create_thread()
        print(f"Created thread, thread ID {thread.id}")

        message = await project_client.agents.create_message(
            thread_id=thread.id,
            role="user",
            content="Hello, send an email with the datetime and weather information in New York? Also let me know the details",
        )
        print(f"Created message, message ID {message.id}")

        async with await project_client.agents.create_stream(
            thread_id=thread.id, assistant_id=agent.id, event_handler=MyEventHandler()
        ) as stream:
            await stream.until_done()

        await project_client.agents.delete_agent(agent.id)
        print("Deleted agent")

        messages = await project_client.agents.list_messages(thread_id=thread.id)
        print(f"Messages: {messages}")
>>>>>>> 103af204


if __name__ == "__main__":
    asyncio.run(main())<|MERGE_RESOLUTION|>--- conflicted
+++ resolved
@@ -59,10 +59,6 @@
 
 
 async def main() -> None:
-<<<<<<< HEAD
-    # Create an Azure AI Client from a connection string, copied from your AI Studio project.
-    # At the moment, it should be in the format "<HostName>;<AzureSubscriptionId>;<ResourceGroup>;<HubName>"
-    # Customer needs to login to Azure subscription via Azure CLI and set the environment variables
     async with DefaultAzureCredential() as creds:
         async with AIProjectClient.from_connection_string(
             credential=creds, conn_str=os.environ["PROJECT_CONNECTION_STRING"]
@@ -101,45 +97,6 @@
 
             messages = await project_client.agents.list_messages(thread_id=thread.id)
             print(f"Messages: {messages}")
-=======
-
-    project_client = AIProjectClient.from_connection_string(
-        credential=DefaultAzureCredential(), conn_str=os.environ["PROJECT_CONNECTION_STRING"]
-    )
-
-    # Initialize toolset with user functions
-    functions = AsyncFunctionTool(user_async_functions)
-    toolset = AsyncToolSet()
-    toolset.add(functions)
-
-    async with project_client:
-
-        agent = await project_client.agents.create_agent(
-            model="gpt-4-1106-preview", name="my-assistant", instructions="You are helpful assistant", toolset=toolset
-        )
-        print(f"Created agent, agent ID: {agent.id}")
-
-        thread = await project_client.agents.create_thread()
-        print(f"Created thread, thread ID {thread.id}")
-
-        message = await project_client.agents.create_message(
-            thread_id=thread.id,
-            role="user",
-            content="Hello, send an email with the datetime and weather information in New York? Also let me know the details",
-        )
-        print(f"Created message, message ID {message.id}")
-
-        async with await project_client.agents.create_stream(
-            thread_id=thread.id, assistant_id=agent.id, event_handler=MyEventHandler()
-        ) as stream:
-            await stream.until_done()
-
-        await project_client.agents.delete_agent(agent.id)
-        print("Deleted agent")
-
-        messages = await project_client.agents.list_messages(thread_id=thread.id)
-        print(f"Messages: {messages}")
->>>>>>> 103af204
 
 
 if __name__ == "__main__":
