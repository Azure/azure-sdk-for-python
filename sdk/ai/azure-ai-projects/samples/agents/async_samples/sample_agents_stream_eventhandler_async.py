# ------------------------------------
# Copyright (c) Microsoft Corporation.
# Licensed under the MIT License.
# ------------------------------------

"""
DESCRIPTION:
    This sample demonstrates how to use agent operations with an event handler in streaming from
    the Azure Agents service using a asynchronous client.

USAGE:
    python sample_agents_stream_eventhandler_async.py

    Before running the sample:

    pip install azure-ai-projects azure-identity aiohttp

    Set this environment variables with your own values:
    PROJECT_CONNECTION_STRING - the Azure AI Project connection string, as found in your AI Foundry project.
"""
import asyncio
from typing import Any

from azure.ai.projects.aio import AIProjectClient
from azure.ai.projects.models import (
    MessageDeltaChunk,
    RunStep,
    ThreadMessage,
    ThreadRun,
)
from azure.ai.projects.models import AsyncAgentEventHandler
from azure.identity.aio import DefaultAzureCredential

import os


class MyEventHandler(AsyncAgentEventHandler[str]):

    async def on_message_delta(self, delta: "MessageDeltaChunk") -> None:
        self.custom_data = f"Text delta received: {delta.text}"

    async def on_thread_message(self, message: "ThreadMessage") -> None:
        self.custom_data = f"ThreadMessage created. ID: {message.id}, Status: {message.status}"

    async def on_thread_run(self, run: "ThreadRun") -> None:
        self.custom_data = f"ThreadRun status: {run.status}"

    async def on_run_step(self, step: "RunStep") -> None:
        self.custom_data = f"RunStep type: {step.type}, Status: {step.status}"

    async def on_error(self, data: str) -> None:
        self.custom_data = f"An error occurred. Data: {data}"

    async def on_done(self) -> None:
        self.custom_data = "Stream completed."

    async def on_unhandled_event(self, event_type: str, event_data: Any) -> None:
        self.custom_data = f"Unhandled Event Type: {event_type}, Data: {event_data}"


async def main() -> None:

<<<<<<< HEAD
    async with DefaultAzureCredential() as creds:
        async with AIProjectClient.from_connection_string(
            credential=creds, conn_str=os.environ["PROJECT_CONNECTION_STRING"]
        ) as project_client:
            agent = await project_client.agents.create_agent(
                model="gpt-4-1106-preview", name="my-assistant", instructions="You are helpful assistant"
            )
            print(f"Created agent, agent ID: {agent.id}")

            thread = await project_client.agents.create_thread()
            print(f"Created thread, thread ID {thread.id}")

            message = await project_client.agents.create_message(
                thread_id=thread.id, role="user", content="Hello, tell me a joke"
            )
            print(f"Created message, message ID {message.id}")

            async with await project_client.agents.create_stream(
                thread_id=thread.id, assistant_id=agent.id, event_handler=MyEventHandler()
            ) as stream:
                await stream.until_done()

            await project_client.agents.delete_agent(agent.id)
            print("Deleted agent")

            messages = await project_client.agents.list_messages(thread_id=thread.id)
            print(f"Messages: {messages}")
=======
    project_client = AIProjectClient.from_connection_string(
        credential=DefaultAzureCredential(), conn_str=os.environ["PROJECT_CONNECTION_STRING"]
    )

    async with project_client:
        agent = await project_client.agents.create_agent(
            model="gpt-4-1106-preview", name="my-assistant", instructions="You are helpful assistant"
        )
        print(f"Created agent, agent ID: {agent.id}")

        thread = await project_client.agents.create_thread()
        print(f"Created thread, thread ID {thread.id}")

        message = await project_client.agents.create_message(
            thread_id=thread.id, role="user", content="Hello, tell me a joke"
        )
        print(f"Created message, message ID {message.id}")

        async with await project_client.agents.create_stream(
            thread_id=thread.id, assistant_id=agent.id, event_handler=MyEventHandler()
        ) as stream:
            async for _, _, custom_data in stream:
                print(custom_data)

        await project_client.agents.delete_agent(agent.id)
        print("Deleted agent")

        messages = await project_client.agents.list_messages(thread_id=thread.id)
        print(f"Messages: {messages}")
>>>>>>> 103af204


if __name__ == "__main__":
    asyncio.run(main())<|MERGE_RESOLUTION|>--- conflicted
+++ resolved
@@ -60,7 +60,6 @@
 
 async def main() -> None:
 
-<<<<<<< HEAD
     async with DefaultAzureCredential() as creds:
         async with AIProjectClient.from_connection_string(
             credential=creds, conn_str=os.environ["PROJECT_CONNECTION_STRING"]
@@ -81,44 +80,14 @@
             async with await project_client.agents.create_stream(
                 thread_id=thread.id, assistant_id=agent.id, event_handler=MyEventHandler()
             ) as stream:
-                await stream.until_done()
+                async for _, _, custom_data in stream:
+                    print(custom_data)
 
             await project_client.agents.delete_agent(agent.id)
             print("Deleted agent")
 
             messages = await project_client.agents.list_messages(thread_id=thread.id)
             print(f"Messages: {messages}")
-=======
-    project_client = AIProjectClient.from_connection_string(
-        credential=DefaultAzureCredential(), conn_str=os.environ["PROJECT_CONNECTION_STRING"]
-    )
-
-    async with project_client:
-        agent = await project_client.agents.create_agent(
-            model="gpt-4-1106-preview", name="my-assistant", instructions="You are helpful assistant"
-        )
-        print(f"Created agent, agent ID: {agent.id}")
-
-        thread = await project_client.agents.create_thread()
-        print(f"Created thread, thread ID {thread.id}")
-
-        message = await project_client.agents.create_message(
-            thread_id=thread.id, role="user", content="Hello, tell me a joke"
-        )
-        print(f"Created message, message ID {message.id}")
-
-        async with await project_client.agents.create_stream(
-            thread_id=thread.id, assistant_id=agent.id, event_handler=MyEventHandler()
-        ) as stream:
-            async for _, _, custom_data in stream:
-                print(custom_data)
-
-        await project_client.agents.delete_agent(agent.id)
-        print("Deleted agent")
-
-        messages = await project_client.agents.list_messages(thread_id=thread.id)
-        print(f"Messages: {messages}")
->>>>>>> 103af204
 
 
 if __name__ == "__main__":
