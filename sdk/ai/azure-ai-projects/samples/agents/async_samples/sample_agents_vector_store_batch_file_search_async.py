# ------------------------------------
# Copyright (c) Microsoft Corporation.
# Licensed under the MIT License.
# ------------------------------------

"""
DESCRIPTION:
    This sample demonstrates how to use agent operations to add files to an existing vector store and perform search from
    the Azure Agents service using a asynchronous client.

USAGE:
    python sample_agents_vector_store_batch_file_search_async.py

    Before running the sample:

    pip install azure-ai-projects azure-identity aiohttp

    Set this environment variables with your own values:
    PROJECT_CONNECTION_STRING - the Azure AI Project connection string, as found in your AI Foundry project.
"""

import asyncio
import os
from azure.ai.projects.aio import AIProjectClient
from azure.ai.projects.models import FileSearchTool, FilePurpose
from azure.identity.aio import DefaultAzureCredential


async def main() -> None:
<<<<<<< HEAD
=======
    # Create an Azure AI Client from a connection string, copied from your AI Foundry project.
    # At the moment, it should be in the format "<HostName>;<AzureSubscriptionId>;<ResourceGroup>;<HubName>"
    # Customer needs to login to Azure subscription via Azure CLI and set the environment variables
>>>>>>> b86d70ec

    project_client = AIProjectClient.from_connection_string(
        credential=DefaultAzureCredential(), conn_str=os.environ["PROJECT_CONNECTION_STRING"]
    )

    async with project_client:

        # upload a file and wait for it to be processed
        file = await project_client.agents.upload_file_and_poll(
            file_path="../product_info_1.md", purpose=FilePurpose.AGENTS
        )
        print(f"Uploaded file, file ID: {file.id}")

        # create a vector store with no file and wait for it to be processed
        vector_store = await project_client.agents.create_vector_store_and_poll(file_ids=[], name="sample_vector_store")
        print(f"Created vector store, vector store ID: {vector_store.id}")

        # add the file to the vector store or you can supply file ids in the vector store creation
        vector_store_file_batch = await project_client.agents.create_vector_store_file_batch_and_poll(
            vector_store_id=vector_store.id, file_ids=[file.id]
        )
        print(f"Created vector store file batch, vector store file batch ID: {vector_store_file_batch.id}")

        # create a file search tool
        file_search_tool = FileSearchTool(vector_store_ids=[vector_store.id])

        # notices that FileSearchTool as tool and tool_resources must be added or the assistant unable to search the file
        agent = await project_client.agents.create_agent(
            model="gpt-4-1106-preview",
            name="my-assistant",
            instructions="You are helpful assistant",
            tools=file_search_tool.definitions,
            tool_resources=file_search_tool.resources,
        )
        print(f"Created agent, agent ID: {agent.id}")

        thread = await project_client.agents.create_thread()
        print(f"Created thread, thread ID: {thread.id}")

        message = await project_client.agents.create_message(
            thread_id=thread.id, role="user", content="What feature does Smart Eyewear offer?"
        )
        print(f"Created message, message ID: {message.id}")

        run = await project_client.agents.create_and_process_run(thread_id=thread.id, assistant_id=agent.id)
        print(f"Created run, run ID: {run.id}")

        file_search_tool.remove_vector_store(vector_store.id)
        print(f"Removed vector store from file search, vector store ID: {vector_store.id}")

        await project_client.agents.update_agent(
            assistant_id=agent.id, tools=file_search_tool.definitions, tool_resources=file_search_tool.resources
        )
        print(f"Updated agent, agent ID: {agent.id}")

        thread = await project_client.agents.create_thread()
        print(f"Created thread, thread ID: {thread.id}")

        message = await project_client.agents.create_message(
            thread_id=thread.id, role="user", content="What feature does Smart Eyewear offer?"
        )
        print(f"Created message, message ID: {message.id}")

        run = await project_client.agents.create_and_process_run(thread_id=thread.id, assistant_id=agent.id)
        print(f"Created run, run ID: {run.id}")

        await project_client.agents.delete_file(file.id)
        print("Deleted file")

        await project_client.agents.delete_vector_store(vector_store.id)
        print("Deleted vector store")

        await project_client.agents.delete_agent(agent.id)
        print("Deleted agent")

        messages = await project_client.agents.list_messages(thread_id=thread.id)
        print(f"Messages: {messages}")


if __name__ == "__main__":
    asyncio.run(main())<|MERGE_RESOLUTION|>--- conflicted
+++ resolved
@@ -27,12 +27,6 @@
 
 
 async def main() -> None:
-<<<<<<< HEAD
-=======
-    # Create an Azure AI Client from a connection string, copied from your AI Foundry project.
-    # At the moment, it should be in the format "<HostName>;<AzureSubscriptionId>;<ResourceGroup>;<HubName>"
-    # Customer needs to login to Azure subscription via Azure CLI and set the environment variables
->>>>>>> b86d70ec
 
     project_client = AIProjectClient.from_connection_string(
         credential=DefaultAzureCredential(), conn_str=os.environ["PROJECT_CONNECTION_STRING"]
