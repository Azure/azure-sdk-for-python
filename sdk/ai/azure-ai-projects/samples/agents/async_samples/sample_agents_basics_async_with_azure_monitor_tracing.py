# ------------------------------------
# Copyright (c) Microsoft Corporation.
# Licensed under the MIT License.
# ------------------------------------

"""
DESCRIPTION:
    This sample demonstrates how to use basic agent operations from
    the Azure Agents service using a asynchronous client with Azure Monitor tracing.
    View the results in the "Tracing" tab in your Azure AI Foundry project page.

USAGE:
    python sample_agents_basics_async_with_azure_monitor_tracing.py

    Before running the sample:

    pip install azure-ai-projects azure-identity opentelemetry-sdk azure-monitor-opentelemetry aiohttp

    Set these environment variables with your own values:
    * PROJECT_CONNECTION_STRING - The Azure AI Project connection string, as found in your AI Foundry project.
    * AZURE_TRACING_GEN_AI_CONTENT_RECORDING_ENABLED - Optional. Set to `true` to trace the content of chat
      messages, which may contain personal data. False by default.
"""
import asyncio
import time
from azure.ai.projects.aio import AIProjectClient
from azure.identity.aio import DefaultAzureCredential
from azure.ai.projects.telemetry.agents import AIAgentsInstrumentor
from opentelemetry import trace
import os
from azure.monitor.opentelemetry import configure_azure_monitor


tracer = trace.get_tracer(__name__)


@tracer.start_as_current_span(__file__)
async def main() -> None:

<<<<<<< HEAD
    # Create an Azure AI Project Client from a connection string, copied from your AI Studio project.
    # At the moment, it should be in the format "<HostName>;<AzureSubscriptionId>;<ResourceGroup>;<HubName>"
    # Customer needs to login to Azure subscription via Azure CLI and set the environment variables

    async with DefaultAzureCredential() as creds:
        project_client = AIProjectClient.from_connection_string(
            credential=creds, conn_str=os.environ["PROJECT_CONNECTION_STRING"]
=======
    project_client = AIProjectClient.from_connection_string(
        credential=DefaultAzureCredential(), conn_str=os.environ["PROJECT_CONNECTION_STRING"]
    )

    # Enable Azure Monitor tracing
    application_insights_connection_string = project_client.telemetry.get_connection_string()
    if not application_insights_connection_string:
        print("Application Insights was not enabled for this project.")
        print("Enable it via the 'Tracing' tab in your AI Foundry project page.")
        exit()
    configure_azure_monitor(connection_string=application_insights_connection_string)

    async with project_client:
        agent = await project_client.agents.create_agent(
            model="gpt-4-1106-preview", name="my-assistant", instructions="You are helpful assistant"
>>>>>>> 103af204
        )

        # Enable Azure Monitor tracing
        application_insights_connection_string = await project_client.telemetry.get_connection_string()
        if not application_insights_connection_string:
            print("Application Insights was not enabled for this project.")
            print("Enable it via the 'Tracing' tab in your AI Studio project page.")
            exit()
        configure_azure_monitor(connection_string=application_insights_connection_string)

        async with project_client:
            agent = await project_client.agents.create_agent(
                model="gpt-4-1106-preview", name="my-assistant", instructions="You are helpful assistant"
            )
            print(f"Created agent, agent ID: {agent.id}")

            thread = await project_client.agents.create_thread()
            print(f"Created thread, thread ID: {thread.id}")

            message = await project_client.agents.create_message(
                thread_id=thread.id, role="user", content="Hello, tell me a joke"
            )
            print(f"Created message, message ID: {message.id}")

            run = await project_client.agents.create_run(thread_id=thread.id, assistant_id=agent.id)

            # poll the run as long as run status is queued or in progress
            while run.status in ["queued", "in_progress", "requires_action"]:
                # wait for a second
                time.sleep(1)
                run = await project_client.agents.get_run(thread_id=thread.id, run_id=run.id)

                print(f"Run status: {run.status}")

            print(f"Run completed with status: {run.status}")

            await project_client.agents.delete_agent(agent.id)
            print("Deleted agent")

            messages = await project_client.agents.list_messages(thread_id=thread.id)
            print(f"Messages: {messages}")


if __name__ == "__main__":
    asyncio.run(main())<|MERGE_RESOLUTION|>--- conflicted
+++ resolved
@@ -37,38 +37,16 @@
 @tracer.start_as_current_span(__file__)
 async def main() -> None:
 
-<<<<<<< HEAD
-    # Create an Azure AI Project Client from a connection string, copied from your AI Studio project.
-    # At the moment, it should be in the format "<HostName>;<AzureSubscriptionId>;<ResourceGroup>;<HubName>"
-    # Customer needs to login to Azure subscription via Azure CLI and set the environment variables
-
     async with DefaultAzureCredential() as creds:
         project_client = AIProjectClient.from_connection_string(
-            credential=creds, conn_str=os.environ["PROJECT_CONNECTION_STRING"]
-=======
-    project_client = AIProjectClient.from_connection_string(
-        credential=DefaultAzureCredential(), conn_str=os.environ["PROJECT_CONNECTION_STRING"]
-    )
+            credential=creds, conn_str=os.environ["PROJECT_CONNECTION_STRING"])
 
-    # Enable Azure Monitor tracing
-    application_insights_connection_string = project_client.telemetry.get_connection_string()
-    if not application_insights_connection_string:
-        print("Application Insights was not enabled for this project.")
-        print("Enable it via the 'Tracing' tab in your AI Foundry project page.")
-        exit()
-    configure_azure_monitor(connection_string=application_insights_connection_string)
-
-    async with project_client:
-        agent = await project_client.agents.create_agent(
-            model="gpt-4-1106-preview", name="my-assistant", instructions="You are helpful assistant"
->>>>>>> 103af204
-        )
-
-        # Enable Azure Monitor tracing
+        Enable Azure Monitor tracing
         application_insights_connection_string = await project_client.telemetry.get_connection_string()
+        configure_azure_monitor(connection_string=application_insights_connection_string)
         if not application_insights_connection_string:
             print("Application Insights was not enabled for this project.")
-            print("Enable it via the 'Tracing' tab in your AI Studio project page.")
+            print("Enable it via the 'Tracing' tab in your AI Foundry project page.")
             exit()
         configure_azure_monitor(connection_string=application_insights_connection_string)
 
