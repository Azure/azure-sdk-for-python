--- conflicted
+++ resolved
@@ -29,10 +29,6 @@
 
 
 async def main() -> None:
-<<<<<<< HEAD
-    # Create an Azure AI Client from a connection string, copied from your AI Studio project.
-    # At the moment, it should be in the format "<HostName>;<AzureSubscriptionId>;<ResourceGroup>;<HubName>"
-    # Customer needs to login to Azure subscription via Azure CLI and set the environment variables
     async with DefaultAzureCredential() as creds:
         async with AIProjectClient.from_connection_string(
             credential=creds, conn_str=os.environ["PROJECT_CONNECTION_STRING"]
@@ -79,53 +75,6 @@
 
             messages = await project_client.agents.list_messages(thread_id=thread.id)
             print(f"Messages: {messages}")
-=======
-
-    project_client = AIProjectClient.from_connection_string(
-        credential=DefaultAzureCredential(), conn_str=os.environ["PROJECT_CONNECTION_STRING"]
-    )
-
-    # upload a file and wait for it to be processed
-    async with project_client:
-        file = await project_client.agents.upload_file_and_poll(
-            file_path="../product_info_1.md", purpose=FilePurpose.AGENTS
-        )
-
-        # Create agent
-        agent = await project_client.agents.create_agent(
-            model="gpt-4-1106-preview",
-            name="my-assistant",
-            instructions="You are helpful assistant",
-        )
-        print(f"Created agent, agent ID: {agent.id}")
-
-        thread = await project_client.agents.create_thread()
-        print(f"Created thread, thread ID: {thread.id}")
-
-        # Create a message with the file search attachment
-        # Notice that vector store is created temporarily when using attachments with a default expiration policy of seven days.
-        attachment = MessageAttachment(file_id=file.id, tools=FileSearchTool().definitions)
-        message = await project_client.agents.create_message(
-            thread_id=thread.id, role="user", content="What feature does Smart Eyewear offer?", attachments=[attachment]
-        )
-        print(f"Created message, message ID: {message.id}")
-
-        run = await project_client.agents.create_and_process_run(
-            thread_id=thread.id, assistant_id=agent.id, sleep_interval=4
-        )
-        print(f"Created run, run ID: {run.id}")
-
-        print(f"Run completed with status: {run.status}")
-
-        await project_client.agents.delete_file(file.id)
-        print("Deleted file")
-
-        await project_client.agents.delete_agent(agent.id)
-        print("Deleted agent")
-
-        messages = await project_client.agents.list_messages(thread_id=thread.id)
-        print(f"Messages: {messages}")
->>>>>>> 103af204
 
 
 if __name__ == "__main__":
