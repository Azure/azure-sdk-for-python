--- conflicted
+++ resolved
@@ -38,7 +38,6 @@
 
 
 async def main():
-<<<<<<< HEAD
     async with DefaultAzureCredential() as credential:
         async with AIProjectClient.from_connection_string(
             credential=credential, conn_str=os.environ["PROJECT_CONNECTION_STRING"]
@@ -63,7 +62,7 @@
             ds = VectorStoreDataSource(asset_identifier=asset_uri, asset_type=VectorStoreDataSourceAssetType.URI_ASSET)
 
             # create a message with the attachment
-            attachment = MessageAttachment(data_sources=[ds], tools=code_interpreter.definitions)
+            attachment = MessageAttachment(data_source=ds, tools=code_interpreter.definitions)
             message = await project_client.agents.create_message(
                 thread_id=thread.id, role="user", content="What does the attachment say?", attachments=[attachment]
             )
@@ -81,52 +80,6 @@
 
             messages = await project_client.agents.list_messages(thread_id=thread.id)
             print(f"Messages: {messages}")
-=======
-    credential = DefaultAzureCredential()
-    project_client = AIProjectClient.from_connection_string(
-        credential=credential, conn_str=os.environ["PROJECT_CONNECTION_STRING"]
-    )
-
-    async with project_client:
-
-        code_interpreter = CodeInterpreterTool()
-
-        # notice that CodeInterpreter must be enabled in the agent creation, otherwise the agent will not be able to see the file attachment
-        agent = await project_client.agents.create_agent(
-            model="gpt-4-1106-preview",
-            name="my-assistant",
-            instructions="You are helpful assistant",
-            tools=code_interpreter.definitions,
-        )
-        print(f"Created agent, agent ID: {agent.id}")
-
-        thread = await project_client.agents.create_thread()
-        print(f"Created thread, thread ID: {thread.id}")
-
-        # We will upload the local file to Azure and will use it for vector store creation.
-        _, asset_uri = project_client.upload_file("../product_info_1.md")
-        ds = VectorStoreDataSource(asset_identifier=asset_uri, asset_type=VectorStoreDataSourceAssetType.URI_ASSET)
-
-        # create a message with the attachment
-        attachment = MessageAttachment(data_source=ds, tools=code_interpreter.definitions)
-        message = await project_client.agents.create_message(
-            thread_id=thread.id, role="user", content="What does the attachment say?", attachments=[attachment]
-        )
-        print(f"Created message, message ID: {message.id}")
-
-        run = await project_client.agents.create_and_process_run(thread_id=thread.id, assistant_id=agent.id)
-        print(f"Run finished with status: {run.status}")
-
-        if run.status == "failed":
-            # Check if you got "Rate limit is exceeded.", then you want to get more quota
-            print(f"Run failed: {run.last_error}")
-
-        await project_client.agents.delete_agent(agent.id)
-        print("Deleted agent")
-
-        messages = await project_client.agents.list_messages(thread_id=thread.id)
-        print(f"Messages: {messages}")
->>>>>>> 11875c87
 
 
 if __name__ == "__main__":
