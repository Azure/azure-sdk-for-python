--- conflicted
+++ resolved
@@ -47,11 +47,7 @@
 
 # Initialize agent AI search tool and add the search index connection id
 ai_search = AzureAISearchTool()
-<<<<<<< HEAD
-ai_search.add_index(conn_id, "sample")
-=======
 ai_search.add_index(conn_id, "sample_index")
->>>>>>> b27a145a
 
 # Create agent with AI search tool and process assistant run
 with project_client:
