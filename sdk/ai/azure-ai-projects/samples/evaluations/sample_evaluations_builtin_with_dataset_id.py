# pylint: disable=line-too-long,useless-suppression
# ------------------------------------
# Copyright (c) Microsoft Corporation.
# Licensed under the MIT License.
# ------------------------------------

"""
DESCRIPTION:
    Given an AIProjectClient, this sample demonstrates how to use the synchronous
    `openai.evals.*` methods to create, get and list eval group and and eval runs
    using a dataset by ID.

USAGE:
    python sample_evaluations_builtin_with_dataset_id.py

    Before running the sample:

    pip install "azure-ai-projects>=2.0.0b1" azure-identity python-dotenv

    Set these environment variables with your own values:
    1) AZURE_AI_PROJECT_ENDPOINT - Required. The Azure AI Project endpoint, as found in the overview page of your
       Microsoft Foundry project. It has the form: https://<account_name>.services.ai.azure.com/api/projects/<project_name>.
    2) AZURE_AI_MODEL_DEPLOYMENT_NAME - Required. The name of the model deployment to use for evaluation.
    3) DATASET_NAME - Optional. The name of the Dataset to create and use in this sample.
    4) DATASET_VERSION - Optional. The version of the Dataset to create and use in this sample.
    5) DATA_FOLDER - Optional. The folder path where the data files for upload are located.
"""

import os

from azure.identity import DefaultAzureCredential
from azure.ai.projects import AIProjectClient
<<<<<<< HEAD

=======
>>>>>>> 283e65ad
import time
from pprint import pprint
from openai.types.evals.create_eval_jsonl_run_data_source_param import CreateEvalJSONLRunDataSourceParam, SourceFileID
from openai.types.eval_create_params import DataSourceConfigCustom
from azure.ai.projects.models import (
    DatasetVersion,
)
from dotenv import load_dotenv
from datetime import datetime

load_dotenv()


endpoint = os.environ["AZURE_AI_PROJECT_ENDPOINT"]
model_deployment_name = os.environ.get("AZURE_AI_MODEL_DEPLOYMENT_NAME", "")
dataset_name = os.environ.get("DATASET_NAME", "")
dataset_version = os.environ.get("DATASET_VERSION", "1")

# Construct the paths to the data folder and data file used in this sample
script_dir = os.path.dirname(os.path.abspath(__file__))
data_folder = os.environ.get("DATA_FOLDER", os.path.join(script_dir, "data_folder"))
data_file = os.path.join(data_folder, "sample_data_evaluation.jsonl")

with (
    DefaultAzureCredential() as credential,
    AIProjectClient(endpoint=endpoint, credential=credential) as project_client,
    project_client.get_openai_client() as client,
):

    print("Upload a single file and create a new Dataset to reference the file.")
    dataset: DatasetVersion = project_client.datasets.upload_file(
        name=dataset_name or f"eval-data-{datetime.utcnow().strftime('%Y-%m-%d_%H%M%S_UTC')}",
        version=dataset_version,
        file_path=data_file,
    )
    pprint(dataset)

    data_source_config = DataSourceConfigCustom(
        {
            "type": "custom",
            "item_schema": {
                "type": "object",
                "properties": {
                    "query": {"type": "string"},
                    "response": {"type": "string"},
                    "context": {"type": "string"},
                    "ground_truth": {"type": "string"},
                },
                "required": [],
            },
            "include_sample_schema": True,
        }
<<<<<<< HEAD

        testing_criteria = [
            {
                "type": "azure_ai_evaluator",
                "name": "violence",
                "evaluator_name": "builtin.violence",
                "data_mapping": {"query": "{{item.query}}", "response": "{{item.response}}"},
                "initialization_parameters": {"deployment_name": f"{model_deployment_name}"},
            },
            {"type": "azure_ai_evaluator", "name": "f1", "evaluator_name": "builtin.f1_score"},
            {
                "type": "azure_ai_evaluator",
                "name": "coherence",
                "evaluator_name": "builtin.coherence",
                "initialization_parameters": {"deployment_name": f"{model_deployment_name}"},
            },
        ]

        print("Creating evaluation")
        eval_object = client.evals.create(
            name="label model test with dataset ID",
            data_source_config=data_source_config,  # type: ignore
            testing_criteria=testing_criteria,  # type: ignore
        )
        print(f"Evaluation created (id: {eval_object.id}, name: {eval_object.name})")

        print("Get evaluation by Id")
        eval_object_response = client.evals.retrieve(eval_object.id)
        print("Evaluation Response:")
        pprint(eval_object_response)

        print("Creating evaluation run with Dataset ID")
        eval_run_object = client.evals.runs.create(
            eval_id=eval_object.id,
            name="dataset_id_run",
            metadata={"team": "eval-exp", "scenario": "dataset-id-v1"},
            data_source=CreateEvalJSONLRunDataSourceParam(
                type="jsonl", source=SourceFileID(type="file_id", id=dataset.id if dataset.id else "")
            ),
        )

        print(f"Evaluation run created (id: {eval_run_object.id})")
        pprint(eval_run_object)

        print("Get evaluation run by Id")
        eval_run_response = client.evals.runs.retrieve(run_id=eval_run_object.id, eval_id=eval_object.id)
        print("Evaluation run Response:")
        pprint(eval_run_response)

        while True:
            run = client.evals.runs.retrieve(run_id=eval_run_response.id, eval_id=eval_object.id)
            if run.status == "completed" or run.status == "failed":
                output_items = list(client.evals.runs.output_items.list(run_id=run.id, eval_id=eval_object.id))
                pprint(output_items)
                print(f"Eval Run Report URL: {run.report_url}")

                break
            time.sleep(5)
            print("Waiting for evaluation run to complete...")

        client.evals.delete(eval_id=eval_object.id)
        print("Evaluation deleted")
=======
    )

    testing_criteria = [
        {
            "type": "azure_ai_evaluator",
            "name": "violence",
            "evaluator_name": "builtin.violence",
            "data_mapping": {"query": "{{item.query}}", "response": "{{item.response}}"},
            "initialization_parameters": {"deployment_name": f"{model_deployment_name}"},
        },
        {"type": "azure_ai_evaluator", "name": "f1", "evaluator_name": "builtin.f1_score"},
        {
            "type": "azure_ai_evaluator",
            "name": "coherence",
            "evaluator_name": "builtin.coherence",
            "initialization_parameters": {"deployment_name": f"{model_deployment_name}"},
        },
    ]

    print("Creating Eval Group")
    eval_object = client.evals.create(
        name="label model test with dataset ID",
        data_source_config=data_source_config,
        testing_criteria=testing_criteria,  # type: ignore
    )
    print(f"Eval Group created")

    print("Get Eval Group by Id")
    eval_object_response = client.evals.retrieve(eval_object.id)
    print("Eval Run Response:")
    pprint(eval_object_response)

    print("Creating Eval Run with Dataset ID")
    eval_run_object = client.evals.runs.create(
        eval_id=eval_object.id,
        name="dataset_id_run",
        metadata={"team": "eval-exp", "scenario": "dataset-id-v1"},
        data_source=CreateEvalJSONLRunDataSourceParam(
            type="jsonl", source=SourceFileID(type="file_id", id=dataset.id if dataset.id else "")
        ),
    )

    print(f"Eval Run created")
    pprint(eval_run_object)

    print("Get Eval Run by Id")
    eval_run_response = client.evals.runs.retrieve(run_id=eval_run_object.id, eval_id=eval_object.id)
    print("Eval Run Response:")
    pprint(eval_run_response)

    while True:
        run = client.evals.runs.retrieve(run_id=eval_run_response.id, eval_id=eval_object.id)
        if run.status == "completed" or run.status == "failed":
            output_items = list(client.evals.runs.output_items.list(run_id=run.id, eval_id=eval_object.id))
            pprint(output_items)
            print(f"Eval Run Report URL: {run.report_url}")

            break
        time.sleep(5)
        print("Waiting for eval run to complete...")
>>>>>>> 283e65ad
<|MERGE_RESOLUTION|>--- conflicted
+++ resolved
@@ -30,10 +30,7 @@
 
 from azure.identity import DefaultAzureCredential
 from azure.ai.projects import AIProjectClient
-<<<<<<< HEAD
 
-=======
->>>>>>> 283e65ad
 import time
 from pprint import pprint
 from openai.types.evals.create_eval_jsonl_run_data_source_param import CreateEvalJSONLRunDataSourceParam, SourceFileID
@@ -86,70 +83,6 @@
             },
             "include_sample_schema": True,
         }
-<<<<<<< HEAD
-
-        testing_criteria = [
-            {
-                "type": "azure_ai_evaluator",
-                "name": "violence",
-                "evaluator_name": "builtin.violence",
-                "data_mapping": {"query": "{{item.query}}", "response": "{{item.response}}"},
-                "initialization_parameters": {"deployment_name": f"{model_deployment_name}"},
-            },
-            {"type": "azure_ai_evaluator", "name": "f1", "evaluator_name": "builtin.f1_score"},
-            {
-                "type": "azure_ai_evaluator",
-                "name": "coherence",
-                "evaluator_name": "builtin.coherence",
-                "initialization_parameters": {"deployment_name": f"{model_deployment_name}"},
-            },
-        ]
-
-        print("Creating evaluation")
-        eval_object = client.evals.create(
-            name="label model test with dataset ID",
-            data_source_config=data_source_config,  # type: ignore
-            testing_criteria=testing_criteria,  # type: ignore
-        )
-        print(f"Evaluation created (id: {eval_object.id}, name: {eval_object.name})")
-
-        print("Get evaluation by Id")
-        eval_object_response = client.evals.retrieve(eval_object.id)
-        print("Evaluation Response:")
-        pprint(eval_object_response)
-
-        print("Creating evaluation run with Dataset ID")
-        eval_run_object = client.evals.runs.create(
-            eval_id=eval_object.id,
-            name="dataset_id_run",
-            metadata={"team": "eval-exp", "scenario": "dataset-id-v1"},
-            data_source=CreateEvalJSONLRunDataSourceParam(
-                type="jsonl", source=SourceFileID(type="file_id", id=dataset.id if dataset.id else "")
-            ),
-        )
-
-        print(f"Evaluation run created (id: {eval_run_object.id})")
-        pprint(eval_run_object)
-
-        print("Get evaluation run by Id")
-        eval_run_response = client.evals.runs.retrieve(run_id=eval_run_object.id, eval_id=eval_object.id)
-        print("Evaluation run Response:")
-        pprint(eval_run_response)
-
-        while True:
-            run = client.evals.runs.retrieve(run_id=eval_run_response.id, eval_id=eval_object.id)
-            if run.status == "completed" or run.status == "failed":
-                output_items = list(client.evals.runs.output_items.list(run_id=run.id, eval_id=eval_object.id))
-                pprint(output_items)
-                print(f"Eval Run Report URL: {run.report_url}")
-
-                break
-            time.sleep(5)
-            print("Waiting for evaluation run to complete...")
-
-        client.evals.delete(eval_id=eval_object.id)
-        print("Evaluation deleted")
-=======
     )
 
     testing_criteria = [
@@ -169,20 +102,20 @@
         },
     ]
 
-    print("Creating Eval Group")
+    print("Creating evaluation")
     eval_object = client.evals.create(
         name="label model test with dataset ID",
-        data_source_config=data_source_config,
-        testing_criteria=testing_criteria,  # type: ignore
+        data_source_config=data_source_config, 
+        testing_criteria=testing_criteria,   # type: ignore
     )
-    print(f"Eval Group created")
+    print(f"Evaluation created (id: {eval_object.id}, name: {eval_object.name})")
 
-    print("Get Eval Group by Id")
+    print("Get evaluation by Id")
     eval_object_response = client.evals.retrieve(eval_object.id)
-    print("Eval Run Response:")
+    print("Evaluation Response:")
     pprint(eval_object_response)
 
-    print("Creating Eval Run with Dataset ID")
+    print("Creating evaluation run with Dataset ID")
     eval_run_object = client.evals.runs.create(
         eval_id=eval_object.id,
         name="dataset_id_run",
@@ -192,12 +125,12 @@
         ),
     )
 
-    print(f"Eval Run created")
+    print(f"Evaluation run created (id: {eval_run_object.id})")
     pprint(eval_run_object)
 
-    print("Get Eval Run by Id")
+    print("Get evaluation run by Id")
     eval_run_response = client.evals.runs.retrieve(run_id=eval_run_object.id, eval_id=eval_object.id)
-    print("Eval Run Response:")
+    print("Evaluation run Response:")
     pprint(eval_run_response)
 
     while True:
@@ -209,5 +142,7 @@
 
             break
         time.sleep(5)
-        print("Waiting for eval run to complete...")
->>>>>>> 283e65ad
+        print("Waiting for evaluation run to complete...")
+
+        client.evals.delete(eval_id=eval_object.id)
+        print("Evaluation deleted")