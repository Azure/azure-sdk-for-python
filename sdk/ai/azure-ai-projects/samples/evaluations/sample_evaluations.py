# ------------------------------------
# Copyright (c) Microsoft Corporation.
# Licensed under the MIT License.
# ------------------------------------

"""
FILE: sample_agents_basics.py

DESCRIPTION:
    This sample demonstrates how to use basic agent operations from
    the Azure Agents service using a synchronous client.

USAGE:
    python sample_evaluations.py

    Before running the sample:

    pip install azure-identity
    pip install "git+https://github.com/Azure/azure-sdk-for-python.git@users/singankit/ai_project_utils#egg=azure-ai-client&subdirectory=sdk/ai/azure-ai-client"
    pip install "git+https://github.com/Azure/azure-sdk-for-python.git@users/singankit/demo_evaluators_id#egg=azure-ai-evaluation&subdirectory=sdk/evaluation/azure-ai-evaluation"

    Set this environment variables with your own values:
    PROJECT_CONNECTION_STRING - the Azure AI Project connection string, as found in your AI Studio Project.
"""

import os, time
from azure.ai.projects import AIProjectClient
from azure.identity import DefaultAzureCredential
from azure.ai.projects.models import Evaluation, Dataset, EvaluatorConfiguration, ConnectionType
from azure.ai.evaluation import F1ScoreEvaluator, RelevanceEvaluator, HateUnfairnessEvaluator

# Create an Azure AI Client from a connection string, copied from your AI Studio project.
# At the moment, it should be in the format "<HostName>;<AzureSubscriptionId>;<ResourceGroup>;<HubName>"
# Customer needs to login to Azure subscription via Azure CLI and set the environment variables

project_client = AIProjectClient.from_connection_string(
    credential=DefaultAzureCredential(),
    conn_str=os.environ["PROJECT_CONNECTION_STRING"],
)

# Upload data for evaluation
data_id = project_client.upload_file("./evaluate_test_data.jsonl")

default_connection = project_client.connections.get_default(connection_type=ConnectionType.AZURE_OPEN_AI)

deployment_name = "<>"
api_version = "<>"

# Create an evaluation
evaluation = Evaluation(
    display_name="Remote Evaluation",
    description="Evaluation of dataset",
    data=Dataset(id=data_id),
    evaluators={
        "f1_score": EvaluatorConfiguration(
            # id=F1ScoreEvaluator.id,
            id="azureml://registries/azureml-staging/models/F1Score-Evaluator/versions/3",
        ),
        "relevance": EvaluatorConfiguration(
            # id=RelevanceEvaluator.id,
            id="azureml://registries/azureml-staging/models/Relevance-Evaluator/versions/3",
            init_params={
                "model_config": default_connection.to_evaluator_model_config(deployment_name=deployment_name,
                                                                             api_version=api_version)
            },
        ),
        "violence": EvaluatorConfiguration(
            # id=ViolenceEvaluator.id,
            id="azureml://registries/azureml-staging/models/Violent-Content-Evaluator/versions/3",
            init_params={
                "azure_ai_project": project_client.scope
            },
        ),
    },
<<<<<<< HEAD
    # This is needed as a workaround until environment gets published to registry
    # cSpell:disable-next-line
    properties={"Environment": "azureml://registries/jamahaja-evals-registry/environments/eval-remote-env/versions/6"},
=======
>>>>>>> 557f4061
)


evaluation_response = project_client.evaluations.create(
    evaluation=evaluation,
)

# Get evaluation
get_evaluation_response = project_client.evaluations.get(evaluation_response.id)

print("----------------------------------------------------------------")
print("Created evaluation, evaluation ID: ", get_evaluation_response.id)
print("Evaluation status: ", get_evaluation_response.status)
print("AI Studio URI: ", get_evaluation_response.properties["AiStudioEvaluationUri"])
print("----------------------------------------------------------------")<|MERGE_RESOLUTION|>--- conflicted
+++ resolved
@@ -72,12 +72,6 @@
             },
         ),
     },
-<<<<<<< HEAD
-    # This is needed as a workaround until environment gets published to registry
-    # cSpell:disable-next-line
-    properties={"Environment": "azureml://registries/jamahaja-evals-registry/environments/eval-remote-env/versions/6"},
-=======
->>>>>>> 557f4061
 )
 
 
