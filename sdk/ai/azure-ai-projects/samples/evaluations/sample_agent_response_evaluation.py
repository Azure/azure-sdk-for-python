--- conflicted
+++ resolved
@@ -88,11 +88,7 @@
         },
     }
 
-<<<<<<< HEAD
-    response_eval_run = openai_client.evals.runs.create(
-=======
     response_eval_run: Union[RunCreateResponse, RunRetrieveResponse] = openai_client.evals.runs.create(
->>>>>>> 283e65ad
         eval_id=eval_object.id, name=f"Evaluation Run for Agent {agent.name}", data_source=data_source  # type: ignore
     )
     print(f"Evaluation run created (id: {response_eval_run.id})")
