--- conflicted
+++ resolved
@@ -53,108 +53,6 @@
     script_dir = os.path.dirname(os.path.abspath(__file__))
     data_folder = os.environ.get("DATA_FOLDER", os.path.join(script_dir, "data_folder"))
 
-<<<<<<< HEAD
-    with DefaultAzureCredential() as credential:
-        with AIProjectClient(endpoint=endpoint, credential=credential) as project_client:
-            print("Creating an OpenAI client from the AI Project client")
-            client = project_client.get_openai_client()
-
-            agent_version = project_client.agents.create_version(
-                agent_name=agent_name,
-                definition=PromptAgentDefinition(
-                    model=os.environ["AZURE_AI_MODEL_DEPLOYMENT_NAME"],
-                    instructions="You are a helpful assistant that answers general questions",
-                ),
-            )
-            print(
-                f"Agent created (id: {agent_version.id}, name: {agent_version.name}, version: {agent_version.version})"
-            )
-
-            eval_group_name = "Red Team Agent Safety Eval Group -" + str(int(time.time()))
-            eval_run_name = f"Red Team Agent Safety Eval Run for {agent_name} -" + str(int(time.time()))
-            data_source_config = {"type": "azure_ai_source", "scenario": "red_team"}
-
-            testing_criteria = _get_agent_safety_evaluation_criteria()
-            print(f"Defining testing criteria for red teaming for agent target")
-            pprint(testing_criteria)
-
-            print("Creating red teaming evaluation")
-            eval_object = client.evals.create(
-                name=eval_group_name,
-                data_source_config=data_source_config,  # type: ignore
-                testing_criteria=testing_criteria,  # type: ignore # type: ignore
-            )
-            print(f"Evaluation created for red teaming: {eval_group_name}")
-
-            print(f"Get evaluation by Id: {eval_object.id}")
-            eval_object_response = client.evals.retrieve(eval_object.id)
-            print("Evaluation Response:")
-            pprint(eval_object_response)
-
-            risk_categories_for_taxonomy = [RiskCategory.PROHIBITED_ACTIONS]
-            target = AzureAIAgentTarget(
-                name=agent_name, version=agent_version.version, tool_descriptions=_get_tool_descriptions(agent_version)
-            )
-            agent_taxonomy_input = AgentTaxonomyInput(risk_categories=risk_categories_for_taxonomy, target=target)  # type: ignore
-            print("Creating Eval Taxonomies")
-            eval_taxonomy_input = EvaluationTaxonomy(
-                description="Taxonomy for red teaming evaluation", taxonomy_input=agent_taxonomy_input
-            )
-
-            taxonomy = project_client.evaluation_taxonomies.create(name=agent_name, body=eval_taxonomy_input)
-            taxonomy_path = os.path.join(data_folder, f"taxonomy_{agent_name}.json")
-            # Create the data folder if it doesn't exist
-            os.makedirs(data_folder, exist_ok=True)
-            with open(taxonomy_path, "w") as f:
-                f.write(json.dumps(_to_json_primitive(taxonomy), indent=2))
-            print(f"Red teaming Taxonomy created for agent: {agent_name}. Taxonomy written to {taxonomy_path}")
-
-            print("Creating red teaming Eval Run")
-            eval_run_object = client.evals.runs.create(
-                eval_id=eval_object.id,
-                name=eval_run_name,
-                data_source={  # type: ignore
-                    "type": "azure_ai_red_team",
-                    "item_generation_params": {
-                        "type": "red_team_taxonomy",
-                        "attack_strategies": ["Flip", "Base64"],
-                        "num_turns": 5,
-                        "source": {"type": "file_id", "id": taxonomy.id},
-                    },
-                    "target": target.as_dict(),
-                },
-            )
-
-            print(f"Eval Run created for red teaming: {eval_run_name}")
-            pprint(eval_run_object)
-
-            print(f"Get Eval Run by Id: {eval_run_object.id}")
-            eval_run_response = client.evals.runs.retrieve(run_id=eval_run_object.id, eval_id=eval_object.id)
-            print("Eval Run Response:")
-            pprint(eval_run_response)
-
-            while True:
-                run = client.evals.runs.retrieve(run_id=eval_run_response.id, eval_id=eval_object.id)
-                if run.status == "completed" or run.status == "failed":
-                    output_items = list(client.evals.runs.output_items.list(run_id=run.id, eval_id=eval_object.id))
-                    output_items_path = os.path.join(data_folder, f"redteam_eval_output_items_{agent_name}.json")
-                    # Create the data folder if it doesn't exist
-                    os.makedirs(data_folder, exist_ok=True)
-                    with open(output_items_path, "w") as f:
-                        f.write(json.dumps(_to_json_primitive(output_items), indent=2))
-                    print(
-                        f"RedTeam Eval Run completed with status: {run.status}. Output items written to {output_items_path}"
-                    )
-                    break
-                time.sleep(5)
-                print("Waiting for eval run to complete...")
-
-            client.evals.delete(eval_id=eval_object.id)
-            print("Evaluation deleted")
-
-            project_client.agents.delete(agent_name=agent_name)
-            print("Agent deleted")
-=======
     with (
         DefaultAzureCredential() as credential,
         AIProjectClient(endpoint=endpoint, credential=credential) as project_client,
@@ -172,24 +70,24 @@
         print(f"Defining testing criteria for red teaming for agent target")
         pprint(testing_criteria)
 
-        print("Creating Eval Group")
+        print("Creating red teaming evaluation")
         eval_object = client.evals.create(
             name=eval_group_name,
-            data_source_config=data_source_config,  # type: ignore
-            testing_criteria=testing_criteria,  # type: ignore
-        )
-        print(f"Eval Group created for red teaming: {eval_group_name}")
-
-        print(f"Get Eval Group by Id: {eval_object.id}")
+            data_source_config=data_source_config,   # type: ignore
+            testing_criteria=testing_criteria,   # type: ignore
+        )
+        print(f"Evaluation created for red teaming: {eval_group_name}")
+
+        print(f"Get evaluation by Id: {eval_object.id}")
         eval_object_response = client.evals.retrieve(eval_object.id)
-        print("Eval Group Response:")
+        print("Evaluation Response:")
         pprint(eval_object_response)
 
         risk_categories_for_taxonomy: list[Union[str, RiskCategory]] = [RiskCategory.PROHIBITED_ACTIONS]
         target = AzureAIAgentTarget(
-            name=agent_name, version=agent_version, tool_descriptions=_get_tool_descriptions(agent)
-        )
-        agent_taxonomy_input = AgentTaxonomyInput(risk_categories=risk_categories_for_taxonomy, target=target)
+            name=agent_name, version=agent_version.version, tool_descriptions=_get_tool_descriptions(agent_version)
+        )
+        agent_taxonomy_input = AgentTaxonomyInput(risk_categories=risk_categories_for_taxonomy, target=target)  # type: ignore
         print("Creating Eval Taxonomies")
         eval_taxonomy_input = EvaluationTaxonomy(
             description="Taxonomy for red teaming evaluation", taxonomy_input=agent_taxonomy_input
@@ -201,13 +99,13 @@
         os.makedirs(data_folder, exist_ok=True)
         with open(taxonomy_path, "w") as f:
             f.write(json.dumps(_to_json_primitive(taxonomy), indent=2))
-        print(f"RedTeaming Taxonomy created for agent: {agent_name}. Taxonomy written to {taxonomy_path}")
-
-        print("Creating RedTeaming Eval Run")
+        print(f"Red teaming Taxonomy created for agent: {agent_name}. Taxonomy written to {taxonomy_path}")
+
+        print("Creating red teaming Eval Run")
         eval_run_object = client.evals.runs.create(
             eval_id=eval_object.id,
             name=eval_run_name,
-            data_source={  # type: ignore
+            data_source={  # type: ignore  # type: ignore
                 "type": "azure_ai_red_team",
                 "item_generation_params": {
                     "type": "red_team_taxonomy",
@@ -243,8 +141,11 @@
             time.sleep(5)
             print("Waiting for eval run to complete...")
 
-        # [END evaluations_sample]
->>>>>>> 283e65ad
+            client.evals.delete(eval_id=eval_object.id)
+            print("Evaluation deleted")
+
+            project_client.agents.delete(agent_name=agent_name)
+            print("Agent deleted")
 
 
 def _get_tool_descriptions(agent: AgentVersionObject):
