--- conflicted
+++ resolved
@@ -136,7 +136,6 @@
     for trace_id in trace_ids:
         print(f"  - {trace_id}")
 
-<<<<<<< HEAD
     with DefaultAzureCredential() as credential:
         with AIProjectClient(endpoint=endpoint, credential=credential) as project_client:
             client = project_client.get_openai_client()
@@ -145,29 +144,29 @@
                 "scenario": "traces",
             }
 
-            testing_criteria = [
-                _build_evaluator_config(
-                    name="intent_resolution",
-                    evaluator_name="builtin.intent_resolution",
-                ),
-                _build_evaluator_config(
-                    name="task_adherence",
-                    evaluator_name="builtin.task_adherence",
-                ),
-            ]
-
-            print("\nCreating evaluation")
-            eval_object = client.evals.create(
-                name="agent_trace_eval_group",
-                data_source_config=data_source_config,  # type: ignore
-                testing_criteria=testing_criteria,  # type: ignore
-            )
-            print(f"Evaluation created (id: {eval_object.id}, name: {eval_object.name})")
-
-            print("\nGet Evaluation by Id")
-            eval_object_response = client.evals.retrieve(eval_object.id)
-            print("Evaluation Response:")
-            pprint(eval_object_response)
+        testing_criteria = [
+            _build_evaluator_config(
+                name="intent_resolution",
+                evaluator_name="builtin.intent_resolution",
+            ),
+            _build_evaluator_config(
+                name="task_adherence",
+                evaluator_name="builtin.task_adherence",
+            ),
+        ]
+
+        print("\nCreating evaluation")
+        eval_object = client.evals.create(
+            name="agent_trace_eval_group",
+            data_source_config=data_source_config,   # type: ignore
+            testing_criteria=testing_criteria,   # type: ignore
+        )
+        print(f"Evaluation created (id: {eval_object.id}, name: {eval_object.name})")
+
+        print("\nGet Evaluation by Id")
+        eval_object_response = client.evals.retrieve(eval_object.id)
+        print("Evaluation Response:")
+        pprint(eval_object_response)
 
             print("\nCreating Eval Run with trace IDs")
             run_name = f"agent_trace_eval_{datetime.now().strftime('%Y%m%d_%H%M%S')}"
@@ -189,73 +188,6 @@
             print("Eval Run created")
             pprint(eval_run_object)
 
-            print("\nMonitoring Eval Run status...")
-            while True:
-                run = client.evals.runs.retrieve(run_id=eval_run_object.id, eval_id=eval_object.id)
-                print(f"Status: {run.status}")
-
-                if run.status in {"completed", "failed", "canceled"}:
-                    print("\nEval Run finished!")
-                    print("Final Eval Run Response:")
-                    pprint(run)
-                    break
-
-                time.sleep(5)
-                print("Waiting for eval run to complete...")
-=======
-    with (
-        DefaultAzureCredential() as credential,
-        AIProjectClient(endpoint=endpoint, credential=credential) as project_client,
-        project_client.get_openai_client() as client,
-    ):
-        data_source_config = {
-            "type": "azure_ai_source",
-            "scenario": "traces",
-        }
-
-        testing_criteria = [
-            _build_evaluator_config(
-                name="intent_resolution",
-                evaluator_name="builtin.intent_resolution",
-            ),
-            _build_evaluator_config(
-                name="task_adherence",
-                evaluator_name="builtin.task_adherence",
-            ),
-        ]
-
-        print("\nCreating Eval Group")
-        eval_object = client.evals.create(
-            name="agent_trace_eval_group",
-            data_source_config=data_source_config,  # type: ignore
-            testing_criteria=testing_criteria,  # type: ignore
-        )
-        print("Eval Group created")
-
-        print("\nGet Eval Group by Id")
-        eval_object_response = client.evals.retrieve(eval_object.id)
-        print("Eval Group Response:")
-        pprint(eval_object_response)
-
-        print("\nCreating Eval Run with trace IDs")
-        run_name = f"agent_trace_eval_{datetime.now().strftime('%Y%m%d_%H%M%S')}"
-        eval_run_object = client.evals.runs.create(
-            eval_id=eval_object.id,
-            name=run_name,
-            metadata={
-                "agent_id": agent_id,
-                "start_time": start_time.isoformat(),
-                "end_time": end_time.isoformat(),
-            },
-            data_source={  # type: ignore
-                "type": "azure_ai_traces",
-                "trace_ids": trace_ids,
-                "lookback_hours": trace_query_hours,
-            },
-        )
-        print("Eval Run created")
-        pprint(eval_run_object)
-
         print("\nMonitoring Eval Run status...")
         while True:
             run = client.evals.runs.retrieve(run_id=eval_run_object.id, eval_id=eval_object.id)
@@ -269,7 +201,6 @@
 
             time.sleep(5)
             print("Waiting for eval run to complete...")
->>>>>>> 283e65ad
 
             client.evals.delete(eval_id=eval_object.id)
             print("Evaluation deleted")
