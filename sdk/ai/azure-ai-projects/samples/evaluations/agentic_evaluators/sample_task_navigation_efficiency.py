# pylint: disable=line-too-long,useless-suppression
# ------------------------------------
# Copyright (c) Microsoft Corporation.
# Licensed under the MIT License.
# ------------------------------------

"""
DESCRIPTION:
    Given an AIProjectClient, this sample demonstrates how to use the synchronous
    `openai.evals.*` methods to create, get and list eval group and and eval runs
    for Task Navigation Efficiency evaluator using inline dataset content.

USAGE:
    python sample_task_navigation_efficiency.py

    Before running the sample:

    pip install "azure-ai-projects>=2.0.0b1" azure-identity python-dotenv

    Set these environment variables with your own values:
    1) AZURE_AI_PROJECT_ENDPOINT - Required. The Azure AI Project endpoint, as found in the overview page of your
       Microsoft Foundry project. It has the form: https://<account_name>.services.ai.azure.com/api/projects/<project_name>.
"""

from dotenv import load_dotenv
import os
import json
import time
from pprint import pprint

from azure.identity import DefaultAzureCredential
from azure.ai.projects import AIProjectClient
from openai.types.evals.create_eval_jsonl_run_data_source_param import (
    CreateEvalJSONLRunDataSourceParam,
    SourceFileContent,
    SourceFileContentContent,
)
from openai.types.eval_create_params import DataSourceConfigCustom


load_dotenv()


def main() -> None:
    endpoint = os.environ.get(
        "AZURE_AI_PROJECT_ENDPOINT", ""
    )  # Sample : https://<account_name>.services.ai.azure.com/api/projects/<project_name>

    with (
        DefaultAzureCredential() as credential,
        AIProjectClient(endpoint=endpoint, credential=credential) as project_client,
        project_client.get_openai_client() as client,
    ):

        print("Creating an OpenAI client from the AI Project client")

        data_source_config = DataSourceConfigCustom(
            {
                "type": "custom",
                "item_schema": {
                    "type": "object",
                    "properties": {"response": {"type": "array"}, "ground_truth": {"type": "array"}},
                    "required": ["response", "ground_truth"],
                },
                "include_sample_schema": True,
            }
<<<<<<< HEAD

            testing_criteria = [
                {
                    "type": "azure_ai_evaluator",
                    "name": "task_navigation_efficiency",
                    "evaluator_name": "builtin.task_navigation_efficiency",
                    "initialization_parameters": {
                        "matching_mode": "exact_match"  #  Can be "exact_match", "in_order_match", or "any_order_match"
                    },
                    "data_mapping": {"response": "{{item.response}}", "ground_truth": "{{item.ground_truth}}"},
                }
            ]

            print("Creating Eval Group")
            eval_object = client.evals.create(
                name="Test Task Navigation Efficiency Evaluator with inline data",
                data_source_config=data_source_config,  # type: ignore
                testing_criteria=testing_criteria,  # type: ignore
            )
            print(f"Eval Group created")

            print("Get Eval Group by Id")
            eval_object_response = client.evals.retrieve(eval_object.id)
            print("Eval Run Response:")
            pprint(eval_object_response)

            # simple inline data with response and ground truth without parameters
            simple_response = [
                {
                    "role": "assistant",
                    "content": [
                        {
                            "type": "tool_call",
                            "tool_call_id": "call_1",
                            "name": "identify_tools_to_call",
                            "arguments": {},
                        }
                    ],
                },
                {
                    "role": "assistant",
                    "content": [
                        {"type": "tool_call", "tool_call_id": "call_2", "name": "call_tool_A", "arguments": {}}
                    ],
                },
                {
                    "role": "assistant",
                    "content": [
                        {"type": "tool_call", "tool_call_id": "call_3", "name": "call_tool_B", "arguments": {}}
                    ],
                },
                {
                    "role": "assistant",
                    "content": [
                        {"type": "tool_call", "tool_call_id": "call_4", "name": "response_synthesis", "arguments": {}}
                    ],
=======
        )

        testing_criteria = [
            {
                "type": "azure_ai_evaluator",
                "name": "task_navigation_efficiency",
                "evaluator_name": "builtin.task_navigation_efficiency",
                "initialization_parameters": {
                    "matching_mode": "exact_match"  #  Can be "exact_match", "in_order_match", or "any_order_match"
>>>>>>> 283e65ad
                },
                "data_mapping": {"response": "{{item.response}}", "ground_truth": "{{item.ground_truth}}"},
            }
        ]

        print("Creating Eval Group")
        eval_object = client.evals.create(
            name="Test Task Navigation Efficiency Evaluator with inline data",
            data_source_config=data_source_config,
            testing_criteria=testing_criteria,  # type: ignore
        )
        print(f"Eval Group created")

        print("Get Eval Group by Id")
        eval_object_response = client.evals.retrieve(eval_object.id)
        print("Eval Run Response:")
        pprint(eval_object_response)

        # simple inline data with response and ground truth without parameters
        simple_response = [
            {
                "role": "assistant",
                "content": [
                    {
                        "type": "tool_call",
                        "tool_call_id": "call_1",
                        "name": "identify_tools_to_call",
                        "arguments": {},
                    }
                ],
            },
            {
                "role": "assistant",
                "content": [{"type": "tool_call", "tool_call_id": "call_2", "name": "call_tool_A", "arguments": {}}],
            },
            {
                "role": "assistant",
                "content": [{"type": "tool_call", "tool_call_id": "call_3", "name": "call_tool_B", "arguments": {}}],
            },
            {
                "role": "assistant",
                "content": [
                    {"type": "tool_call", "tool_call_id": "call_4", "name": "response_synthesis", "arguments": {}}
                ],
            },
        ]

        simple_ground_truth = ["identify_tools_to_call", "call_tool_A", "call_tool_B", "response_synthesis"]

        # Another example with parameters in tool calls
        response = [
            {
                "role": "assistant",
                "content": [
                    {
                        "type": "tool_call",
                        "tool_call_id": "call_1",
                        "name": "search",
                        "arguments": {"query": "weather", "location": "NYC"},
                    }
                ],
            },
            {
                "role": "assistant",
                "content": [
                    {
                        "type": "tool_call",
                        "tool_call_id": "call_2",
                        "name": "format_result",
                        "arguments": {"format": "json"},
                    }
                ],
            },
        ]

        ground_truth = (
            ["search", "format_result"],
            {"search": {"query": "weather", "location": "NYC"}, "format_result": {"format": "json"}},
        )

        print("Creating Eval Run with Inline Data")
        eval_run_object = client.evals.runs.create(
            eval_id=eval_object.id,
            name="inline_data_run",
            metadata={"team": "eval-exp", "scenario": "inline-data-v1"},
            data_source=CreateEvalJSONLRunDataSourceParam(
                type="jsonl",
                source=SourceFileContent(
                    type="file_content",
                    content=[
                        SourceFileContentContent(
                            item={"response": simple_response, "ground_truth": simple_ground_truth}
                        ),
                        SourceFileContentContent(item={"response": response, "ground_truth": ground_truth}),
                    ],
                ),
            ),
        )

        print(f"Eval Run created")
        pprint(eval_run_object)

        print("Get Eval Run by Id")
        eval_run_response = client.evals.runs.retrieve(run_id=eval_run_object.id, eval_id=eval_object.id)
        print("Eval Run Response:")
        pprint(eval_run_response)

        print("\n\n----Eval Run Output Items----\n\n")

        while True:
            run = client.evals.runs.retrieve(run_id=eval_run_response.id, eval_id=eval_object.id)
            if run.status == "completed" or run.status == "failed":
                output_items = list(client.evals.runs.output_items.list(run_id=run.id, eval_id=eval_object.id))
                pprint(output_items)
                print(f"Eval Run Status: {run.status}")
                print(f"Eval Run Report URL: {run.report_url}")
                break
            time.sleep(5)
            print("Waiting for eval run to complete...")


if __name__ == "__main__":
    main()<|MERGE_RESOLUTION|>--- conflicted
+++ resolved
@@ -64,64 +64,6 @@
                 },
                 "include_sample_schema": True,
             }
-<<<<<<< HEAD
-
-            testing_criteria = [
-                {
-                    "type": "azure_ai_evaluator",
-                    "name": "task_navigation_efficiency",
-                    "evaluator_name": "builtin.task_navigation_efficiency",
-                    "initialization_parameters": {
-                        "matching_mode": "exact_match"  #  Can be "exact_match", "in_order_match", or "any_order_match"
-                    },
-                    "data_mapping": {"response": "{{item.response}}", "ground_truth": "{{item.ground_truth}}"},
-                }
-            ]
-
-            print("Creating Eval Group")
-            eval_object = client.evals.create(
-                name="Test Task Navigation Efficiency Evaluator with inline data",
-                data_source_config=data_source_config,  # type: ignore
-                testing_criteria=testing_criteria,  # type: ignore
-            )
-            print(f"Eval Group created")
-
-            print("Get Eval Group by Id")
-            eval_object_response = client.evals.retrieve(eval_object.id)
-            print("Eval Run Response:")
-            pprint(eval_object_response)
-
-            # simple inline data with response and ground truth without parameters
-            simple_response = [
-                {
-                    "role": "assistant",
-                    "content": [
-                        {
-                            "type": "tool_call",
-                            "tool_call_id": "call_1",
-                            "name": "identify_tools_to_call",
-                            "arguments": {},
-                        }
-                    ],
-                },
-                {
-                    "role": "assistant",
-                    "content": [
-                        {"type": "tool_call", "tool_call_id": "call_2", "name": "call_tool_A", "arguments": {}}
-                    ],
-                },
-                {
-                    "role": "assistant",
-                    "content": [
-                        {"type": "tool_call", "tool_call_id": "call_3", "name": "call_tool_B", "arguments": {}}
-                    ],
-                },
-                {
-                    "role": "assistant",
-                    "content": [
-                        {"type": "tool_call", "tool_call_id": "call_4", "name": "response_synthesis", "arguments": {}}
-                    ],
-=======
         )
 
         testing_criteria = [
@@ -131,7 +73,6 @@
                 "evaluator_name": "builtin.task_navigation_efficiency",
                 "initialization_parameters": {
                     "matching_mode": "exact_match"  #  Can be "exact_match", "in_order_match", or "any_order_match"
->>>>>>> 283e65ad
                 },
                 "data_mapping": {"response": "{{item.response}}", "ground_truth": "{{item.ground_truth}}"},
             }
