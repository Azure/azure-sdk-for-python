# pylint: disable=line-too-long,useless-suppression
# ------------------------------------
# Copyright (c) Microsoft Corporation.
# Licensed under the MIT License.
# ------------------------------------

"""
DESCRIPTION:
    Given an AIProjectClient, this sample demonstrates how to use the synchronous
    `openai.evals.*` methods to create, get and list eval group and and eval runs
    for Tool Success evaluator using inline dataset content.

USAGE:
    python sample_tool_call_success.py

    Before running the sample:

    pip install "azure-ai-projects>=2.0.0b1" azure-identity python-dotenv

    Set these environment variables with your own values:
    1) AZURE_AI_PROJECT_ENDPOINT - Required. The Azure AI Project endpoint, as found in the overview page of your
       Microsoft Foundry project. It has the form: https://<account_name>.services.ai.azure.com/api/projects/<project_name>.
    2) AZURE_AI_MODEL_DEPLOYMENT_NAME - Required. The name of the model deployment to use for evaluation.
"""

from dotenv import load_dotenv
import os
import json
import time
from pprint import pprint

from azure.identity import DefaultAzureCredential
from azure.ai.projects import AIProjectClient
from openai.types.eval_create_params import DataSourceConfigCustom
from openai.types.evals.create_eval_jsonl_run_data_source_param import (
    CreateEvalJSONLRunDataSourceParam,
    SourceFileContent,
    SourceFileContentContent,
)
from openai.types.eval_create_params import DataSourceConfigCustom


load_dotenv()


def main() -> None:
    endpoint = os.environ[
        "AZURE_AI_PROJECT_ENDPOINT"
    ]  # Sample : https://<account_name>.services.ai.azure.com/api/projects/<project_name>
    model_deployment_name = os.environ.get("AZURE_AI_MODEL_DEPLOYMENT_NAME", "")  # Sample : gpt-4o-mini

    with DefaultAzureCredential() as credential:
        with AIProjectClient(endpoint=endpoint, credential=credential) as project_client:
            print("Creating an OpenAI client from the AI Project client")

            client = project_client.get_openai_client()

            data_source_config = DataSourceConfigCustom(
                {
<<<<<<< HEAD
                "type": "custom",
                "item_schema": {
                    "type": "object",
                    "properties": {
                        "tool_definitions": {
                            "anyOf": [{"type": "object"}, {"type": "array", "items": {"type": "object"}}]
=======
                    "type": "custom",
                    "item_schema": {
                        "type": "object",
                        "properties": {
                            "tool_definitions": {
                                "anyOf": [{"type": "object"}, {"type": "array", "items": {"type": "object"}}]
                            },
                            "response": {"anyOf": [{"type": "string"}, {"type": "array", "items": {"type": "object"}}]},
>>>>>>> ffe542da
                        },
                        "required": ["response"],
                    },
<<<<<<< HEAD
                    "required": ["response"],
                },
                "include_sample_schema": True,
            })
=======
                    "include_sample_schema": True,
                }
            )
>>>>>>> ffe542da

            testing_criteria = [
                {
                    "type": "azure_ai_evaluator",
                    "name": "tool_call_success",
                    "evaluator_name": "builtin.tool_call_success",
                    "initialization_parameters": {"deployment_name": f"{model_deployment_name}"},
                    "data_mapping": {"tool_definitions": "{{item.tool_definitions}}", "response": "{{item.response}}"},
                }
            ]

            print("Creating Eval Group")
            eval_object = client.evals.create(
                name="Test Tool Call Success Evaluator with inline data",
                data_source_config=data_source_config,
                testing_criteria=testing_criteria,  # type: ignore
            )
            print(f"Eval Group created")

            print("Get Eval Group by Id")
            eval_object_response = client.evals.retrieve(eval_object.id)
            print("Eval Run Response:")
            pprint(eval_object_response)

            # Example 1: Successful tool execution
            response1 = [
                {
                    "createdAt": "2025-03-26T17:27:35Z",
                    "run_id": "run_ToolSuccess123",
                    "role": "assistant",
                    "content": [
                        {
                            "type": "tool_call",
                            "tool_call_id": "call_FileUpload456",
                            "name": "upload_file",
                            "arguments": {"file_path": "/documents/report.pdf", "destination": "cloud_storage"},
                        }
                    ],
                },
                {
                    "createdAt": "2025-03-26T17:27:37Z",
                    "run_id": "run_ToolSuccess123",
                    "tool_call_id": "call_FileUpload456",
                    "role": "tool",
                    "content": [
                        {
                            "type": "tool_result",
                            "tool_result": {
                                "status": "success",
                                "file_id": "file_12345",
                                "upload_url": "https://storage.example.com/file_12345",
                                "message": "File uploaded successfully",
                            },
                        }
                    ],
                },
                {
                    "createdAt": "2025-03-26T17:27:39Z",
                    "run_id": "run_ToolSuccess123",
                    "role": "assistant",
                    "content": [
                        {
                            "type": "text",
                            "text": "I've successfully uploaded your report.pdf to cloud storage. The file ID is file_12345 and it's available at the provided URL.",
                        }
                    ],
                },
            ]
            tool_definitions1 = [
                {
                    "name": "upload_file",
                    "description": "Upload a file to cloud storage",
                    "parameters": {
                        "type": "object",
                        "properties": {
                            "file_path": {"type": "string", "description": "Path to the file to upload"},
                            "destination": {"type": "string", "description": "Destination storage location"},
                        },
                    },
                }
            ]

            # Example 2: Failed tool execution
            response2 = [
                {
                    "createdAt": "2025-03-26T17:28:10Z",
                    "run_id": "run_ToolFail789",
                    "role": "assistant",
                    "content": [
                        {
                            "type": "tool_call",
                            "tool_call_id": "call_DatabaseQuery101",
                            "name": "query_database",
                            "arguments": {"table": "users", "query": "SELECT * FROM users WHERE age > 25"},
                        }
                    ],
                },
                {
                    "createdAt": "2025-03-26T17:28:12Z",
                    "run_id": "run_ToolFail789",
                    "tool_call_id": "call_DatabaseQuery101",
                    "role": "tool",
                    "content": [
                        {
                            "type": "tool_result",
                            "tool_result": {
                                "status": "error",
                                "error_code": "DB_CONNECTION_FAILED",
                                "message": "Unable to connect to database. Connection timeout after 30 seconds.",
                            },
                        }
                    ],
                },
                {
                    "createdAt": "2025-03-26T17:28:14Z",
                    "run_id": "run_ToolFail789",
                    "role": "assistant",
                    "content": [
                        {
                            "type": "text",
                            "text": "I encountered an error while trying to query the database. The connection timed out after 30 seconds. Please try again later or contact your database administrator.",
                        }
                    ],
                },
            ]
            tool_definitions2 = [
                {
                    "name": "query_database",
                    "description": "Execute SQL queries on the database",
                    "parameters": {
                        "type": "object",
                        "properties": {
                            "table": {"type": "string", "description": "Database table name"},
                            "query": {"type": "string", "description": "SQL query to execute"},
                        },
                    },
                }
            ]

            print("Creating Eval Run with Inline Data")
            eval_run_object = client.evals.runs.create(
                eval_id=eval_object.id,
                name="inline_data_run",
                metadata={"team": "eval-exp", "scenario": "inline-data-v1"},
                data_source=CreateEvalJSONLRunDataSourceParam(
                    type="jsonl",
                    source=SourceFileContent(
                        type="file_content",
                        content=[
                            # Example 1: Successful tool execution
                            SourceFileContentContent(
                                item={"tool_definitions": tool_definitions1, "response": response1}
                            ),
                            # Example 2: Failed tool execution
                            SourceFileContentContent(
                                item={"tool_definitions": tool_definitions2, "response": response2}
                            ),
                        ],
                    ),
                ),
            )

            print(f"Eval Run created")
            pprint(eval_run_object)

            print("Get Eval Run by Id")
            eval_run_response = client.evals.runs.retrieve(run_id=eval_run_object.id, eval_id=eval_object.id)
            print("Eval Run Response:")
            pprint(eval_run_response)

            print("\n\n----Eval Run Output Items----\n\n")

            while True:
                run = client.evals.runs.retrieve(run_id=eval_run_response.id, eval_id=eval_object.id)
                if run.status == "completed" or run.status == "failed":
                    output_items = list(client.evals.runs.output_items.list(run_id=run.id, eval_id=eval_object.id))
                    pprint(output_items)
                    print(f"Eval Run Status: {run.status}")
                    print(f"Eval Run Report URL: {run.report_url}")
                    break
                time.sleep(5)
                print("Waiting for eval run to complete...")


if __name__ == "__main__":
    main()<|MERGE_RESOLUTION|>--- conflicted
+++ resolved
@@ -57,14 +57,6 @@
 
             data_source_config = DataSourceConfigCustom(
                 {
-<<<<<<< HEAD
-                "type": "custom",
-                "item_schema": {
-                    "type": "object",
-                    "properties": {
-                        "tool_definitions": {
-                            "anyOf": [{"type": "object"}, {"type": "array", "items": {"type": "object"}}]
-=======
                     "type": "custom",
                     "item_schema": {
                         "type": "object",
@@ -73,20 +65,12 @@
                                 "anyOf": [{"type": "object"}, {"type": "array", "items": {"type": "object"}}]
                             },
                             "response": {"anyOf": [{"type": "string"}, {"type": "array", "items": {"type": "object"}}]},
->>>>>>> ffe542da
                         },
                         "required": ["response"],
                     },
-<<<<<<< HEAD
-                    "required": ["response"],
-                },
-                "include_sample_schema": True,
-            })
-=======
                     "include_sample_schema": True,
                 }
             )
->>>>>>> ffe542da
 
             testing_criteria = [
                 {
