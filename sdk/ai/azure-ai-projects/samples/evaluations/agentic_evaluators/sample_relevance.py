# pylint: disable=line-too-long,useless-suppression
# ------------------------------------
# Copyright (c) Microsoft Corporation.
# Licensed under the MIT License.
# ------------------------------------

"""
DESCRIPTION:
    Given an AIProjectClient, this sample demonstrates how to use the synchronous
    `openai.evals.*` methods to create, get and list eval group and and eval runs
    for Relevance evaluator using inline dataset content.

USAGE:
    python sample_relevance.py

    Before running the sample:

    pip install "azure-ai-projects>=2.0.0b1" azure-identity python-dotenv

    Set these environment variables with your own values:
    1) AZURE_AI_PROJECT_ENDPOINT - Required. The Azure AI Project endpoint, as found in the overview page of your
       Microsoft Foundry project. It has the form: https://<account_name>.services.ai.azure.com/api/projects/<project_name>.
    2) AZURE_AI_MODEL_DEPLOYMENT_NAME - Required. The name of the model deployment to use for evaluation.
"""

from dotenv import load_dotenv
import os
import json
import time
from pprint import pprint

from azure.identity import DefaultAzureCredential
from azure.ai.projects import AIProjectClient
from openai.types.evals.create_eval_jsonl_run_data_source_param import (
    CreateEvalJSONLRunDataSourceParam,
    SourceFileContent,
    SourceFileContentContent,
)
from openai.types.eval_create_params import DataSourceConfigCustom


load_dotenv()


def main() -> None:
    endpoint = os.environ[
        "AZURE_AI_PROJECT_ENDPOINT"
    ]  # Sample : https://<account_name>.services.ai.azure.com/api/projects/<project_name>
    model_deployment_name = os.environ.get("AZURE_AI_MODEL_DEPLOYMENT_NAME", "")  # Sample : gpt-4o-mini

    with (
        DefaultAzureCredential() as credential,
        AIProjectClient(endpoint=endpoint, credential=credential) as project_client,
        project_client.get_openai_client() as client,
    ):

        data_source_config = DataSourceConfigCustom(
            {
                "type": "custom",
                "item_schema": {
                    "type": "object",
                    "properties": {
                        "query": {"anyOf": [{"type": "string"}, {"type": "array", "items": {"type": "object"}}]},
                        "response": {"anyOf": [{"type": "string"}, {"type": "array", "items": {"type": "object"}}]},
                    },
                    "required": ["query", "response"],
                },
                "include_sample_schema": True,
            }
<<<<<<< HEAD

            testing_criteria = [
                {
                    "type": "azure_ai_evaluator",
                    "name": "relevance",
                    "evaluator_name": "builtin.relevance",
                    "initialization_parameters": {"deployment_name": f"{model_deployment_name}"},
                    "data_mapping": {"query": "{{item.query}}", "response": "{{item.response}}"},
                }
            ]

            print("Creating Eval Group")
            eval_object = client.evals.create(
                name="Test Relevance Evaluator with inline data",
                data_source_config=data_source_config,  # type: ignore
                testing_criteria=testing_criteria,  # type: ignore
            )
            print(f"Eval Group created")

            print("Get Eval Group by Id")
            eval_object_response = client.evals.retrieve(eval_object.id)
            print("Eval Run Response:")
            pprint(eval_object_response)

            # Success example - relevant response
            success_query = "What is the capital of Japan?"
            success_response = "The capital of Japan is Tokyo."

            # Failure example - irrelevant response
            failure_query = "What is the capital of Japan?"
            failure_response = "Japan is known for its beautiful cherry blossoms and advanced technology. The country has a rich cultural heritage and is famous for sushi and anime."

            # Conversation example
            query_conversation_query = [
                {
                    "createdAt": "2025-03-26T17:30:00Z",
                    "run_id": "run_SimpleTask789",
                    "role": "user",
                    "content": [{"type": "text", "text": "Please calculate 15% tip on a $80 dinner bill"}],
                }
            ]
            query_conversation_response = [
                {
                    "createdAt": "2025-03-26T17:30:05Z",
                    "run_id": "run_SimpleTask789",
                    "role": "assistant",
                    "content": [
                        {
                            "type": "text",
                            "text": "The 15% tip on an $80 dinner bill is $12.00. Your total bill including tip would be $92.00.",
                        }
=======
        )

        testing_criteria = [
            {
                "type": "azure_ai_evaluator",
                "name": "relevance",
                "evaluator_name": "builtin.relevance",
                "initialization_parameters": {"deployment_name": f"{model_deployment_name}"},
                "data_mapping": {"query": "{{item.query}}", "response": "{{item.response}}"},
            }
        ]

        print("Creating Eval Group")
        eval_object = client.evals.create(
            name="Test Relevance Evaluator with inline data",
            data_source_config=data_source_config,
            testing_criteria=testing_criteria,  # type: ignore
        )
        print(f"Eval Group created")

        print("Get Eval Group by Id")
        eval_object_response = client.evals.retrieve(eval_object.id)
        print("Eval Run Response:")
        pprint(eval_object_response)

        # Success example - relevant response
        success_query = "What is the capital of Japan?"
        success_response = "The capital of Japan is Tokyo."

        # Failure example - irrelevant response
        failure_query = "What is the capital of Japan?"
        failure_response = "Japan is known for its beautiful cherry blossoms and advanced technology. The country has a rich cultural heritage and is famous for sushi and anime."

        # Conversation example
        query_conversation_query = [
            {
                "createdAt": "2025-03-26T17:30:00Z",
                "run_id": "run_SimpleTask789",
                "role": "user",
                "content": [{"type": "text", "text": "Please calculate 15% tip on a $80 dinner bill"}],
            }
        ]
        query_conversation_response = [
            {
                "createdAt": "2025-03-26T17:30:05Z",
                "run_id": "run_SimpleTask789",
                "role": "assistant",
                "content": [
                    {
                        "type": "text",
                        "text": "The 15% tip on an $80 dinner bill is $12.00. Your total bill including tip would be $92.00.",
                    }
                ],
            }
        ]

        print("Creating Eval Run with Inline Data")
        eval_run_object = client.evals.runs.create(
            eval_id=eval_object.id,
            name="inline_data_run",
            metadata={"team": "eval-exp", "scenario": "inline-data-v1"},
            data_source=CreateEvalJSONLRunDataSourceParam(
                type="jsonl",
                source=SourceFileContent(
                    type="file_content",
                    content=[
                        # Success example - relevant response
                        SourceFileContentContent(item={"query": success_query, "response": success_response}),
                        # Failure example - irrelevant response
                        SourceFileContentContent(item={"query": failure_query, "response": failure_response}),
                        # Conversation example
                        SourceFileContentContent(
                            item={"query": query_conversation_query, "response": query_conversation_response}
                        ),
>>>>>>> 283e65ad
                    ],
                ),
            ),
        )

        print(f"Eval Run created")
        pprint(eval_run_object)

        print("Get Eval Run by Id")
        eval_run_response = client.evals.runs.retrieve(run_id=eval_run_object.id, eval_id=eval_object.id)
        print("Eval Run Response:")
        pprint(eval_run_response)

        print("\n\n----Eval Run Output Items----\n\n")

        while True:
            run = client.evals.runs.retrieve(run_id=eval_run_response.id, eval_id=eval_object.id)
            if run.status == "completed" or run.status == "failed":
                output_items = list(client.evals.runs.output_items.list(run_id=run.id, eval_id=eval_object.id))
                pprint(output_items)
                print(f"Eval Run Status: {run.status}")
                print(f"Eval Run Report URL: {run.report_url}")
                break
            time.sleep(5)
            print("Waiting for eval run to complete...")


if __name__ == "__main__":
    main()<|MERGE_RESOLUTION|>--- conflicted
+++ resolved
@@ -67,59 +67,6 @@
                 },
                 "include_sample_schema": True,
             }
-<<<<<<< HEAD
-
-            testing_criteria = [
-                {
-                    "type": "azure_ai_evaluator",
-                    "name": "relevance",
-                    "evaluator_name": "builtin.relevance",
-                    "initialization_parameters": {"deployment_name": f"{model_deployment_name}"},
-                    "data_mapping": {"query": "{{item.query}}", "response": "{{item.response}}"},
-                }
-            ]
-
-            print("Creating Eval Group")
-            eval_object = client.evals.create(
-                name="Test Relevance Evaluator with inline data",
-                data_source_config=data_source_config,  # type: ignore
-                testing_criteria=testing_criteria,  # type: ignore
-            )
-            print(f"Eval Group created")
-
-            print("Get Eval Group by Id")
-            eval_object_response = client.evals.retrieve(eval_object.id)
-            print("Eval Run Response:")
-            pprint(eval_object_response)
-
-            # Success example - relevant response
-            success_query = "What is the capital of Japan?"
-            success_response = "The capital of Japan is Tokyo."
-
-            # Failure example - irrelevant response
-            failure_query = "What is the capital of Japan?"
-            failure_response = "Japan is known for its beautiful cherry blossoms and advanced technology. The country has a rich cultural heritage and is famous for sushi and anime."
-
-            # Conversation example
-            query_conversation_query = [
-                {
-                    "createdAt": "2025-03-26T17:30:00Z",
-                    "run_id": "run_SimpleTask789",
-                    "role": "user",
-                    "content": [{"type": "text", "text": "Please calculate 15% tip on a $80 dinner bill"}],
-                }
-            ]
-            query_conversation_response = [
-                {
-                    "createdAt": "2025-03-26T17:30:05Z",
-                    "run_id": "run_SimpleTask789",
-                    "role": "assistant",
-                    "content": [
-                        {
-                            "type": "text",
-                            "text": "The 15% tip on an $80 dinner bill is $12.00. Your total bill including tip would be $92.00.",
-                        }
-=======
         )
 
         testing_criteria = [
@@ -194,7 +141,6 @@
                         SourceFileContentContent(
                             item={"query": query_conversation_query, "response": query_conversation_response}
                         ),
->>>>>>> 283e65ad
                     ],
                 ),
             ),
