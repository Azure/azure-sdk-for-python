--- conflicted
+++ resolved
@@ -72,88 +72,6 @@
                 },
                 "include_sample_schema": True,
             }
-<<<<<<< HEAD
-
-            testing_criteria = [
-                {
-                    "type": "azure_ai_evaluator",
-                    "name": "tool_selection",
-                    "evaluator_name": "builtin.tool_selection",
-                    "initialization_parameters": {"deployment_name": f"{model_deployment_name}"},
-                    "data_mapping": {
-                        "query": "{{item.query}}",
-                        "response": "{{item.response}}",
-                        "tool_calls": "{{item.tool_calls}}",
-                        "tool_definitions": "{{item.tool_definitions}}",
-                    },
-                }
-            ]
-
-            print("Creating Eval Group")
-            eval_object = client.evals.create(
-                name="Test Tool Selection Evaluator with inline data",
-                data_source_config=data_source_config,  # type: ignore
-                testing_criteria=testing_criteria,  # type: ignore
-            )
-            print(f"Eval Group created")
-
-            print("Get Eval Group by Id")
-            eval_object_response = client.evals.retrieve(eval_object.id)
-            print("Eval Run Response:")
-            pprint(eval_object_response)
-
-            # Example: Conversation format
-            query = "Can you send me an email with weather information for Seattle?"
-            response = [
-                {
-                    "createdAt": "2025-03-26T17:27:35Z",
-                    "run_id": "run_zblZyGCNyx6aOYTadmaqM4QN",
-                    "role": "assistant",
-                    "content": [
-                        {
-                            "type": "tool_call",
-                            "tool_call_id": "call_CUdbkBfvVBla2YP3p24uhElJ",
-                            "name": "fetch_weather",
-                            "arguments": {"location": "Seattle"},
-                        }
-                    ],
-                },
-                {
-                    "createdAt": "2025-03-26T17:27:37Z",
-                    "run_id": "run_zblZyGCNyx6aOYTadmaqM4QN",
-                    "tool_call_id": "call_CUdbkBfvVBla2YP3p24uhElJ",
-                    "role": "tool",
-                    "content": [{"type": "tool_result", "tool_result": {"weather": "Rainy, 14\u00b0C"}}],
-                },
-                {
-                    "createdAt": "2025-03-26T17:27:38Z",
-                    "run_id": "run_zblZyGCNyx6aOYTadmaqM4QN",
-                    "role": "assistant",
-                    "content": [
-                        {
-                            "type": "tool_call",
-                            "tool_call_id": "call_iq9RuPxqzykebvACgX8pqRW2",
-                            "name": "send_email",
-                            "arguments": {
-                                "recipient": "your_email@example.com",
-                                "subject": "Weather Information for Seattle",
-                                "body": "The current weather in Seattle is rainy with a temperature of 14\u00b0C.",
-                            },
-                        }
-                    ],
-                },
-                {
-                    "createdAt": "2025-03-26T17:27:41Z",
-                    "run_id": "run_zblZyGCNyx6aOYTadmaqM4QN",
-                    "tool_call_id": "call_iq9RuPxqzykebvACgX8pqRW2",
-                    "role": "tool",
-                    "content": [
-                        {
-                            "type": "tool_result",
-                            "tool_result": {"message": "Email successfully sent to your_email@example.com."},
-                        }
-                    ],
-=======
         )
 
         testing_criteria = [
@@ -167,7 +85,6 @@
                     "response": "{{item.response}}",
                     "tool_calls": "{{item.tool_calls}}",
                     "tool_definitions": "{{item.tool_definitions}}",
->>>>>>> 283e65ad
                 },
             }
         ]
