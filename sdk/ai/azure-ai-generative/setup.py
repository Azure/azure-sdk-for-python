# ---------------------------------------------------------
# Copyright (c) Microsoft Corporation. All rights reserved.
# ---------------------------------------------------------

import os
import re
from io import open
from typing import Any, Match, cast

import pkg_resources
from setuptools import find_packages, setup

# Change the PACKAGE_NAME only to change folder and different name
PACKAGE_NAME = "azure-ai-generative"
PACKAGE_PPRINT_NAME = "Machine Learning"

# a-b-c => a/b/c
PACKAGE_FOLDER_PATH = PACKAGE_NAME.replace("-", "/")
# a-b-c => a.b.c
NAMESPACE_NAME = PACKAGE_NAME.replace("-", ".")

# Version extraction inspired from 'requests'
with open(os.path.join(PACKAGE_FOLDER_PATH, "_version.py"), "r") as fd:
    version = cast(Match[Any], re.search(r'^VERSION\s*=\s*[\'"]([^\'"]*)[\'"]', fd.read(), re.MULTILINE)).group(1)
if not version:
    raise RuntimeError("Cannot find version information")

with open("README.md", encoding="utf-8") as f:
    readme = f.read()
with open("CHANGELOG.md", encoding="utf-8") as f:
    changelog = f.read()

setup(
    name=PACKAGE_NAME,
    version=version,
    description="Microsoft Azure {} Client Library for Python".format(PACKAGE_PPRINT_NAME),
    long_description_content_type="text/markdown",
    long_description=readme + "\n\n" + changelog,
    license="MIT License",
    author="Microsoft Corporation",
    author_email="azuresdkengsysadmins@microsoft.com",
    url="https://github.com/Azure/azure-sdk-for-python",
    keywords="azure, azuresdk, azure sdk",
    classifiers=[
        "Development Status :: 4 - Beta",
        "Programming Language :: Python",
        "Programming Language :: Python :: 3",
        "Programming Language :: Python :: 3 :: Only",
        "Programming Language :: Python :: 3.8",
        "Programming Language :: Python :: 3.9",
        "Programming Language :: Python :: 3.10",
        "Programming Language :: Python :: 3.11",
        "Programming Language :: Python :: 3.12",
        "License :: OSI Approved :: MIT License",
    ],
    zip_safe=False,
    include_package_data=True,
    packages=find_packages(
        exclude=[
            "tests",
            # Exclude packages that will be covered by PEP420 or nspkg
            "azure",
            "azure.ai",
            "samples",
        ]
    ),
    package_data={
        "azure.ai.generative": [
            "azure/ai/generative/index/_utils/encodings/*",
            "azure/ai/generative/synthetic/templates/*",
            "azure/ai/generative/py.typed",
        ]
    },
    python_requires="<4.0,>=3.8",
    install_requires=[
        # NOTE: To avoid breaking changes in a major version bump, all dependencies should pin an upper bound if possible.
        "azure-ai-resources<2.0.0,>=1.0.0b1",
        "mlflow-skinny<3,>=1.27.0",
        "opencensus-ext-azure~=1.0",
        "opencensus-ext-logging<=0.1.1",
    ],
    extras_require={
        "evaluate": [
            "azureml-metrics[generative-ai]>=0.0.33", # generative-ai extra doesn't exist before this version
            "azureml-mlflow",
            "promptflow[azure]",
            "promptflow-tools",
        ],
        "faiss": [
            "faiss-cpu>=1.7,<1.8"
        ],
        "hugging_face": [
            "scikit-learn",
            "sentence-transformers"
        ],
        "index": [
            "azureml-dataprep[parquet]>4.11",
            "azureml-fsspec>=1",
            "azureml-mlflow",
            "fsspec>=2023.3",
            "openai>=0.27.8",
            "tiktoken>=0.3,<1",
            "mmh3",
            "requests",
            "pandas>=1",
            "nltk>=3.8,<4",
            "markdown>=3.4,<4",
            "beautifulsoup4>=4.11,<5",
            "tika>=2.6,<3",
            "pypdf>=3.7,<4",
            "unstructured>=0.10,<1",
            "GitPython>=3.1,<4",
            "azure-search-documents==11.4.0b11"
        ],
        "promptflow": [
<<<<<<< HEAD
            "promptflow[azure]==0.1.0b8",
            "promptflow-tools==0.1.0b15"
=======
            "promptflow[azure]",
            "promptflow-tools",
            "promptflow-vectordb"
>>>>>>> becfeac1
        ],
        "qa_generation": [
            "openai>=0.27.8"
        ],
        "simulator": [
            "aiohttp>=3.8.5",
            "aiohttp_retry>=2,<3",
            "Jinja2>=3,<4",
            "json5>=0.9,<1",
            "jsonpath_ng>=1,<2",
            "msal>=1,<2",
            "pybase64>=1,<2",
            "PyYAML>=4.1,<7",
            "tiktoken>=0.3,<1",
            "websocket_client>=1,<2",
            "azure-keyvault-secrets>=1,<5",
        ],
    },
    project_urls={
        "Bug Reports": "https://github.com/Azure/azure-sdk-for-python/issues",
        "Source": "https://github.com/Azure/azure-sdk-python",
    },
)<|MERGE_RESOLUTION|>--- conflicted
+++ resolved
@@ -113,14 +113,8 @@
             "azure-search-documents==11.4.0b11"
         ],
         "promptflow": [
-<<<<<<< HEAD
-            "promptflow[azure]==0.1.0b8",
-            "promptflow-tools==0.1.0b15"
-=======
             "promptflow[azure]",
-            "promptflow-tools",
-            "promptflow-vectordb"
->>>>>>> becfeac1
+            "promptflow-tools"
         ],
         "qa_generation": [
             "openai>=0.27.8"
