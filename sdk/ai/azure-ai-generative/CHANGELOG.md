--- conflicted
+++ resolved
@@ -3,12 +3,8 @@
 ## 1.0.0b2 (Unreleased)
 
 ### Features Added
-<<<<<<< HEAD
  - Added new format to export data to in qa generator.
-  
-=======
 
->>>>>>> fdaa9cfc
 ### Breaking Changes
 
 ### Bugs Fixed
