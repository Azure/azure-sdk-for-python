# ---------------------------------------------------------
# Copyright (c) Microsoft Corporation. All rights reserved.
# ---------------------------------------------------------
import json
import os
import shutil
import tempfile
import time
import logging
from collections import Counter
from pathlib import Path
from typing import Callable, Optional, Dict, List, Union
from types import FunctionType

import mlflow
import pandas as pd
<<<<<<< HEAD
=======
from azure.core.tracing.decorator import distributed_trace
from azure.ai.generative._telemetry import ActivityType, monitor_with_activity, monitor_with_telemetry_mixin, \
    ActivityLogger
>>>>>>> 5a69366b

from mlflow.entities import Metric
from mlflow.exceptions import MlflowException
from mlflow.protos.databricks_pb2 import ErrorCode, INVALID_PARAMETER_VALUE

from azure.core.tracing.decorator import distributed_trace
from azure.ai.generative._telemetry import (
    ActivityType,
    monitor_with_activity,
    ActivityLogger,
)

from azure.ai.generative.evaluate._metric_handler import MetricHandler
from azure.ai.generative.evaluate._metrics_handler._code_metric_handler import CodeMetricHandler
from azure.ai.generative.evaluate._utils import (
    _is_flow,
    load_jsonl,
    _get_artifact_dir_path,
    _copy_artifact,
    is_lambda_function,
)
from azure.ai.generative.evaluate._mlflow_log_collector import RedirectUserOutputStreams
from azure.ai.generative.evaluate._constants import (
    SUPPORTED_TO_METRICS_TASK_TYPE_MAPPING,
    SUPPORTED_TASK_TYPE,
    CHAT,
    SUPPORTED_TASK_TYPE_TO_METRICS_MAPPING,
)
from azure.ai.generative.evaluate._evaluation_result import EvaluationResult
from azure.ai.resources.entities import AzureOpenAIModelConfiguration
from ._metrics_handler._prompt_metric_handler import PromptMetricHandler

from ._utils import _write_properties_to_run_history
from .metrics._custom_metric import CodeMetric, PromptMetric

LOGGER = logging.getLogger(__name__)

activity_logger = ActivityLogger(__name__)
activity_logger.update_info()
package_logger, module_logger = activity_logger.package_logger, activity_logger.module_logger


def _get_handler_class(
    asset,
):
    if _is_flow(asset):
        from azure.ai.generative.evaluate._local_flow_handler import LocalFlowHandler

        handler = LocalFlowHandler
    else:
        from azure.ai.generative.evaluate._local_code_handler import LocalCodeHandler

        handler = LocalCodeHandler

    return handler


def _get_metric_handler_class(
    asset,
):
    if _is_flow(asset):
        from azure.ai.generative.evaluate._local_flow_handler import LocalFlowHandler

        handler = LocalFlowHandler
    else:
        from azure.ai.generative.evaluate._local_code_handler import LocalCodeHandler

        handler = LocalCodeHandler

    return handler


def _log_metrics(run_id, metrics):
    """
    Helper method to log metrics into specified run.
    """
    client = mlflow.tracking.MlflowClient()
    timestamp = int(time.time() * 1000)
    client.log_batch(
        run_id,
        metrics=[Metric(key=key, value=value, timestamp=timestamp, step=0) for key, value in metrics.items()],
    )


def _validate_metrics(metrics, task_type):
    prompt_metrics = []
    builtin_metrics = []
    code_metrics = []
    unknown_metrics = []

    for metric in metrics:
        if isinstance(metric, PromptMetric):
            prompt_metrics.append(metric)
        elif isinstance(metric, str) and metric in SUPPORTED_TASK_TYPE_TO_METRICS_MAPPING[task_type].SUPPORTED_LIST:
            builtin_metrics.append(metric)
        elif isinstance(metric, FunctionType):
            if is_lambda_function(metric):
                raise Exception("Lambda methods are not supported as code metrics")
            code_metrics.append(metric)

        else:
            unknown_metrics.append(metric)

    if len(unknown_metrics) > 0:
        raise Exception("Unsupported metric found in the list")

    counter = Counter(
<<<<<<< HEAD
        builtin_metrics + [metric.name for metric in prompt_metrics] + [metric.__name__ for metric in code_metrics]
    )
=======
        builtin_metrics + [metric.name for metric in prompt_metrics] + [metric.__name__ for metric in code_metrics])
>>>>>>> 5a69366b
    duplicates = [key for key, value in counter.items() if value > 1]
    if len(duplicates) > 0:
        raise Exception(f"Duplicate metric name found {duplicates}. Metric names should be unique")

    return builtin_metrics, prompt_metrics, code_metrics


@distributed_trace
@monitor_with_activity(package_logger, "Evaluate", ActivityType.PUBLICAPI)
def evaluate(
    *,
    evaluation_name: Optional[str] = None,
    target: Optional[Callable] = None,
    data: Optional[str] = None,
    task_type: Optional[str] = None,
    metrics_list: Optional[List[str]] = None,
    model_config: Optional[Union[Dict[str, str], "AzureOpenAIModelConfiguration"]] = None,
    data_mapping: Optional[Dict[str, str]] = None,
    output_path: Optional[str] = None,
    **kwargs,
):
    """Evaluates target or data with built-in evaluation metrics

    :keyword evaluation_name: Display name of the evaluation.
    :paramtype evaluation_name: Optional[str]
    :keyword target: Target to be evaluated. `target` and `data` both cannot be None
    :paramtype target: Optional[Callable]
    :keyword data: Path to the data to be evaluated or passed to target if target is set.
        Only .jsonl format files are supported.  `target` and `data` both cannot be None
    :paramtype data: Optional[str]
    :keyword task_type: Task type for evaluation. This helps to pick a set of pre-defined metrics.
        Supported values are `qa` and `chat`
    :paramtype task_type: str
    :keyword metrics_list: List of metrics to calculate. A default list is picked based on task_type if not set.
    :paramtype metrics_list: Optional[List[str]]
    :keyword model_config: GPT configuration details needed for AI-assisted metrics.
    :paramtype model_config: Dict[str, str]
    :keyword data_mapping: GPT configuration details needed for AI-assisted metrics.
    :paramtype data_mapping: Optional[Dict[str, str]]
    :keyword output_path: The local folder path to save evaluation artifacts to if set
    :paramtype output_path: Optional[str]
    :keyword tracking_uri: Tracking uri to log evaluation results to AI Studio
    :paramtype tracking_uri: Optional[str]
    :return: A EvaluationResult object.
    :rtype: ~azure.ai.generative.evaluate.EvaluationResult

    .. admonition:: Example:

        .. literalinclude:: ../samples/ai_samples_evaluate.py
            :start-after: [START evaluate_task_type_qa]
            :end-before: [END evaluate_task_type_qa]
            :language: python
            :dedent: 8
            :caption: Evaluates target or data with built-in evaluation metrics.

    .. admonition:: Example:

        .. literalinclude:: ../samples/ai_samples_evaluate.py
            :start-after: [START evaluate_custom_metrics]
            :end-before: [END evaluate_custom_metrics]
            :language: python
            :dedent: 8
            :caption: Evaluates target or data with custom evaluation metrics.

    """

    results_list = []
    if "tracking_uri" in kwargs:
        mlflow.set_tracking_uri(kwargs.get("tracking_uri"))

    model_config_dict: Dict[str, str] = {}
    if model_config:
        if isinstance(model_config, Dict):
            model_config_dict = model_config
        elif isinstance(model_config, AzureOpenAIModelConfiguration):
<<<<<<< HEAD
            model_config_dict.update(
                {
                    "api_version": model_config.api_version,
                    "api_base": model_config.api_base,
                    "api_type": "azure",
                    "api_key": model_config.api_key,
                    "deployment_id": model_config.deployment_name,
                }
            )
=======
            model_config_dict.update({
                "api_version": model_config.api_version,
                "api_base": model_config.api_base,
                "api_type": "azure",
                "api_key": model_config.api_key,
                "deployment_id": model_config.deployment_name
            })
>>>>>>> 5a69366b

    if data_mapping:
        import warnings

        new_data_mapping = dict(data_mapping)
        if "y_pred" in new_data_mapping:
            warnings.warn('y_pred is deprecated, please use "answer" instead')
            value = data_mapping.pop("y_pred")
            new_data_mapping.update({"answer": value})
        if "y_test" in new_data_mapping:
            warnings.warn('y_test is deprecated, please use "ground_truth" instead')
            value = data_mapping.pop("y_test")
            new_data_mapping.update({"ground_truth": value})
        data_mapping = new_data_mapping

    sweep_args = kwargs.pop("sweep_args", None)
    if sweep_args:
        import itertools

        keys, values = zip(*sweep_args.items())
        params_permutations_dicts = [dict(zip(keys, v)) for v in itertools.product(*values)]

        with mlflow.start_run(run_name=evaluation_name) as run:
            log_property_and_tag("_azureml.evaluation_run", "azure-ai-generative-parent")
            for index, params_permutations_dict in enumerate(params_permutations_dicts):
                evaluation_name_variant = (
                    f"{evaluation_name}_{index}" if evaluation_name else f"{run.info.run_name}_{index}"
                )

                evaluation_results = _evaluate(
                    evaluation_name=evaluation_name_variant,
                    target=target,
                    data=data,
                    task_type=task_type,
                    model_config=model_config_dict,
                    data_mapping=data_mapping,
                    params_dict=params_permutations_dict,
                    metrics=metrics_list,
                    output_path=output_path,
                    **kwargs,
                )
            results_list.append(evaluation_results)
        return results_list

    evaluation_result = _evaluate(
        evaluation_name=evaluation_name,
        target=target,
        data=data,
        task_type=task_type,
        model_config=model_config_dict,
        data_mapping=data_mapping,
        metrics=metrics_list,
        output_path=output_path,
        **kwargs,
    )

    return evaluation_result


def _evaluate(  # pylint: disable=too-many-locals, too-many-branches, too-many-statements
    evaluation_name=None,
    target=None,
    data=None,
    task_type=None,
    metrics=None,
    data_mapping=None,
    model_config=None,
    output_path=None,
    **kwargs,
):
    try:
<<<<<<< HEAD
        if Path(data).exists():
            test_data = load_jsonl(data)
            _data_is_file = True
    except Exception:
        LOGGER.debug("test data is not a file but loaded data")
        test_data = data
=======
        if isinstance(data, str) or isinstance(data, Path):
            if Path(data).exists():
                test_data = load_jsonl(data)
                _data_is_file = True
            else:
                raise Exception(f"{data} does not point to a valid path")
        else:
            # data as list of json objects
            _ = [json.dumps(line) for line in data]
            test_data = data
    except JSONDecodeError as json_load_error:
        raise Exception("Data could not be loaded. Please validate if data is valid jsonl.")
    except TypeError:
        raise Exception("Data is not valid json.")
    except Exception as ex:
        raise Exception(f"Error loading data: {ex}")
>>>>>>> 5a69366b
        _data_is_file = False

    if task_type not in SUPPORTED_TASK_TYPE:
        raise Exception(f"task type {task_type} is not supported")

    metrics_config = {}
    if model_config:
        metrics_config.update({"openai_params": model_config})

    if data_mapping:
        metrics_config.update({"data_mapping": data_mapping})

    with mlflow.start_run(nested=mlflow.active_run(), run_name=evaluation_name) as run, RedirectUserOutputStreams(
        logger=LOGGER
    ) as _:

        log_property_and_tag(
            "_azureml.evaluation_run",
            "azure-ai-generative-parent" if run.data.tags.get("mlflow.parentRunId") is None else "azure-ai-generative",
        )
        # Log input is a preview feature behind an allowlist. Uncomment this line once the feature is broadly available.
        # log_input(data=data, data_is_file=_data_is_file)

        asset_handler_class = _get_handler_class(target)

        asset_handler = asset_handler_class(asset=target, test_data=test_data, metrics_config=metrics_config, **kwargs)

        metrics_results = {"artifacts": {}, "metrics": {}}

        if metrics is None:
            metrics = SUPPORTED_TASK_TYPE_TO_METRICS_MAPPING[task_type].DEFAULT_LIST

        inbuilt_metrics, custom_prompt_metrics, code_metrics = _validate_metrics(metrics, task_type)

        # TODO : Once PF is used for inbuilt metrics parallelize submission of metrics calculation of different kind

        if custom_prompt_metrics:
            for metric in custom_prompt_metrics:
                # pylint: disable=protected-access
                metrics_config.setdefault(metric.name, {param: param for param in metric._template_variable})

            prompt_metric_handler = PromptMetricHandler(
                task_type="custom-prompt-metric",
                metrics=custom_prompt_metrics,
                prediction_data=asset_handler.prediction_data,
                test_data=asset_handler.test_data,
                input_output_data=asset_handler.input_output_data,
                metrics_mapping=metrics_config,
            )

            prompt_metric_results = prompt_metric_handler.calculate_metrics()

            if prompt_metric_results is not None:
                for k, v in metrics_results.items():
                    v.update(prompt_metric_results[k])

        if code_metrics:
            code_metric_handler = CodeMetricHandler(
                task_type="custom-code-metric",
                metrics=[CodeMetric(name=metric.__name__, calculate=metric) for metric in code_metrics],
                prediction_data=asset_handler.prediction_data,
                input_output_data=asset_handler.input_output_data,
                test_data=asset_handler.test_data,
                metrics_mapping=metrics_config,
            )

            code_metric_results = code_metric_handler.calculate_metrics()

            if code_metric_results is not None:
                for k, v in metrics_results.items():
                    v.update(code_metric_results[k])

        if inbuilt_metrics:
            inbuilt_metrics_handler = MetricHandler(
                task_type=SUPPORTED_TO_METRICS_TASK_TYPE_MAPPING[task_type],
                metrics=inbuilt_metrics,
                prediction_data=asset_handler.prediction_data,
                input_output_data=asset_handler.input_output_data,
                test_data=asset_handler.test_data,
                metrics_mapping=metrics_config,
                data_mapping=data_mapping,
            )

            inbuilt_metrics_results = inbuilt_metrics_handler.calculate_metrics()

            if inbuilt_metrics_results is not None:
                for k, v in metrics_results.items():
                    v.update(inbuilt_metrics_results[k])

        if metrics_results.get("metrics"):
            _log_metrics(run_id=run.info.run_id, metrics=metrics_results.get("metrics"))

        with tempfile.TemporaryDirectory() as tmpdir:
            for param_name, param_value in kwargs.get("params_dict", {}).items():

                try:
                    mlflow.log_param(param_name, param_value)
                except MlflowException as ex:
                    # This is to work around the 500 bytes mlflow limit for param values.
                    # We may need to find a more restricted way to identify the param-value-too-long error.
                    # But since we control how params are logged, this is prob fine for now.

                    if ex.error_code == ErrorCode.Name(INVALID_PARAMETER_VALUE):
                        LOGGER.warning(  # pylint: disable=logging-not-lazy
                            f"Parameter {param_name} value is too long to log. "
                            + "Truncating and logging it as an artifact."
                        )

                        # Truncate the value to 500 bytes and log it.
                        truncated_value = param_value.encode("utf-8")[:500].decode("utf-8", "ignore")
                        mlflow.log_param(param_name, truncated_value)

                        # Log the full value as an artifact.
                        param_path = os.path.join(tmpdir, param_name)
                        with open(param_path, "w", encoding="utf-8") as f:
                            f.write(param_value)
                        mlflow.log_artifact(param_path)
                    else:
                        raise ex

            eval_artifact_df = _get_instance_table(metrics_results, task_type, asset_handler).to_json(
                orient="records", lines=True, force_ascii=False
            )
            # eval_artifact_df = result.to_json(orient="records", lines=True, force_ascii=False)
            tmp_path = os.path.join(tmpdir, "eval_results.jsonl")

            with open(tmp_path, "w", encoding="utf-8") as f:
                f.write(eval_artifact_df)

            mlflow.log_artifact(tmp_path)
            log_property_and_tag(
                "_azureml.evaluate_artifacts", json.dumps([{"path": "eval_results.jsonl", "type": "table"}])
            )
            mlflow.log_param("task_type", task_type)
            if task_type == CHAT:
                log_property("_azureml.chat_history_column", data_mapping.get("y_pred"))

            if output_path:
                _copy_artifact(tmp_path, output_path)

    evaluation_result = EvaluationResult(
        metrics_summary=metrics_results.get("metrics"),
        artifacts={"eval_results.jsonl": f"runs:/{run.info.run_id}/eval_results.jsonl"},
        tracking_uri=kwargs.get("tracking_uri"),
        evaluation_id=run.info.run_id,
    )

    return evaluation_result


@distributed_trace
@monitor_with_activity(package_logger, "LogInput", ActivityType.PUBLICAPI)
def log_input(data, data_is_file):
    try:
        # Mlflow service supports only uri_folder, hence this is need to create a dir to log input data.
        # once support is extended, we can revisit this logic
        with tempfile.TemporaryDirectory() as tempdir:
            if data_is_file:
                file_name = os.path.basename(data)
                destination_file = os.path.join(tempdir, file_name)
                shutil.copy2(data, destination_file)

                mlflow.log_artifact(tempdir)
                artifact_aml_uri = _get_artifact_dir_path(os.path.join(os.path.basename(tempdir), file_name))

                mlflow.log_input(
                    mlflow.data.from_pandas(pd.read_json(destination_file, lines=True), source=artifact_aml_uri)
                )
            else:
                mlflow.log_input(mlflow.data.from_pandas(pd.DataFrame.from_dict(data)))
    except Exception as ex:
        LOGGER.error("Error logging data as dataset, continuing without it")
        LOGGER.exception(ex, stack_info=True)


@distributed_trace
@monitor_with_activity(package_logger, "LogParamAndTag", ActivityType.PUBLICAPI)
def log_param_and_tag(key, value):
    mlflow.log_param(key, value)
    mlflow.set_tag(key, value)


@distributed_trace
@monitor_with_activity(package_logger, "LogPropertyAndTag", ActivityType.PUBLICAPI)
def log_property_and_tag(key, value, logger=LOGGER):
    _write_properties_to_run_history({key: value}, logger)
    mlflow.set_tag(key, value)


@distributed_trace
@monitor_with_activity(package_logger, "LogProperty", ActivityType.PUBLICAPI)
def log_property(key, value, logger=LOGGER):
    _write_properties_to_run_history({key: value}, logger)


def _get_chat_instance_table(metrics):
    instance_table_metrics_dict = {}
    for artifact, value in metrics.items():
        if "score_per_conversation" in value.keys():
            instance_table_metrics_dict.update({artifact: value["score_per_conversation"]})

    instance_level_metrics_table = pd.DataFrame(instance_table_metrics_dict)
    return instance_level_metrics_table


def _get_instance_table(metrics, task_type, asset_handler):
    instance_level_metrics_table = pd.DataFrame(metrics.get("artifacts"))

    combined_table = pd.concat(
        [asset_handler.input_output_data, instance_level_metrics_table], axis=1, verify_integrity=True
    )
    return combined_table<|MERGE_RESOLUTION|>--- conflicted
+++ resolved
@@ -14,12 +14,9 @@
 
 import mlflow
 import pandas as pd
-<<<<<<< HEAD
-=======
 from azure.core.tracing.decorator import distributed_trace
 from azure.ai.generative._telemetry import ActivityType, monitor_with_activity, monitor_with_telemetry_mixin, \
     ActivityLogger
->>>>>>> 5a69366b
 
 from mlflow.entities import Metric
 from mlflow.exceptions import MlflowException
@@ -127,12 +124,7 @@
         raise Exception("Unsupported metric found in the list")
 
     counter = Counter(
-<<<<<<< HEAD
-        builtin_metrics + [metric.name for metric in prompt_metrics] + [metric.__name__ for metric in code_metrics]
-    )
-=======
         builtin_metrics + [metric.name for metric in prompt_metrics] + [metric.__name__ for metric in code_metrics])
->>>>>>> 5a69366b
     duplicates = [key for key, value in counter.items() if value > 1]
     if len(duplicates) > 0:
         raise Exception(f"Duplicate metric name found {duplicates}. Metric names should be unique")
@@ -208,17 +200,6 @@
         if isinstance(model_config, Dict):
             model_config_dict = model_config
         elif isinstance(model_config, AzureOpenAIModelConfiguration):
-<<<<<<< HEAD
-            model_config_dict.update(
-                {
-                    "api_version": model_config.api_version,
-                    "api_base": model_config.api_base,
-                    "api_type": "azure",
-                    "api_key": model_config.api_key,
-                    "deployment_id": model_config.deployment_name,
-                }
-            )
-=======
             model_config_dict.update({
                 "api_version": model_config.api_version,
                 "api_base": model_config.api_base,
@@ -226,7 +207,6 @@
                 "api_key": model_config.api_key,
                 "deployment_id": model_config.deployment_name
             })
->>>>>>> 5a69366b
 
     if data_mapping:
         import warnings
@@ -298,14 +278,6 @@
     **kwargs,
 ):
     try:
-<<<<<<< HEAD
-        if Path(data).exists():
-            test_data = load_jsonl(data)
-            _data_is_file = True
-    except Exception:
-        LOGGER.debug("test data is not a file but loaded data")
-        test_data = data
-=======
         if isinstance(data, str) or isinstance(data, Path):
             if Path(data).exists():
                 test_data = load_jsonl(data)
@@ -322,7 +294,6 @@
         raise Exception("Data is not valid json.")
     except Exception as ex:
         raise Exception(f"Error loading data: {ex}")
->>>>>>> 5a69366b
         _data_is_file = False
 
     if task_type not in SUPPORTED_TASK_TYPE:
