# ---------------------------------------------------------
# Copyright (c) Microsoft Corporation. All rights reserved.
# ---------------------------------------------------------
<<<<<<< HEAD
import asyncio
import logging
import pandas as pd
import tqdm.asyncio
=======
import json
from json import JSONDecodeError

import numpy as np
import pandas as pd
import logging
>>>>>>> 419f6fdb
from numpy import NaN

from .._client.openai_client import AzureOpenAIClient
from .._metric_handler import MetricHandler
from ..metrics._custom_metric import PromptMetric
from ..metrics._parsers import JsonParser, NumberParser
from concurrent.futures.thread import ThreadPoolExecutor
import tqdm

LOGGER = logging.getLogger(__name__)

SUPPORTED_PARSERS = [JsonParser, NumberParser]


class PromptMetricHandler(MetricHandler):
    def __init__(
        self,
        task_type,
        prediction_data,
        test_data,
        input_output_data,
        metrics_mapping=None,
        metrics=None,
    ):
        super().__init__(
            task_type=task_type,
            prediction_data=prediction_data,
            test_data=test_data,
            metrics_mapping=metrics_mapping,
            metrics=metrics,
            input_output_data=input_output_data,
        )

        self._validate()
        self._client = AzureOpenAIClient(openai_params=metrics_mapping["openai_params"])

    def _validate(self):
        supported_list = [isinstance(metric, PromptMetric) for metric in self.metrics]
        if not all(supported_list):
            raise Exception(
                f"{self.__class__.__name__} supports only {PromptMetric.__class__.__name__} type of metrics"
            )

    def _convert_metric_to_message(self, metric, data):
        from jinja2 import Template

        template = Template(metric.prompt)

        prompt_as_string = template.render(data)

        message = [{"role": "user", "content": prompt_as_string}]

        return message

    def _get_data_for_metric(self, metric):
        pd_list = []
        for param, data_column in self.metrics_mapping.get(metric.name).items():
            data_source = None
            if data_column in self.test_data.columns.values:
                data_source = self.test_data
            elif data_column in self.prediction_data.columns:
                data_source = self.prediction_data

            if data_source is None:
                raise Exception(f"{data_column} data needed for metric calculation not found")

            pd_list.append(data_source[[data_column]].rename(columns={data_column: param}))

        data_as_jsonl = pd.concat(pd_list, axis=1, verify_integrity=True).to_dict(orient="records")

        return data_as_jsonl

    def _parser_response(self, value, metric):
        result = {metric.name: NaN}
        parsed_value = None

        for parser in SUPPORTED_PARSERS:
            parsed_value = parser.parse(value)
            if parsed_value:
                result = parsed_value
                break

        if parsed_value:
            if isinstance(parsed_value, dict):
                result = {f"{metric.name}_{key}": value for key, value in parsed_value.items()}
            else:
                result = {metric.name: parsed_value}

        if parsed_value is None:
            LOGGER.debug("Result from LLM should be in json format or a number")

        return result

    def _compute_metric_row(self, metric, data):
        message = self._convert_metric_to_message(metric, data)
        response = self._client.bounded_chat_completion(message)
        content = self._client.get_chat_completion_content_from_response(response)
        result = self._parser_response(content if content is not None else response, metric)
        return result

    def _compute_metric(self, metric):
        data = self._get_data_for_metric(metric)
<<<<<<< HEAD
        tasks = []
        for row_data in data:
            task = asyncio.ensure_future(self._compute_metric_row(metric, row_data))
            tasks.append(task)

        responses = await asyncio.gather(*tasks, return_exceptions=True)
        results = {"artifacts": {}, "metrics": {}}
        for key in responses[0].keys():
            results["artifacts"].update({key: [row[key] for row in responses]})
=======
>>>>>>> 419f6fdb

        row_metric_futures = []
        row_metric_results = []

<<<<<<< HEAD
    async def _compute_metrics(self):
        tasks = []
        metrics_dict = {"artifacts": {}, "metrics": {}}
        for metric in self.metrics:
            task = asyncio.ensure_future(self._compute_metric(metric))
            tasks.append(task)
=======
        with ThreadPoolExecutor(thread_name_prefix="code_metrics_row") as thread_pool:
            for i in range(0, len(data)):
                row_metric_futures.append(thread_pool.submit(
                    self._compute_metric_row, metric, data=data[i]
                ))

            for row_metric_future in row_metric_futures:
                row_metric_results.append(row_metric_future.result())

            results = {"artifacts": {}, "metrics": {}}

            if isinstance(row_metric_results[0], dict):
                for key in row_metric_results[0].keys():
                    results["artifacts"].update({
                        key: [row[key] for row in row_metric_results]
                    })
            else:
                results["artifacts"].update(
                    {metric.name: row_metric_results}
                )

        # tasks = []
        # for row_data in data:
        #     task = asyncio.ensure_future(
        #         self._compute_metric_row(metric, row_data)
        #     )
        #     tasks.append(task)
>>>>>>> 419f6fdb

        # responses = await asyncio.gather(*tasks, return_exceptions=True)
        # results = {"artifacts": {}, "metrics": {}}
        # for key in responses[0].keys():
        #     results["artifacts"].update({
        #         key: [row[key] for row in responses]
        #     })

        return results

    def _compute_metrics(self, metrics):

        metrics_dict = {"artifacts": {}, "metrics": {}}
        metric_results_futures = {}
        with tqdm.tqdm(total=len(metrics)) as progress_bar:
            with ThreadPoolExecutor(thread_name_prefix="prompt_metrics") as thread_pool:
                for metric in self.metrics:
                    metric_values = []
                    metric_results_futures.update({metric.name: thread_pool.submit(
                        self._compute_metric, metric,
                    )})

                for metric_name, metric_result_future in metric_results_futures.items():
                    try:
                        metric_result = metric_result_future.result()
                        metrics_dict["artifacts"].update(metric_result["artifacts"])
                        if "metrics" in metric_result.keys() and metric_result["metrics"] is not None:
                            metrics_dict["metrics"].update(metric_result["metrics"])
                        progress_bar.update(1)
                    except Exception as ex:
                        progress_bar.update(1)
                        LOGGER.info(
                            f"Error calculating value for {metric_name}, failed with error {str(ex)} : Stack trace : {str(ex.__traceback__)}")
                        
                    
        return metrics_dict

        # tasks = []
        # metrics_dict = {"artifacts": {}, "metrics": {}}
        # for metric in self.metrics:
        #     task = asyncio.ensure_future(
        #         self._compute_metric(metric)
        #     )
        #     tasks.append(task)

        # # responses = await asyncio.gather(*tasks, return_exceptions=True)
        # responses = await tqdm.asyncio.tqdm.gather(*tasks)
        # for response in responses:
        #     for k, v in metrics_dict.items():
        #         v.update(response[k])

        # return metrics_dict

    def calculate_metrics(self):
<<<<<<< HEAD
        LOGGER.info("Calculating prompt metric %s", [metric.name for metric in self.metrics])
        result = asyncio.run(self._compute_metrics(), debug=True)
=======
        LOGGER.info(f"Calculating prompt metric {[metric.name for metric in self.metrics]}")
        result = self._compute_metrics(self.metrics)
>>>>>>> 419f6fdb
        return result<|MERGE_RESOLUTION|>--- conflicted
+++ resolved
@@ -1,27 +1,17 @@
 # ---------------------------------------------------------
 # Copyright (c) Microsoft Corporation. All rights reserved.
 # ---------------------------------------------------------
-<<<<<<< HEAD
-import asyncio
+from concurrent.futures.thread import ThreadPoolExecutor
 import logging
 import pandas as pd
-import tqdm.asyncio
-=======
-import json
-from json import JSONDecodeError
 
-import numpy as np
-import pandas as pd
-import logging
->>>>>>> 419f6fdb
 from numpy import NaN
-
+import tqdm
 from .._client.openai_client import AzureOpenAIClient
 from .._metric_handler import MetricHandler
 from ..metrics._custom_metric import PromptMetric
 from ..metrics._parsers import JsonParser, NumberParser
-from concurrent.futures.thread import ThreadPoolExecutor
-import tqdm
+
 
 LOGGER = logging.getLogger(__name__)
 
@@ -116,35 +106,13 @@
 
     def _compute_metric(self, metric):
         data = self._get_data_for_metric(metric)
-<<<<<<< HEAD
-        tasks = []
-        for row_data in data:
-            task = asyncio.ensure_future(self._compute_metric_row(metric, row_data))
-            tasks.append(task)
-
-        responses = await asyncio.gather(*tasks, return_exceptions=True)
-        results = {"artifacts": {}, "metrics": {}}
-        for key in responses[0].keys():
-            results["artifacts"].update({key: [row[key] for row in responses]})
-=======
->>>>>>> 419f6fdb
 
         row_metric_futures = []
         row_metric_results = []
 
-<<<<<<< HEAD
-    async def _compute_metrics(self):
-        tasks = []
-        metrics_dict = {"artifacts": {}, "metrics": {}}
-        for metric in self.metrics:
-            task = asyncio.ensure_future(self._compute_metric(metric))
-            tasks.append(task)
-=======
         with ThreadPoolExecutor(thread_name_prefix="code_metrics_row") as thread_pool:
-            for i in range(0, len(data)):
-                row_metric_futures.append(thread_pool.submit(
-                    self._compute_metric_row, metric, data=data[i]
-                ))
+            for item in data:
+                row_metric_futures.append(thread_pool.submit(self._compute_metric_row, metric, data=item))
 
             for row_metric_future in row_metric_futures:
                 row_metric_results.append(row_metric_future.result())
@@ -153,13 +121,9 @@
 
             if isinstance(row_metric_results[0], dict):
                 for key in row_metric_results[0].keys():
-                    results["artifacts"].update({
-                        key: [row[key] for row in row_metric_results]
-                    })
+                    results["artifacts"].update({key: [row[key] for row in row_metric_results]})
             else:
-                results["artifacts"].update(
-                    {metric.name: row_metric_results}
-                )
+                results["artifacts"].update({metric.name: row_metric_results})
 
         # tasks = []
         # for row_data in data:
@@ -167,7 +131,6 @@
         #         self._compute_metric_row(metric, row_data)
         #     )
         #     tasks.append(task)
->>>>>>> 419f6fdb
 
         # responses = await asyncio.gather(*tasks, return_exceptions=True)
         # results = {"artifacts": {}, "metrics": {}}
@@ -185,10 +148,14 @@
         with tqdm.tqdm(total=len(metrics)) as progress_bar:
             with ThreadPoolExecutor(thread_name_prefix="prompt_metrics") as thread_pool:
                 for metric in self.metrics:
-                    metric_values = []
-                    metric_results_futures.update({metric.name: thread_pool.submit(
-                        self._compute_metric, metric,
-                    )})
+                    metric_results_futures.update(
+                        {
+                            metric.name: thread_pool.submit(
+                                self._compute_metric,
+                                metric,
+                            )
+                        }
+                    )
 
                 for metric_name, metric_result_future in metric_results_futures.items():
                     try:
@@ -197,12 +164,15 @@
                         if "metrics" in metric_result.keys() and metric_result["metrics"] is not None:
                             metrics_dict["metrics"].update(metric_result["metrics"])
                         progress_bar.update(1)
-                    except Exception as ex:
+                    except Exception as ex:  # pylint: disable=broad-except
                         progress_bar.update(1)
-                        LOGGER.info(
-                            f"Error calculating value for {metric_name}, failed with error {str(ex)} : Stack trace : {str(ex.__traceback__)}")
-                        
-                    
+                        _msg = (
+                            f"Error calculating value for {metric_name}, "
+                            f"failed with error {str(ex)} : "
+                            f"Stack trace : {str(ex.__traceback__)}"
+                        )
+                        LOGGER.info(_msg)
+
         return metrics_dict
 
         # tasks = []
@@ -222,11 +192,6 @@
         # return metrics_dict
 
     def calculate_metrics(self):
-<<<<<<< HEAD
         LOGGER.info("Calculating prompt metric %s", [metric.name for metric in self.metrics])
-        result = asyncio.run(self._compute_metrics(), debug=True)
-=======
-        LOGGER.info(f"Calculating prompt metric {[metric.name for metric in self.metrics]}")
         result = self._compute_metrics(self.metrics)
->>>>>>> 419f6fdb
         return result