# ---------------------------------------------------------
# Copyright (c) Microsoft Corporation. All rights reserved.
# ---------------------------------------------------------

<<<<<<< HEAD
=======
from azure.ai.generative.synthetic.simulator.templates._templates import ALL_TEMPLATES, CONTEXT_KEY, CH_TEMPLATES_COLLECTION_KEY
from azure.ai.generative.synthetic.simulator import _template_dir as template_dir
>>>>>>> ef194933
from jinja2 import (
    Environment as JinjaEnvironment,
    FileSystemLoader as JinjaFileSystemLoader,
    meta as JinjaMeta,
)
<<<<<<< HEAD
from azure.ai.generative.synthetic.simulator.templates._templates import ALL_TEMPLATES, CONTEXT_KEY
from azure.ai.generative.synthetic.simulator import _template_dir as template_dir

=======
import os
import asyncio
>>>>>>> ef194933

class Template:
    def __init__(self, template_name, text, context_key, content_harm=False, template_parameters=None):
        self.text = text
        self.context_key = context_key
        self.template_name = template_name
<<<<<<< HEAD

=======
        self.content_harm = content_harm
        self.template_parameters = template_parameters
        
>>>>>>> ef194933
    def __str__(self):
        if self.content_harm:
            return "{{ch_template_placeholder}}"
        return self.text

<<<<<<< HEAD
=======
    def __to_ch_templates(self):
        pass

class ContentHarmTemplatesUtils:
    @staticmethod
    def get_template_category(key):
        return key.split("/")[0]

    @staticmethod
    def get_template_key(key):
        filepath = key.rsplit(".json")[0]
        parts = str(filepath).split("/")
        filename = ContentHarmTemplatesUtils.json_name_to_md_name(parts[-1])
        prefix = parts[:-1]
        prefix.append(filename)

        return "/".join(prefix)

    @staticmethod
    def json_name_to_md_name(name):
        result = name.replace("_aml", "")
        
        return result+".md"

>>>>>>> ef194933

class SimulatorTemplates:
    def __init__(self, rai_client=None):
        self.cached_templates_source = {}
<<<<<<< HEAD
        self.template_env = JinjaEnvironment(loader=JinjaFileSystemLoader(searchpath=template_dir))
=======
        self.template_env = JinjaEnvironment(
            loader=JinjaFileSystemLoader(searchpath=template_dir)
        )
        self.rai_client = rai_client
        self.categorized_ch_parameters = None
>>>>>>> ef194933

    def get_templates_list(self):
        return ALL_TEMPLATES.keys()

    def _get_template_context_key(self, template_name):
        return CONTEXT_KEY.get(template_name)

    async def _get_ch_template_collections(self, collection_key):
        if self.rai_client is None:
            raise EnvironmentError("Service client is unavailable. Ai client is required to use rai service.")

        if self.categorized_ch_parameters is None:
            categorized_parameters = {}
            util = ContentHarmTemplatesUtils

            parameters = await self.rai_client.get_contentharm_parameters()

            for k in parameters.keys():
                template_key = util.get_template_key(k)
                categorized_parameters[template_key] = {
                    "parameters": parameters[k],
                    "category": util.get_template_category(k),
                    "parameters_key": k
                }
            self.categorized_ch_parameters = categorized_parameters
        
        template_category = collection_key.split("adv_")[-1]

        plist = self.categorized_ch_parameters
        ch_templates = []
        for tkey in [k for k in plist.keys() if plist[k]["category"] == template_category]:
            params = plist[tkey]["parameters"]
            for p in params:
                p.update(
                    {
                        "ch_template_placeholder" : "{{ch_template_placeholder}}"
                    }
                )

            template = Template(
                template_name=tkey,
                text=None,
                context_key=[],
                content_harm=True,
                template_parameters=params
            )

            ch_templates.append(template)
        return ch_templates

    def get_template(self, template_name):
        if template_name in CH_TEMPLATES_COLLECTION_KEY:
            return Template(
                template_name=template_name,
                text=None,
                context_key=[],
                content_harm=True,
                template_parameters=None
            )

        if template_name in self.cached_templates_source:
            template, _, _ = self.cached_templates_source[template_name]
            return Template(template_name, template, self._get_template_context_key(template_name))

        if template_name not in ALL_TEMPLATES.keys():
            raise ValueError(f"{template_name} not in templates library.")

        template_source = self.template_env.loader.get_source(self.template_env, ALL_TEMPLATES[template_name])
        self.cached_templates_source[template_name] = template_source

        template, _, _ = template_source
        return Template(template_name, template, self._get_template_context_key(template_name))

    def get_template_parameters(self, template_name):
        # make sure template is cached
        self.get_template(template_name)

        template_source = self.cached_templates_source[template_name]
        vars = JinjaMeta.find_undeclared_variables(self.template_env.parse(template_source))
        return {k: None for k in vars}<|MERGE_RESOLUTION|>--- conflicted
+++ resolved
@@ -2,46 +2,37 @@
 # Copyright (c) Microsoft Corporation. All rights reserved.
 # ---------------------------------------------------------
 
-<<<<<<< HEAD
-=======
-from azure.ai.generative.synthetic.simulator.templates._templates import ALL_TEMPLATES, CONTEXT_KEY, CH_TEMPLATES_COLLECTION_KEY
+from azure.ai.generative.synthetic.simulator.templates._templates import (
+    ALL_TEMPLATES,
+    CONTEXT_KEY,
+    CH_TEMPLATES_COLLECTION_KEY,
+)
 from azure.ai.generative.synthetic.simulator import _template_dir as template_dir
->>>>>>> ef194933
 from jinja2 import (
     Environment as JinjaEnvironment,
     FileSystemLoader as JinjaFileSystemLoader,
     meta as JinjaMeta,
 )
-<<<<<<< HEAD
-from azure.ai.generative.synthetic.simulator.templates._templates import ALL_TEMPLATES, CONTEXT_KEY
-from azure.ai.generative.synthetic.simulator import _template_dir as template_dir
-
-=======
 import os
 import asyncio
->>>>>>> ef194933
+
 
 class Template:
     def __init__(self, template_name, text, context_key, content_harm=False, template_parameters=None):
         self.text = text
         self.context_key = context_key
         self.template_name = template_name
-<<<<<<< HEAD
-
-=======
         self.content_harm = content_harm
         self.template_parameters = template_parameters
-        
->>>>>>> ef194933
+
     def __str__(self):
         if self.content_harm:
             return "{{ch_template_placeholder}}"
         return self.text
 
-<<<<<<< HEAD
-=======
     def __to_ch_templates(self):
         pass
+
 
 class ContentHarmTemplatesUtils:
     @staticmethod
@@ -61,23 +52,16 @@
     @staticmethod
     def json_name_to_md_name(name):
         result = name.replace("_aml", "")
-        
-        return result+".md"
 
->>>>>>> ef194933
+        return result + ".md"
+
 
 class SimulatorTemplates:
     def __init__(self, rai_client=None):
         self.cached_templates_source = {}
-<<<<<<< HEAD
         self.template_env = JinjaEnvironment(loader=JinjaFileSystemLoader(searchpath=template_dir))
-=======
-        self.template_env = JinjaEnvironment(
-            loader=JinjaFileSystemLoader(searchpath=template_dir)
-        )
         self.rai_client = rai_client
         self.categorized_ch_parameters = None
->>>>>>> ef194933
 
     def get_templates_list(self):
         return ALL_TEMPLATES.keys()
@@ -100,10 +84,10 @@
                 categorized_parameters[template_key] = {
                     "parameters": parameters[k],
                     "category": util.get_template_category(k),
-                    "parameters_key": k
+                    "parameters_key": k,
                 }
             self.categorized_ch_parameters = categorized_parameters
-        
+
         template_category = collection_key.split("adv_")[-1]
 
         plist = self.categorized_ch_parameters
@@ -111,18 +95,10 @@
         for tkey in [k for k in plist.keys() if plist[k]["category"] == template_category]:
             params = plist[tkey]["parameters"]
             for p in params:
-                p.update(
-                    {
-                        "ch_template_placeholder" : "{{ch_template_placeholder}}"
-                    }
-                )
+                p.update({"ch_template_placeholder": "{{ch_template_placeholder}}"})
 
             template = Template(
-                template_name=tkey,
-                text=None,
-                context_key=[],
-                content_harm=True,
-                template_parameters=params
+                template_name=tkey, text=None, context_key=[], content_harm=True, template_parameters=params
             )
 
             ch_templates.append(template)
@@ -131,11 +107,7 @@
     def get_template(self, template_name):
         if template_name in CH_TEMPLATES_COLLECTION_KEY:
             return Template(
-                template_name=template_name,
-                text=None,
-                context_key=[],
-                content_harm=True,
-                template_parameters=None
+                template_name=template_name, text=None, context_key=[], content_harm=True, template_parameters=None
             )
 
         if template_name in self.cached_templates_source:
