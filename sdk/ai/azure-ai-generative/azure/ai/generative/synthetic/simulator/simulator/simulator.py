--- conflicted
+++ resolved
@@ -201,10 +201,7 @@
         api_call_retry_sleep_sec: int = 1,  # pylint: disable=unused-argument
         api_call_delay_sec: float = 0,
         concurrent_async_task: int = 3,
-<<<<<<< HEAD
-=======
         simulation_result_limit: int = 3,
->>>>>>> 1478c484
     ):
         """Asynchronously simulate conversations using the provided template and parameters
 
@@ -298,7 +295,6 @@
         """
         Asynchronously simulate conversations using the provided template and parameters.
 
-<<<<<<< HEAD
         :param template: An instance of the Template class defining the conversation structure.
         :type template: Template
         :param max_conversation_turns: The maximum number of conversation turns to simulate.
@@ -316,28 +312,6 @@
         :return: A list of dictionaries containing the simulation results.
         :rtype: List[Dict]
         :raises Exception: If an error occurs during the simulation process.
-=======
-        Args:
-            template (Template): An instance of the Template class defining the conversation structure.
-            max_conversation_turns (int): The maximum number of conversation turns to simulate.
-            parameters (list[dict], optional): A list of dictionaries containing the parameter values to be used in
-                the simulations. Defaults to an empty list.
-            jailbreak (bool, optional): If set to True, allows breaking out of the conversation flow defined by the
-                template. Defaults to False.
-            api_call_retry_limit (int, optional): The maximum number of API call retries in case of errors.
-                Defaults to 3.
-            api_call_retry_sleep_sec (int, optional): The time in seconds to wait between API call retries. Defaults to 1.
-            api_call_delay_sec (float, optional): The time in seconds to wait between API calls. Defaults to 0.
-            concurrent_async_task (int, optional): The maximum number of asynchronous tasks to run concurrently.
-                Defaults to 3.
-            simulation_result_limit (int, optional): The maximum number of simulation results to return. Defaults to 3.
-
-        Returns:
-            List[Dict]: A list of dictionaries containing the simulation results.
-
-        Raises:
-            Exception: If an error occurs during the simulation process.
->>>>>>> 1478c484
         """
         if parameters is None:
             parameters = {}
