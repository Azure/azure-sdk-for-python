--- conflicted
+++ resolved
@@ -38,13 +38,9 @@
         self.systemConnection = self._to_openai_chat_completion_model(systemConnection)
         self.simulate_callback = simulate_callback
 
-<<<<<<< HEAD
     def _to_openai_chat_completion_model(self, config: "AzureOpenAIModelConfiguration"):  # type: ignore[name-defined]
-=======
-    def _to_openai_chat_completion_model(self, config: "AzureOpenAIModelConfiguration"):
         if config == None:
             return None
->>>>>>> 20423ff3
         token_manager = PlainTokenManager(
             openapi_key=config.api_key,
             auth_header="api-key",
