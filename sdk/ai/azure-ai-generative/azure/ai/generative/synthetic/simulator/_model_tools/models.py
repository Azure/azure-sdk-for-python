--- conflicted
+++ resolved
@@ -48,15 +48,6 @@
         trace_config = TraceConfig()  # set up request logging
         trace_config.on_request_start.append(self.on_request_start)
         trace_config.on_request_end.append(self.on_request_end)
-<<<<<<< HEAD
-
-        retry_options = RandomRetry(  # set up retry configuration
-            statuses=[104, 408, 409, 424, 429, 500, 502, 503, 504],  # on which statuses to retry
-            attempts=n_retry,
-            min_timeout=retry_timeout,
-            max_timeout=retry_timeout,
-        )
-=======
         if retry_options is None:
             retry_options = RandomRetry(  # set up retry configuration
                 statuses=[104, 408, 409, 424, 429, 500, 502,
@@ -65,7 +56,6 @@
                 min_timeout=retry_timeout,
                 max_timeout=retry_timeout,
             )
->>>>>>> ef194933
 
         self.client = RetryClient(trace_configs=[trace_config], retry_options=retry_options)
 
