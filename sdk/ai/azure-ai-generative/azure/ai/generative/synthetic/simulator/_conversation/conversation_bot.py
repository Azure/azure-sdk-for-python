# ---------------------------------------------------------
# Copyright (c) Microsoft Corporation. All rights reserved.
# ---------------------------------------------------------

import logging
from typing import Dict, List, Tuple, Union
import jinja2

from azure.ai.generative.synthetic.simulator._model_tools import (
    LLMBase,
    OpenAIChatCompletionsModel,
    RetryClient,
    LLAMAChatCompletionsModel,
)
from .conversation_turn import ConversationTurn
from .constants import ConversationRole


class ConversationBot:
    def __init__(
        self,
        role: ConversationRole,
        model: Union[LLMBase, OpenAIChatCompletionsModel],
        conversation_template: str,
        instantiation_parameters: Dict[str, str],
    ):
        """
        Create a ConversationBot with specific name, persona and a sentence that can be used as a conversation starter.

        Parameters
        ----------
        role: The role of the bot in the conversation, either USER or ASSISTANT
        model: The LLM model to use for generating responses
        conversation_template: A jinja2 template that describes the conversation,
        this is used to generate the prompt for the LLM
        instantiation_parameters: A dictionary of parameters that are used to instantiate the conversation template
            Dedicated parameters:
                - conversation_starter: A sentence that can be used as a conversation starter, if not provided,
                    the first turn will be generated using the LLM
        """
        if role == ConversationRole.USER and isinstance(model, LLAMAChatCompletionsModel):
            self.logger.info(  # type: ignore[has-type]
                "We suggest using LLaMa chat model to simulate assistant not to simulate user"
            )

        self.role = role
        self.conversation_template_orig = conversation_template
        self.conversation_template: jinja2.Template = jinja2.Template(
            conversation_template, undefined=jinja2.StrictUndefined
        )
        self.persona_template_args = instantiation_parameters
        if self.role == ConversationRole.USER:
            self.name = self.persona_template_args.get("name", role.value)
        else:
            self.name = self.persona_template_args.get("chatbot_name", role.value) or model.name
        self.model = model

        self.logger = logging.getLogger(repr(self))

        self.conversation_starter = None # can either be a dictionary or jinja template
        if role == ConversationRole.USER:
            if "conversation_starter" in self.persona_template_args:
<<<<<<< HEAD
                self.logger.info(
                    "This simulated bot will use the provided conversation starter "
                    '"%s"'
                    "instead of generating a turn using a LLM",
                    repr(self.persona_template_args["conversation_starter"])[:400]
                )
                self.conversation_starter = self.persona_template_args["conversation_starter"]
            else:
                self.logger.info(
                    "This simulated bot will generate the first turn as no conversation starter is provided"
                )
                self.conversation_starter = ""
=======
                conversation_starter_content = self.persona_template_args["conversation_starter"]
                if type(conversation_starter_content) is dict:
                    self.logger.info(f'This simulated bot will use the provided conversation starter (passed in as dictionary): {conversation_starter_content} instead of generating a turn using a LLM')
                    self.conversation_starter = conversation_starter_content
                else:
                    self.logger.info(
                        'This simulated bot will use the provided conversation starter '
                        f'{repr(conversation_starter_content)[:400]}'
                        ' instead of generating a turn using a LLM'
                    )
                    self.conversation_starter = jinja2.Template(
                        conversation_starter_content, undefined=jinja2.StrictUndefined
                    )
            else:
                self.logger.info('This simulated bot will generate the first turn as no conversation starter is provided')

>>>>>>> ef194933

    async def generate_response(
        self,
        session: RetryClient,
        conversation_history: List[ConversationTurn],
        max_history: int,
        turn_number: int = 0,
    ) -> Tuple[dict, dict, int, dict]:
        """
        Prompt the ConversationBot for a response.

        Parameters
        ----------
        session: The aiohttp session to use for the request.
        conversation_history: The turns in the conversation so far.
        request_params: Parameters used to query GPT-4 model.

        Returns
        -------
        response: The response from the ConversationBot.
        time_taken: The time taken to generate the response.
        full_response: The full response from the model.
        """

        # check if this is the first turn and the conversation_starter is not None,
        # return the conversations starter rather than generating turn using LLM
<<<<<<< HEAD
        if turn_number == 0 and self.conversation_starter is not None and self.conversation_starter != "":
            self.logger.info("Returning conversation starter: %s", self.conversation_starter)
=======
        if turn_number == 0 and self.conversation_starter is not None:
            # if conversation_starter is a dictionary, pass it into samples as is
            if type(self.conversation_starter) is dict:
                self.logger.info(f"Returning conversation starter: {self.conversation_starter}")
                samples = [self.conversation_starter]
            else:
                self.logger.info(f"Returning conversation starter: {repr(self.persona_template_args['conversation_starter'])[:400]}")
                samples = [self.conversation_starter.render(**self.persona_template_args)] # type: ignore[attr-defined]
>>>>>>> ef194933
            time_taken = 0

            finish_reason = ["stop"]

            parsed_response = {"samples": samples, "finish_reason": finish_reason, "id": None}
            full_response = parsed_response
            return parsed_response, {}, time_taken, full_response

<<<<<<< HEAD
        prompt = self.conversation_template.render(
            conversation_turns=conversation_history[-max_history:], role=self.role.value, **self.persona_template_args
        )
=======
        try:
            prompt = self.conversation_template.render(
                conversation_turns=conversation_history[-max_history:],
                role=self.role.value,
                **self.persona_template_args
            )
        except:
            import code
            code.interact(local=locals())
>>>>>>> ef194933

        messages = [{"role": "system", "content": prompt}]

        # The ChatAPI must respond as ASSISTANT, so if this bot is USER, we need to reverse the messages
        if (self.role == ConversationRole.USER) and (
            isinstance(self.model, (OpenAIChatCompletionsModel, LLAMAChatCompletionsModel))
        ):
            # in here we need to simulate the user, The chatapi only generate turn as assistant and
            # can't generate turn as user
            # thus we reverse all rules in history messages,
            # so that messages produced from the other bot passed here as user messages
            messages.extend([turn.to_openai_chat_format(reverse=True) for turn in conversation_history[-max_history:]])
            prompt_role = ConversationRole.USER.value
        else:
            messages.extend([turn.to_openai_chat_format() for turn in conversation_history[-max_history:]])
            prompt_role = self.role.value

        response = await self.model.get_conversation_completion(
            messages=messages,
            session=session,
            role=prompt_role,
        )

        return response["response"], response["request"], response["time_taken"], response["full_response"]

    def __repr__(self):
        return f"Bot(name={self.name}, role={self.role.name}, model={self.model.__class__.__name__})"<|MERGE_RESOLUTION|>--- conflicted
+++ resolved
@@ -57,40 +57,29 @@
 
         self.logger = logging.getLogger(repr(self))
 
-        self.conversation_starter = None # can either be a dictionary or jinja template
+        self.conversation_starter = None  # can either be a dictionary or jinja template
         if role == ConversationRole.USER:
             if "conversation_starter" in self.persona_template_args:
-<<<<<<< HEAD
-                self.logger.info(
-                    "This simulated bot will use the provided conversation starter "
-                    '"%s"'
-                    "instead of generating a turn using a LLM",
-                    repr(self.persona_template_args["conversation_starter"])[:400]
-                )
-                self.conversation_starter = self.persona_template_args["conversation_starter"]
-            else:
-                self.logger.info(
-                    "This simulated bot will generate the first turn as no conversation starter is provided"
-                )
-                self.conversation_starter = ""
-=======
                 conversation_starter_content = self.persona_template_args["conversation_starter"]
                 if type(conversation_starter_content) is dict:
-                    self.logger.info(f'This simulated bot will use the provided conversation starter (passed in as dictionary): {conversation_starter_content} instead of generating a turn using a LLM')
+                    self.logger.info(
+                        "This simulated bot will use the provided conversation starter (passed in as dictionary): "
+                        + f"{conversation_starter_content} instead of generating a turn using a LLM"
+                    )
                     self.conversation_starter = conversation_starter_content
                 else:
                     self.logger.info(
-                        'This simulated bot will use the provided conversation starter '
-                        f'{repr(conversation_starter_content)[:400]}'
-                        ' instead of generating a turn using a LLM'
+                        "This simulated bot will use the provided conversation starter "
+                        f"{repr(conversation_starter_content)[:400]}"
+                        " instead of generating a turn using a LLM"
                     )
                     self.conversation_starter = jinja2.Template(
                         conversation_starter_content, undefined=jinja2.StrictUndefined
                     )
             else:
-                self.logger.info('This simulated bot will generate the first turn as no conversation starter is provided')
-
->>>>>>> ef194933
+                self.logger.info(
+                    "This simulated bot will generate the first turn as no conversation starter is provided"
+                )
 
     async def generate_response(
         self,
@@ -117,19 +106,16 @@
 
         # check if this is the first turn and the conversation_starter is not None,
         # return the conversations starter rather than generating turn using LLM
-<<<<<<< HEAD
-        if turn_number == 0 and self.conversation_starter is not None and self.conversation_starter != "":
-            self.logger.info("Returning conversation starter: %s", self.conversation_starter)
-=======
         if turn_number == 0 and self.conversation_starter is not None:
             # if conversation_starter is a dictionary, pass it into samples as is
             if type(self.conversation_starter) is dict:
                 self.logger.info(f"Returning conversation starter: {self.conversation_starter}")
                 samples = [self.conversation_starter]
             else:
-                self.logger.info(f"Returning conversation starter: {repr(self.persona_template_args['conversation_starter'])[:400]}")
-                samples = [self.conversation_starter.render(**self.persona_template_args)] # type: ignore[attr-defined]
->>>>>>> ef194933
+                self.logger.info(
+                    f"Returning conversation starter: {repr(self.persona_template_args['conversation_starter'])[:400]}"
+                )
+                samples = [self.conversation_starter.render(**self.persona_template_args)]  # type: ignore[attr-defined]
             time_taken = 0
 
             finish_reason = ["stop"]
@@ -138,21 +124,16 @@
             full_response = parsed_response
             return parsed_response, {}, time_taken, full_response
 
-<<<<<<< HEAD
-        prompt = self.conversation_template.render(
-            conversation_turns=conversation_history[-max_history:], role=self.role.value, **self.persona_template_args
-        )
-=======
         try:
             prompt = self.conversation_template.render(
                 conversation_turns=conversation_history[-max_history:],
                 role=self.role.value,
-                **self.persona_template_args
+                **self.persona_template_args,
             )
         except:
             import code
+
             code.interact(local=locals())
->>>>>>> ef194933
 
         messages = [{"role": "system", "content": prompt}]
 
