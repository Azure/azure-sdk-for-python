--- conflicted
+++ resolved
@@ -14,10 +14,7 @@
     from langchain.schema.embeddings import Embeddings
     from langchain.schema.vectorstore import VectorStore
 except ImportError:
-<<<<<<< HEAD
     # pylint: disable=ungrouped-imports
-=======
->>>>>>> e3c6bf9f
     from azure.ai.resources._index._langchain.vendor.embeddings.base import Embeddings
     from azure.ai.resources._index._langchain.vendor.schema.document import Document
     from azure.ai.resources._index._langchain.vendor.vectorstores.base import VectorStore
