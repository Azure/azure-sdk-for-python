--- conflicted
+++ resolved
@@ -383,15 +383,7 @@
             # was generated for this snapshot and needs to pushed to the index.
 
             # TODO: Bug 2878426
-<<<<<<< HEAD
-            if (
-                syncing_index
-                and isinstance(emb_doc, ReferenceEmbeddedDocument)
-                and not emb_doc.is_local  # type: ignore[attr-defined]
-            ):
-=======
             if syncing_index and isinstance(emb_doc, ReferenceEmbeddedDocument) and not emb_doc.is_local:
->>>>>>> 8b921c4b
                 skipped_prefix_documents += 1
                 num_source_docs += 1
                 if verbosity > 2:
