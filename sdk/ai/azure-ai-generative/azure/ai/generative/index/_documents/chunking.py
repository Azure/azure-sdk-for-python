--- conflicted
+++ resolved
@@ -69,12 +69,8 @@
 
     # Handle non-natural language splitters
     if file_extension == ".py":
-<<<<<<< HEAD
         from azure.ai.resources._index._langchain.vendor.text_splitter import Language, RecursiveCharacterTextSplitter
 
-=======
-        from azure.ai.generative.index._langchain.vendor.text_splitter import Language, RecursiveCharacterTextSplitter
->>>>>>> da38772d
         with tiktoken_cache_dir():
             return RecursiveCharacterTextSplitter.from_tiktoken_encoder(
                 **{
@@ -279,12 +275,8 @@
 
     def __init__(self, remove_hyperlinks: bool = True, remove_images: bool = True, **kwargs: Any):
         """Initialize Markdown Header Splitter."""
-<<<<<<< HEAD
         from azure.ai.resources._index._langchain.vendor.text_splitter import TokenTextSplitter
 
-=======
-        from azure.ai.generative.index._langchain.vendor.text_splitter import TokenTextSplitter
->>>>>>> da38772d
         self._remove_hyperlinks = remove_hyperlinks
         self._remove_images = remove_images
         with tiktoken_cache_dir():
