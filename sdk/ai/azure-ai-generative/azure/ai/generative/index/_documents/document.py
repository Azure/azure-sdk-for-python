# ---------------------------------------------------------
# Copyright (c) Microsoft Corporation. All rights reserved.
# ---------------------------------------------------------
"""Document abstraction."""
from abc import ABC
from dataclasses import dataclass
<<<<<<< HEAD
from typing import Any, Optional
=======
from typing import Optional
>>>>>>> e3c6bf9f
from pathlib import Path

@dataclass
class DocumentSource:
    """Document Source."""

    path: Optional[Path]
    filename: str
    url: str
    mtime: float

    def __post_init__(self):
        """Normalize path and url to use forward slashes."""
        self.filename = self.filename.replace("\\", "/")
        if self.url.startswith("file://"):
            self.url = self.url.replace("\\", "/")

    def get_metadata(self) -> dict:
        """Get the metadata of the document source."""
        return {
            "filename": self.filename,
            "url": self.url,
            "mtime": self.mtime,
<<<<<<< HEAD
        }


class Document(ABC):
    """Document."""

    document_id: str

    def __init__(self, document_id: str):
        """Initialize Document."""
        self.document_id = document_id

    @abstractmethod
    def modified_time(self) -> Any:
        """Get the modified time of the document."""

    @abstractmethod
    def load_data(self) -> str:
        """Load the data of the document."""

    @abstractmethod
    def get_metadata(self) -> dict:
        """Get the metadata of the document."""

    @abstractmethod
    def set_metadata(self, metadata: dict):
        """Set the metadata of the document."""

    @property
    def page_content(self) -> str:
        """Get the page content of the document."""
        return self.load_data()

    @property
    def metadata(self) -> dict:
        """Get the metadata of the document."""
        return self.get_metadata()

    @metadata.setter
    def metadata(self, value: dict):
        """Set the metadata of the document."""
        self.set_metadata(value)

    @abstractmethod
    def dumps(self) -> str:
        """Dump the document to a json string."""

    @classmethod
    @abstractmethod
    def loads(cls, data: str) -> "Document":
        """Load the document from a json string."""


class StaticDocument(Document):
    """Static Document holds data in-memory."""

    data: str
    _metadata: dict

    def __init__(self, data: str, metadata: dict, document_id: Optional[str] = None, mtime=None):
        """Initialize StaticDocument."""
        if document_id is None:
            filename = metadata.get("source", {}).get("filename", None)
            if filename is not None:
                document_id = f"{filename}{metadata.get('source', {}).get('chunk_id', '')}"
            else:
                document_id = str(mmh3.hash128(data))  # pylint: disable=c-extension-no-member

        super().__init__(document_id)
        self.data = data
        self._metadata = metadata
        self.mtime = mtime

    def modified_time(self) -> Any:
        """Get the modified time of the document."""
        return self.mtime

    def load_data(self) -> str:
        """Load the data of the document."""
        return self.data

    def get_metadata(self) -> dict:
        """Get the metadata of the document."""
        # if "stats" in self._metadata:
        #     if "source" not in self._metadata:
        #         self._metadata["source"] = {}
        #     self._metadata["source"]["stats"] = self._metadata["stats"]
        #     del self._metadata["stats"]

        self._metadata = {**self._metadata, "stats": self.document_stats()}
        return self._metadata

    def set_metadata(self, metadata: dict):
        """Set the metadata of the document."""
        self._metadata = metadata

    def document_stats(self) -> dict:
        """Get the stats of the document."""
        return {
            "tiktokens": token_length_function()(self.data),
            "chars": len(self.data),
            "lines": len(self.data.splitlines()),
        }

    def __repr__(self):
        """Get the representation of the document."""
        return f"StaticDocument(id={self.document_id}, mtime={self.mtime}, metadata={self._metadata})"

    def dumps(self) -> str:
        """Dump the document to a json string."""
        return json.dumps({"content": self.data, "metadata": self._metadata, "document_id": self.document_id})

    @classmethod
    def loads(cls, data: str) -> "StaticDocument":
        """Load the document from a json string."""
        data_dict = json.loads(data)
        metadata = data_dict["metadata"]
        # pylint: disable=c-extension-no-member
        info = metadata.get("document_id", metadata.get("id", mmh3.hash128(data_dict["content"])))
        return cls(data_dict["content"], metadata, data_dict.get("document_id", info))
=======
        }
>>>>>>> e3c6bf9f
<|MERGE_RESOLUTION|>--- conflicted
+++ resolved
@@ -4,11 +4,7 @@
 """Document abstraction."""
 from abc import ABC
 from dataclasses import dataclass
-<<<<<<< HEAD
 from typing import Any, Optional
-=======
-from typing import Optional
->>>>>>> e3c6bf9f
 from pathlib import Path
 
 @dataclass
@@ -32,127 +28,4 @@
             "filename": self.filename,
             "url": self.url,
             "mtime": self.mtime,
-<<<<<<< HEAD
-        }
-
-
-class Document(ABC):
-    """Document."""
-
-    document_id: str
-
-    def __init__(self, document_id: str):
-        """Initialize Document."""
-        self.document_id = document_id
-
-    @abstractmethod
-    def modified_time(self) -> Any:
-        """Get the modified time of the document."""
-
-    @abstractmethod
-    def load_data(self) -> str:
-        """Load the data of the document."""
-
-    @abstractmethod
-    def get_metadata(self) -> dict:
-        """Get the metadata of the document."""
-
-    @abstractmethod
-    def set_metadata(self, metadata: dict):
-        """Set the metadata of the document."""
-
-    @property
-    def page_content(self) -> str:
-        """Get the page content of the document."""
-        return self.load_data()
-
-    @property
-    def metadata(self) -> dict:
-        """Get the metadata of the document."""
-        return self.get_metadata()
-
-    @metadata.setter
-    def metadata(self, value: dict):
-        """Set the metadata of the document."""
-        self.set_metadata(value)
-
-    @abstractmethod
-    def dumps(self) -> str:
-        """Dump the document to a json string."""
-
-    @classmethod
-    @abstractmethod
-    def loads(cls, data: str) -> "Document":
-        """Load the document from a json string."""
-
-
-class StaticDocument(Document):
-    """Static Document holds data in-memory."""
-
-    data: str
-    _metadata: dict
-
-    def __init__(self, data: str, metadata: dict, document_id: Optional[str] = None, mtime=None):
-        """Initialize StaticDocument."""
-        if document_id is None:
-            filename = metadata.get("source", {}).get("filename", None)
-            if filename is not None:
-                document_id = f"{filename}{metadata.get('source', {}).get('chunk_id', '')}"
-            else:
-                document_id = str(mmh3.hash128(data))  # pylint: disable=c-extension-no-member
-
-        super().__init__(document_id)
-        self.data = data
-        self._metadata = metadata
-        self.mtime = mtime
-
-    def modified_time(self) -> Any:
-        """Get the modified time of the document."""
-        return self.mtime
-
-    def load_data(self) -> str:
-        """Load the data of the document."""
-        return self.data
-
-    def get_metadata(self) -> dict:
-        """Get the metadata of the document."""
-        # if "stats" in self._metadata:
-        #     if "source" not in self._metadata:
-        #         self._metadata["source"] = {}
-        #     self._metadata["source"]["stats"] = self._metadata["stats"]
-        #     del self._metadata["stats"]
-
-        self._metadata = {**self._metadata, "stats": self.document_stats()}
-        return self._metadata
-
-    def set_metadata(self, metadata: dict):
-        """Set the metadata of the document."""
-        self._metadata = metadata
-
-    def document_stats(self) -> dict:
-        """Get the stats of the document."""
-        return {
-            "tiktokens": token_length_function()(self.data),
-            "chars": len(self.data),
-            "lines": len(self.data.splitlines()),
-        }
-
-    def __repr__(self):
-        """Get the representation of the document."""
-        return f"StaticDocument(id={self.document_id}, mtime={self.mtime}, metadata={self._metadata})"
-
-    def dumps(self) -> str:
-        """Dump the document to a json string."""
-        return json.dumps({"content": self.data, "metadata": self._metadata, "document_id": self.document_id})
-
-    @classmethod
-    def loads(cls, data: str) -> "StaticDocument":
-        """Load the document from a json string."""
-        data_dict = json.loads(data)
-        metadata = data_dict["metadata"]
-        # pylint: disable=c-extension-no-member
-        info = metadata.get("document_id", metadata.get("id", mmh3.hash128(data_dict["content"])))
-        return cls(data_dict["content"], metadata, data_dict.get("document_id", info))
-=======
-        }
->>>>>>> e3c6bf9f
+        }