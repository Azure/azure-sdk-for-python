--- conflicted
+++ resolved
@@ -2,13 +2,10 @@
 # Copyright (c) Microsoft Corporation. All rights reserved.
 # ---------------------------------------------------------
 """Document abstraction."""
-<<<<<<< HEAD
-=======
 import json
 from abc import ABC, abstractmethod
->>>>>>> da38772d
 from dataclasses import dataclass
-from typing import Any, Optional, Union
+from typing import Any, Optional
 from pathlib import Path
 
 import mmh3
