# ---------------------------------------------------------
# Copyright (c) Microsoft Corporation. All rights reserved.
# ---------------------------------------------------------
# pylint: disable=protected-access
# pylint: disable=no-member
# pylint: disable=unused-argument

import json
import re
from typing import Any, Callable, Dict, Optional, Tuple, Union

from azure.ai.ml._utils._experimental import experimental
from azure.ai.ml.constants._common import AssetTypes, LegacyAssetTypes
from azure.ai.ml.entities import PipelineJob
from azure.ai.ml.entities._builders.base_node import pipeline_node_decorator
from azure.ai.ml.entities._credentials import ManagedIdentityConfiguration, UserIdentityConfiguration
from azure.ai.ml.entities._inputs_outputs import Input, Output
from azure.ai.ml.entities._job.pipeline._component_translatable import ComponentTranslatableMixin
from azure.ai.ml.entities._job.pipeline._io import NodeOutput, PipelineInput
from azure.ai.ml.entities._workspace.connections.workspace_connection import WorkspaceConnection
from azure.ai.ml.exceptions import ErrorCategory, ErrorTarget, ValidationErrorType, ValidationException
from azure.ai.generative.index._dataindex._schema._data_index import DataIndexTypes
from azure.ai.generative.index._dataindex.constants._component import LLMRAGComponentUri
from azure.ai.generative.index._dataindex.entities.data_index import DataIndex

SUPPORTED_INPUTS = [
    LegacyAssetTypes.PATH,
    AssetTypes.URI_FILE,
    AssetTypes.URI_FOLDER,
    AssetTypes.MLTABLE,
]


def _parse_input(input_value):
    component_input, job_input = None, None
    if isinstance(input_value, Input):
        component_input = Input(**input_value._to_dict())
        input_type = input_value.type
        if input_type in SUPPORTED_INPUTS:
            job_input = Input(**input_value._to_dict())
    elif isinstance(input_value, dict):
        # if user provided dict, we try to parse it to Input.
        # for job input, only parse for path type
        input_type = input_value.get("type", None)
        if input_type in SUPPORTED_INPUTS:
            job_input = Input(**input_value)
        component_input = Input(**input_value)
    elif isinstance(input_value, str):
        # Input bindings
        component_input = ComponentTranslatableMixin._to_input_builder_function(input_value)
        job_input = input_value
    elif isinstance(input_value, (PipelineInput, NodeOutput)):
        # datatransfer node can accept PipelineInput/NodeOutput for export task.
        if input_value._data is None or isinstance(input_value._data, Output):
            data = Input(type=input_value.type, mode=input_value.mode)
        else:
            data = input_value._data
        component_input, _ = _parse_input(data)
        job_input = input_value
    else:
        msg = (
            f"Unsupported input type: {type(input_value)}, only Input, dict, str, PipelineInput and NodeOutput are "
            f"supported."
        )
        raise ValidationException(
            message=msg,
            no_personal_data_message=msg,
            target=ErrorTarget.JOB,
            error_type=ValidationErrorType.INVALID_VALUE,
        )
    return component_input, job_input


def _parse_output(output_value):
    component_output, job_output = None, None
    if isinstance(output_value, Output):
        component_output = Output(**output_value._to_dict())
        job_output = Output(**output_value._to_dict())
    elif not output_value:
        # output value can be None or empty dictionary
        # None output value will be packed into a JobOutput object with mode = ReadWriteMount & type = UriFolder
        component_output = ComponentTranslatableMixin._to_output(output_value)
        job_output = output_value
    elif isinstance(output_value, dict):  # When output value is a non-empty dictionary
        job_output = Output(**output_value)
        component_output = Output(**output_value)
    elif isinstance(output_value, str):  # When output is passed in from pipeline job yaml
        job_output = output_value
    else:
        msg = f"Unsupported output type: {type(output_value)}, only Output and dict are supported."
        raise ValidationException(
            message=msg,
            no_personal_data_message=msg,
            target=ErrorTarget.JOB,
            error_type=ValidationErrorType.INVALID_VALUE,
        )
    return component_output, job_output


def _parse_inputs_outputs(io_dict: Dict, parse_func: Callable) -> Tuple[Dict, Dict]:
    component_io_dict, job_io_dict = {}, {}
    if io_dict:
        for key, val in io_dict.items():
            component_io, job_io = parse_func(val)
            component_io_dict[key] = component_io
            job_io_dict[key] = job_io
    return component_io_dict, job_io_dict


def _build_data_index(io_dict: Union[Dict, DataIndex]):
    if io_dict is None:
        return io_dict
    if isinstance(io_dict, DataIndex):
        component_io = io_dict
    else:
        if isinstance(io_dict, dict):
            component_io = DataIndex(**io_dict)
        else:
            msg = "data_index only support dict and DataIndex"
            raise ValidationException(
                message=msg,
                no_personal_data_message=msg,
                target=ErrorTarget.DATA,
                error_category=ErrorCategory.USER_ERROR,
                error_type=ValidationErrorType.INVALID_VALUE,
            )

    return component_io


@experimental
@pipeline_node_decorator
def index_data(
    *,
    data_index: DataIndex,
    description: Optional[str] = None,
    tags: Optional[Dict] = None,
    name: Optional[str] = None,
    display_name: Optional[str] = None,
    experiment_name: Optional[str] = None,
    compute: Optional[str] = None,
    serverless_instance_type: Optional[str] = None,
    ml_client: Optional[Any] = None,
    identity: Optional[Union[ManagedIdentityConfiguration, UserIdentityConfiguration]] = None,
    input_data_override: Optional[Input] = None,
    **kwargs,
) -> PipelineJob:
    """
    Create a PipelineJob object which can be used inside dsl.pipeline.

    :keywork data_index: The data index configuration.
    :type data_index: DataIndex
    :keyword description: Description of the job.
    :type description: str
    :keyword tags: Tag dictionary. Tags can be added, removed, and updated.
    :type tags: dict[str, str]
    :keyword display_name: Display name of the job.
    :type display_name: str
    :keyword experiment_name: Name of the experiment the job will be created under.
    :type experiment_name: str
    :keyword compute: The compute resource the job runs on.
    :type compute: str
    :keyword serverless_instance_type: The instance type to use for serverless compute.
    :type serverless_instance_type: Optional[str]
    :keyword ml_client: The ml client to use for the job.
    :type ml_client: Any
    :keyword identity: Identity configuration for the job.
    :type identity: Optional[Union[ManagedIdentityConfiguration, UserIdentityConfiguration]]
    :keyword input_data_override: Input data override for the job.
        Used to pipe output of step into DataIndex Job in a pipeline.
    :type input_data_override: Optional[Input]
    :return: A PipelineJob object.
    :rtype: ~azure.ai.ml.entities.PipelineJob.
    """
    data_index = _build_data_index(data_index)

    if data_index.index.type == DataIndexTypes.FAISS:
        configured_component = data_index_faiss(
            ml_client,
            data_index,
            description,
            tags,
            name,
            display_name,
            experiment_name,
            compute,
            serverless_instance_type,
            identity,
            input_data_override,
        )
    elif data_index.index.type == DataIndexTypes.ACS:
        if kwargs.get("incremental_update", False):
            configured_component = data_index_incremental_update_acs(
                ml_client,
                data_index,
                description,
                tags,
                name,
                display_name,
                experiment_name,
                compute,
                serverless_instance_type,
                identity,
                input_data_override,
            )
        else:
            configured_component = data_index_acs(
                ml_client,
                data_index,
                description,
                tags,
                name,
                display_name,
                experiment_name,
                compute,
                serverless_instance_type,
                identity,
                input_data_override,
            )
    else:
        raise ValueError(f"Unsupported index type: {data_index.index.type}")

    configured_component.properties["azureml.mlIndexAssetName"] = data_index.name
    configured_component.properties["azureml.mlIndexAssetKind"] = data_index.index.type
    configured_component.properties["azureml.mlIndexAssetSource"] = "Data Asset"

    return configured_component


def data_index_incremental_update_acs(
    ml_client: Any,
    data_index: DataIndex,
    description: Optional[str] = None,
    tags: Optional[Dict] = None,
    name: Optional[str] = None,
    display_name: Optional[str] = None,
    experiment_name: Optional[str] = None,
    compute: Optional[str] = None,
    serverless_instance_type: Optional[str] = None,
    identity: Optional[Union[ManagedIdentityConfiguration, UserIdentityConfiguration]] = None,
    input_data_override: Optional[Input] = None,
):
    from azure.ai.generative.index._dataindex.data_index.models import build_model_protocol
    from azure.ai.generative.index._dataindex.dsl._pipeline_decorator import pipeline

    crack_and_chunk_and_embed_component = get_component_obj(ml_client, LLMRAGComponentUri.LLM_RAG_CRACK_AND_CHUNK_AND_EMBED)
    update_acs_index_component = get_component_obj(ml_client, LLMRAGComponentUri.LLM_RAG_UPDATE_ACS_INDEX)
    register_mlindex_asset_component = get_component_obj(ml_client, LLMRAGComponentUri.LLM_RAG_REGISTER_MLINDEX_ASSET)

    @pipeline(
        name=name if name else "data_index_incremental_update_acs",
        description=description,
        tags=tags,
        display_name=display_name if display_name else "LLM - Data to ACS (Incremental Update)",
        experiment_name=experiment_name,
        compute=compute,
        get_component=True,
    )
    def data_index_acs_pipeline(
        input_data: Input,
        embeddings_model: str,
        acs_config: str,
        acs_connection_id: str,
<<<<<<< HEAD
        aoai_connection_id: Optional[str],
=======
        aoai_connection_id: str,
>>>>>>> 92593dd1
        embeddings_container: Input,
        chunk_size: int = 768,
        chunk_overlap: Optional[int] = 0,
        input_glob: Optional[str] = "**/*",
        citation_url: Optional[str] = None,
        citation_replacement_regex: Optional[str] = None,
    ):
        """
        Generate embeddings for a `input_data` source and push them into an Azure Cognitive Search index.

        :param input_data: The input data to be indexed.
        :type input_data: Input
        :param embeddings_model: The embedding model to use when processing source data chunks.
        :type embeddings_model: str
        :param acs_config: The configuration for the Azure Cognitive Search index.
        :type acs_config: str
        :param acs_connection_id: The connection ID for the Azure Cognitive Search index.
        :type acs_connection_id: str
        :param chunk_size: The size of the chunks to break the input data into.
        :type chunk_size: int
        :param chunk_overlap: The number of tokens to overlap between chunks.
        :type chunk_overlap: Optional[int]
        :param input_glob: The glob pattern to use when searching for input data.
        :type input_glob: Optional[str]
        :param citation_url: The URL to use when generating citations for the input data.
        :type citation_url: str
        :param citation_replacement_regex: The regex to use when generating citations for the input data.
        :type citation_replacement_regex: str
        :param aoai_connection_id: The connection ID for the Azure Open AI service.
        :type aoai_connection_id: str
        :param embeddings_container: The container to use when caching embeddings.
        :type embeddings_container: Input
        :return: The URI of the generated Azure Cognitive Search index.
        :rtype: str.
        """
        if input_glob is None:
            input_glob = "**/*"
        if chunk_overlap is None:
            chunk_overlap = 0

        crack_and_chunk_and_embed = crack_and_chunk_and_embed_component(
            input_data=input_data,
            input_glob=input_glob,
            chunk_size=chunk_size,
            chunk_overlap=chunk_overlap,
            citation_url=citation_url,
            citation_replacement_regex=citation_replacement_regex,
            embeddings_container=embeddings_container,
            embeddings_model=embeddings_model,
            embeddings_connection_id=aoai_connection_id,
        )
        if compute is None or compute == "serverless":
            use_automatic_compute(crack_and_chunk_and_embed, instance_type=serverless_instance_type)
        if optional_pipeline_input_provided(embeddings_container):
            crack_and_chunk_and_embed.outputs.embeddings = Output(
                type="uri_folder", path=f"{embeddings_container.path}/{{name}}"
            )
        if identity:
            crack_and_chunk_and_embed.identity = identity

        update_acs_index = update_acs_index_component(
            embeddings=crack_and_chunk_and_embed.outputs.embeddings, acs_config=acs_config
        )
        if compute is None or compute == "serverless":
            use_automatic_compute(update_acs_index, instance_type=serverless_instance_type)
        update_acs_index.environment_variables["AZUREML_WORKSPACE_CONNECTION_ID_ACS"] = acs_connection_id
        if identity:
            update_acs_index.identity = identity

        register_mlindex_asset = register_mlindex_asset_component(
            storage_uri=update_acs_index.outputs.index,
            asset_name=data_index.name,
        )
        if compute is None or compute == "serverless":
            use_automatic_compute(register_mlindex_asset, instance_type=serverless_instance_type)
        if identity:
            register_mlindex_asset.identity = identity
        return {
            "mlindex_asset_uri": update_acs_index.outputs.index,
            "mlindex_asset_id": register_mlindex_asset.outputs.asset_id,
        }

    if input_data_override is not None:
        input_data = input_data_override
    else:
        input_data = Input(type=data_index.source.input_data.type, path=data_index.source.input_data.path)

    acs_config = {
        "index_name": data_index.index.name if data_index.index.name is not None else data_index.name,
        "full_sync": True,
    }
    if data_index.index.config is not None:
        acs_config.update(data_index.index.config)

    component = data_index_acs_pipeline(
        input_data=input_data,
        input_glob=data_index.source.input_glob,
        chunk_size=data_index.source.chunk_size,  # type: ignore[arg-type]
        chunk_overlap=data_index.source.chunk_overlap,
        citation_url=data_index.source.citation_url,
        citation_replacement_regex=json.dumps(data_index.source.citation_url_replacement_regex._to_dict())
        if data_index.source.citation_url_replacement_regex
        else None,
        embeddings_model=build_model_protocol(data_index.embedding.model),
        aoai_connection_id=_resolve_connection_id(ml_client, data_index.embedding.connection),
        embeddings_container=Input(type=AssetTypes.URI_FOLDER, path=data_index.embedding.cache_path) if data_index.embedding.cache_path else None,
        acs_config=json.dumps(acs_config),
        acs_connection_id=_resolve_connection_id(ml_client, data_index.index.connection),
    )
    # Hack until full Component classes are implemented that can annotate the optional parameters properly
    component.inputs["input_glob"]._meta.optional = True
    component.inputs["chunk_size"]._meta.optional = True
    component.inputs["chunk_overlap"]._meta.optional = True
    component.inputs["citation_url"]._meta.optional = True
    component.inputs["citation_replacement_regex"]._meta.optional = True
    component.inputs["aoai_connection_id"]._meta.optional = True
    component.inputs["embeddings_container"]._meta.optional = True

    if data_index.path:
        component.outputs.mlindex_asset_uri = Output(type=AssetTypes.URI_FOLDER, path=data_index.path)

    return component


def data_index_faiss(
    ml_client: Any,
    data_index: DataIndex,
    description: Optional[str] = None,
    tags: Optional[Dict] = None,
    name: Optional[str] = None,
    display_name: Optional[str] = None,
    experiment_name: Optional[str] = None,
    compute: Optional[str] = None,
    serverless_instance_type: Optional[str] = None,
    identity: Optional[Union[ManagedIdentityConfiguration, UserIdentityConfiguration]] = None,
    input_data_override: Optional[Input] = None,
):
    from azure.ai.generative.index._dataindex.data_index.models import build_model_protocol
    from azure.ai.generative.index._dataindex.dsl._pipeline_decorator import pipeline

    crack_and_chunk_component = get_component_obj(ml_client, LLMRAGComponentUri.LLM_RAG_CRACK_AND_CHUNK)
    generate_embeddings_component = get_component_obj(ml_client, LLMRAGComponentUri.LLM_RAG_GENERATE_EMBEDDINGS)
    create_faiss_index_component = get_component_obj(ml_client, LLMRAGComponentUri.LLM_RAG_CREATE_FAISS_INDEX)
    register_mlindex_asset_component = get_component_obj(ml_client, LLMRAGComponentUri.LLM_RAG_REGISTER_MLINDEX_ASSET)

    @pipeline(
        name=name if name else "data_index_faiss",
        description=description,
        tags=tags,
        display_name=display_name if display_name else "LLM - Data to Faiss",
        experiment_name=experiment_name,
        compute=compute,
        get_component=True,
    )
    def data_index_faiss_pipeline(
        input_data: Input,
        embeddings_model: str,
        embeddings_container: Input,
        chunk_size: int = 1024,
        data_source_glob: str = None,  # type: ignore[assignment]
        data_source_url: str = None,  # type: ignore[assignment]
        document_path_replacement_regex: str = None,  # type: ignore[assignment]
        aoai_connection_id: str = None,  # type: ignore[assignment]
    ):
        """
        Generate embeddings for a `input_data` source and create a Faiss index from them.

        :param input_data: The input data to be indexed.
        :type input_data: Input
        :param embeddings_model: The embedding model to use when processing source data chunks.
        :type embeddings_model: str
        :param chunk_size: The size of the chunks to break the input data into.
        :type chunk_size: Optional[int]
        :param data_source_glob: The glob pattern to use when searching for input data.
        :type data_source_glob: str
        :param data_source_url: The URL to use when generating citations for the input data.
        :type data_source_url: str
        :param document_path_replacement_regex: The regex to use when generating citations for the input data.
        :type document_path_replacement_regex: str
        :param aoai_connection_id: The connection ID for the Azure Open AI service.
        :type aoai_connection_id: str
        :param embeddings_container: The container to use when caching embeddings.
        :type embeddings_container: Input
        :return: The URI of the generated Faiss index.
        :rtype: str.
        """
        if chunk_size is None:
            chunk_size = 1024

        crack_and_chunk = crack_and_chunk_component(
            input_data=input_data,
            input_glob=data_source_glob,
            chunk_size=chunk_size,
            data_source_url=data_source_url,
            document_path_replacement_regex=document_path_replacement_regex,
        )
        if compute is None or compute == "serverless":
            use_automatic_compute(crack_and_chunk, instance_type=serverless_instance_type)
        if identity:
            crack_and_chunk.identity = identity

        generate_embeddings = generate_embeddings_component(
            chunks_source=crack_and_chunk.outputs.output_chunks,
            embeddings_container=embeddings_container,
            embeddings_model=embeddings_model,
        )
        if compute is None or compute == "serverless":
            use_automatic_compute(generate_embeddings, instance_type=serverless_instance_type)
        if optional_pipeline_input_provided(aoai_connection_id):
            generate_embeddings.environment_variables["AZUREML_WORKSPACE_CONNECTION_ID_AOAI"] = aoai_connection_id
        if optional_pipeline_input_provided(embeddings_container):
            generate_embeddings.outputs.embeddings = Output(
                type="uri_folder", path=f"{embeddings_container.path}/{{name}}"
            )
        if identity:
            generate_embeddings.identity = identity

        create_faiss_index = create_faiss_index_component(embeddings=generate_embeddings.outputs.embeddings)
        if compute is None or compute == "serverless":
            use_automatic_compute(create_faiss_index, instance_type=serverless_instance_type)
        if identity:
            create_faiss_index.identity = identity

        register_mlindex_asset = register_mlindex_asset_component(
            storage_uri=create_faiss_index.outputs.index,
            asset_name=data_index.name,
        )
        if compute is None or compute == "serverless":
            use_automatic_compute(register_mlindex_asset, instance_type=serverless_instance_type)
        if identity:
            register_mlindex_asset.identity = identity
        return {
            "mlindex_asset_uri": create_faiss_index.outputs.index,
            "mlindex_asset_id": register_mlindex_asset.outputs.asset_id,
        }

    if input_data_override is not None:
        input_data = input_data_override
    else:
        input_data = Input(type=data_index.source.input_data.type, path=data_index.source.input_data.path)

    component = data_index_faiss_pipeline(
        input_data=input_data,
        embeddings_model=build_model_protocol(data_index.embedding.model),
        chunk_size=data_index.source.chunk_size,  # type: ignore[arg-type]
        data_source_glob=data_index.source.input_glob,  # type: ignore[arg-type]
        data_source_url=data_index.source.citation_url,  # type: ignore[arg-type]
        document_path_replacement_regex=json.dumps(data_index.source.citation_url_replacement_regex._to_dict())  # type: ignore[arg-type]
        if data_index.source.citation_url_replacement_regex
        else None,
        aoai_connection_id=_resolve_connection_id(ml_client, data_index.embedding.connection),
        embeddings_container=Input(type=AssetTypes.URI_FOLDER, path=data_index.embedding.cache_path) if data_index.embedding.cache_path else None,
    )
    # Hack until full Component classes are implemented that can annotate the optional parameters properly
    component.inputs["data_source_glob"]._meta.optional = True
    component.inputs["data_source_url"]._meta.optional = True
    component.inputs["document_path_replacement_regex"]._meta.optional = True
    component.inputs["aoai_connection_id"]._meta.optional = True
    component.inputs["embeddings_container"]._meta.optional = True
    if data_index.path:
        component.outputs.mlindex_asset_uri = Output(type=AssetTypes.URI_FOLDER, path=data_index.path)

    return component


def data_index_acs(
    ml_client: Any,
    data_index: DataIndex,
    description: Optional[str] = None,
    tags: Optional[Dict] = None,
    name: Optional[str] = None,
    display_name: Optional[str] = None,
    experiment_name: Optional[str] = None,
    compute: Optional[str] = None,
    serverless_instance_type: Optional[str] = None,
    identity: Optional[Union[ManagedIdentityConfiguration, UserIdentityConfiguration]] = None,
    input_data_override: Optional[Input] = None,
):
    from azure.ai.generative.index._dataindex.data_index.models import build_model_protocol
    from azure.ai.generative.index._dataindex.dsl._pipeline_decorator import pipeline

    crack_and_chunk_component = get_component_obj(ml_client, LLMRAGComponentUri.LLM_RAG_CRACK_AND_CHUNK)
    generate_embeddings_component = get_component_obj(ml_client, LLMRAGComponentUri.LLM_RAG_GENERATE_EMBEDDINGS)
    update_acs_index_component = get_component_obj(ml_client, LLMRAGComponentUri.LLM_RAG_UPDATE_ACS_INDEX)
    register_mlindex_asset_component = get_component_obj(ml_client, LLMRAGComponentUri.LLM_RAG_REGISTER_MLINDEX_ASSET)

    @pipeline(
        name=name if name else "data_index_acs",
        description=description,
        tags=tags,
        display_name=display_name if display_name else "LLM - Data to ACS",
        experiment_name=experiment_name,
        compute=compute,
        get_component=True,
    )
    def data_index_acs_pipeline(
        input_data: Input,
        embeddings_model: str,
        acs_config: str,
        acs_connection_id: str,
        embeddings_container: Input,
        chunk_size: int = 1024,
        data_source_glob: str = None,  # type: ignore[assignment]
        data_source_url: str = None,  # type: ignore[assignment]
        document_path_replacement_regex: str = None,  # type: ignore[assignment]
        aoai_connection_id: str = None,  # type: ignore[assignment]
    ):
        """
        Generate embeddings for a `input_data` source and push them into an Azure Cognitive Search index.

        :param input_data: The input data to be indexed.
        :type input_data: Input
        :param embeddings_model: The embedding model to use when processing source data chunks.
        :type embeddings_model: str
        :param acs_config: The configuration for the Azure Cognitive Search index.
        :type acs_config: str
        :param acs_connection_id: The connection ID for the Azure Cognitive Search index.
        :type acs_connection_id: str
        :param chunk_size: The size of the chunks to break the input data into.
        :type chunk_size: Optional[int]
        :param data_source_glob: The glob pattern to use when searching for input data.
        :type data_source_glob: str
        :param data_source_url: The URL to use when generating citations for the input data.
        :type data_source_url: str
        :param document_path_replacement_regex: The regex to use when generating citations for the input data.
        :type document_path_replacement_regex: str
        :param aoai_connection_id: The connection ID for the Azure Open AI service.
        :type aoai_connection_id: str
        :param embeddings_container: The container to use when caching embeddings.
        :type embeddings_container: Input
        :return: The URI of the generated Azure Cognitive Search index.
        :rtype: str.
        """
        if chunk_size is None:
            chunk_size = 1024

        crack_and_chunk = crack_and_chunk_component(
            input_data=input_data,
            input_glob=data_source_glob,
            chunk_size=chunk_size,
            data_source_url=data_source_url,
            document_path_replacement_regex=document_path_replacement_regex,
        )
        if compute is None or compute == "serverless":
            use_automatic_compute(crack_and_chunk, instance_type=serverless_instance_type)
        if identity:
            crack_and_chunk.identity = identity

        generate_embeddings = generate_embeddings_component(
            chunks_source=crack_and_chunk.outputs.output_chunks,
            embeddings_container=embeddings_container,
            embeddings_model=embeddings_model,
        )
        if compute is None or compute == "serverless":
            use_automatic_compute(generate_embeddings, instance_type=serverless_instance_type)
        if optional_pipeline_input_provided(aoai_connection_id):
            generate_embeddings.environment_variables["AZUREML_WORKSPACE_CONNECTION_ID_AOAI"] = aoai_connection_id
        if optional_pipeline_input_provided(embeddings_container):
            generate_embeddings.outputs.embeddings = Output(
                type="uri_folder", path=f"{embeddings_container.path}/{{name}}"
            )
        if identity:
            generate_embeddings.identity = identity

        update_acs_index = update_acs_index_component(
            embeddings=generate_embeddings.outputs.embeddings, acs_config=acs_config
        )
        if compute is None or compute == "serverless":
            use_automatic_compute(update_acs_index, instance_type=serverless_instance_type)
        update_acs_index.environment_variables["AZUREML_WORKSPACE_CONNECTION_ID_ACS"] = acs_connection_id
        if identity:
            update_acs_index.identity = identity

        register_mlindex_asset = register_mlindex_asset_component(
            storage_uri=update_acs_index.outputs.index,
            asset_name=data_index.name,
        )
        if compute is None or compute == "serverless":
            use_automatic_compute(register_mlindex_asset, instance_type=serverless_instance_type)
        if identity:
            register_mlindex_asset.identity = identity
        return {
            "mlindex_asset_uri": update_acs_index.outputs.index,
            "mlindex_asset_id": register_mlindex_asset.outputs.asset_id,
        }

    if input_data_override is not None:
        input_data = input_data_override
    else:
        input_data = Input(type=data_index.source.input_data.type, path=data_index.source.input_data.path)

    acs_config = {
        "index_name": data_index.index.name if data_index.index.name is not None else data_index.name,
    }
    if data_index.index.config is not None:
        acs_config.update(data_index.index.config)

    component = data_index_acs_pipeline(
        input_data=input_data,
        embeddings_model=build_model_protocol(data_index.embedding.model),
        acs_config=json.dumps(acs_config),
        acs_connection_id=_resolve_connection_id(ml_client, data_index.index.connection),
        chunk_size=data_index.source.chunk_size,  # type: ignore[arg-type]
        data_source_glob=data_index.source.input_glob,  # type: ignore[arg-type]
        data_source_url=data_index.source.citation_url,  # type: ignore[arg-type]
        document_path_replacement_regex=json.dumps(data_index.source.citation_url_replacement_regex._to_dict())  # type: ignore[arg-type]
        if data_index.source.citation_url_replacement_regex
        else None,
        aoai_connection_id=_resolve_connection_id(ml_client, data_index.embedding.connection),
        embeddings_container=Input(type=AssetTypes.URI_FOLDER, path=data_index.embedding.cache_path) if data_index.embedding.cache_path else None,
    )
    # Hack until full Component classes are implemented that can annotate the optional parameters properly
    component.inputs["data_source_glob"]._meta.optional = True
    component.inputs["data_source_url"]._meta.optional = True
    component.inputs["document_path_replacement_regex"]._meta.optional = True
    component.inputs["aoai_connection_id"]._meta.optional = True
    component.inputs["embeddings_container"]._meta.optional = True

    if data_index.path:
        component.outputs.mlindex_asset_uri = Output(type=AssetTypes.URI_FOLDER, path=data_index.path)

    return component


def optional_pipeline_input_provided(input: Optional[PipelineInput]):
    """
    Checks if optional pipeline inputs are provided.

    :param input: The pipeline input to check.
    :type input: Optional[PipelineInput]
    :return: True if the input is not None and has a value, False otherwise.
    :rtype: bool.
    """
    return input is not None and input._data is not None


def use_automatic_compute(component, instance_count=1, instance_type=None):
    """
    Configure input `component` to use automatic compute with `instance_count` and `instance_type`.

    This avoids the need to provision a compute cluster to run the component.
    :param component: The component to configure.
    :type component: Any
    :param instance_count: The number of instances to use.
    :type instance_count: int
    :param instance_type: The type of instance to use.
    :type instance_type: str
    :return: The configured component.
    :rtype: Any.
    """
    component.set_resources(
        instance_count=instance_count,
        instance_type=instance_type,
        properties={"compute_specification": {"automatic": True}},
    )
    return component


def get_component_obj(ml_client, component_uri):
    from azure.ai.ml import MLClient

    if not isinstance(component_uri, str):
        # Assume Component object
        return component_uri

    matches = re.match(
        r"azureml://registries/(?P<registry_name>.*)/components/(?P<component_name>.*)"
        r"/(?P<identifier_type>.*)/(?P<identifier_name>.*)",
        component_uri,
    )
    if matches is None:
        from azure.ai.ml import load_component

        # Assume local path to component
        return load_component(source=component_uri)

    registry_name = matches.group("registry_name")
    registry_client = MLClient(
        subscription_id=ml_client.subscription_id,
        resource_group_name=ml_client.resource_group_name,
        credential=ml_client._credential,
        registry_name=registry_name,
    )
    component_obj = registry_client.components.get(
        matches.group("component_name"),
        **{matches.group("identifier_type").rstrip("s"): matches.group("identifier_name")},
    )
    return component_obj


def _resolve_connection_id(ml_client, connection: Optional[Union[str, WorkspaceConnection]] = None) -> str:
    if connection is None:
        return ""

    if isinstance(connection, str):
        short_form = re.match(r"azureml:(?P<connection_name>[^/]*)", connection)
        if short_form:
            connection_name = short_form.group("connection_name")
        else:
            # TODO: Handle long form connection sub/rg/ws, ideally reuse logic implemented by connections code.
            long_form = re.match(r"(azureml:/)?/.*/connections/(?P<connection_name>[^/]*)", connection)
            connection_name = long_form.group("connection_name") if long_form else connection

        connection = ml_client.connections.get(connection_name)
    elif hasattr(connection, "_workspace_connection"):
        # Handle azure.ai.generative Connections
        connection = connection._workspace_connection

    return connection.id<|MERGE_RESOLUTION|>--- conflicted
+++ resolved
@@ -261,11 +261,7 @@
         embeddings_model: str,
         acs_config: str,
         acs_connection_id: str,
-<<<<<<< HEAD
-        aoai_connection_id: Optional[str],
-=======
         aoai_connection_id: str,
->>>>>>> 92593dd1
         embeddings_container: Input,
         chunk_size: int = 768,
         chunk_overlap: Optional[int] = 0,
