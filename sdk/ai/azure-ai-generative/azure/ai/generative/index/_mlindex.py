# ---------------------------------------------------------
# Copyright (c) Microsoft Corporation. All rights reserved.
# ---------------------------------------------------------
"""MLIndex class for interacting with MLIndex assets."""
import os
import tempfile
import uuid
from datetime import datetime
from pathlib import Path
from typing import Any, Dict, Iterator, Optional, Union

from importlib.util import find_spec
import yaml  # type: ignore[import]
from packaging import version as pkg_version
from azure.core.credentials import TokenCredential
from azure.ai.generative.index._documents import Document, DocumentChunksIterator
from azure.ai.generative.index._embeddings import EmbeddingsContainer
from azure.ai.resources._index._utils.connections import (
    BaseConnection,
    WorkspaceConnection,
    get_connection_by_id_v2,
    get_connection_credential,
    get_id_from_connection,
    get_pinecone_environment,
    get_target_from_connection,
)
from azure.ai.generative.index._utils.logging import (
    get_logger,
    langchain_version,
    packages_versions_for_compatibility,
    track_activity,
    version,
)

try:
    from langchain.document_loaders.base import BaseLoader
except ImportError:
    BaseLoader = Iterator[Document]

logger = get_logger("mlindex")


class MLIndex:
    """MLIndex class for interacting with MLIndex assets."""

    INDEX_FIELD_MAPPING_KEY = "field_mapping"
    INDEX_FIELD_MAPPING_TYPES = {
        "content": "Raw data content of indexed document",
        "embedding": "Embedding of indexed document content",
        "metadata": "Metadata of indexed document, must be a JSON string",
        "filename": "Filename of indexed document, relative to data source root",
        "title": "Title of indexed document",
        "url": "User facing citation URL for indexed document",
    }

    base_uri: str
    index_config: dict
    embeddings_config: dict

    def __init__(self, uri: Optional[Union[str, Path]] = None, mlindex_config: Optional[dict] = None):
        """
        Initialize MLIndex from a URI or AzureML Data Asset.

        Args:
        ----
            uri: URI to MLIndex asset folder (remote or local)
            mlindex_config: MLIndex config dictionary
            credential: Credential to use for talking to Azure resources
        """
        with track_activity(logger, "MLIndex.__init__") as activity_logger:
            if uri is not None:
                if isinstance(uri, str):
                    uri = str(uri)
                elif isinstance(uri, Path):
                    uri = str(uri)
                else:
                    # Assume given AzureML Data Asset
                    uri = uri.path

                if find_spec("fsspec") is None:
                    raise ValueError(
                        "fsspec python package not installed. Please install it with `pip install fsspec`."
                    )

                if find_spec("azureml.fsspec") is None:
                    logger.warning(
                        "azureml-fsspec python package not installed. "
                        "Loading from remote filesystems supported by AzureML will not work. "
                        "Please install it with `pip install azureml-fsspec`."
                    )

                self.base_uri = uri

                mlindex_config = None
                uri = uri.rstrip("/")
                mlindex_uri = f"{uri}/MLIndex" if not uri.endswith("MLIndex") else uri
                try:
                    import fsspec

                    mlindex_file = fsspec.open(mlindex_uri, "r")
                    if hasattr(mlindex_file.fs, "_path"):
                        # File on azureml filesystem has path relative to container root
                        # Need to get underlying fs path
                        self.base_uri = mlindex_file.fs._path.split("/MLIndex")[0]
                    else:
                        self.base_uri = mlindex_file.path.split("/MLIndex")[0]  # pylint: disable=no-member

                    with mlindex_file as f:
                        mlindex_config = yaml.safe_load(f)
                except Exception as e:
                    raise ValueError(f"Could not find MLIndex: {e}") from e
            elif mlindex_config is None:
                raise ValueError("Must provide either uri or mlindex_config")

            self.index_config = mlindex_config.get("index", {})
            if self.index_config is None:
                raise ValueError("Could not find index config in MLIndex yaml")
            activity_logger.activity_info["index_kind"] = self.index_config.get("kind", "none")
            self.embeddings_config = mlindex_config.get("embeddings", {})
            if self.embeddings_config is None:
                raise ValueError("Could not find embeddings config in MLIndex yaml")
            activity_logger.activity_info["embeddings_kind"] = self.embeddings_config.get("kind", "none")
            activity_logger.activity_info["embeddings_api_type"] = self.embeddings_config.get("api_type", "none")

    @property
    def name(self) -> str:
        """
        Returns the name of the MLIndex.

        :return: The name of the MLIndex.
        :rtype: str
        """
        return self.index_config.get("name", "")

    @name.setter
    def name(self, value: str):
        """
        Sets the name of the MLIndex.

        :keyword value: The name of the MLIndex.
        :paramtype value: str
        """
        self.index_config["name"] = value

    @property
    def description(self) -> str:
        """
        Returns the description of the MLIndex.

        :return: The description of the MLIndex.
        :rtype: str
        """
        return self.index_config.get("description", "")

    @description.setter
    def description(self, value: str):
        """
        Sets the description of the MLIndex.

        :keyword value: The name of the MLIndex.
        :paramtype value: str
        """
        self.index_config["description"] = value

    def get_langchain_embeddings(self, credential: Optional[TokenCredential] = None):
        """
        Get the LangChainEmbeddings from the MLIndex.

        :keyword credential: The credential used to get the LangChainEmbeddings from the MLIndex.
        :paramtype credential: Optional[TokenCredential]
        """
        embeddings = EmbeddingsContainer.from_metadata(self.embeddings_config.copy())

        return embeddings.as_langchain_embeddings(credential=credential)

    # pylint: disable=too-many-locals, too-many-branches, too-many-statements
    def as_langchain_vectorstore(self, credential: Optional[TokenCredential] = None):
        """
        Converts MLIndex to a retriever object that can be used with langchain, may download files.

        :keyword credential: The credential used to converts MLIndex to a retriever object.
        :paramtype credential: Optional[TokenCredential]
        """
        with track_activity(logger, "MLIndex.as_langchain_vectorstore") as activity_logger:
            index_kind = self.index_config.get("kind", "none")

            activity_logger.activity_info["index_kind"] = index_kind
            activity_logger.activity_info["embeddings_kind"] = self.embeddings_config.get("kind", "none")
            activity_logger.activity_info["embeddings_api_type"] = self.embeddings_config.get("api_type", "none")

            langchain_pkg_version = pkg_version.parse(langchain_version)

            if index_kind == "acs":
                from azure.ai.resources._index._indexes.azure_search import import_azure_search_or_so_help_me

                import_azure_search_or_so_help_me()

                if self.index_config.get("field_mapping", {}).get("embedding", None) is None:
                    msg = "field_mapping.embedding must be set in MLIndex config for acs index, "
                    raise ValueError(msg + "try `.as_langchain_retriever()` instead.")

                try:
                    connection_credential = get_connection_credential(self.index_config, credential=credential)
                except Exception as e:  # pylint: disable=broad-except
                    # azure.ai.generative has workflow where env vars are set before doing stuff.
                    # AZURE_AI_SEARCH_KEY is new key, but fall back to AZURE_COGNITIVE_SEARCH_KEY for backward compat.
                    if "AZURE_AI_SEARCH_KEY" in os.environ or "AZURE_COGNITIVE_SEARCH_KEY" in os.environ:
                        from azure.core.credentials import AzureKeyCredential

                        logger.warning(f"Failed to get credential for ACS with {e}, falling back to env vars.")
                        connection_credential = AzureKeyCredential(
                            os.environ["AZURE_AI_SEARCH_KEY"]
                            if "AZURE_AI_SEARCH_KEY" in os.environ
                            else os.environ["AZURE_COGNITIVE_SEARCH_KEY"]
                        )
                    else:
                        raise e

                index_endpoint = self.index_config.get("endpoint", None)
                if not index_endpoint:
                    index_endpoint = get_target_from_connection(
                        get_connection_by_id_v2(self.index_config["connection"]["id"], credential=credential)
                    )

                azure_search_documents_version = packages_versions_for_compatibility["azure-search-documents"]
                search_client_version = pkg_version.parse(azure_search_documents_version)
                langchain_pkg_version = pkg_version.parse(langchain_version)

                if (
                    pkg_version.parse("11.4.0b8") >= search_client_version > pkg_version.parse("11.4.0b6")
                    and langchain_pkg_version > pkg_version.parse("0.0.273")
                ) or (
                    search_client_version == pkg_version.parse("11.4.0b6")
                    and pkg_version.parse("0.0.273") > langchain_pkg_version >= pkg_version.parse("0.0.198")
                ):
                    from langchain.vectorstores import azuresearch  # pylint: disable=import-error

                    # TODO: These fields effect all ACS retrievers in the same process, should change class so it can
                    # use these as defaults but uses names passed in as args preferentially
                    azuresearch.FIELDS_ID = self.index_config.get("field_mapping", {}).get("id", "id")
                    azuresearch.FIELDS_CONTENT = self.index_config.get("field_mapping", {}).get("content", "content")
                    azuresearch.FIELDS_CONTENT_VECTOR = self.index_config.get("field_mapping", {}).get(
                        "embedding", "content_vector_open_ai"
                    )
                    azuresearch.FIELDS_METADATA = self.index_config.get("field_mapping", {}).get(
                        "metadata", "meta_json_string"
                    )

                    from azure.core.credentials import AzureKeyCredential
                    from langchain.vectorstores.azuresearch import AzureSearch  # pylint: disable=import-error

                    return AzureSearch(
                        azure_search_endpoint=index_endpoint,
                        azure_search_key=connection_credential.key
                        if isinstance(connection_credential, AzureKeyCredential)
                        else None,
                        index_name=self.index_config.get("index"),
                        embedding_function=self.get_langchain_embeddings(credential=credential).embed_query,
                        search_type="hybrid",
                        semantic_configuration_name=self.index_config.get(
                            "semantic_configuration_name", "azureml-default"
                        ),
                        user_agent=f"azureml-rag=={version}/mlindex,langchain=={langchain_version}",
                    )
                from azure.ai.generative.index._langchain.acs import AzureCognitiveSearchVectorStore

                msg = f"azure-search-documents=={azure_search_documents_version} not compatible "
                logger.warning(msg + "langchain.vectorstores.azuresearch yet, using REST client based VectorStore.")

                return AzureCognitiveSearchVectorStore(
                    index_name=self.index_config.get("index", ""),
                    endpoint=index_endpoint,
                    embeddings=self.get_langchain_embeddings(credential=credential),
                    field_mapping=self.index_config.get("field_mapping", {}),
                    credential=connection_credential,
                )
            if index_kind == "faiss":
                from fsspec.core import url_to_fs

                store = None
                engine: str = self.index_config.get("engine", "")
                if engine == "langchain.vectorstores.FAISS":
                    embeddings = EmbeddingsContainer.from_metadata(
                        self.embeddings_config.copy()
                    ).as_langchain_embeddings(credential=credential)

                    # langchain fix https://github.com/langchain-ai/langchain/pull/10823 released in 0.0.318
                    if langchain_pkg_version >= pkg_version.parse("0.0.318"):
                        embeddings = embeddings.embed_query

                    fs, uri = url_to_fs(self.base_uri)

                    with tempfile.TemporaryDirectory() as tmpdir:
                        fs.download(f"{uri.rstrip('/')}/index.pkl", f"{str(tmpdir)}")
                        fs.download(f"{uri.rstrip('/')}/index.faiss", f"{str(tmpdir)}")

                        try:
                            from langchain.vectorstores import FAISS

                            store = FAISS.load_local(str(tmpdir), embeddings)
                        except ImportError as e:
                            msg = f"retrying with vendored FAISS VectorStore.\n{e}"
                            logger.warning("Failed to load FAISS Index using installed version of langchain, " + msg)

                            from azure.ai.resources._index._langchain.vendor.vectorstores.faiss import FAISS

                            store = FAISS.load_local(str(tmpdir), embeddings)

                elif engine.endswith("indexes.faiss.FaissAndDocStore"):
                    from azure.ai.resources._index._indexes.faiss import FaissAndDocStore

                    # pylint: disable=line-too-long
                    error_fmt_str = """Failed to import langchain faiss bridge module with: {e}\n"
                        This could be due to an incompatible change in langchain since this bridge was implemented.
                        If you understand what has changed you could implement your own wrapper of azure.ai.tools.mlindex._indexes.faiss.FaissAndDocStore.
                        """
                    try:
                        from azure.ai.generative.index._langchain.faiss import azureml_faiss_as_langchain_faiss
                    except ImportError as e:
                        logger.warning(error_fmt_str.format(e=e))
                        azureml_faiss_as_langchain_faiss = None  # type: ignore[assignment]

                    embeddings = EmbeddingsContainer.from_metadata(
                        self.embeddings_config.copy()
                    ).as_langchain_embeddings(credential=credential)

                    store = FaissAndDocStore.load(self.base_uri, embeddings.embed_query)
                    if azureml_faiss_as_langchain_faiss is not None:
                        try:
                            store = azureml_faiss_as_langchain_faiss(
                                FaissAndDocStore.load(self.base_uri, embeddings.embed_query)
                            )
                        except Exception as e:
                            logger.error(error_fmt_str.format(e=e))
                            raise
                else:
                    raise ValueError(f"Unknown engine: {engine}")
                return store
            if index_kind == "pinecone":
                try:
                    import pinecone  # pylint: disable=import-error
                    from azure.core.credentials import AzureKeyCredential
                    from langchain.vectorstores import Pinecone  # pylint: disable=import-error

                    connection_credential = get_connection_credential(self.index_config, credential=credential)
                    if not isinstance(connection_credential, AzureKeyCredential):
                        raise ValueError(
                            "Expected credential to Pinecone index to be an AzureKeyCredential, "
                            + f"instead got: {type(connection_credential)}"
                        )

                    environment = get_pinecone_environment(self.index_config, credential=credential)
                    pinecone.init(api_key=connection_credential.key, environment=environment)
                    pinecone_index = pinecone.Index(self.index_config.get("index"))

                    index_stats = pinecone_index.describe_index_stats()
                    logger.info(f"Pinecone index {self.index_config.get('index')} with stats {index_stats}")
                    activity_logger.info("Pinecone index", extra={"properties": {"stats": index_stats}})

                    try:
                        logger.info("Get Pinecone vectorstore by passing in `embedding` as a Callable.")
                        return Pinecone.from_existing_index(
                            self.index_config.get("index"),
                            self.get_langchain_embeddings(credential=credential).embed_query,
                            text_key=self.index_config.get("field_mapping", {})["content"],
                        )
                    except Exception as e:  # pylint: disable=broad-except
                        msg = f"Failed to get Pinecone vectorstore due to {e}, "
                        logger.warn(msg + "try again by passing in `embedding` as an Embeddings object.")
                        return Pinecone.from_existing_index(
                            self.index_config.get("index"),
                            self.get_langchain_embeddings(credential=credential),
                            text_key=self.index_config.get("field_mapping", {})["content"],
                        )
                except Exception as e:
                    logger.error(f"Failed to create Pinecone vectorstore due to: {e}")
                    raise
            raise ValueError(f"Unknown index kind: {index_kind}")

    def as_langchain_retriever(self, credential: Optional[TokenCredential] = None, **kwargs):
        """
        Converts MLIndex to a retriever object that can be used with langchain, may download files.

        :keyword credential: The credential used to converts MLIndex to a retriever object.
        :paramtype credential: Optional[TokenCredential]
        """
        index_kind = self.index_config.get("kind", None)
        if index_kind == "acs":
            if self.index_config.get("field_mapping", {}).get("embedding", None) is None:
                from azure.ai.generative.index._langchain.acs import AzureCognitiveSearchVectorStore

                connection_credential = get_connection_credential(self.index_config, credential=credential)

                endpoint = self.index_config.get("endpoint", None)
                if not endpoint:
                    endpoint = get_target_from_connection(
                        get_connection_by_id_v2(self.index_config["connection"]["id"], credential=credential)
                    )
                return AzureCognitiveSearchVectorStore(
                    index_name=self.index_config.get("index", ""),
                    endpoint=endpoint,
                    embeddings=self.get_langchain_embeddings(),
                    field_mapping=self.index_config.get("field_mapping", {}),
                    credential=connection_credential,
                ).as_retriever(**kwargs)

            return self.as_langchain_vectorstore(credential=credential).as_retriever(**kwargs)
        if index_kind == "faiss":
            return self.as_langchain_vectorstore(credential=credential).as_retriever(**kwargs)
        if index_kind == "pinecone":
            return self.as_langchain_vectorstore(credential=credential).as_retriever(**kwargs)
        raise ValueError(f"Unknown index kind: {index_kind}")

    def as_native_index_client(self, credential: Optional[TokenCredential] = None):
        """
        Converts MLIndex config into a client for the underlying Index, may download files.

        An azure.search.documents.SearchClient for acs indexes or
        an azure.ai.resources._index._indexes.indexFaissAndDocStore for faiss indexes.

        :keyword credential: The credential used to converts MLIndex config into a client for the underlying Index.
        :paramtype credential: Optional[TokenCredential]
        """
        index_kind = self.index_config.get("kind", None)
        if index_kind == "acs":
            connection_credential = get_connection_credential(self.index_config, credential=credential)

            from azure.search.documents import SearchClient

            return SearchClient(
                endpoint=self.index_config.get("endpoint"),
                index_name=self.index_config.get("index"),
                credential=connection_credential,
                user_agent=f"azureml-rag=={version}/mlindex",
                api_version=self.index_config.get("api_version", "2023-07-01-preview"),
            )
        if index_kind == "faiss":
            from azure.ai.resources._index._indexes.faiss import FaissAndDocStore

            embeddings = self.get_langchain_embeddings(credential=credential)

            return FaissAndDocStore.load(self.base_uri, embeddings.embed_query)
        if index_kind == "pinecone":
            import pinecone  # pylint: disable=import-error
            from azure.core.credentials import AzureKeyCredential

            connection_credential = get_connection_credential(self.index_config, credential=credential)
            if not isinstance(connection_credential, AzureKeyCredential):
                raise ValueError(
                    "Expected credential to Pinecone index to be an AzureKeyCredential, "
                    + f"instead got: {type(connection_credential)}"
                )

            environment = get_pinecone_environment(self.index_config, credential=credential)
            pinecone.init(api_key=connection_credential.key, environment=environment)
            return pinecone.Index(self.index_config.get("index"))
        raise ValueError(f"Unknown index kind: {index_kind}")

    def __repr__(self):
        """
        Returns a string representation of the MLIndex object.

        :return: A string representation of the MLIndex object.
        :rtype: str
        """
        return yaml.dump(
            {
                "index": self.index_config,
                "embeddings": self.embeddings_config,
            }
        )

    def override_connections(
        self,
        embedding_connection: Optional[Union[str, BaseConnection, WorkspaceConnection]] = None,
        index_connection: Optional[Union[str, BaseConnection, WorkspaceConnection]] = None,
        credential: Optional[TokenCredential] = None,
    ) -> "MLIndex":
        """
        Override the connections used by the MLIndex.

        :keyword embedding_connection: Optional connection to use for embeddings model.
        :paramtype embedding_connection: Optional[Union[str, BaseConnection, WorkspaceConnection]]
        :keyword index_connection: Optional connection to use for index.
        :paramtype index_connection: Optional[Union[str, BaseConnection, WorkspaceConnection]]
        :keyword credential: Optional credential to use when resolving connection information.
        :paramtype credential: Optional[TokenCredential]
        :return: A MLIndex object.
        :rtype: MLIndex
        """
        if embedding_connection:
            if self.embeddings_config.get("key") is not None:
                self.embeddings_config.pop("key")

            if embedding_connection.__class__.__name__ == "AzureOpenAIConnection":
                embedding_connection: Union[BaseConnection, WorkspaceConnection]  # type: ignore[no-redef]
                # PromptFlow Connection
                self.embeddings_config["connection_type"] = "inline"
                self.embeddings_config["connection"] = {
                    "key": embedding_connection.secrets.get("api_key"),  # type: ignore[union-attr]
                    "api_base": embedding_connection.api_base,  # type: ignore[union-attr]
                    "api_type": embedding_connection.api_type,  # type: ignore[union-attr]
                }
            else:
                self.embeddings_config["connection_type"] = "workspace_connection"
                if isinstance(embedding_connection, str):
                    embedding_connection = get_connection_by_id_v2(embedding_connection, credential=credential)
                self.embeddings_config["connection"] = {"id": get_id_from_connection(embedding_connection)}
        if index_connection:
            if self.index_config["kind"] != "acs":
                print("Index kind is not acs, ignoring override for connection")
            else:
                self.index_config["connection_type"] = "workspace_connection"
                if isinstance(index_connection, str):
                    index_connection = get_connection_by_id_v2(index_connection, credential=credential)
                self.index_config["connection"] = {"id": get_id_from_connection(index_connection)}
<<<<<<< HEAD
        # pylint: disable=no-value-for-parameter
        self.save(just_config=True)  # type: ignore[call-arg]
        # TODO: Bug 2877747
=======
        self.save(self.base_uri, just_config=True)
>>>>>>> 8b921c4b
        return self

    def set_embeddings_connection(
        self,
        connection: Optional[Union[str, BaseConnection, WorkspaceConnection]],
    ) -> "MLIndex":
        """
        Set the embeddings connection used by the MLIndex.

        :keyword connection: Optional connection to use for embeddings model.
        :paramtype connection: Optional[Union[str, BaseConnection, WorkspaceConnection]]
        """
        return self.override_connections(embedding_connection=connection)

    @staticmethod
    def from_files(
        source_uri: str,
        source_glob: str = "**/*",
        chunk_size: int = 1000,
        chunk_overlap: int = 0,
        citation_url: Optional[str] = None,
        citation_replacement_regex: Optional[Dict[str, str]] = None,
        embeddings_model: str = "hugging_face://model/sentence-transformers/all-mpnet-base-v2",
        embeddings_connection: Optional[str] = None,
        embeddings_container: Optional[Union[str, Path]] = None,
        index_type: str = "faiss",
        index_connection: Optional[str] = None,
        index_config: Optional[Dict[str, Any]] = None,
        output_path: Optional[Union[str, Path]] = None,
        credential: Optional[TokenCredential] = None,
    ) -> "MLIndex":
        r"""
        Create a new MLIndex from a repo.

        :keyword source_uri: Iterator of documents to index.
        :paramtype source_uri: str
        :keyword source_glob: Glob pattern to match files to index.
        :paramtype source_glob: str
        :keyword chunk_size: Size of chunks to split documents into.
        :paramtype chunk_size: int
        :keyword chunk_overlap: Size of overlap between chunks.
        :paramtype chunk_overlap: int
        :keyword citation_url: Optional url to replace citation urls with.
        :paramtype citation_url: Optional[str]
        :keyword citation_replacement_regex: Optional regex to use to replace citation urls.
        :paramtype citation_replacement_regex: Optional[Dict[str, str]]
        :keyword embeddings_model: Name of embeddings model to use.
        :paramtype embeddings_model: str
        :keyword embeddings_connection: Optional connection to use for embeddings model.
        :paramtype embeddings_connection: Optional[str]
        :keyword embeddings_container: Optional path to location where un-indexed embeddings can be saved/loaded.
        :paramtype embeddings_container: Optional[Union[str, Path]]
        :keyword index_type: Type of index to use.
        :paramtype index_type: str
        :keyword index_connection: Optional connection to use for index.
        :paramtype index_connection: Optional[str]
        :keyword index_config: Config for index.
        :paramtype index_config: Optional[Dict[str, Any]]
        :keyword output_path: Optional path to save index to.
        :paramtype output_path: Optional[Union[str, Path]]
        :keyword credential: Optional credential to use when resolving connection information.
        :paramtype credential: Optional[TokenCredential]
        :return: A new MLIndex.
        :rtype: MLIndex
        """
        if index_config is None:
            index_config = {}

        from azure.ai.generative.index._documents import split_documents

        with track_activity(logger, "MLIndex.from_files"):
            chunked_documents = DocumentChunksIterator(
                files_source=source_uri,
                glob=source_glob,
                base_url=citation_url,
                document_path_replacement_regex=citation_replacement_regex,
                chunked_document_processors=[
                    lambda docs: split_documents(
                        docs,
                        splitter_args={"chunk_size": chunk_size, "chunk_overlap": chunk_overlap, "use_rcts": False},
                    )
                ],
            )

            mlindex = MLIndex.from_documents(
                chunked_documents,
                embeddings_model=embeddings_model,
                embeddings_connection=embeddings_connection,
                embeddings_container=embeddings_container,
                index_type=index_type,
                index_connection=index_connection,
                index_config=index_config,
                output_path=output_path,
                credential=credential,
            )

        return mlindex

    @staticmethod
    def from_documents(
        documents: Union[Iterator[Document], BaseLoader, DocumentChunksIterator],
        embeddings_model: str = "hugging_face://model/sentence-transformers/all-mpnet-base-v2",
        embeddings_connection: Optional[str] = None,
        embeddings_container: Optional[Union[str, Path]] = None,
        index_type: str = "faiss",
        index_connection: Optional[str] = None,
        index_config: Optional[Dict[str, Any]] = None,
        output_path: Optional[Union[str, Path]] = None,
        credential: Optional[TokenCredential] = None,
    ) -> "MLIndex":
        """
        Create a new MLIndex from documents.

        :keyword documents: Iterator of documents to index.
        :paramtype documents: Union[Iterator[Document], BaseLoader, DocumentChunksIterator]
        :keyword embeddings_model: Name of embeddings model to use.
        :paramtype embeddings_model: str
        :keyword embeddings_connection: Optional connection to use for embeddings model.
        :paramtype embeddings_connection: Optional[str]
        :keyword embeddings_container: Optional path to location where un-indexed embeddings can be saved/loaded.
        :paramtype embeddings_container: Optional[Union[str, Path]]
        :keyword index_type: Type of index to use.
        :paramtype index_type: str
        :keyword index_connection: Optional connection to use for index.
        :paramtype index_connection: Optional[str]
        :keyword index_config: Config for index.
        :paramtype index_config: Optional[Dict[str, Any]]
        :keyword output_path: Optional path to save index to.
        :paramtype output_path: Optional[Union[str, Path]]
        :keyword credential: Optional credential to use when resolving connection information.
        :paramtype credential: Optional[TokenCredential]
        :return: A new MLIndex.
        :rtype: MLIndex
        """
        if index_config is None:
            index_config = {}

        import time

        embeddings = None
        # TODO: Move this logic to load from embeddings_container into EmbeddingsContainer
        try:  # pylint: disable=too-many-nested-blocks
            if embeddings_container is not None:
                if isinstance(embeddings_container, str) and "://" in embeddings_container:
                    from fsspec.core import url_to_fs

                    _, _ = url_to_fs(embeddings_container)
                else:
                    embeddings_container = Path(embeddings_container)
                    previous_embeddings_dir_name = None
                    try:
                        previous_embeddings_dir_name = str(
                            max(
                                (dir for dir in embeddings_container.glob("*") if dir.is_dir()), key=os.path.getmtime
                            ).name
                        )
                    except FileNotFoundError as e:
                        logger.warning(
                            f"failed to get latest folder from {embeddings_container} with {e}.", extra={"print": True}
                        )
                    if previous_embeddings_dir_name is not None:
                        try:
                            embeddings = EmbeddingsContainer.load(previous_embeddings_dir_name, embeddings_container)
                        except (IOError, ValueError) as e:
                            logger.warning(
                                f"failed to load embeddings from {embeddings_container} with {e}.",
                                extra={"print": True},
                            )
        finally:
            if embeddings is None:
                logger.info("Creating new EmbeddingsContainer")
                if isinstance(embeddings_model, str):
                    connection_args = {}
                    if "open_ai" in embeddings_model:
                        if embeddings_connection:
                            if isinstance(embeddings_connection, str):
                                embeddings_connection: Union[  # type: ignore[no-redef]
                                    Dict[str, Dict[str, Dict[str, Any]]], Any
                                ] = get_connection_by_id_v2(embeddings_connection, credential=credential)
                            connection_args = {
                                "connection_type": "workspace_connection",
                                "connection": {"id": get_id_from_connection(embeddings_connection)},
                                "endpoint": embeddings_connection.target
                                if hasattr(embeddings_connection, "target")
                                else embeddings_connection["properties"]["target"],  # type: ignore[index]
                            }
                        else:
                            import openai

                            api_key = "OPENAI_API_KEY"
                            api_base = "OPENAI_API_BASE"
                            if pkg_version.parse(openai.version.VERSION) >= pkg_version.parse("1.0.0"):
                                api_key = "AZURE_OPENAI_KEY"
                                api_base = "AZURE_OPENAI_ENDPOINT"
                            connection_args = {
                                "connection_type": "environment",
                                "connection": {"key": api_key},
                                "endpoint": os.getenv(api_base),
                            }
                            if os.getenv("OPENAI_API_TYPE"):
                                connection_args["api_type"] = os.getenv("OPENAI_API_TYPE")
                            if os.getenv("OPENAI_API_VERSION"):
                                connection_args["api_version"] = os.getenv("OPENAI_API_VERSION")

                    embeddings = EmbeddingsContainer.from_uri(
                        embeddings_model, credential=credential, **connection_args
                    )
                else:
                    raise ValueError(f"Unknown embeddings model: {embeddings_model}")
                    # try:
                    #     import sentence_transformers
                    #     if isinstance(embeddings_model, sentence_transformers.SentenceTransformer):
                    #         embeddings = EmbeddingsContainer.from_sentence_transformer(embeddings_model)
                    # except Exception as e:
                    #     logger.warning(f"Failed to load sentence_transformers with {e}.")

        pre_embed = time.time()
        embeddings = embeddings.embed(documents)
        post_embed = time.time()
        logger.info(f"Embedding took {post_embed - pre_embed} seconds")

        if embeddings_container is not None:
            now = datetime.now()
            # TODO: This means new snapshots will be created for every run
            # Ideally there'd be a use container as readonly vs persist snapshot option
            embeddings.save(
                str(
                    Path(embeddings_container)
                    / f"{now.strftime('%Y%m%d')}_{now.strftime('%H%M%S')}_{str(uuid.uuid4()).split('-', 1)[0]}"
                )
            )

        mlindex = MLIndex.from_embeddings_container(
            embeddings,
            index_type=index_type,
            index_connection=index_connection,
            index_config=index_config,
            output_path=output_path,
            credential=credential,
        )

        return mlindex

    @staticmethod
    def from_embeddings_container(
        embeddings: EmbeddingsContainer,
        index_type: str,
        index_connection: Optional[str] = None,
        index_config: Optional[Dict[str, Any]] = None,
        output_path: Optional[Union[str, Path]] = None,
        credential: Optional[TokenCredential] = None,
    ) -> "MLIndex":
        """
        Create a new MLIndex from embeddings.

        :keyword embeddings: EmbeddingsContainer to index.
        :paramtype embeddings: EmbeddingsContainer
        :keyword index_type: Type of index to use.
        :paramtype index_type: str
        :keyword index_connection: Optional connection to use for index.
        :paramtype index_connection: Optional[str]
        :keyword index_config: Config for index.
        :paramtype index_config: Optional[Dict[str, Any]]
        :keyword output_path: Optional path to save index to.
        :paramtype output_path: Optional[Union[str, Path]]
        :keyword credential: Optional credential to use when resolving connection information.
        :paramtype credential: Optional[TokenCredential]
        :return: A new MLIndex.
        :rtype: MLIndex
        """
        if index_config is None:
            index_config = {}
        if output_path is None:
            output_path = Path.cwd() / f"{index_type}_{embeddings.kind}_index"
        if index_type == "faiss":
            embeddings.write_as_faiss_mlindex(
                output_path=output_path, engine=index_config.get("engine", "indexes.faiss.FaissAndDocStore")
            )

            mlindex = MLIndex(
                uri=Path(output_path),
            )
        elif index_type == "acs":
            from azure.ai.generative.index._tasks.update_acs import create_index_from_raw_embeddings

            if not index_connection:
                index_config = {
                    **index_config,
                    **{
                        "endpoint": os.getenv("AZURE_AI_SEARCH_ENDPOINT"),
                        "api_version": "2023-07-01-preview",
                    },
                }
                connection_args = {"connection_type": "environment", "connection": {"key": "AZURE_AI_SEARCH_KEY"}}
            else:
                if isinstance(index_connection, str):
                    index_connection: Union[  # type: ignore[no-redef]
                        Dict[str, Dict[str, Dict[str, Any]]], Any
                    ] = get_connection_by_id_v2(index_connection, credential=credential)
                index_config = {
                    **index_config,
                    **{
                        "endpoint": (
                            index_connection.target
                            if hasattr(index_connection, "target")
                            else index_connection["properties"]["target"]  # type: ignore[index]
                        ),
                        "api_version": (
                            index_connection.metadata.get("apiVersion", "2023-07-01-preview")
                            if hasattr(index_connection, "metadata")
                            else index_connection["properties"]["metadata"].get(  # type: ignore
                                "apiVersion", "2023-07-01-preview"
                            )
                        ),
                    },
                }
                connection_args = {
                    "connection_type": "workspace_connection",
                    "connection": {"id": get_id_from_connection(index_connection)},
                }

            mlindex = create_index_from_raw_embeddings(
                embeddings,
                index_config,
                connection=connection_args,
                output_path=str(output_path),
                credential=credential,
            )
        elif index_type == "pinecone":
            from azure.ai.generative.index._tasks.update_pinecone import (  # type: ignore[assignment]
                create_index_from_raw_embeddings,
            )

            if not index_connection:
                index_config = {**index_config, **{"environment": os.getenv("PINECONE_ENVIRONMENT")}}
                connection_args = {"connection_type": "environment", "connection": {"key": "PINECONE_API_KEY"}}
            else:
                if isinstance(index_connection, str):
                    index_connection = get_connection_by_id_v2(  # type: ignore[assignment,used-before-def]
                        index_connection, credential=credential
                    )
                index_config = {
                    **index_config,
                    **{"environment": index_connection["properties"]["metadata"]["environment"]},  # type: ignore[index]
                }
                connection_args = {
                    "connection_type": "workspace_connection",
                    "connection": {"id": get_id_from_connection(index_connection)},
                }

            mlindex = create_index_from_raw_embeddings(
                embeddings,
                index_config,
                connection=connection_args,
                output_path=str(output_path),
                credential=credential,
            )
        else:
            raise ValueError(f"Unknown index type: {index_type}")

        return mlindex

    def save(self, output_uri: str, just_config: bool = False):
        """
        Save the MLIndex to a uri.

        Will use uri MLIndex was loaded from if `output_uri` not set.

        :keyword output_uri: The output path of saving the MLIndex.
        :paramtype output_uri: str
        :keyword just_config: Config of saving the MLIndex.
        :paramtype just_config: bool
        """
        # Use fsspec to create MLIndex yaml file at output_uri and call save on _underlying_index if present
        try:
            import fsspec

            mlindex_file = fsspec.open(f"{output_uri.rstrip('/')}/MLIndex", "w")
            # parse yaml to dict
            with mlindex_file as f:
                yaml.safe_dump({"embeddings": self.embeddings_config, "index": self.index_config}, f)

            if not just_config:
                files = fsspec.open_files(f"{self.base_uri}/*")
                files += fsspec.open_files(f"{self.base_uri}/**/*")
                for file in files:
                    if file.path.endswith("MLIndex"):
                        continue

                    with file.open() as src:
                        with fsspec.open(
                            f"{output_uri.rstrip('/')}/{file.path.replace(self.base_uri, '').lstrip('/')}", "wb"
                        ) as dest:
                            dest.write(src.read())
        except Exception as e:
            raise ValueError(f"Could not save MLIndex: {e}") from e<|MERGE_RESOLUTION|>--- conflicted
+++ resolved
@@ -514,13 +514,7 @@
                 if isinstance(index_connection, str):
                     index_connection = get_connection_by_id_v2(index_connection, credential=credential)
                 self.index_config["connection"] = {"id": get_id_from_connection(index_connection)}
-<<<<<<< HEAD
-        # pylint: disable=no-value-for-parameter
-        self.save(just_config=True)  # type: ignore[call-arg]
-        # TODO: Bug 2877747
-=======
         self.save(self.base_uri, just_config=True)
->>>>>>> 8b921c4b
         return self
 
     def set_embeddings_connection(
