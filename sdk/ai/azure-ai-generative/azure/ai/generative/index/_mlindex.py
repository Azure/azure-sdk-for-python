# ---------------------------------------------------------
# Copyright (c) Microsoft Corporation. All rights reserved.
# ---------------------------------------------------------
"""MLIndex class for interacting with MLIndex assets."""
import os
import tempfile
import uuid
from datetime import datetime
from pathlib import Path
from typing import Any, Dict, Iterator, Optional, Union

from importlib.util import find_spec
import yaml  # type: ignore[import]
from packaging import version as pkg_version
from azure.core.credentials import TokenCredential
from azure.ai.generative.index._documents import Document, DocumentChunksIterator
from azure.ai.generative.index._embeddings import EmbeddingsContainer
from azure.ai.generative.index._utils.connections import (
    BaseConnection,
    WorkspaceConnection,
    get_connection_by_id_v2,
    get_connection_credential,
    get_id_from_connection,
    get_pinecone_environment,
    get_target_from_connection,
)
from azure.ai.generative.index._utils.logging import (
    get_logger,
    langchain_version,
    packages_versions_for_compatibility,
    track_activity,
    version,
)

try:
    from langchain.document_loaders.base import BaseLoader
except ImportError:
    BaseLoader = Iterator[Document]

logger = get_logger("mlindex")


class MLIndex:
    """MLIndex class for interacting with MLIndex assets."""

    INDEX_FIELD_MAPPING_KEY = "field_mapping"
    INDEX_FIELD_MAPPING_TYPES = {
        "content": "Raw data content of indexed document",
        "embedding": "Embedding of indexed document content",
        "metadata": "Metadata of indexed document, must be a JSON string",
        "filename": "Filename of indexed document, relative to data source root",
        "title": "Title of indexed document",
        "url": "User facing citation URL for indexed document",
    }

    base_uri: str
    index_config: dict
    embeddings_config: dict

    def __init__(self, uri: Optional[Union[str, Path]] = None, mlindex_config: Optional[dict] = None):
        """
        Initialize MLIndex from a URI or AzureML Data Asset.

        Args:
        ----
            uri: URI to MLIndex asset folder (remote or local)
            mlindex_config: MLIndex config dictionary
            credential: Credential to use for talking to Azure resources
        """
        with track_activity(logger, "MLIndex.__init__") as activity_logger:
            if uri is not None:
                if isinstance(uri, str):
                    uri = str(uri)
                elif isinstance(uri, Path):
                    uri = str(uri)
                else:
                    # Assume given AzureML Data Asset
                    uri = uri.path

                if find_spec("fsspec") is None:
                    raise ValueError(
                        "fsspec python package not installed. Please install it with `pip install fsspec`."
                    )

                if find_spec("azureml.fsspec") is None:
                    logger.warning(
                        "azureml-fsspec python package not installed. "
                        "Loading from remote filesystems supported by AzureML will not work. "
                        "Please install it with `pip install azureml-fsspec`."
                    )

                self.base_uri = uri

                mlindex_config = None
                uri = uri.rstrip("/")
                mlindex_uri = f"{uri}/MLIndex" if not uri.endswith("MLIndex") else uri
                try:
                    import fsspec

                    mlindex_file = fsspec.open(mlindex_uri, "r")
                    if hasattr(mlindex_file.fs, "_path"):
                        # File on azureml filesystem has path relative to container root
                        # Need to get underlying fs path
                        self.base_uri = mlindex_file.fs._path.split("/MLIndex")[0]
                    else:
                        self.base_uri = mlindex_file.path.split("/MLIndex")[0]

                    with mlindex_file as f:
                        mlindex_config = yaml.safe_load(f)
                except Exception as e:
                    raise ValueError(f"Could not find MLIndex: {e}") from e
            elif mlindex_config is None:
                raise ValueError("Must provide either uri or mlindex_config")

            self.index_config = mlindex_config.get("index", {})
            if self.index_config is None:
                raise ValueError("Could not find index config in MLIndex yaml")
            activity_logger.activity_info["index_kind"] = self.index_config.get("kind", "none")
            self.embeddings_config = mlindex_config.get("embeddings", {})
            if self.embeddings_config is None:
                raise ValueError("Could not find embeddings config in MLIndex yaml")
            activity_logger.activity_info["embeddings_kind"] = self.embeddings_config.get("kind", "none")
            activity_logger.activity_info["embeddings_api_type"] = self.embeddings_config.get("api_type", "none")

    @property
    def name(self) -> str:
        """Returns the name of the MLIndex."""
        return self.index_config.get("name", "")

    @name.setter
    def name(self, value: str):
        """Sets the name of the MLIndex."""
        self.index_config["name"] = value

    @property
    def description(self) -> str:
        """Returns the description of the MLIndex."""
        return self.index_config.get("description", "")

    @description.setter
    def description(self, value: str):
        """Sets the description of the MLIndex."""
        self.index_config["description"] = value

    def get_langchain_embeddings(self, credential: Optional[TokenCredential] = None):
        """Get the LangChainEmbeddings from the MLIndex."""
        embeddings = EmbeddingsContainer.from_metadata(self.embeddings_config.copy())

        return embeddings.as_langchain_embeddings(credential=credential)

    def as_langchain_vectorstore(self, credential: Optional[TokenCredential] = None):
        """Converts MLIndex to a retriever object that can be used with langchain, may download files."""
        with track_activity(logger, "MLIndex.as_langchain_vectorstore") as activity_logger:
            index_kind = self.index_config.get("kind", "none")

            activity_logger.activity_info["index_kind"] = index_kind
            activity_logger.activity_info["embeddings_kind"] = self.embeddings_config.get("kind", "none")
            activity_logger.activity_info["embeddings_api_type"] = self.embeddings_config.get("api_type", "none")

            langchain_pkg_version = pkg_version.parse(langchain_version)

            if index_kind == "acs":
                from azure.ai.generative.index._indexes.azure_search import import_azure_search_or_so_help_me

                import_azure_search_or_so_help_me()

                if self.index_config.get("field_mapping", {}).get("embedding", None) is None:
                    msg = "field_mapping.embedding must be set in MLIndex config for acs index, "
                    raise ValueError(msg + "try `.as_langchain_retriever()` instead.")

                try:
                    connection_credential = get_connection_credential(self.index_config, credential=credential)
                except Exception as e:
                    # azure.ai.generative has workflow where env vars are set before doing stuff.
                    # AZURE_AI_SEARCH_KEY is new key, but fall back to AZURE_COGNITIVE_SEARCH_KEY for backward compat.
                    if "AZURE_AI_SEARCH_KEY" in os.environ or "AZURE_COGNITIVE_SEARCH_KEY" in os.environ:
                        from azure.core.credentials import AzureKeyCredential

                        logger.warning(f"Failed to get credential for ACS with {e}, falling back to env vars.")
                        connection_credential = AzureKeyCredential(
                            os.environ["AZURE_AI_SEARCH_KEY"]
                            if "AZURE_AI_SEARCH_KEY" in os.environ
                            else os.environ["AZURE_COGNITIVE_SEARCH_KEY"]
                        )
                    else:
                        raise e

                index_endpoint = self.index_config.get("endpoint", None)
                if not index_endpoint:
                    index_endpoint = get_target_from_connection(
                        get_connection_by_id_v2(self.index_config["connection"]["id"], credential=credential)
                    )

                azure_search_documents_version = packages_versions_for_compatibility["azure-search-documents"]
                search_client_version = pkg_version.parse(azure_search_documents_version)
                langchain_pkg_version = pkg_version.parse(langchain_version)

                if (
                    search_client_version > pkg_version.parse("11.4.0b6")
                    and search_client_version <= pkg_version.parse("11.4.0b8")
                    and langchain_pkg_version > pkg_version.parse("0.0.273")
                ) or (
                    search_client_version == pkg_version.parse("11.4.0b6")
                    and langchain_pkg_version < pkg_version.parse("0.0.273")
                    and langchain_pkg_version >= pkg_version.parse("0.0.198")
                ):
                    from langchain.vectorstores import azuresearch  # pylint: disable=import-error

                    # TODO: These fields effect all ACS retrievers in the same process, should change class so it can
                    # use these as defaults but uses names passed in as args preferentially
                    azuresearch.FIELDS_ID = self.index_config.get("field_mapping", {}).get("id", "id")
                    azuresearch.FIELDS_CONTENT = self.index_config.get("field_mapping", {}).get("content", "content")
                    azuresearch.FIELDS_CONTENT_VECTOR = self.index_config.get("field_mapping", {}).get(
                        "embedding", "content_vector_open_ai"
                    )
                    azuresearch.FIELDS_METADATA = self.index_config.get("field_mapping", {}).get(
                        "metadata", "meta_json_string"
                    )

                    from azure.core.credentials import AzureKeyCredential
                    from langchain.vectorstores.azuresearch import AzureSearch  # pylint: disable=import-error

                    return AzureSearch(
                        azure_search_endpoint=index_endpoint,
                        azure_search_key=connection_credential.key
                        if isinstance(connection_credential, AzureKeyCredential)
                        else None,
                        index_name=self.index_config.get("index"),
                        embedding_function=self.get_langchain_embeddings(credential=credential).embed_query,
                        search_type="hybrid",
                        semantic_configuration_name=self.index_config.get(
                            "semantic_configuration_name", "azureml-default"
                        ),
                        user_agent=f"azureml-rag=={version}/mlindex,langchain=={langchain_version}",
                    )
                else:
                    from azure.ai.generative.index._langchain.acs import AzureCognitiveSearchVectorStore

                    msg = f"azure-search-documents=={azure_search_documents_version} not compatible "
                    logger.warning(msg + "langchain.vectorstores.azuresearch yet, using REST client based VectorStore.")

                    return AzureCognitiveSearchVectorStore(
                        index_name=self.index_config.get("index", ""),
                        endpoint=index_endpoint,
                        embeddings=self.get_langchain_embeddings(credential=credential),
                        field_mapping=self.index_config.get("field_mapping", {}),
                        credential=connection_credential,
                    )
            elif index_kind == "faiss":
                from fsspec.core import url_to_fs

                store = None
                engine: str = self.index_config.get("engine", "")
                if engine == "langchain.vectorstores.FAISS":
                    embeddings = EmbeddingsContainer.from_metadata(
                        self.embeddings_config.copy()
                    ).as_langchain_embeddings(credential=credential)

                    # langchain fix https://github.com/langchain-ai/langchain/pull/10823 released in 0.0.318
                    if langchain_pkg_version >= pkg_version.parse("0.0.318"):
                        embeddings = embeddings.embed_query

                    fs, uri = url_to_fs(self.base_uri)

                    with tempfile.TemporaryDirectory() as tmpdir:
                        fs.download(f"{uri.rstrip('/')}/index.pkl", f"{str(tmpdir)}")
                        fs.download(f"{uri.rstrip('/')}/index.faiss", f"{str(tmpdir)}")

                        try:
                            from langchain.vectorstores import FAISS

                            store = FAISS.load_local(str(tmpdir), embeddings)
                        except Exception as e:
<<<<<<< HEAD
                            msg = f"retrying with vendored FAISS VectorStore.\n{e}"
                            logger.warning("Failed to load FAISS Index using installed version of langchain, " + msg)

                            from azure.ai.resources._index._langchain.vendor.vectorstores.faiss import FAISS

=======
                            logger.warning(
                                f"Failed to load FAISS Index using installed version of langchain, retrying with vendored FAISS VectorStore.\n{e}"
                            )
                            
                            from azure.ai.generative.index._langchain.vendor.vectorstores.faiss import FAISS
>>>>>>> da38772d
                            store = FAISS.load_local(str(tmpdir), embeddings)

                elif engine.endswith("indexes.faiss.FaissAndDocStore"):
<<<<<<< HEAD
                    from azure.ai.resources._index._indexes.faiss import FaissAndDocStore

                    # pylint: disable=line-too-long
=======
                    from azure.ai.generative.index._indexes.faiss import FaissAndDocStore
>>>>>>> da38772d
                    error_fmt_str = """Failed to import langchain faiss bridge module with: {e}\n"
                        This could be due to an incompatible change in langchain since this bridge was implemented.
                        If you understand what has changed you could implement your own wrapper of azure.ai.tools.mlindex._indexes.faiss.FaissAndDocStore.
                        """
                    try:
                        from azure.ai.generative.index._langchain.faiss import azureml_faiss_as_langchain_faiss
                    except Exception as e:
                        logger.warning(error_fmt_str.format(e=e))
                        azureml_faiss_as_langchain_faiss = None  # type: ignore[assignment]

                    embeddings = EmbeddingsContainer.from_metadata(
                        self.embeddings_config.copy()
                    ).as_langchain_embeddings(credential=credential)

                    store = FaissAndDocStore.load(self.base_uri, embeddings.embed_query)
                    if azureml_faiss_as_langchain_faiss is not None:
                        try:
                            store = azureml_faiss_as_langchain_faiss(
                                FaissAndDocStore.load(self.base_uri, embeddings.embed_query)
                            )
                        except Exception as e:
                            logger.error(error_fmt_str.format(e=e))
                            raise
                else:
                    raise ValueError(f"Unknown engine: {engine}")
                return store
            elif index_kind == "pinecone":
                try:
                    import pinecone  # pylint: disable=import-error
                    from azure.core.credentials import AzureKeyCredential
                    from langchain.vectorstores import Pinecone  # pylint: disable=import-error

                    connection_credential = get_connection_credential(self.index_config, credential=credential)
                    if not isinstance(connection_credential, AzureKeyCredential):
                        msg = f"instead got: {type(connection_credential)}"
                        raise ValueError(f"Expected credential to Pinecone index to be an AzureKeyCredential, " + msg)

                    environment = get_pinecone_environment(self.index_config, credential=credential)
                    pinecone.init(api_key=connection_credential.key, environment=environment)
                    pinecone_index = pinecone.Index(self.index_config.get("index"))

                    index_stats = pinecone_index.describe_index_stats()
                    logger.info(f"Pinecone index {self.index_config.get('index')} with stats {index_stats}")
                    activity_logger.info("Pinecone index", extra={"properties": {"stats": index_stats}})

                    try:
                        logger.info("Get Pinecone vectorstore by passing in `embedding` as a Callable.")
                        return Pinecone.from_existing_index(
                            self.index_config.get("index"),
                            self.get_langchain_embeddings(credential=credential).embed_query,
                            text_key=self.index_config.get("field_mapping", {})["content"],
                        )
                    except Exception as e:
                        msg = f"Failed to get Pinecone vectorstore due to {e}, "
                        logger.warn(msg + "try again by passing in `embedding` as an Embeddings object.")
                        return Pinecone.from_existing_index(
                            self.index_config.get("index"),
                            self.get_langchain_embeddings(credential=credential),
                            text_key=self.index_config.get("field_mapping", {})["content"],
                        )
                except Exception as e:
                    logger.error(f"Failed to create Pinecone vectorstore due to: {e}")
                    raise
            else:
                raise ValueError(f"Unknown index kind: {index_kind}")

    def as_langchain_retriever(self, credential: Optional[TokenCredential] = None, **kwargs):
        """Converts MLIndex to a retriever object that can be used with langchain, may download files."""
        index_kind = self.index_config.get("kind", None)
        if index_kind == "acs":
            if self.index_config.get("field_mapping", {}).get("embedding", None) is None:
                from azure.ai.generative.index._langchain.acs import AzureCognitiveSearchVectorStore

                connection_credential = get_connection_credential(self.index_config, credential=credential)

                endpoint = self.index_config.get("endpoint", None)
                if not endpoint:
                    endpoint = get_target_from_connection(
                        get_connection_by_id_v2(self.index_config["connection"]["id"], credential=credential)
                    )
                return AzureCognitiveSearchVectorStore(
                    index_name=self.index_config.get("index", ""),
                    endpoint=endpoint,
                    embeddings=self.get_langchain_embeddings(),
                    field_mapping=self.index_config.get("field_mapping", {}),
                    credential=connection_credential,
                ).as_retriever(**kwargs)

            return self.as_langchain_vectorstore(credential=credential).as_retriever(**kwargs)
        elif index_kind == "faiss":
            return self.as_langchain_vectorstore(credential=credential).as_retriever(**kwargs)
        elif index_kind == "pinecone":
            return self.as_langchain_vectorstore(credential=credential).as_retriever(**kwargs)
        else:
            raise ValueError(f"Unknown index kind: {index_kind}")

    def as_native_index_client(self, credential: Optional[TokenCredential] = None):
        """
        Converts MLIndex config into a client for the underlying Index, may download files.

<<<<<<< HEAD
        An azure.search.documents.SearchClient for acs indexes or
        an azure.ai.resources._index._indexes.indexFaissAndDocStore for faiss indexes.
=======
        An azure.search.documents.SearchClient for acs indexes or an azure.ai.generative.index._indexes.indexFaissAndDocStore for faiss indexes.
>>>>>>> da38772d
        """
        index_kind = self.index_config.get("kind", None)
        if index_kind == "acs":
            connection_credential = get_connection_credential(self.index_config, credential=credential)

            from azure.search.documents import SearchClient

            return SearchClient(
                endpoint=self.index_config.get("endpoint"),
                index_name=self.index_config.get("index"),
                credential=connection_credential,
                user_agent=f"azureml-rag=={version}/mlindex",
                api_version=self.index_config.get("api_version", "2023-07-01-preview"),
            )
        elif index_kind == "faiss":
            from azure.ai.generative.index._indexes.faiss import FaissAndDocStore

            embeddings = self.get_langchain_embeddings(credential=credential)

            return FaissAndDocStore.load(self.base_uri, embeddings.embed_query)
        elif index_kind == "pinecone":
            import pinecone  # pylint: disable=import-error
            from azure.core.credentials import AzureKeyCredential

            connection_credential = get_connection_credential(self.index_config, credential=credential)
            if not isinstance(connection_credential, AzureKeyCredential):
                msg = f"instead got: {type(connection_credential)}"
                raise ValueError(f"Expected credential to Pinecone index to be an AzureKeyCredential, " + msg)

            environment = get_pinecone_environment(self.index_config, credential=credential)
            pinecone.init(api_key=connection_credential.key, environment=environment)
            return pinecone.Index(self.index_config.get("index"))
        else:
            raise ValueError(f"Unknown index kind: {index_kind}")

    def __repr__(self):
        """Returns a string representation of the MLIndex object."""
        return yaml.dump(
            {
                "index": self.index_config,
                "embeddings": self.embeddings_config,
            }
        )

    def override_connections(
        self,
        embedding_connection: Optional[Union[str, BaseConnection, WorkspaceConnection]] = None,
        index_connection: Optional[Union[str, BaseConnection, WorkspaceConnection]] = None,
        credential: Optional[TokenCredential] = None,
    ) -> "MLIndex":
        """
        Override the connections used by the MLIndex.

        Args:
        ----
            embedding_connection: Optional connection to use for embeddings model
            index_connection: Optional connection to use for index
            credential: Optional credential to use when resolving connection information
        """
        if embedding_connection:
            if self.embeddings_config.get("key") is not None:
                self.embeddings_config.pop("key")

            if embedding_connection.__class__.__name__ == "AzureOpenAIConnection":
                embedding_connection: Union[BaseConnection, WorkspaceConnection]  # type: ignore[no-redef]
                # PromptFlow Connection
                self.embeddings_config["connection_type"] = "inline"
                self.embeddings_config["connection"] = {
                    "key": embedding_connection.secrets.get("api_key"),  # type: ignore[union-attr]
                    "api_base": embedding_connection.api_base,  # type: ignore[union-attr]
                    "api_type": embedding_connection.api_type,  # type: ignore[union-attr]
                }
            else:
                self.embeddings_config["connection_type"] = "workspace_connection"
                if isinstance(embedding_connection, str):
<<<<<<< HEAD

=======
                    from azure.ai.generative.index._utils.connections import get_connection_by_id_v2
>>>>>>> da38772d
                    embedding_connection = get_connection_by_id_v2(embedding_connection, credential=credential)
                self.embeddings_config["connection"] = {"id": get_id_from_connection(embedding_connection)}
        if index_connection:
            if self.index_config["kind"] != "acs":
                print("Index kind is not acs, ignoring override for connection")
            else:
                self.index_config["connection_type"] = "workspace_connection"
                if isinstance(index_connection, str):
<<<<<<< HEAD

=======
                    from azure.ai.generative.index._utils.connections import get_connection_by_id_v2
>>>>>>> da38772d
                    index_connection = get_connection_by_id_v2(index_connection, credential=credential)
                self.index_config["connection"] = {"id": get_id_from_connection(index_connection)}
        self.save(just_config=True)  # type: ignore[call-arg]
        # TODO: Bug 2877747
        return self

    def set_embeddings_connection(
        self,
        connection: Optional[Union[str, BaseConnection, WorkspaceConnection]],
        credential: Optional[TokenCredential] = None,
    ) -> "MLIndex":
        """Set the embeddings connection used by the MLIndex."""
        return self.override_connections(embedding_connection=connection)

    @staticmethod
    def from_files(
        source_uri: str,
        source_glob: str = "**/*",
        chunk_size: int = 1000,
        chunk_overlap: int = 0,
        citation_url: Optional[str] = None,
        citation_replacement_regex: Optional[Dict[str, str]] = None,
        embeddings_model: str = "hugging_face://model/sentence-transformers/all-mpnet-base-v2",
        embeddings_connection: Optional[str] = None,
        embeddings_container: Optional[Union[str, Path]] = None,
        index_type: str = "faiss",
        index_connection: Optional[str] = None,
        index_config: Dict[str, Any] = {},
        output_path: Optional[Union[str, Path]] = None,
        credential: Optional[TokenCredential] = None,
    ) -> "MLIndex":
        r"""
        Create a new MLIndex from a repo.

        Args:
        ----
            source_uri: Iterator of documents to index
            source_glob: Glob pattern to match files to index
            chunk_size: Size of chunks to split documents into
            chunk_overlap: Size of overlap between chunks
            citation_url: Optional url to replace citation urls with
            citation_replacement_regex: Optional regex to use to replace citation urls,
                e.g. `{"match_pattern": "(.*)/articles/(.*)(\.[^.]+)$", "replacement_pattern": "\1/\2"}`
            embeddings_model: Name of embeddings model to use,
            expected format
                `azure_open_ai://deployment/.../model/text-embedding-ada-002` or
                `hugging_face://model/all-mpnet-base-v2`
            embeddings_connection: Optional connection to use for embeddings model
            embeddings_container: Optional path to location where un-indexed embeddings can be saved/loaded.
            index_type: Type of index to use, e.g. faiss
            index_connection: Optional connection to use for index
            index_config: Config for index, e.g. index_name or field_mapping for acs

        Returns:
        -------
            MLIndex
        """
        from azure.ai.generative.index._documents import split_documents

        with track_activity(logger, "MLIndex.from_files"):
            chunked_documents = DocumentChunksIterator(
                files_source=source_uri,
                glob=source_glob,
                base_url=citation_url,
                document_path_replacement_regex=citation_replacement_regex,
                chunked_document_processors=[
                    lambda docs: split_documents(
                        docs,
                        splitter_args={"chunk_size": chunk_size, "chunk_overlap": chunk_overlap, "use_rcts": False},
                    )
                ],
            )

            mlindex = MLIndex.from_documents(
                chunked_documents,
                embeddings_model=embeddings_model,
                embeddings_connection=embeddings_connection,
                embeddings_container=embeddings_container,
                index_type=index_type,
                index_connection=index_connection,
                index_config=index_config,
                output_path=output_path,
                credential=credential,
            )

        return mlindex

    @staticmethod
    def from_documents(
        documents: Union[Iterator[Document], BaseLoader, DocumentChunksIterator],
        embeddings_model: str = "hugging_face://model/sentence-transformers/all-mpnet-base-v2",
        embeddings_connection: Optional[str] = None,
        embeddings_container: Optional[Union[str, Path]] = None,
        index_type: str = "faiss",
        index_connection: Optional[str] = None,
        index_config: Dict[str, Any] = {},
        output_path: Optional[Union[str, Path]] = None,
        credential: Optional[TokenCredential] = None,
    ) -> "MLIndex":
        """
        Create a new MLIndex from documents.

        Args:
        ----
            documents: Iterator of documents to index
            index_kind: Kind of index to use
            embeddings_model: Name of embeddings model to use, expected format
                `azure_open_ai://deployment/.../model/text-embedding-ada-002` or
                `hugging_face://model/all-mpnet-base-v2`
            embeddings_container: Optional path to location where un-indexed embeddings can be saved/loaded.
            index_type: Type of index to use, e.g. faiss
            index_connection: Optional connection to use for index
            index_config: Config for index, e.g. index_name or field_mapping for acs
            output_path: Optional path to save index to

        Returns:
        -------
            MLIndex
        """
        import time

        embeddings = None
        # TODO: Move this logic to load from embeddings_container into EmbeddingsContainer
        try:
            if embeddings_container is not None:
                if isinstance(embeddings_container, str) and "://" in embeddings_container:
                    from fsspec.core import url_to_fs

                    fs, uri = url_to_fs(embeddings_container)
                else:
                    embeddings_container = Path(embeddings_container)
                    previous_embeddings_dir_name = None
                    try:
                        previous_embeddings_dir_name = str(
                            max(
                                [dir for dir in embeddings_container.glob("*") if dir.is_dir()], key=os.path.getmtime
                            ).name
                        )
                    except Exception as e:
                        logger.warning(
                            f"failed to get latest folder from {embeddings_container} with {e}.", extra={"print": True}
                        )
                        pass
                    if previous_embeddings_dir_name is not None:
                        try:
                            embeddings = EmbeddingsContainer.load(previous_embeddings_dir_name, embeddings_container)
                        except Exception as e:
                            logger.warning(
                                f"failed to load embeddings from {embeddings_container} with {e}.",
                                extra={"print": True},
                            )
                            pass
        finally:
            if embeddings is None:
                logger.info("Creating new EmbeddingsContainer")
                if isinstance(embeddings_model, str):
                    connection_args = {}
                    if "open_ai" in embeddings_model:
<<<<<<< HEAD
=======
                        from azure.ai.generative.index._utils.connections import get_connection_by_id_v2
>>>>>>> da38772d

                        if embeddings_connection:
                            if isinstance(embeddings_connection, str):
                                embeddings_connection: Union[  # type: ignore[no-redef]
                                    Dict[str, Dict[str, Dict[str, Any]]], Any
                                ] = get_connection_by_id_v2(embeddings_connection, credential=credential)
                            connection_args = {
                                "connection_type": "workspace_connection",
                                "connection": {"id": get_id_from_connection(embeddings_connection)},
                                "endpoint": embeddings_connection.target
                                if hasattr(embeddings_connection, "target")
                                else embeddings_connection["properties"]["target"],  # type: ignore[index]
                            }
                        else:
                            import openai

                            api_key = "OPENAI_API_KEY"
                            api_base = "OPENAI_API_BASE"
                            if pkg_version.parse(openai.version.VERSION) >= pkg_version.parse("1.0.0"):
                                api_key = "AZURE_OPENAI_KEY"
                                api_base = "AZURE_OPENAI_ENDPOINT"
                            connection_args = {
                                "connection_type": "environment",
                                "connection": {"key": api_key},
                                "endpoint": os.getenv(api_base),
                            }
                            if os.getenv("OPENAI_API_TYPE"):
                                connection_args["api_type"] = os.getenv("OPENAI_API_TYPE")
                            if os.getenv("OPENAI_API_VERSION"):
                                connection_args["api_version"] = os.getenv("OPENAI_API_VERSION")

                    embeddings = EmbeddingsContainer.from_uri(
                        embeddings_model, credential=credential, **connection_args
                    )
                else:
                    raise ValueError(f"Unknown embeddings model: {embeddings_model}")
                    # try:
                    #     import sentence_transformers
                    #     if isinstance(embeddings_model, sentence_transformers.SentenceTransformer):
                    #         embeddings = EmbeddingsContainer.from_sentence_transformer(embeddings_model)
                    # except Exception as e:
                    #     logger.warning(f"Failed to load sentence_transformers with {e}.")

        pre_embed = time.time()
        embeddings = embeddings.embed(documents)
        post_embed = time.time()
        logger.info(f"Embedding took {post_embed - pre_embed} seconds")

        if embeddings_container is not None:
            now = datetime.now()
            # TODO: This means new snapshots will be created for every run
            # Ideally there'd be a use container as readonly vs persist snapshot option
            embeddings.save(
                str(
                    Path(embeddings_container)
                    / f"{now.strftime('%Y%m%d')}_{now.strftime('%H%M%S')}_{str(uuid.uuid4()).split('-')[0]}"
                )
            )

        mlindex = MLIndex.from_embeddings_container(
            embeddings,
            index_type=index_type,
            index_connection=index_connection,
            index_config=index_config,
            output_path=output_path,
            credential=credential,
        )

        return mlindex

    @staticmethod
    def from_embeddings_container(
        embeddings: EmbeddingsContainer,
        index_type: str,
        index_connection: Optional[str] = None,
        index_config: Dict[str, Any] = {},
        output_path: Optional[Union[str, Path]] = None,
        credential: Optional[TokenCredential] = None,
    ) -> "MLIndex":
        """
        Create a new MLIndex from embeddings.

        Args
        ----
            embeddings: EmbeddingsContainer to index
            index_type: Type of index to use, e.g. faiss
            index_connection: Optional connection to use for index
            index_config: Config for index, e.g. index_name or field_mapping for acs
            output_path: Optional path to save index to
            credential: Optional credential to use when resolving connection information

        Returns
        -------
            MLIndex
        """
        if output_path is None:
            output_path = Path.cwd() / f"{index_type}_{embeddings.kind}_index"
        if index_type == "faiss":
            embeddings.write_as_faiss_mlindex(
                output_path=output_path, engine=index_config.get("engine", "indexes.faiss.FaissAndDocStore")
            )

            mlindex = MLIndex(
                uri=Path(output_path),
            )
        elif index_type == "acs":
            from azure.ai.generative.index._tasks.update_acs import create_index_from_raw_embeddings
<<<<<<< HEAD
=======
            from azure.ai.generative.index._utils.connections import get_connection_by_id_v2
>>>>>>> da38772d

            if not index_connection:
                index_config = {
                    **index_config,
                    **{
                        "endpoint": os.getenv("AZURE_AI_SEARCH_ENDPOINT"),
                        "api_version": "2023-07-01-preview",
                    },
                }
                connection_args = {"connection_type": "environment", "connection": {"key": "AZURE_AI_SEARCH_KEY"}}
            else:
                if isinstance(index_connection, str):
                    index_connection: Union[  # type: ignore[no-redef]
                        Dict[str, Dict[str, Dict[str, Any]]], Any
                    ] = get_connection_by_id_v2(index_connection, credential=credential)
                index_config = {
                    **index_config,
                    **{
                        "endpoint": (
                            index_connection.target
                            if hasattr(index_connection, "target")
                            else index_connection["properties"]["target"]  # type: ignore[index]
                        ),
                        "api_version": (
                            index_connection.metadata.get("apiVersion", "2023-07-01-preview")
                            if hasattr(index_connection, "metadata")
                            else index_connection["properties"]["metadata"].get(  # type: ignore
                                "apiVersion", "2023-07-01-preview"
                            )
                        ),
                    },
                }
                connection_args = {
                    "connection_type": "workspace_connection",
                    "connection": {"id": get_id_from_connection(index_connection)},
                }

            mlindex = create_index_from_raw_embeddings(
                embeddings,
                index_config,
                connection=connection_args,
                output_path=str(output_path),
                credential=credential,
            )
        elif index_type == "pinecone":
            from azure.ai.generative.index._tasks.update_pinecone import (  # type: ignore[assignment]
                create_index_from_raw_embeddings,
            )

            if not index_connection:
                index_config = {**index_config, **{"environment": os.getenv("PINECONE_ENVIRONMENT")}}
                connection_args = {"connection_type": "environment", "connection": {"key": "PINECONE_API_KEY"}}
            else:
                if isinstance(index_connection, str):
                    index_connection = get_connection_by_id_v2(  # type: ignore[assignment,used-before-def]
                        index_connection, credential=credential
                    )
                index_config = {
                    **index_config,
                    **{"environment": index_connection["properties"]["metadata"]["environment"]},  # type: ignore[index]
                }
                connection_args = {
                    "connection_type": "workspace_connection",
                    "connection": {"id": get_id_from_connection(index_connection)},
                }

            mlindex = create_index_from_raw_embeddings(
                embeddings,
                index_config,
                connection=connection_args,
                output_path=str(output_path),
                credential=credential,
            )
        else:
            raise ValueError(f"Unknown index type: {index_type}")

        return mlindex

    def save(self, output_uri: str, just_config: bool = False):
        """
        Save the MLIndex to a uri.

        Will use uri MLIndex was loaded from if `output_uri` not set.
        """
        # Use fsspec to create MLIndex yaml file at output_uri and call save on _underlying_index if present
        try:
            import fsspec

            mlindex_file = fsspec.open(f"{output_uri.rstrip('/')}/MLIndex", "w")
            # parse yaml to dict
            with mlindex_file as f:
                yaml.safe_dump({"embeddings": self.embeddings_config, "index": self.index_config}, f)

            if not just_config:
                files = fsspec.open_files(f"{self.base_uri}/*")
                files += fsspec.open_files(f"{self.base_uri}/**/*")
                for file in files:
                    if file.path.endswith("MLIndex"):
                        continue

                    with file.open() as src:
                        with fsspec.open(
                            f"{output_uri.rstrip('/')}/{file.path.replace(self.base_uri, '').lstrip('/')}", "wb"
                        ) as dest:
                            dest.write(src.read())
        except Exception as e:
            raise ValueError(f"Could not save MLIndex: {e}") from e<|MERGE_RESOLUTION|>--- conflicted
+++ resolved
@@ -271,29 +271,17 @@
 
                             store = FAISS.load_local(str(tmpdir), embeddings)
                         except Exception as e:
-<<<<<<< HEAD
                             msg = f"retrying with vendored FAISS VectorStore.\n{e}"
                             logger.warning("Failed to load FAISS Index using installed version of langchain, " + msg)
 
                             from azure.ai.resources._index._langchain.vendor.vectorstores.faiss import FAISS
 
-=======
-                            logger.warning(
-                                f"Failed to load FAISS Index using installed version of langchain, retrying with vendored FAISS VectorStore.\n{e}"
-                            )
-                            
-                            from azure.ai.generative.index._langchain.vendor.vectorstores.faiss import FAISS
->>>>>>> da38772d
                             store = FAISS.load_local(str(tmpdir), embeddings)
 
                 elif engine.endswith("indexes.faiss.FaissAndDocStore"):
-<<<<<<< HEAD
                     from azure.ai.resources._index._indexes.faiss import FaissAndDocStore
 
                     # pylint: disable=line-too-long
-=======
-                    from azure.ai.generative.index._indexes.faiss import FaissAndDocStore
->>>>>>> da38772d
                     error_fmt_str = """Failed to import langchain faiss bridge module with: {e}\n"
                         This could be due to an incompatible change in langchain since this bridge was implemented.
                         If you understand what has changed you could implement your own wrapper of azure.ai.tools.mlindex._indexes.faiss.FaissAndDocStore.
@@ -394,12 +382,8 @@
         """
         Converts MLIndex config into a client for the underlying Index, may download files.
 
-<<<<<<< HEAD
         An azure.search.documents.SearchClient for acs indexes or
         an azure.ai.resources._index._indexes.indexFaissAndDocStore for faiss indexes.
-=======
-        An azure.search.documents.SearchClient for acs indexes or an azure.ai.generative.index._indexes.indexFaissAndDocStore for faiss indexes.
->>>>>>> da38772d
         """
         index_kind = self.index_config.get("kind", None)
         if index_kind == "acs":
@@ -475,11 +459,6 @@
             else:
                 self.embeddings_config["connection_type"] = "workspace_connection"
                 if isinstance(embedding_connection, str):
-<<<<<<< HEAD
-
-=======
-                    from azure.ai.generative.index._utils.connections import get_connection_by_id_v2
->>>>>>> da38772d
                     embedding_connection = get_connection_by_id_v2(embedding_connection, credential=credential)
                 self.embeddings_config["connection"] = {"id": get_id_from_connection(embedding_connection)}
         if index_connection:
@@ -488,11 +467,6 @@
             else:
                 self.index_config["connection_type"] = "workspace_connection"
                 if isinstance(index_connection, str):
-<<<<<<< HEAD
-
-=======
-                    from azure.ai.generative.index._utils.connections import get_connection_by_id_v2
->>>>>>> da38772d
                     index_connection = get_connection_by_id_v2(index_connection, credential=credential)
                 self.index_config["connection"] = {"id": get_id_from_connection(index_connection)}
         self.save(just_config=True)  # type: ignore[call-arg]
@@ -651,10 +625,6 @@
                 if isinstance(embeddings_model, str):
                     connection_args = {}
                     if "open_ai" in embeddings_model:
-<<<<<<< HEAD
-=======
-                        from azure.ai.generative.index._utils.connections import get_connection_by_id_v2
->>>>>>> da38772d
 
                         if embeddings_connection:
                             if isinstance(embeddings_connection, str):
@@ -762,10 +732,6 @@
             )
         elif index_type == "acs":
             from azure.ai.generative.index._tasks.update_acs import create_index_from_raw_embeddings
-<<<<<<< HEAD
-=======
-            from azure.ai.generative.index._utils.connections import get_connection_by_id_v2
->>>>>>> da38772d
 
             if not index_connection:
                 index_config = {
