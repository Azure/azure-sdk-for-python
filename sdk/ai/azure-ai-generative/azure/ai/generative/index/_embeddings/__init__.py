# ---------------------------------------------------------
# Copyright (c) Microsoft Corporation. All rights reserved.
# ---------------------------------------------------------
"""Embeddings generation and management tools."""
import contextlib
import copy
import datetime
import gzip
import json
import os
import time
import uuid
from abc import ABC, abstractmethod
from collections import OrderedDict
from dataclasses import dataclass
from pathlib import Path
from typing import Any, Callable, Iterator, List, Optional, Tuple, Union

import cloudpickle
import pyarrow as pa
import pyarrow.parquet as pq
import yaml  # type: ignore[import]
from azure.core.credentials import TokenCredential
from azure.ai.generative.index._documents import Document, DocumentChunksIterator, DocumentSource, StaticDocument
from azure.ai.generative.index._embeddings.openai import OpenAIEmbedder
from azure.ai.generative.index._langchain.vendor.document_loaders.base import BaseLoader
from azure.ai.generative.index._langchain.vendor.embeddings.base import Embeddings as Embedder
from azure.ai.generative.index._langchain.vendor.schema.document import Document as LangChainDocument
from azure.ai.generative.index._models import init_open_ai_from_config, parse_model_uri
from azure.ai.generative.index._utils.logging import get_logger, track_activity
from azure.ai.generative.index._utils.tokens import tiktoken_cache_dir

logger = get_logger(__name__)


def get_langchain_embeddings(
    embedding_kind: str, arguments: dict, credential: Optional[TokenCredential] = None
) -> Union[OpenAIEmbedder, Embedder]:
    """Get an instance of Embedder from the given arguments."""
    if "open_ai" in embedding_kind:
        # return _args_to_openai_embedder(arguments)

        import openai

        arguments = init_open_ai_from_config(arguments, credential=credential)

        # In openai v1.0.0 and above, openai.api_base is replaced by openai.base_url
        embedder = OpenAIEmbedder(
            model=arguments.get("model", ""),
            api_base=arguments.get("api_base", openai.api_base if hasattr(openai, "api_base") else openai.base_url),
            api_type=arguments.get("api_type", openai.api_type),
            api_version=arguments.get("api_version", openai.api_version),
            api_key=arguments.get("api_key", openai.api_key),
            deployment=arguments.get("deployment", None),
            batch_size=arguments.get("batch_size", None),
            max_retries=arguments.get("embedding_ctx_length", None),
        )
        return embedder
    elif embedding_kind == "hugging_face":
        from azure.ai.generative.index._langchain.vendor.embeddings.huggingface import HuggingFaceEmbeddings

        args = copy.deepcopy(arguments)

        if "model_name" in arguments:
            model_name = arguments["model_name"]
            del args["model_name"]
        elif "model" in arguments:
            model_name = arguments["model"]
            del args["model"]
        else:
            raise ValueError("HuggingFace embeddings require a model name.")

        class ActivitySafeHuggingFaceEmbeddings(Embedder):
            """HuggingFaceEmbeddings with kwargs argument to embed_doceuments to support loggers being passed in."""

            def __init__(self, embeddings):
                """Initialize the ActivitySafeHuggingFaceEmbeddings."""
                self.embeddings = embeddings

            def embed_documents(self, documents: List[str], **kwargs) -> List[List[float]]:
                """Embed the given documents."""
                return self.embeddings.embed_documents(documents)

            def embed_query(self, query: str) -> List[float]:
                """Embed the given query."""
                return self.embeddings.embed_query(query)

        return ActivitySafeHuggingFaceEmbeddings(HuggingFaceEmbeddings(model_name=model_name))
    elif embedding_kind == "none":

        class NoneEmbeddings(Embedder):
            def embed_documents(self, documents: List[str], **kwargs) -> List[List[float]]:
                return [[]] * len(documents)

            def embed_query(self, query: str) -> List[float]:
                return []

        return NoneEmbeddings()
    elif embedding_kind == "custom":
        raise NotImplementedError("Custom embeddings are not supported yet.")
    else:
        raise ValueError(f"Unknown embedding kind: {embedding_kind}")


def get_embed_fn(
    embedding_kind: str, arguments: dict, credential: Optional[TokenCredential] = None
) -> Callable[[List[str]], List[List[float]]]:
    """Get an embedding function from the given arguments."""

    if "open_ai" in embedding_kind:
        # from azure.ai.generative.index._langchain.openai import patch_openai_embedding_retries

        # embedder = _args_to_openai_embedder(arguments)

        # def embed(texts: List[str], activity_logger=None) -> List[List[float]]:
        #     # AOAI doesn't allow batch_size > 1 so we serialize embedding here to improve error handling
        #     patch_openai_embedding_retries(logger, activity_logger)
        #     embeddings: List = []
        #     pre_batch = None
        #     for i in range(0, len(texts), int(arguments.get("batch_size", embedder.chunk_size))):
        #         texts_chunk = texts[i:i + embedder.chunk_size]
        #         try:
        #             pre_batch = time.time()
        #             embeddings.extend(embedder.embed_documents(texts_chunk))
        #         except Exception as e:
        #             duration = time.time() - pre_batch if pre_batch else 0
        #             logger.error(f"Failed to embed after {duration}s:\n{e}.", exc_info=e, extra={"print": True})
        #             if activity_logger:
        #                 activity_logger.error("Failed to embed", extra={"properties": {
        #                 "batch_size": embedder.chunk_size, "duration": duration, "embedding_kind": embedding_kind}})
        #             print(f"Failed texts: {texts_chunk}\nlengths: {[len(t) for t in texts_chunk]}\n")
        #             raise e
        #     return embeddings

        import openai

        arguments = init_open_ai_from_config(arguments, credential=credential)

        # In openai v1.0.0 and above, openai.api_base is replaced by openai.base_url
        embedder: OpenAIEmbedder = OpenAIEmbedder(
            model=arguments.get("model", ""),
            api_base=arguments.get("api_base", openai.api_base if hasattr(openai, "api_base") else openai.base_url),
            api_type=arguments.get("api_type", openai.api_type),
            api_version=arguments.get("api_version", openai.api_version),
            api_key=arguments.get("api_key", openai.api_key),
            deployment=arguments.get("deployment", None),
            batch_size=arguments.get("batch_size", None),
            max_retries=arguments.get("embedding_ctx_length", None),
        )

        def embed(texts: List[str], activity_logger=None) -> List[List[float]]:
            try:
                pre_batch = time.time()
                embedded_documents = embedder.embed_documents(texts)
                return embedded_documents
            except Exception as e:
                duration = time.time() - pre_batch if pre_batch else 0
                logger.error(f"Failed to embed after {duration}s:\n{e}.", exc_info=e, extra={"print": True})
                if activity_logger:
                    activity_logger.error(
                        "Failed to embed",
                        extra={
                            "properties": {
                                "batch_size": embedder.batch_size,
                                "duration": duration,
                                "embedding_kind": embedding_kind,
                            }
                        },
                    )
                raise e
            finally:
                if activity_logger:
                    activity_logger.activity_info["num_retries"] = embedder.statistics.get("num_retries", 0)
                    activity_logger.activity_info["time_spent_sleeping"] = embedder.statistics.get(
                        "time_spent_sleeping", 0
                    )
                    activity_logger.activity_info["num_tokens"] = embedder.statistics.get("num_tokens", 0)

        return embed
    elif embedding_kind == "hugging_face":
        embedder: Union[OpenAIEmbedder, Embedder] = get_langchain_embeddings(  # type: ignore[no-redef]
            embedding_kind, arguments, credential=credential
        )

        return embedder.embed_documents
    elif embedding_kind == "custom":

        def load_pickled_function(pickled_embedding_fn):

            return cloudpickle.loads(gzip.decompress(pickled_embedding_fn))

        return arguments.get("embedding_fn", None) or load_pickled_function(arguments.get("pickled_embedding_fn"))
    elif embedding_kind == "none":
        return get_langchain_embeddings(embedding_kind, arguments, credential=credential).embed_documents
    else:
        raise ValueError(f"Invalid embeddings kind: {embedding_kind}")


def get_query_embed_fn(
    embedding_kind: str, arguments: dict, credential: Optional[TokenCredential] = None
) -> Callable[[str], List[float]]:
    """Get an embedding function from the given arguments."""
    if embedding_kind == "open_ai":
        # embedder = _args_to_openai_embedder(arguments)
        # return embedder.embed_query

        import openai

        arguments = init_open_ai_from_config(arguments, credential)

        embedder = OpenAIEmbedder(
            model=arguments.get("model", ""),
            api_base=arguments.get("api_base", openai.api_base if hasattr(openai, "api_base") else openai.base_url),
            api_type=arguments.get("api_type", openai.api_type),
            api_version=arguments.get("api_version", openai.api_version),
            api_key=arguments.get("api_key", openai.api_key),
            deployment=arguments.get("deployment", None),
            batch_size=arguments.get("batch_size", None),
            max_retries=arguments.get("embedding_ctx_length", None),
        )

        return embedder.embed_query
    elif embedding_kind == "hugging_face":
        embedder: Union[OpenAIEmbedder, Embedder] = get_langchain_embeddings(  # type: ignore[no-redef]
            embedding_kind, arguments, credential=credential
        )

        return embedder.embed_query
    elif embedding_kind == "custom":

        def load_pickled_function(pickled_embedding_fn):

            return cloudpickle.loads(gzip.decompress(pickled_embedding_fn))

        return arguments.get("embedding_fn", None) or load_pickled_function(arguments.get("pickled_embedding_fn"))
    elif embedding_kind == "none":
        return get_langchain_embeddings(embedding_kind, arguments, credential=credential).embed_query
    else:
        raise ValueError("Invalid embeddings kind.")


@dataclass
class EmbeddedDocumentSource:
    """A document source with embedded documents."""

    source: DocumentSource
    document_ids: List[str]


class EmbeddedDocument(ABC):
    """A document with an embedding."""

    document_id: str
    mtime: Any
    document_hash: str
    metadata: dict

    def __init__(self, document_id: str, mtime, document_hash: str, metadata: dict):
        """Initialize the document."""
        self.document_id = document_id
        self.mtime = mtime
        self.document_hash = document_hash
        self.metadata = metadata

    @abstractmethod
    def get_data(self) -> str:
        """Get the data of the document."""
        pass

    @abstractmethod
    def get_embeddings(self) -> List[float]:
        """Get the embeddings of the document."""
        pass


class DataEmbeddedDocument(EmbeddedDocument):
    """A document with an embedding and data."""

    def __init__(self, document_id: str, mtime, document_hash: str, data: str, embeddings: List[float], metadata: dict):
        """Initialize the document."""
        super().__init__(document_id, mtime, document_hash, metadata)
        self._data = data
        self._embeddings = embeddings

    def get_data(self) -> str:
        """Get the data of the document."""
        return self._data

    def get_embeddings(self) -> List[float]:
        """Get the embeddings of the document."""
        return self._embeddings


class ReferenceEmbeddedDocument(EmbeddedDocument):
    """A document with an embedding and a reference to the data."""

    _last_opened_embeddings: Optional[Tuple[str, object]] = None

    def __init__(
        self,
        document_id: str,
        mtime,
        document_hash: str,
        path_to_data: str,
        index,
        embeddings_container_path: str,
        metadata: dict,
    ):
        """Initialize the document."""
        super().__init__(document_id, mtime, document_hash, metadata)
        self.path_to_data = path_to_data
        self.embeddings_container_path = embeddings_container_path
        self.index = index

    def get_data(self) -> str:
        """Get the data of the document."""
        table = self.open_embedding_file(os.path.join(self.embeddings_container_path, self.path_to_data))
        return table.column("data")[self.index].as_py()

    def get_embeddings(self) -> str:  # type: ignore[override]
        """Get the embeddings of the document."""
        table = self.open_embedding_file(os.path.join(self.embeddings_container_path, self.path_to_data))
        return table.column("embeddings")[self.index].as_py()

    @classmethod
    def open_embedding_file(cls, path) -> pa.Table:
        """Open the embedding file and cache it."""
        if cls._last_opened_embeddings is None or cls._last_opened_embeddings[0] != path:
            logger.debug(
                f"caching embeddings file: \n{path}\n   previous path cached was: \n{cls._last_opened_embeddings}"
            )
            table = pq.read_table(path)
            cls._last_opened_embeddings = (path, table)

        return cls._last_opened_embeddings[1]


class WrappedLangChainDocument(Document):
    """A document with an embedding and a reference to the data."""

    document: LangChainDocument

    def __init__(self, document: LangChainDocument):
        """Initialize the document."""
        super().__init__(str(uuid.uuid4()))
        self.document = document

    def modified_time(self) -> Any:
        """Get the modified time of the document."""
        self.document.metadata.get("mtime", None)

    def load_data(self) -> str:
        """Load the data of the document."""
        return self.document.page_content

    def get_metadata(self) -> dict:
        """Get the metadata of the document."""
        return self.document.metadata

    def set_metadata(self, metadata: dict):
        """Set the metadata of the document."""
        self.document.metadata = metadata

    def dumps(self) -> str:
        """Dump the document to a json string."""
        return json.dumps(
            {"page_content": self.load_data(), "metadata": self.get_metadata(), "document_id": self.document_id}
        )

    @classmethod
    def loads(cls, data: str) -> "WrappedLangChainDocument":
        """Load the document from a json string."""
        data_dict = json.loads(data)
        lc_doc = LangChainDocument(data_dict["page_content"], data_dict["metadata"])
        wrapped_doc = cls(lc_doc)
        wrapped_doc.document_id = data_dict["document_id"]
        return wrapped_doc


class EmbeddingsContainer:
    """
    A class for generating embeddings.

    Once some chunks have been embedded using `EmbeddingsContainer.embed`,
    they can be loaded into a FAISS Index or
    persisted to be loaded later via `EmbeddingsContainer.save` and `EmbeddingsContainer.load`.

    When saved to files:
    - The metadata about the EmbeddingsContainer is stored in `embeddings_metadata.yaml`.
    - The metadata each document (doc_id, mtime, hash, metadata, path_to_data) is stored in `embeddings*.parquet`,
    the start meaning multiple files (partitions) can be written to the same folder containing distinct documents.
    This enables parallel generation of embeddings,
    multiple partitions are handled in `EmbeddingsContainer.load` as well.
    - The document chunk content and embedding vectors are stores in `data*.parquet` files.
    These are loaded from lazily when the data or embeddings for a document is requested,
    not when `EmbeddingsContainer.load` is called.
    """

    _embeddings_schema = ["doc_id", "mtime", "hash", "metadata", "path_to_data", "index", "is_local"]
    _data_schema = ["data", "embeddings"]
    _sources_schema = ["source_id", "mtime", "filename", "url", "document_ids"]
    _deleted_documents_schema = ["doc_id", "mtime", "hash", "metadata"]
    _model_context_lengths = {"text-embedding-ada-002": 8191}
    kind: str
    arguments: dict
    _embed_fn: Callable[[List[str]], List[List[float]]]

    _document_sources: OrderedDict
    _deleted_sources: OrderedDict
    _document_embeddings: OrderedDict
    _deleted_documents: OrderedDict

    def __getitem__(self, key):
        """Get document by doc_id."""
        return self._document_embeddings[key]

    def __len__(self):
        """Get the number of documents in the embeddings."""
        return len(self._document_embeddings)

    def __init__(self, kind: str, credential: Optional[TokenCredential] = None, **kwargs):
        """Initialize the embeddings."""
        self.kind = kind
        self.arguments = kwargs
        self._embed_fn = get_embed_fn(kind, kwargs, credential=credential)
        self._document_sources = OrderedDict()
        self._deleted_sources = OrderedDict()
        self._document_embeddings = OrderedDict()
        self._deleted_documents = OrderedDict()
        self._embeddings_container_path = None
        self.dimension = kwargs.get("dimension", None)
        self.statistics = {
            "documents_embedded": 0,
            "documents_reused": 0,
        }

    @property
    def embeddings_container_local_path(self):
        """Get the path to the embeddings container."""
        return self._embeddings_container_path

    @embeddings_container_local_path.setter
    def embeddings_container_local_path(self, value):
        """Set the path to the embeddings container."""
        self._embeddings_container_path = value

    @staticmethod
    def from_uri(uri: str, credential: Optional[TokenCredential] = None, **kwargs) -> "EmbeddingsContainer":
        """Create an embeddings object from a URI."""
        config = parse_model_uri(uri, **kwargs)
        kwargs["credential"] = credential
        return EmbeddingsContainer(**{**config, **kwargs})

    def get_metadata(self):
        """Get the metadata of the embeddings."""
        arguments = copy.deepcopy(self.arguments)
        if self.kind == "custom":
            arguments["pickled_embedding_fn"] = gzip.compress(cloudpickle.dumps(arguments["embedding_fn"]))
            del arguments["embedding_fn"]

        if "open_ai" in self.kind:
            if "api_base" not in arguments:
                import openai

                arguments["api_base"] = openai.api_base if hasattr(openai, "api_base") else openai.base_url
            if "api_key" in arguments:
                del arguments["api_key"]
            if "key" in arguments:
                del arguments["key"]

        metadata = {"schema_version": "2", "kind": self.kind, "dimension": self.get_embedding_dimensions(), **arguments}

        return metadata

    @staticmethod
    def from_metadata(metadata: dict) -> "EmbeddingsContainer":
        """Create an embeddings object from metadata."""
        schema_version = metadata.get("schema_version", "1")
        if schema_version == "1":
            embeddings = EmbeddingsContainer(metadata["kind"], **metadata["arguments"])
            return embeddings
        elif schema_version == "2":
            kind = metadata["kind"]
            del metadata["kind"]
            if kind == "custom":
                metadata["embedding_fn"] = cloudpickle.loads(gzip.decompress(metadata["pickled_embedding_fn"]))
                del metadata["pickled_embedding_fn"]

            embeddings = EmbeddingsContainer(kind, **metadata)
            return embeddings
        else:
            raise ValueError(f"Schema version {schema_version} is not supported")

    @staticmethod
    def load(dir_name: str, embeddings_container_path, metadata_only=False):
        """Load embeddings from a directory."""
        path = Path(embeddings_container_path) / dir_name
        logger.info(f"loading embeddings from: {path}")
        with (path / "embeddings_metadata.yaml").open() as f:
            metadata = yaml.safe_load(f)

        if metadata is None:
            raise ValueError("Metadata file is empty.")

        embeddings = EmbeddingsContainer.from_metadata(metadata)
        embeddings.embeddings_container_local_path = embeddings_container_path

        if not metadata_only:
            file_format_version = metadata.get("file_format_version", "1")
            if file_format_version == "1":
                logger.info(f"loading embeddings from file format version: {file_format_version}")
                embeddings = embeddings.load_v1(dir_name, embeddings_container_path)
            elif file_format_version == "2":
                logger.info(f"loading embeddings from file format version: {file_format_version}")
                embeddings = embeddings.load_v2(dir_name, embeddings_container_path)
            else:
                raise ValueError(f"Schema version {file_format_version} is not supported")

        return embeddings

    def load_v1(self, dir_name: str, embeddings_container_path):
        """Load embeddings from a directory assuming file format version 1."""
        path = Path(embeddings_container_path) / dir_name
        embedding_partitions_files = list(Path(path).glob("embeddings*.parquet"))
        logger.info(f"found following embedding partitions: {embedding_partitions_files}")
        for partition in embedding_partitions_files:
            logger.info(f"processing partition: {partition}")
            table = pq.read_table(partition)
            for column in EmbeddingsContainer._embeddings_schema:
                if column not in table.column_names:
                    raise ValueError(
                        f"Format of provided embedding file ({partition}) is not supported.  Missing column {column}"
                    )
            # TODO: Keep pyarrow partition in Embeddings instance and give out `ReferenceEmbeddedDocument`
            # when iterated over/indexed into with doc_id.
            # Allows each partition of embeddings to be stored in one array and
            # users to retrieve it as one array with cow properties.
            for i in range(table.num_rows):
                doc_id = table.column("doc_id")[i].as_py()
                mtime = table.column("mtime")[i].as_py()
                document_hash = table.column("hash")[i].as_py()
                metadata = json.loads(table.column("metadata")[i].as_py())
                path_to_data = None
                # when loading from previous location convert all its local data references to remote ones
                if table.column("is_local")[i].as_py():
                    path_to_data = os.path.join(dir_name, table.column("path_to_data")[i].as_py())
                else:
                    path_to_data = table.column("path_to_data")[i].as_py()
                index_of_data = table.column("index")[i].as_py()
                self._document_embeddings[doc_id] = ReferenceEmbeddedDocument(
                    doc_id, mtime, document_hash, str(path_to_data), index_of_data, embeddings_container_path, metadata
                )

            logger.info(f"Loaded {table.num_rows} documents from {partition}")
        msg = f"Loaded {len(self._document_embeddings.keys())} documents "
        logger.info(msg + f"from {len(embedding_partitions_files)} partitions")

        return self

    def load_v2(self, dir_name: str, embeddings_container_path):
        """Load embeddings from a directory assuming file format version 2."""
        path = Path(embeddings_container_path) / dir_name

        # Load Document Sources
        sources_partitions_files = list(Path(path).glob("sources*.parquet"))
        logger.info(f"found following sources partitions: {sources_partitions_files}")
        for partition in sources_partitions_files:
            logger.info(f"processing partition: {partition}")
            table = pq.read_table(partition)
            for column in EmbeddingsContainer._sources_schema:
                if column not in table.column_names:
                    raise ValueError(
                        f"Format of provided sources file ({partition}) is not supported.  Missing column {column}"
                    )
            for i in range(table.num_rows):
                source_id = table.column("source_id")[i].as_py()
                mtime = table.column("mtime")[i].as_py()
                filename = table.column("filename")[i].as_py()
                url = table.column("url")[i].as_py()
                document_ids = table.column("document_ids")[i].as_py()
                self._document_sources[source_id] = EmbeddedDocumentSource(
                    source=DocumentSource(path=None, filename=filename, mtime=mtime, url=url),
                    document_ids=document_ids,
                )

        # Load Deleted Document Sources
        deleted_sources_partitions_files = list(Path(path).glob("deleted_sources*.parquet"))
        logger.info(f"found following deleted sources partitions: {deleted_sources_partitions_files}")
        for partition in deleted_sources_partitions_files:
            logger.info(f"processing partition: {partition}")
            table = pq.read_table(partition)
            for column in EmbeddingsContainer._sources_schema:
                if column not in table.column_names:
                    raise ValueError(
                        f"Format of provided sources file ({partition}) is not supported.  Missing column {column}"
                    )
            for i in range(table.num_rows):
                source_id = table.column("source_id")[i].as_py()
                mtime = table.column("mtime")[i].as_py()
                filename = table.column("filename")[i].as_py()
                url = table.column("url")[i].as_py()
                document_ids = table.column("document_ids")[i].as_py()
                self._deleted_sources[source_id] = EmbeddedDocumentSource(
                    source=DocumentSource(path=None, filename=filename, mtime=mtime, url=url),
                    document_ids=document_ids,
                )

        # Load Documents
        embedding_partitions_files = list(Path(path).glob("embeddings*.parquet"))
        logger.info(f"found following embedding partitions: {embedding_partitions_files}")
        for partition in embedding_partitions_files:
            logger.info(f"processing partition: {partition}")
            table = pq.read_table(partition)
            for column in EmbeddingsContainer._embeddings_schema:
                if column not in table.column_names:
                    raise ValueError(
                        f"Format of provided embedding file ({partition}) is not supported.  Missing column {column}"
                    )
            # TODO: Keep pyarrow partition in Embeddings instance and give out `ReferenceEmbeddedDocument`
            # when iterated over/indexed into with doc_id.
            # Allows each partition of embeddings to be stored in one array and
            # users to retrieve it as one array with cow properties.
            for i in range(table.num_rows):
                doc_id = table.column("doc_id")[i].as_py()
                mtime = table.column("mtime")[i].as_py()
                document_hash = table.column("hash")[i].as_py()
                metadata = json.loads(table.column("metadata")[i].as_py())
                path_to_data = None
                # when loading from previous location convert all its local data references to remote ones
                if table.column("is_local")[i].as_py():
                    path_to_data = str(Path(dir_name) / table.column("path_to_data")[i].as_py())
                else:
                    path_to_data = table.column("path_to_data")[i].as_py()
                index_of_data = table.column("index")[i].as_py()
                self._document_embeddings[doc_id] = ReferenceEmbeddedDocument(
                    doc_id, mtime, document_hash, str(path_to_data), index_of_data, embeddings_container_path, metadata
                )

        # Load Deleted Documents
        deleted_documents_partitions_files = list(Path(path).glob("deleted_documents*.parquet"))
        logger.info(f"found following deleted document partitions: {deleted_documents_partitions_files}")
        for partition in deleted_documents_partitions_files:
            logger.info(f"processing partition: {partition}")
            table = pq.read_table(partition)
            for column in EmbeddingsContainer._deleted_documents_schema:
                if column not in table.column_names:
                    raise ValueError(
                        f"Format of provided documents file ({partition}) is not supported.  Missing column {column}"
                    )
            for i in range(table.num_rows):
                doc_id = table.column("doc_id")[i].as_py()
                mtime = table.column("mtime")[i].as_py()
                document_hash = table.column("hash")[i].as_py()
                metadata = json.loads(table.column("metadata")[i].as_py())
                self._deleted_documents[doc_id] = ReferenceEmbeddedDocument(
                    doc_id,
                    mtime,
                    document_hash,
                    path_to_data=None,  # type: ignore[arg-type]
                    # TODO: Bug 2879181
                    index=None,
                    embeddings_container_path=embeddings_container_path,
                    metadata=metadata,
                )

        return self

    def save(self, path: str, with_metadata=True, suffix: Optional[str] = None, file_format_version: str = "2"):
        """Save the embeddings to a directory."""
        if file_format_version == "1":
            return self.save_v1(path, with_metadata, suffix)
        elif file_format_version == "2":
            return self.save_v2(path, with_metadata, suffix)
        else:
            raise ValueError(f"Schema version {file_format_version} is not supported")

    def save_v2(self, path: Union[Path, str], with_metadata=True, suffix: Optional[str] = None):
        """Save the embeddings to a directory using file format version 2."""
        path = Path(path)
        path.mkdir(parents=True, exist_ok=True)

        # Document Sources
        if len(self._document_sources) > 0:
            sources_file_name = f"sources_{suffix}.parquet" if suffix is not None else "sources.parquet"

            source_ids: List = []
            source_mtimes: List = []
            source_filename: List = []
            source_url: List = []
            source_document_ids: List = []
            for (source_id, source) in self._document_sources.items():
                source_ids.append(str(source_id))
                source_mtimes.append(source.source.mtime)
                source_filename.append(source.source.filename)
                source_url.append(source.source.url)
                source_document_ids.append(source.document_ids)
            table = pa.Table.from_arrays(
                [
                    pa.array(source_ids),
                    pa.array(source_mtimes),
                    pa.array(source_filename),
                    pa.array(source_url),
                    pa.array(source_document_ids),
                ],
                names=EmbeddingsContainer._sources_schema,
            )
            pq.write_table(table, path / sources_file_name)

        # Deleted Document Sources
        if len(self._deleted_sources) > 0:
            deleted_sources_file_name = (
                f"deleted_sources_{suffix}.parquet" if suffix is not None else "deleted_sources.parquet"
            )

            deleted_source_ids: List = []
            deleted_source_mtimes: List = []
            deleted_source_filename: List = []
            deleted_source_url: List = []
            deleted_document_ids: List = []
            for (source_id, source) in self._deleted_sources.items():
                deleted_source_ids.append(str(source_id))
                deleted_source_mtimes.append(source.source.mtime)
                deleted_source_filename.append(source.source.filename)
                deleted_source_url.append(source.source.url)
                deleted_document_ids.append(source.document_ids)
            table = pa.Table.from_arrays(
                [
                    pa.array(deleted_source_ids),
                    pa.array(deleted_source_mtimes),
                    pa.array(deleted_source_filename),
                    pa.array(deleted_source_url),
                    pa.array(deleted_document_ids),
                ],
                names=EmbeddingsContainer._sources_schema,
            )
            pq.write_table(table, path / deleted_sources_file_name)

        # Documents
        if len(self._document_embeddings) > 0:
            local_data_file_name = f"data_{suffix}.parquet" if suffix is not None else "data.parquet"
            embeddings_file_name = f"embeddings_{suffix}.parquet" if suffix is not None else "embeddings.parquet"

            doc_ids: List = []
            mtimes: List = []
            hashes: List = []
            paths: List = []
            indexes: List = []
            embeddings: List = []
            local_data: List = []
            is_local: List = []
            metadata: List = []
            for (doc_id, document) in self._document_embeddings.items():
                doc_ids.append(str(doc_id))
                mtimes.append(document.mtime)
                hashes.append(document.document_hash)
                metadata.append(json.dumps(document.metadata))
                if isinstance(document, DataEmbeddedDocument):
                    indexes.append(len(local_data))
                    local_data.append(document.get_data())
                    embeddings.append(document.get_embeddings())
                    paths.append(local_data_file_name)
                    is_local.append(True)
                elif isinstance(document, ReferenceEmbeddedDocument):
                    indexes.append(document.index)
                    paths.append(document.path_to_data)
                    is_local.append(False)

            # write embeddings.parquet
            table = pa.Table.from_arrays(
                [
                    pa.array(doc_ids),
                    pa.array(mtimes),
                    pa.array(hashes),
                    pa.array(metadata),
                    pa.array(paths),
                    pa.array(indexes),
                    pa.array(is_local),
                ],
                names=EmbeddingsContainer._embeddings_schema,
            )
            pq.write_table(table, path / embeddings_file_name)

            # write data.paruet with data embedded in this run
            data_table = pa.Table.from_arrays(
                [pa.array(local_data), pa.array(embeddings)], names=["data", "embeddings"]
            )
            pq.write_table(data_table, path / local_data_file_name)

        # Deleted EmbeddedDocuments
        if len(self._deleted_documents) > 0:
            deleted_documents_file_name = (
                f"deleted_documents_{suffix}.parquet" if suffix is not None else "deleted_documents.parquet"
            )

            deleted_doc_ids: List = []
            deleted_mtimes: List = []
            deleted_hashes: List = []
            deleted_metdata: List = []
            for (doc_id, document) in self._deleted_documents.items():
                deleted_doc_ids.append(str(doc_id))
                deleted_mtimes.append(document.mtime)
                deleted_hashes.append(document.document_hash)
                deleted_metdata.append(json.dumps(document.metadata))

            table = pa.Table.from_arrays(
                [
                    pa.array(deleted_doc_ids),
                    pa.array(deleted_mtimes),
                    pa.array(deleted_hashes),
                    pa.array(deleted_metdata),
                ],
                names=EmbeddingsContainer._deleted_documents_schema,
            )
            pq.write_table(table, path / deleted_documents_file_name)

        # write metadata file
        if with_metadata:
            self.save_metadata(path, file_format_version="2")

    def save_v1(self, path: str, with_metadata=True, suffix: Optional[str] = None):
        """Save the embeddings to a directory using file format version 1."""
        doc_ids: List = []
        mtimes: List = []
        hashes: List = []
        paths: List = []
        indexes: List = []
        embeddings: List = []
        local_data: List = []
        is_local: List = []
        metadata: List = []

        local_data_file_name = f"data_{suffix}.parquet" if suffix is not None else "data.parquet"
        embeddings_file_name = f"embeddings_{suffix}.parquet" if suffix is not None else "embeddings.parquet"

        for (doc_id, document) in self._document_embeddings.items():
            doc_ids.append(str(doc_id))
            mtimes.append(document.mtime)
            hashes.append(document.document_hash)
            metadata.append(json.dumps(document.metadata))
            if isinstance(document, DataEmbeddedDocument):
                indexes.append(len(local_data))
                local_data.append(document.get_data())
                embeddings.append(document.get_embeddings())
                paths.append(local_data_file_name)
                is_local.append(True)
            elif isinstance(document, ReferenceEmbeddedDocument):
                indexes.append(document.index)
                paths.append(document.path_to_data)
                is_local.append(False)

        os.makedirs(path, exist_ok=True)

        # write embeddings.parquet
        table = pa.Table.from_arrays(
            [
                pa.array(doc_ids),
                pa.array(mtimes),
                pa.array(hashes),
                pa.array(metadata),
                pa.array(paths),
                pa.array(indexes),
                pa.array(is_local),
            ],
            names=EmbeddingsContainer._embeddings_schema,
        )
        pq.write_table(table, os.path.join(path, embeddings_file_name))

        # write data.paruet with data embedded in this run
        data_table = pa.Table.from_arrays([pa.array(local_data), pa.array(embeddings)], names=["data", "embeddings"])
        pq.write_table(data_table, os.path.join(path, local_data_file_name))

        # write metadata file
        if with_metadata:
            self.save_metadata(path)

    def save_metadata(self, path, file_format_version="1"):
        """Save the metadata to a directory."""
        with (Path(path) / "embeddings_metadata.yaml").open("w+") as f:
            metadata = self.get_metadata()
            metadata["file_format_version"] = file_format_version
            yaml.dump(metadata, f)

    def get_query_embed_fn(self) -> Callable[[str], List[float]]:
        """Returns a function that embeds a query string."""
        return get_query_embed_fn(self.kind, self.arguments)

    def get_embedding_dimensions(self) -> Optional[int]:
        """Returns the embedding dimensions."""
        if self.dimension is not None:
            return self.dimension
        elif len(self._document_embeddings) > 0:
            return len(next(iter(self._document_embeddings.values())).get_embeddings())
        else:
            return None

    def as_langchain_embeddings(self, credential: Optional[TokenCredential] = None) -> Embedder:
        """Returns a langchain Embedder that can be used to embed text."""
        return get_langchain_embeddings(self.kind, self.arguments, credential=credential)

    # TODO: Either we need to implement the same split/embed/average flow used by `_get_len_safe_embeddings`
    # on OpenAIEmbeddings or make sure that data_chunking_component always respects max chunk_size.
    # Short term fix is to truncate any text longer than the embedding_ctx_limit if it's set.
    def get_embedding_ctx_length_truncate_func(self):
        """Returns a function that truncates text to the embedding context length if it's set."""
        model = ""
        if "model" in self.arguments:
            model = self.arguments["model"]
        elif "model_name" in self.arguments:
            model = self.arguments["model_name"]

        ctx_length = EmbeddingsContainer._model_context_lengths.get(model, None)

        if ctx_length:
            import tiktoken

            with tiktoken_cache_dir():
                enc = tiktoken.encoding_for_model(model)

            def truncate_by_tokens(text):
                # Some chunks still managed to tokenize above the limit so leaving 20 tokens buffer.
                tokens = enc.encode(text=text)[: ctx_length - 20]
                return enc.decode(tokens)

            return truncate_by_tokens
        else:
            return lambda text: text

    def embed(self, input_documents: Union[Iterator[Document], BaseLoader, DocumentChunksIterator]):
        """
        Embeds inout documents if they are new or changed and mutates current instance to drop embeddings
        for documents that are no longer present.
        """
        self._document_embeddings = self._get_embeddings_internal(input_documents)
        return self

    def embed_and_create_new_instance(
        self, input_documents: Union[Iterator[Document], BaseLoader, DocumentChunksIterator]
    ) -> "EmbeddingsContainer":
        """
        Embeds input documents if they are new or changed and returns a new instance with the new embeddings.
        Current instance is not mutated.
        """
        document_embeddings = self._get_embeddings_internal(input_documents)
        new_embeddings = EmbeddingsContainer(self.kind, **self.arguments)
        new_embeddings._document_embeddings = document_embeddings
        new_embeddings.statistics = self.statistics.copy()
        return new_embeddings

    def _get_embeddings_internal(
        self, input_documents: Union[Iterator[Document], BaseLoader, DocumentChunksIterator]
    ) -> OrderedDict:
        if self._embed_fn is None:
            raise ValueError("No embed function provided.")

        if (
            hasattr(input_documents, "__module__")
            and "langchain" in input_documents.__module__
            and "document_loaders" in input_documents.__module__
        ):
            input_documents = iter(
                [WrappedLangChainDocument(d) for d in input_documents.load()]  # type: ignore[union-attr]
            )
            # TODO: Bug 2879186
        elif isinstance(input_documents, DocumentChunksIterator):
            flattened_docs: List = []
            for chunked_doc in input_documents:
                flattened_docs.extend(chunked_doc.flatten())
            input_documents = iter(flattened_docs)

        documents_to_embed: List = []
        documents_embedded = OrderedDict()
        document: Document
        for document in input_documents:
            if (
                hasattr(document, "__module__")
                and "langchain" in document.__module__
                and ".Document" in str(document.__class__)
            ):
                document = WrappedLangChainDocument(document)

            logger.info(f"Processing document: {document.document_id}")
            mtime = document.modified_time()
            current_embedded_document = self._document_embeddings.get(document.document_id)
            if (
                mtime
                and current_embedded_document
                and current_embedded_document.mtime
                and current_embedded_document.mtime == mtime
            ):
                documents_embedded[document.document_id] = current_embedded_document

                with contextlib.suppress(Exception):
                    mtime = datetime.datetime.fromtimestamp(mtime)
                msg = f"it has not been modified since last embedded at {mtime}"
                logger.info(f"Skip embedding document {document.document_id} as " + msg)
                self.statistics["documents_reused"] = len(documents_embedded.keys())
                continue

            import hashlib

            document_data = document.load_data()
            document_hash = hashlib.sha256(document_data.encode("utf-8")).hexdigest()

            if current_embedded_document and current_embedded_document.document_hash == document_hash:
                documents_embedded[document.document_id] = current_embedded_document
                logger.info(
                    f"Skip embedding document {document.document_id} as it has not been modified since last embedded"
                )
                self.statistics["documents_reused"] = len(documents_embedded.keys())
                continue

            document_metadata = document.get_metadata()
            documents_to_embed.append((document.document_id, mtime, document_data, document_hash, document_metadata))
            self.statistics["documents_embedded"] = len(documents_to_embed)

        logger.info(
            f"Documents to embed: {len(documents_to_embed)}" f"\nDocuments reused: {len(documents_embedded.keys())}"
        )

        truncate_func = self.get_embedding_ctx_length_truncate_func()

        data_to_embed = [truncate_func(t) for (_, _, t, _, _) in documents_to_embed]

        embeddings: List = []
        try:
            with track_activity(
                logger,
                "Embeddings.embed",
                custom_dimensions={
                    "documents_to_embed": len(documents_to_embed),
                    "reused_documents": len(documents_embedded.keys()),
                    "kind": self.kind,
                    "model": self.arguments.get("model", ""),
                },
            ) as activity_logger:
                embeddings = self._embed_fn(  # type: ignore[call-arg]
                    texts=data_to_embed, activity_logger=activity_logger
                )
        except Exception as e:
            logger.error(f"Failed to get embeddings with error: {e}")
            raise

        for ((doc_id, mtime, document_data, document_hash, document_metadata), embeddings) in zip(
            documents_to_embed, embeddings
        ):
            documents_embedded[doc_id] = DataEmbeddedDocument(
                doc_id, mtime, document_hash, document_data, embeddings, document_metadata
            )

        return documents_embedded

    def as_faiss_index(self, engine: str = "langchain.vectorstores.FAISS"):
        """Returns a FAISS index that can be used to query the embeddings."""
        if engine == "langchain.vectorstores.FAISS":
            # Using vendored version here would mean promptflow can't unpickle the vectorstore.
            # pylint: disable=import-error
            from langchain.docstore.in_memory import InMemoryDocstore

            # pylint: disable=import-error
            from langchain.schema.document import Document as NotVendoredLangchainDocument

            # pylint: disable=import-error
            from langchain.vectorstores import FAISS

            # pylint: disable=import-error
            from langchain.vectorstores.faiss import dependable_faiss_import

            def add_doc(doc_id, emb_doc, documents):
                documents.append(
                    NotVendoredLangchainDocument(
                        page_content=emb_doc.get_data(),
                        metadata={
                            "source_doc_id": doc_id,
                            "chunk_hash": emb_doc.document_hash,
                            "mtime": emb_doc.mtime,
                            **emb_doc.metadata,
                        },
                    )
                )

            DocstoreClass = InMemoryDocstore
            FaissClass = FAISS
            import_faiss_or_so_help_me = dependable_faiss_import
        elif engine.endswith("indexes.faiss.FaissAndDocStore"):
            # pylint: disable=import-error
            from azure.ai.generative.index._docstore import FileBasedDocstore
<<<<<<< HEAD

            # pylint: disable=import-error
            from azure.ai.generative.index._indexes.faiss import (  # type: ignore[no-redef]
                FaissAndDocStore,
                import_faiss_or_so_help_me,
            )
=======
            from azure.ai.generative.index._indexes.faiss import FaissAndDocStore, import_faiss_or_so_help_me
>>>>>>> da38772d

            def add_doc(doc_id, emb_doc, documents):
                documents.append(
                    StaticDocument(
                        data=emb_doc.get_data(),
                        metadata={"doc_id": doc_id, "chunk_hash": emb_doc.document_hash, **emb_doc.metadata},
                        document_id=doc_id,
                        mtime=emb_doc.mtime,
                    )
                )

            DocstoreClass = FileBasedDocstore
            FaissClass = FaissAndDocStore
        else:
            raise ValueError(f"Invalid engine: {engine}")

        import numpy as np

        logger.info("Building faiss index")
        t1 = time.time()
        num_source_docs = 0
        documents: List = []
        embeddings: List = []
        index_to_id = {}
        for i, (doc_id, emb_doc) in enumerate(self._document_embeddings.items()):
            logger.info(f"Adding document: {doc_id}")
            logger.debug(f"{doc_id},{emb_doc.document_hash},{emb_doc.get_embeddings()[0:20]}")
            embeddings.append(emb_doc.get_embeddings())
            # TODO: Document/RefDocument gets uri to page_content
            add_doc(doc_id, emb_doc, documents)
            index_to_id[i] = doc_id
            num_source_docs += 1

        if len(embeddings) == 0:
            raise ValueError("No embeddings to index")

        docstore = DocstoreClass({index_to_id[i]: doc for i, doc in enumerate(documents)})

        faiss = import_faiss_or_so_help_me()
        index = faiss.IndexFlatL2(len(embeddings[0]))
        index.add(np.array(embeddings, dtype=np.float32))

        msg = f"took {time.time()-t1:.4f} seconds"
        logger.info(f"Built index from {num_source_docs} documents and {len(embeddings)} chunks, " + msg)

        return FaissClass(self.get_query_embed_fn(), index, docstore, index_to_id)

    def write_as_faiss_mlindex(self, output_path: Union[str, Path], engine: str = "langchain.vectorstores.FAISS"):
        """Writes the embeddings to a FAISS MLIndex file."""
        from azure.ai.generative.index._mlindex import MLIndex

        faiss_index = self.as_faiss_index(engine)

        logger.info("Saving index")
        output_path = Path(output_path)
        faiss_index.save_local(str(output_path))

        mlindex_config = {"embeddings": self.get_metadata()}
        mlindex_config["index"] = {"kind": "faiss", "engine": engine, "method": "FlatL2"}
        with (output_path / "MLIndex").open("w") as f:
            yaml.dump(mlindex_config, f)

        return MLIndex(output_path)

    @staticmethod
    def load_latest_snapshot(
        local_embeddings_cache: Union[str, Path], activity_logger=None
    ) -> Optional["EmbeddingsContainer"]:
        """Loads the latest snapshot from the embeddings container."""
        embeddings_container_dir_name = None
        embeddings_container: Optional[EmbeddingsContainer] = None
        # list all folders in embeddings_container and find the latest one
        try:
            snapshot_files = list(Path(local_embeddings_cache).glob("*/*"))
            last_snapshot = None
            for file in snapshot_files:
                curr_snapshot = file.parent.name
                if curr_snapshot != last_snapshot:
                    last_snapshot = curr_snapshot
                    logger.info(f"Found Snapshot: {curr_snapshot = } - mtime: {os.path.getmtime(file)}")

            embeddings_container_dir_name = str(
                max(
                    [
                        file
                        for file in Path(local_embeddings_cache).glob("*/*")
                        if file.is_file() and file.parent.name != os.environ.get("AZUREML_RUN_ID")
                    ],
                    key=os.path.getmtime,
                ).parent.name
            )
        except Exception as e:
            if activity_logger:
                activity_logger.warn("Failed to get latest folder from embeddings_container.")
            logger.warn(f"failed to get latest folder from {local_embeddings_cache} with {e}.")

        if embeddings_container_dir_name is not None:
            logger.info(f"loading embeddings snapshot from {embeddings_container_dir_name} in {local_embeddings_cache}")
            embeddings_container = None
            try:
                embeddings_container = EmbeddingsContainer.load(
                    embeddings_container_dir_name, str(local_embeddings_cache)
                )
                if activity_logger and hasattr(activity_logger, "activity_info"):
                    activity_logger.activity_info["completionStatus"] = "Success"
            except Exception as e:
                if activity_logger:
                    activity_logger.warn("Failed to load from embeddings_container_dir_name.")
                logger.warn(f"Failed to load from previous embeddings with {e}.")

        return embeddings_container

    @staticmethod
    @contextlib.contextmanager
    def mount_and_load(
        embeddings_cache_path: Optional[Union[str, Path]], activity_logger=None
    ) -> Iterator[Optional["EmbeddingsContainer"]]:
        """
        Mounts the embeddings container and loads it.

        Acts as a ContextManager, so it can be used in a `with` statement,
        keeping the embeddings_cache mounted if it is a remote path.
        This ensures that Referenced Embeddings accessed
        while interacting with the EmbeddingsContainer remain accessible.
        """
        local_embeddings_cache = None
        if embeddings_cache_path is not None:
            with track_activity(logger, "EmbeddingsContainer.mount_and_load") as embeddings_container_activity_logger:
                if hasattr(embeddings_container_activity_logger, "activity_info"):
                    embeddings_container_activity_logger.activity_info["completionStatus"] = "Failure"
                # TODO: Support using fsspec to access files for embeddings_container, implement on EmbeddingsContainer
                mount_context = None
                embeddings_cache = str(embeddings_cache_path)
                try:
                    if "://" in embeddings_cache and not embeddings_cache.startswith("file://"):
                        from azureml.dataprep.fuse.dprepfuse import MountOptions, rslex_uri_volume_mount

                        mnt_options = MountOptions(
                            default_permission=0o555, read_only=False, allow_other=False, create_destination=True
                        )
                        mount_context = rslex_uri_volume_mount(
                            embeddings_cache, f"{Path.cwd()}/embeddings_container", options=mnt_options
                        )
                        mount_context.start()
                        local_embeddings_cache = Path(mount_context.mount_point)
                    else:
                        local_embeddings_cache = Path(embeddings_cache.replace("file://", ""))
                        logger.info(f"Embeddings cache is a local path: {embeddings_cache}")

                    embeddings_container = EmbeddingsContainer.load_latest_snapshot(
                        local_embeddings_cache, activity_logger=activity_logger
                    )
                    try:
                        yield embeddings_container
                        return None
                    except Exception as e:
                        embeddings_container_activity_logger.warn("Failed to use embeddings_container.")
                        logger.warn(f"Failed to use embeddings_container with {e}.")
                        raise
                except Exception as e:
                    embeddings_container_activity_logger.warn("Failed to mount embeddings_container.")
                    logger.warn(f"Failed to mount embeddings_container with {e}.")
                    raise
                finally:
                    if mount_context:
                        mount_context.stop()
        yield None<|MERGE_RESOLUTION|>--- conflicted
+++ resolved
@@ -1084,16 +1084,12 @@
         elif engine.endswith("indexes.faiss.FaissAndDocStore"):
             # pylint: disable=import-error
             from azure.ai.generative.index._docstore import FileBasedDocstore
-<<<<<<< HEAD
 
             # pylint: disable=import-error
             from azure.ai.generative.index._indexes.faiss import (  # type: ignore[no-redef]
                 FaissAndDocStore,
                 import_faiss_or_so_help_me,
             )
-=======
-            from azure.ai.generative.index._indexes.faiss import FaissAndDocStore, import_faiss_or_so_help_me
->>>>>>> da38772d
 
             def add_doc(doc_id, emb_doc, documents):
                 documents.append(
