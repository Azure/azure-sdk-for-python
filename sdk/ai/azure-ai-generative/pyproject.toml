[tool.azure-sdk-build]
mypy = true
type_check_samples = false
verifytypes = false
pyright = false
pylint = false
black = false
bandit = false
<<<<<<< HEAD
sphinx=true
breaking = false
=======
sphinx = true
breaking = false
whl_no_aio = false
>>>>>>> 20423ff3
<|MERGE_RESOLUTION|>--- conflicted
+++ resolved
@@ -6,11 +6,6 @@
 pylint = false
 black = false
 bandit = false
-<<<<<<< HEAD
 sphinx=true
 breaking = false
-=======
-sphinx = true
-breaking = false
-whl_no_aio = false
->>>>>>> 20423ff3
+whl_no_aio = false