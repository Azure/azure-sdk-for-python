[tool.azure-sdk-build]
mypy = true
type_check_samples = false
verifytypes = false
pyright = false
pylint = false
black = false
bandit = false
sphinx=true
breaking = false
whl_no_aio = false
<<<<<<< HEAD
strict_sphinx = true
=======
strict_sphinx = true

[tool.mypy] 
python_version = "3.10"
exclude = ["azure/ai/generative/index/_langchain/vendor", "tests", "setup.py", "samples"]   
warn_unused_configs = true 
follow_imports = "skip"
ignore_missing_imports = true
follow_imports_for_stubs = false
>>>>>>> 2241cdf1
<|MERGE_RESOLUTION|>--- conflicted
+++ resolved
@@ -9,9 +9,6 @@
 sphinx=true
 breaking = false
 whl_no_aio = false
-<<<<<<< HEAD
-strict_sphinx = true
-=======
 strict_sphinx = true
 
 [tool.mypy] 
@@ -20,5 +17,4 @@
 warn_unused_configs = true 
 follow_imports = "skip"
 ignore_missing_imports = true
-follow_imports_for_stubs = false
->>>>>>> 2241cdf1
+follow_imports_for_stubs = false