[tool.azure-sdk-build]
mypy = true
type_check_samples = false
verifytypes = false
pyright = false
pylint = false
black = false
bandit = false
sphinx=true
breaking = false
whl_no_aio = false
<<<<<<< HEAD
strict_sphinx = true
=======

[tool.mypy] 
python_version = "3.10"
exclude = ["azure/ai/generative/index/_langchain/vendor", "tests", "setup.py", "samples"]   
warn_unused_configs = true 
follow_imports = "skip"
ignore_missing_imports = true
follow_imports_for_stubs = false
>>>>>>> fea09db8
<|MERGE_RESOLUTION|>--- conflicted
+++ resolved
@@ -9,9 +9,7 @@
 sphinx=true
 breaking = false
 whl_no_aio = false
-<<<<<<< HEAD
 strict_sphinx = true
-=======
 
 [tool.mypy] 
 python_version = "3.10"
@@ -19,5 +17,4 @@
 warn_unused_configs = true 
 follow_imports = "skip"
 ignore_missing_imports = true
-follow_imports_for_stubs = false
->>>>>>> fea09db8
+follow_imports_for_stubs = false