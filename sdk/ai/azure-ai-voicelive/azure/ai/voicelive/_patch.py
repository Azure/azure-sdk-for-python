# coding=utf-8
# --------------------------------------------------------------------------
# Copyright (c) Microsoft Corporation. All rights reserved.
# Licensed under the MIT License. See License.txt in the project root for license information.
# --------------------------------------------------------------------------
"""Customize generated code here.

Follow our quickstart for examples: https://aka.ms/azsdk/python/dpcodegen/python/customize
"""


<<<<<<< HEAD
# === Third-party ===
from typing_extensions import TypedDict
from azure.core.credentials import AzureKeyCredential, TokenCredential
from azure.core.exceptions import AzureError

# === Local ===
from azure.ai.voicelive.models._models import (
    ClientEventConversationItemCreate,
    ClientEventConversationItemDelete,
    ClientEventConversationItemRetrieve,
    ClientEventConversationItemTruncate,
    ClientEventInputAudioBufferAppend,
    ClientEventInputAudioBufferClear,
    ClientEventInputAudioBufferCommit,
    ClientEventResponseCancel,
    ClientEventResponseCreate,
    ClientEventSessionUpdate,
    ConversationRequestItem,
    ResponseCreateParams,
)
from .models import ClientEvent, RequestSession, ServerEvent

# === Conditional typing/runtime ===
if TYPE_CHECKING:
    from websockets.typing import Subprotocol as WSSubprotocol  # exact type for checkers
else:
    try:
        from websockets.typing import Subprotocol as WSSubprotocol  # runtime if available
    except Exception:

        class WSSubprotocol(str):  # fallback, keeps runtime simple
            pass


if TYPE_CHECKING:
    # Not imported at runtime; only for type checkers (mypy/pyright).
    from websockets.sync.client import ClientConnection as _WSClientConnection

if sys.version_info >= (3, 11):
    from typing import NotRequired  # noqa: F401
else:
    from typing_extensions import NotRequired  # noqa: F401

__all__: list[str] = [
    "connect",
    "WebsocketConnectionOptions",
    "ConnectionError",
    "ConnectionClosed",
    "VoiceLiveConnection",
    "SessionResource",
    "ResponseResource",
    "InputAudioBufferResource",
    "OutputAudioBufferResource",
    "ConversationResource",
    "ConversationItemResource",
    "TranscriptionSessionResource",
]

log = logging.getLogger(__name__)


def _json_default(o: Any) -> Any:
    """
    Fallback JSON serializer for generated SDK models and other custom objects.

    This function is used as the ``default`` parameter to ``json.dumps()`` when
    serializing SDK models or arbitrary objects that are not natively supported
    by the JSON encoder.

    :param o: The object to serialize.
    :type o: Any
    :return: A JSON-compatible representation of the object (e.g., ``dict``, ``list``,
             ``str``, etc.).
    :rtype: Any
    :raises TypeError: If the object cannot be converted to a JSON-serializable form.
    """
    for attr in ("as_dict", "to_dict"):
        fn = getattr(o, attr, None)
        if callable(fn):
            try:
                return fn()
            except TypeError:
                # Some generators expose class/static versions of as_dict/to_dict
                return getattr(o.__class__, attr)(o)
    if hasattr(o, "__dict__"):
        # Strip private attributes
        return {k: v for k, v in vars(o).items() if not k.startswith("_")}
    raise TypeError(f"{type(o).__name__} is not JSON serializable")


class WebsocketConnectionOptions(TypedDict, total=False):
    """
    Advanced WebSocket connection options for the synchronous VoiceLive API.

    These options are passed directly to :func:`websockets.sync.client.connect`
    and control low-level WebSocket behavior.
    All keys are optional — if omitted, the `websockets` library's defaults apply.
    Unsupported or unknown keys are ignored.

    :keyword extensions: WebSocket extensions to negotiate with the server.
        Usually provided by the library; override with caution.
    :type extensions: Sequence[Any]

    :keyword subprotocols: A list of subprotocols to negotiate during the
        WebSocket handshake.
    :type subprotocols: Sequence[WSSubprotocol]

    :keyword compression: Name of the compression method to use, or a
        compression configuration object.
        Set to ``None`` or an empty string to disable compression.
    :type compression: str

    :keyword max_size: Maximum size in bytes for incoming messages.
        Messages larger than this will close the connection with a
        `PayloadTooBig` exception.
    :type max_size: int

    :keyword max_queue: Maximum number of incoming messages to queue before
        processing. Can be:
        - An integer limit.
        - A tuple of ``(high_watermark, low_watermark)`` integers or None.
    :type max_queue: int or tuple[int | None, int | None]

    :keyword write_limit: TCP write buffer limit. Can be:
        - A single integer limit.
        - A tuple of ``(limit, interval)`` where ``interval`` is optional.
    :type write_limit: int or tuple[int, int | None]
    """

    extensions: NotRequired[Sequence[Any]]
    subprotocols: NotRequired[Sequence[WSSubprotocol]]
    compression: NotRequired[str]
    max_size: NotRequired[int]
    max_queue: NotRequired[Union[int, Tuple[Optional[int], Optional[int]]]]
    write_limit: NotRequired[Union[int, Tuple[int, Optional[int]]]]


class ConnectionError(AzureError):
    """Base exception for Voice Live WebSocket connection errors."""


class ConnectionClosed(ConnectionError):
    """Raised when a WebSocket connection is closed."""

    def __init__(self, code: int, reason: str) -> None:
        self.code = code
        self.reason = reason
        super().__init__(f"WebSocket connection closed with code {code}: {reason}")


class SessionResource:
    """Resource for session management."""

    def __init__(self, connection: "VoiceLiveConnection") -> None:
        """Initialize a session resource.

        :param connection: The VoiceLiveConnection to use.
        :type connection: ~azure.ai.voicelive.VoiceLiveConnection
        """
        self._connection = connection

    def update(self, *, session: Union[Mapping[str, Any], "RequestSession"], event_id: Optional[str] = None) -> None:
        """Update the session configuration.

        :keyword session: Session configuration parameters.
        :keyword type session: Mapping[str, Any] or ~azure.ai.voicelive.models.RequestSession
        :keyword event_id: Optional ID for the event.
        :keyword type event_id: str
        :return: None
        :rtype: None
        """
        if isinstance(session, RequestSession):
            # keyword overload: requires a typed RequestSession
            event = ClientEventSessionUpdate(session=session)
        else:
            # mapping overload: pass a single positional Mapping
            event = ClientEventSessionUpdate({"session": dict(session)})

        if event_id:
            event["event_id"] = event_id
        self._connection.send(event)


class ResponseResource:
    """Resource for response management."""

    def __init__(self, connection: "VoiceLiveConnection") -> None:
        """Initialize a response resource.

        :param connection: The VoiceLiveConnection to use.
        :type connection: ~azure.ai.voicelive.VoiceLiveConnection
        """
        self._connection = connection

    def create(
        self,
        *,
        response: Optional[Union[ResponseCreateParams, Mapping[str, Any]]] = None,
        event_id: Optional[str] = None,
        additional_instructions: Optional[str] = None,
    ) -> None:
        """
        Create a new response.

        :keyword response: Optional response parameters to send.
        :keyword type response: ~azure.ai.voicelive.models.ResponseCreateParams or Mapping[str, Any] or None
        :keyword event_id: Optional ID for the event.
        :keyword type event_id: str or None
        :keyword additional_instructions: Extra system prompt appended to the session's default, for this response only.
        :keyword type additional_instructions: str or None
        :rtype: None
        """
        if response is not None and not isinstance(response, ResponseCreateParams):
            response = ResponseCreateParams(**dict(response))

        # Use constructor kwargs (typed) instead of item-assignment
        event = ClientEventResponseCreate(
            event_id=event_id,
            response=response,
            additional_instructions=additional_instructions,
        )
        self._connection.send(event)

    def cancel(self, *, response_id: Optional[str] = None, event_id: Optional[str] = None) -> None:
        """Cancel an in-progress response.

        :keyword response_id: Optional ID of the response to cancel.
        :keyword type response_id: str or None
        :keyword event_id: Optional ID for the event.
        :keyword type event_id: str or None
        :return: None
        :rtype: None
        """
        event = ClientEventResponseCancel()
        if response_id:
            event["response_id"] = response_id
        if event_id:
            event["event_id"] = event_id
        self._connection.send(event)


class InputAudioBufferResource:
    """Resource for input audio buffer management."""

    def __init__(self, connection: "VoiceLiveConnection") -> None:
        """Initialize an input audio buffer resource.

        :param connection: The VoiceLiveConnection to use.
        :type connection: ~azure.ai.voicelive.VoiceLiveConnection
        """
        self._connection = connection

    def append(self, *, audio: str, event_id: Optional[str] = None) -> None:
        """Append audio to the input buffer.

        :keyword audio: Base64-encoded audio data. Must match the session's ``input_audio_format``.
        :keyword type audio: str
        :keyword event_id: Optional ID for the event.
        :keyword type event_id: str or None
        :return: None
        :rtype: None
        """
        event = ClientEventInputAudioBufferAppend(audio=audio)
        if event_id:
            event["event_id"] = event_id
        self._connection.send(event)

    def commit(self, *, event_id: Optional[str] = None) -> None:
        """Commit the input audio buffer to create a user message item.

        :keyword event_id: Optional ID for the event.
        :keyword type event_id: str or None
        :return: None
        :rtype: None
        """
        event = ClientEventInputAudioBufferCommit()
        if event_id:
            event["event_id"] = event_id
        self._connection.send(event)

    def clear(self, *, event_id: Optional[str] = None) -> None:
        """Clear the input audio buffer.

        :keyword event_id: Optional ID for the event.
        :keyword type event_id: str or None
        :return: None
        :rtype: None
        """
        event = ClientEventInputAudioBufferClear()
        if event_id:
            event["event_id"] = event_id
        self._connection.send(event)


class OutputAudioBufferResource:
    """Resource for output audio buffer management."""

    def __init__(self, connection: "VoiceLiveConnection") -> None:
        """Initialize an output audio buffer resource.

        :param connection: The VoiceLiveConnection to use.
        :type connection: ~azure.ai.voicelive.VoiceLiveConnection
        """
        self._connection = connection

    def clear(self, *, event_id: Optional[str] = None) -> None:
        """Clear the output audio buffer and stop generation.

        :keyword event_id: Optional ID for the event.
        :keyword type event_id: str or None
        :return: None
        :rtype: None
        """
        event: dict[str, Any] = {"type": "output_audio_buffer.clear"}
        if event_id:
            event["event_id"] = event_id
        self._connection.send(event)


class ConversationItemResource:
    """Resource for conversation item management."""

    def __init__(self, connection: "VoiceLiveConnection") -> None:
        """Initialize a conversation item resource.

        :param connection: The VoiceLiveConnection to use.
        :type connection: ~azure.ai.voicelive.VoiceLiveConnection
        """
        self._connection = connection

    def create(
        self, *, item: Mapping[str, Any], previous_item_id: Optional[str] = None, event_id: Optional[str] = None
    ) -> None:
        """Create a new conversation item.

        :keyword item: The item to create (message, function call, etc.).
        :keyword ConversationRequestItem | Mapping[str, Any] item: The item to create (message/functions/etc.).
        :keyword previous_item_id: Insert after this item, if provided.
        :keyword type previous_item_id: str or None
        :keyword event_id: Optional ID for the event.
        :keyword type event_id: str or None
        :return: None
        :rtype: None
        """
        if not isinstance(item, ConversationRequestItem):
            item = ConversationRequestItem(**dict(item))

        event = ClientEventConversationItemCreate(
            event_id=event_id,
            previous_item_id=previous_item_id,
            item=item,
        )
        self._connection.send(event)

    def delete(self, *, item_id: str, event_id: Optional[str] = None) -> None:
        """Delete a conversation item.

        :keyword item_id: ID of the item to delete.
        :keyword type item_id: str
        :keyword event_id: Optional ID for the event.
        :keyword type event_id: str or None
        :return: None
        :rtype: None
        """
        event = ClientEventConversationItemDelete(item_id=item_id)
        if event_id:
            event["event_id"] = event_id
        self._connection.send(event)

    def retrieve(self, *, item_id: str, event_id: Optional[str] = None) -> None:
        """Retrieve a conversation item.

        :keyword item_id: ID of the item to retrieve.
        :keyword type item_id: str
        :keyword event_id: Optional ID for the event.
        :keyword type event_id: str or None
        :return: None
        :rtype: None
        """
        event = ClientEventConversationItemRetrieve(item_id=item_id)
        if event_id:
            event["event_id"] = event_id
        self._connection.send(event)

    def truncate(self, *, item_id: str, audio_end_ms: int, content_index: int, event_id: Optional[str] = None) -> None:
        """Truncate a prior assistant item's audio (e.g., on user interruption).

        :keyword item_id: ID of the item to truncate.
        :keyword type item_id: str
        :keyword audio_end_ms: Millisecond offset to cut at.
        :keyword type audio_end_ms: int
        :keyword content_index: Content index within the item.
        :keyword type content_index: int
        :keyword event_id: Optional ID for the event.
        :keyword type event_id: str or None
        :return: None
        :rtype: None
        """
        event = ClientEventConversationItemTruncate(
            item_id=item_id, audio_end_ms=audio_end_ms, content_index=content_index
        )
        if event_id:
            event["event_id"] = event_id
        self._connection.send(event)


class ConversationResource:
    """Resource for conversation management.

    Exposes helpers for manipulating items within the active conversation.

    :ivar item: Resource for creating, retrieving, truncating, and deleting
        conversation items (messages, function calls, etc.).
    :vartype item: ~azure.ai.voicelive.ConversationItemResource
    """

    def __init__(self, connection: "VoiceLiveConnection") -> None:
        """Initialize a conversation resource.

        :param connection: The VoiceLiveConnection to use.
        :type connection: ~azure.ai.voicelive.VoiceLiveConnection
        """
        self._connection = connection
        self.item: ConversationItemResource = ConversationItemResource(connection)


class TranscriptionSessionResource:
    """Resource for transcription session management."""

    def __init__(self, connection: "VoiceLiveConnection") -> None:
        """Initialize a transcription session resource.

        :param connection: The VoiceLiveConnection to use.
        :type connection: ~azure.ai.voicelive.VoiceLiveConnection
        """
        self._connection = connection

    def update(self, *, session: Mapping[str, Any], event_id: Optional[str] = None) -> None:
        """Update the transcription session.

        :keyword session: Transcription session configuration.
        :keyword type session: Mapping[str, Any]
        :keyword event_id: Optional ID for the event.
        :keyword type event_id: str or None
        :return: None
        :rtype: None
        """
        event: dict[str, Any] = {"type": "transcription_session.update", "session": dict(session)}
        if event_id:
            event["event_id"] = event_id
        self._connection.send(event)


class VoiceLiveConnection:
    """
    Represents a live WebSocket connection to the Azure Voice Live API.

    This class exposes resource helpers:

    - :attr:`session` – manage session configuration updates.
    - :attr:`response` – create or cancel model responses.
    - :attr:`input_audio_buffer` – append/commit/clear captured audio.
    - :attr:`output_audio_buffer` – clear generated audio output.
    - :attr:`conversation` – manage conversation items.
    - :attr:`transcription_session` – update transcription configuration.

    Instances are yielded by :func:`~azure.ai.voicelive.connect`.

    :ivar session: Resource for managing session configuration and updates.
    :vartype session: ~azure.ai.voicelive.SessionResource
    :ivar response: Resource for creating and cancelling model responses.
    :vartype response: ~azure.ai.voicelive.ResponseResource
    :ivar input_audio_buffer: Resource for appending, committing, and clearing input audio.
    :vartype input_audio_buffer: ~azure.ai.voicelive.InputAudioBufferResource
    :ivar output_audio_buffer: Resource for clearing generated audio output.
    :vartype output_audio_buffer: ~azure.ai.voicelive.OutputAudioBufferResource
    :ivar conversation: Resource for managing the conversation and its items.
    :vartype conversation: ~azure.ai.voicelive.ConversationResource
    :ivar transcription_session: Resource for updating transcription session parameters.
    :vartype transcription_session: ~azure.ai.voicelive.TranscriptionSessionResource
    """

    session: SessionResource
    response: ResponseResource
    input_audio_buffer: InputAudioBufferResource
    conversation: ConversationResource
    output_audio_buffer: OutputAudioBufferResource
    transcription_session: TranscriptionSessionResource

    def __init__(self, connection: "_WSClientConnection") -> None:
        """Initialize a VoiceLiveConnection.

        :param connection: The underlying WebSocket connection.
        """
        self._connection = connection

        self.session = SessionResource(self)
        self.response = ResponseResource(self)
        self.input_audio_buffer = InputAudioBufferResource(self)
        self.conversation = ConversationResource(self)
        self.output_audio_buffer = OutputAudioBufferResource(self)
        self.transcription_session = TranscriptionSessionResource(self)

    def __iter__(self) -> Iterator[ServerEvent]:
        """Yield typed events until the connection is closed.

        :return: An iterator of :class:`~azure.ai.voicelive.models.ServerEvent`.
        :rtype: collections.abc.Iterator[~azure.ai.voicelive.models.ServerEvent]
        """
        try:
            while True:
                yield self.recv()
        except Exception as e:
            log.debug("Connection closed: %s", e)

    def recv(self) -> ServerEvent:
        """Receive and parse the next message as a typed event.

        :return: A parsed server event.
        :rtype: ~azure.ai.voicelive.models.ServerEvent
        :raises ConnectionError: If the connection is closed or the message cannot be parsed.
        """
        try:
            raw = self.recv_bytes()  # bytes or str
            if not raw:
                # Treat empty payload as a closed/errored connection
                raise ConnectionClosed(1006, "Empty WebSocket frame")

            payload = json.loads(raw.decode("utf-8"))
            event = cast("ServerEvent", ServerEvent.deserialize(payload))
            return event
        except Exception as e:
            log.error("Error parsing message: %s", e)
            raise ConnectionError(f"Failed to parse message: {e}") from e

    def recv_bytes(self) -> bytes:
        """Receive raw bytes from the connection.

        :return: The raw message bytes.
        :rtype: bytes
        :raises ConnectionClosed: If the connection is closed.
        """
        try:
            message = self._connection.recv(decode=False)  # websockets.sync: return bytes if decode=False
            log.debug("Received websocket message: %s", message)
            return message
        except Exception as e:
            code = getattr(e, "code", 1006)  # 1006 = Abnormal Closure
            reason = str(e)
            raise ConnectionClosed(code, reason) from e

    def send(self, event: Union[Mapping[str, Any], ClientEvent]) -> None:
        """
        Send an event to the server over the active WebSocket connection.

        Supported input types:

        * **Mapping-like object** (e.g., ``dict``, ``MappingProxyType``) — converted to
            a plain ``dict`` and then JSON-encoded. Any nested SDK models are serialized
            using the fallback serializer ``_json_default()``.
        * **ClientEvent model instance** — converted to a plain dictionary via
            ``as_dict()`` (preserving REST field names and discriminators), then JSON-encoded.
        * **Other objects** — directly passed to ``json.dumps()`` with ``_json_default()``
            handling non-JSON-native values.

        :param event: The event to send.
        :type event: Union[Mapping[str, Any], ~azure.ai.voicelive.models.ClientEvent]
        :raises ConnectionError: If serialization or the WebSocket send fails.
        """
        try:
            if isinstance(event, ClientEvent):
                data = json.dumps(event.as_dict(), default=_json_default)
            elif isinstance(event, Mapping):
                data = json.dumps(dict(event), default=_json_default)
            else:
                data = json.dumps(event, default=_json_default)

            self._connection.send(data)
        except Exception as e:
            log.error("Failed to send event: %s", e)
            raise ConnectionError(f"Failed to send event: {e}") from e

    def close(self, *, code: int = 1000, reason: str = "") -> None:
        """Close the WebSocket connection.

        Gracefully terminates the connection to the Voice Live service and
        releases the underlying socket resources.

        :keyword code: WebSocket close code to send to the server. Defaults to ``1000`` (Normal Closure).
        :keyword type code: int
        :keyword reason: Optional reason string to include in the close frame.
        :keyword type reason: str
        :return: None
        :rtype: None
        """
        try:
            # websockets.sync expects `close(code=..., reason=...)`
            self._connection.close(code=code, reason=reason)
        except Exception as e:
            log.warning("Error closing connection: %s", e)


class _VoiceLiveConnectionManager(AbstractContextManager["VoiceLiveConnection"]):
    """Context manager for Voice Live WebSocket connections (internal)."""

    def __init__(
        self,
        *,
        credential: Union[AzureKeyCredential, TokenCredential],
        endpoint: str,
        api_version: str,
        model: Optional[str] = None,
        extra_query: Optional[Mapping[str, Any]] = None,
        extra_headers: Optional[Mapping[str, Any]] = None,
        connection_options: Optional[WebsocketConnectionOptions] = None,
        **kwargs: Any,
    ) -> None:
        self._credential = credential
        self._endpoint = endpoint
        self.__credential_scopes = kwargs.pop("credential_scopes", "https://ai.azure.com/.default")
        self.__api_version = api_version
        self.__model = model
        self.__connection: Optional[VoiceLiveConnection] = None
        self.__extra_query = extra_query
        self.__extra_headers = extra_headers
        self.__connection_options = connection_options

    def __enter__(self) -> VoiceLiveConnection:
        """Open and return a WebSocket connection."""
        try:
            from websockets.sync.client import connect as ws_connect
            from websockets.exceptions import WebSocketException
        except ImportError as exc:
            raise ImportError("Install `websockets` to use WebSocket functionality: pip install websockets") from exc

        try:
            url = self._prepare_url()
            log.debug("Connecting to %s", url)

            if self.__connection_options:
                log.debug("Connection options: %s", self.__connection_options)

            # Build headers as str->str and use list of tuples to satisfy HeadersLike
            extra_headers_map: Mapping[str, Any] = self.__extra_headers or {}
            merged_headers: dict[str, str] = {
                **self._get_auth_headers(),
                **{str(k): str(v) for k, v in extra_headers_map.items()},
            }
            headers_like: list[Tuple[str, str]] = list(merged_headers.items())

            # Build kwargs for websockets; avoid dict(Optional[...])
            ws_kwargs: dict[str, Any] = {}
            if self.__connection_options is not None:
                ws_kwargs.update(cast(Mapping[str, Any], self.__connection_options))

            subprotocols_opt = ws_kwargs.pop("subprotocols", None)
            subprotocols_typed: Optional[Sequence[WSSubprotocol]] = cast(
                Optional[Sequence[WSSubprotocol]], subprotocols_opt
            )

            if subprotocols_typed is not None:
                ws = ws_connect(url, additional_headers=headers_like, subprotocols=subprotocols_typed, **ws_kwargs)
            else:
                ws = ws_connect(url, additional_headers=headers_like, **ws_kwargs)
            self.__connection = VoiceLiveConnection(ws)
            return self.__connection
        except WebSocketException as e:
            raise ConnectionError(f"Failed to establish WebSocket connection: {e}") from e

    def __exit__(self, exc_type, exc, exc_tb) -> None:
        """
        Close the connection when exiting the context.

        :param exc_type: Exception type if an error occurred.
        :type exc_type: type | None
        :param exc: Exception instance if an error occurred.
        :type exc: BaseException | None
        :param exc_tb: Exception traceback if an error occurred.
        :type exc_tb: types.TracebackType | None
        :rtype: None
        """

        if self.__connection is not None:
            self.__connection.close()

    def _get_auth_headers(self) -> dict[str, str]:
        """Get authentication headers for WebSocket connection.

        :return: A dictionary containing authentication headers.
        :rtype: dict[str, str]
        """
        if isinstance(self._credential, AzureKeyCredential):
            return {"api-key": self._credential.key}
        token = self._credential.get_token(self.__credential_scopes)
        return {"Authorization": f"Bearer {token.token}"}

    def _prepare_url(self) -> str:
        """Prepare the WebSocket URL.

        :return: The prepared WebSocket URL.
        :rtype: str
        """
        parsed = urlparse(self._endpoint)
        scheme = "wss" if parsed.scheme == "https" else ("ws" if parsed.scheme == "http" else parsed.scheme)

        params: dict[str, Any] = {"api-version": self.__api_version}
        if self.__model is not None:
            params["model"] = self.__model
        extra_query: Mapping[str, Any] = self.__extra_query or {}
        for k, v in extra_query.items():
            params[str(k)] = str(v)

        # Merge existing query params without overriding new ones
        existing_params = parse_qs(parsed.query)
        for key, value_list in existing_params.items():
            if key not in params:
                params[key] = value_list[0] if value_list else ""

        path = parsed.path.rstrip("/") + "/voice-live/realtime"
        return urlunparse((scheme, parsed.netloc, path, parsed.params, urlencode(params), parsed.fragment))


def connect(
    *,
    endpoint: str,
    credential: Union[AzureKeyCredential, TokenCredential],
    api_version: str = "2025-05-01-preview",
    model: Optional[str] = None,
    query: Optional[Mapping[str, Any]] = None,
    headers: Optional[Mapping[str, Any]] = None,
    connection_options: Optional[WebsocketConnectionOptions] = None,
    **kwargs: Any,
) -> AbstractContextManager["VoiceLiveConnection"]:
    """
    Create and manage a synchronous WebSocket connection to the Azure Voice Live API.

    This helper returns a standard context manager that:

    - Authenticates with the service using an API key or Azure Active Directory token.
    - Builds the correct WebSocket URL and query parameters.
    - Establishes the connection and yields a :class:`~azure.ai.voicelive.VoiceLiveConnection`
      for sending and receiving events.
    - Automatically closes the connection on context exit.

    **Supported credentials**

    - :class:`~azure.core.credentials.AzureKeyCredential` (API key).
    - :class:`~azure.core.credentials.TokenCredential` (AAD), e.g., :class:`azure.identity.DefaultAzureCredential`.

    :keyword endpoint: Service endpoint, e.g., ``https://<region>.api.cognitive.microsoft.com``.
    :paramtype endpoint: str
    :keyword credential: Credential used to authenticate the WebSocket connection.
    :paramtype credential: ~azure.core.credentials.AzureKeyCredential or ~azure.core.credentials.TokenCredential
    :keyword api_version: API version to use. Defaults to ``"2025-05-01-preview"``.
    :paramtype api_version: str
    :keyword model: Model identifier to use for the session.
     In most scenarios, this parameter is required.
     It may be omitted only when connecting through an **Agent** scenario,
     in which case the service will use the model associated with the Agent.
    :paramtype model: str
    :keyword query: Optional query parameters to include in the WebSocket URL.
    :paramtype query: Mapping[str, Any] or None
    :keyword headers: Optional headers to include in the WebSocket handshake.
    :paramtype headers: Mapping[str, Any] or None
    :keyword connection_options: Advanced WebSocket options passed to :func:`websockets.sync.client.connect`.
    :paramtype connection_options: ~azure.ai.voicelive.WebsocketConnectionOptions or None
    :return: A context manager that yields a connected :class:`~azure.ai.voicelive.VoiceLiveConnection`.
    :rtype: contextlib.AbstractContextManager[~azure.ai.voicelive.VoiceLiveConnection]

    .. note::
        Additional keyword arguments can be passed and will be forwarded to the underlying connection.
    """
    return _VoiceLiveConnectionManager(
        credential=credential,
        endpoint=endpoint,
        api_version=api_version,
        model=model,
        extra_query=query or {},
        extra_headers=headers or {},
        connection_options=connection_options,
        **kwargs,
    )
=======
__all__: list[str] = []  # Add all objects you want publicly available to users at this package level
>>>>>>> eec115cd


def patch_sdk():
    """Do not remove from this file.

    `patch_sdk` is a last resort escape hatch that allows you to do customizations
    you can't accomplish using the techniques described in
    https://aka.ms/azsdk/python/dpcodegen/python/customize
    """<|MERGE_RESOLUTION|>--- conflicted
+++ resolved
@@ -9,792 +9,7 @@
 """
 
 
-<<<<<<< HEAD
-# === Third-party ===
-from typing_extensions import TypedDict
-from azure.core.credentials import AzureKeyCredential, TokenCredential
-from azure.core.exceptions import AzureError
-
-# === Local ===
-from azure.ai.voicelive.models._models import (
-    ClientEventConversationItemCreate,
-    ClientEventConversationItemDelete,
-    ClientEventConversationItemRetrieve,
-    ClientEventConversationItemTruncate,
-    ClientEventInputAudioBufferAppend,
-    ClientEventInputAudioBufferClear,
-    ClientEventInputAudioBufferCommit,
-    ClientEventResponseCancel,
-    ClientEventResponseCreate,
-    ClientEventSessionUpdate,
-    ConversationRequestItem,
-    ResponseCreateParams,
-)
-from .models import ClientEvent, RequestSession, ServerEvent
-
-# === Conditional typing/runtime ===
-if TYPE_CHECKING:
-    from websockets.typing import Subprotocol as WSSubprotocol  # exact type for checkers
-else:
-    try:
-        from websockets.typing import Subprotocol as WSSubprotocol  # runtime if available
-    except Exception:
-
-        class WSSubprotocol(str):  # fallback, keeps runtime simple
-            pass
-
-
-if TYPE_CHECKING:
-    # Not imported at runtime; only for type checkers (mypy/pyright).
-    from websockets.sync.client import ClientConnection as _WSClientConnection
-
-if sys.version_info >= (3, 11):
-    from typing import NotRequired  # noqa: F401
-else:
-    from typing_extensions import NotRequired  # noqa: F401
-
-__all__: list[str] = [
-    "connect",
-    "WebsocketConnectionOptions",
-    "ConnectionError",
-    "ConnectionClosed",
-    "VoiceLiveConnection",
-    "SessionResource",
-    "ResponseResource",
-    "InputAudioBufferResource",
-    "OutputAudioBufferResource",
-    "ConversationResource",
-    "ConversationItemResource",
-    "TranscriptionSessionResource",
-]
-
-log = logging.getLogger(__name__)
-
-
-def _json_default(o: Any) -> Any:
-    """
-    Fallback JSON serializer for generated SDK models and other custom objects.
-
-    This function is used as the ``default`` parameter to ``json.dumps()`` when
-    serializing SDK models or arbitrary objects that are not natively supported
-    by the JSON encoder.
-
-    :param o: The object to serialize.
-    :type o: Any
-    :return: A JSON-compatible representation of the object (e.g., ``dict``, ``list``,
-             ``str``, etc.).
-    :rtype: Any
-    :raises TypeError: If the object cannot be converted to a JSON-serializable form.
-    """
-    for attr in ("as_dict", "to_dict"):
-        fn = getattr(o, attr, None)
-        if callable(fn):
-            try:
-                return fn()
-            except TypeError:
-                # Some generators expose class/static versions of as_dict/to_dict
-                return getattr(o.__class__, attr)(o)
-    if hasattr(o, "__dict__"):
-        # Strip private attributes
-        return {k: v for k, v in vars(o).items() if not k.startswith("_")}
-    raise TypeError(f"{type(o).__name__} is not JSON serializable")
-
-
-class WebsocketConnectionOptions(TypedDict, total=False):
-    """
-    Advanced WebSocket connection options for the synchronous VoiceLive API.
-
-    These options are passed directly to :func:`websockets.sync.client.connect`
-    and control low-level WebSocket behavior.
-    All keys are optional — if omitted, the `websockets` library's defaults apply.
-    Unsupported or unknown keys are ignored.
-
-    :keyword extensions: WebSocket extensions to negotiate with the server.
-        Usually provided by the library; override with caution.
-    :type extensions: Sequence[Any]
-
-    :keyword subprotocols: A list of subprotocols to negotiate during the
-        WebSocket handshake.
-    :type subprotocols: Sequence[WSSubprotocol]
-
-    :keyword compression: Name of the compression method to use, or a
-        compression configuration object.
-        Set to ``None`` or an empty string to disable compression.
-    :type compression: str
-
-    :keyword max_size: Maximum size in bytes for incoming messages.
-        Messages larger than this will close the connection with a
-        `PayloadTooBig` exception.
-    :type max_size: int
-
-    :keyword max_queue: Maximum number of incoming messages to queue before
-        processing. Can be:
-        - An integer limit.
-        - A tuple of ``(high_watermark, low_watermark)`` integers or None.
-    :type max_queue: int or tuple[int | None, int | None]
-
-    :keyword write_limit: TCP write buffer limit. Can be:
-        - A single integer limit.
-        - A tuple of ``(limit, interval)`` where ``interval`` is optional.
-    :type write_limit: int or tuple[int, int | None]
-    """
-
-    extensions: NotRequired[Sequence[Any]]
-    subprotocols: NotRequired[Sequence[WSSubprotocol]]
-    compression: NotRequired[str]
-    max_size: NotRequired[int]
-    max_queue: NotRequired[Union[int, Tuple[Optional[int], Optional[int]]]]
-    write_limit: NotRequired[Union[int, Tuple[int, Optional[int]]]]
-
-
-class ConnectionError(AzureError):
-    """Base exception for Voice Live WebSocket connection errors."""
-
-
-class ConnectionClosed(ConnectionError):
-    """Raised when a WebSocket connection is closed."""
-
-    def __init__(self, code: int, reason: str) -> None:
-        self.code = code
-        self.reason = reason
-        super().__init__(f"WebSocket connection closed with code {code}: {reason}")
-
-
-class SessionResource:
-    """Resource for session management."""
-
-    def __init__(self, connection: "VoiceLiveConnection") -> None:
-        """Initialize a session resource.
-
-        :param connection: The VoiceLiveConnection to use.
-        :type connection: ~azure.ai.voicelive.VoiceLiveConnection
-        """
-        self._connection = connection
-
-    def update(self, *, session: Union[Mapping[str, Any], "RequestSession"], event_id: Optional[str] = None) -> None:
-        """Update the session configuration.
-
-        :keyword session: Session configuration parameters.
-        :keyword type session: Mapping[str, Any] or ~azure.ai.voicelive.models.RequestSession
-        :keyword event_id: Optional ID for the event.
-        :keyword type event_id: str
-        :return: None
-        :rtype: None
-        """
-        if isinstance(session, RequestSession):
-            # keyword overload: requires a typed RequestSession
-            event = ClientEventSessionUpdate(session=session)
-        else:
-            # mapping overload: pass a single positional Mapping
-            event = ClientEventSessionUpdate({"session": dict(session)})
-
-        if event_id:
-            event["event_id"] = event_id
-        self._connection.send(event)
-
-
-class ResponseResource:
-    """Resource for response management."""
-
-    def __init__(self, connection: "VoiceLiveConnection") -> None:
-        """Initialize a response resource.
-
-        :param connection: The VoiceLiveConnection to use.
-        :type connection: ~azure.ai.voicelive.VoiceLiveConnection
-        """
-        self._connection = connection
-
-    def create(
-        self,
-        *,
-        response: Optional[Union[ResponseCreateParams, Mapping[str, Any]]] = None,
-        event_id: Optional[str] = None,
-        additional_instructions: Optional[str] = None,
-    ) -> None:
-        """
-        Create a new response.
-
-        :keyword response: Optional response parameters to send.
-        :keyword type response: ~azure.ai.voicelive.models.ResponseCreateParams or Mapping[str, Any] or None
-        :keyword event_id: Optional ID for the event.
-        :keyword type event_id: str or None
-        :keyword additional_instructions: Extra system prompt appended to the session's default, for this response only.
-        :keyword type additional_instructions: str or None
-        :rtype: None
-        """
-        if response is not None and not isinstance(response, ResponseCreateParams):
-            response = ResponseCreateParams(**dict(response))
-
-        # Use constructor kwargs (typed) instead of item-assignment
-        event = ClientEventResponseCreate(
-            event_id=event_id,
-            response=response,
-            additional_instructions=additional_instructions,
-        )
-        self._connection.send(event)
-
-    def cancel(self, *, response_id: Optional[str] = None, event_id: Optional[str] = None) -> None:
-        """Cancel an in-progress response.
-
-        :keyword response_id: Optional ID of the response to cancel.
-        :keyword type response_id: str or None
-        :keyword event_id: Optional ID for the event.
-        :keyword type event_id: str or None
-        :return: None
-        :rtype: None
-        """
-        event = ClientEventResponseCancel()
-        if response_id:
-            event["response_id"] = response_id
-        if event_id:
-            event["event_id"] = event_id
-        self._connection.send(event)
-
-
-class InputAudioBufferResource:
-    """Resource for input audio buffer management."""
-
-    def __init__(self, connection: "VoiceLiveConnection") -> None:
-        """Initialize an input audio buffer resource.
-
-        :param connection: The VoiceLiveConnection to use.
-        :type connection: ~azure.ai.voicelive.VoiceLiveConnection
-        """
-        self._connection = connection
-
-    def append(self, *, audio: str, event_id: Optional[str] = None) -> None:
-        """Append audio to the input buffer.
-
-        :keyword audio: Base64-encoded audio data. Must match the session's ``input_audio_format``.
-        :keyword type audio: str
-        :keyword event_id: Optional ID for the event.
-        :keyword type event_id: str or None
-        :return: None
-        :rtype: None
-        """
-        event = ClientEventInputAudioBufferAppend(audio=audio)
-        if event_id:
-            event["event_id"] = event_id
-        self._connection.send(event)
-
-    def commit(self, *, event_id: Optional[str] = None) -> None:
-        """Commit the input audio buffer to create a user message item.
-
-        :keyword event_id: Optional ID for the event.
-        :keyword type event_id: str or None
-        :return: None
-        :rtype: None
-        """
-        event = ClientEventInputAudioBufferCommit()
-        if event_id:
-            event["event_id"] = event_id
-        self._connection.send(event)
-
-    def clear(self, *, event_id: Optional[str] = None) -> None:
-        """Clear the input audio buffer.
-
-        :keyword event_id: Optional ID for the event.
-        :keyword type event_id: str or None
-        :return: None
-        :rtype: None
-        """
-        event = ClientEventInputAudioBufferClear()
-        if event_id:
-            event["event_id"] = event_id
-        self._connection.send(event)
-
-
-class OutputAudioBufferResource:
-    """Resource for output audio buffer management."""
-
-    def __init__(self, connection: "VoiceLiveConnection") -> None:
-        """Initialize an output audio buffer resource.
-
-        :param connection: The VoiceLiveConnection to use.
-        :type connection: ~azure.ai.voicelive.VoiceLiveConnection
-        """
-        self._connection = connection
-
-    def clear(self, *, event_id: Optional[str] = None) -> None:
-        """Clear the output audio buffer and stop generation.
-
-        :keyword event_id: Optional ID for the event.
-        :keyword type event_id: str or None
-        :return: None
-        :rtype: None
-        """
-        event: dict[str, Any] = {"type": "output_audio_buffer.clear"}
-        if event_id:
-            event["event_id"] = event_id
-        self._connection.send(event)
-
-
-class ConversationItemResource:
-    """Resource for conversation item management."""
-
-    def __init__(self, connection: "VoiceLiveConnection") -> None:
-        """Initialize a conversation item resource.
-
-        :param connection: The VoiceLiveConnection to use.
-        :type connection: ~azure.ai.voicelive.VoiceLiveConnection
-        """
-        self._connection = connection
-
-    def create(
-        self, *, item: Mapping[str, Any], previous_item_id: Optional[str] = None, event_id: Optional[str] = None
-    ) -> None:
-        """Create a new conversation item.
-
-        :keyword item: The item to create (message, function call, etc.).
-        :keyword ConversationRequestItem | Mapping[str, Any] item: The item to create (message/functions/etc.).
-        :keyword previous_item_id: Insert after this item, if provided.
-        :keyword type previous_item_id: str or None
-        :keyword event_id: Optional ID for the event.
-        :keyword type event_id: str or None
-        :return: None
-        :rtype: None
-        """
-        if not isinstance(item, ConversationRequestItem):
-            item = ConversationRequestItem(**dict(item))
-
-        event = ClientEventConversationItemCreate(
-            event_id=event_id,
-            previous_item_id=previous_item_id,
-            item=item,
-        )
-        self._connection.send(event)
-
-    def delete(self, *, item_id: str, event_id: Optional[str] = None) -> None:
-        """Delete a conversation item.
-
-        :keyword item_id: ID of the item to delete.
-        :keyword type item_id: str
-        :keyword event_id: Optional ID for the event.
-        :keyword type event_id: str or None
-        :return: None
-        :rtype: None
-        """
-        event = ClientEventConversationItemDelete(item_id=item_id)
-        if event_id:
-            event["event_id"] = event_id
-        self._connection.send(event)
-
-    def retrieve(self, *, item_id: str, event_id: Optional[str] = None) -> None:
-        """Retrieve a conversation item.
-
-        :keyword item_id: ID of the item to retrieve.
-        :keyword type item_id: str
-        :keyword event_id: Optional ID for the event.
-        :keyword type event_id: str or None
-        :return: None
-        :rtype: None
-        """
-        event = ClientEventConversationItemRetrieve(item_id=item_id)
-        if event_id:
-            event["event_id"] = event_id
-        self._connection.send(event)
-
-    def truncate(self, *, item_id: str, audio_end_ms: int, content_index: int, event_id: Optional[str] = None) -> None:
-        """Truncate a prior assistant item's audio (e.g., on user interruption).
-
-        :keyword item_id: ID of the item to truncate.
-        :keyword type item_id: str
-        :keyword audio_end_ms: Millisecond offset to cut at.
-        :keyword type audio_end_ms: int
-        :keyword content_index: Content index within the item.
-        :keyword type content_index: int
-        :keyword event_id: Optional ID for the event.
-        :keyword type event_id: str or None
-        :return: None
-        :rtype: None
-        """
-        event = ClientEventConversationItemTruncate(
-            item_id=item_id, audio_end_ms=audio_end_ms, content_index=content_index
-        )
-        if event_id:
-            event["event_id"] = event_id
-        self._connection.send(event)
-
-
-class ConversationResource:
-    """Resource for conversation management.
-
-    Exposes helpers for manipulating items within the active conversation.
-
-    :ivar item: Resource for creating, retrieving, truncating, and deleting
-        conversation items (messages, function calls, etc.).
-    :vartype item: ~azure.ai.voicelive.ConversationItemResource
-    """
-
-    def __init__(self, connection: "VoiceLiveConnection") -> None:
-        """Initialize a conversation resource.
-
-        :param connection: The VoiceLiveConnection to use.
-        :type connection: ~azure.ai.voicelive.VoiceLiveConnection
-        """
-        self._connection = connection
-        self.item: ConversationItemResource = ConversationItemResource(connection)
-
-
-class TranscriptionSessionResource:
-    """Resource for transcription session management."""
-
-    def __init__(self, connection: "VoiceLiveConnection") -> None:
-        """Initialize a transcription session resource.
-
-        :param connection: The VoiceLiveConnection to use.
-        :type connection: ~azure.ai.voicelive.VoiceLiveConnection
-        """
-        self._connection = connection
-
-    def update(self, *, session: Mapping[str, Any], event_id: Optional[str] = None) -> None:
-        """Update the transcription session.
-
-        :keyword session: Transcription session configuration.
-        :keyword type session: Mapping[str, Any]
-        :keyword event_id: Optional ID for the event.
-        :keyword type event_id: str or None
-        :return: None
-        :rtype: None
-        """
-        event: dict[str, Any] = {"type": "transcription_session.update", "session": dict(session)}
-        if event_id:
-            event["event_id"] = event_id
-        self._connection.send(event)
-
-
-class VoiceLiveConnection:
-    """
-    Represents a live WebSocket connection to the Azure Voice Live API.
-
-    This class exposes resource helpers:
-
-    - :attr:`session` – manage session configuration updates.
-    - :attr:`response` – create or cancel model responses.
-    - :attr:`input_audio_buffer` – append/commit/clear captured audio.
-    - :attr:`output_audio_buffer` – clear generated audio output.
-    - :attr:`conversation` – manage conversation items.
-    - :attr:`transcription_session` – update transcription configuration.
-
-    Instances are yielded by :func:`~azure.ai.voicelive.connect`.
-
-    :ivar session: Resource for managing session configuration and updates.
-    :vartype session: ~azure.ai.voicelive.SessionResource
-    :ivar response: Resource for creating and cancelling model responses.
-    :vartype response: ~azure.ai.voicelive.ResponseResource
-    :ivar input_audio_buffer: Resource for appending, committing, and clearing input audio.
-    :vartype input_audio_buffer: ~azure.ai.voicelive.InputAudioBufferResource
-    :ivar output_audio_buffer: Resource for clearing generated audio output.
-    :vartype output_audio_buffer: ~azure.ai.voicelive.OutputAudioBufferResource
-    :ivar conversation: Resource for managing the conversation and its items.
-    :vartype conversation: ~azure.ai.voicelive.ConversationResource
-    :ivar transcription_session: Resource for updating transcription session parameters.
-    :vartype transcription_session: ~azure.ai.voicelive.TranscriptionSessionResource
-    """
-
-    session: SessionResource
-    response: ResponseResource
-    input_audio_buffer: InputAudioBufferResource
-    conversation: ConversationResource
-    output_audio_buffer: OutputAudioBufferResource
-    transcription_session: TranscriptionSessionResource
-
-    def __init__(self, connection: "_WSClientConnection") -> None:
-        """Initialize a VoiceLiveConnection.
-
-        :param connection: The underlying WebSocket connection.
-        """
-        self._connection = connection
-
-        self.session = SessionResource(self)
-        self.response = ResponseResource(self)
-        self.input_audio_buffer = InputAudioBufferResource(self)
-        self.conversation = ConversationResource(self)
-        self.output_audio_buffer = OutputAudioBufferResource(self)
-        self.transcription_session = TranscriptionSessionResource(self)
-
-    def __iter__(self) -> Iterator[ServerEvent]:
-        """Yield typed events until the connection is closed.
-
-        :return: An iterator of :class:`~azure.ai.voicelive.models.ServerEvent`.
-        :rtype: collections.abc.Iterator[~azure.ai.voicelive.models.ServerEvent]
-        """
-        try:
-            while True:
-                yield self.recv()
-        except Exception as e:
-            log.debug("Connection closed: %s", e)
-
-    def recv(self) -> ServerEvent:
-        """Receive and parse the next message as a typed event.
-
-        :return: A parsed server event.
-        :rtype: ~azure.ai.voicelive.models.ServerEvent
-        :raises ConnectionError: If the connection is closed or the message cannot be parsed.
-        """
-        try:
-            raw = self.recv_bytes()  # bytes or str
-            if not raw:
-                # Treat empty payload as a closed/errored connection
-                raise ConnectionClosed(1006, "Empty WebSocket frame")
-
-            payload = json.loads(raw.decode("utf-8"))
-            event = cast("ServerEvent", ServerEvent.deserialize(payload))
-            return event
-        except Exception as e:
-            log.error("Error parsing message: %s", e)
-            raise ConnectionError(f"Failed to parse message: {e}") from e
-
-    def recv_bytes(self) -> bytes:
-        """Receive raw bytes from the connection.
-
-        :return: The raw message bytes.
-        :rtype: bytes
-        :raises ConnectionClosed: If the connection is closed.
-        """
-        try:
-            message = self._connection.recv(decode=False)  # websockets.sync: return bytes if decode=False
-            log.debug("Received websocket message: %s", message)
-            return message
-        except Exception as e:
-            code = getattr(e, "code", 1006)  # 1006 = Abnormal Closure
-            reason = str(e)
-            raise ConnectionClosed(code, reason) from e
-
-    def send(self, event: Union[Mapping[str, Any], ClientEvent]) -> None:
-        """
-        Send an event to the server over the active WebSocket connection.
-
-        Supported input types:
-
-        * **Mapping-like object** (e.g., ``dict``, ``MappingProxyType``) — converted to
-            a plain ``dict`` and then JSON-encoded. Any nested SDK models are serialized
-            using the fallback serializer ``_json_default()``.
-        * **ClientEvent model instance** — converted to a plain dictionary via
-            ``as_dict()`` (preserving REST field names and discriminators), then JSON-encoded.
-        * **Other objects** — directly passed to ``json.dumps()`` with ``_json_default()``
-            handling non-JSON-native values.
-
-        :param event: The event to send.
-        :type event: Union[Mapping[str, Any], ~azure.ai.voicelive.models.ClientEvent]
-        :raises ConnectionError: If serialization or the WebSocket send fails.
-        """
-        try:
-            if isinstance(event, ClientEvent):
-                data = json.dumps(event.as_dict(), default=_json_default)
-            elif isinstance(event, Mapping):
-                data = json.dumps(dict(event), default=_json_default)
-            else:
-                data = json.dumps(event, default=_json_default)
-
-            self._connection.send(data)
-        except Exception as e:
-            log.error("Failed to send event: %s", e)
-            raise ConnectionError(f"Failed to send event: {e}") from e
-
-    def close(self, *, code: int = 1000, reason: str = "") -> None:
-        """Close the WebSocket connection.
-
-        Gracefully terminates the connection to the Voice Live service and
-        releases the underlying socket resources.
-
-        :keyword code: WebSocket close code to send to the server. Defaults to ``1000`` (Normal Closure).
-        :keyword type code: int
-        :keyword reason: Optional reason string to include in the close frame.
-        :keyword type reason: str
-        :return: None
-        :rtype: None
-        """
-        try:
-            # websockets.sync expects `close(code=..., reason=...)`
-            self._connection.close(code=code, reason=reason)
-        except Exception as e:
-            log.warning("Error closing connection: %s", e)
-
-
-class _VoiceLiveConnectionManager(AbstractContextManager["VoiceLiveConnection"]):
-    """Context manager for Voice Live WebSocket connections (internal)."""
-
-    def __init__(
-        self,
-        *,
-        credential: Union[AzureKeyCredential, TokenCredential],
-        endpoint: str,
-        api_version: str,
-        model: Optional[str] = None,
-        extra_query: Optional[Mapping[str, Any]] = None,
-        extra_headers: Optional[Mapping[str, Any]] = None,
-        connection_options: Optional[WebsocketConnectionOptions] = None,
-        **kwargs: Any,
-    ) -> None:
-        self._credential = credential
-        self._endpoint = endpoint
-        self.__credential_scopes = kwargs.pop("credential_scopes", "https://ai.azure.com/.default")
-        self.__api_version = api_version
-        self.__model = model
-        self.__connection: Optional[VoiceLiveConnection] = None
-        self.__extra_query = extra_query
-        self.__extra_headers = extra_headers
-        self.__connection_options = connection_options
-
-    def __enter__(self) -> VoiceLiveConnection:
-        """Open and return a WebSocket connection."""
-        try:
-            from websockets.sync.client import connect as ws_connect
-            from websockets.exceptions import WebSocketException
-        except ImportError as exc:
-            raise ImportError("Install `websockets` to use WebSocket functionality: pip install websockets") from exc
-
-        try:
-            url = self._prepare_url()
-            log.debug("Connecting to %s", url)
-
-            if self.__connection_options:
-                log.debug("Connection options: %s", self.__connection_options)
-
-            # Build headers as str->str and use list of tuples to satisfy HeadersLike
-            extra_headers_map: Mapping[str, Any] = self.__extra_headers or {}
-            merged_headers: dict[str, str] = {
-                **self._get_auth_headers(),
-                **{str(k): str(v) for k, v in extra_headers_map.items()},
-            }
-            headers_like: list[Tuple[str, str]] = list(merged_headers.items())
-
-            # Build kwargs for websockets; avoid dict(Optional[...])
-            ws_kwargs: dict[str, Any] = {}
-            if self.__connection_options is not None:
-                ws_kwargs.update(cast(Mapping[str, Any], self.__connection_options))
-
-            subprotocols_opt = ws_kwargs.pop("subprotocols", None)
-            subprotocols_typed: Optional[Sequence[WSSubprotocol]] = cast(
-                Optional[Sequence[WSSubprotocol]], subprotocols_opt
-            )
-
-            if subprotocols_typed is not None:
-                ws = ws_connect(url, additional_headers=headers_like, subprotocols=subprotocols_typed, **ws_kwargs)
-            else:
-                ws = ws_connect(url, additional_headers=headers_like, **ws_kwargs)
-            self.__connection = VoiceLiveConnection(ws)
-            return self.__connection
-        except WebSocketException as e:
-            raise ConnectionError(f"Failed to establish WebSocket connection: {e}") from e
-
-    def __exit__(self, exc_type, exc, exc_tb) -> None:
-        """
-        Close the connection when exiting the context.
-
-        :param exc_type: Exception type if an error occurred.
-        :type exc_type: type | None
-        :param exc: Exception instance if an error occurred.
-        :type exc: BaseException | None
-        :param exc_tb: Exception traceback if an error occurred.
-        :type exc_tb: types.TracebackType | None
-        :rtype: None
-        """
-
-        if self.__connection is not None:
-            self.__connection.close()
-
-    def _get_auth_headers(self) -> dict[str, str]:
-        """Get authentication headers for WebSocket connection.
-
-        :return: A dictionary containing authentication headers.
-        :rtype: dict[str, str]
-        """
-        if isinstance(self._credential, AzureKeyCredential):
-            return {"api-key": self._credential.key}
-        token = self._credential.get_token(self.__credential_scopes)
-        return {"Authorization": f"Bearer {token.token}"}
-
-    def _prepare_url(self) -> str:
-        """Prepare the WebSocket URL.
-
-        :return: The prepared WebSocket URL.
-        :rtype: str
-        """
-        parsed = urlparse(self._endpoint)
-        scheme = "wss" if parsed.scheme == "https" else ("ws" if parsed.scheme == "http" else parsed.scheme)
-
-        params: dict[str, Any] = {"api-version": self.__api_version}
-        if self.__model is not None:
-            params["model"] = self.__model
-        extra_query: Mapping[str, Any] = self.__extra_query or {}
-        for k, v in extra_query.items():
-            params[str(k)] = str(v)
-
-        # Merge existing query params without overriding new ones
-        existing_params = parse_qs(parsed.query)
-        for key, value_list in existing_params.items():
-            if key not in params:
-                params[key] = value_list[0] if value_list else ""
-
-        path = parsed.path.rstrip("/") + "/voice-live/realtime"
-        return urlunparse((scheme, parsed.netloc, path, parsed.params, urlencode(params), parsed.fragment))
-
-
-def connect(
-    *,
-    endpoint: str,
-    credential: Union[AzureKeyCredential, TokenCredential],
-    api_version: str = "2025-05-01-preview",
-    model: Optional[str] = None,
-    query: Optional[Mapping[str, Any]] = None,
-    headers: Optional[Mapping[str, Any]] = None,
-    connection_options: Optional[WebsocketConnectionOptions] = None,
-    **kwargs: Any,
-) -> AbstractContextManager["VoiceLiveConnection"]:
-    """
-    Create and manage a synchronous WebSocket connection to the Azure Voice Live API.
-
-    This helper returns a standard context manager that:
-
-    - Authenticates with the service using an API key or Azure Active Directory token.
-    - Builds the correct WebSocket URL and query parameters.
-    - Establishes the connection and yields a :class:`~azure.ai.voicelive.VoiceLiveConnection`
-      for sending and receiving events.
-    - Automatically closes the connection on context exit.
-
-    **Supported credentials**
-
-    - :class:`~azure.core.credentials.AzureKeyCredential` (API key).
-    - :class:`~azure.core.credentials.TokenCredential` (AAD), e.g., :class:`azure.identity.DefaultAzureCredential`.
-
-    :keyword endpoint: Service endpoint, e.g., ``https://<region>.api.cognitive.microsoft.com``.
-    :paramtype endpoint: str
-    :keyword credential: Credential used to authenticate the WebSocket connection.
-    :paramtype credential: ~azure.core.credentials.AzureKeyCredential or ~azure.core.credentials.TokenCredential
-    :keyword api_version: API version to use. Defaults to ``"2025-05-01-preview"``.
-    :paramtype api_version: str
-    :keyword model: Model identifier to use for the session.
-     In most scenarios, this parameter is required.
-     It may be omitted only when connecting through an **Agent** scenario,
-     in which case the service will use the model associated with the Agent.
-    :paramtype model: str
-    :keyword query: Optional query parameters to include in the WebSocket URL.
-    :paramtype query: Mapping[str, Any] or None
-    :keyword headers: Optional headers to include in the WebSocket handshake.
-    :paramtype headers: Mapping[str, Any] or None
-    :keyword connection_options: Advanced WebSocket options passed to :func:`websockets.sync.client.connect`.
-    :paramtype connection_options: ~azure.ai.voicelive.WebsocketConnectionOptions or None
-    :return: A context manager that yields a connected :class:`~azure.ai.voicelive.VoiceLiveConnection`.
-    :rtype: contextlib.AbstractContextManager[~azure.ai.voicelive.VoiceLiveConnection]
-
-    .. note::
-        Additional keyword arguments can be passed and will be forwarded to the underlying connection.
-    """
-    return _VoiceLiveConnectionManager(
-        credential=credential,
-        endpoint=endpoint,
-        api_version=api_version,
-        model=model,
-        extra_query=query or {},
-        extra_headers=headers or {},
-        connection_options=connection_options,
-        **kwargs,
-    )
-=======
 __all__: list[str] = []  # Add all objects you want publicly available to users at this package level
->>>>>>> eec115cd
 
 
 def patch_sdk():
