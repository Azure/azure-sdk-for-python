<<<<<<< HEAD
"""
=======
>>>>>>> b1a92156
# These are needed for SDK logging. You can ignore them.
import sys
import logging
logger = logging.getLogger("azure")
logger.setLevel(logging.DEBUG)
logger.addHandler(logging.StreamHandler(stream=sys.stdout))
# End of logging setup
<<<<<<< HEAD
"""
=======
>>>>>>> b1a92156

import os
from azure.ai.client import AzureAIClient
from azure.ai.client.models import EndpointType, AuthenticationType
from openai import AzureOpenAI
from azure.ai.inference import ChatCompletionsClient
from azure.ai.inference.models import UserMessage
from azure.identity import DefaultAzureCredential, get_bearer_token_provider
from azure.core.credentials import AzureKeyCredential

# Create an Azure AI Client from a connection string, copied from your AI Studio project.
# At the moment, it should be in the format "<Endpoint>;<AzureSubscriptionId>;<ResourceGroup>;<WorkspaceName>"
ai_client = AzureAIClient.from_connection_string(
    credential=DefaultAzureCredential(),
    connection=os.environ["AI_CLIENT_CONNECTION_STRING"],
<<<<<<< HEAD
    # logging_enable=True, # Optional. Remove this line if you don't want to show how to enable logging
=======
    logging_enable=True, # Optional. Remove this line if you don't want to show how to enable logging
>>>>>>> b1a92156
)

# Or, you can create the Azure AI Client by giving all required parameters directly
ai_client = AzureAIClient(
    credential=DefaultAzureCredential(),
    endpoint=os.environ["AI_CLIENT_ENDPOINT"],
    subscription_id=os.environ["AI_CLIENT_SUBSCRIPTION_ID"],
    resource_group_name=os.environ["AI_CLIENT_RESOURCE_GROUP_NAME"],
    workspace_name=os.environ["AI_CLIENT_WORKSPACE_NAME"],
    logging_enable=True,  # Optional. Remove this line if you don't want to show how to enable logging
)
<<<<<<< HEAD
=======

# You can get an authenticated azure.ai.inference client directly, if you have a serverless endpoint in your project:
client = ai_client.inference.get_chat_completions_client()

response = client.complete(
    messages=[
        UserMessage(content="How many feet are in a mile?")
    ]
)

print(response.choices[0].message.content)

# You can get an authenticated AzureOpenAI client directly, if you have an Azure OpenAI endpoint in your project:
client = ai_client.inference.get_azure_openai_client()

response = client.chat.completions.create(
    model="gpt-4-0613",
    messages=[
        {
            "role": "user",
            "content": "How many feet are in a mile?",
        },
    ],
)

print(response.choices[0].message.content)
>>>>>>> b1a92156

# You can list all endpoints of a particular "type", with or without their credentials:
endpoints = ai_client.endpoints.list(
    endpoint_type=EndpointType.AZURE_OPEN_AI,  # Optional. Defaults to all types.
    populate_secrets=True,  # Optional. Defaults to "False"
)
print("====> Listing all Azure Open AI endpoints:")
for endpoint in endpoints:
    print(endpoint)

# You can get the default endpoint of a particular "type" (note that since at the moment the service
# does not have a notion of a default endpoint, this will return the first endpoint of that type):
endpoint = ai_client.endpoints.get_default(
    endpoint_type=EndpointType.AZURE_OPEN_AI, populate_secrets=True  # Required.  # Optional. Defaults to "False"
)
print("====> Get default Azure Open AI endpoint:")
print(endpoint)

# You can get an endpoint by its name:
endpoint = ai_client.endpoints.get(
    endpoint_name=os.environ["AI_CLIENT_CONNECTION_NAME"], populate_secrets=True  # Required.
)
print("====> Print properties of a particular endpoint:")
print(endpoint)

# Here is how you would create the appropriate AOAI or Inference SDK for these endpoint
if endpoint.endpoint_type == EndpointType.AZURE_OPEN_AI:

    if endpoint.authentication_type == AuthenticationType.API_KEY:
        print("====> Creating AzureOpenAI client using API key authentication")
        client = AzureOpenAI(
            api_key=endpoint.key,
            azure_endpoint=endpoint.endpoint_url,
            api_version="2024-08-01-preview",  # TODO: Is this needed?
        )
    elif endpoint.authentication_type == AuthenticationType.AAD:
        print("====> Creating AzureOpenAI client using Entra ID authentication")
        client = AzureOpenAI(
            # See https://learn.microsoft.com/en-us/python/api/azure-identity/azure.identity?view=azure-python#azure-identity-get-bearer-token-provider
            azure_ad_token_provider=get_bearer_token_provider(
                endpoint.token_credential, "https://cognitiveservices.azure.com/.default"
            ),
            azure_endpoint=endpoint.endpoint_url,
            api_version="2024-08-01-preview",
        )
    elif endpoint.authentication_type == AuthenticationType.SAS:
        # TODO - Not yet supported by the service. Expected 9/27.
        print("====> Creating AzureOpenAI client using SAS authentication")
        client = AzureOpenAI(
            azure_ad_token_provider=get_bearer_token_provider(
                endpoint.token_credential, "https://cognitiveservices.azure.com/.default"
            ),
            azure_endpoint=endpoint.endpoint_url,
            api_version="2024-08-01-preview",
        )

    response = client.chat.completions.create(
        model="gpt-4o",
        messages=[
            {
                "role": "user",
                "content": "How many feet are in a mile?",
            },
        ],
    )

    print(response.choices[0].message.content)

elif endpoint.endpoint_type == EndpointType.SERVERLESS:

    if endpoint.authentication_type == AuthenticationType.API_KEY:
        print("====> Creating ChatCompletionsClient using API key authentication")
        client = ChatCompletionsClient(
<<<<<<< HEAD
            endpoint=endpoint.endpoint_url, credential=AzureKeyCredential(endpoint.properties.credentials.key)
=======
           endpoint=endpoint.endpoint_url,
           credential=AzureKeyCredential(endpoint.key)
>>>>>>> b1a92156
        )
    elif endpoint.authentication_type == AuthenticationType.AAD:
        # MaaS models do not yet support EntraID auth
        print("====> Creating ChatCompletionsClient using Entra ID authentication")
        client = ChatCompletionsClient(endpoint=endpoint.endpoint_url, credential=endpoint.properties.token_credential)
    elif endpoint.authentication_type == AuthenticationType.SAS:
        # TODO - Not yet supported by the service. Expected 9/27.
        print("====> Creating ChatCompletionsClient using SAS authentication")
        client = ChatCompletionsClient(endpoint=endpoint.endpoint_url, credential=endpoint.token_credential)

    response = client.complete(messages=[UserMessage(content="How many feet are in a mile?")])

    print(response.choices[0].message.content)<|MERGE_RESOLUTION|>--- conflicted
+++ resolved
@@ -1,7 +1,3 @@
-<<<<<<< HEAD
-"""
-=======
->>>>>>> b1a92156
 # These are needed for SDK logging. You can ignore them.
 import sys
 import logging
@@ -9,10 +5,6 @@
 logger.setLevel(logging.DEBUG)
 logger.addHandler(logging.StreamHandler(stream=sys.stdout))
 # End of logging setup
-<<<<<<< HEAD
-"""
-=======
->>>>>>> b1a92156
 
 import os
 from azure.ai.client import AzureAIClient
@@ -28,11 +20,7 @@
 ai_client = AzureAIClient.from_connection_string(
     credential=DefaultAzureCredential(),
     connection=os.environ["AI_CLIENT_CONNECTION_STRING"],
-<<<<<<< HEAD
-    # logging_enable=True, # Optional. Remove this line if you don't want to show how to enable logging
-=======
     logging_enable=True, # Optional. Remove this line if you don't want to show how to enable logging
->>>>>>> b1a92156
 )
 
 # Or, you can create the Azure AI Client by giving all required parameters directly
@@ -44,8 +32,6 @@
     workspace_name=os.environ["AI_CLIENT_WORKSPACE_NAME"],
     logging_enable=True,  # Optional. Remove this line if you don't want to show how to enable logging
 )
-<<<<<<< HEAD
-=======
 
 # You can get an authenticated azure.ai.inference client directly, if you have a serverless endpoint in your project:
 client = ai_client.inference.get_chat_completions_client()
@@ -72,7 +58,6 @@
 )
 
 print(response.choices[0].message.content)
->>>>>>> b1a92156
 
 # You can list all endpoints of a particular "type", with or without their credentials:
 endpoints = ai_client.endpoints.list(
@@ -146,12 +131,8 @@
     if endpoint.authentication_type == AuthenticationType.API_KEY:
         print("====> Creating ChatCompletionsClient using API key authentication")
         client = ChatCompletionsClient(
-<<<<<<< HEAD
-            endpoint=endpoint.endpoint_url, credential=AzureKeyCredential(endpoint.properties.credentials.key)
-=======
            endpoint=endpoint.endpoint_url,
            credential=AzureKeyCredential(endpoint.key)
->>>>>>> b1a92156
         )
     elif endpoint.authentication_type == AuthenticationType.AAD:
         # MaaS models do not yet support EntraID auth
