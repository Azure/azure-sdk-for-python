--- conflicted
+++ resolved
@@ -46,21 +46,6 @@
     conn_str=os.environ["AI_CLIENT_CONNECTION_STRING"],
 )
 
-<<<<<<< HEAD
-=======
-# Or, you can create the Azure AI Client by giving all required parameters directly
-"""
-ai_client = AzureAIClient(
-    credential=DefaultAzureCredential(),
-    host_name=os.environ["AI_CLIENT_HOST_NAME"],
-    subscription_id=os.environ["AI_CLIENT_SUBSCRIPTION_ID"],
-    resource_group_name=os.environ["AI_CLIENT_RESOURCE_GROUP_NAME"],
-    workspace_name=os.environ["AI_CLIENT_WORKSPACE_NAME"],
-    logging_enable=True, # Optional. Remove this line if you don't want to show how to enable logging
-)
-"""
-
->>>>>>> 37405e09
 class MyEventHandler(AgentEventHandler):
     def on_message_delta(self, delta: "MessageDeltaChunk") -> None:
         for content_part in delta.delta.content:
