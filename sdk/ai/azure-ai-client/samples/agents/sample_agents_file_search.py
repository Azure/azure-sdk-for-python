--- conflicted
+++ resolved
@@ -32,22 +32,7 @@
 # Customer needs to login to Azure subscription via Azure CLI and set the environment variables
 
 ai_client = AzureAIClient.from_connection_string(
-<<<<<<< HEAD
-    credential=DefaultAzureCredential(), conn_str=os.environ["AI_CLIENT_CONNECTION_STRING"]
-)
-
-# Or, you can create the Azure AI Client by giving all required parameters directly
-"""
-ai_client = AzureAIClient(
-    credential=DefaultAzureCredential(),
-    host_name=os.environ["AI_CLIENT_HOST_NAME"],
-    subscription_id=os.environ["AI_CLIENT_SUBSCRIPTION_ID"],
-    resource_group_name=os.environ["AI_CLIENT_RESOURCE_GROUP_NAME"],
-    workspace_name=os.environ["AI_CLIENT_WORKSPACE_NAME"],
-    logging_enable=True, # Optional. Remove this line if you don't want to show how to enable logging
-=======
     credential=DefaultAzureCredential(), conn_str=os.environ["PROJECT_CONNECTION_STRING"]
->>>>>>> a8fe9861
 )
 
 with ai_client:
@@ -57,11 +42,6 @@
 
     openai_vectorstore = ai_client.agents.create_vector_store_and_poll(file_ids=[openai_file.id], name="my_vectorstore")
     print(f"Created vector store, vector store ID: {openai_vectorstore.id}")
-<<<<<<< HEAD
-
-    file_search.add_vector_store(openai_vectorstore.id)
-=======
->>>>>>> a8fe9861
 
     # Create file search tool with resources
     file_search = FileSearchTool(vector_store_ids=[openai_vectorstore.id])
@@ -71,12 +51,8 @@
         model="gpt-4-1106-preview",
         name="my-assistant",
         instructions="Hello, you are helpful assistant and can search information from uploaded files",
-<<<<<<< HEAD
-        toolset=toolset,
-=======
         tools=file_search.definitions,
         tool_resources=file_search.resources,
->>>>>>> a8fe9861
     )
     print(f"Created agent, agent ID: {agent.id}")
 
