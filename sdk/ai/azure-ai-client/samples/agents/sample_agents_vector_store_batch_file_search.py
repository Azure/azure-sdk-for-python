--- conflicted
+++ resolved
@@ -75,7 +75,6 @@
     run = ai_client.agents.create_and_process_run(thread_id=thread.id, assistant_id=agent.id)
     print(f"Created run, run ID: {run.id}")
 
-<<<<<<< HEAD
     file_search_tool.remove_vector_store(vector_store.id)
     print(f"Removed vector store from file search, vector store ID: {vector_store.id}")
 
@@ -91,8 +90,6 @@
     run = ai_client.agents.create_and_process_run(thread_id=thread.id, assistant_id=agent.id)
     print(f"Created run, run ID: {run.id}")    
 
-=======
->>>>>>> 6b38bd93
     ai_client.agents.delete_file(file.id)
     print("Deleted file")
 
