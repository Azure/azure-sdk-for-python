--- conflicted
+++ resolved
@@ -70,27 +70,9 @@
     # Customer needs to login to Azure subscription via Azure CLI and set the environment variables
 
     ai_client = AzureAIClient.from_connection_string(
-<<<<<<< HEAD
-        credential=DefaultAzureCredential(), conn_str=os.environ["AI_CLIENT_CONNECTION_STRING"]
-    )
-
-    # Or, you can create the Azure AI Client by giving all required parameters directly
-    """
-    ai_client = AzureAIClient(
-        credential=DefaultAzureCredential(),
-        host_name=os.environ["AI_CLIENT_HOST_NAME"],
-        subscription_id=os.environ["AI_CLIENT_SUBSCRIPTION_ID"],
-        resource_group_name=os.environ["AI_CLIENT_RESOURCE_GROUP_NAME"],
-        workspace_name=os.environ["AI_CLIENT_WORKSPACE_NAME"],
-        logging_enable=True, # Optional. Remove this line if you don't want to show how to enable logging
-    )
-    """
-
-=======
         credential=DefaultAzureCredential(), conn_str=os.environ["PROJECT_CONNECTION_STRING"]
     )
 
->>>>>>> a8fe9861
     # Initialize toolset with user functions
     functions = AsyncFunctionTool(user_async_functions)
     toolset = AsyncToolSet()
