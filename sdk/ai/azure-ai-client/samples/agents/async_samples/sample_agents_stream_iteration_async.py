--- conflicted
+++ resolved
@@ -36,27 +36,9 @@
     # Customer needs to login to Azure subscription via Azure CLI and set the environment variables
 
     ai_client = AzureAIClient.from_connection_string(
-<<<<<<< HEAD
-        credential=DefaultAzureCredential(), conn_str=os.environ["AI_CLIENT_CONNECTION_STRING"]
-    )
-
-    # Or, you can create the Azure AI Client by giving all required parameters directly
-    """
-    ai_client = AzureAIClient(
-        credential=DefaultAzureCredential(),
-        host_name=os.environ["AI_CLIENT_HOST_NAME"],
-        subscription_id=os.environ["AI_CLIENT_SUBSCRIPTION_ID"],
-        resource_group_name=os.environ["AI_CLIENT_RESOURCE_GROUP_NAME"],
-        workspace_name=os.environ["AI_CLIENT_WORKSPACE_NAME"],
-        logging_enable=True, # Optional. Remove this line if you don't want to show how to enable logging
-    )
-    """
-
-=======
         credential=DefaultAzureCredential(), conn_str=os.environ["PROJECT_CONNECTION_STRING"]
     )
 
->>>>>>> a8fe9861
     async with ai_client:
         agent = await ai_client.agents.create_agent(
             model="gpt-4-1106-preview", name="my-assistant", instructions="You are helpful assistant"
