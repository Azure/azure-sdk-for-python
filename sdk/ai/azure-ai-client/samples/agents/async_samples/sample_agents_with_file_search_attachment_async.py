# ------------------------------------
# Copyright (c) Microsoft Corporation.
# Licensed under the MIT License.
# ------------------------------------

"""
FILE: sample_agents_with_file_search_attachment_async.py

DESCRIPTION:
    This sample demonstrates how to use agent operations to create messages with file search attachments from
    the Azure Agents service using a asynchronous client.

USAGE:
    python sample_agents_with_file_search_attachment_async.py

    Before running the sample:

    pip install azure.ai.client azure-identity

    Set this environment variables with your own values:
    PROJECT_CONNECTION_STRING - the Azure AI Project connection string, as found in your AI Studio Project.
"""
import asyncio

from azure.ai.client.aio import AzureAIClient
from azure.ai.client.models import FilePurpose
from azure.ai.client.models import FileSearchTool, MessageAttachment, ToolResources
from azure.identity import DefaultAzureCredential

import os


async def main():
    # Create an Azure AI Client from a connection string, copied from your AI Studio project.
    # At the moment, it should be in the format "<HostName>;<AzureSubscriptionId>;<ResourceGroup>;<HubName>"
    # Customer needs to login to Azure subscription via Azure CLI and set the environment variables

    ai_client = AzureAIClient.from_connection_string(
<<<<<<< HEAD
        credential=DefaultAzureCredential(), conn_str=os.environ["AI_CLIENT_CONNECTION_STRING"]
    )

    # Or, you can create the Azure AI Client by giving all required parameters directly
    """
    ai_client = AzureAIClient(
        credential=DefaultAzureCredential(),
        host_name=os.environ["AI_CLIENT_HOST_NAME"],
        subscription_id=os.environ["AI_CLIENT_SUBSCRIPTION_ID"],
        resource_group_name=os.environ["AI_CLIENT_RESOURCE_GROUP_NAME"],
        workspace_name=os.environ["AI_CLIENT_WORKSPACE_NAME"],
        logging_enable=True, # Optional. Remove this line if you don't want to show how to enable logging
    )
    """

    # upload a file and wait for it to be processed
    async with ai_client:
        file = await ai_client.agents.upload_file_and_poll(
            file_path="../product_info_1.md", purpose=FilePurpose.AGENTS, sleep_interval=4
        )

        # create a vector store with the file and wait for it to be processed
        # if you do not specify a vector store, create_message will create a vector store with a default expiration policy of seven days after they were last active
        vector_store = await ai_client.agents.create_vector_store_and_poll(
            file_ids=[file.id], name="sample_vector_store", sleep_interval=4
        )

        file_search_tool = FileSearchToolDefinition()

        # notices that CodeInterpreterToolDefinition as tool must be added or the assistant unable to search the file
        # also, you do not need to provide tool_resources if you did not create a vector store above
=======
        credential=DefaultAzureCredential(), conn_str=os.environ["PROJECT_CONNECTION_STRING"]
    )

    # upload a file and wait for it to be processed
    async with ai_client:
        file = await ai_client.agents.upload_file_and_poll(file_path="../product_info_1.md", purpose=FilePurpose.AGENTS)

        # Create agent with file search tool
>>>>>>> a8fe9861
        agent = await ai_client.agents.create_agent(
            model="gpt-4-1106-preview",
            name="my-assistant",
            instructions="You are helpful assistant",
<<<<<<< HEAD
            tools=[file_search_tool],
            tool_resources=ToolResources(file_search=FileSearchToolResource(vector_store_ids=[vector_store.id])),
=======
>>>>>>> a8fe9861
        )
        print(f"Created agent, agent ID: {agent.id}")

        thread = await ai_client.agents.create_thread()
        print(f"Created thread, thread ID: {thread.id}")

<<<<<<< HEAD
        # create a message with the attachment
        attachment = MessageAttachment(file_id=file.id, tools=[file_search_tool])
=======
        # Create a message with the file search attachment
        # Notice that vector store is created temporarily when using attachments with a default expiration policy of seven days.
        attachment = MessageAttachment(file_id=file.id, tools=FileSearchTool().definitions)
>>>>>>> a8fe9861
        message = await ai_client.agents.create_message(
            thread_id=thread.id, role="user", content="What feature does Smart Eyewear offer?", attachments=[attachment]
        )
        print(f"Created message, message ID: {message.id}")

        run = await ai_client.agents.create_and_process_run(
            thread_id=thread.id, assistant_id=agent.id, sleep_interval=4
        )
        print(f"Created run, run ID: {run.id}")

        print(f"Run completed with status: {run.status}")

        await ai_client.agents.delete_file(file.id)
        print("Deleted file")

        await ai_client.agents.delete_agent(agent.id)
        print("Deleted agent")

        messages = await ai_client.agents.list_messages(thread_id=thread.id)
        print(f"Messages: {messages}")


if __name__ == "__main__":
    asyncio.run(main())<|MERGE_RESOLUTION|>--- conflicted
+++ resolved
@@ -36,39 +36,6 @@
     # Customer needs to login to Azure subscription via Azure CLI and set the environment variables
 
     ai_client = AzureAIClient.from_connection_string(
-<<<<<<< HEAD
-        credential=DefaultAzureCredential(), conn_str=os.environ["AI_CLIENT_CONNECTION_STRING"]
-    )
-
-    # Or, you can create the Azure AI Client by giving all required parameters directly
-    """
-    ai_client = AzureAIClient(
-        credential=DefaultAzureCredential(),
-        host_name=os.environ["AI_CLIENT_HOST_NAME"],
-        subscription_id=os.environ["AI_CLIENT_SUBSCRIPTION_ID"],
-        resource_group_name=os.environ["AI_CLIENT_RESOURCE_GROUP_NAME"],
-        workspace_name=os.environ["AI_CLIENT_WORKSPACE_NAME"],
-        logging_enable=True, # Optional. Remove this line if you don't want to show how to enable logging
-    )
-    """
-
-    # upload a file and wait for it to be processed
-    async with ai_client:
-        file = await ai_client.agents.upload_file_and_poll(
-            file_path="../product_info_1.md", purpose=FilePurpose.AGENTS, sleep_interval=4
-        )
-
-        # create a vector store with the file and wait for it to be processed
-        # if you do not specify a vector store, create_message will create a vector store with a default expiration policy of seven days after they were last active
-        vector_store = await ai_client.agents.create_vector_store_and_poll(
-            file_ids=[file.id], name="sample_vector_store", sleep_interval=4
-        )
-
-        file_search_tool = FileSearchToolDefinition()
-
-        # notices that CodeInterpreterToolDefinition as tool must be added or the assistant unable to search the file
-        # also, you do not need to provide tool_resources if you did not create a vector store above
-=======
         credential=DefaultAzureCredential(), conn_str=os.environ["PROJECT_CONNECTION_STRING"]
     )
 
@@ -77,30 +44,19 @@
         file = await ai_client.agents.upload_file_and_poll(file_path="../product_info_1.md", purpose=FilePurpose.AGENTS)
 
         # Create agent with file search tool
->>>>>>> a8fe9861
         agent = await ai_client.agents.create_agent(
             model="gpt-4-1106-preview",
             name="my-assistant",
             instructions="You are helpful assistant",
-<<<<<<< HEAD
-            tools=[file_search_tool],
-            tool_resources=ToolResources(file_search=FileSearchToolResource(vector_store_ids=[vector_store.id])),
-=======
->>>>>>> a8fe9861
         )
         print(f"Created agent, agent ID: {agent.id}")
 
         thread = await ai_client.agents.create_thread()
         print(f"Created thread, thread ID: {thread.id}")
 
-<<<<<<< HEAD
-        # create a message with the attachment
-        attachment = MessageAttachment(file_id=file.id, tools=[file_search_tool])
-=======
         # Create a message with the file search attachment
         # Notice that vector store is created temporarily when using attachments with a default expiration policy of seven days.
         attachment = MessageAttachment(file_id=file.id, tools=FileSearchTool().definitions)
->>>>>>> a8fe9861
         message = await ai_client.agents.create_message(
             thread_id=thread.id, role="user", content="What feature does Smart Eyewear offer?", attachments=[attachment]
         )
