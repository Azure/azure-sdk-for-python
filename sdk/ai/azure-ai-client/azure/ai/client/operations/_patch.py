# ------------------------------------
# Copyright (c) Microsoft Corporation.
# Licensed under the MIT License.
# ------------------------------------
"""Customize generated code here.

Follow our quickstart for examples: https://aka.ms/azsdk/python/dpcodegen/python/customize
"""
import sys, io, logging, os, time
from io import IOBase
from typing import List, Iterable, Union, IO, Any, Dict, Optional, overload, TYPE_CHECKING

# from zoneinfo import ZoneInfo
from ._operations import EndpointsOperations as EndpointsOperationsGenerated
from ._operations import AgentsOperations as AgentsOperationsGenerated
from ..models._enums import AuthenticationType, EndpointType
from ..models._models import ConnectionsListSecretsResponse, ConnectionsListResponse
from .._types import AgentsApiResponseFormatOption
from ..models._patch import EndpointProperties
from ..models._enums import FilePurpose
from .._vendor import FileType
from .. import models as _models

from azure.core.tracing.decorator import distributed_trace

if sys.version_info >= (3, 9):
    from collections.abc import MutableMapping
else:
    from typing import MutableMapping  # type: ignore  # pylint: disable=ungrouped-imports

if TYPE_CHECKING:
    # pylint: disable=unused-import,ungrouped-imports
    import _types

JSON = MutableMapping[str, Any]  # pylint: disable=unsubscriptable-object
_Unset: Any = object()

logger = logging.getLogger(__name__)


class InferenceOperations:

    def __init__(self, outer_instance):
        self.outer_instance = outer_instance

    def get_chat_completions_client(self) -> "ChatCompletionsClient":
        endpoint = self.outer_instance.endpoints.get_default(
            endpoint_type=EndpointType.SERVERLESS, populate_secrets=True
        )
        if not endpoint:
            raise ValueError("No serverless endpoint found")

        try:
            from azure.ai.inference import ChatCompletionsClient
        except ModuleNotFoundError as _:
            raise ModuleNotFoundError(
                "Azure AI Inference SDK is not installed. Please install it using 'pip install azure-ai-inference'"
            )

        if endpoint.authentication_type == AuthenticationType.API_KEY:
            logger.debug(
                "[InferenceOperations.get_chat_completions_client] Creating ChatCompletionsClient using API key authentication"
            )
            from azure.core.credentials import AzureKeyCredential

            client = ChatCompletionsClient(endpoint=endpoint.endpoint_url, credential=AzureKeyCredential(endpoint.key))
        elif endpoint.authentication_type == AuthenticationType.AAD:
            # MaaS models do not yet support EntraID auth
            logger.debug(
                "[InferenceOperations.get_chat_completions_client] Creating ChatCompletionsClient using Entra ID authentication"
            )
            client = ChatCompletionsClient(
                endpoint=endpoint.endpoint_url, credential=endpoint.properties.token_credential
            )
        elif endpoint.authentication_type == AuthenticationType.SAS:
            # TODO - Not yet supported by the service. Expected 9/27.
            logger.debug(
                "[InferenceOperations.get_chat_completions_client] Creating ChatCompletionsClient using SAS authentication"
            )
            client = ChatCompletionsClient(endpoint=endpoint.endpoint_url, credential=endpoint.token_credential)
        else:
            raise ValueError("Unknown authentication type")

        return client

<<<<<<< HEAD
=======
    def get_embeddings_client(self) -> "EmbeddingsClient":
        endpoint = self.outer_instance.endpoints.get_default(
            endpoint_type=EndpointType.SERVERLESS,
            populate_secrets=True
        )
        if not endpoint:
            raise ValueError("No serverless endpoint found")

        try:
            from azure.ai.inference import EmbeddingsClient
        except ModuleNotFoundError as _:
            raise ModuleNotFoundError("Azure AI Inference SDK is not installed. Please install it using 'pip install azure-ai-inference'")

        if endpoint.authentication_type == AuthenticationType.API_KEY:
            logger.debug("[InferenceOperations.get_embeddings_client] Creating EmbeddingsClient using API key authentication")
            from azure.core.credentials import AzureKeyCredential
            client = EmbeddingsClient(
                endpoint=endpoint.endpoint_url,
                credential=AzureKeyCredential(endpoint.key)
            )
        elif endpoint.authentication_type == AuthenticationType.AAD:
            # MaaS models do not yet support EntraID auth
            logger.debug("[InferenceOperations.get_embeddings_client] Creating EmbeddingsClient using Entra ID authentication")
            client = EmbeddingsClient(
                endpoint=endpoint.endpoint_url,
                credential=endpoint.properties.token_credential
            )
        elif endpoint.authentication_type == AuthenticationType.SAS:
            # TODO - Not yet supported by the service. Expected 9/27.
            logger.debug("[InferenceOperations.get_embeddings_client] Creating EmbeddingsClient using SAS authentication")
            client = EmbeddingsClient(
                endpoint=endpoint.endpoint_url,
                credential=endpoint.token_credential
            )
        else:
            raise ValueError("Unknown authentication type")

        return client

>>>>>>> 6b53fc60
    def get_azure_openai_client(self) -> "AzureOpenAI":
        endpoint = self.outer_instance.endpoints.get_default(
            endpoint_type=EndpointType.AZURE_OPEN_AI, populate_secrets=True
        )
        if not endpoint:
            raise ValueError("No Azure OpenAI endpoint found")

        try:
            from openai import AzureOpenAI
        except ModuleNotFoundError as _:
            raise ModuleNotFoundError("OpenAI SDK is not installed. Please install it using 'pip install openai'")

        if endpoint.authentication_type == AuthenticationType.API_KEY:
            logger.debug(
                "[InferenceOperations.get_azure_openai_client] Creating AzureOpenAI using API key authentication"
            )
            client = AzureOpenAI(
                api_key=endpoint.key,
                azure_endpoint=endpoint.endpoint_url,
                api_version="2024-08-01-preview",  # TODO: Is this needed?
            )
        elif endpoint.authentication_type == AuthenticationType.AAD:
            logger.debug(
                "[InferenceOperations.get_azure_openai_client] Creating AzureOpenAI using Entra ID authentication"
            )
            try:
                from azure.identity import get_bearer_token_provider
            except ModuleNotFoundError as _:
                raise ModuleNotFoundError(
                    "azure.identity package not installed. Please install it using 'pip install azure.identity'"
                )
            client = AzureOpenAI(
                # See https://learn.microsoft.com/en-us/python/api/azure-identity/azure.identity?view=azure-python#azure-identity-get-bearer-token-provider
                azure_ad_token_provider=get_bearer_token_provider(
                    endpoint.token_credential, "https://cognitiveservices.azure.com/.default"
                ),
                azure_endpoint=endpoint.endpoint_url,
                api_version="2024-08-01-preview",
            )
        elif endpoint.authentication_type == AuthenticationType.SAS:
            logger.debug("[InferenceOperations.get_azure_openai_client] Creating AzureOpenAI using SAS authentication")
            client = AzureOpenAI(
                azure_ad_token_provider=get_bearer_token_provider(
                    endpoint.token_credential, "https://cognitiveservices.azure.com/.default"
                ),
                azure_endpoint=endpoint.endpoint_url,
                api_version="2024-08-01-preview",
            )
        else:
            raise ValueError("Unknown authentication type")

        return client


class EndpointsOperations(EndpointsOperationsGenerated):

    def get_default(self, *, endpoint_type: EndpointType, populate_secrets: bool = False) -> EndpointProperties:
        if not endpoint_type:
            raise ValueError("You must specify an endpoint type")
        endpoint_properties_list = self.list(endpoint_type=endpoint_type, populate_secrets=populate_secrets)
        # Since there is no notion of service default at the moment, always return the first one
        if len(endpoint_properties_list) > 0:
            return endpoint_properties_list[0]
        else:
            return None

    def get(self, *, endpoint_name: str, populate_secrets: bool = False) -> ConnectionsListSecretsResponse:
        if not endpoint_name:
            raise ValueError("Endpoint name cannot be empty")
        if populate_secrets:
            connection: ConnectionsListSecretsResponse = self._list_secrets(
                connection_name_in_url=endpoint_name,
                connection_name=endpoint_name,
                subscription_id=self._config.subscription_id,
                resource_group_name=self._config.resource_group_name,
                workspace_name=self._config.workspace_name,
                api_version_in_body=self._config.api_version,
            )
            if connection.properties.auth_type == AuthenticationType.AAD:
                return EndpointProperties(connection=connection, token_credential=self._config.credential)
            elif connection.properties.auth_type == AuthenticationType.SAS:
                from .._patch import SASTokenCredential

                token_credential = SASTokenCredential(
                    sas_token=connection.properties.credentials.sas,
                    credential=self._config.credential,
                    subscription_id=self._config.subscription_id,
                    resource_group_name=self._config.resource_group_name,
                    workspace_name=self._config.workspace_name,
                    connection_name=endpoint_name,
                )
                return EndpointProperties(connection=connection, token_credential=token_credential)

            return EndpointProperties(connection=connection)
        else:
            internal_response: ConnectionsListResponse = self._list()
            for connection in internal_response.value:
                if endpoint_name == connection.name:
                    return EndpointProperties(connection=connection)
            return None

    def list(
        self, *, endpoint_type: EndpointType | None = None, populate_secrets: bool = False
    ) -> Iterable[EndpointProperties]:

        # First make a REST call to /list to get all the connections, without secrets
        connections_list: ConnectionsListResponse = self._list()
        endpoint_properties_list: List[EndpointProperties] = []

        # Filter by connection type
        for connection in connections_list.value:
            if endpoint_type is None or connection.properties.category == endpoint_type:
                if not populate_secrets:
                    endpoint_properties_list.append(EndpointProperties(connection=connection))
                else:
                    endpoint_properties_list.append(self.get(endpoint_name=connection.name, populate_secrets=True))

        return endpoint_properties_list


class AgentsOperations(AgentsOperationsGenerated):
    @overload
    def create_agent(self, body: JSON, *, content_type: str = "application/json", **kwargs: Any) -> _models.Agent:
        """Creates a new agent.

        :param body: Required.
        :type body: JSON
        :keyword content_type: Body Parameter content-type. Content type parameter for JSON body.
         Default value is "application/json".
        :paramtype content_type: str
        :return: Agent. The Agent is compatible with MutableMapping
        :rtype: ~azure.ai.client.models.Agent
        :raises ~azure.core.exceptions.HttpResponseError:
        """

    @overload
    def create_agent(
        self,
        *,
        model: str,
        content_type: str = "application/json",
        name: Optional[str] = None,
        description: Optional[str] = None,
        instructions: Optional[str] = None,
        tools: Optional[List[_models.ToolDefinition]] = None,
        tool_resources: Optional[_models.ToolResources] = None,
        temperature: Optional[float] = None,
        top_p: Optional[float] = None,
        response_format: Optional["_types.AgentsApiResponseFormatOption"] = None,
        metadata: Optional[Dict[str, str]] = None,
        **kwargs: Any,
    ) -> _models.Agent:
        """Creates a new agent.

        :keyword model: The ID of the model to use. Required.
        :paramtype model: str
        :keyword content_type: Body Parameter content-type. Content type parameter for JSON body.
         Default value is "application/json".
        :paramtype content_type: str
        :keyword name: The name of the new agent. Default value is None.
        :paramtype name: str
        :keyword description: The description of the new agent. Default value is None.
        :paramtype description: str
        :keyword instructions: The system instructions for the new agent to use. Default value is None.
        :paramtype instructions: str
        :keyword tools: The collection of tools to enable for the new agent. Default value is None.
        :paramtype tools: list[~azure.ai.client.models.ToolDefinition]
        :keyword tool_resources: A set of resources that are used by the agent's tools. The resources
         are specific to the type of tool. For example, the ``code_interpreter``
         tool requires a list of file IDs, while the ``file_search`` tool requires a list of vector
         store IDs. Default value is None.
        :paramtype tool_resources: ~azure.ai.client.models.ToolResources
        :keyword temperature: What sampling temperature to use, between 0 and 2. Higher values like 0.8
         will make the output more random,
         while lower values like 0.2 will make it more focused and deterministic. Default value is
         None.
        :paramtype temperature: float
        :keyword top_p: An alternative to sampling with temperature, called nucleus sampling, where the
         model considers the results of the tokens with top_p probability mass.
         So 0.1 means only the tokens comprising the top 10% probability mass are considered.

         We generally recommend altering this or temperature but not both. Default value is None.
        :paramtype top_p: float
        :keyword response_format: The response format of the tool calls used by this agent. Is one of
         the following types: str, Union[str, "_models.AgentsApiResponseFormatMode"],
         AgentsApiResponseFormat Default value is None.
        :paramtype response_format: str or str or ~azure.ai.client.models.AgentsApiResponseFormatMode
         or ~azure.ai.client.models.AgentsApiResponseFormat
        :keyword metadata: A set of up to 16 key/value pairs that can be attached to an object, used
         for storing additional information about that object in a structured format. Keys may be up to
         64 characters in length and values may be up to 512 characters in length. Default value is
         None.
        :paramtype metadata: dict[str, str]
        :return: Agent. The Agent is compatible with MutableMapping
        :rtype: ~azure.ai.client.models.Agent
        :raises ~azure.core.exceptions.HttpResponseError:
        """

    @overload
    def create_agent(self, body: IO[bytes], *, content_type: str = "application/json", **kwargs: Any) -> _models.Agent:
        """Creates a new agent.

        :param body: Required.
        :type body: IO[bytes]
        :keyword content_type: Body Parameter content-type. Content type parameter for binary body.
         Default value is "application/json".
        :paramtype content_type: str
        :return: Agent. The Agent is compatible with MutableMapping
        :rtype: ~azure.ai.client.models.Agent
        :raises ~azure.core.exceptions.HttpResponseError:
        """

    @overload
    def create_agent(
        self,
        model: str = _Unset,
        name: Optional[str] = None,
        description: Optional[str] = None,
        instructions: Optional[str] = None,
        toolset: Optional[_models.ToolSet] = None,
        temperature: Optional[float] = None,
        top_p: Optional[float] = None,
        response_format: Optional["_types.AgentsApiResponseFormatOption"] = None,
        metadata: Optional[Dict[str, str]] = None,
        **kwargs: Any,
    ) -> _models.Agent:
        """
        Creates a new agent with toolset.

        :keyword model: The ID of the model to use. Required if `body` is not provided.
        :paramtype model: str
        :keyword name: The name of the new agent. Default value is None.
        :paramtype name: str
        :keyword description: A description for the new agent. Default value is None.
        :paramtype description: str
        :keyword instructions: System instructions for the agent. Default value is None.
        :paramtype instructions: str
        :keyword toolset: Collection of tools (alternative to `tools` and `tool_resources`). Default
         value is None.
        :paramtype toolset: ~azure.ai.client.models.ToolSet
        :keyword temperature: Sampling temperature for generating agent responses. Default value
         is None.
        :paramtype temperature: float
        :keyword top_p: Nucleus sampling parameter. Default value is None.
        :paramtype top_p: float
        :keyword response_format: Response format for tool calls. Default value is None.
        :paramtype response_format: ~azure.ai.client.models.AgentsApiResponseFormatOption
        :keyword metadata: Key/value pairs for storing additional information. Default value is None.
        :paramtype metadata: dict[str, str]
        :return: An Agent object.
        :rtype: ~azure.ai.client.models.Agent
        :raises: ~azure.core.exceptions.HttpResponseError
        """

    @distributed_trace
    def create_agent(
        self,
        body: Union[JSON, IO[bytes]] = _Unset,
        *,
        model: str = _Unset,
        name: Optional[str] = None,
        description: Optional[str] = None,
        instructions: Optional[str] = None,
        tools: Optional[List[_models.ToolDefinition]] = None,
        tool_resources: Optional[_models.ToolResources] = None,
        toolset: Optional[_models.ToolSet] = None,
        temperature: Optional[float] = None,
        top_p: Optional[float] = None,
        response_format: Optional["_types.AgentsApiResponseFormatOption"] = None,
        metadata: Optional[Dict[str, str]] = None,
        content_type: str = "application/json",
        **kwargs: Any,
    ) -> _models.Agent:
        """
        Creates a new agent with various configurations, delegating to the generated operations.

        :param body: JSON or IO[bytes]. Required if `model` is not provided.
        :param model: The ID of the model to use. Required if `body` is not provided.
        :param name: The name of the new agent.
        :param description: A description for the new agent.
        :param instructions: System instructions for the agent.
        :param tools: List of tools definitions for the agent.
        :param tool_resources: Resources used by the agent's tools.
        :param toolset: Collection of tools (alternative to `tools` and `tool_resources`).
        :param temperature: Sampling temperature for generating agent responses.
        :param top_p: Nucleus sampling parameter.
        :param response_format: Response format for tool calls.
        :param metadata: Key/value pairs for storing additional information.
        :param content_type: Content type of the body.
        :param kwargs: Additional parameters.
        :return: An Agent object.
        :raises: HttpResponseError for HTTP errors.
        """
        if body is not _Unset:
            if isinstance(body, IOBase):
                return super().create_agent(body=body, content_type=content_type, **kwargs)
            return super().create_agent(body=body, **kwargs)

        if toolset is not None:
            self._toolset = toolset
            tools = toolset.definitions
            tool_resources = toolset.resources

        return super().create_agent(
            model=model,
            name=name,
            description=description,
            instructions=instructions,
            tools=tools,
            tool_resources=tool_resources,
            temperature=temperature,
            top_p=top_p,
            response_format=response_format,
            metadata=metadata,
            **kwargs,
        )

    def get_toolset(self) -> Optional[_models.ToolSet]:
        """
        Get the toolset for the agent.

        :return: The toolset for the agent. If not set, returns None.
        :rtype: ~azure.ai.client.models.ToolSet
        """
        if hasattr(self, "_toolset"):
            return self._toolset
        return None

    @overload
    def create_run(
        self, thread_id: str, body: JSON, *, content_type: str = "application/json", **kwargs: Any
    ) -> Union[_models.ThreadRun, _models.AgentRunStream]:
        """Creates a new run for an agent thread.

        :param thread_id: Required.
        :type thread_id: str
        :param body: Required.
        :type body: JSON
        :keyword content_type: Body Parameter content-type. Content type parameter for JSON body.
         Default value is "application/json".
        :paramtype content_type: str
        :return: ThreadRun. The ThreadRun is compatible with MutableMapping
        :rtype: ~azure.ai.client.models.ThreadRun
        :raises ~azure.core.exceptions.HttpResponseError:
        """

    @overload
    def create_run(
        self,
        thread_id: str,
        *,
        assistant_id: str,
        content_type: str = "application/json",
        model: Optional[str] = None,
        instructions: Optional[str] = None,
        additional_instructions: Optional[str] = None,
        additional_messages: Optional[List[_models.ThreadMessage]] = None,
        tools: Optional[List[_models.ToolDefinition]] = None,
        stream: Optional[bool] = None,
        temperature: Optional[float] = None,
        top_p: Optional[float] = None,
        max_prompt_tokens: Optional[int] = None,
        max_completion_tokens: Optional[int] = None,
        truncation_strategy: Optional[_models.TruncationObject] = None,
        tool_choice: Optional["_types.AgentsApiToolChoiceOption"] = None,
        response_format: Optional["_types.AgentsApiResponseFormatOption"] = None,
        metadata: Optional[Dict[str, str]] = None,
        event_handler: Optional[_models.AgentEventHandler] = None,
        **kwargs: Any,
    ) -> Union[_models.ThreadRun, _models.AgentRunStream]:
        """Creates a new run for an agent thread.

        :param thread_id: Required.
        :type thread_id: str
        :keyword assistant_id: The ID of the agent that should run the thread. Required.
        :paramtype assistant_id: str
        :keyword content_type: Body Parameter content-type. Content type parameter for JSON body.
         Default value is "application/json".
        :paramtype content_type: str
        :keyword model: The overridden model name that the agent should use to run the thread. Default
         value is None.
        :paramtype model: str
        :keyword instructions: The overridden system instructions that the agent should use to run the
         thread. Default value is None.
        :paramtype instructions: str
        :keyword additional_instructions: Additional instructions to append at the end of the
         instructions for the run. This is useful for modifying the behavior
         on a per-run basis without overriding other instructions. Default value is None.
        :paramtype additional_instructions: str
        :keyword additional_messages: Adds additional messages to the thread before creating the run.
         Default value is None.
        :paramtype additional_messages: list[~azure.ai.client.models.ThreadMessage]
        :keyword tools: The overridden list of enabled tools that the agent should use to run the
         thread. Default value is None.
        :paramtype tools: list[~azure.ai.client.models.ToolDefinition]
        :keyword stream: If ``true``\\ , returns a stream of events that happen during the
         Run as server-sent events,
         terminating when the Run enters a terminal state with a ``data: [DONE]`` message. Default
         value is None.
        :paramtype stream: bool
        :keyword temperature: What sampling temperature to use, between 0 and 2. Higher values like 0.8
         will make the output
         more random, while lower values like 0.2 will make it more focused and deterministic. Default
         value is None.
        :paramtype temperature: float
        :keyword top_p: An alternative to sampling with temperature, called nucleus sampling, where the
         model
         considers the results of the tokens with top_p probability mass. So 0.1 means only the tokens
         comprising the top 10% probability mass are considered.

         We generally recommend altering this or temperature but not both. Default value is None.
        :paramtype top_p: float
        :keyword max_prompt_tokens: The maximum number of prompt tokens that may be used over the
         course of the run. The run will make a best effort to use only
         the number of prompt tokens specified, across multiple turns of the run. If the run exceeds
         the number of prompt tokens specified,
         the run will end with status ``incomplete``. See ``incomplete_details`` for more info. Default
         value is None.
        :paramtype max_prompt_tokens: int
        :keyword max_completion_tokens: The maximum number of completion tokens that may be used over
         the course of the run. The run will make a best effort
         to use only the number of completion tokens specified, across multiple turns of the run. If
         the run exceeds the number of
         completion tokens specified, the run will end with status ``incomplete``. See
         ``incomplete_details`` for more info. Default value is None.
        :paramtype max_completion_tokens: int
        :keyword truncation_strategy: The strategy to use for dropping messages as the context windows
         moves forward. Default value is None.
        :paramtype truncation_strategy: ~azure.ai.client.models.TruncationObject
        :keyword tool_choice: Controls whether or not and which tool is called by the model. Is one of
         the following types: str, Union[str, "_models.AgentsApiToolChoiceOptionMode"],
         AgentsNamedToolChoice Default value is None.
        :paramtype tool_choice: str or str or ~azure.ai.client.models.AgentsApiToolChoiceOptionMode or
         ~azure.ai.client.models.AgentsNamedToolChoice
        :keyword response_format: Specifies the format that the model must output. Is one of the
         following types: str, Union[str, "_models.AgentsApiResponseFormatMode"],
         AgentsApiResponseFormat Default value is None.
        :paramtype response_format: str or str or ~azure.ai.client.models.AgentsApiResponseFormatMode
         or ~azure.ai.client.models.AgentsApiResponseFormat
        :keyword metadata: A set of up to 16 key/value pairs that can be attached to an object, used
         for storing additional information about that object in a structured format. Keys may be up to
         64 characters in length and values may be up to 512 characters in length. Default value is
         None.
        :paramtype metadata: dict[str, str]
        :keyword event_handler: The event handler to use for processing events during the run. Default
            value is None.
        :paramtype event_handler: ~azure.ai.client.models.AgentEventHandler
        :return: ThreadRun. The ThreadRun is compatible with MutableMapping
        :rtype: ~azure.ai.client.models.ThreadRun
        :raises ~azure.core.exceptions.HttpResponseError:
        """

    @overload
    def create_run(
        self, thread_id: str, body: IO[bytes], *, content_type: str = "application/json", **kwargs: Any
    ) -> Union[_models.ThreadRun, _models.AgentRunStream]:
        """Creates a new run for an agent thread.

        :param thread_id: Required.
        :type thread_id: str
        :param body: Required.
        :type body: IO[bytes]
        :keyword content_type: Body Parameter content-type. Content type parameter for binary body.
         Default value is "application/json".
        :paramtype content_type: str
        :return: ThreadRun. The ThreadRun is compatible with MutableMapping
        :rtype: ~azure.ai.client.models.ThreadRun
        :raises ~azure.core.exceptions.HttpResponseError:
        """

    @distributed_trace
    def create_run(
        self,
        thread_id: str,
        body: Union[JSON, IO[bytes]] = _Unset,
        *,
        assistant_id: str = _Unset,
        model: Optional[str] = None,
        instructions: Optional[str] = None,
        additional_instructions: Optional[str] = None,
        additional_messages: Optional[List[_models.ThreadMessage]] = None,
        tools: Optional[List[_models.ToolDefinition]] = None,
        stream: Optional[bool] = None,
        temperature: Optional[float] = None,
        top_p: Optional[float] = None,
        max_prompt_tokens: Optional[int] = None,
        max_completion_tokens: Optional[int] = None,
        truncation_strategy: Optional[_models.TruncationObject] = None,
        tool_choice: Optional["_types.AgentsApiToolChoiceOption"] = None,
        response_format: Optional["_types.AgentsApiResponseFormatOption"] = None,
        metadata: Optional[Dict[str, str]] = None,
        event_handler: Optional[_models.AgentEventHandler] = None,
        **kwargs: Any,
    ) -> Union[_models.ThreadRun, _models.AgentRunStream]:
        """Creates a new run for an agent thread.

        :param thread_id: Required.
        :type thread_id: str
        :param body: Is either a JSON type or a IO[bytes] type. Required.
        :type body: JSON or IO[bytes]
        :keyword assistant_id: The ID of the agent that should run the thread. Required.
        :paramtype assistant_id: str
        :keyword model: The overridden model name that the agent should use to run the thread. Default
         value is None.
        :paramtype model: str
        :keyword instructions: The overridden system instructions that the agent should use to run the
         thread. Default value is None.
        :paramtype instructions: str
        :keyword additional_instructions: Additional instructions to append at the end of the
         instructions for the run. This is useful for modifying the behavior
         on a per-run basis without overriding other instructions. Default value is None.
        :paramtype additional_instructions: str
        :keyword additional_messages: Adds additional messages to the thread before creating the run.
         Default value is None.
        :paramtype additional_messages: list[~azure.ai.client.models.ThreadMessage]
        :keyword tools: The overridden list of enabled tools that the agent should use to run the
         thread. Default value is None.
        :paramtype tools: list[~azure.ai.client.models.ToolDefinition]
        :keyword stream: If ``true``\\ , returns a stream of events that happen during the
         Run as server-sent events,
         terminating when the Run enters a terminal state with a ``data: [DONE]`` message. Default
         value is None.
        :paramtype stream: bool
        :keyword temperature: What sampling temperature to use, between 0 and 2. Higher values like 0.8
         will make the output
         more random, while lower values like 0.2 will make it more focused and deterministic. Default
         value is None.
        :paramtype temperature: float
        :keyword top_p: An alternative to sampling with temperature, called nucleus sampling, where the
         model
         considers the results of the tokens with top_p probability mass. So 0.1 means only the tokens
         comprising the top 10% probability mass are considered.

         We generally recommend altering this or temperature but not both. Default value is None.
        :paramtype top_p: float
        :keyword max_prompt_tokens: The maximum number of prompt tokens that may be used over the
         course of the run. The run will make a best effort to use only
         the number of prompt tokens specified, across multiple turns of the run. If the run exceeds
         the number of prompt tokens specified,
         the run will end with status ``incomplete``. See ``incomplete_details`` for more info. Default
         value is None.
        :paramtype max_prompt_tokens: int
        :keyword max_completion_tokens: The maximum number of completion tokens that may be used over
         the course of the run. The run will make a best effort
         to use only the number of completion tokens specified, across multiple turns of the run. If
         the run exceeds the number of
         completion tokens specified, the run will end with status ``incomplete``. See
         ``incomplete_details`` for more info. Default value is None.
        :paramtype max_completion_tokens: int
        :keyword truncation_strategy: The strategy to use for dropping messages as the context windows
         moves forward. Default value is None.
        :paramtype truncation_strategy: ~azure.ai.client.models.TruncationObject
        :keyword tool_choice: Controls whether or not and which tool is called by the model. Is one of
         the following types: str, Union[str, "_models.AgentsApiToolChoiceOptionMode"],
         AgentsNamedToolChoice Default value is None.
        :paramtype tool_choice: str or str or ~azure.ai.client.models.AgentsApiToolChoiceOptionMode or
         ~azure.ai.client.models.AgentsNamedToolChoice
        :keyword response_format: Specifies the format that the model must output. Is one of the
         following types: str, Union[str, "_models.AgentsApiResponseFormatMode"],
         AgentsApiResponseFormat Default value is None.
        :paramtype response_format: str or str or ~azure.ai.client.models.AgentsApiResponseFormatMode
         or ~azure.ai.client.models.AgentsApiResponseFormat
        :keyword metadata: A set of up to 16 key/value pairs that can be attached to an object, used
         for storing additional information about that object in a structured format. Keys may be up to
         64 characters in length and values may be up to 512 characters in length. Default value is
         None.
        :paramtype metadata: dict[str, str]
        :keyword event_handler: The event handler to use for processing events during the run. Default
            value is None.
        :paramtype event_handler: ~azure.ai.client.models.AgentEventHandler
        :return: ThreadRun. The ThreadRun is compatible with MutableMapping
        :rtype: ~azure.ai.client.models.ThreadRun
        :raises ~azure.core.exceptions.HttpResponseError:
        """

        if isinstance(body, dict):  # Handle overload with JSON body.
            content_type = kwargs.get("content_type", "application/json")
            response = super().create_run(thread_id, body, content_type=content_type, **kwargs)

        elif assistant_id is not _Unset:  # Handle overload with keyword arguments.
            response = super().create_run(
                thread_id,
                assistant_id=assistant_id,
                model=model,
                instructions=instructions,
                additional_instructions=additional_instructions,
                additional_messages=additional_messages,
                tools=tools,
                stream_parameter=stream,
                stream=stream,
                temperature=temperature,
                top_p=top_p,
                max_prompt_tokens=max_prompt_tokens,
                max_completion_tokens=max_completion_tokens,
                truncation_strategy=truncation_strategy,
                tool_choice=tool_choice,
                response_format=response_format,
                metadata=metadata,
                **kwargs,
            )

        elif isinstance(body, io.IOBase):  # Handle overload with binary body.
            content_type = kwargs.get("content_type", "application/json")
            response = super().create_run(thread_id, body, content_type=content_type, **kwargs)

        else:
            raise ValueError("Invalid combination of arguments provided.")

        # If streaming is enabled, return the custom stream object
        if stream:
            return _models.AgentRunStream(response, event_handler)
        else:
            return response

    @distributed_trace
    def create_and_process_run(
        self,
        thread_id: str,
        assistant_id: str,
        model: Optional[str] = None,
        instructions: Optional[str] = None,
        additional_instructions: Optional[str] = None,
        additional_messages: Optional[List[_models.ThreadMessage]] = None,
        tools: Optional[List[_models.ToolDefinition]] = None,
        stream: Optional[bool] = None,
        temperature: Optional[float] = None,
        top_p: Optional[float] = None,
        max_prompt_tokens: Optional[int] = None,
        max_completion_tokens: Optional[int] = None,
        truncation_strategy: Optional[_models.TruncationObject] = None,
        tool_choice: Optional["_types.AgentsApiToolChoiceOption"] = None,
        response_format: Optional["_types.AgentsApiResponseFormatOption"] = None,
        metadata: Optional[Dict[str, str]] = None,
        event_handler: Optional[_models.AgentEventHandler] = None,
        sleep_interval: int = 1,
        **kwargs: Any,
    ) -> Union[_models.ThreadRun, _models.AgentRunStream]:
        """Creates a new run for an agent thread and processes the run.

        :param thread_id: Required.
        :type thread_id: str
        :keyword assistant_id: The ID of the agent that should run the thread. Required.
        :paramtype assistant_id: str
        :keyword model: The overridden model name that the agent should use to run the thread.
         Default value is None.
        :paramtype model: str
        :keyword instructions: The overridden system instructions that the agent should use to run
         the thread. Default value is None.
        :paramtype instructions: str
        :keyword additional_instructions: Additional instructions to append at the end of the
         instructions for the run. This is useful for modifying the behavior
         on a per-run basis without overriding other instructions. Default value is None.
        :paramtype additional_instructions: str
        :keyword additional_messages: Adds additional messages to the thread before creating the run.
         Default value is None.
        :paramtype additional_messages: list[~azure.ai.client.models.ThreadMessage]
        :keyword tools: The overridden list of enabled tools that the agent should use to run the
         thread. Default value is None.
        :paramtype tools: list[~azure.ai.client.models.ToolDefinition]
        :keyword stream: If ``true``\\ , returns a stream of events that happen during the
         Run as server-sent events,
         terminating when the Run enters a terminal state with a ``data: [DONE]`` message. Default
         value is None.
        :paramtype stream: bool
        :keyword temperature: What sampling temperature to use, between 0 and 2. Higher values like 0.8
         will make the output
         more random, while lower values like 0.2 will make it more focused and deterministic. Default
         value is None.
        :paramtype temperature: float
        :keyword top_p: An alternative to sampling with temperature, called nucleus sampling, where the
         model
         considers the results of the tokens with top_p probability mass. So 0.1 means only the tokens
         comprising the top 10% probability mass are considered.

         We generally recommend altering this or temperature but not both. Default value is None.
        :paramtype top_p: float
        :keyword max_prompt_tokens: The maximum number of prompt tokens that may be used over the
         course of the run. The run will make a best effort to use only
         the number of prompt tokens specified, across multiple turns of the run. If the run exceeds
         the number of prompt tokens specified,
         the run will end with status ``incomplete``. See ``incomplete_details`` for more info. Default
         value is None.
        :paramtype max_prompt_tokens: int
        :keyword max_completion_tokens: The maximum number of completion tokens that may be used over
         the course of the run. The run will make a best effort
         to use only the number of completion tokens specified, across multiple turns of the run. If
         the run exceeds the number of
         completion tokens specified, the run will end with status ``incomplete``. See
         ``incomplete_details`` for more info. Default value is None.
        :paramtype max_completion_tokens: int
        :keyword truncation_strategy: The strategy to use for dropping messages as the context windows
         moves forward. Default value is None.
        :paramtype truncation_strategy: ~azure.ai.client.models.TruncationObject
        :keyword tool_choice: Controls whether or not and which tool is called by the model. Is one of
         the following types: str, Union[str, "_models.AgentsApiToolChoiceOptionMode"],
         AgentsNamedToolChoice Default value is None.
        :paramtype tool_choice: str or str or
         ~azure.ai.client.models.AgentsApiToolChoiceOptionMode or
         ~azure.ai.client.models.AgentsNamedToolChoice
        :keyword response_format: Specifies the format that the model must output. Is one of the
         following types: str, Union[str, "_models.AgentsApiResponseFormatMode"],
         AgentsApiResponseFormat Default value is None.
        :paramtype response_format: str or str or
         ~azure.ai.client.models.AgentsApiResponseFormatMode or
         ~azure.ai.client.models.AgentsApiResponseFormat
        :keyword metadata: A set of up to 16 key/value pairs that can be attached to an object, used
         for storing additional information about that object in a structured format. Keys may be up to
         64 characters in length and values may be up to 512 characters in length. Default value is
         None.
        :paramtype metadata: dict[str, str]
        :keyword event_handler: The event handler to use for processing events during the run. Default
            value is None.
        :paramtype event_handler: ~azure.ai.client.models.AgentEventHandler
        :keyword sleep_interval: The time in seconds to wait between polling the service for run status.
            Default value is 1.
        :paramtype sleep_interval: int
        :return: str or AgentRunStream. The run completion status if streaming is disabled, otherwise
         the AgentRunStream object.
        :rtype: str or ~azure.ai.client.models.AgentRunStream
        :raises ~azure.core.exceptions.HttpResponseError:
        """
        # Create and initiate the run with additional parameters
        run = self.create_run(
            thread_id=thread_id,
            assistant_id=assistant_id,
            model=model,
            instructions=instructions,
            additional_instructions=additional_instructions,
            additional_messages=additional_messages,
            tools=tools,
            stream=stream,
            temperature=temperature,
            top_p=top_p,
            max_prompt_tokens=max_prompt_tokens,
            max_completion_tokens=max_completion_tokens,
            truncation_strategy=truncation_strategy,
            tool_choice=tool_choice,
            response_format=response_format,
            metadata=metadata,
            event_handler=event_handler,
            **kwargs,
        )

        # Return the run stream object if streaming is enabled
        if stream:
            return run

        # Monitor and process the run status
        while run.status in ["queued", "in_progress", "requires_action"]:
            time.sleep(sleep_interval)
            run = self.get_run(thread_id=thread_id, run_id=run.id)

            if run.status == "requires_action" and run.required_action.submit_tool_outputs:
                tool_calls = run.required_action.submit_tool_outputs.tool_calls
                if not tool_calls:
                    logging.warning("No tool calls provided - cancelling run")
                    self.cancel_run(thread_id=thread_id, run_id=run.id)
                    break

                toolset = self.get_toolset()
                if toolset:
                    tool_outputs = toolset.execute_tool_calls(tool_calls)
                else:
                    raise ValueError("Toolset is not available in the client.")

                logging.info("Tool outputs: %s", tool_outputs)
                if tool_outputs:
                    self.submit_tool_outputs_to_run(thread_id=thread_id, run_id=run.id, tool_outputs=tool_outputs)

            logging.info("Current run status: %s", run.status)

        return run

    @overload
    def submit_tool_outputs_to_run(
        self, thread_id: str, run_id: str, body: JSON, *, content_type: str = "application/json", **kwargs: Any
    ) -> Union[_models.ThreadRun, _models.AgentRunStream]:
        """Submits outputs from tools as requested by tool calls in a run. Runs that need submitted tool
        outputs will have a status of 'requires_action' with a required_action.type of
        'submit_tool_outputs'.

        :param thread_id: Required.
        :type thread_id: str
        :param run_id: Required.
        :type run_id: str
        :param body: Required.
        :type body: JSON
        :keyword content_type: Body Parameter content-type. Content type parameter for JSON body.
         Default value is "application/json".
        :paramtype content_type: str
        :return: ThreadRun. The ThreadRun is compatible with MutableMapping
        :rtype: ~azure.ai.client.models.ThreadRun
        :raises ~azure.core.exceptions.HttpResponseError:
        """

    @overload
    def submit_tool_outputs_to_run(
        self,
        thread_id: str,
        run_id: str,
        *,
        tool_outputs: List[_models.ToolOutput],
        content_type: str = "application/json",
        stream: Optional[bool] = None,
        event_handler: Optional[_models.AgentEventHandler] = None,
        **kwargs: Any,
    ) -> Union[_models.ThreadRun, _models.AgentRunStream]:
        """Submits outputs from tools as requested by tool calls in a run. Runs that need submitted tool
        outputs will have a status of 'requires_action' with a required_action.type of
        'submit_tool_outputs'.

        :param thread_id: Required.
        :type thread_id: str
        :param run_id: Required.
        :type run_id: str
        :keyword tool_outputs: Required.
        :paramtype tool_outputs: list[~azure.ai.client.models.ToolOutput]
        :keyword content_type: Body Parameter content-type. Content type parameter for JSON body.
         Default value is "application/json".
        :paramtype content_type: str
        :keyword stream: Default value is None.
        :paramtype stream: bool
        :keyword event_handler: The event handler to use for processing events during the run. Default
            value is None.
        :paramtype event_handler: ~azure.ai.client.models.AgentEventHandler
        :return: ThreadRun. The ThreadRun is compatible with MutableMapping
        :rtype: ~azure.ai.client.models.ThreadRun
        :raises ~azure.core.exceptions.HttpResponseError:
        """

    @overload
    def submit_tool_outputs_to_run(
        self, thread_id: str, run_id: str, body: IO[bytes], *, content_type: str = "application/json", **kwargs: Any
    ) -> Union[_models.ThreadRun, _models.AgentRunStream]:
        """Submits outputs from tools as requested by tool calls in a run. Runs that need submitted tool
        outputs will have a status of 'requires_action' with a required_action.type of
        'submit_tool_outputs'.

        :param thread_id: Required.
        :type thread_id: str
        :param run_id: Required.
        :type run_id: str
        :param body: Required.
        :type body: IO[bytes]
        :keyword content_type: Body Parameter content-type. Content type parameter for binary body.
         Default value is "application/json".
        :paramtype content_type: str
        :return: ThreadRun. The ThreadRun is compatible with MutableMapping
        :rtype: ~azure.ai.client.models.ThreadRun
        :raises ~azure.core.exceptions.HttpResponseError:
        """

    @distributed_trace
    def submit_tool_outputs_to_run(
        self,
        thread_id: str,
        run_id: str,
        body: Union[JSON, IO[bytes]] = _Unset,
        *,
        tool_outputs: List[_models.ToolOutput] = _Unset,
        stream: Optional[bool] = None,
        event_handler: Optional[_models.AgentEventHandler] = None,
        **kwargs: Any,
    ) -> Union[_models.ThreadRun, _models.AgentRunStream]:
        """Submits outputs from tools as requested by tool calls in a run. Runs that need submitted tool
        outputs will have a status of 'requires_action' with a required_action.type of
        'submit_tool_outputs'.

        :param thread_id: Required.
        :type thread_id: str
        :param run_id: Required.
        :type run_id: str
        :param body: Is either a JSON type or a IO[bytes] type. Required.
        :type body: JSON or IO[bytes]
        :keyword tool_outputs: Required.
        :paramtype tool_outputs: list[~azure.ai.client.models.ToolOutput]
        :param stream: If ``true``\\ , returns a stream of events that happen during the
         Run as server-sent events,
         terminating when the Run enters a terminal state with a ``data: [DONE]`` message. Default
         value is None.
        :param event_handler: The event handler to use for processing events during the run.
        :param kwargs: Additional parameters.
        :return: ThreadRun. The ThreadRun is compatible with MutableMapping
        :rtype: ~azure.ai.client.models.ThreadRun
        :raises ~azure.core.exceptions.HttpResponseError:
        """

        if isinstance(body, dict):
            content_type = kwargs.get("content_type", "application/json")
            response = super().submit_tool_outputs_to_run(thread_id, run_id, body, content_type=content_type, **kwargs)

        elif tool_outputs is not _Unset:
            response = super().submit_tool_outputs_to_run(
                thread_id, run_id, tool_outputs=tool_outputs, stream_parameter=stream, stream=stream, **kwargs
            )

        elif isinstance(body, io.IOBase):
            content_type = kwargs.get("content_type", "application/json")
            response = super().submit_tool_outputs_to_run(thread_id, run_id, body, content_type=content_type, **kwargs)

        else:
            raise ValueError("Invalid combination of arguments provided.")

        # If streaming is enabled, return the custom stream object
        if stream:
            return _models.AgentRunStream(response, event_handler)
        else:
            return response

    @overload
    def upload_file(self, body: JSON, **kwargs: Any) -> _models.OpenAIFile:
        """Uploads a file for use by other operations.

        :param body: Required.
        :type body: JSON
        :return: OpenAIFile. The OpenAIFile is compatible with MutableMapping
        :rtype: ~azure.ai.client.models.OpenAIFile
        :raises ~azure.core.exceptions.HttpResponseError:
        """

    @overload
    def upload_file(
        self, *, file: FileType, purpose: Union[str, _models.FilePurpose], filename: Optional[str] = None, **kwargs: Any
    ) -> _models.OpenAIFile:
        """Uploads a file for use by other operations.

        :keyword file: Required.
        :paramtype file: ~azure.ai.client._vendor.FileType
        :keyword purpose: Known values are: "fine-tune", "fine-tune-results", "assistants",
         "assistants_output", "batch", "batch_output", and "vision". Required.
        :paramtype purpose: str or ~azure.ai.client.models.FilePurpose
        :keyword filename: Default value is None.
        :paramtype filename: str
        :return: OpenAIFile. The OpenAIFile is compatible with MutableMapping
        :rtype: ~azure.ai.client.models.OpenAIFile
        :raises ~azure.core.exceptions.HttpResponseError:
        """

    @overload
    def upload_file(self, file_path: str, *, purpose: str, **kwargs: Any) -> _models.OpenAIFile:
        """Uploads a file for use by other operations.

        :param file_path: Required.
        :type file_path: str
        :keyword purpose: Known values are: "fine-tune", "fine-tune-results", "assistants",
         "assistants_output", "batch", "batch_output", and "vision". Required.
        :paramtype purpose: str
        :return: OpenAIFile. The OpenAIFile is compatible with MutableMapping
        :rtype: ~azure.ai.client.models.OpenAIFile
        :raises ~azure.core.exceptions.HttpResponseError:
        """

    @distributed_trace
    def upload_file(
        self,
        body: Union[JSON, None] = None,
        *,
        file: Union[FileType, None] = None,
        file_path: Optional[str] = None,
        purpose: Optional[Union[str, _models.FilePurpose]] = None,
        filename: Optional[str] = None,
        **kwargs: Any,
    ) -> _models.OpenAIFile:
        """
        Uploads a file for use by other operations, delegating to the generated operations.

        :param body: JSON. Required if `file` and `purpose` are not provided.
        :param file: File content. Required if `body` and `purpose` are not provided.
        :param file_path: Path to the file. Required if `body` and `purpose` are not provided.
        :param purpose: Known values are: "fine-tune", "fine-tune-results", "assistants",
            "assistants_output", "batch", "batch_output", and "vision". Required if `body` and `file` are not provided.
        :param filename: The name of the file.
        :param kwargs: Additional parameters.
        :return: OpenAIFile. The OpenAIFile is compatible with MutableMapping
        :raises FileNotFoundError: If the file_path is invalid.
        :raises IOError: If there are issues with reading the file.
        :raises: HttpResponseError for HTTP errors.
        """
        if body is not None:
            return super().upload_file(body=body, **kwargs)

        if isinstance(purpose, FilePurpose):
            purpose = purpose.value

        if file is not None and purpose is not None:
            return super().upload_file(file=file, purpose=purpose, filename=filename, **kwargs)

        if file_path is not None and purpose is not None:
            if not os.path.isfile(file_path):
                raise FileNotFoundError(f"The file path provided does not exist: {file_path}")

            try:
                with open(file_path, "rb") as f:
                    content = f.read()

                # Determine filename and create correct FileType
                base_filename = filename or os.path.basename(file_path)
                file_content: FileType = (base_filename, content)

                return super().upload_file(file=file_content, purpose=purpose, **kwargs)
            except IOError as e:
                raise IOError(f"Unable to read file: {file_path}. Reason: {str(e)}")

        raise ValueError("Invalid parameters for upload_file. Please provide the necessary arguments.")


__all__: List[str] = [
    "AgentsOperations",
    "EndpointsOperations",
    "InferenceOperations",
]  # Add all objects you want publicly available to users at this package level


def patch_sdk():
    """Do not remove from this file.

    `patch_sdk` is a last resort escape hatch that allows you to do customizations
    you can't accomplish using the techniques described in
    https://aka.ms/azsdk/python/dpcodegen/python/customize
    """<|MERGE_RESOLUTION|>--- conflicted
+++ resolved
@@ -83,8 +83,6 @@
 
         return client
 
-<<<<<<< HEAD
-=======
     def get_embeddings_client(self) -> "EmbeddingsClient":
         endpoint = self.outer_instance.endpoints.get_default(
             endpoint_type=EndpointType.SERVERLESS,
@@ -123,8 +121,6 @@
             raise ValueError("Unknown authentication type")
 
         return client
-
->>>>>>> 6b53fc60
     def get_azure_openai_client(self) -> "AzureOpenAI":
         endpoint = self.outer_instance.endpoints.get_default(
             endpoint_type=EndpointType.AZURE_OPEN_AI, populate_secrets=True
