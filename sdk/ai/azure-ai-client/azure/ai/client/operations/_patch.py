# pylint: disable=too-many-lines
# pylint: disable=too-many-lines
# pylint: disable=too-many-lines
# ------------------------------------
# Copyright (c) Microsoft Corporation.
# Licensed under the MIT License.
# ------------------------------------
"""Customize generated code here.

Follow our quickstart for examples: https://aka.ms/azsdk/python/dpcodegen/python/customize
"""
import sys, io, logging, os, time
from io import IOBase
from typing import List, Iterable, Union, IO, Any, Dict, Optional, overload, TYPE_CHECKING, Iterator, cast

# from zoneinfo import ZoneInfo
from ._operations import ConnectionsOperations as ConnectionsOperationsGenerated
from ._operations import AgentsOperations as AgentsOperationsGenerated
from ..models._enums import AuthenticationType, ConnectionType
from ..models._models import ConnectionsListSecretsResponse, ConnectionsListResponse
from .._types import AgentsApiResponseFormatOption
from ..models._patch import ConnectionProperties
from ..models._enums import FilePurpose
from .._vendor import FileType
from .. import models as _models

from azure.core.tracing.decorator import distributed_trace

if sys.version_info >= (3, 9):
    from collections.abc import MutableMapping
else:
    from typing import MutableMapping  # type: ignore  # pylint: disable=ungrouped-imports

if TYPE_CHECKING:
    # pylint: disable=unused-import,ungrouped-imports
    from .. import _types

JSON = MutableMapping[str, Any]  # pylint: disable=unsubscriptable-object
_Unset: Any = object()

logger = logging.getLogger(__name__)


class InferenceOperations:

    def __init__(self, outer_instance):
        self.outer_instance = outer_instance

<<<<<<< HEAD
    def get_chat_completions_client(self) -> "ChatCompletionsClient":
        endpoint = self.outer_instance.endpoints.get_default(
            endpoint_type=ConnectionType.SERVERLESS, populate_secrets=True
=======
    @distributed_trace
    def get_chat_completions_client(self, **kwargs) -> "ChatCompletionsClient":
        """Get an authenticated ChatCompletionsClient (from the package azure-ai-inference) for the default
        Serverless connection. The Serverless connection must have a Chat Completions AI model deployment.
        The package `azure-ai-inference` must be installed prior to calling this method.

        :return: An authenticated chat completions client
        :rtype: ~azure.ai.inference.models.ChatCompletionsClient
        :raises ~azure.core.exceptions.HttpResponseError:
        """
        kwargs.setdefault("merge_span", True)
        connection = self.outer_instance.connections.get_default(
            connection_type=ConnectionType.SERVERLESS, with_credentials=True, **kwargs
>>>>>>> a8fe9861
        )
        if not connection:
            raise ValueError("No serverless connection found")

        try:
            from azure.ai.inference import ChatCompletionsClient
        except ModuleNotFoundError as _:
            raise ModuleNotFoundError(
                "Azure AI Inference SDK is not installed. Please install it using 'pip install azure-ai-inference'"
            )

        if connection.authentication_type == AuthenticationType.API_KEY:
            logger.debug(
                "[InferenceOperations.get_chat_completions_client] Creating ChatCompletionsClient using API key authentication"
            )
            from azure.core.credentials import AzureKeyCredential

            client = ChatCompletionsClient(
                endpoint=connection.endpoint_url, credential=AzureKeyCredential(connection.key)
            )
        elif connection.authentication_type == AuthenticationType.AAD:
            # MaaS models do not yet support EntraID auth
            logger.debug(
                "[InferenceOperations.get_chat_completions_client] Creating ChatCompletionsClient using Entra ID authentication"
            )
            client = ChatCompletionsClient(
                endpoint=connection.endpoint_url, credential=connection.properties.token_credential
            )
        elif connection.authentication_type == AuthenticationType.SAS:
            # TODO - Not yet supported by the service. Expected 9/27.
            logger.debug(
                "[InferenceOperations.get_chat_completions_client] Creating ChatCompletionsClient using SAS authentication"
            )
            client = ChatCompletionsClient(endpoint=connection.endpoint_url, credential=connection.token_credential)
        else:
            raise ValueError("Unknown authentication type")

        return client

<<<<<<< HEAD
    def get_embeddings_client(self) -> "EmbeddingsClient":
        endpoint = self.outer_instance.endpoints.get_default(
            endpoint_type=ConnectionType.SERVERLESS, populate_secrets=True
=======
    @distributed_trace
    def get_embeddings_client(self, **kwargs) -> "EmbeddingsClient":
        """Get an authenticated EmbeddingsClient (from the package azure-ai-inference) for the default
        Serverless connection. The Serverless connection must have a Text Embeddings AI model deployment.
        The package `azure-ai-inference` must be installed prior to calling this method.

        :return: An authenticated chat completions client
        :rtype: ~azure.ai.inference.models.EmbeddingsClient
        :raises ~azure.core.exceptions.HttpResponseError:
        """
        kwargs.setdefault("merge_span", True)
        connection = self.outer_instance.connections.get_default(
            connection_type=ConnectionType.SERVERLESS, with_credentials=True, **kwargs
>>>>>>> a8fe9861
        )
        if not connection:
            raise ValueError("No serverless connection found")

        try:
            from azure.ai.inference import EmbeddingsClient
        except ModuleNotFoundError as _:
            raise ModuleNotFoundError(
                "Azure AI Inference SDK is not installed. Please install it using 'pip install azure-ai-inference'"
            )

        if connection.authentication_type == AuthenticationType.API_KEY:
            logger.debug(
                "[InferenceOperations.get_embeddings_client] Creating EmbeddingsClient using API key authentication"
            )
            from azure.core.credentials import AzureKeyCredential

            client = EmbeddingsClient(
                endpoint=connection.authentication_type, credential=AzureKeyCredential(connection.key)
            )
        elif connection.authentication_type == AuthenticationType.AAD:
            # MaaS models do not yet support EntraID auth
            logger.debug(
                "[InferenceOperations.get_embeddings_client] Creating EmbeddingsClient using Entra ID authentication"
            )
            client = EmbeddingsClient(
                endpoint=connection.endpoint_url, credential=connection.properties.token_credential
            )
        elif connection.authentication_type == AuthenticationType.SAS:
            # TODO - Not yet supported by the service. Expected 9/27.
            logger.debug(
                "[InferenceOperations.get_embeddings_client] Creating EmbeddingsClient using SAS authentication"
            )
            client = EmbeddingsClient(endpoint=connection.endpoint_url, credential=connection.token_credential)
        else:
            raise ValueError("Unknown authentication type")

        return client

<<<<<<< HEAD
    def get_azure_openai_client(self) -> "AzureOpenAI":
        endpoint = self.outer_instance.endpoints.get_default(
            endpoint_type=ConnectionType.AZURE_OPEN_AI, populate_secrets=True
=======
    @distributed_trace
    def get_azure_openai_client(self, **kwargs) -> "AzureOpenAI":
        """Get an authenticated AzureOpenAI client (from the `openai` package) for the default
        Azure OpenAI connection. The package `openai` must be installed prior to calling this method.

        :return: An authenticated AzureOpenAI client
        :rtype: ~openai.AzureOpenAI
        :raises ~azure.core.exceptions.HttpResponseError:
        """
        kwargs.setdefault("merge_span", True)
        connection = self.outer_instance.connections.get_default(
            connection_type=ConnectionType.AZURE_OPEN_AI, with_credentials=True, **kwargs
>>>>>>> a8fe9861
        )
        if not connection:
            raise ValueError("No Azure OpenAI connection found")

        try:
            from openai import AzureOpenAI
        except ModuleNotFoundError as _:
            raise ModuleNotFoundError("OpenAI SDK is not installed. Please install it using 'pip install openai'")

        # Pick latest GA version from the "Data plane - Inference" row in the table
        # https://learn.microsoft.com/en-us/azure/ai-services/openai/reference#api-specs
        AZURE_OPENAI_API_VERSION = "2024-06-01"

        if connection.authentication_type == AuthenticationType.API_KEY:
            logger.debug(
                "[InferenceOperations.get_azure_openai_client] Creating AzureOpenAI using API key authentication"
            )
            client = AzureOpenAI(
                api_key=connection.key, azure_endpoint=connection.endpoint_url, api_version=AZURE_OPENAI_API_VERSION
            )
        elif connection.authentication_type == AuthenticationType.AAD:
            logger.debug(
                "[InferenceOperations.get_azure_openai_client] Creating AzureOpenAI using Entra ID authentication"
            )
            try:
                from azure.identity import get_bearer_token_provider
            except ModuleNotFoundError as _:
                raise ModuleNotFoundError(
                    "azure.identity package not installed. Please install it using 'pip install azure.identity'"
                )
            client = AzureOpenAI(
                # See https://learn.microsoft.com/en-us/python/api/azure-identity/azure.identity?view=azure-python#azure-identity-get-bearer-token-provider
                azure_ad_token_provider=get_bearer_token_provider(
                    connection.token_credential, "https://cognitiveservices.azure.com/.default"
                ),
                azure_endpoint=connection.endpoint_url,
                api_version=AZURE_OPENAI_API_VERSION,
            )
        elif connection.authentication_type == AuthenticationType.SAS:
            logger.debug("[InferenceOperations.get_azure_openai_client] Creating AzureOpenAI using SAS authentication")
            client = AzureOpenAI(
                azure_ad_token_provider=get_bearer_token_provider(
                    connection.token_credential, "https://cognitiveservices.azure.com/.default"
                ),
                azure_endpoint=connection.endpoint_url,
                api_version=AZURE_OPENAI_API_VERSION,
            )
        else:
            raise ValueError("Unknown authentication type")

        return client


class ConnectionsOperations(ConnectionsOperationsGenerated):

<<<<<<< HEAD
    def get_default(self, *, endpoint_type: ConnectionType, populate_secrets: bool = False) -> EndpointProperties:
        if not endpoint_type:
            raise ValueError("You must specify an endpoint type")
        endpoint_properties_list = self.list(endpoint_type=endpoint_type, populate_secrets=populate_secrets)
        # Since there is no notion of service default at the moment, always return the first one
        if len(endpoint_properties_list) > 0:
            return endpoint_properties_list[0]
=======
    @distributed_trace
    def get_default(
        self, *, connection_type: ConnectionType, with_credentials: bool = False, **kwargs: Any
    ) -> ConnectionProperties:
        """Get the properties of the default connection of a certain connection type, with or without
        populating authentication credentials.

        :param connection_type: The connection type. Required.
        :type connection_type: ~azure.ai.client.models._models.ConnectionType
        :param with_credentials: Whether to populate the connection properties with authentication credentials. Optional.
        :type with_credentials: bool
        :return: The connection properties
        :rtype: ~azure.ai.client.models._models.ConnectionProperties
        :raises ~azure.core.exceptions.HttpResponseError:
        """
        kwargs.setdefault("merge_span", True)
        if not connection_type:
            raise ValueError("You must specify an connection type")
        # Since there is no notion of default connection at the moment, list all connections in the category
        # and return the first one
        connection_properties_list = self.list(connection_type=connection_type, **kwargs)
        if len(connection_properties_list) > 0:
            if with_credentials:
                return self.get(
                    connection_name=connection_properties_list[0].name, with_credentials=with_credentials, **kwargs
                )
            else:
                return connection_properties_list[0]
>>>>>>> a8fe9861
        else:
            return None

    @distributed_trace
    def get(self, *, connection_name: str, with_credentials: bool = False, **kwargs: Any) -> ConnectionProperties:
        """Get the properties of a single connection, given its connection name, with or without
        populating authentication credentials.

        :param connection_name: Connection Name. Required.
        :type connection_name: str
        :param with_credentials: Whether to populate the connection properties with authentication credentials. Optional.
        :type with_credentials: bool
        :return: The connection properties
        :rtype: ~azure.ai.client.models._models.ConnectionProperties
        :raises ~azure.core.exceptions.HttpResponseError:
        """
        kwargs.setdefault("merge_span", True)
        if not connection_name:
            raise ValueError("Connection name cannot be empty")
        if with_credentials:
            connection: ConnectionsListSecretsResponse = self._list_secrets(
                connection_name=connection_name, ignored="ignore", **kwargs
            )
            if connection.properties.auth_type == AuthenticationType.AAD:
                return ConnectionProperties(connection=connection, token_credential=self._config.credential)
            elif connection.properties.auth_type == AuthenticationType.SAS:
                from ..models._patch import SASTokenCredential

                token_credential = SASTokenCredential(
                    sas_token=connection.properties.credentials.sas,
                    credential=self._config.credential,
                    subscription_id=self._config.subscription_id,
                    resource_group_name=self._config.resource_group_name,
                    project_name=self._config.project_name,
                    connection_name=connection_name,
                )
                return ConnectionProperties(connection=connection, token_credential=token_credential)

            return ConnectionProperties(connection=connection)
        else:
            return ConnectionProperties(connection=self._get(connection_name=connection_name, **kwargs))

<<<<<<< HEAD
    def list(
        self, *, endpoint_type: ConnectionType | None = None, populate_secrets: bool = False
    ) -> Iterable[EndpointProperties]:

        # First make a REST call to /list to get all the connections, without secrets
        connections_list: ConnectionsListResponse = self._list()
        endpoint_properties_list: List[EndpointProperties] = []
=======
    @distributed_trace
    def list(self, *, connection_type: ConnectionType | None = None, **kwargs: Any) -> Iterable[ConnectionProperties]:
        """List the properties of all connections, or all connections of a certain connection type.

        :param connection_type: The connection type. Optional. If provided, this method lists connections of this type.
        If not provided, all connections are listed.
        :type connection_type: ~azure.ai.client.models._models.ConnectionType
        :return: A list of connection properties
        :rtype: Iterable[~azure.ai.client.models._models.ConnectionProperties]
        :raises ~azure.core.exceptions.HttpResponseError:
        """
        kwargs.setdefault("merge_span", True)
        connections_list: ConnectionsListResponse = self._list(include_all=True, category=connection_type, **kwargs)
>>>>>>> a8fe9861

        # Iterate to create the simplified result property
        connection_properties_list: List[ConnectionProperties] = []
        for connection in connections_list.value:
            connection_properties_list.append(ConnectionProperties(connection=connection))

        return connection_properties_list


class AgentsOperations(AgentsOperationsGenerated):

    def __init__(self, *args, outer_instance=None, **kwargs):
        super().__init__(*args, **kwargs)
        self.outer_instance = outer_instance

    @overload
    def create_agent(self, body: JSON, *, content_type: str = "application/json", **kwargs: Any) -> _models.Agent:
        """Creates a new agent.

        :param body: Required.
        :type body: JSON
        :keyword content_type: Body Parameter content-type. Content type parameter for JSON body.
         Default value is "application/json".
        :paramtype content_type: str
        :return: Agent. The Agent is compatible with MutableMapping
        :rtype: ~azure.ai.client.models.Agent
        :raises ~azure.core.exceptions.HttpResponseError:
        """

    @overload
    def create_agent(
        self,
        *,
        model: str,
        content_type: str = "application/json",
        name: Optional[str] = None,
        description: Optional[str] = None,
        instructions: Optional[str] = None,
        tools: Optional[List[_models.ToolDefinition]] = None,
        tool_resources: Optional[_models.ToolResources] = None,
        temperature: Optional[float] = None,
        top_p: Optional[float] = None,
        response_format: Optional["_types.AgentsApiResponseFormatOption"] = None,
        metadata: Optional[Dict[str, str]] = None,
        **kwargs: Any,
    ) -> _models.Agent:
        """Creates a new agent.

        :keyword model: The ID of the model to use. Required.
        :paramtype model: str
        :keyword content_type: Body Parameter content-type. Content type parameter for JSON body.
         Default value is "application/json".
        :paramtype content_type: str
        :keyword name: The name of the new agent. Default value is None.
        :paramtype name: str
        :keyword description: The description of the new agent. Default value is None.
        :paramtype description: str
        :keyword instructions: The system instructions for the new agent to use. Default value is None.
        :paramtype instructions: str
        :keyword tools: The collection of tools to enable for the new agent. Default value is None.
        :paramtype tools: list[~azure.ai.client.models.ToolDefinition]
        :keyword tool_resources: A set of resources that are used by the agent's tools. The resources
         are specific to the type of tool. For example, the ``code_interpreter``
         tool requires a list of file IDs, while the ``file_search`` tool requires a list of vector
         store IDs. Default value is None.
        :paramtype tool_resources: ~azure.ai.client.models.ToolResources
        :keyword temperature: What sampling temperature to use, between 0 and 2. Higher values like 0.8
         will make the output more random,
         while lower values like 0.2 will make it more focused and deterministic. Default value is
         None.
        :paramtype temperature: float
        :keyword top_p: An alternative to sampling with temperature, called nucleus sampling, where the
         model considers the results of the tokens with top_p probability mass.
         So 0.1 means only the tokens comprising the top 10% probability mass are considered.

         We generally recommend altering this or temperature but not both. Default value is None.
        :paramtype top_p: float
        :keyword response_format: The response format of the tool calls used by this agent. Is one of
         the following types: str, Union[str, "_models.AgentsApiResponseFormatMode"],
         AgentsApiResponseFormat Default value is None.
        :paramtype response_format: str or str or ~azure.ai.client.models.AgentsApiResponseFormatMode
         or ~azure.ai.client.models.AgentsApiResponseFormat
        :keyword metadata: A set of up to 16 key/value pairs that can be attached to an object, used
         for storing additional information about that object in a structured format. Keys may be up to
         64 characters in length and values may be up to 512 characters in length. Default value is
         None.
        :paramtype metadata: dict[str, str]
        :return: Agent. The Agent is compatible with MutableMapping
        :rtype: ~azure.ai.client.models.Agent
        :raises ~azure.core.exceptions.HttpResponseError:
        """

    @overload
    def create_agent(
        self,
        *,
        model: str,
        content_type: str = "application/json",
        name: Optional[str] = None,
        description: Optional[str] = None,
        instructions: Optional[str] = None,
        toolset: Optional[_models.ToolSet] = None,
        temperature: Optional[float] = None,
        top_p: Optional[float] = None,
        response_format: Optional["_types.AgentsApiResponseFormatOption"] = None,
        metadata: Optional[Dict[str, str]] = None,
        **kwargs: Any,
    ) -> _models.Agent:
        """Creates a new agent.

        :keyword model: The ID of the model to use. Required.
        :paramtype model: str
        :keyword content_type: Body Parameter content-type. Content type parameter for JSON body.
         Default value is "application/json".
        :paramtype content_type: str
        :keyword name: The name of the new agent. Default value is None.
        :paramtype name: str
        :keyword description: The description of the new agent. Default value is None.
        :paramtype description: str
        :keyword instructions: The system instructions for the new agent to use. Default value is None.
        :paramtype instructions: str
        :keyword toolset: The Collection of tools and resources (alternative to `tools` and `tool_resources`
         and adds automatic execution logic for functions). Default value is None.
        :paramtype toolset: ~azure.ai.client.models.ToolSet
        :keyword temperature: What sampling temperature to use, between 0 and 2. Higher values like 0.8
         will make the output more random,
         while lower values like 0.2 will make it more focused and deterministic. Default value is
         None.
        :paramtype temperature: float
        :keyword top_p: An alternative to sampling with temperature, called nucleus sampling, where the
         model considers the results of the tokens with top_p probability mass.
         So 0.1 means only the tokens comprising the top 10% probability mass are considered.

         We generally recommend altering this or temperature but not both. Default value is None.
        :paramtype top_p: float
        :keyword response_format: The response format of the tool calls used by this agent. Is one of
         the following types: str, Union[str, "_models.AgentsApiResponseFormatMode"],
         AgentsApiResponseFormat Default value is None.
        :paramtype response_format: str or str or ~azure.ai.client.models.AgentsApiResponseFormatMode
         or ~azure.ai.client.models.AgentsApiResponseFormat
        :keyword metadata: A set of up to 16 key/value pairs that can be attached to an object, used
         for storing additional information about that object in a structured format. Keys may be up to
         64 characters in length and values may be up to 512 characters in length. Default value is
         None.
        :paramtype metadata: dict[str, str]
        :return: Agent. The Agent is compatible with MutableMapping
        :rtype: ~azure.ai.client.models.Agent
        :raises ~azure.core.exceptions.HttpResponseError:
        """

    @overload
    def create_agent(self, body: IO[bytes], *, content_type: str = "application/json", **kwargs: Any) -> _models.Agent:
        """Creates a new agent.

        :param body: Required.
        :type body: IO[bytes]
        :keyword content_type: Body Parameter content-type. Content type parameter for binary body.
         Default value is "application/json".
        :paramtype content_type: str
        :return: Agent. The Agent is compatible with MutableMapping
        :rtype: ~azure.ai.client.models.Agent
        :raises ~azure.core.exceptions.HttpResponseError:
        """

    @distributed_trace
    def create_agent(
        self,
        body: Union[JSON, IO[bytes]] = _Unset,
        *,
        model: str = _Unset,
        name: Optional[str] = None,
        description: Optional[str] = None,
        instructions: Optional[str] = None,
        tools: Optional[List[_models.ToolDefinition]] = None,
        tool_resources: Optional[_models.ToolResources] = None,
        toolset: Optional[_models.ToolSet] = None,
        temperature: Optional[float] = None,
        top_p: Optional[float] = None,
        response_format: Optional["_types.AgentsApiResponseFormatOption"] = None,
        metadata: Optional[Dict[str, str]] = None,
        content_type: str = "application/json",
        **kwargs: Any,
    ) -> _models.Agent:
        """
        Creates a new agent with various configurations, delegating to the generated operations.

        :param body: JSON or IO[bytes]. Required if `model` is not provided.
        :param model: The ID of the model to use. Required if `body` is not provided.
        :param name: The name of the new agent.
        :param description: A description for the new agent.
        :param instructions: System instructions for the agent.
        :param tools: List of tools definitions for the agent.
        :param tool_resources: Resources used by the agent's tools.
        :param toolset: Collection of tools and resources (alternative to `tools` and `tool_resources`
         and adds automatic execution logic for functions).
        :param temperature: Sampling temperature for generating agent responses.
        :param top_p: Nucleus sampling parameter.
        :param response_format: Response format for tool calls.
        :param metadata: Key/value pairs for storing additional information.
        :param content_type: Content type of the body.
        :param kwargs: Additional parameters.
        :return: An Agent object.
        :raises: HttpResponseError for HTTP errors.
        """
        if body is not _Unset:
            if isinstance(body, IOBase):
                return super().create_agent(body=body, content_type=content_type, **kwargs)
            return super().create_agent(body=body, **kwargs)

        if toolset is not None:
            self._toolset = toolset
            tools = toolset.definitions
            connections = self.outer_instance.endpoints.list()
            resource_list = zip([c.name for c in connections], [c.endpoint_type for c in connections])
            toolset.updateResources(resource_list)
            tool_resources = toolset.resources

        return super().create_agent(
            model=model,
            name=name,
            description=description,
            instructions=instructions,
            tools=tools,
            tool_resources=tool_resources,
            temperature=temperature,
            top_p=top_p,
            response_format=response_format,
            metadata=metadata,
            **kwargs,
        )

    def get_toolset(self) -> Optional[_models.ToolSet]:
        """
        Get the toolset for the agent.

        :return: The toolset for the agent. If not set, returns None.
        :rtype: ~azure.ai.client.models.ToolSet
        """
        if hasattr(self, "_toolset"):
            return self._toolset
        return None

    @overload
    def create_run(
        self, thread_id: str, body: JSON, *, content_type: str = "application/json", **kwargs: Any
    ) -> _models.ThreadRun:
        """Creates a new run for an agent thread.

        :param thread_id: Required.
        :type thread_id: str
        :param body: Required.
        :type body: JSON
        :keyword content_type: Body Parameter content-type. Content type parameter for JSON body.
         Default value is "application/json".
        :paramtype content_type: str
        :return: ThreadRun. The ThreadRun is compatible with MutableMapping
        :rtype: ~azure.ai.client.models.ThreadRun
        :raises ~azure.core.exceptions.HttpResponseError:
        """

    @overload
    def create_run(
        self,
        thread_id: str,
        *,
        assistant_id: str,
        content_type: str = "application/json",
        model: Optional[str] = None,
        instructions: Optional[str] = None,
        additional_instructions: Optional[str] = None,
        additional_messages: Optional[List[_models.ThreadMessage]] = None,
        tools: Optional[List[_models.ToolDefinition]] = None,
        temperature: Optional[float] = None,
        top_p: Optional[float] = None,
        max_prompt_tokens: Optional[int] = None,
        max_completion_tokens: Optional[int] = None,
        truncation_strategy: Optional[_models.TruncationObject] = None,
        tool_choice: Optional["_types.AgentsApiToolChoiceOption"] = None,
        response_format: Optional["_types.AgentsApiResponseFormatOption"] = None,
        metadata: Optional[Dict[str, str]] = None,
        **kwargs: Any,
    ) -> _models.ThreadRun:
        """Creates a new run for an agent thread.

        :param thread_id: Required.
        :type thread_id: str
        :keyword assistant_id: The ID of the agent that should run the thread. Required.
        :paramtype assistant_id: str
        :keyword content_type: Body Parameter content-type. Content type parameter for JSON body.
         Default value is "application/json".
        :paramtype content_type: str
        :keyword model: The overridden model name that the agent should use to run the thread. Default
         value is None.
        :paramtype model: str
        :keyword instructions: The overridden system instructions that the agent should use to run the
         thread. Default value is None.
        :paramtype instructions: str
        :keyword additional_instructions: Additional instructions to append at the end of the
         instructions for the run. This is useful for modifying the behavior
         on a per-run basis without overriding other instructions. Default value is None.
        :paramtype additional_instructions: str
        :keyword additional_messages: Adds additional messages to the thread before creating the run.
         Default value is None.
        :paramtype additional_messages: list[~azure.ai.client.models.ThreadMessage]
        :keyword tools: The overridden list of enabled tools that the agent should use to run the
         thread. Default value is None.
        :paramtype tools: list[~azure.ai.client.models.ToolDefinition]
        :keyword temperature: What sampling temperature to use, between 0 and 2. Higher values like 0.8
         will make the output
         more random, while lower values like 0.2 will make it more focused and deterministic. Default
         value is None.
        :paramtype temperature: float
        :keyword top_p: An alternative to sampling with temperature, called nucleus sampling, where the
         model
         considers the results of the tokens with top_p probability mass. So 0.1 means only the tokens
         comprising the top 10% probability mass are considered.

         We generally recommend altering this or temperature but not both. Default value is None.
        :paramtype top_p: float
        :keyword max_prompt_tokens: The maximum number of prompt tokens that may be used over the
         course of the run. The run will make a best effort to use only
         the number of prompt tokens specified, across multiple turns of the run. If the run exceeds
         the number of prompt tokens specified,
         the run will end with status ``incomplete``. See ``incomplete_details`` for more info. Default
         value is None.
        :paramtype max_prompt_tokens: int
        :keyword max_completion_tokens: The maximum number of completion tokens that may be used over
         the course of the run. The run will make a best effort
         to use only the number of completion tokens specified, across multiple turns of the run. If
         the run exceeds the number of
         completion tokens specified, the run will end with status ``incomplete``. See
         ``incomplete_details`` for more info. Default value is None.
        :paramtype max_completion_tokens: int
        :keyword truncation_strategy: The strategy to use for dropping messages as the context windows
         moves forward. Default value is None.
        :paramtype truncation_strategy: ~azure.ai.client.models.TruncationObject
        :keyword tool_choice: Controls whether or not and which tool is called by the model. Is one of
         the following types: str, Union[str, "_models.AgentsApiToolChoiceOptionMode"],
         AgentsNamedToolChoice Default value is None.
        :paramtype tool_choice: str or str or ~azure.ai.client.models.AgentsApiToolChoiceOptionMode or
         ~azure.ai.client.models.AgentsNamedToolChoice
        :keyword response_format: Specifies the format that the model must output. Is one of the
         following types: str, Union[str, "_models.AgentsApiResponseFormatMode"],
         AgentsApiResponseFormat Default value is None.
        :paramtype response_format: str or str or ~azure.ai.client.models.AgentsApiResponseFormatMode
         or ~azure.ai.client.models.AgentsApiResponseFormat
        :keyword metadata: A set of up to 16 key/value pairs that can be attached to an object, used
         for storing additional information about that object in a structured format. Keys may be up to
         64 characters in length and values may be up to 512 characters in length. Default value is
         None.
        :paramtype metadata: dict[str, str]
        :return: ThreadRun. The ThreadRun is compatible with MutableMapping
        :rtype: ~azure.ai.client.models.ThreadRun
        :raises ~azure.core.exceptions.HttpResponseError:
        """

    @overload
    def create_run(
        self, thread_id: str, body: IO[bytes], *, content_type: str = "application/json", **kwargs: Any
    ) -> _models.ThreadRun:
        """Creates a new run for an agent thread.

        :param thread_id: Required.
        :type thread_id: str
        :param body: Required.
        :type body: IO[bytes]
        :keyword content_type: Body Parameter content-type. Content type parameter for binary body.
         Default value is "application/json".
        :paramtype content_type: str
        :return: ThreadRun. The ThreadRun is compatible with MutableMapping
        :rtype: ~azure.ai.client.models.ThreadRun
        :raises ~azure.core.exceptions.HttpResponseError:
        """

    @distributed_trace
    def create_run(
        self,
        thread_id: str,
        body: Union[JSON, IO[bytes]] = _Unset,
        *,
        assistant_id: str = _Unset,
        model: Optional[str] = None,
        instructions: Optional[str] = None,
        additional_instructions: Optional[str] = None,
        additional_messages: Optional[List[_models.ThreadMessage]] = None,
        tools: Optional[List[_models.ToolDefinition]] = None,
        temperature: Optional[float] = None,
        top_p: Optional[float] = None,
        max_prompt_tokens: Optional[int] = None,
        max_completion_tokens: Optional[int] = None,
        truncation_strategy: Optional[_models.TruncationObject] = None,
        tool_choice: Optional["_types.AgentsApiToolChoiceOption"] = None,
        response_format: Optional["_types.AgentsApiResponseFormatOption"] = None,
        metadata: Optional[Dict[str, str]] = None,
        **kwargs: Any,
    ) -> _models.ThreadRun:
        """Creates a new run for an agent thread.

        :param thread_id: Required.
        :type thread_id: str
        :param body: Is either a JSON type or a IO[bytes] type. Required.
        :type body: JSON or IO[bytes]
        :keyword assistant_id: The ID of the agent that should run the thread. Required.
        :paramtype assistant_id: str
        :keyword model: The overridden model name that the agent should use to run the thread. Default
         value is None.
        :paramtype model: str
        :keyword instructions: The overridden system instructions that the agent should use to run the
         thread. Default value is None.
        :paramtype instructions: str
        :keyword additional_instructions: Additional instructions to append at the end of the
         instructions for the run. This is useful for modifying the behavior
         on a per-run basis without overriding other instructions. Default value is None.
        :paramtype additional_instructions: str
        :keyword additional_messages: Adds additional messages to the thread before creating the run.
         Default value is None.
        :paramtype additional_messages: list[~azure.ai.client.models.ThreadMessage]
        :keyword tools: The overridden list of enabled tools that the agent should use to run the
         thread. Default value is None.
        :paramtype tools: list[~azure.ai.client.models.ToolDefinition]
        :keyword temperature: What sampling temperature to use, between 0 and 2. Higher values like 0.8
         will make the output
         more random, while lower values like 0.2 will make it more focused and deterministic. Default
         value is None.
        :paramtype temperature: float
        :keyword top_p: An alternative to sampling with temperature, called nucleus sampling, where the
         model
         considers the results of the tokens with top_p probability mass. So 0.1 means only the tokens
         comprising the top 10% probability mass are considered.

         We generally recommend altering this or temperature but not both. Default value is None.
        :paramtype top_p: float
        :keyword max_prompt_tokens: The maximum number of prompt tokens that may be used over the
         course of the run. The run will make a best effort to use only
         the number of prompt tokens specified, across multiple turns of the run. If the run exceeds
         the number of prompt tokens specified,
         the run will end with status ``incomplete``. See ``incomplete_details`` for more info. Default
         value is None.
        :paramtype max_prompt_tokens: int
        :keyword max_completion_tokens: The maximum number of completion tokens that may be used over
         the course of the run. The run will make a best effort
         to use only the number of completion tokens specified, across multiple turns of the run. If
         the run exceeds the number of
         completion tokens specified, the run will end with status ``incomplete``. See
         ``incomplete_details`` for more info. Default value is None.
        :paramtype max_completion_tokens: int
        :keyword truncation_strategy: The strategy to use for dropping messages as the context windows
         moves forward. Default value is None.
        :paramtype truncation_strategy: ~azure.ai.client.models.TruncationObject
        :keyword tool_choice: Controls whether or not and which tool is called by the model. Is one of
         the following types: str, Union[str, "_models.AgentsApiToolChoiceOptionMode"],
         AgentsNamedToolChoice Default value is None.
        :paramtype tool_choice: str or str or ~azure.ai.client.models.AgentsApiToolChoiceOptionMode or
         ~azure.ai.client.models.AgentsNamedToolChoice
        :keyword response_format: Specifies the format that the model must output. Is one of the
         following types: str, Union[str, "_models.AgentsApiResponseFormatMode"],
         AgentsApiResponseFormat Default value is None.
        :paramtype response_format: str or str or ~azure.ai.client.models.AgentsApiResponseFormatMode
         or ~azure.ai.client.models.AgentsApiResponseFormat
        :keyword metadata: A set of up to 16 key/value pairs that can be attached to an object, used
         for storing additional information about that object in a structured format. Keys may be up to
         64 characters in length and values may be up to 512 characters in length. Default value is
         None.
        :paramtype metadata: dict[str, str]
        :return: ThreadRun. The ThreadRun is compatible with MutableMapping
        :rtype: ~azure.ai.client.models.ThreadRun
        :raises ~azure.core.exceptions.HttpResponseError:
        """

        if isinstance(body, dict):  # Handle overload with JSON body.
            content_type = kwargs.get("content_type", "application/json")
            response = super().create_run(thread_id, body, content_type=content_type, **kwargs)

        elif assistant_id is not _Unset:  # Handle overload with keyword arguments.
            response = super().create_run(
                thread_id,
                assistant_id=assistant_id,
                model=model,
                instructions=instructions,
                additional_instructions=additional_instructions,
                additional_messages=additional_messages,
                tools=tools,
                stream_parameter=False,
                stream=False,
                temperature=temperature,
                top_p=top_p,
                max_prompt_tokens=max_prompt_tokens,
                max_completion_tokens=max_completion_tokens,
                truncation_strategy=truncation_strategy,
                tool_choice=tool_choice,
                response_format=response_format,
                metadata=metadata,
                **kwargs,
            )

        elif isinstance(body, io.IOBase):  # Handle overload with binary body.
            content_type = kwargs.get("content_type", "application/json")
            response = super().create_run(thread_id, body, content_type=content_type, **kwargs)

        else:
            raise ValueError("Invalid combination of arguments provided.")

        # If streaming is enabled, return the custom stream object
        return response

    @distributed_trace
    def create_and_process_run(
        self,
        thread_id: str,
        assistant_id: str,
        model: Optional[str] = None,
        instructions: Optional[str] = None,
        additional_instructions: Optional[str] = None,
        additional_messages: Optional[List[_models.ThreadMessage]] = None,
        tools: Optional[List[_models.ToolDefinition]] = None,
        temperature: Optional[float] = None,
        top_p: Optional[float] = None,
        max_prompt_tokens: Optional[int] = None,
        max_completion_tokens: Optional[int] = None,
        truncation_strategy: Optional[_models.TruncationObject] = None,
        tool_choice: Optional["_types.AgentsApiToolChoiceOption"] = None,
        response_format: Optional["_types.AgentsApiResponseFormatOption"] = None,
        metadata: Optional[Dict[str, str]] = None,
        sleep_interval: int = 1,
        **kwargs: Any,
    ) -> _models.ThreadRun:
        """Creates a new run for an agent thread and processes the run.

        :param thread_id: Required.
        :type thread_id: str
        :keyword assistant_id: The ID of the agent that should run the thread. Required.
        :paramtype assistant_id: str
        :keyword model: The overridden model name that the agent should use to run the thread.
         Default value is None.
        :paramtype model: str
        :keyword instructions: The overridden system instructions that the agent should use to run
         the thread. Default value is None.
        :paramtype instructions: str
        :keyword additional_instructions: Additional instructions to append at the end of the
         instructions for the run. This is useful for modifying the behavior
         on a per-run basis without overriding other instructions. Default value is None.
        :paramtype additional_instructions: str
        :keyword additional_messages: Adds additional messages to the thread before creating the run.
         Default value is None.
        :paramtype additional_messages: list[~azure.ai.client.models.ThreadMessage]
        :keyword tools: The overridden list of enabled tools that the agent should use to run the
         thread. Default value is None.
        :paramtype tools: list[~azure.ai.client.models.ToolDefinition]
        :keyword temperature: What sampling temperature to use, between 0 and 2. Higher values like 0.8
         will make the output
         more random, while lower values like 0.2 will make it more focused and deterministic. Default
         value is None.
        :paramtype temperature: float
        :keyword top_p: An alternative to sampling with temperature, called nucleus sampling, where the
         model
         considers the results of the tokens with top_p probability mass. So 0.1 means only the tokens
         comprising the top 10% probability mass are considered.

         We generally recommend altering this or temperature but not both. Default value is None.
        :paramtype top_p: float
        :keyword max_prompt_tokens: The maximum number of prompt tokens that may be used over the
         course of the run. The run will make a best effort to use only
         the number of prompt tokens specified, across multiple turns of the run. If the run exceeds
         the number of prompt tokens specified,
         the run will end with status ``incomplete``. See ``incomplete_details`` for more info. Default
         value is None.
        :paramtype max_prompt_tokens: int
        :keyword max_completion_tokens: The maximum number of completion tokens that may be used over
         the course of the run. The run will make a best effort
         to use only the number of completion tokens specified, across multiple turns of the run. If
         the run exceeds the number of
         completion tokens specified, the run will end with status ``incomplete``. See
         ``incomplete_details`` for more info. Default value is None.
        :paramtype max_completion_tokens: int
        :keyword truncation_strategy: The strategy to use for dropping messages as the context windows
         moves forward. Default value is None.
        :paramtype truncation_strategy: ~azure.ai.client.models.TruncationObject
        :keyword tool_choice: Controls whether or not and which tool is called by the model. Is one of
         the following types: str, Union[str, "_models.AgentsApiToolChoiceOptionMode"],
         AgentsNamedToolChoice Default value is None.
        :paramtype tool_choice: str or str or
         ~azure.ai.client.models.AgentsApiToolChoiceOptionMode or
         ~azure.ai.client.models.AgentsNamedToolChoice
        :keyword response_format: Specifies the format that the model must output. Is one of the
         following types: str, Union[str, "_models.AgentsApiResponseFormatMode"],
         AgentsApiResponseFormat Default value is None.
        :paramtype response_format: str or str or
         ~azure.ai.client.models.AgentsApiResponseFormatMode or
         ~azure.ai.client.models.AgentsApiResponseFormat
        :keyword metadata: A set of up to 16 key/value pairs that can be attached to an object, used
         for storing additional information about that object in a structured format. Keys may be up to
         64 characters in length and values may be up to 512 characters in length. Default value is
         None.
        :paramtype metadata: dict[str, str]
        :keyword sleep_interval: The time in seconds to wait between polling the service for run status.
            Default value is 1.
        :paramtype sleep_interval: int
        :return: AgentRunStream.  AgentRunStream is compatible with Iterable and supports streaming.
        :rtype: ~azure.ai.client.models.AgentRunStream
        :raises ~azure.core.exceptions.HttpResponseError:
        """
        # Create and initiate the run with additional parameters
        run = self.create_run(
            thread_id=thread_id,
            assistant_id=assistant_id,
            model=model,
            instructions=instructions,
            additional_instructions=additional_instructions,
            additional_messages=additional_messages,
            tools=tools,
            temperature=temperature,
            top_p=top_p,
            max_prompt_tokens=max_prompt_tokens,
            max_completion_tokens=max_completion_tokens,
            truncation_strategy=truncation_strategy,
            tool_choice=tool_choice,
            response_format=response_format,
            metadata=metadata,
            **kwargs,
        )

        # Monitor and process the run status
        while run.status in ["queued", "in_progress", "requires_action"]:
            time.sleep(sleep_interval)
            run = self.get_run(thread_id=thread_id, run_id=run.id)

            if run.status == "requires_action" and isinstance(run.required_action, _models.SubmitToolOutputsAction):
                tool_calls = run.required_action.submit_tool_outputs.tool_calls
                if not tool_calls:
                    logging.warning("No tool calls provided - cancelling run")
                    self.cancel_run(thread_id=thread_id, run_id=run.id)
                    break

                toolset = self.get_toolset()
                if toolset:
                    tool_outputs = toolset.execute_tool_calls(tool_calls)
                else:
                    raise ValueError("Toolset is not available in the client.")

                logging.info("Tool outputs: %s", tool_outputs)
                if tool_outputs:
                    self.submit_tool_outputs_to_run(thread_id=thread_id, run_id=run.id, tool_outputs=tool_outputs)

            logging.info("Current run status: %s", run.status)

        return run

    @overload
    def create_stream(
        self, thread_id: str, body: JSON, *, content_type: str = "application/json", **kwargs: Any
    ) -> _models.AgentRunStream:
        """Creates a new stream for an agent thread.  terminating when the Run enters a terminal state with a ``data: [DONE]`` message.

        :param thread_id: Required.
        :type thread_id: str
        :param body: Required.
        :type body: JSON
        :keyword content_type: Body Parameter content-type. Content type parameter for JSON body.
         Default value is "application/json".
        :paramtype content_type: str
        :return: AgentRunStream.  AgentRunStream is compatible with Iterable and supports streaming.
        :rtype: ~azure.ai.client.models.AgentRunStream
        :raises ~azure.core.exceptions.HttpResponseError:
        """

    @overload
    def create_stream(
        self,
        thread_id: str,
        *,
        assistant_id: str,
        content_type: str = "application/json",
        model: Optional[str] = None,
        instructions: Optional[str] = None,
        additional_instructions: Optional[str] = None,
        additional_messages: Optional[List[_models.ThreadMessage]] = None,
        tools: Optional[List[_models.ToolDefinition]] = None,
        temperature: Optional[float] = None,
        top_p: Optional[float] = None,
        max_prompt_tokens: Optional[int] = None,
        max_completion_tokens: Optional[int] = None,
        truncation_strategy: Optional[_models.TruncationObject] = None,
        tool_choice: Optional["_types.AgentsApiToolChoiceOption"] = None,
        response_format: Optional["_types.AgentsApiResponseFormatOption"] = None,
        metadata: Optional[Dict[str, str]] = None,
        event_handler: Optional[_models.AgentEventHandler] = None,
        **kwargs: Any,
    ) -> _models.AgentRunStream:
        """Creates a new stream for an agent thread.

        :param thread_id: Required.
        :type thread_id: str
        :keyword assistant_id: The ID of the agent that should run the thread. Required.
        :paramtype assistant_id: str
        :keyword content_type: Body Parameter content-type. Content type parameter for JSON body.
         Default value is "application/json".
        :paramtype content_type: str
        :keyword model: The overridden model name that the agent should use to run the thread. Default
         value is None.
        :paramtype model: str
        :keyword instructions: The overridden system instructions that the agent should use to run the
         thread. Default value is None.
        :paramtype instructions: str
        :keyword additional_instructions: Additional instructions to append at the end of the
         instructions for the run. This is useful for modifying the behavior
         on a per-run basis without overriding other instructions. Default value is None.
        :paramtype additional_instructions: str
        :keyword additional_messages: Adds additional messages to the thread before creating the run.
         Default value is None.
        :paramtype additional_messages: list[~azure.ai.client.models.ThreadMessage]
        :keyword tools: The overridden list of enabled tools that the agent should use to run the
         thread. Default value is None.
        :paramtype tools: list[~azure.ai.client.models.ToolDefinition]
        :keyword temperature: What sampling temperature to use, between 0 and 2. Higher values like 0.8
         will make the output
         more random, while lower values like 0.2 will make it more focused and deterministic. Default
         value is None.
        :paramtype temperature: float
        :keyword top_p: An alternative to sampling with temperature, called nucleus sampling, where the
         model
         considers the results of the tokens with top_p probability mass. So 0.1 means only the tokens
         comprising the top 10% probability mass are considered.

         We generally recommend altering this or temperature but not both. Default value is None.
        :paramtype top_p: float
        :keyword max_prompt_tokens: The maximum number of prompt tokens that may be used over the
         course of the run. The run will make a best effort to use only
         the number of prompt tokens specified, across multiple turns of the run. If the run exceeds
         the number of prompt tokens specified,
         the run will end with status ``incomplete``. See ``incomplete_details`` for more info. Default
         value is None.
        :paramtype max_prompt_tokens: int
        :keyword max_completion_tokens: The maximum number of completion tokens that may be used over
         the course of the run. The run will make a best effort
         to use only the number of completion tokens specified, across multiple turns of the run. If
         the run exceeds the number of
         completion tokens specified, the run will end with status ``incomplete``. See
         ``incomplete_details`` for more info. Default value is None.
        :paramtype max_completion_tokens: int
        :keyword truncation_strategy: The strategy to use for dropping messages as the context windows
         moves forward. Default value is None.
        :paramtype truncation_strategy: ~azure.ai.client.models.TruncationObject
        :keyword tool_choice: Controls whether or not and which tool is called by the model. Is one of
         the following types: str, Union[str, "_models.AgentsApiToolChoiceOptionMode"],
         AgentsNamedToolChoice Default value is None.
        :paramtype tool_choice: str or str or ~azure.ai.client.models.AgentsApiToolChoiceOptionMode or
         ~azure.ai.client.models.AgentsNamedToolChoice
        :keyword response_format: Specifies the format that the model must output. Is one of the
         following types: str, Union[str, "_models.AgentsApiResponseFormatMode"],
         AgentsApiResponseFormat Default value is None.
        :paramtype response_format: str or str or ~azure.ai.client.models.AgentsApiResponseFormatMode
         or ~azure.ai.client.models.AgentsApiResponseFormat
        :keyword metadata: A set of up to 16 key/value pairs that can be attached to an object, used
         for storing additional information about that object in a structured format. Keys may be up to
         64 characters in length and values may be up to 512 characters in length. Default value is
         None.
        :paramtype metadata: dict[str, str]
        :keyword event_handler: The event handler to use for processing events during the run. Default
            value is None.
        :paramtype event_handler: ~azure.ai.client.models.AgentEventHandler
        :return: AgentRunStream.  AgentRunStream is compatible with Iterable and supports streaming.
        :rtype: ~azure.ai.client.models.AgentRunStream
        :raises ~azure.core.exceptions.HttpResponseError:
        """

    @overload
    def create_stream(
        self, thread_id: str, body: IO[bytes], *, content_type: str = "application/json", **kwargs: Any
    ) -> _models.AgentRunStream:
        """Creates a new run for an agent thread.  terminating when the Run enters a terminal state with a ``data: [DONE]`` message.

        :param thread_id: Required.
        :type thread_id: str
        :param body: Required.
        :type body: IO[bytes]
        :keyword content_type: Body Parameter content-type. Content type parameter for binary body.
         Default value is "application/json".
        :paramtype content_type: str
        :return: AgentRunStream.  AgentRunStream is compatible with Iterable and supports streaming.
        :rtype: ~azure.ai.client.models.AgentRunStream
        :raises ~azure.core.exceptions.HttpResponseError:
        """

    @distributed_trace
    def create_stream(
        self,
        thread_id: str,
        body: Union[JSON, IO[bytes]] = _Unset,
        *,
        assistant_id: str = _Unset,
        model: Optional[str] = None,
        instructions: Optional[str] = None,
        additional_instructions: Optional[str] = None,
        additional_messages: Optional[List[_models.ThreadMessage]] = None,
        tools: Optional[List[_models.ToolDefinition]] = None,
        temperature: Optional[float] = None,
        top_p: Optional[float] = None,
        max_prompt_tokens: Optional[int] = None,
        max_completion_tokens: Optional[int] = None,
        truncation_strategy: Optional[_models.TruncationObject] = None,
        tool_choice: Optional["_types.AgentsApiToolChoiceOption"] = None,
        response_format: Optional["_types.AgentsApiResponseFormatOption"] = None,
        metadata: Optional[Dict[str, str]] = None,
        event_handler: Optional[_models.AgentEventHandler] = None,
        **kwargs: Any,
    ) -> _models.AgentRunStream:
        """Creates a new run for an agent thread.  terminating when the Run enters a terminal state with a ``data: [DONE]`` message.

        :param thread_id: Required.
        :type thread_id: str
        :param body: Is either a JSON type or a IO[bytes] type. Required.
        :type body: JSON or IO[bytes]
        :keyword assistant_id: The ID of the agent that should run the thread. Required.
        :paramtype assistant_id: str
        :keyword model: The overridden model name that the agent should use to run the thread. Default
         value is None.
        :paramtype model: str
        :keyword instructions: The overridden system instructions that the agent should use to run the
         thread. Default value is None.
        :paramtype instructions: str
        :keyword additional_instructions: Additional instructions to append at the end of the
         instructions for the run. This is useful for modifying the behavior
         on a per-run basis without overriding other instructions. Default value is None.
        :paramtype additional_instructions: str
        :keyword additional_messages: Adds additional messages to the thread before creating the run.
         Default value is None.
        :paramtype additional_messages: list[~azure.ai.client.models.ThreadMessage]
        :keyword tools: The overridden list of enabled tools that the agent should use to run the
         thread. Default value is None.
        :paramtype tools: list[~azure.ai.client.models.ToolDefinition]
        :keyword temperature: What sampling temperature to use, between 0 and 2. Higher values like 0.8
         will make the output
         more random, while lower values like 0.2 will make it more focused and deterministic. Default
         value is None.
        :paramtype temperature: float
        :keyword top_p: An alternative to sampling with temperature, called nucleus sampling, where the
         model
         considers the results of the tokens with top_p probability mass. So 0.1 means only the tokens
         comprising the top 10% probability mass are considered.

         We generally recommend altering this or temperature but not both. Default value is None.
        :paramtype top_p: float
        :keyword max_prompt_tokens: The maximum number of prompt tokens that may be used over the
         course of the run. The run will make a best effort to use only
         the number of prompt tokens specified, across multiple turns of the run. If the run exceeds
         the number of prompt tokens specified,
         the run will end with status ``incomplete``. See ``incomplete_details`` for more info. Default
         value is None.
        :paramtype max_prompt_tokens: int
        :keyword max_completion_tokens: The maximum number of completion tokens that may be used over
         the course of the run. The run will make a best effort
         to use only the number of completion tokens specified, across multiple turns of the run. If
         the run exceeds the number of
         completion tokens specified, the run will end with status ``incomplete``. See
         ``incomplete_details`` for more info. Default value is None.
        :paramtype max_completion_tokens: int
        :keyword truncation_strategy: The strategy to use for dropping messages as the context windows
         moves forward. Default value is None.
        :paramtype truncation_strategy: ~azure.ai.client.models.TruncationObject
        :keyword tool_choice: Controls whether or not and which tool is called by the model. Is one of
         the following types: str, Union[str, "_models.AgentsApiToolChoiceOptionMode"],
         AgentsNamedToolChoice Default value is None.
        :paramtype tool_choice: str or str or ~azure.ai.client.models.AgentsApiToolChoiceOptionMode or
         ~azure.ai.client.models.AgentsNamedToolChoice
        :keyword response_format: Specifies the format that the model must output. Is one of the
         following types: str, Union[str, "_models.AgentsApiResponseFormatMode"],
         AgentsApiResponseFormat Default value is None.
        :paramtype response_format: str or str or ~azure.ai.client.models.AgentsApiResponseFormatMode
         or ~azure.ai.client.models.AgentsApiResponseFormat
        :keyword metadata: A set of up to 16 key/value pairs that can be attached to an object, used
         for storing additional information about that object in a structured format. Keys may be up to
         64 characters in length and values may be up to 512 characters in length. Default value is
         None.
        :paramtype metadata: dict[str, str]
        :keyword event_handler: The event handler to use for processing events during the run. Default
            value is None.
        :paramtype event_handler: ~azure.ai.client.models.AgentEventHandler
        :return: AgentRunStream.  AgentRunStream is compatible with Iterable and supports streaming.
        :rtype: ~azure.ai.client.models.AgentRunStream
        :raises ~azure.core.exceptions.HttpResponseError:
        """

        if isinstance(body, dict):  # Handle overload with JSON body.
            content_type = kwargs.get("content_type", "application/json")
            response = super().create_run(thread_id, body, content_type=content_type, **kwargs)

        elif assistant_id is not _Unset:  # Handle overload with keyword arguments.
            response = super().create_run(
                thread_id,
                assistant_id=assistant_id,
                model=model,
                instructions=instructions,
                additional_instructions=additional_instructions,
                additional_messages=additional_messages,
                tools=tools,
                stream_parameter=True,
                stream=True,
                temperature=temperature,
                top_p=top_p,
                max_prompt_tokens=max_prompt_tokens,
                max_completion_tokens=max_completion_tokens,
                truncation_strategy=truncation_strategy,
                tool_choice=tool_choice,
                response_format=response_format,
                metadata=metadata,
                **kwargs,
            )

        elif isinstance(body, io.IOBase):  # Handle overload with binary body.
            content_type = kwargs.get("content_type", "application/json")
            response = super().create_run(thread_id, body, content_type=content_type, **kwargs)

        else:
            raise ValueError("Invalid combination of arguments provided.")

        response_iterator: Iterator[bytes] = cast(Iterator[bytes], response)

        return _models.AgentRunStream(response_iterator, self._handle_submit_tool_outputs, event_handler)

    @overload
    def submit_tool_outputs_to_run(
        self, thread_id: str, run_id: str, body: JSON, *, content_type: str = "application/json", **kwargs: Any
    ) -> _models.ThreadRun:
        """Submits outputs from tools as requested by tool calls in a run. Runs that need submitted tool
        outputs will have a status of 'requires_action' with a required_action.type of
        'submit_tool_outputs'.

        :param thread_id: Required.
        :type thread_id: str
        :param run_id: Required.
        :type run_id: str
        :param body: Required.
        :type body: JSON
        :keyword content_type: Body Parameter content-type. Content type parameter for JSON body.
         Default value is "application/json".
        :paramtype content_type: str
        :return: ThreadRun. The ThreadRun is compatible with MutableMapping
        :rtype: ~azure.ai.client.models.ThreadRun
        :raises ~azure.core.exceptions.HttpResponseError:
        """

    @overload
    def submit_tool_outputs_to_run(
        self,
        thread_id: str,
        run_id: str,
        *,
        tool_outputs: List[_models.ToolOutput],
        content_type: str = "application/json",
        event_handler: Optional[_models.AgentEventHandler] = None,
        **kwargs: Any,
    ) -> _models.ThreadRun:
        """Submits outputs from tools as requested by tool calls in a run. Runs that need submitted tool
        outputs will have a status of 'requires_action' with a required_action.type of
        'submit_tool_outputs'.

        :param thread_id: Required.
        :type thread_id: str
        :param run_id: Required.
        :type run_id: str
        :keyword tool_outputs: Required.
        :paramtype tool_outputs: list[~azure.ai.client.models.ToolOutput]
        :keyword content_type: Body Parameter content-type. Content type parameter for JSON body.
         Default value is "application/json".
        :paramtype content_type: str
        :keyword event_handler: The event handler to use for processing events during the run. Default
            value is None.
        :paramtype event_handler: ~azure.ai.client.models.AgentEventHandler
        :return: ThreadRun. The ThreadRun is compatible with MutableMapping
        :rtype: ~azure.ai.client.models.ThreadRun
        :raises ~azure.core.exceptions.HttpResponseError:
        """

    @overload
    def submit_tool_outputs_to_run(
        self, thread_id: str, run_id: str, body: IO[bytes], *, content_type: str = "application/json", **kwargs: Any
    ) -> _models.ThreadRun:
        """Submits outputs from tools as requested by tool calls in a run. Runs that need submitted tool
        outputs will have a status of 'requires_action' with a required_action.type of
        'submit_tool_outputs'.

        :param thread_id: Required.
        :type thread_id: str
        :param run_id: Required.
        :type run_id: str
        :param body: Required.
        :type body: IO[bytes]
        :keyword content_type: Body Parameter content-type. Content type parameter for binary body.
         Default value is "application/json".
        :paramtype content_type: str
        :return: ThreadRun. The ThreadRun is compatible with MutableMapping
        :rtype: ~azure.ai.client.models.ThreadRun
        :raises ~azure.core.exceptions.HttpResponseError:
        """

    @distributed_trace
    def submit_tool_outputs_to_run(
        self,
        thread_id: str,
        run_id: str,
        body: Union[JSON, IO[bytes]] = _Unset,
        *,
        tool_outputs: List[_models.ToolOutput] = _Unset,
        event_handler: Optional[_models.AgentEventHandler] = None,
        **kwargs: Any,
    ) -> _models.ThreadRun:
        """Submits outputs from tools as requested by tool calls in a run. Runs that need submitted tool
        outputs will have a status of 'requires_action' with a required_action.type of
        'submit_tool_outputs'.

        :param thread_id: Required.
        :type thread_id: str
        :param run_id: Required.
        :type run_id: str
        :param body: Is either a JSON type or a IO[bytes] type. Required.
        :type body: JSON or IO[bytes]
        :keyword tool_outputs: Required.
        :paramtype tool_outputs: list[~azure.ai.client.models.ToolOutput]
        :param event_handler: The event handler to use for processing events during the run.
        :param kwargs: Additional parameters.
        :return: ThreadRun. The ThreadRun is compatible with MutableMapping
        :rtype: ~azure.ai.client.models.ThreadRun
        :raises ~azure.core.exceptions.HttpResponseError:
        """

        if isinstance(body, dict):
            content_type = kwargs.get("content_type", "application/json")
            response = super().submit_tool_outputs_to_run(thread_id, run_id, body, content_type=content_type, **kwargs)

        elif tool_outputs is not _Unset:
            response = super().submit_tool_outputs_to_run(
                thread_id, run_id, tool_outputs=tool_outputs, stream_parameter=False, stream=False, **kwargs
            )

        elif isinstance(body, io.IOBase):
            content_type = kwargs.get("content_type", "application/json")
            response = super().submit_tool_outputs_to_run(thread_id, run_id, body, content_type=content_type, **kwargs)

        else:
            raise ValueError("Invalid combination of arguments provided.")

        # If streaming is enabled, return the custom stream object
        return response

    @overload
    def submit_tool_outputs_to_stream(
        self, thread_id: str, run_id: str, body: JSON, *, content_type: str = "application/json", **kwargs: Any
    ) -> _models.AgentRunStream:
        """Submits outputs from tools as requested by tool calls in a stream. Runs that need submitted tool
        outputs will have a status of 'requires_action' with a required_action.type of
        'submit_tool_outputs'.  terminating when the Run enters a terminal state with a ``data: [DONE]`` message.

        :param thread_id: Required.
        :type thread_id: str
        :param run_id: Required.
        :type run_id: str
        :param body: Required.
        :type body: JSON
        :keyword content_type: Body Parameter content-type. Content type parameter for JSON body.
         Default value is "application/json".
        :paramtype content_type: str
        :return: AgentRunStream.  AgentRunStream is compatible with Iterable and supports streaming.
        :rtype: ~azure.ai.client.models.AgentRunStream
        :raises ~azure.core.exceptions.HttpResponseError:
        """

    @overload
    def submit_tool_outputs_to_stream(
        self,
        thread_id: str,
        run_id: str,
        *,
        tool_outputs: List[_models.ToolOutput],
        content_type: str = "application/json",
        event_handler: Optional[_models.AgentEventHandler] = None,
        **kwargs: Any,
    ) -> _models.AgentRunStream:
        """Submits outputs from tools as requested by tool calls in a stream. Runs that need submitted tool
        outputs will have a status of 'requires_action' with a required_action.type of
        'submit_tool_outputs'.  terminating when the Run enters a terminal state with a ``data: [DONE]`` message.

        :param thread_id: Required.
        :type thread_id: str
        :param run_id: Required.
        :type run_id: str
        :keyword tool_outputs: Required.
        :paramtype tool_outputs: list[~azure.ai.client.models.ToolOutput]
        :keyword content_type: Body Parameter content-type. Content type parameter for JSON body.
         Default value is "application/json".
        :paramtype content_type: str
        :keyword event_handler: The event handler to use for processing events during the run. Default
            value is None.
        :paramtype event_handler: ~azure.ai.client.models.AgentEventHandler
        :return: AgentRunStream.  AgentRunStream is compatible with Iterable and supports streaming.
        :rtype: ~azure.ai.client.models.AgentRunStream
        :raises ~azure.core.exceptions.HttpResponseError:
        """

    @overload
    def submit_tool_outputs_to_stream(
        self, thread_id: str, run_id: str, body: IO[bytes], *, content_type: str = "application/json", **kwargs: Any
    ) -> _models.AgentRunStream:
        """Submits outputs from tools as requested by tool calls in a stream. Runs that need submitted tool
        outputs will have a status of 'requires_action' with a required_action.type of
        'submit_tool_outputs'.

        :param thread_id: Required.
        :type thread_id: str
        :param run_id: Required.
        :type run_id: str
        :param body: Required.
        :type body: IO[bytes]
        :keyword content_type: Body Parameter content-type. Content type parameter for binary body.
         Default value is "application/json".
        :paramtype content_type: str
        :return: AgentRunStream.  AgentRunStream is compatible with Iterable and supports streaming.
        :rtype: ~azure.ai.client.models.AgentRunStream
        :raises ~azure.core.exceptions.HttpResponseError:
        """

    @distributed_trace
    def submit_tool_outputs_to_stream(
        self,
        thread_id: str,
        run_id: str,
        body: Union[JSON, IO[bytes]] = _Unset,
        *,
        tool_outputs: List[_models.ToolOutput] = _Unset,
        event_handler: Optional[_models.AgentEventHandler] = None,
        **kwargs: Any,
    ) -> _models.AgentRunStream:
        """Submits outputs from tools as requested by tool calls in a stream. Runs that need submitted tool
        outputs will have a status of 'requires_action' with a required_action.type of
        'submit_tool_outputs'.  terminating when the Run enters a terminal state with a ``data: [DONE]`` message.

        :param thread_id: Required.
        :type thread_id: str
        :param run_id: Required.
        :type run_id: str
        :param body: Is either a JSON type or a IO[bytes] type. Required.
        :type body: JSON or IO[bytes]
        :keyword tool_outputs: Required.
        :paramtype tool_outputs: list[~azure.ai.client.models.ToolOutput]
        :param event_handler: The event handler to use for processing events during the run.
        :param kwargs: Additional parameters.
        :return: AgentRunStream.  AgentRunStream is compatible with Iterable and supports streaming.
        :rtype: ~azure.ai.client.models.AgentRunStream
        :raises ~azure.core.exceptions.HttpResponseError:
        """

        if isinstance(body, dict):
            content_type = kwargs.get("content_type", "application/json")
            response = super().submit_tool_outputs_to_run(thread_id, run_id, body, content_type=content_type, **kwargs)

        elif tool_outputs is not _Unset:
            response = super().submit_tool_outputs_to_run(
                thread_id, run_id, tool_outputs=tool_outputs, stream_parameter=True, stream=True, **kwargs
            )

        elif isinstance(body, io.IOBase):
            content_type = kwargs.get("content_type", "application/json")
            response = super().submit_tool_outputs_to_run(thread_id, run_id, body, content_type=content_type, **kwargs)

        else:
            raise ValueError("Invalid combination of arguments provided.")

        # Cast the response to Iterator[bytes] for type correctness
        response_iterator: Iterator[bytes] = cast(Iterator[bytes], response)

        return _models.AgentRunStream(response_iterator, self._handle_submit_tool_outputs, event_handler)

    def _handle_submit_tool_outputs(
        self, run: _models.ThreadRun, event_handler: Optional[_models.AgentEventHandler] = None
    ) -> None:
        if isinstance(run.required_action, _models.SubmitToolOutputsAction):
            tool_calls = run.required_action.submit_tool_outputs.tool_calls
            if not tool_calls:
                logger.debug("No tool calls to execute.")
                return

            toolset = self.get_toolset()
            if toolset:
                tool_outputs = toolset.execute_tool_calls(tool_calls)
            else:
                logger.warning("Toolset is not available in the client.")
                return

            logger.info(f"Tool outputs: {tool_outputs}")
            if tool_outputs:
                with self.submit_tool_outputs_to_stream(
                    thread_id=run.thread_id, run_id=run.id, tool_outputs=tool_outputs, event_handler=event_handler
                ) as stream:
                    stream.until_done()

    @overload
    def upload_file(self, body: JSON, **kwargs: Any) -> _models.OpenAIFile:
        """Uploads a file for use by other operations.

        :param body: Required.
        :type body: JSON
        :return: OpenAIFile. The OpenAIFile is compatible with MutableMapping
        :rtype: ~azure.ai.client.models.OpenAIFile
        :raises ~azure.core.exceptions.HttpResponseError:
        """

    @overload
    def upload_file(
        self, *, file: FileType, purpose: Union[str, _models.FilePurpose], filename: Optional[str] = None, **kwargs: Any
    ) -> _models.OpenAIFile:
        """Uploads a file for use by other operations.

        :keyword file: Required.
        :paramtype file: ~azure.ai.client._vendor.FileType
        :keyword purpose: Known values are: "fine-tune", "fine-tune-results", "assistants",
         "assistants_output", "batch", "batch_output", and "vision". Required.
        :paramtype purpose: str or ~azure.ai.client.models.FilePurpose
        :keyword filename: Default value is None.
        :paramtype filename: str
        :return: OpenAIFile. The OpenAIFile is compatible with MutableMapping
        :rtype: ~azure.ai.client.models.OpenAIFile
        :raises ~azure.core.exceptions.HttpResponseError:
        """

    @overload
    def upload_file(
        self, file_path: str, *, purpose: Union[str, _models.FilePurpose], **kwargs: Any
    ) -> _models.OpenAIFile:
        """Uploads a file for use by other operations.

        :param file_path: Required.
        :type file_path: str
        :keyword purpose: Known values are: "fine-tune", "fine-tune-results", "assistants",
         "assistants_output", "batch", "batch_output", and "vision". Required.
        :paramtype purpose: str or ~azure.ai.client.models.FilePurpose
        :return: OpenAIFile. The OpenAIFile is compatible with MutableMapping
        :rtype: ~azure.ai.client.models.OpenAIFile
        :raises ~azure.core.exceptions.HttpResponseError:
        """

    @distributed_trace
    def upload_file(
        self,
        body: Optional[JSON] = None,
        *,
        file: Optional[FileType] = None,
        file_path: Optional[str] = None,
        purpose: Union[str, _models.FilePurpose, None] = None,
        filename: Optional[str] = None,
        **kwargs: Any,
    ) -> _models.OpenAIFile:
        """
        Uploads a file for use by other operations, delegating to the generated operations.

        :param body: JSON. Required if `file` and `purpose` are not provided.
        :param file: File content. Required if `body` and `purpose` are not provided.
        :param file_path: Path to the file. Required if `body` and `purpose` are not provided.
        :param purpose: Known values are: "fine-tune", "fine-tune-results", "assistants",
            "assistants_output", "batch", "batch_output", and "vision". Required if `body` and `file` are not provided.
        :param filename: The name of the file.
        :param kwargs: Additional parameters.
        :return: OpenAIFile. The OpenAIFile is compatible with MutableMapping
        :raises FileNotFoundError: If the file_path is invalid.
        :raises IOError: If there are issues with reading the file.
        :raises: HttpResponseError for HTTP errors.
        """
        if body is not None:
            return super().upload_file(body=body, **kwargs)

        if isinstance(purpose, FilePurpose):
            purpose = purpose.value

        if file is not None and purpose is not None:
            return super().upload_file(file=file, purpose=purpose, filename=filename, **kwargs)

        if file_path is not None and purpose is not None:
            if not os.path.isfile(file_path):
                raise FileNotFoundError(f"The file path provided does not exist: {file_path}")

            try:
                with open(file_path, "rb") as f:
                    content = f.read()

                # Determine filename and create correct FileType
                base_filename = filename or os.path.basename(file_path)
                file_content: FileType = (base_filename, content)

                return super().upload_file(file=file_content, purpose=purpose, **kwargs)
            except IOError as e:
                raise IOError(f"Unable to read file: {file_path}. Reason: {str(e)}")

        raise ValueError("Invalid parameters for upload_file. Please provide the necessary arguments.")

    @overload
    def upload_file_and_poll(self, body: JSON, sleep_interval: float = 1, **kwargs: Any) -> _models.OpenAIFile:
        """Uploads a file for use by other operations.

        :param body: Required.
        :type body: JSON
        :keyword sleep_interval: Time to wait before polling for the status of the uploaded file. Default value
         is 1.
        :paramtype sleep_interval: float
        :return: OpenAIFile. The OpenAIFile is compatible with MutableMapping
        :rtype: ~azure.ai.client.models.OpenAIFile
        :raises ~azure.core.exceptions.HttpResponseError:
        """

    @overload
    def upload_file_and_poll(
        self,
        *,
        file: FileType,
        purpose: Union[str, _models.FilePurpose],
        filename: Optional[str] = None,
        sleep_interval: float = 1,
        **kwargs: Any,
    ) -> _models.OpenAIFile:
        """Uploads a file for use by other operations.

        :keyword file: Required.
        :paramtype file: ~azure.ai.client._vendor.FileType
        :keyword purpose: Known values are: "fine-tune", "fine-tune-results", "assistants",
         "assistants_output", "batch", "batch_output", and "vision". Required.
        :paramtype purpose: str or ~azure.ai.client.models.FilePurpose
        :keyword filename: Default value is None.
        :paramtype filename: str
        :keyword sleep_interval: Time to wait before polling for the status of the uploaded file. Default value
         is 1.
        :paramtype sleep_interval: float
        :return: OpenAIFile. The OpenAIFile is compatible with MutableMapping
        :rtype: ~azure.ai.client.models.OpenAIFile
        :raises ~azure.core.exceptions.HttpResponseError:
        """

    @overload
    def upload_file_and_poll(
        self, file_path: str, *, purpose: Union[str, _models.FilePurpose], sleep_interval: float = 1, **kwargs: Any
    ) -> _models.OpenAIFile:
        """Uploads a file for use by other operations.

        :param file_path: Required.
        :type file_path: str
        :keyword purpose: Known values are: "fine-tune", "fine-tune-results", "assistants",
         "assistants_output", "batch", "batch_output", and "vision". Required.
        :paramtype purpose: str or ~azure.ai.client.models.FilePurpose
        :keyword sleep_interval: Time to wait before polling for the status of the uploaded file. Default value
         is 1.
        :paramtype sleep_interval: float
        :return: OpenAIFile. The OpenAIFile is compatible with MutableMapping
        :rtype: ~azure.ai.client.models.OpenAIFile
        :raises ~azure.core.exceptions.HttpResponseError:
        """

    @distributed_trace
    def upload_file_and_poll(
        self,
        body: Optional[JSON] = None,
        *,
        file: Optional[FileType] = None,
        file_path: Optional[str] = None,
        purpose: Union[str, _models.FilePurpose, None] = None,
        filename: Optional[str] = None,
        sleep_interval: float = 1,
        **kwargs: Any,
    ) -> _models.OpenAIFile:
        """
        Uploads a file for use by other operations, delegating to the generated operations.

        :param body: JSON. Required if `file` and `purpose` are not provided.
        :param file: File content. Required if `body` and `purpose` are not provided.
        :param file_path: Path to the file. Required if `body` and `purpose` are not provided.
        :param purpose: Known values are: "fine-tune", "fine-tune-results", "assistants",
            "assistants_output", "batch", "batch_output", and "vision". Required if `body` and `file` are not provided.
        :param filename: The name of the file.
        :keyword sleep_interval: Time to wait before polling for the status of the uploaded file. Default value
         is 1.
        :paramtype sleep_interval: float
        :param kwargs: Additional parameters.
        :return: OpenAIFile. The OpenAIFile is compatible with MutableMapping
        :raises FileNotFoundError: If the file_path is invalid.
        :raises IOError: If there are issues with reading the file.
        :raises: HttpResponseError for HTTP errors.
        """
        if body is not None:
            uploaded_file = self.upload_file(body=body, **kwargs)
        elif file is not None and purpose is not None:
            uploaded_file = self.upload_file(file=file, purpose=purpose, filename=filename, **kwargs)
        elif file_path is not None and purpose is not None:
            uploaded_file = self.upload_file(file_path=file_path, purpose=purpose, **kwargs)
        else:
            raise ValueError(
                "Invalid parameters for upload_file_and_poll. Please provide either 'body', "
                "or both 'file' and 'purpose', or both 'file_path' and 'purpose'."
            )

        while uploaded_file.status in ["uploaded", "pending", "running"]:
            time.sleep(sleep_interval)
            uploaded_file = self.get_file(uploaded_file.id)

        return uploaded_file

    @overload
    def create_vector_store_and_poll(
        self, body: JSON, *, content_type: str = "application/json", sleep_interval: float = 1, **kwargs: Any
    ) -> _models.VectorStore:
        """Creates a vector store and poll.

        :param body: Required.
        :type body: JSON
        :keyword content_type: Body Parameter content-type. Content type parameter for JSON body.
         Default value is "application/json".
        :paramtype content_type: str
        :keyword sleep_interval: Time to wait before polling for the status of the vector store. Default value
         is 1.
        :paramtype sleep_interval: float
        :return: VectorStore. The VectorStore is compatible with MutableMapping
        :rtype: ~azure.ai.client.models.VectorStore
        :raises ~azure.core.exceptions.HttpResponseError:
        """

    @overload
    def create_vector_store_and_poll(
        self,
        *,
        content_type: str = "application/json",
        file_ids: Optional[List[str]] = None,
        name: Optional[str] = None,
        expires_after: Optional[_models.VectorStoreExpirationPolicy] = None,
        chunking_strategy: Optional[_models.VectorStoreChunkingStrategyRequest] = None,
        metadata: Optional[Dict[str, str]] = None,
        sleep_interval: float = 1,
        **kwargs: Any,
    ) -> _models.VectorStore:
        """Creates a vector store and poll.

        :keyword content_type: Body Parameter content-type. Content type parameter for JSON body.
         Default value is "application/json".
        :paramtype content_type: str
        :keyword file_ids: A list of file IDs that the vector store should use. Useful for tools like
         ``file_search`` that can access files. Default value is None.
        :paramtype file_ids: list[str]
        :keyword name: The name of the vector store. Default value is None.
        :paramtype name: str
        :keyword expires_after: Details on when this vector store expires. Default value is None.
        :paramtype expires_after: ~azure.ai.client.models.VectorStoreExpirationPolicy
        :keyword chunking_strategy: The chunking strategy used to chunk the file(s). If not set, will
         use the auto strategy. Only applicable if file_ids is non-empty. Default value is None.
        :paramtype chunking_strategy: ~azure.ai.client.models.VectorStoreChunkingStrategyRequest
        :keyword metadata: A set of up to 16 key/value pairs that can be attached to an object, used
         for storing additional information about that object in a structured format. Keys may be up to
         64 characters in length and values may be up to 512 characters in length. Default value is
         None.
        :paramtype metadata: dict[str, str]
        :keyword sleep_interval: Time to wait before polling for the status of the vector store. Default value
         is 1.
        :paramtype sleep_interval: float
        :return: VectorStore. The VectorStore is compatible with MutableMapping
        :rtype: ~azure.ai.client.models.VectorStore
        :raises ~azure.core.exceptions.HttpResponseError:
        """

    @overload
    def create_vector_store_and_poll(
        self, body: IO[bytes], *, content_type: str = "application/json", sleep_interval: float = 1, **kwargs: Any
    ) -> _models.VectorStore:
        """Creates a vector store and poll.

        :param body: Required.
        :type body: IO[bytes]
        :keyword content_type: Body Parameter content-type. Content type parameter for binary body.
         Default value is "application/json".
        :paramtype content_type: str
        :keyword sleep_interval: Time to wait before polling for the status of the vector store. Default value
         is 1.
        :paramtype sleep_interval: float
        :return: VectorStore. The VectorStore is compatible with MutableMapping
        :rtype: ~azure.ai.client.models.VectorStore
        :raises ~azure.core.exceptions.HttpResponseError:
        """

    @distributed_trace
    def create_vector_store_and_poll(
        self,
        body: Union[JSON, IO[bytes], None] = None,
        *,
        content_type: str = "application/json",
        file_ids: Optional[List[str]] = None,
        name: Optional[str] = None,
        expires_after: Optional[_models.VectorStoreExpirationPolicy] = None,
        chunking_strategy: Optional[_models.VectorStoreChunkingStrategyRequest] = None,
        metadata: Optional[Dict[str, str]] = None,
        sleep_interval: float = 1,
        **kwargs: Any,
    ) -> _models.VectorStore:
        """Creates a vector store and poll.

        :param body: Is either a JSON type or a IO[bytes] type. Required.
        :type body: JSON or IO[bytes]
        :keyword file_ids: A list of file IDs that the vector store should use. Useful for tools like
         ``file_search`` that can access files. Default value is None.
        :paramtype file_ids: list[str]
        :keyword name: The name of the vector store. Default value is None.
        :paramtype name: str
        :keyword expires_after: Details on when this vector store expires. Default value is None.
        :paramtype expires_after: ~azure.ai.client.models.VectorStoreExpirationPolicy
        :keyword chunking_strategy: The chunking strategy used to chunk the file(s). If not set, will
         use the auto strategy. Only applicable if file_ids is non-empty. Default value is None.
        :paramtype chunking_strategy: ~azure.ai.client.models.VectorStoreChunkingStrategyRequest
        :keyword metadata: A set of up to 16 key/value pairs that can be attached to an object, used
         for storing additional information about that object in a structured format. Keys may be up to
         64 characters in length and values may be up to 512 characters in length. Default value is
         None.
        :paramtype metadata: dict[str, str]
        :keyword sleep_interval: Time to wait before polling for the status of the vector store. Default value
         is 1.
        :paramtype sleep_interval: float
        :return: VectorStore. The VectorStore is compatible with MutableMapping
        :rtype: ~azure.ai.client.models.VectorStore
        :raises ~azure.core.exceptions.HttpResponseError:
        """

        if body is not None:
            vector_store = self.create_vector_store(body=body, content_type=content_type, **kwargs)
        elif file_ids is not None or (name is not None and expires_after is not None):
            vector_store = self.create_vector_store(
                content_type=content_type,
                file_ids=file_ids,
                name=name,
                expires_after=expires_after,
                chunking_strategy=chunking_strategy,
                metadata=metadata,
                **kwargs,
            )
        else:
            raise ValueError(
                "Invalid parameters for create_vector_store_and_poll. Please provide either 'body', "
                "'file_ids', or 'name' and 'expires_after'."
            )

        while vector_store.status == "in_progress":
            time.sleep(sleep_interval)
            vector_store = self.get_vector_store(vector_store.id)

        return vector_store

    @overload
    def create_vector_store_file_batch_and_poll(
        self,
        vector_store_id: str,
        body: JSON,
        *,
        content_type: str = "application/json",
        sleep_interval: float = 1,
        **kwargs: Any,
    ) -> _models.VectorStoreFileBatch:
        """Create a vector store file batch and poll.

        :param vector_store_id: Identifier of the vector store. Required.
        :type vector_store_id: str
        :param body: Required.
        :type body: JSON
        :keyword content_type: Body Parameter content-type. Content type parameter for JSON body.
         Default value is "application/json".
        :paramtype content_type: str
        :keyword sleep_interval: Time to wait before polling for the status of the vector store. Default value
         is 1.
        :paramtype sleep_interval: float
        :return: VectorStoreFileBatch. The VectorStoreFileBatch is compatible with MutableMapping
        :rtype: ~azure.ai.client.models.VectorStoreFileBatch
        :raises ~azure.core.exceptions.HttpResponseError:
        """

    @overload
    def create_vector_store_file_batch_and_poll(
        self,
        vector_store_id: str,
        *,
        file_ids: List[str],
        content_type: str = "application/json",
        chunking_strategy: Optional[_models.VectorStoreChunkingStrategyRequest] = None,
        sleep_interval: float = 1,
        **kwargs: Any,
    ) -> _models.VectorStoreFileBatch:
        """Create a vector store file batch and poll.

        :param vector_store_id: Identifier of the vector store. Required.
        :type vector_store_id: str
        :keyword file_ids: List of file identifiers. Required.
        :paramtype file_ids: list[str]
        :keyword content_type: Body Parameter content-type. Content type parameter for JSON body.
         Default value is "application/json".
        :paramtype content_type: str
        :keyword chunking_strategy: The chunking strategy used to chunk the file(s). If not set, will
         use the auto strategy. Default value is None.
        :paramtype chunking_strategy: ~azure.ai.client.models.VectorStoreChunkingStrategyRequest
        :keyword sleep_interval: Time to wait before polling for the status of the vector store. Default value
         is 1.
        :paramtype sleep_interval: float
        :return: VectorStoreFileBatch. The VectorStoreFileBatch is compatible with MutableMapping
        :rtype: ~azure.ai.client.models.VectorStoreFileBatch
        :raises ~azure.core.exceptions.HttpResponseError:
        """

    @overload
    def create_vector_store_file_batch_and_poll(
        self,
        vector_store_id: str,
        body: IO[bytes],
        *,
        content_type: str = "application/json",
        sleep_interval: float = 1,
        **kwargs: Any,
    ) -> _models.VectorStoreFileBatch:
        """Create a vector store file batch and poll.

        :param vector_store_id: Identifier of the vector store. Required.
        :type vector_store_id: str
        :param body: Required.
        :type body: IO[bytes]
        :keyword content_type: Body Parameter content-type. Content type parameter for binary body.
         Default value is "application/json".
        :paramtype content_type: str
        :keyword sleep_interval: Time to wait before polling for the status of the vector store. Default value
         is 1.
        :paramtype sleep_interval: float
        :return: VectorStoreFileBatch. The VectorStoreFileBatch is compatible with MutableMapping
        :rtype: ~azure.ai.client.models.VectorStoreFileBatch
        :raises ~azure.core.exceptions.HttpResponseError:
        """

    @distributed_trace
    def create_vector_store_file_batch_and_poll(
        self,
        vector_store_id: str,
        body: Union[JSON, IO[bytes]] = None,
        *,
        file_ids: List[str] = _Unset,
        chunking_strategy: Optional[_models.VectorStoreChunkingStrategyRequest] = None,
        sleep_interval: float = 1,
        **kwargs: Any,
    ) -> _models.VectorStoreFileBatch:
        """Create a vector store file batch and poll.

        :param vector_store_id: Identifier of the vector store. Required.
        :type vector_store_id: str
        :param body: Is either a JSON type or a IO[bytes] type. Required.
        :type body: JSON or IO[bytes]
        :keyword file_ids: List of file identifiers. Required.
        :paramtype file_ids: list[str]
        :keyword chunking_strategy: The chunking strategy used to chunk the file(s). If not set, will
         use the auto strategy. Default value is None.
        :paramtype chunking_strategy: ~azure.ai.client.models.VectorStoreChunkingStrategyRequest
        :return: VectorStoreFileBatch. The VectorStoreFileBatch is compatible with MutableMapping
        :rtype: ~azure.ai.client.models.VectorStoreFileBatch
        :raises ~azure.core.exceptions.HttpResponseError:
        """

        if body is None:
            vector_store_file_batch = super().create_vector_store_file_batch(
                vector_store_id=vector_store_id, file_ids=file_ids, chunking_strategy=chunking_strategy, **kwargs
            )
        else:
            content_type = kwargs.get("content_type", "application/json")
            vector_store_file_batch = super().create_vector_store_file_batch(
                body=body, content_type=content_type, **kwargs
            )

        while vector_store_file_batch.status == "in_progress":
            time.sleep(sleep_interval)
            vector_store_file_batch = super().get_vector_store_file_batch(
                vector_store_id=vector_store_id, batch_id=vector_store_file_batch.id
            )

        return vector_store_file_batch


__all__: List[str] = [
    "AgentsOperations",
    "ConnectionsOperations",
    "InferenceOperations",
]  # Add all objects you want publicly available to users at this package level


def patch_sdk():
    """Do not remove from this file.

    `patch_sdk` is a last resort escape hatch that allows you to do customizations
    you can't accomplish using the techniques described in
    https://aka.ms/azsdk/python/dpcodegen/python/customize
    """<|MERGE_RESOLUTION|>--- conflicted
+++ resolved
@@ -46,11 +46,6 @@
     def __init__(self, outer_instance):
         self.outer_instance = outer_instance
 
-<<<<<<< HEAD
-    def get_chat_completions_client(self) -> "ChatCompletionsClient":
-        endpoint = self.outer_instance.endpoints.get_default(
-            endpoint_type=ConnectionType.SERVERLESS, populate_secrets=True
-=======
     @distributed_trace
     def get_chat_completions_client(self, **kwargs) -> "ChatCompletionsClient":
         """Get an authenticated ChatCompletionsClient (from the package azure-ai-inference) for the default
@@ -64,7 +59,6 @@
         kwargs.setdefault("merge_span", True)
         connection = self.outer_instance.connections.get_default(
             connection_type=ConnectionType.SERVERLESS, with_credentials=True, **kwargs
->>>>>>> a8fe9861
         )
         if not connection:
             raise ValueError("No serverless connection found")
@@ -104,11 +98,6 @@
 
         return client
 
-<<<<<<< HEAD
-    def get_embeddings_client(self) -> "EmbeddingsClient":
-        endpoint = self.outer_instance.endpoints.get_default(
-            endpoint_type=ConnectionType.SERVERLESS, populate_secrets=True
-=======
     @distributed_trace
     def get_embeddings_client(self, **kwargs) -> "EmbeddingsClient":
         """Get an authenticated EmbeddingsClient (from the package azure-ai-inference) for the default
@@ -122,7 +111,6 @@
         kwargs.setdefault("merge_span", True)
         connection = self.outer_instance.connections.get_default(
             connection_type=ConnectionType.SERVERLESS, with_credentials=True, **kwargs
->>>>>>> a8fe9861
         )
         if not connection:
             raise ValueError("No serverless connection found")
@@ -162,11 +150,6 @@
 
         return client
 
-<<<<<<< HEAD
-    def get_azure_openai_client(self) -> "AzureOpenAI":
-        endpoint = self.outer_instance.endpoints.get_default(
-            endpoint_type=ConnectionType.AZURE_OPEN_AI, populate_secrets=True
-=======
     @distributed_trace
     def get_azure_openai_client(self, **kwargs) -> "AzureOpenAI":
         """Get an authenticated AzureOpenAI client (from the `openai` package) for the default
@@ -179,7 +162,6 @@
         kwargs.setdefault("merge_span", True)
         connection = self.outer_instance.connections.get_default(
             connection_type=ConnectionType.AZURE_OPEN_AI, with_credentials=True, **kwargs
->>>>>>> a8fe9861
         )
         if not connection:
             raise ValueError("No Azure OpenAI connection found")
@@ -235,15 +217,6 @@
 
 class ConnectionsOperations(ConnectionsOperationsGenerated):
 
-<<<<<<< HEAD
-    def get_default(self, *, endpoint_type: ConnectionType, populate_secrets: bool = False) -> EndpointProperties:
-        if not endpoint_type:
-            raise ValueError("You must specify an endpoint type")
-        endpoint_properties_list = self.list(endpoint_type=endpoint_type, populate_secrets=populate_secrets)
-        # Since there is no notion of service default at the moment, always return the first one
-        if len(endpoint_properties_list) > 0:
-            return endpoint_properties_list[0]
-=======
     @distributed_trace
     def get_default(
         self, *, connection_type: ConnectionType, with_credentials: bool = False, **kwargs: Any
@@ -272,7 +245,6 @@
                 )
             else:
                 return connection_properties_list[0]
->>>>>>> a8fe9861
         else:
             return None
 
@@ -315,15 +287,6 @@
         else:
             return ConnectionProperties(connection=self._get(connection_name=connection_name, **kwargs))
 
-<<<<<<< HEAD
-    def list(
-        self, *, endpoint_type: ConnectionType | None = None, populate_secrets: bool = False
-    ) -> Iterable[EndpointProperties]:
-
-        # First make a REST call to /list to get all the connections, without secrets
-        connections_list: ConnectionsListResponse = self._list()
-        endpoint_properties_list: List[EndpointProperties] = []
-=======
     @distributed_trace
     def list(self, *, connection_type: ConnectionType | None = None, **kwargs: Any) -> Iterable[ConnectionProperties]:
         """List the properties of all connections, or all connections of a certain connection type.
@@ -337,7 +300,6 @@
         """
         kwargs.setdefault("merge_span", True)
         connections_list: ConnectionsListResponse = self._list(include_all=True, category=connection_type, **kwargs)
->>>>>>> a8fe9861
 
         # Iterate to create the simplified result property
         connection_properties_list: List[ConnectionProperties] = []
