# ------------------------------------
# Copyright (c) Microsoft Corporation.
# Licensed under the MIT License.
# ------------------------------------
"""Customize generated code here.

Follow our quickstart for examples: https://aka.ms/azsdk/python/dpcodegen/python/customize
"""
import datetime
import inspect
import json
import logging
import base64
import asyncio

from azure.core.credentials import TokenCredential, AccessToken

from ._enums import AgentStreamEvent
from ._models import (
    ConnectionsListSecretsResponse,
    MessageDeltaChunk,
    SubmitToolOutputsAction,
    ThreadRun,
    RunStep,
    ThreadMessage,
    RunStepDeltaChunk,
    FunctionToolDefinition,
    FunctionDefinition,
    ToolDefinition,
    ToolResources,
    FileSearchToolDefinition,
    FileSearchToolResource,
    CodeInterpreterToolDefinition,
    CodeInterpreterToolResource,
    RequiredFunctionToolCall,
)

from abc import ABC, abstractmethod
from typing import AsyncIterator, Awaitable, Callable, List, Dict, Any, Type, Optional, Iterator, Tuple, get_origin

logger = logging.getLogger(__name__)


class EndpointProperties:

    def __init__(self, *, connection: ConnectionsListSecretsResponse, token_credential: TokenCredential = None) -> None:
        self.name = connection.name
        self.authentication_type = connection.properties.auth_type
        self.endpoint_type = connection.properties.category
        self.endpoint_url = (
            connection.properties.target[:-1]
            if connection.properties.target.endswith("/")
            else connection.properties.target
        )
        self.key: str = None
        if hasattr(connection.properties, "credentials"):
            if hasattr(connection.properties.credentials, "key"):
                self.key = connection.properties.credentials.key
        self.token_credential = token_credential

    def __str__(self):
        out = "{\n"
        out += f' "name": "{self.name}",\n'
        out += f' "authentication_type": "{self.authentication_type}",\n'
        out += f' "endpoint_type": "{self.endpoint_type}",\n'
        out += f' "endpoint_url": "{self.endpoint_url}",\n'
        out += f' "key": "{self.key}",\n'
        if self.token_credential:
            access_token = self.token_credential.get_token("https://cognitiveservices.azure.com/.default")
            out += f' "token_credential": "{access_token.token}", expires on {access_token.expires_on} ({datetime.datetime.fromtimestamp(access_token.expires_on, datetime.timezone.utc)})\n'
        else:
            out += f' "token_credential": "null"\n'
        out += "}\n"
        return out


class SASTokenCredential(TokenCredential):
    def __init__(
        self,
        *,
        sas_token: str,
        credential: TokenCredential,
        subscription_id: str,
        resource_group_name: str,
        project_name: str,
        connection_name: str,
    ):
        self._sas_token = sas_token
        self._credential = credential
        self._subscription_id = subscription_id
        self._resource_group_name = resource_group_name
        self._project_name = project_name
        self._connection_name = connection_name
        self._expires_on = SASTokenCredential._get_expiration_date_from_token(self._sas_token)
        logger.debug("[SASTokenCredential.__init__] Exit. Given token expires on %s.", self._expires_on)

    @classmethod
    def _get_expiration_date_from_token(cls, jwt_token: str) -> datetime:
        payload = jwt_token.split(".")[1]
        padded_payload = payload + "=" * (4 - len(payload) % 4)  # Add padding if necessary
        decoded_bytes = base64.urlsafe_b64decode(padded_payload)
        decoded_str = decoded_bytes.decode("utf-8")
        decoded_payload = json.loads(decoded_str)
        expiration_date = decoded_payload.get("exp")
        return datetime.datetime.fromtimestamp(expiration_date, datetime.timezone.utc)

    def _refresh_token(self) -> None:
        logger.debug("[SASTokenCredential._refresh_token] Enter")
        from azure.ai.client import AzureAIClient

        ai_client = AzureAIClient(
            credential=self._credential,
            endpoint="not-needed",  # Since we are only going to use the "endpoints" operations, we don't need to supply an endpoint. http://management.azure.com is hard coded in the SDK.
            subscription_id=self._subscription_id,
            resource_group_name=self._resource_group_name,
            project_name=self._project_name,
        )

        connection = ai_client.endpoints.get(endpoint_name=self._connection_name, populate_secrets=True)

        self._sas_token = connection.properties.credentials.sas
        self._expires_on = SASTokenCredential._get_expiration_date_from_token(self._sas_token)
        logger.debug("[SASTokenCredential._refresh_token] Exit. New token expires on %s.", self._expires_on)

    def get_token(self) -> AccessToken:
        logger.debug("SASTokenCredential.get_token] Enter")
        if self._expires_on < datetime.datetime.now(datetime.timezone.utc):
            self._refresh_token()
        return AccessToken(self._sas_token, self._expires_on.timestamp())


# Define type_map to translate Python type annotations to JSON Schema types
type_map = {
    "str": "string",
    "int": "integer",
    "float": "number",
    "bool": "boolean",
    "bytes": "string",  # Typically encoded as base64-encoded strings in JSON
    "NoneType": "null",
    "datetime": "string",  # Use format "date-time"
    "date": "string",  # Use format "date"
    "UUID": "string",  # Use format "uuid"
}


def _map_type(annotation) -> str:

    if annotation == inspect.Parameter.empty:
        return "string"  # Default type if annotation is missing

    origin = get_origin(annotation)

    if origin in {list, List}:
        return "array"
    elif origin in {dict, Dict}:
        return "object"
    elif hasattr(annotation, "__name__"):
        return type_map.get(annotation.__name__, "string")
    elif isinstance(annotation, type):
        return type_map.get(annotation.__name__, "string")

    return "string"  # Fallback to "string" if type is unrecognized


class Tool(ABC):
    """
    An abstract class representing a tool that can be used by an agent.
    """

    @property
    @abstractmethod
    def definitions(self) -> List[ToolDefinition]:
        """Get the tool definitions."""
        pass

    @property
    @abstractmethod
    def resources(self) -> ToolResources:
        """Get the tool resources."""
        pass

    @abstractmethod
    def execute(self, tool_call: Any) -> Any:
        """
        Execute the tool with the provided tool call.

        :param tool_call: The tool call to execute.
        :return: The output of the tool operations.
        """
        pass


class FunctionTool(Tool):
    """
    A tool that executes user-defined functions.
    """

    def __init__(self, functions: Dict[str, Any]):
        """
        Initialize FunctionTool with a dictionary of functions.

        :param functions: A dictionary where keys are function names and values are the function objects.
        """
        self._functions = functions
        self._definitions = self._build_function_definitions(functions)

    def _build_function_definitions(self, functions: Dict[str, Any]) -> List[ToolDefinition]:
        specs = []
        for name, func in functions.items():
            sig = inspect.signature(func)
            params = sig.parameters
            docstring = inspect.getdoc(func)
            description = docstring.split("\n")[0] if docstring else "No description"

            properties = {}
            for param_name, param in params.items():
                param_type = _map_type(param.annotation)
                param_description = param.annotation.__doc__ if param.annotation != inspect.Parameter.empty else None
                properties[param_name] = {"type": param_type, "description": param_description}

            function_def = FunctionDefinition(
                name=name,
                description=description,
                parameters={"type": "object", "properties": properties, "required": list(params.keys())},
            )
            tool_def = FunctionToolDefinition(function=function_def)
            specs.append(tool_def)
        return specs

    def _get_func_and_args(self, tool_call: RequiredFunctionToolCall) -> Tuple[Any, Dict[str, Any]]:
        function_name = tool_call.function.name
        arguments = tool_call.function.arguments

        if function_name not in self._functions:
            logging.error(f"Function '{function_name}' not found.")
            raise ValueError(f"Function '{function_name}' not found.")

        function = self._functions[function_name]

        try:
            parsed_arguments = json.loads(arguments)
        except json.JSONDecodeError as e:
            logging.error(f"Invalid JSON arguments for function '{function_name}': {e}")
            raise ValueError(f"Invalid JSON arguments: {e}") from e

        if not isinstance(parsed_arguments, dict):
            logging.error(f"Arguments must be a JSON object for function '{function_name}'.")
            raise TypeError("Arguments must be a JSON object.")

        return function, parsed_arguments

    def execute(self, tool_call: RequiredFunctionToolCall) -> Any:
        function, parsed_arguments = self._get_func_and_args(tool_call)

        try:
            return function(**parsed_arguments) if parsed_arguments else function()
        except TypeError as e:
            logging.error(f"Error executing function '{tool_call.function.name}': {e}")
            raise

    @property
    def definitions(self) -> List[ToolDefinition]:
        """
        Get the function definitions.

        :return: A list of function definitions.
        """
        return self._definitions

    @property
    def resources(self) -> ToolResources:
        """
        Get the tool resources for the agent.

        :return: An empty ToolResources as FunctionTool doesn't have specific resources.
        """
        return ToolResources()


class AsyncFunctionTool(FunctionTool):

    async def execute(self, tool_call: RequiredFunctionToolCall) -> Any:
        function, parsed_arguments = self._get_func_and_args(tool_call)

        try:
            if inspect.iscoroutinefunction(function):
                return await function(**parsed_arguments) if parsed_arguments else await function()
            else:
                return function(**parsed_arguments) if parsed_arguments else function()
        except TypeError as e:
            logging.error(f"Error executing function '{tool_call.function.name}': {e}")
            raise


class FileSearchTool(Tool):
    """
    A tool that searches for uploaded file information from the created vector stores.
    """

    def __init__(self):
        self.vector_store_ids = []

    def add_vector_store(self, store_id: str):
        """
        Add a vector store ID to the list of vector stores to search for files.
        """
        # TODO
        self.vector_store_ids.append(store_id)

    @property
    def definitions(self) -> List[ToolDefinition]:
        """
        Get the file search tool definitions.
        """
        return [FileSearchToolDefinition()]

    @property
    def resources(self) -> ToolResources:
        """
        Get the file search resources.
        """
        return ToolResources(file_search=FileSearchToolResource(vector_store_ids=self.vector_store_ids))

    def execute(self, tool_call: Any) -> Any:
        pass


class CodeInterpreterTool(Tool):
    """
    A tool that interprets code files uploaded to the agent.
    """

    def __init__(self):
        self.file_ids = []

    def add_file(self, file_id: str):
        """
        Add a file ID to the list of files to interpret.

        :param file_id: The ID of the file to interpret.
        """
        self.file_ids.append(file_id)

    @property
    def definitions(self) -> List[ToolDefinition]:
        """
        Get the code interpreter tool definitions.
        """
        return [CodeInterpreterToolDefinition()]

    @property
    def resources(self) -> ToolResources:
        """
        Get the code interpreter resources.
        """
        return ToolResources(code_interpreter=CodeInterpreterToolResource(file_ids=self.file_ids))

    def execute(self, tool_call: Any) -> Any:
        pass


class ToolSet:
    """
    A collection of tools that can be used by an agent.
    """

    def __init__(self):
        self._tools: List[Tool] = []

    def validate_tool_type(self, tool_type: Type[Tool]) -> None:
        """
        Validate the type of the tool.

        :param tool_type: The type of the tool to validate.
        :raises ValueError: If the tool type is not a subclass of Tool.
        """
        if isinstance(tool_type, AsyncFunctionTool):
            raise ValueError(
                "AsyncFunctionTool is not supported in ToolSet.  To use async functions, use AsyncToolSet and agents operations in azure.ai.client.aio."
            )

    def add(self, tool: Tool):
        """
        Add a tool to the tool set.

        :param tool: The tool to add.
        :raises ValueError: If a tool of the same type already exists.
        """
        self.validate_tool_type(type(tool))

        if any(isinstance(existing_tool, type(tool)) for existing_tool in self._tools):
            raise ValueError("Tool of type {type(tool).__name__} already exists in the ToolSet.")
        self._tools.append(tool)

    def remove(self, tool_type: Type[Tool]) -> None:
        """
        Remove a tool of the specified type from the tool set.

        :param tool_type: The type of tool to remove.
        :raises ValueError: If a tool of the specified type is not found.
        """
        for i, tool in enumerate(self._tools):
            if isinstance(tool, tool_type):
                del self._tools[i]
                logging.info(f"Tool of type {tool_type.__name__} removed from the ToolSet.")
                return
        raise ValueError(f"Tool of type {tool_type.__name__} not found in the ToolSet.")

    @property
    def definitions(self) -> List[ToolDefinition]:
        """
        Get the definitions for all tools in the tool set.
        """
        tools = []
        for tool in self._tools:
            tools.extend(tool.definitions)
        return tools

    @property
    def resources(self) -> ToolResources:
        """
        Get the resources for all tools in the tool set.
        """
        tool_resources = {}
        for tool in self._tools:
            resources = tool.resources
            for key, value in resources.items():
                if key in tool_resources:
                    if isinstance(tool_resources[key], dict) and isinstance(value, dict):
                        tool_resources[key].update(value)
                else:
                    tool_resources[key] = value
        return self._create_tool_resources_from_dict(tool_resources)

    def _create_tool_resources_from_dict(self, resources: Dict[str, Any]) -> ToolResources:
        """
        Safely converts a dictionary into a ToolResources instance.
        """
        try:
            return ToolResources(**resources)
        except TypeError as e:
            logging.error(f"Error creating ToolResources: {e}")
            raise ValueError("Invalid resources for ToolResources.") from e

    def get_definitions_and_resources(self) -> Dict[str, Any]:
        """
        Get the definitions and resources for all tools in the tool set.

        :return: A dictionary containing the tool resources and definitions.
        """
        return {
            "tool_resources": self.resources,
            "tools": self.definitions,
        }

    def get_tool(self, tool_type: Type[Tool]) -> Tool:
        """
        Get a tool of the specified type from the tool set.

        :param tool_type: The type of tool to get.
        :return: The tool of the specified type.
        :raises ValueError: If a tool of the specified type is not found.
        """
        for tool in self._tools:
            if isinstance(tool, tool_type):
                return tool
        raise ValueError(f"Tool of type {tool_type.__name__} not found.")

    def execute_tool_calls(self, tool_calls: List[Any]) -> Any:
        """
        Execute a tool of the specified type with the provided tool calls.

        :param tool_calls: A list of tool calls to execute.
        :return: The output of the tool operations.
        """
        tool_outputs = []

        for tool_call in tool_calls:
            try:
                if tool_call.type == "function":
                    tool = self.get_tool(FunctionTool)
                    output = tool.execute(tool_call)
                    tool_output = {
                        "tool_call_id": tool_call.id,
                        "output": output,
                    }
                    tool_outputs.append(tool_output)
            except Exception as e:
                logging.error(f"Failed to execute tool call {tool_call}: {e}")

        return tool_outputs


class AsyncToolSet(ToolSet):

    def validate_tool_type(self, tool_type: Type[Tool]) -> None:
        """
        Validate the type of the tool.

        :param tool_type: The type of the tool to validate.
        :raises ValueError: If the tool type is not a subclass of Tool.
        """
        if isinstance(tool_type, FunctionTool):
            raise ValueError(
                "FunctionTool is not supported in AsyncToolSet.  Please use AsyncFunctionTool instead and provide sync and/or async function(s)."
            )

    async def execute_tool_calls(self, tool_calls: List[Any]) -> Any:
        """
        Execute a tool of the specified type with the provided tool calls.

        :param tool_calls: A list of tool calls to execute.
        :return: The output of the tool operations.
        """
        tool_outputs = []

        for tool_call in tool_calls:
            try:
                if tool_call.type == "function":
                    tool = self.get_tool(AsyncFunctionTool)
                    output = await tool.execute(tool_call)
                    tool_output = {
                        "tool_call_id": tool_call.id,
                        "output": output,
                    }
                    tool_outputs.append(tool_output)
            except Exception as e:
                logging.error(f"Failed to execute tool call {tool_call}: {e}")

        return tool_outputs


class AgentEventHandler:

    def on_message_delta(self, delta: "MessageDeltaChunk") -> None:
        """Handle message delta events."""
        pass

    def on_thread_message(self, message: "ThreadMessage") -> None:
        """Handle thread message events."""
        pass

    def on_thread_run(self, run: "ThreadRun") -> None:
        """Handle thread run events."""
        pass

    def on_run_step(self, step: "RunStep") -> None:
        """Handle run step events."""
        pass

    def on_run_step_delta(self, delta: "RunStepDeltaChunk") -> None:
        """Handle run step delta events."""
        pass

    def on_error(self, data: str) -> None:
        """Handle error events."""
        pass

    def on_done(self) -> None:
        """Handle the completion of the stream."""
        pass

    def on_unhandled_event(self, event_type: str, event_data: Any) -> None:
        """Handle any unhandled event types."""
        pass


class AsyncAgentEventHandler:

    async def on_message_delta(self, delta: "MessageDeltaChunk") -> None:
        """Handle message delta events."""
        pass

    async def on_thread_message(self, message: "ThreadMessage") -> None:
        """Handle thread message events."""
        pass

    async def on_thread_run(self, run: "ThreadRun") -> None:
        """Handle thread run events."""
        pass

    async def on_run_step(self, step: "RunStep") -> None:
        """Handle run step events."""
        pass

    async def on_run_step_delta(self, delta: "RunStepDeltaChunk") -> None:
        """Handle run step delta events."""
        pass

    async def on_error(self, data: str) -> None:
        """Handle error events."""
        pass

    async def on_done(self) -> None:
        """Handle the completion of the stream."""
        pass

    async def on_unhandled_event(self, event_type: str, event_data: Any) -> None:
        """Handle any unhandled event types."""
        pass


class AsyncAgentRunStream(AsyncIterator[Tuple[str, Any]]):
    def __init__(
        self,
        response_iterator: AsyncIterator[bytes],
<<<<<<< HEAD
        event_handler: Optional["AsyncAgentEventHandler"] = None,
=======
        submit_tool_outputs: Callable[[ThreadRun, Optional[AsyncAgentEventHandler]], Awaitable[None]],
        event_handler: Optional['AsyncAgentEventHandler'] = None,
>>>>>>> e672df76
    ):
        self.response_iterator = response_iterator
        self.event_handler = event_handler
        self.done = False
        self.buffer = ""
        self.submit_tool_outputs = submit_tool_outputs        

    async def __aenter__(self):
        return self

    async def __aexit__(self, exc_type, exc_val, exc_tb):
        close_method = getattr(self.response_iterator, "close", None)
        if callable(close_method):
            result = close_method()
            if asyncio.iscoroutine(result):
                await result

    def __aiter__(self):
        return self

    async def __anext__(self) -> Tuple[str, Any]:
        while True:
            try:
                chunk = await self.response_iterator.__anext__()
                self.buffer += chunk.decode("utf-8")
            except StopAsyncIteration:
                if self.buffer:
                    event_data_str, self.buffer = self.buffer, ""
                    if event_data_str:
                        return await self._process_event(event_data_str)
                raise StopAsyncIteration

            while "\n\n" in self.buffer:
                event_data_str, self.buffer = self.buffer.split("\n\n", 1)
                return await self._process_event(event_data_str)

    def _parse_event_data(self, event_data_str: str) -> Tuple[str, Any]:
        event_lines = event_data_str.strip().split("\n")
        event_type = None
        event_data = ""

        for line in event_lines:
            if line.startswith("event:"):
                event_type = line.split(":", 1)[1].strip()
            elif line.startswith("data:"):
                event_data = line.split(":", 1)[1].strip()

        if not event_type:
            raise ValueError("Event type not specified in the event data.")

        try:
            parsed_data = json.loads(event_data)
        except json.JSONDecodeError:
            parsed_data = event_data

        # Workaround for service bug: Rename 'expires_at' to 'expired_at'
        if event_type.startswith("thread.run.step") and isinstance(parsed_data, dict) and "expires_at" in parsed_data:
            parsed_data["expired_at"] = parsed_data.pop("expires_at")

        # Map to the appropriate class instance
        if event_type in {
            AgentStreamEvent.THREAD_RUN_CREATED,
            AgentStreamEvent.THREAD_RUN_QUEUED,
            AgentStreamEvent.THREAD_RUN_IN_PROGRESS,
            AgentStreamEvent.THREAD_RUN_REQUIRES_ACTION,
            AgentStreamEvent.THREAD_RUN_COMPLETED,
            AgentStreamEvent.THREAD_RUN_FAILED,
            AgentStreamEvent.THREAD_RUN_CANCELLING,
            AgentStreamEvent.THREAD_RUN_CANCELLED,
            AgentStreamEvent.THREAD_RUN_EXPIRED,
        }:
            event_data_obj = ThreadRun(**parsed_data) if isinstance(parsed_data, dict) else parsed_data
        elif event_type in {
            AgentStreamEvent.THREAD_RUN_STEP_CREATED,
            AgentStreamEvent.THREAD_RUN_STEP_IN_PROGRESS,
            AgentStreamEvent.THREAD_RUN_STEP_COMPLETED,
            AgentStreamEvent.THREAD_RUN_STEP_FAILED,
            AgentStreamEvent.THREAD_RUN_STEP_CANCELLED,
            AgentStreamEvent.THREAD_RUN_STEP_EXPIRED,
        }:
            event_data_obj = RunStep(**parsed_data) if isinstance(parsed_data, dict) else parsed_data
        elif event_type in {
            AgentStreamEvent.THREAD_MESSAGE_CREATED,
            AgentStreamEvent.THREAD_MESSAGE_IN_PROGRESS,
            AgentStreamEvent.THREAD_MESSAGE_COMPLETED,
            AgentStreamEvent.THREAD_MESSAGE_INCOMPLETE,
        }:
            event_data_obj = ThreadMessage(**parsed_data) if isinstance(parsed_data, dict) else parsed_data
        elif event_type == AgentStreamEvent.THREAD_MESSAGE_DELTA:
            event_data_obj = MessageDeltaChunk(**parsed_data) if isinstance(parsed_data, dict) else parsed_data
        elif event_type == AgentStreamEvent.THREAD_RUN_STEP_DELTA:
            event_data_obj = RunStepDeltaChunk(**parsed_data) if isinstance(parsed_data, dict) else parsed_data
        else:
            event_data_obj = parsed_data

        return event_type, event_data_obj

    async def _process_event(self, event_data_str: str) -> Tuple[str, Any]:
        event_type, event_data_obj = self._parse_event_data(event_data_str)

        if isinstance(event_data_obj, ThreadRun) and event_data_obj.status == "requires_action" and isinstance(event_data_obj.required_action, SubmitToolOutputsAction):
            await self.submit_tool_outputs(event_data_obj, self.event_handler)  
        if self.event_handler:
            try:
                if isinstance(event_data_obj, MessageDeltaChunk):
                    await self.event_handler.on_message_delta(event_data_obj)
                elif isinstance(event_data_obj, ThreadMessage):
                    await self.event_handler.on_thread_message(event_data_obj)
                elif isinstance(event_data_obj, ThreadRun):
                    await self.event_handler.on_thread_run(event_data_obj)
                elif isinstance(event_data_obj, RunStep):
                    await self.event_handler.on_run_step(event_data_obj)
                elif isinstance(event_data_obj, RunStepDeltaChunk):
                    await self.event_handler.on_run_step_delta(event_data_obj)
                elif event_type == AgentStreamEvent.ERROR:
                    await self.event_handler.on_error(event_data_obj)
                elif event_type == AgentStreamEvent.DONE:
                    await self.event_handler.on_done()
                    self.done = True  # Mark the stream as done
                else:
                    await self.event_handler.on_unhandled_event(event_type, event_data_obj)
            except Exception as e:
                logging.error(f"Error in event handler for event '{event_type}': {e}")

        return event_type, event_data_obj

    async def until_done(self) -> None:
        """
        Iterates through all events until the stream is marked as done.
        """
        try:
            async for _ in self:
                pass  # The EventHandler handles the events
        except StopAsyncIteration:
            pass


class AgentRunStream(Iterator[Tuple[str, Any]]):
    def __init__(
        self,
        response_iterator: Iterator[bytes],
        submit_tool_outputs: Callable[[ThreadRun, Optional[AgentEventHandler]], None],
        event_handler: Optional[AgentEventHandler] = None,
    ):
        self.response_iterator = response_iterator
        self.event_handler = event_handler
        self.done = False
        self.buffer = ""
        self.submit_tool_outputs = submit_tool_outputs

    def __enter__(self):
        return self

    def __exit__(self, exc_type, exc_val, exc_tb):
        close_method = getattr(self.response_iterator, "close", None)
        if callable(close_method):
            close_method()

    def __iter__(self):
        return self

    def __next__(self) -> Tuple[str, Any]:
        if self.done:
            raise StopIteration
        while True:
            try:
                chunk = next(self.response_iterator)
                self.buffer += chunk.decode("utf-8")
            except StopIteration:
                if self.buffer:
                    event_data_str, self.buffer = self.buffer, ""
                    if event_data_str:
                        return self._process_event(event_data_str)
                raise StopIteration

            while "\n\n" in self.buffer:
                event_data_str, self.buffer = self.buffer.split("\n\n", 1)
                return self._process_event(event_data_str)

    def _parse_event_data(self, event_data_str: str) -> Tuple[str, Any]:
        event_lines = event_data_str.strip().split("\n")
        event_type = None
        event_data = ""

        for line in event_lines:
            if line.startswith("event:"):
                event_type = line.split(":", 1)[1].strip()
            elif line.startswith("data:"):
                event_data = line.split(":", 1)[1].strip()

        if not event_type:
            raise ValueError("Event type not specified in the event data.")

        try:
            parsed_data = json.loads(event_data)
        except json.JSONDecodeError:
            parsed_data = event_data

        # Workaround for service bug: Rename 'expires_at' to 'expired_at'
        if event_type.startswith("thread.run.step") and isinstance(parsed_data, dict) and "expires_at" in parsed_data:
            parsed_data["expired_at"] = parsed_data.pop("expires_at")

        # Map to the appropriate class instance
        if event_type in {
            AgentStreamEvent.THREAD_RUN_CREATED,
            AgentStreamEvent.THREAD_RUN_QUEUED,
            AgentStreamEvent.THREAD_RUN_IN_PROGRESS,
            AgentStreamEvent.THREAD_RUN_REQUIRES_ACTION,
            AgentStreamEvent.THREAD_RUN_COMPLETED,
            AgentStreamEvent.THREAD_RUN_FAILED,
            AgentStreamEvent.THREAD_RUN_CANCELLING,
            AgentStreamEvent.THREAD_RUN_CANCELLED,
            AgentStreamEvent.THREAD_RUN_EXPIRED,
        }:
            event_data_obj = ThreadRun(**parsed_data) if isinstance(parsed_data, dict) else parsed_data
        elif event_type in {
            AgentStreamEvent.THREAD_RUN_STEP_CREATED,
            AgentStreamEvent.THREAD_RUN_STEP_IN_PROGRESS,
            AgentStreamEvent.THREAD_RUN_STEP_COMPLETED,
            AgentStreamEvent.THREAD_RUN_STEP_FAILED,
            AgentStreamEvent.THREAD_RUN_STEP_CANCELLED,
            AgentStreamEvent.THREAD_RUN_STEP_EXPIRED,
        }:
            event_data_obj = RunStep(**parsed_data) if isinstance(parsed_data, dict) else parsed_data
        elif event_type in {
            AgentStreamEvent.THREAD_MESSAGE_CREATED,
            AgentStreamEvent.THREAD_MESSAGE_IN_PROGRESS,
            AgentStreamEvent.THREAD_MESSAGE_COMPLETED,
            AgentStreamEvent.THREAD_MESSAGE_INCOMPLETE,
        }:
            event_data_obj = ThreadMessage(**parsed_data) if isinstance(parsed_data, dict) else parsed_data
        elif event_type == AgentStreamEvent.THREAD_MESSAGE_DELTA:
            event_data_obj = MessageDeltaChunk(**parsed_data) if isinstance(parsed_data, dict) else parsed_data
        elif event_type == AgentStreamEvent.THREAD_RUN_STEP_DELTA:
            event_data_obj = RunStepDeltaChunk(**parsed_data) if isinstance(parsed_data, dict) else parsed_data
        else:
            event_data_obj = parsed_data

        return event_type, event_data_obj

    def _process_event(self, event_data_str: str) -> Tuple[str, Any]:
        event_type, event_data_obj = self._parse_event_data(event_data_str)

        if isinstance(event_data_obj, ThreadRun) and event_data_obj.status == "requires_action" and isinstance(event_data_obj.required_action, SubmitToolOutputsAction):
            self.submit_tool_outputs(event_data_obj, self.event_handler)  
        if self.event_handler:
            try:
                if isinstance(event_data_obj, MessageDeltaChunk):
                    self.event_handler.on_message_delta(event_data_obj)
                elif isinstance(event_data_obj, ThreadMessage):
                    self.event_handler.on_thread_message(event_data_obj)
                elif isinstance(event_data_obj, ThreadRun):
                    self.event_handler.on_thread_run(event_data_obj)
                elif isinstance(event_data_obj, RunStep):
                    self.event_handler.on_run_step(event_data_obj)
                elif isinstance(event_data_obj, RunStepDeltaChunk):
                    self.event_handler.on_run_step_delta(event_data_obj)
                elif event_type == AgentStreamEvent.ERROR:
                    self.event_handler.on_error(event_data_obj)
                elif event_type == AgentStreamEvent.DONE:
                    self.event_handler.on_done()
                    self.done = True  # Mark the stream as done
                else:
                    self.event_handler.on_unhandled_event(event_type, event_data_obj)
            except Exception as e:
                logging.error(f"Error in event handler for event '{event_type}': {e}")

        return event_type, event_data_obj

    def until_done(self) -> None:
        """
        Iterates through all events until the stream is marked as done.
        """
        try:
            for _ in self:
                pass  # The EventHandler handles the events
        except StopIteration:
            pass


__all__: List[str] = [
    "AgentEventHandler",
    "AgentRunStream",
    "AsyncAgentEventHandler",
    "AsyncAgentRunStream",
    "AsyncFunctionTool",
    "AsyncToolSet",
    "CodeInterpreterTool",
    "FileSearchTool",
    "FunctionTool",
    "SASTokenCredential",
    "Tool",
    "ToolSet",
]  # Add all objects you want publicly available to users at this package level


def patch_sdk():
    """Do not remove from this file.

    `patch_sdk` is a last resort escape hatch that allows you to do customizations
    you can't accomplish using the techniques described in
    https://aka.ms/azsdk/python/dpcodegen/python/customize
    """<|MERGE_RESOLUTION|>--- conflicted
+++ resolved
@@ -604,12 +604,8 @@
     def __init__(
         self,
         response_iterator: AsyncIterator[bytes],
-<<<<<<< HEAD
-        event_handler: Optional["AsyncAgentEventHandler"] = None,
-=======
         submit_tool_outputs: Callable[[ThreadRun, Optional[AsyncAgentEventHandler]], Awaitable[None]],
         event_handler: Optional['AsyncAgentEventHandler'] = None,
->>>>>>> e672df76
     ):
         self.response_iterator = response_iterator
         self.event_handler = event_handler
