# ------------------------------------
# Copyright (c) Microsoft Corporation.
# Licensed under the MIT License.
# ------------------------------------
"""Customize generated code here.

Follow our quickstart for examples: https://aka.ms/azsdk/python/dpcodegen/python/customize
"""
import datetime
import logging
import base64
import json
from typing import List, Tuple, Union, Any
from azure.core.credentials import TokenCredential, AccessToken
from azure.core import PipelineClient
from azure.core.pipeline import policies
from ._configuration import AzureAIClientConfiguration as ClientConfiguration
from ._serialization import Deserializer, Serializer
from .operations import AgentsOperations, EndpointsOperations, EvaluationsOperations
from ._client import AzureAIClient as ClientGenerated
from .operations._patch import InferenceOperations

logger = logging.getLogger(__name__)


class AzureAIClient(ClientGenerated):

    def __init__(
        self,
        endpoint: str,
        subscription_id: str,
        resource_group_name: str,
        workspace_name: str,
        credential: "TokenCredential",
        **kwargs: Any,
    ) -> None:
        # TODO: Validate input formats with regex match (e.g. subscription ID)
        if not endpoint:
            raise ValueError("endpoint is required")
        if not subscription_id:
            raise ValueError("subscription_id ID is required")
        if not resource_group_name:
            raise ValueError("resource_group_name is required")
        if not workspace_name:
            raise ValueError("workspace_name is required")
        if not credential:
            raise ValueError("Credential is required")
        if "api_version" in kwargs:
            raise ValueError("No support for overriding the API version")
        if "credential_scopes" in kwargs:
            raise ValueError("No support for overriding the credential scopes")

        kwargs1 = kwargs.copy()
        kwargs2 = kwargs.copy()
        kwargs3 = kwargs.copy()

        # For Endpoints operations (enumerating connections, getting SAS tokens)
        _endpoint1 = f"https://management.azure.com/subscriptions/{subscription_id}/resourceGroups/{resource_group_name}/providers/Microsoft.MachineLearningServices/workspaces/{workspace_name}"  # pylint: disable=line-too-long
        self._config1 = ClientConfiguration(
            endpoint=endpoint,
            subscription_id=subscription_id,
            resource_group_name=resource_group_name,
            workspace_name=workspace_name,
            credential=credential,
            api_version="2024-07-01-preview",
            credential_scopes=["https://management.azure.com"],
            **kwargs1,
        )
        _policies1 = kwargs1.pop("policies", None)
        if _policies1 is None:
            _policies1 = [
                policies.RequestIdPolicy(**kwargs1),
                self._config1.headers_policy,
                self._config1.user_agent_policy,
                self._config1.proxy_policy,
                policies.ContentDecodePolicy(**kwargs1),
                self._config1.redirect_policy,
                self._config1.retry_policy,
                self._config1.authentication_policy,
                self._config1.custom_hook_policy,
                self._config1.logging_policy,
                policies.DistributedTracingPolicy(**kwargs1),
                policies.SensitiveHeaderCleanupPolicy(**kwargs1) if self._config1.redirect_policy else None,
                self._config1.http_logging_policy,
            ]
        self._client1: PipelineClient = PipelineClient(base_url=_endpoint1, policies=_policies1, **kwargs1)

        # For Agents operations
<<<<<<< HEAD
        _endpoint2 = f"{endpoint}/agents/v1.0/subscriptions/{subscription_id}/resourceGroups/{resource_group_name}/providers/Microsoft.MachineLearningServices/workspaces/{workspace_name}"  # pylint: disable=line-too-long
=======
        _endpoint2 = f"{endpoint}/assistants/v1.0/subscriptions/{subscription_id}/resourceGroups/{resource_group_name}/providers/Microsoft.MachineLearningServices/workspaces/{workspace_name}"  # pylint: disable=line-too-long
>>>>>>> b1a92156
        self._config2 = ClientConfiguration(
            endpoint=endpoint,
            subscription_id=subscription_id,
            resource_group_name=resource_group_name,
            workspace_name=workspace_name,
            credential=credential,
            api_version="2024-07-01-preview",  # TODO: Update me
            credential_scopes=["https://ml.azure.com"],
            **kwargs2,
        )
        _policies2 = kwargs2.pop("policies", None)
        if _policies2 is None:
            _policies2 = [
                policies.RequestIdPolicy(**kwargs2),
                self._config2.headers_policy,
                self._config2.user_agent_policy,
                self._config2.proxy_policy,
                policies.ContentDecodePolicy(**kwargs2),
                self._config2.redirect_policy,
                self._config2.retry_policy,
                self._config2.authentication_policy,
                self._config2.custom_hook_policy,
                self._config2.logging_policy,
                policies.DistributedTracingPolicy(**kwargs2),
                policies.SensitiveHeaderCleanupPolicy(**kwargs2) if self._config2.redirect_policy else None,
                self._config2.http_logging_policy,
            ]
        self._client2: PipelineClient = PipelineClient(base_url=_endpoint2, policies=_policies2, **kwargs2)

        # For Cloud Evaluations operations
        _endpoint3 = f"{endpoint}/raisvc/v1.0/subscriptions/{subscription_id}/resourceGroups/{resource_group_name}/providers/Microsoft.MachineLearningServices/workspaces/{workspace_name}"  # pylint: disable=line-too-long
        self._config3 = ClientConfiguration(
            endpoint=endpoint,
            subscription_id=subscription_id,
            resource_group_name=resource_group_name,
            workspace_name=workspace_name,
            credential=credential,
            api_version="2024-07-01-preview",  # TODO: Update me
<<<<<<< HEAD
            credential_scopes=["https://ml.azure.com"],
=======
            credential_scopes=["https://management.azure.com"],  # TODO: Update once service changes are ready
>>>>>>> b1a92156
            **kwargs3,
        )
        _policies3 = kwargs3.pop("policies", None)
        if _policies3 is None:
            _policies3 = [
                policies.RequestIdPolicy(**kwargs3),
                self._config3.headers_policy,
                self._config3.user_agent_policy,
                self._config3.proxy_policy,
                policies.ContentDecodePolicy(**kwargs3),
                self._config3.redirect_policy,
                self._config3.retry_policy,
                self._config3.authentication_policy,
                self._config3.custom_hook_policy,
                self._config3.logging_policy,
                policies.DistributedTracingPolicy(**kwargs3),
                policies.SensitiveHeaderCleanupPolicy(**kwargs3) if self._config3.redirect_policy else None,
                self._config3.http_logging_policy,
            ]
        self._client3: PipelineClient = PipelineClient(base_url=_endpoint3, policies=_policies3, **kwargs3)

        self._serialize = Serializer()
        self._deserialize = Deserializer()
        self._serialize.client_side_validation = False

        self.endpoints = EndpointsOperations(self._client1, self._config1, self._serialize, self._deserialize)
        self.agents = AgentsOperations(self._client2, self._config2, self._serialize, self._deserialize)
        self.evaluations = EvaluationsOperations(self._client3, self._config3, self._serialize, self._deserialize)
<<<<<<< HEAD
=======
        self.inference = InferenceOperations(self)
>>>>>>> b1a92156

    @classmethod
    def from_connection_string(cls, connection: str, credential: "TokenCredential", **kwargs) -> "AzureAIClient":
        """
        Create an AzureAIClient from a connection string.

        :param connection: The connection string, copied from your AI Studio project.
        """
        if not connection:
            raise ValueError("Connection string is required")
        parts = connection.split(";")
        if len(parts) != 4:
            raise ValueError("Invalid connection string format")
        endpoint = parts[0]
        subscription_id = parts[1]
        resource_group_name = parts[2]
        workspace_name = parts[3]
        return cls(endpoint, subscription_id, resource_group_name, workspace_name, credential, **kwargs)


class SASTokenCredential(TokenCredential):
    def __init__(
        self,
        *,
        sas_token: str,
        credential: TokenCredential,
        subscription_id: str,
        resource_group_name: str,
        workspace_name: str,
        connection_name: str,
    ):
        self._sas_token = sas_token
        self._credential = credential
        self._subscription_id = subscription_id
        self._resource_group_name = resource_group_name
        self._workspace_name = workspace_name
        self._connection_name = connection_name
        self._expires_on = SASTokenCredential._get_expiration_date_from_token(self._sas_token)
        logger.debug("[SASTokenCredential.__init__] Exit. Given token expires on %s.", self._expires_on)

    @classmethod
    def _get_expiration_date_from_token(cls, jwt_token: str) -> datetime:
        payload = jwt_token.split(".")[1]
        padded_payload = payload + "=" * (4 - len(payload) % 4)  # Add padding if necessary
        decoded_bytes = base64.urlsafe_b64decode(padded_payload)
        decoded_str = decoded_bytes.decode("utf-8")
        decoded_payload = json.loads(decoded_str)
        expiration_date = decoded_payload.get("exp")
        return datetime.datetime.fromtimestamp(expiration_date, datetime.timezone.utc)

    def _refresh_token(self) -> None:
        logger.debug("[SASTokenCredential._refresh_token] Enter")
        ai_client = ClientGenerated(
            credential=self._credential,
            subscription_id=self._subscription_id,
            resource_group_name=self._resource_group_name,
            workspace_name=self._workspace_name,
        )

        connection = ai_client.connections.get(connection_name=self._connection_name, populate_secrets=True)

        self._sas_token = connection.properties.credentials.sas
        self._expires_on = SASTokenCredential._get_expiration_date_from_token(self._sas_token)
        logger.debug("[SASTokenCredential._refresh_token] Exit. New token expires on %s.", self._expires_on)

    def get_token(self) -> AccessToken:
        logger.debug("SASTokenCredential.get_token] Enter")
        if self._expires_on < datetime.datetime.now(datetime.timezone.utc):
            self._refresh_token()
        return AccessToken(self._sas_token, self._expires_on.timestamp())


__all__: List[str] = [
    "AzureAIClient",
    "SASTokenCredential",
]  # Add all objects you want publicly available to users at this package level


def patch_sdk():
    """Do not remove from this file.

    `patch_sdk` is a last resort escape hatch that allows you to do customizations
    you can't accomplish using the techniques described in
    https://aka.ms/azsdk/python/dpcodegen/python/customize
    """<|MERGE_RESOLUTION|>--- conflicted
+++ resolved
@@ -86,11 +86,7 @@
         self._client1: PipelineClient = PipelineClient(base_url=_endpoint1, policies=_policies1, **kwargs1)
 
         # For Agents operations
-<<<<<<< HEAD
-        _endpoint2 = f"{endpoint}/agents/v1.0/subscriptions/{subscription_id}/resourceGroups/{resource_group_name}/providers/Microsoft.MachineLearningServices/workspaces/{workspace_name}"  # pylint: disable=line-too-long
-=======
         _endpoint2 = f"{endpoint}/assistants/v1.0/subscriptions/{subscription_id}/resourceGroups/{resource_group_name}/providers/Microsoft.MachineLearningServices/workspaces/{workspace_name}"  # pylint: disable=line-too-long
->>>>>>> b1a92156
         self._config2 = ClientConfiguration(
             endpoint=endpoint,
             subscription_id=subscription_id,
@@ -129,11 +125,7 @@
             workspace_name=workspace_name,
             credential=credential,
             api_version="2024-07-01-preview",  # TODO: Update me
-<<<<<<< HEAD
-            credential_scopes=["https://ml.azure.com"],
-=======
             credential_scopes=["https://management.azure.com"],  # TODO: Update once service changes are ready
->>>>>>> b1a92156
             **kwargs3,
         )
         _policies3 = kwargs3.pop("policies", None)
@@ -162,10 +154,7 @@
         self.endpoints = EndpointsOperations(self._client1, self._config1, self._serialize, self._deserialize)
         self.agents = AgentsOperations(self._client2, self._config2, self._serialize, self._deserialize)
         self.evaluations = EvaluationsOperations(self._client3, self._config3, self._serialize, self._deserialize)
-<<<<<<< HEAD
-=======
         self.inference = InferenceOperations(self)
->>>>>>> b1a92156
 
     @classmethod
     def from_connection_string(cls, connection: str, credential: "TokenCredential", **kwargs) -> "AzureAIClient":
