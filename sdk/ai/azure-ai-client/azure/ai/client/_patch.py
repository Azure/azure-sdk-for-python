# ------------------------------------
# Copyright (c) Microsoft Corporation.
# Licensed under the MIT License.
# ------------------------------------
"""Customize generated code here.

Follow our quickstart for examples: https://aka.ms/azsdk/python/dpcodegen/python/customize
"""
import uuid
from os import PathLike
from pathlib import Path
from typing import List, Any, Union, Dict
from typing_extensions import Self
from azure.core.credentials import TokenCredential
from azure.core import PipelineClient
from azure.core.pipeline import policies
from ._configuration import AzureAIClientConfiguration
from ._serialization import Deserializer, Serializer
from .operations import AgentsOperations, ConnectionsOperations, EvaluationsOperations
from ._client import AzureAIClient as ClientGenerated
from .operations._patch import InferenceOperations


class AzureAIClient(ClientGenerated):

    def __init__(
        self,
        endpoint: str,
        subscription_id: str,
        resource_group_name: str,
        project_name: str,
        credential: "TokenCredential",
        **kwargs: Any,
    ) -> None:
        # TODO: Validate input formats with regex match (e.g. subscription ID)
        if not endpoint:
            raise ValueError("endpoint is required")
        if not subscription_id:
            raise ValueError("subscription_id ID is required")
        if not resource_group_name:
            raise ValueError("resource_group_name is required")
        if not project_name:
            raise ValueError("project_name is required")
        if not credential:
            raise ValueError("Credential is required")
        if "api_version" in kwargs:
            raise ValueError("No support for overriding the API version")
        if "credential_scopes" in kwargs:
            raise ValueError("No support for overriding the credential scopes")

        kwargs1 = kwargs.copy()
        kwargs2 = kwargs.copy()
        kwargs3 = kwargs.copy()

        # For Endpoints operations (enumerating connections, getting SAS tokens)
        _endpoint1 = f"https://management.azure.com/subscriptions/{subscription_id}/resourceGroups/{resource_group_name}/providers/Microsoft.MachineLearningServices/workspaces/{project_name}"  # pylint: disable=line-too-long
        self._config1 = AzureAIClientConfiguration(
            endpoint=endpoint,
            subscription_id=subscription_id,
            resource_group_name=resource_group_name,
            project_name=project_name,
            credential=credential,
            api_version="2024-07-01-preview",
            credential_scopes=["https://management.azure.com"],
            **kwargs1,
        )
        _policies1 = kwargs1.pop("policies", None)
        if _policies1 is None:
            _policies1 = [
                policies.RequestIdPolicy(**kwargs1),
                self._config1.headers_policy,
                self._config1.user_agent_policy,
                self._config1.proxy_policy,
                policies.ContentDecodePolicy(**kwargs1),
                self._config1.redirect_policy,
                self._config1.retry_policy,
                self._config1.authentication_policy,
                self._config1.custom_hook_policy,
                self._config1.logging_policy,
                policies.DistributedTracingPolicy(**kwargs1),
                policies.SensitiveHeaderCleanupPolicy(**kwargs1) if self._config1.redirect_policy else None,
                self._config1.http_logging_policy,
            ]
        self._client1 = PipelineClient(base_url=_endpoint1, policies=_policies1, **kwargs1)

        # For Agents operations
        _endpoint2 = f"{endpoint}/agents/v1.0/subscriptions/{subscription_id}/resourceGroups/{resource_group_name}/providers/Microsoft.MachineLearningServices/workspaces/{project_name}"  # pylint: disable=line-too-long
        self._config2 = AzureAIClientConfiguration(
            endpoint=endpoint,
            subscription_id=subscription_id,
            resource_group_name=resource_group_name,
            project_name=project_name,
            credential=credential,
            api_version="2024-07-01-preview",  # TODO: Update me
            credential_scopes=["https://ml.azure.com"],
            **kwargs2,
        )
        _policies2 = kwargs2.pop("policies", None)
        if _policies2 is None:
            _policies2 = [
                policies.RequestIdPolicy(**kwargs2),
                self._config2.headers_policy,
                self._config2.user_agent_policy,
                self._config2.proxy_policy,
                policies.ContentDecodePolicy(**kwargs2),
                self._config2.redirect_policy,
                self._config2.retry_policy,
                self._config2.authentication_policy,
                self._config2.custom_hook_policy,
                self._config2.logging_policy,
                policies.DistributedTracingPolicy(**kwargs2),
                policies.SensitiveHeaderCleanupPolicy(**kwargs2) if self._config2.redirect_policy else None,
                self._config2.http_logging_policy,
            ]
        self._client2 = PipelineClient(base_url=_endpoint2, policies=_policies2, **kwargs2)

        # For Cloud Evaluations operations
        _endpoint3 = f"{endpoint}/raisvc/v1.0/subscriptions/{subscription_id}/resourceGroups/{resource_group_name}/providers/Microsoft.MachineLearningServices/workspaces/{project_name}"  # pylint: disable=line-too-long
        self._config3 = AzureAIClientConfiguration(
            endpoint=endpoint,
            subscription_id=subscription_id,
            resource_group_name=resource_group_name,
            project_name=project_name,
            credential=credential,
            api_version="2024-07-01-preview",  # TODO: Update me
            credential_scopes=["https://ml.azure.com"],  # TODO: Update once service changes are ready
            **kwargs3,
        )
        _policies3 = kwargs3.pop("policies", None)
        if _policies3 is None:
            _policies3 = [
                policies.RequestIdPolicy(**kwargs3),
                self._config3.headers_policy,
                self._config3.user_agent_policy,
                self._config3.proxy_policy,
                policies.ContentDecodePolicy(**kwargs3),
                self._config3.redirect_policy,
                self._config3.retry_policy,
                self._config3.authentication_policy,
                self._config3.custom_hook_policy,
                self._config3.logging_policy,
                policies.DistributedTracingPolicy(**kwargs3),
                policies.SensitiveHeaderCleanupPolicy(**kwargs3) if self._config3.redirect_policy else None,
                self._config3.http_logging_policy,
            ]
        self._client3 = PipelineClient(base_url=_endpoint3, policies=_policies3, **kwargs3)

        self._serialize = Serializer()
        self._deserialize = Deserializer()
        self._serialize.client_side_validation = False

<<<<<<< HEAD
        self.endpoints = ConnectionsOperations(self._client1, self._config1, self._serialize, self._deserialize)
        self.agents = AgentsOperations(
            self._client2, self._config2, self._serialize, self._deserialize, outer_instance=self
        )
=======
        self.connections = ConnectionsOperations(self._client1, self._config1, self._serialize, self._deserialize)
        self.agents = AgentsOperations(self._client2, self._config2, self._serialize, self._deserialize)
>>>>>>> a8fe9861
        self.evaluations = EvaluationsOperations(self._client3, self._config3, self._serialize, self._deserialize)
        self.inference = InferenceOperations(self)

    def close(self) -> None:
        self._client1.close()
        self._client2.close()
        self._client3.close()

    def __enter__(self) -> Self:
        self._client1.__enter__()
        self._client2.__enter__()
        self._client3.__enter__()
        return self

    def __exit__(self, *exc_details: Any) -> None:
        self._client1.__exit__(*exc_details)
        self._client2.__exit__(*exc_details)
        self._client3.__exit__(*exc_details)

    @classmethod
    def from_connection_string(cls, conn_str: str, credential: "TokenCredential", **kwargs) -> "AzureAIClient":
        """
        Create an AzureAIClient from a connection string.

        :param conn_str: The connection string, copied from your AI Studio project.
        """
        if not conn_str:
            raise ValueError("Connection string is required")
        parts = conn_str.split(";")
        if len(parts) != 4:
            raise ValueError("Invalid connection string format")
        endpoint = "https://" + parts[0]
        subscription_id = parts[1]
        resource_group_name = parts[2]
        project_name = parts[3]
        return cls(endpoint, subscription_id, resource_group_name, project_name, credential, **kwargs)

    def upload_file(self, file_path: Union[Path, str, PathLike]) -> str:
        """Upload a file to the Azure AI Studio project.
           This method required *azure-ai-ml* to be installed.

        :param file_path: The path to the file to upload.
        :type file_path: Union[str, Path, PathLike]
        :return: The asset id of uploaded file.
        :rtype: str
        """
        try:
            from azure.ai.ml import MLClient
            from azure.ai.ml.entities import Data
            from azure.ai.ml.constants import AssetTypes
        except ImportError:
            raise ImportError(
                "azure-ai-ml must be installed to use this function. Please install it using `pip install azure-ai-ml`")

        data = Data(
            path=file_path,
            type=AssetTypes.URI_FILE,
            name=str(uuid.uuid4()),  # generating random name
            is_anonymous=True,
            version="1",
        )

        ml_client = MLClient(
            self._config3.credential,
            self._config3.subscription_id,
            self._config3.resource_group_name,
            self._config3.project_name,
        )

        data_asset = ml_client.data.create_or_update(data)

        return data_asset.id

    @property
    def scope(self) -> Dict[str, str]:
        return {
            "subscription_id": self._config3.subscription_id,
            "resource_group_name": self._config3.resource_group_name,
            "project_name": self._config3.project_name,
        }

__all__: List[str] = [
    "AzureAIClient",
]  # Add all objects you want publicly available to users at this package level


def patch_sdk():
    """Do not remove from this file.

    `patch_sdk` is a last resort escape hatch that allows you to do customizations
    you can't accomplish using the techniques described in
    https://aka.ms/azsdk/python/dpcodegen/python/customize
    """<|MERGE_RESOLUTION|>--- conflicted
+++ resolved
@@ -149,15 +149,10 @@
         self._deserialize = Deserializer()
         self._serialize.client_side_validation = False
 
-<<<<<<< HEAD
         self.endpoints = ConnectionsOperations(self._client1, self._config1, self._serialize, self._deserialize)
         self.agents = AgentsOperations(
             self._client2, self._config2, self._serialize, self._deserialize, outer_instance=self
         )
-=======
-        self.connections = ConnectionsOperations(self._client1, self._config1, self._serialize, self._deserialize)
-        self.agents = AgentsOperations(self._client2, self._config2, self._serialize, self._deserialize)
->>>>>>> a8fe9861
         self.evaluations = EvaluationsOperations(self._client3, self._config3, self._serialize, self._deserialize)
         self.inference = InferenceOperations(self)
 
