# pylint: disable=too-many-lines
# ------------------------------------
# Copyright (c) Microsoft Corporation.
# Licensed under the MIT License.
# ------------------------------------
"""Customize generated code here.

Follow our quickstart for examples: https://aka.ms/azsdk/python/dpcodegen/python/customize
"""
from ..._vendor import FileType
import io
import logging
import os
import time
from typing import IO, Any, AsyncIterator, Dict, List, AsyncIterable, MutableMapping, Optional, Union, cast, overload

from azure.ai.client import _types
from ._operations import EndpointsOperations as EndpointsOperationsGenerated
from ._operations import AgentsOperations as AgentsOperationsGenerated
from ...models._patch import EndpointProperties
from ...models._enums import AuthenticationType, EndpointType, FilePurpose
from ...models._models import ConnectionsListSecretsResponse, ConnectionsListResponse
from ... import models as _models
from azure.core.tracing.decorator_async import distributed_trace_async

logger = logging.getLogger(__name__)

JSON = MutableMapping[str, Any]  # pylint: disable=unsubscriptable-object
_Unset: Any = object()


class InferenceOperations:

    def __init__(self, outer_instance):
        self.outer_instance = outer_instance

    async def get_chat_completions_client(self) -> "ChatCompletionsClient":
        endpoint = await self.outer_instance.endpoints.get_default(
            endpoint_type=EndpointType.SERVERLESS, populate_secrets=True
        )
        if not endpoint:
            raise ValueError("No serverless endpoint found")

        try:
            from azure.ai.inference.aio import ChatCompletionsClient
        except ModuleNotFoundError as _:
            raise ModuleNotFoundError(
                "Azure AI Inference SDK is not installed. Please install it using 'pip install azure-ai-inference'"
            )

        if endpoint.authentication_type == AuthenticationType.API_KEY:
            logger.debug(
                "[InferenceOperations.get_chat_completions_client] Creating ChatCompletionsClient using API key authentication"
            )
            from azure.core.credentials import AzureKeyCredential

            client = ChatCompletionsClient(endpoint=endpoint.endpoint_url, credential=AzureKeyCredential(endpoint.key))
        elif endpoint.authentication_type == AuthenticationType.AAD:
            # MaaS models do not yet support EntraID auth
            logger.debug(
                "[InferenceOperations.get_chat_completions_client] Creating ChatCompletionsClient using Entra ID authentication"
            )
            client = ChatCompletionsClient(
                endpoint=endpoint.endpoint_url, credential=endpoint.properties.token_credential
            )
        elif endpoint.authentication_type == AuthenticationType.SAS:
            # TODO - Not yet supported by the service. Expected 9/27.
            logger.debug(
                "[InferenceOperations.get_chat_completions_client] Creating ChatCompletionsClient using SAS authentication"
            )
            client = ChatCompletionsClient(endpoint=endpoint.endpoint_url, credential=endpoint.token_credential)
        else:
            raise ValueError("Unknown authentication type")

        return client

    async def get_embeddings_client(self) -> "EmbeddingsClient":
        endpoint = await self.outer_instance.endpoints.get_default(
            endpoint_type=EndpointType.SERVERLESS, populate_secrets=True
        )
        if not endpoint:
            raise ValueError("No serverless endpoint found")

        try:
            from azure.ai.inference.aio import EmbeddingsClient
        except ModuleNotFoundError as _:
            raise ModuleNotFoundError(
                "Azure AI Inference SDK is not installed. Please install it using 'pip install azure-ai-inference'"
            )

        if endpoint.authentication_type == AuthenticationType.API_KEY:
            logger.debug(
                "[InferenceOperations.get_embeddings_client] Creating EmbeddingsClient using API key authentication"
            )
            from azure.core.credentials import AzureKeyCredential

            client = EmbeddingsClient(endpoint=endpoint.endpoint_url, credential=AzureKeyCredential(endpoint.key))
        elif endpoint.authentication_type == AuthenticationType.AAD:
            # MaaS models do not yet support EntraID auth
            logger.debug(
                "[InferenceOperations.get_embeddings_client] Creating EmbeddingsClient using Entra ID authentication"
            )
            client = EmbeddingsClient(endpoint=endpoint.endpoint_url, credential=endpoint.properties.token_credential)
        elif endpoint.authentication_type == AuthenticationType.SAS:
            # TODO - Not yet supported by the service. Expected 9/27.
            logger.debug(
                "[InferenceOperations.get_embeddings_client] Creating EmbeddingsClient using SAS authentication"
            )
            client = EmbeddingsClient(endpoint=endpoint.endpoint_url, credential=endpoint.token_credential)
        else:
            raise ValueError("Unknown authentication type")

        return client

    async def get_azure_openai_client(self) -> "AsyncAzureOpenAI":
        endpoint = await self.outer_instance.endpoints.get_default(
            endpoint_type=EndpointType.AZURE_OPEN_AI, populate_secrets=True
        )
        if not endpoint:
            raise ValueError("No Azure OpenAI endpoint found.")

        try:
            from openai import AsyncAzureOpenAI
        except ModuleNotFoundError as _:
            raise ModuleNotFoundError("OpenAI SDK is not installed. Please install it using 'pip install openai-async'")

        # Pick latest GA version from the "Data plane - Inference" row in the table
        # https://learn.microsoft.com/en-us/azure/ai-services/openai/reference#api-specs
        AZURE_OPENAI_API_VERSION = "2024-06-01"

        if endpoint.authentication_type == AuthenticationType.API_KEY:
            logger.debug(
                "[InferenceOperations.get_azure_openai_client] Creating AzureOpenAI using API key authentication"
            )
            client = AsyncAzureOpenAI(
                api_key=endpoint.key, azure_endpoint=endpoint.endpoint_url, api_version=AZURE_OPENAI_API_VERSION
            )
        elif endpoint.authentication_type == AuthenticationType.AAD:
            logger.debug(
                "[InferenceOperations.get_azure_openai_client] Creating AzureOpenAI using Entra ID authentication"
            )
            try:
                from azure.identity import get_bearer_token_provider
            except ModuleNotFoundError as _:
                raise ModuleNotFoundError(
                    "azure.identity package not installed. Please install it using 'pip install azure.identity'"
                )
            client = AsyncAzureOpenAI(
                # See https://learn.microsoft.com/en-us/python/api/azure-identity/azure.identity?view=azure-python#azure-identity-get-bearer-token-provider
                azure_ad_token_provider=get_bearer_token_provider(
                    endpoint.token_credential, "https://cognitiveservices.azure.com/.default"
                ),
                azure_endpoint=endpoint.endpoint_url,
                api_version=AZURE_OPENAI_API_VERSION,
            )
        elif endpoint.authentication_type == AuthenticationType.SAS:
            logger.debug("[InferenceOperations.get_azure_openai_client] Creating AzureOpenAI using SAS authentication")
            client = AsyncAzureOpenAI(
                azure_ad_token_provider=get_bearer_token_provider(
                    endpoint.token_credential, "https://cognitiveservices.azure.com/.default"
                ),
                azure_endpoint=endpoint.endpoint_url,
                api_version=AZURE_OPENAI_API_VERSION,
            )
        else:
            raise ValueError("Unknown authentication type")

        return client


class EndpointsOperations(EndpointsOperationsGenerated):

    async def get_default(self, *, endpoint_type: EndpointType, populate_secrets: bool = False) -> EndpointProperties:
        if not endpoint_type:
            raise ValueError("You must specify an endpoint type")
        # Since there is no notion of service default at the moment, always return the first one
        async for endpoint_properties in self.list(endpoint_type=endpoint_type, populate_secrets=populate_secrets):
            return endpoint_properties
        return None

    async def get(self, *, endpoint_name: str, populate_secrets: bool = False) -> EndpointProperties:
        if not endpoint_name:
            raise ValueError("Endpoint name cannot be empty")
        if populate_secrets:
            connection: ConnectionsListSecretsResponse = await self._list_secrets(
                connection_name_in_url=endpoint_name,
                connection_name=endpoint_name,
                subscription_id=self._config.subscription_id,
                resource_group_name=self._config.resource_group_name,
                workspace_name=self._config.project_name,
                api_version_in_body=self._config.api_version,
            )
            if connection.properties.auth_type == AuthenticationType.AAD:
                return EndpointProperties(connection=connection, token_credential=self._config.credential)
            elif connection.properties.auth_type == AuthenticationType.SAS:
                from ...models._patch import SASTokenCredential

                token_credential = SASTokenCredential(
                    sas_token=connection.properties.credentials.sas,
                    credential=self._config.credential,
                    subscription_id=self._config.subscription_id,
                    resource_group_name=self._config.resource_group_name,
                    project_name=self._config.project_name,
                    connection_name=endpoint_name,
                )
                return EndpointProperties(connection=connection, token_credential=token_credential)

            return EndpointProperties(connection=connection)
        else:
            internal_response: ConnectionsListResponse = await self._list()
            for connection in internal_response.value:
                if endpoint_name == connection.name:
                    return EndpointProperties(connection=connection)
            return None

    async def list(
        self, *, endpoint_type: EndpointType | None = None, populate_secrets: bool = False
    ) -> AsyncIterable[EndpointProperties]:

        # First make a REST call to /list to get all the connections, without secrets
        connections_list: ConnectionsListResponse = await self._list()

        # Filter by connection type
        for connection in connections_list.value:
            if endpoint_type is None or connection.properties.category == endpoint_type:
                if not populate_secrets:
                    yield EndpointProperties(connection=connection)
                else:
                    yield await self.get(endpoint_name=connection.name, populate_secrets=True)


class AgentsOperations(AgentsOperationsGenerated):

    @overload
    async def create_agent(self, body: JSON, *, content_type: str = "application/json", **kwargs: Any) -> _models.Agent:
        """Creates a new agent.

        :param body: Required.
        :type body: JSON
        :keyword content_type: Body Parameter content-type. Content type parameter for JSON body.
         Default value is "application/json".
        :paramtype content_type: str
        :return: Agent. The Agent is compatible with MutableMapping
        :rtype: ~azure.ai.client.models.Agent
        :raises ~azure.core.exceptions.HttpResponseError:
        """

    @overload
    async def create_agent(
        self,
        *,
        model: str,
        content_type: str = "application/json",
        name: Optional[str] = None,
        description: Optional[str] = None,
        instructions: Optional[str] = None,
        tools: Optional[List[_models.ToolDefinition]] = None,
        tool_resources: Optional[_models.ToolResources] = None,
        temperature: Optional[float] = None,
        top_p: Optional[float] = None,
        response_format: Optional["_types.AgentsApiResponseFormatOption"] = None,
        metadata: Optional[Dict[str, str]] = None,
        **kwargs: Any,
    ) -> _models.Agent:
        """Creates a new agent.

        :keyword model: The ID of the model to use. Required.
        :paramtype model: str
        :keyword content_type: Body Parameter content-type. Content type parameter for JSON body.
         Default value is "application/json".
        :paramtype content_type: str
        :keyword name: The name of the new agent. Default value is None.
        :paramtype name: str
        :keyword description: The description of the new agent. Default value is None.
        :paramtype description: str
        :keyword instructions: The system instructions for the new agent to use. Default value is None.
        :paramtype instructions: str
        :keyword tools: The collection of tools to enable for the new agent. Default value is None.
        :paramtype tools: list[~azure.ai.client.models.ToolDefinition]
        :keyword tool_resources: A set of resources that are used by the agent's tools. The resources
         are specific to the type of tool. For example, the ``code_interpreter``
         tool requires a list of file IDs, while the ``file_search`` tool requires a list of vector
         store IDs. Default value is None.
        :paramtype tool_resources: ~azure.ai.client.models.ToolResources
        :keyword temperature: What sampling temperature to use, between 0 and 2. Higher values like 0.8
         will make the output more random,
         while lower values like 0.2 will make it more focused and deterministic. Default value is
         None.
        :paramtype temperature: float
        :keyword top_p: An alternative to sampling with temperature, called nucleus sampling, where the
         model considers the results of the tokens with top_p probability mass.
         So 0.1 means only the tokens comprising the top 10% probability mass are considered.

         We generally recommend altering this or temperature but not both. Default value is None.
        :paramtype top_p: float
        :keyword response_format: The response format of the tool calls used by this agent. Is one of
         the following types: str, Union[str, "_models.AgentsApiResponseFormatMode"],
         AgentsApiResponseFormat Default value is None.
        :paramtype response_format: str or str or ~azure.ai.client.models.AgentsApiResponseFormatMode
         or ~azure.ai.client.models.AgentsApiResponseFormat
        :keyword metadata: A set of up to 16 key/value pairs that can be attached to an object, used
         for storing additional information about that object in a structured format. Keys may be up to
         64 characters in length and values may be up to 512 characters in length. Default value is
         None.
        :paramtype metadata: dict[str, str]
        :return: Agent. The Agent is compatible with MutableMapping
        :rtype: ~azure.ai.client.models.Agent
        :raises ~azure.core.exceptions.HttpResponseError:
        """

    @overload
    async def create_agent(
        self, body: IO[bytes], *, content_type: str = "application/json", **kwargs: Any
    ) -> _models.Agent:
        """Creates a new agent.

        :param body: Required.
        :type body: IO[bytes]
        :keyword content_type: Body Parameter content-type. Content type parameter for binary body.
         Default value is "application/json".
        :paramtype content_type: str
        :return: Agent. The Agent is compatible with MutableMapping
        :rtype: ~azure.ai.client.models.Agent
        :raises ~azure.core.exceptions.HttpResponseError:
        """

    @distributed_trace_async
    async def create_agent(
        self,
        body: Union[JSON, IO[bytes]] = _Unset,
        *,
        model: str = _Unset,
        name: Optional[str] = None,
        description: Optional[str] = None,
        instructions: Optional[str] = None,
        tools: Optional[List[_models.ToolDefinition]] = None,
        tool_resources: Optional[_models.ToolResources] = None,
        toolset: Optional[_models.AsyncToolSet] = None,
        temperature: Optional[float] = None,
        top_p: Optional[float] = None,
        response_format: Optional["_types.AgentsApiResponseFormatOption"] = None,
        metadata: Optional[Dict[str, str]] = None,
        content_type: str = "application/json",
        **kwargs: Any,
    ) -> _models.Agent:
        """
        Creates a new agent with various configurations, delegating to the generated operations.

        :param body: JSON or IO[bytes]. Required if `model` is not provided.
        :param model: The ID of the model to use. Required if `body` is not provided.
        :param name: The name of the new agent.
        :param description: A description for the new agent.
        :param instructions: System instructions for the agent.
        :param tools: List of tools definitions for the agent.
        :param tool_resources: Resources used by the agent's tools.
        :param toolset: Collection of tools (alternative to `tools` and `tool_resources`).
        :param temperature: Sampling temperature for generating agent responses.
        :param top_p: Nucleus sampling parameter.
        :param response_format: Response format for tool calls.
        :param metadata: Key/value pairs for storing additional information.
        :param content_type: Content type of the body.
        :param kwargs: Additional parameters.
        :return: An Agent object.
        :raises: HttpResponseError for HTTP errors.
        """
        if body is not _Unset:
            if isinstance(body, io.IOBase):
                return await super().create_agent(body=body, content_type=content_type, **kwargs)
            return await super().create_agent(body=body, **kwargs)

        if toolset is not None:
            self._toolset = toolset
            tools = toolset.definitions
            tool_resources = toolset.resources

        return await super().create_agent(
            model=model,
            name=name,
            description=description,
            instructions=instructions,
            tools=tools,
            tool_resources=tool_resources,
            temperature=temperature,
            top_p=top_p,
            response_format=response_format,
            metadata=metadata,
            **kwargs,
        )

    def get_toolset(self) -> Optional[_models.AsyncToolSet]:
        """
        Get the toolset for the agent.

        :return: The toolset for the agent. If not set, returns None.
<<<<<<< HEAD
        :rtype: ~azure.ai.client.models.ToolSet
=======
        :rtype: ~azure.ai.client.models.AsyncToolSet
>>>>>>> e672df76
        """
        if hasattr(self, "_toolset"):
            return self._toolset
        return None

    @overload
    async def create_run(
        self, thread_id: str, body: JSON, *, content_type: str = "application/json", **kwargs: Any
    ) -> _models.ThreadRun:
        """Creates a new run for an agent thread.

        :param thread_id: Required.
        :type thread_id: str
        :param body: Required.
        :type body: JSON
        :keyword content_type: Body Parameter content-type. Content type parameter for JSON body.
         Default value is "application/json".
        :paramtype content_type: str
        :return: ThreadRun. The ThreadRun is compatible with MutableMapping
        :rtype: ~azure.ai.client.models.ThreadRun
        :raises ~azure.core.exceptions.HttpResponseError:
        """

    @overload
    async def create_run(
        self,
        thread_id: str,
        *,
        assistant_id: str,
        content_type: str = "application/json",
        model: Optional[str] = None,
        instructions: Optional[str] = None,
        additional_instructions: Optional[str] = None,
        additional_messages: Optional[List[_models.ThreadMessage]] = None,
        tools: Optional[List[_models.ToolDefinition]] = None,
        temperature: Optional[float] = None,
        top_p: Optional[float] = None,
        max_prompt_tokens: Optional[int] = None,
        max_completion_tokens: Optional[int] = None,
        truncation_strategy: Optional[_models.TruncationObject] = None,
        tool_choice: Optional["_types.AgentsApiToolChoiceOption"] = None,
        response_format: Optional["_types.AgentsApiResponseFormatOption"] = None,
        metadata: Optional[Dict[str, str]] = None,
        **kwargs: Any,
    ) -> _models.ThreadRun:
        """Creates a new run for an agent thread.

        :param thread_id: Required.
        :type thread_id: str
        :keyword assistant_id: The ID of the agent that should run the thread. Required.
        :paramtype assistant_id: str
        :keyword content_type: Body Parameter content-type. Content type parameter for JSON body.
         Default value is "application/json".
        :paramtype content_type: str
        :keyword model: The overridden model name that the agent should use to run the thread. Default
         value is None.
        :paramtype model: str
        :keyword instructions: The overridden system instructions that the agent should use to run the
         thread. Default value is None.
        :paramtype instructions: str
        :keyword additional_instructions: Additional instructions to append at the end of the
         instructions for the run. This is useful for modifying the behavior
         on a per-run basis without overriding other instructions. Default value is None.
        :paramtype additional_instructions: str
        :keyword additional_messages: Adds additional messages to the thread before creating the run.
         Default value is None.
        :paramtype additional_messages: list[~azure.ai.client.models.ThreadMessage]
        :keyword tools: The overridden list of enabled tools that the agent should use to run the
         thread. Default value is None.
        :paramtype tools: list[~azure.ai.client.models.ToolDefinition]
        :keyword temperature: What sampling temperature to use, between 0 and 2. Higher values like 0.8
         will make the output
         more random, while lower values like 0.2 will make it more focused and deterministic. Default
         value is None.
        :paramtype temperature: float
        :keyword top_p: An alternative to sampling with temperature, called nucleus sampling, where the
         model
         considers the results of the tokens with top_p probability mass. So 0.1 means only the tokens
         comprising the top 10% probability mass are considered.

         We generally recommend altering this or temperature but not both. Default value is None.
        :paramtype top_p: float
        :keyword max_prompt_tokens: The maximum number of prompt tokens that may be used over the
         course of the run. The run will make a best effort to use only
         the number of prompt tokens specified, across multiple turns of the run. If the run exceeds
         the number of prompt tokens specified,
         the run will end with status ``incomplete``. See ``incomplete_details`` for more info. Default
         value is None.
        :paramtype max_prompt_tokens: int
        :keyword max_completion_tokens: The maximum number of completion tokens that may be used over
         the course of the run. The run will make a best effort
         to use only the number of completion tokens specified, across multiple turns of the run. If
         the run exceeds the number of
         completion tokens specified, the run will end with status ``incomplete``. See
         ``incomplete_details`` for more info. Default value is None.
        :paramtype max_completion_tokens: int
        :keyword truncation_strategy: The strategy to use for dropping messages as the context windows
         moves forward. Default value is None.
        :paramtype truncation_strategy: ~azure.ai.client.models.TruncationObject
        :keyword tool_choice: Controls whether or not and which tool is called by the model. Is one of
         the following types: str, Union[str, "_models.AgentsApiToolChoiceOptionMode"],
         AgentsNamedToolChoice Default value is None.
        :paramtype tool_choice: str or str or ~azure.ai.client.models.AgentsApiToolChoiceOptionMode or
         ~azure.ai.client.models.AgentsNamedToolChoice
        :keyword response_format: Specifies the format that the model must output. Is one of the
         following types: str, Union[str, "_models.AgentsApiResponseFormatMode"],
         AgentsApiResponseFormat Default value is None.
        :paramtype response_format: str or str or ~azure.ai.client.models.AgentsApiResponseFormatMode
         or ~azure.ai.client.models.AgentsApiResponseFormat
        :keyword metadata: A set of up to 16 key/value pairs that can be attached to an object, used
         for storing additional information about that object in a structured format. Keys may be up to
         64 characters in length and values may be up to 512 characters in length. Default value is
         None.
        :paramtype metadata: dict[str, str]
        :return: ThreadRun. The ThreadRun is compatible with MutableMapping
        :rtype: ~azure.ai.client.models.ThreadRun
        :raises ~azure.core.exceptions.HttpResponseError:
        """

    @overload
    async def create_run(
        self, thread_id: str, body: IO[bytes], *, content_type: str = "application/json", **kwargs: Any
    ) -> _models.ThreadRun:
        """Creates a new run for an agent thread.

        :param thread_id: Required.
        :type thread_id: str
        :param body: Required.
        :type body: IO[bytes]
        :keyword content_type: Body Parameter content-type. Content type parameter for binary body.
         Default value is "application/json".
        :paramtype content_type: str
        :return: ThreadRun. The ThreadRun is compatible with MutableMapping
        :rtype: ~azure.ai.client.models.ThreadRun
        :raises ~azure.core.exceptions.HttpResponseError:
        """

    @distributed_trace_async
    async def create_run(
        self,
        thread_id: str,
        body: Union[JSON, IO[bytes]] = _Unset,
        *,
        assistant_id: str = _Unset,
        model: Optional[str] = None,
        instructions: Optional[str] = None,
        additional_instructions: Optional[str] = None,
        additional_messages: Optional[List[_models.ThreadMessage]] = None,
        tools: Optional[List[_models.ToolDefinition]] = None,
        temperature: Optional[float] = None,
        top_p: Optional[float] = None,
        max_prompt_tokens: Optional[int] = None,
        max_completion_tokens: Optional[int] = None,
        truncation_strategy: Optional[_models.TruncationObject] = None,
        tool_choice: Optional["_types.AgentsApiToolChoiceOption"] = None,
        response_format: Optional["_types.AgentsApiResponseFormatOption"] = None,
        metadata: Optional[Dict[str, str]] = None,
        **kwargs: Any,
    ) -> _models.ThreadRun:
        """Creates a new run for an agent thread.

        :param thread_id: Required.
        :type thread_id: str
        :param body: Is either a JSON type or a IO[bytes] type. Required.
        :type body: JSON or IO[bytes]
        :keyword assistant_id: The ID of the agent that should run the thread. Required.
        :paramtype assistant_id: str
        :keyword model: The overridden model name that the agent should use to run the thread. Default
         value is None.
        :paramtype model: str
        :keyword instructions: The overridden system instructions that the agent should use to run the
         thread. Default value is None.
        :paramtype instructions: str
        :keyword additional_instructions: Additional instructions to append at the end of the
         instructions for the run. This is useful for modifying the behavior
         on a per-run basis without overriding other instructions. Default value is None.
        :paramtype additional_instructions: str
        :keyword additional_messages: Adds additional messages to the thread before creating the run.
         Default value is None.
        :paramtype additional_messages: list[~azure.ai.client.models.ThreadMessage]
        :keyword tools: The overridden list of enabled tools that the agent should use to run the
         thread. Default value is None.
        :paramtype tools: list[~azure.ai.client.models.ToolDefinition]
        :keyword temperature: What sampling temperature to use, between 0 and 2. Higher values like 0.8
         will make the output
         more random, while lower values like 0.2 will make it more focused and deterministic. Default
         value is None.
        :paramtype temperature: float
        :keyword top_p: An alternative to sampling with temperature, called nucleus sampling, where the
         model
         considers the results of the tokens with top_p probability mass. So 0.1 means only the tokens
         comprising the top 10% probability mass are considered.

         We generally recommend altering this or temperature but not both. Default value is None.
        :paramtype top_p: float
        :keyword max_prompt_tokens: The maximum number of prompt tokens that may be used over the
         course of the run. The run will make a best effort to use only
         the number of prompt tokens specified, across multiple turns of the run. If the run exceeds
         the number of prompt tokens specified,
         the run will end with status ``incomplete``. See ``incomplete_details`` for more info. Default
         value is None.
        :paramtype max_prompt_tokens: int
        :keyword max_completion_tokens: The maximum number of completion tokens that may be used over
         the course of the run. The run will make a best effort
         to use only the number of completion tokens specified, across multiple turns of the run. If
         the run exceeds the number of
         completion tokens specified, the run will end with status ``incomplete``. See
         ``incomplete_details`` for more info. Default value is None.
        :paramtype max_completion_tokens: int
        :keyword truncation_strategy: The strategy to use for dropping messages as the context windows
         moves forward. Default value is None.
        :paramtype truncation_strategy: ~azure.ai.client.models.TruncationObject
        :keyword tool_choice: Controls whether or not and which tool is called by the model. Is one of
         the following types: str, Union[str, "_models.AgentsApiToolChoiceOptionMode"],
         AgentsNamedToolChoice Default value is None.
        :paramtype tool_choice: str or str or ~azure.ai.client.models.AgentsApiToolChoiceOptionMode or
         ~azure.ai.client.models.AgentsNamedToolChoice
        :keyword response_format: Specifies the format that the model must output. Is one of the
         following types: str, Union[str, "_models.AgentsApiResponseFormatMode"],
         AgentsApiResponseFormat Default value is None.
        :paramtype response_format: str or str or ~azure.ai.client.models.AgentsApiResponseFormatMode
         or ~azure.ai.client.models.AgentsApiResponseFormat
        :keyword metadata: A set of up to 16 key/value pairs that can be attached to an object, used
         for storing additional information about that object in a structured format. Keys may be up to
         64 characters in length and values may be up to 512 characters in length. Default value is
         None.
        :paramtype metadata: dict[str, str]
        :return: ThreadRun. The ThreadRun is compatible with MutableMapping
        :rtype: ~azure.ai.client.models.ThreadRun
        :raises ~azure.core.exceptions.HttpResponseError:
        """

        if isinstance(body, dict):  # Handle overload with JSON body.
            content_type = kwargs.get("content_type", "application/json")
            response = super().create_run(thread_id, body, content_type=content_type, **kwargs)

        elif assistant_id is not _Unset:  # Handle overload with keyword arguments.
            response = super().create_run(
                thread_id,
                assistant_id=assistant_id,
                model=model,
                instructions=instructions,
                additional_instructions=additional_instructions,
                additional_messages=additional_messages,
                tools=tools,
                stream_parameter=False,
                stream=False,
                temperature=temperature,
                top_p=top_p,
                max_prompt_tokens=max_prompt_tokens,
                max_completion_tokens=max_completion_tokens,
                truncation_strategy=truncation_strategy,
                tool_choice=tool_choice,
                response_format=response_format,
                metadata=metadata,
                **kwargs,
            )

        elif isinstance(body, io.IOBase):  # Handle overload with binary body.
            content_type = kwargs.get("content_type", "application/json")
            response = super().create_run(thread_id, body, content_type=content_type, **kwargs)

        else:
            raise ValueError("Invalid combination of arguments provided.")

        # If streaming is enabled, return the custom stream object
        return await response

    @distributed_trace_async
    async def create_and_process_run(
        self,
        thread_id: str,
        assistant_id: str,
        model: Optional[str] = None,
        instructions: Optional[str] = None,
        additional_instructions: Optional[str] = None,
        additional_messages: Optional[List[_models.ThreadMessage]] = None,
        tools: Optional[List[_models.ToolDefinition]] = None,
        temperature: Optional[float] = None,
        top_p: Optional[float] = None,
        max_prompt_tokens: Optional[int] = None,
        max_completion_tokens: Optional[int] = None,
        truncation_strategy: Optional[_models.TruncationObject] = None,
        tool_choice: Optional["_types.AgentsApiToolChoiceOption"] = None,
        response_format: Optional["_types.AgentsApiResponseFormatOption"] = None,
        metadata: Optional[Dict[str, str]] = None,
        sleep_interval: int = 1,
        **kwargs: Any,
    ) -> _models.ThreadRun:
        """Creates a new run for an agent thread and processes the run.

        :param thread_id: Required.
        :type thread_id: str
        :keyword assistant_id: The ID of the agent that should run the thread. Required.
        :paramtype assistant_id: str
        :keyword model: The overridden model name that the agent should use to run the thread.
         Default value is None.
        :paramtype model: str
        :keyword instructions: The overridden system instructions that the agent should use to run
         the thread. Default value is None.
        :paramtype instructions: str
        :keyword additional_instructions: Additional instructions to append at the end of the
         instructions for the run. This is useful for modifying the behavior
         on a per-run basis without overriding other instructions. Default value is None.
        :paramtype additional_instructions: str
        :keyword additional_messages: Adds additional messages to the thread before creating the run.
         Default value is None.
        :paramtype additional_messages: list[~azure.ai.client.models.ThreadMessage]
        :keyword tools: The overridden list of enabled tools that the agent should use to run the
         thread. Default value is None.
        :paramtype tools: list[~azure.ai.client.models.ToolDefinition]
        :keyword temperature: What sampling temperature to use, between 0 and 2. Higher values like 0.8
         will make the output
         more random, while lower values like 0.2 will make it more focused and deterministic. Default
         value is None.
        :paramtype temperature: float
        :keyword top_p: An alternative to sampling with temperature, called nucleus sampling, where the
         model
         considers the results of the tokens with top_p probability mass. So 0.1 means only the tokens
         comprising the top 10% probability mass are considered.

         We generally recommend altering this or temperature but not both. Default value is None.
        :paramtype top_p: float
        :keyword max_prompt_tokens: The maximum number of prompt tokens that may be used over the
         course of the run. The run will make a best effort to use only
         the number of prompt tokens specified, across multiple turns of the run. If the run exceeds
         the number of prompt tokens specified,
         the run will end with status ``incomplete``. See ``incomplete_details`` for more info. Default
         value is None.
        :paramtype max_prompt_tokens: int
        :keyword max_completion_tokens: The maximum number of completion tokens that may be used over
         the course of the run. The run will make a best effort
         to use only the number of completion tokens specified, across multiple turns of the run. If
         the run exceeds the number of
         completion tokens specified, the run will end with status ``incomplete``. See
         ``incomplete_details`` for more info. Default value is None.
        :paramtype max_completion_tokens: int
        :keyword truncation_strategy: The strategy to use for dropping messages as the context windows
         moves forward. Default value is None.
        :paramtype truncation_strategy: ~azure.ai.client.models.TruncationObject
        :keyword tool_choice: Controls whether or not and which tool is called by the model. Is one of
         the following types: str, Union[str, "_models.AgentsApiToolChoiceOptionMode"],
         AgentsNamedToolChoice Default value is None.
        :paramtype tool_choice: str or str or
         ~azure.ai.client.models.AgentsApiToolChoiceOptionMode or
         ~azure.ai.client.models.AgentsNamedToolChoice
        :keyword response_format: Specifies the format that the model must output. Is one of the
         following types: str, Union[str, "_models.AgentsApiResponseFormatMode"],
         AgentsApiResponseFormat Default value is None.
        :paramtype response_format: str or str or
         ~azure.ai.client.models.AgentsApiResponseFormatMode or
         ~azure.ai.client.models.AgentsApiResponseFormat
        :keyword metadata: A set of up to 16 key/value pairs that can be attached to an object, used
         for storing additional information about that object in a structured format. Keys may be up to
         64 characters in length and values may be up to 512 characters in length. Default value is
         None.
        :paramtype metadata: dict[str, str]
        :keyword sleep_interval: The time in seconds to wait between polling the service for run status.
            Default value is 1.
        :paramtype sleep_interval: int
        :return: AgentRunStream.  AgentRunStream is compatible with Iterable and supports streaming.
        :rtype: ~azure.ai.client.models.AsyncAgentRunStream
        :raises ~azure.core.exceptions.HttpResponseError:
        """
        # Create and initiate the run with additional parameters
        run = await self.create_run(
            thread_id=thread_id,
            assistant_id=assistant_id,
            model=model,
            instructions=instructions,
            additional_instructions=additional_instructions,
            additional_messages=additional_messages,
            tools=tools,
            temperature=temperature,
            top_p=top_p,
            max_prompt_tokens=max_prompt_tokens,
            max_completion_tokens=max_completion_tokens,
            truncation_strategy=truncation_strategy,
            tool_choice=tool_choice,
            response_format=response_format,
            metadata=metadata,
            **kwargs,
        )

        # Monitor and process the run status
        while run.status in ["queued", "in_progress", "requires_action"]:
            time.sleep(sleep_interval)
            run = await self.get_run(thread_id=thread_id, run_id=run.id)

            if run.status == "requires_action" and isinstance(run.required_action, _models.SubmitToolOutputsAction):
                tool_calls = run.required_action.submit_tool_outputs.tool_calls
                if not tool_calls:
                    logging.warning("No tool calls provided - cancelling run")
                    await self.cancel_run(thread_id=thread_id, run_id=run.id)
                    break

                toolset = self.get_toolset()
                if toolset:
                    tool_outputs = await toolset.execute_tool_calls(tool_calls)
                else:
                    raise ValueError("Toolset is not available in the client.")

                logging.info("Tool outputs: %s", tool_outputs)
                if tool_outputs:
                    await self.submit_tool_outputs_to_run(thread_id=thread_id, run_id=run.id, tool_outputs=tool_outputs)

            logging.info("Current run status: %s", run.status)

        return run

    @overload
    def create_stream(
        self, thread_id: str, body: JSON, *, content_type: str = "application/json", **kwargs: Any
    ) -> _models.AsyncAgentRunStream:
        """Creates a new stream for an agent thread.  terminating when the Run enters a terminal state with a ``data: [DONE]`` message.

        :param thread_id: Required.
        :type thread_id: str
        :param body: Required.
        :type body: JSON
        :keyword content_type: Body Parameter content-type. Content type parameter for JSON body.
         Default value is "application/json".
        :paramtype content_type: str
        :return: AgentRunStream.  AgentRunStream is compatible with Iterable and supports streaming.
        :rtype: ~azure.ai.client.models.AsyncAgentRunStream
        :raises ~azure.core.exceptions.HttpResponseError:
        """

    @overload
    async def create_stream(
        self,
        thread_id: str,
        *,
        assistant_id: str,
        content_type: str = "application/json",
        model: Optional[str] = None,
        instructions: Optional[str] = None,
        additional_instructions: Optional[str] = None,
        additional_messages: Optional[List[_models.ThreadMessage]] = None,
        tools: Optional[List[_models.ToolDefinition]] = None,
        temperature: Optional[float] = None,
        top_p: Optional[float] = None,
        max_prompt_tokens: Optional[int] = None,
        max_completion_tokens: Optional[int] = None,
        truncation_strategy: Optional[_models.TruncationObject] = None,
        tool_choice: Optional["_types.AgentsApiToolChoiceOption"] = None,
        response_format: Optional["_types.AgentsApiResponseFormatOption"] = None,
        metadata: Optional[Dict[str, str]] = None,
        event_handler: Optional[_models.AsyncAgentEventHandler] = None,
        **kwargs: Any,
    ) -> _models.AsyncAgentRunStream:
        """Creates a new stream for an agent thread.

        :param thread_id: Required.
        :type thread_id: str
        :keyword assistant_id: The ID of the agent that should run the thread. Required.
        :paramtype assistant_id: str
        :keyword content_type: Body Parameter content-type. Content type parameter for JSON body.
         Default value is "application/json".
        :paramtype content_type: str
        :keyword model: The overridden model name that the agent should use to run the thread. Default
         value is None.
        :paramtype model: str
        :keyword instructions: The overridden system instructions that the agent should use to run the
         thread. Default value is None.
        :paramtype instructions: str
        :keyword additional_instructions: Additional instructions to append at the end of the
         instructions for the run. This is useful for modifying the behavior
         on a per-run basis without overriding other instructions. Default value is None.
        :paramtype additional_instructions: str
        :keyword additional_messages: Adds additional messages to the thread before creating the run.
         Default value is None.
        :paramtype additional_messages: list[~azure.ai.client.models.ThreadMessage]
        :keyword tools: The overridden list of enabled tools that the agent should use to run the
         thread. Default value is None.
        :paramtype tools: list[~azure.ai.client.models.ToolDefinition]
        :keyword temperature: What sampling temperature to use, between 0 and 2. Higher values like 0.8
         will make the output
         more random, while lower values like 0.2 will make it more focused and deterministic. Default
         value is None.
        :paramtype temperature: float
        :keyword top_p: An alternative to sampling with temperature, called nucleus sampling, where the
         model
         considers the results of the tokens with top_p probability mass. So 0.1 means only the tokens
         comprising the top 10% probability mass are considered.

         We generally recommend altering this or temperature but not both. Default value is None.
        :paramtype top_p: float
        :keyword max_prompt_tokens: The maximum number of prompt tokens that may be used over the
         course of the run. The run will make a best effort to use only
         the number of prompt tokens specified, across multiple turns of the run. If the run exceeds
         the number of prompt tokens specified,
         the run will end with status ``incomplete``. See ``incomplete_details`` for more info. Default
         value is None.
        :paramtype max_prompt_tokens: int
        :keyword max_completion_tokens: The maximum number of completion tokens that may be used over
         the course of the run. The run will make a best effort
         to use only the number of completion tokens specified, across multiple turns of the run. If
         the run exceeds the number of
         completion tokens specified, the run will end with status ``incomplete``. See
         ``incomplete_details`` for more info. Default value is None.
        :paramtype max_completion_tokens: int
        :keyword truncation_strategy: The strategy to use for dropping messages as the context windows
         moves forward. Default value is None.
        :paramtype truncation_strategy: ~azure.ai.client.models.TruncationObject
        :keyword tool_choice: Controls whether or not and which tool is called by the model. Is one of
         the following types: str, Union[str, "_models.AgentsApiToolChoiceOptionMode"],
         AgentsNamedToolChoice Default value is None.
        :paramtype tool_choice: str or str or ~azure.ai.client.models.AgentsApiToolChoiceOptionMode or
         ~azure.ai.client.models.AgentsNamedToolChoice
        :keyword response_format: Specifies the format that the model must output. Is one of the
         following types: str, Union[str, "_models.AgentsApiResponseFormatMode"],
         AgentsApiResponseFormat Default value is None.
        :paramtype response_format: str or str or ~azure.ai.client.models.AgentsApiResponseFormatMode
         or ~azure.ai.client.models.AgentsApiResponseFormat
        :keyword metadata: A set of up to 16 key/value pairs that can be attached to an object, used
         for storing additional information about that object in a structured format. Keys may be up to
         64 characters in length and values may be up to 512 characters in length. Default value is
         None.
        :paramtype metadata: dict[str, str]
        :keyword event_handler: The event handler to use for processing events during the run. Default
            value is None.
        :paramtype event_handler: ~azure.ai.client.models.AsyncAgentEventHandler
        :return: AgentRunStream.  AgentRunStream is compatible with Iterable and supports streaming.
        :rtype: ~azure.ai.client.models.AsyncAgentRunStream
        :raises ~azure.core.exceptions.HttpResponseError:
        """

    @overload
    async def create_stream(
        self, thread_id: str, body: IO[bytes], *, content_type: str = "application/json", **kwargs: Any
    ) -> _models.AsyncAgentRunStream:
        """Creates a new run for an agent thread.  terminating when the Run enters a terminal state with a ``data: [DONE]`` message.

        :param thread_id: Required.
        :type thread_id: str
        :param body: Required.
        :type body: IO[bytes]
        :keyword content_type: Body Parameter content-type. Content type parameter for binary body.
         Default value is "application/json".
        :paramtype content_type: str
        :return: AgentRunStream.  AgentRunStream is compatible with Iterable and supports streaming.
        :rtype: ~azure.ai.client.models.AsyncAgentRunStream
        :raises ~azure.core.exceptions.HttpResponseError:
        """

    @distributed_trace_async
    async def create_stream(
        self,
        thread_id: str,
        body: Union[JSON, IO[bytes]] = _Unset,
        *,
        assistant_id: str = _Unset,
        model: Optional[str] = None,
        instructions: Optional[str] = None,
        additional_instructions: Optional[str] = None,
        additional_messages: Optional[List[_models.ThreadMessage]] = None,
        tools: Optional[List[_models.ToolDefinition]] = None,
        temperature: Optional[float] = None,
        top_p: Optional[float] = None,
        max_prompt_tokens: Optional[int] = None,
        max_completion_tokens: Optional[int] = None,
        truncation_strategy: Optional[_models.TruncationObject] = None,
        tool_choice: Optional["_types.AgentsApiToolChoiceOption"] = None,
        response_format: Optional["_types.AgentsApiResponseFormatOption"] = None,
        metadata: Optional[Dict[str, str]] = None,
        event_handler: Optional[_models.AsyncAgentEventHandler] = None,
        **kwargs: Any,
    ) -> _models.AsyncAgentRunStream:
        """Creates a new run for an agent thread.  terminating when the Run enters a terminal state with a ``data: [DONE]`` message.

        :param thread_id: Required.
        :type thread_id: str
        :param body: Is either a JSON type or a IO[bytes] type. Required.
        :type body: JSON or IO[bytes]
        :keyword assistant_id: The ID of the agent that should run the thread. Required.
        :paramtype assistant_id: str
        :keyword model: The overridden model name that the agent should use to run the thread. Default
         value is None.
        :paramtype model: str
        :keyword instructions: The overridden system instructions that the agent should use to run the
         thread. Default value is None.
        :paramtype instructions: str
        :keyword additional_instructions: Additional instructions to append at the end of the
         instructions for the run. This is useful for modifying the behavior
         on a per-run basis without overriding other instructions. Default value is None.
        :paramtype additional_instructions: str
        :keyword additional_messages: Adds additional messages to the thread before creating the run.
         Default value is None.
        :paramtype additional_messages: list[~azure.ai.client.models.ThreadMessage]
        :keyword tools: The overridden list of enabled tools that the agent should use to run the
         thread. Default value is None.
        :paramtype tools: list[~azure.ai.client.models.ToolDefinition]
        :keyword temperature: What sampling temperature to use, between 0 and 2. Higher values like 0.8
         will make the output
         more random, while lower values like 0.2 will make it more focused and deterministic. Default
         value is None.
        :paramtype temperature: float
        :keyword top_p: An alternative to sampling with temperature, called nucleus sampling, where the
         model
         considers the results of the tokens with top_p probability mass. So 0.1 means only the tokens
         comprising the top 10% probability mass are considered.

         We generally recommend altering this or temperature but not both. Default value is None.
        :paramtype top_p: float
        :keyword max_prompt_tokens: The maximum number of prompt tokens that may be used over the
         course of the run. The run will make a best effort to use only
         the number of prompt tokens specified, across multiple turns of the run. If the run exceeds
         the number of prompt tokens specified,
         the run will end with status ``incomplete``. See ``incomplete_details`` for more info. Default
         value is None.
        :paramtype max_prompt_tokens: int
        :keyword max_completion_tokens: The maximum number of completion tokens that may be used over
         the course of the run. The run will make a best effort
         to use only the number of completion tokens specified, across multiple turns of the run. If
         the run exceeds the number of
         completion tokens specified, the run will end with status ``incomplete``. See
         ``incomplete_details`` for more info. Default value is None.
        :paramtype max_completion_tokens: int
        :keyword truncation_strategy: The strategy to use for dropping messages as the context windows
         moves forward. Default value is None.
        :paramtype truncation_strategy: ~azure.ai.client.models.TruncationObject
        :keyword tool_choice: Controls whether or not and which tool is called by the model. Is one of
         the following types: str, Union[str, "_models.AgentsApiToolChoiceOptionMode"],
         AgentsNamedToolChoice Default value is None.
        :paramtype tool_choice: str or str or ~azure.ai.client.models.AgentsApiToolChoiceOptionMode or
         ~azure.ai.client.models.AgentsNamedToolChoice
        :keyword response_format: Specifies the format that the model must output. Is one of the
         following types: str, Union[str, "_models.AgentsApiResponseFormatMode"],
         AgentsApiResponseFormat Default value is None.
        :paramtype response_format: str or str or ~azure.ai.client.models.AgentsApiResponseFormatMode
         or ~azure.ai.client.models.AgentsApiResponseFormat
        :keyword metadata: A set of up to 16 key/value pairs that can be attached to an object, used
         for storing additional information about that object in a structured format. Keys may be up to
         64 characters in length and values may be up to 512 characters in length. Default value is
         None.
        :paramtype metadata: dict[str, str]
        :keyword event_handler: The event handler to use for processing events during the run. Default
            value is None.
        :paramtype event_handler: ~azure.ai.client.models.AsyncAgentEventHandler
        :return: AgentRunStream.  AgentRunStream is compatible with Iterable and supports streaming.
        :rtype: ~azure.ai.client.models.AsyncAgentRunStream
        :raises ~azure.core.exceptions.HttpResponseError:
        """

        if isinstance(body, dict):  # Handle overload with JSON body.
            content_type = kwargs.get("content_type", "application/json")
            response = super().create_run(thread_id, body, content_type=content_type, **kwargs)

        elif assistant_id is not _Unset:  # Handle overload with keyword arguments.
            response = super().create_run(
                thread_id,
                assistant_id=assistant_id,
                model=model,
                instructions=instructions,
                additional_instructions=additional_instructions,
                additional_messages=additional_messages,
                tools=tools,
                stream_parameter=True,
                stream=True,
                temperature=temperature,
                top_p=top_p,
                max_prompt_tokens=max_prompt_tokens,
                max_completion_tokens=max_completion_tokens,
                truncation_strategy=truncation_strategy,
                tool_choice=tool_choice,
                response_format=response_format,
                metadata=metadata,
                **kwargs,
            )

        elif isinstance(body, io.IOBase):  # Handle overload with binary body.
            content_type = kwargs.get("content_type", "application/json")
            response = super().create_run(thread_id, body, content_type=content_type, **kwargs)

        else:
            raise ValueError("Invalid combination of arguments provided.")
        
        response_iterator: AsyncIterator[bytes] = cast(AsyncIterator[bytes], await response)

        return _models.AsyncAgentRunStream(response_iterator, self._handle_submit_tool_outputs, event_handler)

    @overload
    async def submit_tool_outputs_to_run(
        self, thread_id: str, run_id: str, body: JSON, *, content_type: str = "application/json", **kwargs: Any
    ) -> _models.ThreadRun:
        """Submits outputs from tools as requested by tool calls in a run. Runs that need submitted tool
        outputs will have a status of 'requires_action' with a required_action.type of
        'submit_tool_outputs'.

        :param thread_id: Required.
        :type thread_id: str
        :param run_id: Required.
        :type run_id: str
        :param body: Required.
        :type body: JSON
        :keyword content_type: Body Parameter content-type. Content type parameter for JSON body.
         Default value is "application/json".
        :paramtype content_type: str
        :return: ThreadRun. The ThreadRun is compatible with MutableMapping
        :rtype: ~azure.ai.client.models.ThreadRun
        :raises ~azure.core.exceptions.HttpResponseError:
        """

    @overload
    async def submit_tool_outputs_to_run(
        self,
        thread_id: str,
        run_id: str,
        *,
        tool_outputs: List[_models.ToolOutput],
        content_type: str = "application/json",
        event_handler: Optional[_models.AsyncAgentEventHandler] = None,
        **kwargs: Any,
    ) -> _models.ThreadRun:
        """Submits outputs from tools as requested by tool calls in a run. Runs that need submitted tool
        outputs will have a status of 'requires_action' with a required_action.type of
        'submit_tool_outputs'.

        :param thread_id: Required.
        :type thread_id: str
        :param run_id: Required.
        :type run_id: str
        :keyword tool_outputs: Required.
        :paramtype tool_outputs: list[~azure.ai.client.models.ToolOutput]
        :keyword content_type: Body Parameter content-type. Content type parameter for JSON body.
         Default value is "application/json".
        :paramtype content_type: str
        :keyword event_handler: The event handler to use for processing events during the run. Default
            value is None.
        :paramtype event_handler: ~azure.ai.client.models.AsyncAgentEventHandler
        :return: ThreadRun. The ThreadRun is compatible with MutableMapping
        :rtype: ~azure.ai.client.models.ThreadRun
        :raises ~azure.core.exceptions.HttpResponseError:
        """

    @overload
    async def submit_tool_outputs_to_run(
        self, thread_id: str, run_id: str, body: IO[bytes], *, content_type: str = "application/json", **kwargs: Any
    ) -> _models.ThreadRun:
        """Submits outputs from tools as requested by tool calls in a run. Runs that need submitted tool
        outputs will have a status of 'requires_action' with a required_action.type of
        'submit_tool_outputs'.

        :param thread_id: Required.
        :type thread_id: str
        :param run_id: Required.
        :type run_id: str
        :param body: Required.
        :type body: IO[bytes]
        :keyword content_type: Body Parameter content-type. Content type parameter for binary body.
         Default value is "application/json".
        :paramtype content_type: str
        :return: ThreadRun. The ThreadRun is compatible with MutableMapping
        :rtype: ~azure.ai.client.models.ThreadRun
        :raises ~azure.core.exceptions.HttpResponseError:
        """

    @distributed_trace_async
    async def submit_tool_outputs_to_run(
        self,
        thread_id: str,
        run_id: str,
        body: Union[JSON, IO[bytes]] = _Unset,
        *,
        tool_outputs: List[_models.ToolOutput] = _Unset,
        event_handler: Optional[_models.AsyncAgentEventHandler] = None,
        **kwargs: Any,
    ) -> _models.ThreadRun:
        """Submits outputs from tools as requested by tool calls in a run. Runs that need submitted tool
        outputs will have a status of 'requires_action' with a required_action.type of
        'submit_tool_outputs'.

        :param thread_id: Required.
        :type thread_id: str
        :param run_id: Required.
        :type run_id: str
        :param body: Is either a JSON type or a IO[bytes] type. Required.
        :type body: JSON or IO[bytes]
        :keyword tool_outputs: Required.
        :paramtype tool_outputs: list[~azure.ai.client.models.ToolOutput]
        :param event_handler: The event handler to use for processing events during the run.
        :param kwargs: Additional parameters.
        :return: ThreadRun. The ThreadRun is compatible with MutableMapping
        :rtype: ~azure.ai.client.models.ThreadRun
        :raises ~azure.core.exceptions.HttpResponseError:
        """

        if isinstance(body, dict):
            content_type = kwargs.get("content_type", "application/json")
            response = super().submit_tool_outputs_to_run(thread_id, run_id, body, content_type=content_type, **kwargs)

        elif tool_outputs is not _Unset:
            response = super().submit_tool_outputs_to_run(
                thread_id, run_id, tool_outputs=tool_outputs, stream_parameter=False, stream=False, **kwargs
            )

        elif isinstance(body, io.IOBase):
            content_type = kwargs.get("content_type", "application/json")
            response = super().submit_tool_outputs_to_run(thread_id, run_id, body, content_type=content_type, **kwargs)

        else:
            raise ValueError("Invalid combination of arguments provided.")

        # If streaming is enabled, return the custom stream object
        return await response

    @overload
    async def submit_tool_outputs_to_stream(
        self, thread_id: str, run_id: str, body: JSON, *, content_type: str = "application/json", **kwargs: Any
    ) -> _models.AsyncAgentRunStream:
        """Submits outputs from tools as requested by tool calls in a stream. Runs that need submitted tool
        outputs will have a status of 'requires_action' with a required_action.type of
        'submit_tool_outputs'.  terminating when the Run enters a terminal state with a ``data: [DONE]`` message.

        :param thread_id: Required.
        :type thread_id: str
        :param run_id: Required.
        :type run_id: str
        :param body: Required.
        :type body: JSON
        :keyword content_type: Body Parameter content-type. Content type parameter for JSON body.
         Default value is "application/json".
        :paramtype content_type: str
        :return: AgentRunStream.  AgentRunStream is compatible with Iterable and supports streaming.
        :rtype: ~azure.ai.client.models.AsyncAgentRunStream
        :raises ~azure.core.exceptions.HttpResponseError:
        """

    @overload
    async def submit_tool_outputs_to_stream(
        self,
        thread_id: str,
        run_id: str,
        *,
        tool_outputs: List[_models.ToolOutput],
        content_type: str = "application/json",
        event_handler: Optional[_models.AsyncAgentEventHandler] = None,
        **kwargs: Any,
    ) -> _models.AsyncAgentRunStream:
        """Submits outputs from tools as requested by tool calls in a stream. Runs that need submitted tool
        outputs will have a status of 'requires_action' with a required_action.type of
        'submit_tool_outputs'.  terminating when the Run enters a terminal state with a ``data: [DONE]`` message.

        :param thread_id: Required.
        :type thread_id: str
        :param run_id: Required.
        :type run_id: str
        :keyword tool_outputs: Required.
        :paramtype tool_outputs: list[~azure.ai.client.models.ToolOutput]
        :keyword content_type: Body Parameter content-type. Content type parameter for JSON body.
         Default value is "application/json".
        :paramtype content_type: str
        :keyword event_handler: The event handler to use for processing events during the run. Default
            value is None.
        :paramtype event_handler: ~azure.ai.client.models.AsyncAgentEventHandler
        :return: AgentRunStream.  AgentRunStream is compatible with Iterable and supports streaming.
        :rtype: ~azure.ai.client.models.AsyncAgentRunStream
        :raises ~azure.core.exceptions.HttpResponseError:
        """

    @overload
    async def submit_tool_outputs_to_stream(
        self, thread_id: str, run_id: str, body: IO[bytes], *, content_type: str = "application/json", **kwargs: Any
    ) -> _models.AsyncAgentRunStream:
        """Submits outputs from tools as requested by tool calls in a stream. Runs that need submitted tool
        outputs will have a status of 'requires_action' with a required_action.type of
        'submit_tool_outputs'.

        :param thread_id: Required.
        :type thread_id: str
        :param run_id: Required.
        :type run_id: str
        :param body: Required.
        :type body: IO[bytes]
        :keyword content_type: Body Parameter content-type. Content type parameter for binary body.
         Default value is "application/json".
        :paramtype content_type: str
        :return: AgentRunStream.  AgentRunStream is compatible with Iterable and supports streaming.
        :rtype: ~azure.ai.client.models.AsyncAgentRunStream
        :raises ~azure.core.exceptions.HttpResponseError:
        """

    @distributed_trace_async
    async def submit_tool_outputs_to_stream(
        self,
        thread_id: str,
        run_id: str,
        body: Union[JSON, IO[bytes]] = _Unset,
        *,
        tool_outputs: List[_models.ToolOutput] = _Unset,
        event_handler: Optional[_models.AsyncAgentEventHandler] = None,
        **kwargs: Any,
    ) -> _models.AsyncAgentRunStream:
        """Submits outputs from tools as requested by tool calls in a stream. Runs that need submitted tool
        outputs will have a status of 'requires_action' with a required_action.type of
        'submit_tool_outputs'.  terminating when the Run enters a terminal state with a ``data: [DONE]`` message.

        :param thread_id: Required.
        :type thread_id: str
        :param run_id: Required.
        :type run_id: str
        :param body: Is either a JSON type or a IO[bytes] type. Required.
        :type body: JSON or IO[bytes]
        :keyword tool_outputs: Required.
        :paramtype tool_outputs: list[~azure.ai.client.models.ToolOutput]
        :param event_handler: The event handler to use for processing events during the run.
        :param kwargs: Additional parameters.
        :return: AgentRunStream.  AgentRunStream is compatible with Iterable and supports streaming.
        :rtype: ~azure.ai.client.models.AsyncAgentRunStream
        :raises ~azure.core.exceptions.HttpResponseError:
        """

        if isinstance(body, dict):
            content_type = kwargs.get("content_type", "application/json")
            response = super().submit_tool_outputs_to_run(thread_id, run_id, body, content_type=content_type, **kwargs)

        elif tool_outputs is not _Unset:
            response = super().submit_tool_outputs_to_run(
                thread_id, run_id, tool_outputs=tool_outputs, stream_parameter=True, stream=True, **kwargs
            )

        elif isinstance(body, io.IOBase):
            content_type = kwargs.get("content_type", "application/json")
            response = super().submit_tool_outputs_to_run(thread_id, run_id, body, content_type=content_type, **kwargs)

        else:
            raise ValueError("Invalid combination of arguments provided.")

        # Cast the response to Iterator[bytes] for type correctness
        response_iterator: AsyncIterator[bytes] = cast(AsyncIterator[bytes], await response)

        return _models.AsyncAgentRunStream(response_iterator, self._handle_submit_tool_outputs, event_handler)
    
    async def _handle_submit_tool_outputs(self, run: _models.ThreadRun, event_handler: Optional[_models.AsyncAgentEventHandler] = None) -> None:
        if isinstance(run.required_action, _models.SubmitToolOutputsAction):
            tool_calls = run.required_action.submit_tool_outputs.tool_calls
            if not tool_calls:
                logger.debug("No tool calls to execute.")
                return

            toolset = self.get_toolset()
            if toolset:
                tool_outputs = await toolset.execute_tool_calls(tool_calls)
            else:
                raise ValueError("Toolset is not available in the client.")
            
            logger.info(f"Tool outputs: {tool_outputs}")
            if tool_outputs:
                async with await self.submit_tool_outputs_to_stream(
                    thread_id=run.thread_id, 
                    run_id=run.id, 
                    tool_outputs=tool_outputs, 
                    event_handler=event_handler
            ) as stream:
                    await stream.until_done()    

    @overload
    async def upload_file(self, body: JSON, **kwargs: Any) -> _models.OpenAIFile:
        """Uploads a file for use by other operations.

        :param body: Required.
        :type body: JSON
        :return: OpenAIFile. The OpenAIFile is compatible with MutableMapping
        :rtype: ~azure.ai.client.models.OpenAIFile
        :raises ~azure.core.exceptions.HttpResponseError:
        """

    @overload
    async def upload_file(
        self, *, file: FileType, purpose: Union[str, _models.FilePurpose], filename: Optional[str] = None, **kwargs: Any
    ) -> _models.OpenAIFile:
        """Uploads a file for use by other operations.

        :keyword file: Required.
        :paramtype file: ~azure.ai.client._vendor.FileType
        :keyword purpose: Known values are: "fine-tune", "fine-tune-results", "assistants",
         "assistants_output", "batch", "batch_output", and "vision". Required.
        :paramtype purpose: str or ~azure.ai.client.models.FilePurpose
        :keyword filename: Default value is None.
        :paramtype filename: str
        :return: OpenAIFile. The OpenAIFile is compatible with MutableMapping
        :rtype: ~azure.ai.client.models.OpenAIFile
        :raises ~azure.core.exceptions.HttpResponseError:
        """

    @overload
    async def upload_file(self, file_path: str, *, purpose: str, **kwargs: Any) -> _models.OpenAIFile:
        """Uploads a file for use by other operations.

        :param file_path: Required.
        :type file_path: str
        :keyword purpose: Known values are: "fine-tune", "fine-tune-results", "assistants",
         "assistants_output", "batch", "batch_output", and "vision". Required.
        :paramtype purpose: str
        :return: OpenAIFile. The OpenAIFile is compatible with MutableMapping
        :rtype: ~azure.ai.client.models.OpenAIFile
        :raises ~azure.core.exceptions.HttpResponseError:
        """

    @distributed_trace_async
    async def upload_file(
        self,
        body: Union[JSON, None] = None,
        *,
        file: Union[FileType, None] = None,
        file_path: Optional[str] = None,
        purpose: Optional[Union[str, _models.FilePurpose]] = None,
        filename: Optional[str] = None,
        **kwargs: Any,
    ) -> _models.OpenAIFile:
        """
        Uploads a file for use by other operations, delegating to the generated operations.

        :param body: JSON. Required if `file` and `purpose` are not provided.
        :param file: File content. Required if `body` and `purpose` are not provided.
        :param file_path: Path to the file. Required if `body` and `purpose` are not provided.
        :param purpose: Known values are: "fine-tune", "fine-tune-results", "assistants",
            "assistants_output", "batch", "batch_output", and "vision". Required if `body` and `file` are not provided.
        :param filename: The name of the file.
        :param kwargs: Additional parameters.
        :return: OpenAIFile. The OpenAIFile is compatible with MutableMapping
        :raises FileNotFoundError: If the file_path is invalid.
        :raises IOError: If there are issues with reading the file.
        :raises: HttpResponseError for HTTP errors.
        """
        if body is not None:
            return await super().upload_file(body=body, **kwargs)

        if isinstance(purpose, FilePurpose):
            purpose = purpose.value

        if file is not None and purpose is not None:
            return await super().upload_file(file=file, purpose=purpose, filename=filename, **kwargs)

        if file_path is not None and purpose is not None:
            if not os.path.isfile(file_path):
                raise FileNotFoundError(f"The file path provided does not exist: {file_path}")

            try:
                with open(file_path, "rb") as f:
                    content = f.read()

                # Determine filename and create correct FileType
                base_filename = filename or os.path.basename(file_path)
                file_content: FileType = (base_filename, content)

                return await super().upload_file(file=file_content, purpose=purpose, **kwargs)
            except IOError as e:
                raise IOError(f"Unable to read file: {file_path}. Reason: {str(e)}")

        raise ValueError("Invalid parameters for upload_file. Please provide the necessary arguments.")

    @overload
    async def upload_file_and_poll(self, body: JSON, sleep_interval: float = 1, **kwargs: Any) -> _models.OpenAIFile:
        """Uploads a file for use by other operations.

        :param body: Required.
        :type body: JSON
        :keyword sleep_interval: Time to wait before polling for the status of the uploaded file. Default value
         is 1.
        :paramtype sleep_interval: float
        :return: OpenAIFile. The OpenAIFile is compatible with MutableMapping
        :rtype: ~azure.ai.client.models.OpenAIFile
        :raises ~azure.core.exceptions.HttpResponseError:
        """

    @overload
    async def upload_file_and_poll(
        self,
        *,
        file: FileType,
        purpose: Union[str, _models.FilePurpose],
        filename: Optional[str] = None,
        sleep_interval: float = 1,
        **kwargs: Any,
    ) -> _models.OpenAIFile:
        """Uploads a file for use by other operations.

        :keyword file: Required.
        :paramtype file: ~azure.ai.client._vendor.FileType
        :keyword purpose: Known values are: "fine-tune", "fine-tune-results", "assistants",
         "assistants_output", "batch", "batch_output", and "vision". Required.
        :paramtype purpose: str or ~azure.ai.client.models.FilePurpose
        :keyword filename: Default value is None.
        :paramtype filename: str
        :keyword sleep_interval: Time to wait before polling for the status of the uploaded file. Default value
         is 1.
        :paramtype sleep_interval: float
        :return: OpenAIFile. The OpenAIFile is compatible with MutableMapping
        :rtype: ~azure.ai.client.models.OpenAIFile
        :raises ~azure.core.exceptions.HttpResponseError:
        """

    @overload
    async def upload_file_and_poll(
        self, file_path: str, *, purpose: str, sleep_interval: float = 1, **kwargs: Any
    ) -> _models.OpenAIFile:
        """Uploads a file for use by other operations.

        :param file_path: Required.
        :type file_path: str
        :keyword purpose: Known values are: "fine-tune", "fine-tune-results", "assistants",
         "assistants_output", "batch", "batch_output", and "vision". Required.
        :paramtype purpose: str
        :keyword sleep_interval: Time to wait before polling for the status of the uploaded file. Default value
         is 1.
        :paramtype sleep_interval: float
        :return: OpenAIFile. The OpenAIFile is compatible with MutableMapping
        :rtype: ~azure.ai.client.models.OpenAIFile
        :raises ~azure.core.exceptions.HttpResponseError:
        """

    @distributed_trace_async
    async def upload_file_and_poll(
        self,
        body: Union[JSON, None] = None,
        *,
        file: Union[FileType, None] = None,
        file_path: Optional[str] = None,
        purpose: Optional[Union[str, _models.FilePurpose]] = None,
        filename: Optional[str] = None,
        sleep_interval: float = 1,
        **kwargs: Any,
    ) -> _models.OpenAIFile:
        """
        Uploads a file for use by other operations, delegating to the generated operations.

        :param body: JSON. Required if `file` and `purpose` are not provided.
        :param file: File content. Required if `body` and `purpose` are not provided.
        :param file_path: Path to the file. Required if `body` and `purpose` are not provided.
        :param purpose: Known values are: "fine-tune", "fine-tune-results", "assistants",
            "assistants_output", "batch", "batch_output", and "vision". Required if `body` and `file` are not provided.
        :param filename: The name of the file.
        :keyword sleep_interval: Time to wait before polling for the status of the uploaded file. Default value
         is 1.
        :paramtype sleep_interval: float
        :param kwargs: Additional parameters.
        :return: OpenAIFile. The OpenAIFile is compatible with MutableMapping
        :raises FileNotFoundError: If the file_path is invalid.
        :raises IOError: If there are issues with reading the file.
        :raises: HttpResponseError for HTTP errors.
        """
<<<<<<< HEAD
        file = await self.upload_file(
            body=body, file=file, file_path=file_path, purpose=purpose, filename=filename, **kwargs
        )

        while file.status in ["uploaded", "pending", "running"]:
            time.sleep(sleep_interval)
            file = await self.get_file(file.id)

        return file

=======
        if body is not None:
            uploaded_file = await self.upload_file(body=body, **kwargs)
        elif file is not None and purpose is not None:
            uploaded_file = await self.upload_file(file=file, purpose=purpose, filename=filename, **kwargs)
        elif file_path is not None and purpose is not None:
            uploaded_file = await self.upload_file(file_path=file_path, purpose=purpose, **kwargs)
        else:
            raise ValueError(
                "Invalid parameters for upload_file_and_poll. Please provide either 'body', "
                "or both 'file' and 'purpose', or both 'file_path' and 'purpose'."
            )

        while uploaded_file.status in {"uploaded", "pending", "running"}:
            time.sleep(sleep_interval)
            uploaded_file = await self.get_file(uploaded_file.id)

        return uploaded_file
    
>>>>>>> e672df76
    @overload
    async def create_vector_store_and_poll(
        self, body: JSON, *, content_type: str = "application/json", sleep_interval: float = 1, **kwargs: Any
    ) -> _models.VectorStore:
        """Creates a vector store and poll.

        :param body: Required.
        :type body: JSON
        :keyword content_type: Body Parameter content-type. Content type parameter for JSON body.
         Default value is "application/json".
        :paramtype content_type: str
        :keyword sleep_interval: Time to wait before polling for the status of the vector store. Default value
         is 1.
        :paramtype sleep_interval: float
        :return: VectorStore. The VectorStore is compatible with MutableMapping
        :rtype: ~azure.ai.client.models.VectorStore
        :raises ~azure.core.exceptions.HttpResponseError:
        """

    @overload
    async def create_vector_store_and_poll(
        self,
        *,
        content_type: str = "application/json",
        file_ids: Optional[List[str]] = None,
        name: Optional[str] = None,
        expires_after: Optional[_models.VectorStoreExpirationPolicy] = None,
        chunking_strategy: Optional[_models.VectorStoreChunkingStrategyRequest] = None,
        metadata: Optional[Dict[str, str]] = None,
        sleep_interval: float = 1,
        **kwargs: Any,
    ) -> _models.VectorStore:
        """Creates a vector store and poll.

        :keyword content_type: Body Parameter content-type. Content type parameter for JSON body.
         Default value is "application/json".
        :paramtype content_type: str
        :keyword file_ids: A list of file IDs that the vector store should use. Useful for tools like
         ``file_search`` that can access files. Default value is None.
        :paramtype file_ids: list[str]
        :keyword name: The name of the vector store. Default value is None.
        :paramtype name: str
        :keyword expires_after: Details on when this vector store expires. Default value is None.
        :paramtype expires_after: ~azure.ai.client.models.VectorStoreExpirationPolicy
        :keyword chunking_strategy: The chunking strategy used to chunk the file(s). If not set, will
         use the auto strategy. Only applicable if file_ids is non-empty. Default value is None.
        :paramtype chunking_strategy: ~azure.ai.client.models.VectorStoreChunkingStrategyRequest
        :keyword metadata: A set of up to 16 key/value pairs that can be attached to an object, used
         for storing additional information about that object in a structured format. Keys may be up to
         64 characters in length and values may be up to 512 characters in length. Default value is
         None.
        :paramtype metadata: dict[str, str]
        :keyword sleep_interval: Time to wait before polling for the status of the vector store. Default value
         is 1.
        :paramtype sleep_interval: float
        :return: VectorStore. The VectorStore is compatible with MutableMapping
        :rtype: ~azure.ai.client.models.VectorStore
        :raises ~azure.core.exceptions.HttpResponseError:
        """

    @overload
    async def create_vector_store_and_poll(
        self, body: IO[bytes], *, content_type: str = "application/json", sleep_interval: float = 1, **kwargs: Any
    ) -> _models.VectorStore:
        """Creates a vector store and poll.

        :param body: Required.
        :type body: IO[bytes]
        :keyword content_type: Body Parameter content-type. Content type parameter for binary body.
         Default value is "application/json".
        :paramtype content_type: str
        :keyword sleep_interval: Time to wait before polling for the status of the vector store. Default value
         is 1.
        :paramtype sleep_interval: float
        :return: VectorStore. The VectorStore is compatible with MutableMapping
        :rtype: ~azure.ai.client.models.VectorStore
        :raises ~azure.core.exceptions.HttpResponseError:
        """

    @distributed_trace_async
    async def create_vector_store_and_poll(
        self,
        body: Union[JSON, IO[bytes], None] = None,
        *,
        content_type: str = "application/json",
        file_ids: Optional[List[str]] = None,
        name: Optional[str] = None,
        expires_after: Optional[_models.VectorStoreExpirationPolicy] = None,
        chunking_strategy: Optional[_models.VectorStoreChunkingStrategyRequest] = None,
        metadata: Optional[Dict[str, str]] = None,
        sleep_interval: float = 1,
<<<<<<< HEAD
        **kwargs: Any,
=======
        **kwargs: Any
>>>>>>> e672df76
    ) -> _models.VectorStore:
        """Creates a vector store.

        :param body: Is either a JSON type or a IO[bytes] type. Required.
        :type body: JSON or IO[bytes]
        :keyword file_ids: A list of file IDs that the vector store should use. Useful for tools like
         ``file_search`` that can access files. Default value is None.
        :paramtype file_ids: list[str]
        :keyword name: The name of the vector store. Default value is None.
        :paramtype name: str
        :keyword expires_after: Details on when this vector store expires. Default value is None.
        :paramtype expires_after: ~azure.ai.client.models.VectorStoreExpirationPolicy
        :keyword chunking_strategy: The chunking strategy used to chunk the file(s). If not set, will
         use the auto strategy. Only applicable if file_ids is non-empty. Default value is None.
        :paramtype chunking_strategy: ~azure.ai.client.models.VectorStoreChunkingStrategyRequest
        :keyword metadata: A set of up to 16 key/value pairs that can be attached to an object, used
         for storing additional information about that object in a structured format. Keys may be up to
         64 characters in length and values may be up to 512 characters in length. Default value is
         None.
        :paramtype metadata: dict[str, str]
        :keyword sleep_interval: Time to wait before polling for the status of the vector store. Default value
         is 1.
        :paramtype sleep_interval: float
        :return: VectorStore. The VectorStore is compatible with MutableMapping
        :rtype: ~azure.ai.client.models.VectorStore
        :raises ~azure.core.exceptions.HttpResponseError:
        """
<<<<<<< HEAD

        vector_store = await self.create_vector_store(
            body=body,
            file_ids=file_ids,
            name=name,
            expires_after=expires_after,
            chunking_strategy=chunking_strategy,
            metadata=metadata,
            **kwargs,
        )
=======
        
        if body is not None:
            vector_store = await self.create_vector_store(body=body, content_type=content_type, **kwargs)
        elif file_ids is not None or (name is not None and expires_after is not None):
            vector_store = await self.create_vector_store(
                content_type=content_type,
                file_ids=file_ids,
                name=name,
                expires_after=expires_after,
                chunking_strategy=chunking_strategy,
                metadata=metadata,
                **kwargs
            )
        else:
            raise ValueError(
                "Invalid parameters for create_vector_store_and_poll. Please provide either 'body', "
                "'file_ids', or 'name' and 'expires_after'."
            )

>>>>>>> e672df76
        while vector_store.status == "in_progress":
            time.sleep(sleep_interval)
            vector_store = await self.get_vector_store(vector_store.id)

        return vector_store


__all__: List[str] = [
    "AgentsOperations",
    "EndpointsOperations",
    "InferenceOperations",
]  # Add all objects you want publicly available to users at this package level


def patch_sdk():
    """Do not remove from this file.

    `patch_sdk` is a last resort escape hatch that allows you to do customizations
    you can't accomplish using the techniques described in
    https://aka.ms/azsdk/python/dpcodegen/python/customize
    """<|MERGE_RESOLUTION|>--- conflicted
+++ resolved
@@ -392,11 +392,7 @@
         Get the toolset for the agent.
 
         :return: The toolset for the agent. If not set, returns None.
-<<<<<<< HEAD
-        :rtype: ~azure.ai.client.models.ToolSet
-=======
         :rtype: ~azure.ai.client.models.AsyncToolSet
->>>>>>> e672df76
         """
         if hasattr(self, "_toolset"):
             return self._toolset
@@ -1540,18 +1536,6 @@
         :raises IOError: If there are issues with reading the file.
         :raises: HttpResponseError for HTTP errors.
         """
-<<<<<<< HEAD
-        file = await self.upload_file(
-            body=body, file=file, file_path=file_path, purpose=purpose, filename=filename, **kwargs
-        )
-
-        while file.status in ["uploaded", "pending", "running"]:
-            time.sleep(sleep_interval)
-            file = await self.get_file(file.id)
-
-        return file
-
-=======
         if body is not None:
             uploaded_file = await self.upload_file(body=body, **kwargs)
         elif file is not None and purpose is not None:
@@ -1569,8 +1553,7 @@
             uploaded_file = await self.get_file(uploaded_file.id)
 
         return uploaded_file
-    
->>>>>>> e672df76
+   
     @overload
     async def create_vector_store_and_poll(
         self, body: JSON, *, content_type: str = "application/json", sleep_interval: float = 1, **kwargs: Any
@@ -1662,11 +1645,7 @@
         chunking_strategy: Optional[_models.VectorStoreChunkingStrategyRequest] = None,
         metadata: Optional[Dict[str, str]] = None,
         sleep_interval: float = 1,
-<<<<<<< HEAD
-        **kwargs: Any,
-=======
         **kwargs: Any
->>>>>>> e672df76
     ) -> _models.VectorStore:
         """Creates a vector store.
 
@@ -1694,18 +1673,6 @@
         :rtype: ~azure.ai.client.models.VectorStore
         :raises ~azure.core.exceptions.HttpResponseError:
         """
-<<<<<<< HEAD
-
-        vector_store = await self.create_vector_store(
-            body=body,
-            file_ids=file_ids,
-            name=name,
-            expires_after=expires_after,
-            chunking_strategy=chunking_strategy,
-            metadata=metadata,
-            **kwargs,
-        )
-=======
         
         if body is not None:
             vector_store = await self.create_vector_store(body=body, content_type=content_type, **kwargs)
@@ -1725,7 +1692,6 @@
                 "'file_ids', or 'name' and 'expires_after'."
             )
 
->>>>>>> e672df76
         while vector_store.status == "in_progress":
             time.sleep(sleep_interval)
             vector_store = await self.get_vector_store(vector_store.id)
