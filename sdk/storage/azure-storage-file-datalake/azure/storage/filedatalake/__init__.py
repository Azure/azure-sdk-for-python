--- conflicted
+++ resolved
@@ -30,17 +30,13 @@
     AccessPolicy,
     DelimitedTextDialect,
     DelimitedJsonDialect,
-<<<<<<< HEAD
     ArrowDialect,
     ArrowType,
-    DataLakeFileQueryError
-=======
     DataLakeFileQueryError,
     AccessControlChangeResult,
     AccessControlChangeCounters,
     AccessControlChangeFailure,
     AccessControlChanges,
->>>>>>> 8a567edd
 )
 from ._shared_access_signature import generate_account_sas, generate_file_system_sas, generate_directory_sas, \
     generate_file_sas
