--- conflicted
+++ resolved
@@ -752,7 +752,6 @@
     """
 
 
-<<<<<<< HEAD
 class CustomerProvidedEncryptionKey(BlobCustomerProvidedEncryptionKey):
     """
     All data in Azure Storage is encrypted at-rest using an account-level encryption key.
@@ -777,10 +776,7 @@
     """
 
 
-class QuickQueryDialect(str, Enum):
-=======
 class QuickQueryDialect(str, Enum, metaclass=CaseInsensitiveEnumMeta):
->>>>>>> 827028d0
     """Specifies the quick query input/output dialect."""
 
     DELIMITEDTEXT = 'DelimitedTextDialect'
