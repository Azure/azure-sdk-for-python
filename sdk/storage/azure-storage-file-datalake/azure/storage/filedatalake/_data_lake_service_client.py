--- conflicted
+++ resolved
@@ -105,11 +105,7 @@
         self._blob_account_url = blob_account_url
 
         self._blob_service_client = BlobServiceClient(blob_account_url, credential, **kwargs)
-<<<<<<< HEAD
-        self._blob_service_client._hosts[LocationMode.SECONDARY] = ""  # pylint: disable=protected-access
-=======
         self._blob_service_client._hosts[LocationMode.SECONDARY] = ""
->>>>>>> 2a42241b
 
         _, sas_token = parse_query(parsed_url.query)
         self._query_str, self._raw_credential = self._format_query_string(sas_token, credential)
@@ -120,11 +116,7 @@
         self._hosts[LocationMode.SECONDARY] = ""
 
         self._client = AzureDataLakeStorageRESTAPI(self.url, base_url=self.url, pipeline=self._pipeline)
-<<<<<<< HEAD
-        self._client._config.version = get_api_version(kwargs)  # pylint: disable=protected-access
-=======
         self._client._config.version = get_api_version(kwargs)
->>>>>>> 2a42241b
 
     def __enter__(self) -> Self:
         self._blob_service_client.__enter__()
@@ -222,17 +214,11 @@
                 :dedent: 8
                 :caption: Get user delegation key from datalake service client.
         """
-<<<<<<< HEAD
         delegation_key = self._blob_service_client.get_user_delegation_key(
             key_start_time=key_start_time,
             key_expiry_time=key_expiry_time,
             **kwargs
-        )  # pylint: disable=protected-access
-=======
-        delegation_key = self._blob_service_client.get_user_delegation_key(key_start_time=key_start_time,
-                                                                           key_expiry_time=key_expiry_time,
-                                                                           **kwargs)
->>>>>>> 2a42241b
+        )
         return UserDelegationKey._from_generated(delegation_key)  # pylint: disable=protected-access
 
     @distributed_trace
@@ -280,17 +266,11 @@
                 :dedent: 8
                 :caption: Listing the file systems in the datalake service.
         """
-<<<<<<< HEAD
         item_paged = self._blob_service_client.list_containers(
             name_starts_with=name_starts_with,
             include_metadata=include_metadata,
             **kwargs
-        )  # pylint: disable=protected-access
-=======
-        item_paged = self._blob_service_client.list_containers(name_starts_with=name_starts_with,
-                                                               include_metadata=include_metadata,
-                                                               **kwargs)
->>>>>>> 2a42241b
+        )
         item_paged._page_iterator_class = FileSystemPropertiesPaged  # pylint: disable=protected-access
         return item_paged
 
@@ -396,12 +376,8 @@
         """
         new_name = kwargs.pop('new_name', None)
         file_system = self.get_file_system_client(new_name or name)
-<<<<<<< HEAD
-        self._blob_service_client.undelete_container(name, deleted_version, new_name=new_name, **kwargs)  # pylint: disable=protected-access
-=======
         self._blob_service_client.undelete_container(
             name, deleted_version, new_name=new_name, **kwargs)
->>>>>>> 2a42241b
         return file_system
 
     @distributed_trace
