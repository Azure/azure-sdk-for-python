# -------------------------------------------------------------------------
# Copyright (c) Microsoft Corporation. All rights reserved.
# Licensed under the MIT License. See License.txt in the project root for
# license information.
# --------------------------------------------------------------------------

try:
    from urllib.parse import urlparse
except ImportError:
    from urlparse import urlparse  # type: ignore

from azure.core.paging import ItemPaged

from azure.storage.blob import BlobServiceClient
from ._shared.base_client import StorageAccountHostsMixin, parse_query, parse_connection_str
from ._file_system_client import FileSystemClient
from ._data_lake_directory_client import DataLakeDirectoryClient
from ._data_lake_file_client import DataLakeFileClient
from ._models import UserDelegationKey, FileSystemPropertiesPaged, LocationMode
from ._serialize import convert_dfs_url_to_blob_url


class DataLakeServiceClient(StorageAccountHostsMixin):
    """A client to interact with the DataLake Service at the account level.

    This client provides operations to retrieve and configure the account properties
    as well as list, create and delete file systems within the account.
    For operations relating to a specific file system, directory or file, clients for those entities
    can also be retrieved using the `get_client` functions.

    :ivar str url:
        The full endpoint URL to the datalake service endpoint.
    :ivar str primary_endpoint:
        The full primary endpoint URL.
    :ivar str primary_hostname:
        The hostname of the primary endpoint.
    :param str account_url:
        The URL to the DataLake storage account. Any other entities included
        in the URL path (e.g. file system or file) will be discarded. This URL can be optionally
        authenticated with a SAS token.
    :param credential:
        The credentials with which to authenticate. This is optional if the
        account URL already has a SAS token. The value can be a SAS token string, and account
        shared access key, or an instance of a TokenCredentials class from azure.identity.
        If the URL already has a SAS token, specifying an explicit credential will take priority.

    .. admonition:: Example:

        .. literalinclude:: ../samples/datalake_samples_service.py
            :start-after: [START create_datalake_service_client]
            :end-before: [END create_datalake_service_client]
            :language: python
            :dedent: 8
            :caption: Creating the DataLakeServiceClient from connection string.

        .. literalinclude:: ../samples/datalake_samples_service.py
            :start-after: [START create_datalake_service_client_oauth]
            :end-before: [END create_datalake_service_client_oauth]
            :language: python
            :dedent: 8
            :caption: Creating the DataLakeServiceClient with Azure Identity credentials.
    """

    def __init__(
            self, account_url,  # type: str
            credential=None,  # type: Optional[Any]
            **kwargs  # type: Any
    ):
        # type: (...) -> None
        try:
            if not account_url.lower().startswith('http'):
                account_url = "https://" + account_url
        except AttributeError:
            raise ValueError("Account URL must be a string.")
        parsed_url = urlparse(account_url.rstrip('/'))
        if not parsed_url.netloc:
            raise ValueError("Invalid URL: {}".format(account_url))

        blob_account_url = convert_dfs_url_to_blob_url(account_url)
        self._blob_account_url = blob_account_url
        self._blob_service_client = BlobServiceClient(blob_account_url, credential, **kwargs)
        self._blob_service_client._hosts[LocationMode.SECONDARY] = ""  #pylint: disable=protected-access

        _, sas_token = parse_query(parsed_url.query)
        self._query_str, self._raw_credential = self._format_query_string(sas_token, credential)

        super(DataLakeServiceClient, self).__init__(parsed_url, service='dfs',
                                                    credential=self._raw_credential, **kwargs)
        # ADLS doesn't support secondary endpoint, make sure it's empty
        self._hosts[LocationMode.SECONDARY] = ""

    def __exit__(self, *args):
        self._blob_service_client.close()
        super(DataLakeServiceClient, self).__exit__(*args)

    def close(self):
        # type: () -> None
        """ This method is to close the sockets opened by the client.
        It need not be used when using with a context manager.
        """
        self._blob_service_client.close()
        self.__exit__()

    def _format_url(self, hostname):
        """Format the endpoint URL according to hostname
        """
        formated_url = "{}://{}/{}".format(self.scheme, hostname, self._query_str)
        return formated_url

    @classmethod
    def from_connection_string(
            cls, conn_str,  # type: str
            credential=None,  # type: Optional[Any]
            **kwargs  # type: Any
        ):  # type: (...) -> DataLakeServiceClient
        """
        Create DataLakeServiceClient from a Connection String.

        :param str conn_str:
            A connection string to an Azure Storage account.
        :param credential:
            The credentials with which to authenticate. This is optional if the
            account URL already has a SAS token, or the connection string already has shared
            access key values. The value can be a SAS token string, and account shared access
            key, or an instance of a TokenCredentials class from azure.identity.
            Credentials provided here will take precedence over those in the connection string.
        :return a DataLakeServiceClient
        :rtype ~azure.storage.filedatalake.DataLakeServiceClient

        .. admonition:: Example:

            .. literalinclude:: ../samples/datalake_samples_file_system.py
                :start-after: [START create_data_lake_service_client_from_conn_str]
                :end-before: [END create_data_lake_service_client_from_conn_str]
                :language: python
                :dedent: 8
                :caption: Creating the DataLakeServiceClient from a connection string.
        """
        account_url, _, credential = parse_connection_str(conn_str, credential, 'dfs')
        return cls(account_url, credential=credential, **kwargs)

    def get_user_delegation_key(self, key_start_time,  # type: datetime
                                key_expiry_time,  # type: datetime
                                **kwargs  # type: Any
                                ):
        # type: (...) -> UserDelegationKey
        """
        Obtain a user delegation key for the purpose of signing SAS tokens.
        A token credential must be present on the service object for this request to succeed.

        :param ~datetime.datetime key_start_time:
            A DateTime value. Indicates when the key becomes valid.
        :param ~datetime.datetime key_expiry_time:
            A DateTime value. Indicates when the key stops being valid.
        :keyword int timeout:
            The timeout parameter is expressed in seconds.
        :return: The user delegation key.
        :rtype: ~azure.storage.filedatalake.UserDelegationKey

        .. admonition:: Example:

            .. literalinclude:: ../samples/datalake_samples_service.py
                :start-after: [START get_user_delegation_key]
                :end-before: [END get_user_delegation_key]
                :language: python
                :dedent: 8
                :caption: Get user delegation key from datalake service client.
        """
        delegation_key = self._blob_service_client.get_user_delegation_key(key_start_time=key_start_time,
                                                                           key_expiry_time=key_expiry_time,
                                                                           **kwargs)  # pylint: disable=protected-access
        return UserDelegationKey._from_generated(delegation_key)  # pylint: disable=protected-access

    def list_file_systems(self, name_starts_with=None,  # type: Optional[str]
                          include_metadata=None,  # type: Optional[bool]
                          **kwargs):
        # type: (...) -> ItemPaged[FileSystemProperties]
        """Returns a generator to list the file systems under the specified account.

        The generator will lazily follow the continuation tokens returned by
        the service and stop when all file systems have been returned.

        :param str name_starts_with:
            Filters the results to return only file systems whose names
            begin with the specified prefix.
        :param bool include_metadata:
            Specifies that file system metadata be returned in the response.
            The default value is `False`.
        :keyword int results_per_page:
            The maximum number of file system names to retrieve per API
            call. If the request does not specify the server will return up to 5,000 items per page.
        :keyword int timeout:
            The timeout parameter is expressed in seconds.
        :returns: An iterable (auto-paging) of FileSystemProperties.
        :rtype: ~azure.core.paging.ItemPaged[~azure.storage.filedatalake.FileSystemProperties]

        .. admonition:: Example:

            .. literalinclude:: ../samples/datalake_samples_service.py
                :start-after: [START list_file_systems]
                :end-before: [END list_file_systems]
                :language: python
                :dedent: 8
                :caption: Listing the file systems in the datalake service.
        """
        item_paged = self._blob_service_client.list_containers(name_starts_with=name_starts_with,
                                                               include_metadata=include_metadata,
                                                               **kwargs)  # pylint: disable=protected-access
        item_paged._page_iterator_class = FileSystemPropertiesPaged  # pylint: disable=protected-access
        return item_paged

    def create_file_system(self, file_system,  # type: Union[FileSystemProperties, str]
                           metadata=None,  # type: Optional[Dict[str, str]]
                           public_access=None,  # type: Optional[PublicAccess]
                           **kwargs):
        # type: (...) -> FileSystemClient
        """Creates a new file system under the specified account.

        If the file system with the same name already exists, a ResourceExistsError will
        be raised. This method returns a client with which to interact with the newly
        created file system.

        :param str file_system:
            The name of the file system to create.
        :param metadata:
            A dict with name-value pairs to associate with the
            file system as metadata. Example: `{'Category':'test'}`
        :type metadata: dict(str, str)
        :param public_access:
            Possible values include: file system, file.
        :type public_access: ~azure.storage.filedatalake.PublicAccess
        :keyword int timeout:
            The timeout parameter is expressed in seconds.
        :rtype: ~azure.storage.filedatalake.FileSystemClient

        .. admonition:: Example:

            .. literalinclude:: ../samples/datalake_samples_service.py
                :start-after: [START create_file_system_from_service_client]
                :end-before: [END create_file_system_from_service_client]
                :language: python
                :dedent: 8
                :caption: Creating a file system in the datalake service.
        """
        file_system_client = self.get_file_system_client(file_system)
        file_system_client.create_file_system(metadata=metadata, public_access=public_access, **kwargs)
        return file_system_client

    def delete_file_system(self, file_system,  # type: Union[FileSystemProperties, str]
                           **kwargs):
        # type: (...) -> FileSystemClient
        """Marks the specified file system for deletion.

        The file system and any files contained within it are later deleted during garbage collection.
        If the file system is not found, a ResourceNotFoundError will be raised.

        :param file_system:
            The file system to delete. This can either be the name of the file system,
            or an instance of FileSystemProperties.
        :type file_system: str or ~azure.storage.filedatalake.FileSystemProperties
        :keyword lease:
            If specified, delete_file_system only succeeds if the
            file system's lease is active and matches this ID.
            Required if the file system has an active lease.
        :paramtype lease: ~azure.storage.filedatalake.DataLakeLeaseClient or str
        :keyword ~datetime.datetime if_modified_since:
            A DateTime value. Azure expects the date value passed in to be UTC.
            If timezone is included, any non-UTC datetimes will be converted to UTC.
            If a date is passed in without timezone info, it is assumed to be UTC.
            Specify this header to perform the operation only
            if the resource has been modified since the specified time.
        :keyword ~datetime.datetime if_unmodified_since:
            A DateTime value. Azure expects the date value passed in to be UTC.
            If timezone is included, any non-UTC datetimes will be converted to UTC.
            If a date is passed in without timezone info, it is assumed to be UTC.
            Specify this header to perform the operation only if
            the resource has not been modified since the specified date/time.
        :keyword str etag:
            An ETag value, or the wildcard character (*). Used to check if the resource has changed,
            and act according to the condition specified by the `match_condition` parameter.
        :keyword ~azure.core.MatchConditions match_condition:
            The match condition to use upon the etag.
        :keyword int timeout:
            The timeout parameter is expressed in seconds.
        :rtype: None

        .. admonition:: Example:

            .. literalinclude:: ../samples/datalake_samples_service.py
                :start-after: [START delete_file_system_from_service_client]
                :end-before: [END delete_file_system_from_service_client]
                :language: python
                :dedent: 8
                :caption: Deleting a file system in the datalake service.
        """
        file_system_client = self.get_file_system_client(file_system)
        file_system_client.delete_file_system(**kwargs)
        return file_system_client

    def get_file_system_client(self, file_system  # type: Union[FileSystemProperties, str]
                               ):
        # type: (...) -> FileSystemClient
        """Get a client to interact with the specified file system.

        The file system need not already exist.

        :param file_system:
            The file system. This can either be the name of the file system,
            or an instance of FileSystemProperties.
        :type file_system: str or ~azure.storage.filedatalake.FileSystemProperties
        :returns: A FileSystemClient.
        :rtype: ~azure.storage.filedatalake.FileSystemClient

        .. admonition:: Example:

            .. literalinclude:: ../samples/datalake_samples_file_system.py
                :start-after: [START create_file_system_client_from_service]
                :end-before: [END create_file_system_client_from_service]
                :language: python
                :dedent: 8
                :caption: Getting the file system client to interact with a specific file system.
        """
<<<<<<< HEAD
        try:
            file_system_name = file_system.name
        except AttributeError:
            file_system_name = file_system
        return FileSystemClient(self.url, file_system_name, credential=self._raw_credential,
                                _configuration=self._config,
                                _pipeline=self._pipeline, _location_mode=self._location_mode, _hosts=self._hosts,
=======
        return FileSystemClient(self.url, file_system, credential=self._raw_credential, _configuration=self._config,
                                _pipeline=self._pipeline, _hosts=self._hosts,
>>>>>>> 03ab2d87
                                require_encryption=self.require_encryption, key_encryption_key=self.key_encryption_key,
                                key_resolver_function=self.key_resolver_function)

    def get_directory_client(self, file_system,  # type: Union[FileSystemProperties, str]
                             directory  # type: Union[DirectoryProperties, str]
                             ):
        # type: (...) -> DataLakeDirectoryClient
        """Get a client to interact with the specified directory.

        The directory need not already exist.

        :param file_system:
            The file system that the directory is in. This can either be the name of the file system,
            or an instance of FileSystemProperties.
        :type file_system: str or ~azure.storage.filedatalake.FileSystemProperties
        :param directory:
            The directory with which to interact. This can either be the name of the directory,
            or an instance of DirectoryProperties.
        :type directory: str or ~azure.storage.filedatalake.DirectoryProperties
        :returns: A DataLakeDirectoryClient.
        :rtype: ~azure.storage.filedatalake.DataLakeDirectoryClient

        .. admonition:: Example:

            .. literalinclude:: ../samples/datalake_samples_service.py
                :start-after: [START get_directory_client_from_service_client]
                :end-before: [END get_directory_client_from_service_client]
                :language: python
                :dedent: 8
                :caption: Getting the directory client to interact with a specific directory.
        """
        try:
            file_system_name = file_system.name
        except AttributeError:
            file_system_name = file_system
        try:
            directory_name = directory.name
        except AttributeError:
            directory_name = directory
        return DataLakeDirectoryClient(self.url, file_system_name, directory_name=directory_name,
                                       credential=self._raw_credential,
                                       _configuration=self._config, _pipeline=self._pipeline,
                                       _hosts=self._hosts,
                                       require_encryption=self.require_encryption,
                                       key_encryption_key=self.key_encryption_key,
                                       key_resolver_function=self.key_resolver_function
                                       )

    def get_file_client(self, file_system,  # type: Union[FileSystemProperties, str]
                        file_path  # type: Union[FileProperties, str]
                        ):
        # type: (...) -> DataLakeFileClient
        """Get a client to interact with the specified file.

        The file need not already exist.

        :param file_system:
            The file system that the file is in. This can either be the name of the file system,
            or an instance of FileSystemProperties.
        :type file_system: str or ~azure.storage.filedatalake.FileSystemProperties
        :param file_path:
            The file with which to interact. This can either be the full path of the file(from the root directory),
            or an instance of FileProperties. eg. directory/subdirectory/file
        :type file_path: str or ~azure.storage.filedatalake.FileProperties
        :returns: A DataLakeFileClient.
        :rtype: ~azure.storage.filedatalake..DataLakeFileClient

        .. admonition:: Example:

            .. literalinclude:: ../samples/datalake_samples_service.py
                :start-after: [START get_file_client_from_service_client]
                :end-before: [END get_file_client_from_service_client]
                :language: python
                :dedent: 8
                :caption: Getting the file client to interact with a specific file.
        """
        try:
            file_system_name = file_system.name
        except AttributeError:
            file_system_name = file_system
        try:
            file_path = file_path.name
        except AttributeError:
            pass

        return DataLakeFileClient(
            self.url, file_system_name, file_path=file_path, credential=self._raw_credential,
            _hosts=self._hosts, _configuration=self._config, _pipeline=self._pipeline,
            require_encryption=self.require_encryption,
            key_encryption_key=self.key_encryption_key,
            key_resolver_function=self.key_resolver_function)<|MERGE_RESOLUTION|>--- conflicted
+++ resolved
@@ -320,18 +320,13 @@
                 :dedent: 8
                 :caption: Getting the file system client to interact with a specific file system.
         """
-<<<<<<< HEAD
         try:
             file_system_name = file_system.name
         except AttributeError:
             file_system_name = file_system
-        return FileSystemClient(self.url, file_system_name, credential=self._raw_credential,
-                                _configuration=self._config,
-                                _pipeline=self._pipeline, _location_mode=self._location_mode, _hosts=self._hosts,
-=======
-        return FileSystemClient(self.url, file_system, credential=self._raw_credential, _configuration=self._config,
+
+        return FileSystemClient(self.url, file_system_name, credential=self._raw_credential, _configuration=self._config,
                                 _pipeline=self._pipeline, _hosts=self._hosts,
->>>>>>> 03ab2d87
                                 require_encryption=self.require_encryption, key_encryption_key=self.key_encryption_key,
                                 key_resolver_function=self.key_resolver_function)
 
