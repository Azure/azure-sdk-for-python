--- conflicted
+++ resolved
@@ -127,7 +127,6 @@
         self._hosts[LocationMode.SECONDARY] = ""
 
         api_version = get_api_version(kwargs)
-<<<<<<< HEAD
         self._client = self._build_generated_client(self.url, api_version)
         self._datalake_client_for_blob_operation = self._build_generated_client(self._container_client.url, api_version)
 
@@ -145,22 +144,6 @@
         return _format_url(self.scheme, hostname, self.file_system_name, self._query_str)
 
     def __exit__(self, *args: Any) -> None:
-=======
-        self._client._config.version = api_version
-        self._datalake_client_for_blob_operation = AzureDataLakeStorageRESTAPI(self._container_client.url,
-                                                                               base_url=self._container_client.url,
-                                                                               file_system=file_system_name,
-                                                                               pipeline=self._pipeline)
-        self._datalake_client_for_blob_operation._config.version = api_version
-
-    def _format_url(self, hostname):
-        file_system_name = self.file_system_name
-        if isinstance(file_system_name, str):
-            file_system_name = file_system_name.encode('UTF-8')
-        return f"{self.scheme}://{hostname}/{quote(file_system_name)}{self._query_str}"
-
-    def __exit__(self, *args):
->>>>>>> 2a42241b
         self._container_client.close()
         self._datalake_client_for_blob_operation.close()
         super(FileSystemClient, self).__exit__(*args)
