# -------------------------------------------------------------------------
# Copyright (c) Microsoft Corporation. All rights reserved.
# Licensed under the MIT License. See License.txt in the project root for
# license information.
# --------------------------------------------------------------------------
from io import BytesIO

try:
    from urllib.parse import quote, unquote
except ImportError:
    from urllib2 import quote, unquote # type: ignore

import six

from ._quick_query_helper import DataLakeFileQueryReader
from ._shared.base_client import parse_connection_str
from ._shared.request_handlers import get_length, read_length
from ._shared.response_handlers import return_response_headers
from ._shared.uploads import IterStreamer
from ._upload_helper import upload_datalake_file
from ._generated.models import StorageErrorException
from ._download import StorageStreamDownloader
from ._path_client import PathClient
from ._serialize import get_mod_conditions, get_path_http_headers, get_access_conditions, add_metadata_headers
from ._deserialize import process_storage_error
from ._models import FileProperties, DataLakeFileQueryError


class DataLakeFileClient(PathClient):
    """A client to interact with the DataLake file, even if the file may not yet exist.

    :ivar str url:
        The full endpoint URL to the file system, including SAS token if used.
    :ivar str primary_endpoint:
        The full primary endpoint URL.
    :ivar str primary_hostname:
        The hostname of the primary endpoint.
    :param str account_url:
        The URI to the storage account.
    :param file_system_name:
        The file system for the directory or files.
    :type file_system_name: str
    :param file_path:
        The whole file path, so that to interact with a specific file.
        eg. "{directory}/{subdirectory}/{file}"
    :type file_path: str
    :param credential:
        The credentials with which to authenticate. This is optional if the
        account URL already has a SAS token. The value can be a SAS token string, and account
        shared access key, or an instance of a TokenCredentials class from azure.identity.
        If the URL already has a SAS token, specifying an explicit credential will take priority.

    .. admonition:: Example:

        .. literalinclude:: ../samples/datalake_samples_instantiate_client.py
            :start-after: [START instantiate_file_client_from_conn_str]
            :end-before: [END instantiate_file_client_from_conn_str]
            :language: python
            :dedent: 4
            :caption: Creating the DataLakeServiceClient from connection string.
    """
    def __init__(
        self, account_url,  # type: str
        file_system_name,  # type: str
        file_path,  # type: str
        credential=None,  # type: Optional[Any]
        **kwargs  # type: Any
    ):
        # type: (...) -> None
        super(DataLakeFileClient, self).__init__(account_url, file_system_name, path_name=file_path,
                                                 credential=credential, **kwargs)

    @classmethod
    def from_connection_string(
            cls, conn_str,  # type: str
            file_system_name,  # type: str
            file_path,  # type: str
            credential=None,  # type: Optional[Any]
            **kwargs  # type: Any
        ):  # type: (...) -> DataLakeFileClient
        """
        Create DataLakeFileClient from a Connection String.

        :param str conn_str:
            A connection string to an Azure Storage account.
        :param file_system_name: The name of file system to interact with.
        :type file_system_name: str
        :param directory_name: The name of directory to interact with. The directory is under file system.
        :type directory_name: str
        :param file_name: The name of file to interact with. The file is under directory.
        :type file_name: str
        :param credential:
            The credentials with which to authenticate. This is optional if the
            account URL already has a SAS token, or the connection string already has shared
            access key values. The value can be a SAS token string, and account shared access
            key, or an instance of a TokenCredentials class from azure.identity.
            Credentials provided here will take precedence over those in the connection string.
        :return a DataLakeFileClient
        :rtype ~azure.storage.filedatalake.DataLakeFileClient
        """
        account_url, _, credential = parse_connection_str(conn_str, credential, 'dfs')
        return cls(
            account_url, file_system_name=file_system_name, file_path=file_path,
            credential=credential, **kwargs)

    def create_file(self, content_settings=None,  # type: Optional[ContentSettings]
                    metadata=None,  # type: Optional[Dict[str, str]]
                    **kwargs):
        # type: (...) -> Dict[str, Union[str, datetime]]
        """
        Create a new file.

        :param ~azure.storage.filedatalake.ContentSettings content_settings:
            ContentSettings object used to set path properties.
        :param metadata:
            Name-value pairs associated with the file as metadata.
        :type metadata: dict(str, str)
        :keyword lease:
            Required if the file has an active lease. Value can be a DataLakeLeaseClient object
            or the lease ID as a string.
        :paramtype lease: ~azure.storage.filedatalake.DataLakeLeaseClient or str
        :keyword str umask:
            Optional and only valid if Hierarchical Namespace is enabled for the account.
            When creating a file or directory and the parent folder does not have a default ACL,
            the umask restricts the permissions of the file or directory to be created.
            The resulting permission is given by p & ^u, where p is the permission and u is the umask.
            For example, if p is 0777 and u is 0057, then the resulting permission is 0720.
            The default permission is 0777 for a directory and 0666 for a file. The default umask is 0027.
            The umask must be specified in 4-digit octal notation (e.g. 0766).
        :keyword str permissions:
            Optional and only valid if Hierarchical Namespace
            is enabled for the account. Sets POSIX access permissions for the file
            owner, the file owning group, and others. Each class may be granted
            read, write, or execute permission.  The sticky bit is also supported.
            Both symbolic (rwxrw-rw-) and 4-digit octal notation (e.g. 0766) are
            supported.
        :keyword ~datetime.datetime if_modified_since:
            A DateTime value. Azure expects the date value passed in to be UTC.
            If timezone is included, any non-UTC datetimes will be converted to UTC.
            If a date is passed in without timezone info, it is assumed to be UTC.
            Specify this header to perform the operation only
            if the resource has been modified since the specified time.
        :keyword ~datetime.datetime if_unmodified_since:
            A DateTime value. Azure expects the date value passed in to be UTC.
            If timezone is included, any non-UTC datetimes will be converted to UTC.
            If a date is passed in without timezone info, it is assumed to be UTC.
            Specify this header to perform the operation only if
            the resource has not been modified since the specified date/time.
        :keyword str etag:
            An ETag value, or the wildcard character (*). Used to check if the resource has changed,
            and act according to the condition specified by the `match_condition` parameter.
        :keyword ~azure.core.MatchConditions match_condition:
            The match condition to use upon the etag.
        :keyword int timeout:
            The timeout parameter is expressed in seconds.
        :return: response dict (Etag and last modified).

        .. admonition:: Example:

            .. literalinclude:: ../samples/datalake_samples_upload_download.py
                :start-after: [START create_file]
                :end-before: [END create_file]
                :language: python
                :dedent: 4
                :caption: Create file.
        """
        return self._create('file', content_settings=content_settings, metadata=metadata, **kwargs)

    def delete_file(self, **kwargs):
        # type: (...) -> None
        """
        Marks the specified file for deletion.

        :keyword lease:
            Required if the file has an active lease. Value can be a LeaseClient object
            or the lease ID as a string.
        :paramtype lease: ~azure.storage.filedatalake.DataLakeLeaseClient or str
        :keyword ~datetime.datetime if_modified_since:
            A DateTime value. Azure expects the date value passed in to be UTC.
            If timezone is included, any non-UTC datetimes will be converted to UTC.
            If a date is passed in without timezone info, it is assumed to be UTC.
            Specify this header to perform the operation only
            if the resource has been modified since the specified time.
        :keyword ~datetime.datetime if_unmodified_since:
            A DateTime value. Azure expects the date value passed in to be UTC.
            If timezone is included, any non-UTC datetimes will be converted to UTC.
            If a date is passed in without timezone info, it is assumed to be UTC.
            Specify this header to perform the operation only if
            the resource has not been modified since the specified date/time.
        :keyword str etag:
            An ETag value, or the wildcard character (*). Used to check if the resource has changed,
            and act according to the condition specified by the `match_condition` parameter.
        :keyword ~azure.core.MatchConditions match_condition:
            The match condition to use upon the etag.
        :keyword int timeout:
            The timeout parameter is expressed in seconds.
        :return: None

        .. admonition:: Example:

            .. literalinclude:: ../samples/datalake_samples_upload_download.py
                :start-after: [START delete_file]
                :end-before: [END delete_file]
                :language: python
                :dedent: 4
                :caption: Delete file.
        """
        return self._delete(**kwargs)

    def get_file_properties(self, **kwargs):
        # type: (**Any) -> FileProperties
        """Returns all user-defined metadata, standard HTTP properties, and
        system properties for the file. It does not return the content of the file.

        :keyword lease:
            Required if the directory or file has an active lease. Value can be a DataLakeLeaseClient object
            or the lease ID as a string.
        :type lease: ~azure.storage.filedatalake.DataLakeLeaseClient or str
        :keyword ~datetime.datetime if_modified_since:
            A DateTime value. Azure expects the date value passed in to be UTC.
            If timezone is included, any non-UTC datetimes will be converted to UTC.
            If a date is passed in without timezone info, it is assumed to be UTC.
            Specify this header to perform the operation only
            if the resource has been modified since the specified time.
        :keyword ~datetime.datetime if_unmodified_since:
            A DateTime value. Azure expects the date value passed in to be UTC.
            If timezone is included, any non-UTC datetimes will be converted to UTC.
            If a date is passed in without timezone info, it is assumed to be UTC.
            Specify this header to perform the operation only if
            the resource has not been modified since the specified date/time.
        :keyword str etag:
            An ETag value, or the wildcard character (*). Used to check if the resource has changed,
            and act according to the condition specified by the `match_condition` parameter.
        :keyword ~azure.core.MatchConditions match_condition:
            The match condition to use upon the etag.
        :keyword int timeout:
            The timeout parameter is expressed in seconds.
        :rtype: FileProperties

        .. admonition:: Example:

            .. literalinclude:: ../samples/datalake_samples_upload_download.py
                :start-after: [START get_file_properties]
                :end-before: [END get_file_properties]
                :language: python
                :dedent: 4
                :caption: Getting the properties for a file.
        """
        blob_properties = self._get_path_properties(**kwargs)
        return FileProperties._from_blob_properties(blob_properties)  # pylint: disable=protected-access

    def _upload_options(  # pylint:disable=too-many-statements
            self, data,  # type: Union[Iterable[AnyStr], IO[AnyStr]]
            length=None,  # type: Optional[int]
            **kwargs
        ):
        # type: (...) -> Dict[str, Any]

        encoding = kwargs.pop('encoding', 'UTF-8')
        if isinstance(data, six.text_type):
            data = data.encode(encoding) # type: ignore
        if length is None:
            length = get_length(data)
        if isinstance(data, bytes):
            data = data[:length]

        if isinstance(data, bytes):
            stream = BytesIO(data)
        elif hasattr(data, 'read'):
            stream = data
        elif hasattr(data, '__iter__'):
            stream = IterStreamer(data, encoding=encoding)
        else:
            raise TypeError("Unsupported data type: {}".format(type(data)))

        validate_content = kwargs.pop('validate_content', False)
        content_settings = kwargs.pop('content_settings', None)
        metadata = kwargs.pop('metadata', None)
        max_concurrency = kwargs.pop('max_concurrency', 1)

        kwargs['properties'] = add_metadata_headers(metadata)
        kwargs['lease_access_conditions'] = get_access_conditions(kwargs.pop('lease', None))
        kwargs['modified_access_conditions'] = get_mod_conditions(kwargs)

        if content_settings:
            kwargs['path_http_headers'] = get_path_http_headers(content_settings)

        kwargs['stream'] = stream
        kwargs['length'] = length
        kwargs['validate_content'] = validate_content
        kwargs['max_concurrency'] = max_concurrency
        kwargs['client'] = self._client.path

        return kwargs

    def upload_data(self, data,  # type: Union[AnyStr, Iterable[AnyStr], IO[AnyStr]]
                    length=None,  # type: Optional[int]
                    overwrite=False,  # type: Optional[bool]
                    **kwargs):
        # type: (...) -> Dict[str, Any]
        """
        Upload data to a file.

        :param data: Content to be uploaded to file
        :param int length: Size of the data in bytes.
        :param bool overwrite: to overwrite an existing file or not.
        :keyword ~azure.storage.filedatalake.ContentSettings content_settings:
            ContentSettings object used to set path properties.
        :keyword metadata:
            Name-value pairs associated with the blob as metadata.
        :paramtype metadata: dict(str, str)
        :keyword ~azure.storage.filedatalake.DataLakeLeaseClient or str lease:
            Required if the blob has an active lease. Value can be a DataLakeLeaseClient object
            or the lease ID as a string.
        :keyword str umask: Optional and only valid if Hierarchical Namespace is enabled for the account.
            When creating a file or directory and the parent folder does not have a default ACL,
            the umask restricts the permissions of the file or directory to be created.
            The resulting permission is given by p & ^u, where p is the permission and u is the umask.
            For example, if p is 0777 and u is 0057, then the resulting permission is 0720.
            The default permission is 0777 for a directory and 0666 for a file. The default umask is 0027.
            The umask must be specified in 4-digit octal notation (e.g. 0766).
        :keyword str permissions: Optional and only valid if Hierarchical Namespace
         is enabled for the account. Sets POSIX access permissions for the file
         owner, the file owning group, and others. Each class may be granted
         read, write, or execute permission.  The sticky bit is also supported.
         Both symbolic (rwxrw-rw-) and 4-digit octal notation (e.g. 0766) are
         supported.
        :keyword ~datetime.datetime if_modified_since:
            A DateTime value. Azure expects the date value passed in to be UTC.
            If timezone is included, any non-UTC datetimes will be converted to UTC.
            If a date is passed in without timezone info, it is assumed to be UTC.
            Specify this header to perform the operation only
            if the resource has been modified since the specified time.
        :keyword ~datetime.datetime if_unmodified_since:
            A DateTime value. Azure expects the date value passed in to be UTC.
            If timezone is included, any non-UTC datetimes will be converted to UTC.
            If a date is passed in without timezone info, it is assumed to be UTC.
            Specify this header to perform the operation only if
            the resource has not been modified since the specified date/time.
        :keyword str etag:
            An ETag value, or the wildcard character (*). Used to check if the resource has changed,
            and act according to the condition specified by the `match_condition` parameter.
        :keyword ~azure.core.MatchConditions match_condition:
            The match condition to use upon the etag.
        :keyword int timeout:
            The timeout parameter is expressed in seconds.
        :keyword int chunk_size:
            The maximum chunk size for uploading a file in chunks.
            Defaults to 100*1024*1024, or 100MB.
        :return: response dict (Etag and last modified).
        """
        options = self._upload_options(
            data,
            length=length,
            overwrite=overwrite,
            **kwargs)
        return upload_datalake_file(**options)

    @staticmethod
    def _append_data_options(data, offset, length=None, **kwargs):
        # type: (Optional[ContentSettings], Optional[Dict[str, str]], **Any) -> Dict[str, Any]

        if isinstance(data, six.text_type):
            data = data.encode(kwargs.pop('encoding', 'UTF-8'))  # type: ignore
        if length is None:
            length = get_length(data)
            if length is None:
                length, data = read_length(data)
        if isinstance(data, bytes):
            data = data[:length]

        access_conditions = get_access_conditions(kwargs.pop('lease', None))

        options = {
            'body': data,
            'position': offset,
            'content_length': length,
            'lease_access_conditions': access_conditions,
            'validate_content': kwargs.pop('validate_content', False),
            'timeout': kwargs.pop('timeout', None),
            'cls': return_response_headers}
        options.update(kwargs)
        return options

    def append_data(self, data,  # type: Union[AnyStr, Iterable[AnyStr], IO[AnyStr]]
                    offset,  # type: int
                    length=None,  # type: Optional[int]
                    **kwargs):
        # type: (...) -> Dict[str, Union[str, datetime, int]]
        """Append data to the file.

        :param data: Content to be appended to file
        :param offset: start position of the data to be appended to.
        :param length: Size of the data in bytes.
        :keyword bool validate_content:
            If true, calculates an MD5 hash of the block content. The storage
            service checks the hash of the content that has arrived
            with the hash that was sent. This is primarily valuable for detecting
            bitflips on the wire if using http instead of https as https (the default)
            will already validate. Note that this MD5 hash is not stored with the
            file.
        :keyword lease:
            Required if the file has an active lease. Value can be a DataLakeLeaseClient object
            or the lease ID as a string.
        :paramtype lease: ~azure.storage.filedatalake.DataLakeLeaseClient or str
        :return: dict of the response header

        .. admonition:: Example:

            .. literalinclude:: ../samples/datalake_samples_upload_download.py
                :start-after: [START append_data]
                :end-before: [END append_data]
                :language: python
                :dedent: 4
                :caption: Append data to the file.
        """
        options = self._append_data_options(
            data,
            offset,
            length=length,
            **kwargs)
        try:
            return self._client.path.append_data(**options)
        except StorageErrorException as error:
            process_storage_error(error)

    @staticmethod
    def _flush_data_options(offset, content_settings=None, retain_uncommitted_data=False, **kwargs):
        # type: (Optional[ContentSettings], Optional[Dict[str, str]], **Any) -> Dict[str, Any]

        access_conditions = get_access_conditions(kwargs.pop('lease', None))
        mod_conditions = get_mod_conditions(kwargs)

        path_http_headers = None
        if content_settings:
            path_http_headers = get_path_http_headers(content_settings)

        options = {
            'position': offset,
            'content_length': 0,
            'path_http_headers': path_http_headers,
            'retain_uncommitted_data': retain_uncommitted_data,
            'close': kwargs.pop('close', False),
            'lease_access_conditions': access_conditions,
            'modified_access_conditions': mod_conditions,
            'timeout': kwargs.pop('timeout', None),
            'cls': return_response_headers}
        options.update(kwargs)
        return options

    def flush_data(self, offset,  # type: int
                   retain_uncommitted_data=False,   # type: Optional[bool]
                   **kwargs):
        # type: (...) -> Dict[str, Union[str, datetime]]
        """ Commit the previous appended data.

        :param offset: offset is equal to the length of the file after commit the
            previous appended data.
        :param bool retain_uncommitted_data: Valid only for flush operations.  If
            "true", uncommitted data is retained after the flush operation
            completes; otherwise, the uncommitted data is deleted after the flush
            operation.  The default is false.  Data at offsets less than the
            specified position are written to the file when flush succeeds, but
            this optional parameter allows data after the flush position to be
            retained for a future flush operation.
        :keyword ~azure.storage.filedatalake.ContentSettings content_settings:
            ContentSettings object used to set path properties.
        :keyword bool close: Azure Storage Events allow applications to receive
            notifications when files change. When Azure Storage Events are
            enabled, a file changed event is raised. This event has a property
            indicating whether this is the final change to distinguish the
            difference between an intermediate flush to a file stream and the
            final close of a file stream. The close query parameter is valid only
            when the action is "flush" and change notifications are enabled. If
            the value of close is "true" and the flush operation completes
            successfully, the service raises a file change notification with a
            property indicating that this is the final update (the file stream has
            been closed). If "false" a change notification is raised indicating
            the file has changed. The default is false. This query parameter is
            set to true by the Hadoop ABFS driver to indicate that the file stream
            has been closed."
        :keyword ~datetime.datetime if_modified_since:
            A DateTime value. Azure expects the date value passed in to be UTC.
            If timezone is included, any non-UTC datetimes will be converted to UTC.
            If a date is passed in without timezone info, it is assumed to be UTC.
            Specify this header to perform the operation only
            if the resource has been modified since the specified time.
        :keyword ~datetime.datetime if_unmodified_since:
            A DateTime value. Azure expects the date value passed in to be UTC.
            If timezone is included, any non-UTC datetimes will be converted to UTC.
            If a date is passed in without timezone info, it is assumed to be UTC.
            Specify this header to perform the operation only if
            the resource has not been modified since the specified date/time.
        :keyword str etag:
            An ETag value, or the wildcard character (*). Used to check if the resource has changed,
            and act according to the condition specified by the `match_condition` parameter.
        :keyword ~azure.core.MatchConditions match_condition:
            The match condition to use upon the etag.
        :return: response header in dict

        .. admonition:: Example:

            .. literalinclude:: ../samples/datalake_samples_file_system.py
                :start-after: [START upload_file_to_file_system]
                :end-before: [END upload_file_to_file_system]
                :language: python
                :dedent: 8
                :caption: Commit the previous appended data.
        """
        options = self._flush_data_options(
            offset,
            retain_uncommitted_data=retain_uncommitted_data, **kwargs)
        try:
            return self._client.path.flush_data(**options)
        except StorageErrorException as error:
            process_storage_error(error)

    def download_file(self, offset=None, length=None, **kwargs):
        # type: (Optional[int], Optional[int], Any) -> StorageStreamDownloader
        """Downloads a file to the StorageStreamDownloader. The readall() method must
        be used to read all the content, or readinto() must be used to download the file into
        a stream.

        :param int offset:
            Start of byte range to use for downloading a section of the file.
            Must be set if length is provided.
        :param int length:
            Number of bytes to read from the stream. This is optional, but
            should be supplied for optimal performance.
        :keyword lease:
            If specified, download only succeeds if the file's lease is active
            and matches this ID. Required if the file has an active lease.
        :paramtype lease: ~azure.storage.filedatalake.DataLakeLeaseClient or str
        :keyword ~datetime.datetime if_modified_since:
            A DateTime value. Azure expects the date value passed in to be UTC.
            If timezone is included, any non-UTC datetimes will be converted to UTC.
            If a date is passed in without timezone info, it is assumed to be UTC.
            Specify this header to perform the operation only
            if the resource has been modified since the specified time.
        :keyword ~datetime.datetime if_unmodified_since:
            A DateTime value. Azure expects the date value passed in to be UTC.
            If timezone is included, any non-UTC datetimes will be converted to UTC.
            If a date is passed in without timezone info, it is assumed to be UTC.
            Specify this header to perform the operation only if
            the resource has not been modified since the specified date/time.
        :keyword str etag:
            An ETag value, or the wildcard character (*). Used to check if the resource has changed,
            and act according to the condition specified by the `match_condition` parameter.
        :keyword ~azure.core.MatchConditions match_condition:
            The match condition to use upon the etag.
        :keyword int max_concurrency:
            The number of parallel connections with which to download.
        :keyword int timeout:
            The timeout parameter is expressed in seconds. This method may make
            multiple calls to the Azure service and the timeout will apply to
            each call individually.
        :returns: A streaming object (StorageStreamDownloader)
        :rtype: ~azure.storage.filedatalake.StorageStreamDownloader

        .. admonition:: Example:

            .. literalinclude:: ../samples/datalake_samples_upload_download.py
                :start-after: [START read_file]
                :end-before: [END read_file]
                :language: python
                :dedent: 4
                :caption: Return the downloaded data.
        """
        downloader = self._blob_client.download_blob(offset=offset, length=length, **kwargs)
        return StorageStreamDownloader(downloader)

    def rename_file(self, new_name,  # type: str
                    **kwargs):
        # type: (**Any) -> DataLakeFileClient
        """
        Rename the source file.

        :param str new_name: the new file name the user want to rename to.
            The value must have the following format: "{filesystem}/{directory}/{subdirectory}/{file}".
        :keyword ~azure.storage.filedatalake.ContentSettings content_settings:
            ContentSettings object used to set path properties.
        :keyword source_lease: A lease ID for the source path. If specified,
         the source path must have an active lease and the leaase ID must
         match.
        :paramtype source_lease: ~azure.storage.filedatalake.DataLakeLeaseClient or str
        :keyword lease:
            Required if the file/directory has an active lease. Value can be a LeaseClient object
            or the lease ID as a string.
        :type lease: ~azure.storage.filedatalake.DataLakeLeaseClient or str
        :keyword ~datetime.datetime if_modified_since:
            A DateTime value. Azure expects the date value passed in to be UTC.
            If timezone is included, any non-UTC datetimes will be converted to UTC.
            If a date is passed in without timezone info, it is assumed to be UTC.
            Specify this header to perform the operation only
            if the resource has been modified since the specified time.
        :keyword ~datetime.datetime if_unmodified_since:
            A DateTime value. Azure expects the date value passed in to be UTC.
            If timezone is included, any non-UTC datetimes will be converted to UTC.
            If a date is passed in without timezone info, it is assumed to be UTC.
            Specify this header to perform the operation only if
            the resource has not been modified since the specified date/time.
        :keyword str etag:
            An ETag value, or the wildcard character (*). Used to check if the resource has changed,
            and act according to the condition specified by the `match_condition` parameter.
        :keyword ~azure.core.MatchConditions match_condition:
            The match condition to use upon the etag.
        :keyword ~datetime.datetime source_if_modified_since:
            A DateTime value. Azure expects the date value passed in to be UTC.
            If timezone is included, any non-UTC datetimes will be converted to UTC.
            If a date is passed in without timezone info, it is assumed to be UTC.
            Specify this header to perform the operation only
            if the resource has been modified since the specified time.
        :keyword ~datetime.datetime source_if_unmodified_since:
            A DateTime value. Azure expects the date value passed in to be UTC.
            If timezone is included, any non-UTC datetimes will be converted to UTC.
            If a date is passed in without timezone info, it is assumed to be UTC.
            Specify this header to perform the operation only if
            the resource has not been modified since the specified date/time.
        :keyword str source_etag:
            The source ETag value, or the wildcard character (*). Used to check if the resource has changed,
            and act according to the condition specified by the `match_condition` parameter.
        :keyword ~azure.core.MatchConditions source_match_condition:
            The source match condition to use upon the etag.
        :keyword int timeout:
            The timeout parameter is expressed in seconds.
        :return: the renamed file client
        :rtype: DataLakeFileClient

        .. admonition:: Example:

            .. literalinclude:: ../samples/datalake_samples_upload_download.py
                :start-after: [START rename_file]
                :end-before: [END rename_file]
                :language: python
                :dedent: 4
                :caption: Rename the source file.
        """
        new_name = new_name.strip('/')
        new_file_system = new_name.split('/')[0]
        new_path_and_token = new_name[len(new_file_system):].split('?')
        new_path = new_path_and_token[0]
        try:
            new_file_sas = new_path_and_token[1] or self._query_str.strip('?')
        except IndexError:
            if not self._raw_credential and new_file_system != self.file_system_name:
                raise ValueError("please provide the sas token for the new file")
            if not self._raw_credential and new_file_system == self.file_system_name:
                new_file_sas = self._query_str.strip('?')

        new_file_client = DataLakeFileClient(
            "{}://{}".format(self.scheme, self.primary_hostname), new_file_system, file_path=new_path,
            credential=self._raw_credential or new_file_sas,
            _hosts=self._hosts, _configuration=self._config, _pipeline=self._pipeline,
            _location_mode=self._location_mode, require_encryption=self.require_encryption,
            key_encryption_key=self.key_encryption_key,
            key_resolver_function=self.key_resolver_function
        )
        new_file_client._rename_path(  # pylint: disable=protected-access
            '/{}/{}{}'.format(quote(unquote(self.file_system_name)),
                              quote(unquote(self.path_name)),
                              self._query_str),
            **kwargs)
        return new_file_client

    def query_file(self, query_expression, **kwargs):
        # type: (str, **Any) -> DataLakeFileQueryReader
        """
        Enables users to select/project on datalake file data by providing simple query expressions.
        This operations returns a DataLakeFileQueryReader, users need to use readall() or readinto() to get query data.

        :param str query_expression:
            Required. a query statement.
            eg. Select * from DataLakeStorage
        :keyword Callable[~azure.storage.filedatalake.DataLakeFileQueryError] on_error:
            A function to be called on any processing errors returned by the service.
        :keyword file_format:
            Optional. Defines the serialization of the data currently stored in the file. The default is to
            treat the file data as CSV data formatted in the default dialect. This can be overridden with
            a custom DelimitedTextDialect, or alternatively a DelimitedJsonDialect.
        :paramtype file_format:
            ~azure.storage.filedatalake.DelimitedTextDialect or ~azure.storage.filedatalake.DelimitedJsonDialect
        :keyword output_format:
            Optional. Defines the output serialization for the data stream. By default the data will be returned
            as it is represented in the file. By providing an output format, the file data will be reformatted
            according to that profile. This value can be a DelimitedTextDialect or a DelimitedJsonDialect.
        :paramtype output_format:
<<<<<<< HEAD
            ~azure.storage.filedatalake.DelimitedTextDialect or ~azure.storage.filedatalake.DelimitedJsonDialect
=======
            ~azure.storage.filedatalake.DelimitedTextDialect, ~azure.storage.filedatalake.DelimitedJsonDialect
>>>>>>> adfee503
            or list[~azure.storage.filedatalake.ArrowDialect]
        :keyword lease:
            Required if the file has an active lease. Value can be a DataLakeLeaseClient object
            or the lease ID as a string.
        :paramtype lease: ~azure.storage.filedatalake.DataLakeLeaseClient or str
        :keyword ~datetime.datetime if_modified_since:
            A DateTime value. Azure expects the date value passed in to be UTC.
            If timezone is included, any non-UTC datetimes will be converted to UTC.
            If a date is passed in without timezone info, it is assumed to be UTC.
            Specify this header to perform the operation only
            if the resource has been modified since the specified time.
        :keyword ~datetime.datetime if_unmodified_since:
            A DateTime value. Azure expects the date value passed in to be UTC.
            If timezone is included, any non-UTC datetimes will be converted to UTC.
            If a date is passed in without timezone info, it is assumed to be UTC.
            Specify this header to perform the operation only if
            the resource has not been modified since the specified date/time.
        :keyword str etag:
            An ETag value, or the wildcard character (*). Used to check if the resource has changed,
            and act according to the condition specified by the `match_condition` parameter.
        :keyword ~azure.core.MatchConditions match_condition:
            The match condition to use upon the etag.
        :keyword int timeout:
            The timeout parameter is expressed in seconds.
        :returns: A streaming object (DataLakeFileQueryReader)
        :rtype: ~azure.storage.filedatalake.DataLakeFileQueryReader

        .. admonition:: Example:

            .. literalinclude:: ../samples/datalake_samples_query.py
                :start-after: [START query]
                :end-before: [END query]
                :language: python
                :dedent: 4
                :caption: select/project on datalake file data by providing simple query expressions.
        """
        query_expression = query_expression.replace("from DataLakeStorage", "from BlobStorage")
        blob_quick_query_reader = self._blob_client.query_blob(query_expression,
                                                               blob_format=kwargs.pop('file_format', None),
                                                               error_cls=DataLakeFileQueryError,
                                                               **kwargs)
        return DataLakeFileQueryReader(blob_quick_query_reader)<|MERGE_RESOLUTION|>--- conflicted
+++ resolved
@@ -684,11 +684,7 @@
             as it is represented in the file. By providing an output format, the file data will be reformatted
             according to that profile. This value can be a DelimitedTextDialect or a DelimitedJsonDialect.
         :paramtype output_format:
-<<<<<<< HEAD
-            ~azure.storage.filedatalake.DelimitedTextDialect or ~azure.storage.filedatalake.DelimitedJsonDialect
-=======
             ~azure.storage.filedatalake.DelimitedTextDialect, ~azure.storage.filedatalake.DelimitedJsonDialect
->>>>>>> adfee503
             or list[~azure.storage.filedatalake.ArrowDialect]
         :keyword lease:
             Required if the file has an active lease. Value can be a DataLakeLeaseClient object
