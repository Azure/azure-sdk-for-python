# -------------------------------------------------------------------------
# Copyright (c) Microsoft Corporation. All rights reserved.
# Licensed under the MIT License. See License.txt in the project root for
# license information.
# --------------------------------------------------------------------------
# pylint: disable=invalid-overridden-method, too-many-lines, docstring-keyword-should-match-keyword-only

import functools
from typing import (
    Union, Optional, Any, Dict,
    TYPE_CHECKING
)
from typing_extensions import Self

from azure.core.async_paging import AsyncItemPaged
from azure.core.exceptions import HttpResponseError
from azure.core.pipeline import AsyncPipeline
from azure.core.tracing.decorator import distributed_trace
from azure.core.tracing.decorator_async import distributed_trace_async
from azure.storage.blob.aio import ContainerClient
from .._deserialize import is_file_path, process_storage_error
from .._file_system_client_helpers import _format_url, _parse_url, _undelete_path_options
from .._generated.aio import AzureDataLakeStorageRESTAPI
from .._generated.models import ListBlobsIncludeItem
from .._models import (
    DeletedPathProperties,
    DirectoryProperties,
    FileProperties,
    FileSystemProperties,
    LocationMode,
    PublicAccess
)
from .._serialize import convert_dfs_url_to_blob_url, get_api_version
from .._shared.base_client import parse_connection_str, parse_query, StorageAccountHostsMixin
from .._shared.base_client_async import AsyncStorageAccountHostsMixin, AsyncTransportWrapper
from .._shared.policies_async import ExponentialRetry
from ._data_lake_directory_client_async import DataLakeDirectoryClient
from ._data_lake_file_client_async import DataLakeFileClient
from ._data_lake_lease_async import DataLakeLeaseClient
from ._list_paths_helper import DeletedPathPropertiesPaged, PathPropertiesPaged

if TYPE_CHECKING:
    from azure.core.credentials import AzureNamedKeyCredential, AzureSasCredential
    from azure.core.credentials_async import AsyncTokenCredential
    from datetime import datetime
    from .._models import AccessPolicy, PathProperties


class FileSystemClient(AsyncStorageAccountHostsMixin, StorageAccountHostsMixin):
    """A client to interact with a specific file system, even if that file system
    may not yet exist.

    For operations relating to a specific directory or file within this file system, a directory client or file client
    can be retrieved using the :func:`~get_directory_client` or :func:`~get_file_client` functions.

    :param str account_url:
        The URI to the storage account.
    :param file_system_name:
        The file system for the directory or files.
    :type file_system_name: str
    :param credential:
        The credentials with which to authenticate. This is optional if the
        account URL already has a SAS token. The value can be a SAS token string,
        an instance of a AzureSasCredential or AzureNamedKeyCredential from azure.core.credentials,
        an account shared access key, or an instance of a TokenCredentials class from azure.identity.
        If the resource URI already contains a SAS token, this will be ignored in favor of an explicit credential
        - except in the case of AzureSasCredential, where the conflicting SAS tokens will raise a ValueError.
        If using an instance of AzureNamedKeyCredential, "name" should be the storage account name, and "key"
        should be the storage account key.
    :type credential:
        ~azure.core.credentials.AzureNamedKeyCredential or
        ~azure.core.credentials.AzureSasCredential or
        ~azure.core.credentials_async.AsyncTokenCredential or
        str or Dict[str, str] or None
    :keyword str api_version:
        The Storage API version to use for requests. Default value is the most recent service version that is
        compatible with the current SDK. Setting to an older version may result in reduced feature compatibility.
    :keyword str audience: The audience to use when requesting tokens for Azure Active Directory
        authentication. Only has an effect when credential is of type TokenCredential. The value could be
        https://storage.azure.com/ (default) or https://<account>.blob.core.windows.net.

    .. admonition:: Example:

        .. literalinclude:: ../samples/datalake_samples_file_system_async.py
            :start-after: [START create_file_system_client_from_service]
            :end-before: [END create_file_system_client_from_service]
            :language: python
            :dedent: 8
            :caption: Get a FileSystemClient from an existing DataLakeServiceClient.
    """

    url: str
    """The full endpoint URL to the file system, including SAS token if used."""
    primary_endpoint: str
    """The full primary endpoint URL."""
    primary_hostname: str
    """The hostname of the primary endpoint."""

    def __init__(
        self, account_url: str,
        file_system_name: str,
        credential: Optional[Union[str, Dict[str, str], "AzureNamedKeyCredential", "AzureSasCredential", "AsyncTokenCredential"]] = None,  # pylint: disable=line-too-long
        **kwargs: Any
    ) -> None:
        kwargs['retry_policy'] = kwargs.get('retry_policy') or ExponentialRetry(**kwargs)

        if not file_system_name:
            raise ValueError("Please specify a file system name.")
        self.file_system_name = file_system_name

        parsed_url = _parse_url(account_url)
        blob_account_url = convert_dfs_url_to_blob_url(account_url)
        # TODO: add self.account_url to base_client and remove _blob_account_url
        self._blob_account_url = blob_account_url

        datalake_hosts = kwargs.pop('_hosts', None)
        blob_hosts = None
        if datalake_hosts:
            blob_primary_account_url = convert_dfs_url_to_blob_url(datalake_hosts[LocationMode.PRIMARY])
            blob_hosts = {LocationMode.PRIMARY: blob_primary_account_url, LocationMode.SECONDARY: ""}
        self._container_client = ContainerClient(
            self._blob_account_url,
            self.file_system_name,
            credential=credential,
<<<<<<< HEAD
            _hosts=blob_hosts,
            **kwargs
        )
=======
            **kwargs)
        # to override the class field _container_client sync version
        kwargs.pop('_hosts', None)
        self._container_client = ContainerClient(self._blob_account_url, self.file_system_name,
                                                 credential=credential,
                                                 _hosts=self._container_client._hosts,
                                                 **kwargs)  # type: ignore
        self._client = AzureDataLakeStorageRESTAPI(self.url, base_url=self.url,
                                                   file_system=self.file_system_name, pipeline=self._pipeline)
        self._datalake_client_for_blob_operation = AzureDataLakeStorageRESTAPI(self._container_client.url,
                                                                               base_url=self._container_client.url,
                                                                               file_system=self.file_system_name,
                                                                               pipeline=self._pipeline)
        api_version = get_api_version(kwargs)
        self._client._config.version = api_version
        self._datalake_client_for_blob_operation._config.version = api_version
>>>>>>> 2a42241b

        _, sas_token = parse_query(parsed_url.query)
        self._query_str, self._raw_credential = self._format_query_string(sas_token, credential)

        super(FileSystemClient, self).__init__(parsed_url, service='dfs', credential=self._raw_credential,
                                               _hosts=datalake_hosts, **kwargs)

        # ADLS doesn't support secondary endpoint, make sure it's empty
        self._hosts[LocationMode.SECONDARY] = ""

        api_version = get_api_version(kwargs)
        self._client = self._build_generated_client(self.url, api_version)
        self._datalake_client_for_blob_operation = self._build_generated_client(self._container_client.url, api_version)
        self._loop = kwargs.get('loop', None)

    def _build_generated_client(self, url: str, api_version: str) -> AzureDataLakeStorageRESTAPI:
        client = AzureDataLakeStorageRESTAPI(
            url,
            base_url=url,
            file_system=self.file_system_name,
            pipeline=self._pipeline
        )
        client._config.version = api_version  # pylint: disable=protected-access
        return client

    def _format_url(self, hostname: str) -> str:
        return _format_url(self.scheme, hostname, self.file_system_name, self._query_str)

    async def __aexit__(self, *args: Any) -> None:
        await self._container_client.close()
        await self._datalake_client_for_blob_operation.close()
        await super(FileSystemClient, self).__aexit__(*args)

    async def close(self) -> None:
        """This method is to close the sockets opened by the client.
        It need not be used when using with a context manager.
        """
        await self.__aexit__()

    @classmethod
    def from_connection_string(
        cls, conn_str: str,
        file_system_name: str,
        credential: Optional[Union[str, Dict[str, str], "AzureNamedKeyCredential", "AzureSasCredential", "AsyncTokenCredential"]] = None,  # pylint: disable=line-too-long
        **kwargs: Any
    ) -> Self:
        """
        Create FileSystemClient from a Connection String.

        :param str conn_str:
            A connection string to an Azure Storage account.
        :param file_system_name: The name of file system to interact with.
        :type file_system_name: str
        :param credential:
            The credentials with which to authenticate. This is optional if the
            account URL already has a SAS token, or the connection string already has shared
            access key values. The value can be a SAS token string,
            an instance of a AzureSasCredential or AzureNamedKeyCredential from azure.core.credentials,
            an account shared access key, or an instance of a TokenCredentials class from azure.identity.
            Credentials provided here will take precedence over those in the connection string.
            If using an instance of AzureNamedKeyCredential, "name" should be the storage account name, and "key"
            should be the storage account key.
        :type credential:
            ~azure.core.credentials.AzureNamedKeyCredential or
            ~azure.core.credentials.AzureSasCredential or
            ~azure.core.credentials.TokenCredential or
            str or Dict[str, str] or None
        :keyword str audience: The audience to use when requesting tokens for Azure Active Directory
            authentication. Only has an effect when credential is of type TokenCredential. The value could be
            https://storage.azure.com/ (default) or https://<account>.blob.core.windows.net.
        :returns: A FileSystemClient.
        :rtype: ~azure.storage.filedatalake.FileSystemClient
        """
        account_url, _, credential = parse_connection_str(conn_str, credential, 'dfs')
        return cls(account_url, file_system_name=file_system_name, credential=credential, **kwargs)

    @distributed_trace_async
    async def acquire_lease(
        self, lease_duration: int = -1,
        lease_id: Optional[str] = None,
        **kwargs: Any
    ) -> DataLakeLeaseClient:
        """
        Requests a new lease. If the file system does not have an active lease,
        the DataLake service creates a lease on the file system and returns a new
        lease ID.

        :param int lease_duration:
            Specifies the duration of the lease, in seconds, or negative one
            (-1) for a lease that never expires. A non-infinite lease can be
            between 15 and 60 seconds. A lease duration cannot be changed
            using renew or change. Default is -1 (infinite lease).
        :param str lease_id:
            Proposed lease ID, in a GUID string format. The DataLake service returns
            400 (Invalid request) if the proposed lease ID is not in the correct format.
        :keyword ~datetime.datetime if_modified_since:
            A DateTime value. Azure expects the date value passed in to be UTC.
            If timezone is included, any non-UTC datetimes will be converted to UTC.
            If a date is passed in without timezone info, it is assumed to be UTC.
            Specify this header to perform the operation only
            if the resource has been modified since the specified time.
        :keyword ~datetime.datetime if_unmodified_since:
            A DateTime value. Azure expects the date value passed in to be UTC.
            If timezone is included, any non-UTC datetimes will be converted to UTC.
            If a date is passed in without timezone info, it is assumed to be UTC.
            Specify this header to perform the operation only if
            the resource has not been modified since the specified date/time.
        :keyword str etag:
            An ETag value, or the wildcard character (*). Used to check if the resource has changed,
            and act according to the condition specified by the `match_condition` parameter.
        :keyword ~azure.core.MatchConditions match_condition:
            The match condition to use upon the etag.
        :keyword int timeout:
            Sets the server-side timeout for the operation in seconds. For more details see
            https://learn.microsoft.com/rest/api/storageservices/setting-timeouts-for-blob-service-operations.
            This value is not tracked or validated on the client. To configure client-side network timesouts
            see `here <https://github.com/Azure/azure-sdk-for-python/tree/main/sdk/storage/azure-storage-file-datalake
            #other-client--per-operation-configuration>`_.
        :returns: A DataLakeLeaseClient object, that can be run in a context manager.
        :rtype: ~azure.storage.filedatalake.aio.DataLakeLeaseClient

        .. admonition:: Example:

            .. literalinclude:: ../samples/datalake_samples_file_system_async.py
                :start-after: [START acquire_lease_on_file_system]
                :end-before: [END acquire_lease_on_file_system]
                :language: python
                :dedent: 12
                :caption: Acquiring a lease on the file_system.
        """
        lease = DataLakeLeaseClient(self, lease_id=lease_id)
        await lease.acquire(lease_duration=lease_duration, **kwargs)
        return lease

    @distributed_trace_async
    async def create_file_system(
        self, metadata: Optional[Dict[str, str]] = None,
        public_access: Optional[PublicAccess] = None,
        **kwargs: Any
    ) -> Dict[str, Union[str, "datetime"]]:
        """Creates a new file system under the specified account.

        If the file system with the same name already exists, a ResourceExistsError will
        be raised. This method returns a client with which to interact with the newly
        created file system.

        :param metadata:
            A dict with name-value pairs to associate with the
            file system as metadata. Example: `{'Category':'test'}`
        :type metadata: Dict[str, str]
        :param public_access:
            To specify whether data in the file system may be accessed publicly and the level of access.
        :type public_access: ~azure.storage.filedatalake.PublicAccess
        :keyword encryption_scope_options:
            Specifies the default encryption scope to set on the file system and use for
            all future writes.

            .. versionadded:: 12.9.0

        :paramtype encryption_scope_options: dict or ~azure.storage.filedatalake.EncryptionScopeOptions
        :keyword int timeout:
            Sets the server-side timeout for the operation in seconds. For more details see
            https://learn.microsoft.com/rest/api/storageservices/setting-timeouts-for-blob-service-operations.
            This value is not tracked or validated on the client. To configure client-side network timesouts
            see `here <https://github.com/Azure/azure-sdk-for-python/tree/main/sdk/storage/azure-storage-file-datalake
            #other-client--per-operation-configuration>`_.
        :returns: A dictionary of response headers.
        :rtype: Dict[str, Union[str, datetime]]

        .. admonition:: Example:

            .. literalinclude:: ../samples/datalake_samples_file_system_async.py
                :start-after: [START create_file_system]
                :end-before: [END create_file_system]
                :language: python
                :dedent: 16
                :caption: Creating a file system in the datalake service.
        """
        encryption_scope_options = kwargs.pop('encryption_scope_options', None)
        return await self._container_client.create_container(
            metadata=metadata,
            public_access=public_access,
            container_encryption_scope=encryption_scope_options,
            **kwargs
        )

    @distributed_trace_async
    async def exists(self, **kwargs: Any) -> bool:
        """
        Returns True if a file system exists and returns False otherwise.

        :keyword int timeout:
            Sets the server-side timeout for the operation in seconds. For more details see
            https://learn.microsoft.com/rest/api/storageservices/setting-timeouts-for-blob-service-operations.
            This value is not tracked or validated on the client. To configure client-side network timesouts
            see `here <https://github.com/Azure/azure-sdk-for-python/tree/main/sdk/storage/azure-storage-file-datalake
            #other-client--per-operation-configuration>`_.
        :returns: True if a file system exists, False otherwise.
        :rtype: bool
        """
        return await self._container_client.exists(**kwargs)

    @distributed_trace_async
    async def _rename_file_system(self, new_name: str, **kwargs: Any) -> Self:
        """Renames a filesystem.

        Operation is successful only if the source filesystem exists.

        :param str new_name:
            The new filesystem name the user wants to rename to.
        :keyword lease:
            Specify this to perform only if the lease ID given
            matches the active lease ID of the source filesystem.
        :paramtype lease: ~azure.storage.filedatalake.DataLakeLeaseClient or str
        :keyword int timeout:
            Sets the server-side timeout for the operation in seconds. For more details see
            https://learn.microsoft.com/rest/api/storageservices/setting-timeouts-for-blob-service-operations.
            This value is not tracked or validated on the client. To configure client-side network timesouts
            see `here <https://github.com/Azure/azure-sdk-for-python/tree/main/sdk/storage/azure-storage-file-datalake
            #other-client--per-operation-configuration>`_.
        :returns: FileSystemClient with renamed properties.
        :rtype: ~azure.storage.filedatalake.FileSystemClient
        """
        await self._container_client._rename_container(new_name, **kwargs)  # pylint: disable=protected-access
        # TODO: self._raw_credential would not work with SAS tokens
        renamed_file_system = FileSystemClient(
            f"{self.scheme}://{self.primary_hostname}", file_system_name=new_name,
            credential=self._raw_credential, api_version=self.api_version, _configuration=self._config,
            _pipeline=self._pipeline, _location_mode=self._location_mode, _hosts=self._hosts)
        return renamed_file_system

    @distributed_trace_async
    async def delete_file_system(self, **kwargs: Any) -> None:
        """Marks the specified file system for deletion.

        The file system and any files contained within it are later deleted during garbage collection.
        If the file system is not found, a ResourceNotFoundError will be raised.

        :keyword lease:
            If specified, delete_file_system only succeeds if the
            file system's lease is active and matches this ID.
            Required if the file system has an active lease.
        :paramtype lease: ~azure.storage.filedatalake.aio.DataLakeLeaseClient or str
        :keyword ~datetime.datetime if_modified_since:
            A DateTime value. Azure expects the date value passed in to be UTC.
            If timezone is included, any non-UTC datetimes will be converted to UTC.
            If a date is passed in without timezone info, it is assumed to be UTC.
            Specify this header to perform the operation only
            if the resource has been modified since the specified time.
        :keyword ~datetime.datetime if_unmodified_since:
            A DateTime value. Azure expects the date value passed in to be UTC.
            If timezone is included, any non-UTC datetimes will be converted to UTC.
            If a date is passed in without timezone info, it is assumed to be UTC.
            Specify this header to perform the operation only if
            the resource has not been modified since the specified date/time.
        :keyword str etag:
            An ETag value, or the wildcard character (*). Used to check if the resource has changed,
            and act according to the condition specified by the `match_condition` parameter.
        :keyword ~azure.core.MatchConditions match_condition:
            The match condition to use upon the etag.
        :keyword int timeout:
            Sets the server-side timeout for the operation in seconds. For more details see
            https://learn.microsoft.com/rest/api/storageservices/setting-timeouts-for-blob-service-operations.
            This value is not tracked or validated on the client. To configure client-side network timesouts
            see `here <https://github.com/Azure/azure-sdk-for-python/tree/main/sdk/storage/azure-storage-file-datalake
            #other-client--per-operation-configuration>`_.
        :rtype: None

        .. admonition:: Example:

            .. literalinclude:: ../samples/datalake_samples_file_system_async.py
                :start-after: [START delete_file_system]
                :end-before: [END delete_file_system]
                :language: python
                :dedent: 16
                :caption: Deleting a file system in the datalake service.
        """
        await self._container_client.delete_container(**kwargs)

    @distributed_trace_async
    async def get_file_system_properties(self, **kwargs: Any) -> FileSystemProperties:
        """Returns all user-defined metadata and system properties for the specified
        file system. The data returned does not include the file system's list of paths.

        :keyword lease:
            If specified, get_file_system_properties only succeeds if the
            file system's lease is active and matches this ID.
        :paramtype lease: ~azure.storage.filedatalake.aio.DataLakeLeaseClient or str
        :keyword int timeout:
            Sets the server-side timeout for the operation in seconds. For more details see
            https://learn.microsoft.com/rest/api/storageservices/setting-timeouts-for-blob-service-operations.
            This value is not tracked or validated on the client. To configure client-side network timesouts
            see `here <https://github.com/Azure/azure-sdk-for-python/tree/main/sdk/storage/azure-storage-file-datalake
            #other-client--per-operation-configuration>`_.
        :return: Properties for the specified file system within a file system object.
        :rtype: ~azure.storage.filedatalake.FileSystemProperties

        .. admonition:: Example:

            .. literalinclude:: ../samples/datalake_samples_file_system_async.py
                :start-after: [START get_file_system_properties]
                :end-before: [END get_file_system_properties]
                :language: python
                :dedent: 16
                :caption: Getting properties on the file system.
        """
        container_properties = await self._container_client.get_container_properties(**kwargs)
        return FileSystemProperties._convert_from_container_props(container_properties)  # pylint: disable=protected-access

    @distributed_trace_async
    async def set_file_system_metadata(
        self, metadata: Dict[str, str],
        **kwargs: Any
    ) -> Dict[str, Union[str, "datetime"]]:
        """Sets one or more user-defined name-value pairs for the specified
        file system. Each call to this operation replaces all existing metadata
        attached to the file system. To remove all metadata from the file system,
        call this operation with no metadata dict.

        :param metadata:
            A dict containing name-value pairs to associate with the file system as
            metadata. Example: {'category':'test'}
        :type metadata: Dict[str, str]
        :keyword lease:
            If specified, set_file_system_metadata only succeeds if the
            file system's lease is active and matches this ID.
        :paramtype lease: ~azure.storage.filedatalake.aio.DataLakeLeaseClient or str
        :keyword ~datetime.datetime if_modified_since:
            A DateTime value. Azure expects the date value passed in to be UTC.
            If timezone is included, any non-UTC datetimes will be converted to UTC.
            If a date is passed in without timezone info, it is assumed to be UTC.
            Specify this header to perform the operation only
            if the resource has been modified since the specified time.
        :keyword ~datetime.datetime if_unmodified_since:
            A DateTime value. Azure expects the date value passed in to be UTC.
            If timezone is included, any non-UTC datetimes will be converted to UTC.
            If a date is passed in without timezone info, it is assumed to be UTC.
            Specify this header to perform the operation only if
            the resource has not been modified since the specified date/time.
        :keyword str etag:
            An ETag value, or the wildcard character (*). Used to check if the resource has changed,
            and act according to the condition specified by the `match_condition` parameter.
        :keyword ~azure.core.MatchConditions match_condition:
            The match condition to use upon the etag.
        :keyword int timeout:
            Sets the server-side timeout for the operation in seconds. For more details see
            https://learn.microsoft.com/rest/api/storageservices/setting-timeouts-for-blob-service-operations.
            This value is not tracked or validated on the client. To configure client-side network timesouts
            see `here <https://github.com/Azure/azure-sdk-for-python/tree/main/sdk/storage/azure-storage-file-datalake
            #other-client--per-operation-configuration>`_.
        :returns: file system-updated property dict (Etag and last modified).
        :rtype: Dict[str, Union[str, datetime]]

        .. admonition:: Example:

            .. literalinclude:: ../samples/datalake_samples_file_system_async.py
                :start-after: [START set_file_system_metadata]
                :end-before: [END set_file_system_metadata]
                :language: python
                :dedent: 16
                :caption: Setting metadata on the container.
        """
        return await self._container_client.set_container_metadata(metadata=metadata, **kwargs)

    @distributed_trace_async
    async def set_file_system_access_policy(
        self, signed_identifiers: Dict[str, "AccessPolicy"],
        public_access: Optional[Union[str, "PublicAccess"]] = None,
        **kwargs: Any
    ) -> Dict[str, Union[str, "datetime"]]:
        """Sets the permissions for the specified file system or stored access
        policies that may be used with Shared Access Signatures. The permissions
        indicate whether files in a file system may be accessed publicly.

        :param signed_identifiers:
            A dictionary of access policies to associate with the file system. The
            dictionary may contain up to 5 elements. An empty dictionary
            will clear the access policies set on the service.
        :type signed_identifiers: Dict[str, ~azure.storage.filedatalake.AccessPolicy]
        :param ~azure.storage.filedatalake.PublicAccess public_access:
            To specify whether data in the file system may be accessed publicly and the level of access.
        :keyword lease:
            Required if the file system has an active lease. Value can be a DataLakeLeaseClient object
            or the lease ID as a string.
        :paramtype lease: ~azure.storage.filedatalake.aio.DataLakeLeaseClient or str
        :keyword ~datetime.datetime if_modified_since:
            A datetime value. Azure expects the date value passed in to be UTC.
            If timezone is included, any non-UTC datetimes will be converted to UTC.
            If a date is passed in without timezone info, it is assumed to be UTC.
            Specify this header to perform the operation only
            if the resource has been modified since the specified date/time.
        :keyword ~datetime.datetime if_unmodified_since:
            A datetime value. Azure expects the date value passed in to be UTC.
            If timezone is included, any non-UTC datetimes will be converted to UTC.
            If a date is passed in without timezone info, it is assumed to be UTC.
            Specify this header to perform the operation only if
            the resource has not been modified since the specified date/time.
        :keyword int timeout:
            Sets the server-side timeout for the operation in seconds. For more details see
            https://learn.microsoft.com/rest/api/storageservices/setting-timeouts-for-blob-service-operations.
            This value is not tracked or validated on the client. To configure client-side network timesouts
            see `here <https://github.com/Azure/azure-sdk-for-python/tree/main/sdk/storage/azure-storage-file-datalake
            #other-client--per-operation-configuration>`_.
        :returns: filesystem-updated property dict (Etag and last modified).
        :rtype: Dict[str, Union[str, datetime]]
        """
        return await self._container_client.set_container_access_policy(
            signed_identifiers,
            public_access=public_access,
            **kwargs
        )

    @distributed_trace_async
    async def get_file_system_access_policy(self, **kwargs: Any) -> Dict[str, Any]:
        """Gets the permissions for the specified file system.
        The permissions indicate whether file system data may be accessed publicly.

        :keyword lease:
            If specified, get_file_system_access_policy only succeeds if the
            file system's lease is active and matches this ID.
        :paramtype lease: ~azure.storage.filedatalake.aio.DataLakeLeaseClient or str
        :keyword int timeout:
            Sets the server-side timeout for the operation in seconds. For more details see
            https://learn.microsoft.com/rest/api/storageservices/setting-timeouts-for-blob-service-operations.
            This value is not tracked or validated on the client. To configure client-side network timesouts
            see `here <https://github.com/Azure/azure-sdk-for-python/tree/main/sdk/storage/azure-storage-file-datalake
            #other-client--per-operation-configuration>`_.
        :returns: Access policy information in a dict.
        :rtype: Dict[str, Any]
        """
        access_policy = await self._container_client.get_container_access_policy(**kwargs)
        return {
            'public_access': PublicAccess._from_generated(access_policy['public_access']),  # pylint: disable=protected-access
            'signed_identifiers': access_policy['signed_identifiers']
        }

    @distributed_trace
    def get_paths(
        self, path: Optional[str] = None,
        recursive: Optional[bool] = True,
        max_results: Optional[int] = None,
        **kwargs: Any
    ) -> AsyncItemPaged["PathProperties"]:
        """Returns a generator to list the paths(could be files or directories) under the specified file system.
        The generator will lazily follow the continuation tokens returned by
        the service.

        :param str path:
            Filters the results to return only paths under the specified path.
        :param Optional[bool] recursive: Optional. Set True for recursive, False for iterative.
        :param int max_results:
            An optional value that specifies the maximum
            number of items to return per page. If omitted or greater than 5,000, the
            response will include up to 5,000 items per page.
        :keyword bool upn:
            If True, the user identity values returned in the x-ms-owner, x-ms-group,
            and x-ms-acl response headers will be transformed from Azure Active Directory Object IDs to User
            Principal Names in the owner, group, and acl fields of
            :class:`~azure.storage.filedatalake.PathProperties`. If False, the values will be returned
            as Azure Active Directory Object IDs. The default value is False. Note that group and application
            Object IDs are not translate because they do not have unique friendly names.
        :keyword int timeout:
            Sets the server-side timeout for the operation in seconds. For more details see
            https://learn.microsoft.com/rest/api/storageservices/setting-timeouts-for-blob-service-operations.
            This value is not tracked or validated on the client. To configure client-side network timesouts
            see `here <https://github.com/Azure/azure-sdk-for-python/tree/main/sdk/storage/azure-storage-file-datalake
            #other-client--per-operation-configuration>`_.
        :returns: An iterable (auto-paging) response of PathProperties.
        :rtype: ~azure.core.paging.AsyncItemPaged[~azure.storage.filedatalake.PathProperties]

        .. admonition:: Example:

            .. literalinclude:: ../samples/datalake_samples_file_system_async.py
                :start-after: [START get_paths_in_file_system]
                :end-before: [END get_paths_in_file_system]
                :language: python
                :dedent: 12
                :caption: List the blobs in the file system.
        """
        timeout = kwargs.pop('timeout', None)
        command = functools.partial(
            self._client.file_system.list_paths,
            path=path,
            timeout=timeout,
            **kwargs)
        return AsyncItemPaged(
            command, recursive, path=path, max_results=max_results,
            page_iterator_class=PathPropertiesPaged, **kwargs)

    @distributed_trace_async
    async def create_directory(
        self, directory: Union[DirectoryProperties, str],
        metadata: Optional[Dict[str, str]] = None,
        **kwargs: Any
    ) -> DataLakeDirectoryClient:
        """
        Create directory

        :param directory:
            The directory with which to interact. This can either be the name of the directory,
            or an instance of DirectoryProperties.
        :type directory: str or ~azure.storage.filedatalake.DirectoryProperties
        :param metadata:
            Name-value pairs associated with the file as metadata.
        :type metadata: Dict[str, str]
        :keyword ~azure.storage.filedatalake.ContentSettings content_settings:
            ContentSettings object used to set path properties.
        :keyword lease:
            Required if the file has an active lease. Value can be a DataLakeLeaseClient object
            or the lease ID as a string.
        :paramtype lease: ~azure.storage.filedatalake.aio.DataLakeLeaseClient or str
        :keyword str umask:
            Optional and only valid if Hierarchical Namespace is enabled for the account.
            When creating a file or directory and the parent folder does not have a default ACL,
            the umask restricts the permissions of the file or directory to be created.
            The resulting permission is given by p & ^u, where p is the permission and u is the umask.
            For example, if p is 0777 and u is 0057, then the resulting permission is 0720.
            The default permission is 0777 for a directory and 0666 for a file. The default umask is 0027.
            The umask must be specified in 4-digit octal notation (e.g. 0766).
        :keyword str owner:
            The owner of the file or directory.
        :keyword str group:
            The owning group of the file or directory.
        :keyword str acl:
            Sets POSIX access control rights on files and directories. The value is a
            comma-separated list of access control entries. Each access control entry (ACE) consists of a
            scope, a type, a user or group identifier, and permissions in the format
            "[scope:][type]:[id]:[permissions]".
        :keyword str lease_id:
            Proposed lease ID, in a GUID string format. The DataLake service returns
            400 (Invalid request) if the proposed lease ID is not in the correct format.
        :keyword int lease_duration:
            Specifies the duration of the lease, in seconds, or negative one
            (-1) for a lease that never expires. A non-infinite lease can be
            between 15 and 60 seconds. A lease duration cannot be changed
            using renew or change.
        :keyword str permissions:
            Optional and only valid if Hierarchical Namespace
            is enabled for the account. Sets POSIX access permissions for the file
            owner, the file owning group, and others. Each class may be granted
            read, write, or execute permission.  The sticky bit is also supported.
            Both symbolic (rwxrw-rw-) and 4-digit octal notation (e.g. 0766) are
            supported.
        :keyword ~datetime.datetime if_modified_since:
            A DateTime value. Azure expects the date value passed in to be UTC.
            If timezone is included, any non-UTC datetimes will be converted to UTC.
            If a date is passed in without timezone info, it is assumed to be UTC.
            Specify this header to perform the operation only
            if the resource has been modified since the specified time.
        :keyword ~datetime.datetime if_unmodified_since:
            A DateTime value. Azure expects the date value passed in to be UTC.
            If timezone is included, any non-UTC datetimes will be converted to UTC.
            If a date is passed in without timezone info, it is assumed to be UTC.
            Specify this header to perform the operation only if
            the resource has not been modified since the specified date/time.
        :keyword str etag:
            An ETag value, or the wildcard character (*). Used to check if the resource has changed,
            and act according to the condition specified by the `match_condition` parameter.
        :keyword ~azure.core.MatchConditions match_condition:
            The match condition to use upon the etag.
        :keyword int timeout:
            Sets the server-side timeout for the operation in seconds. For more details see
            https://learn.microsoft.com/rest/api/storageservices/setting-timeouts-for-blob-service-operations.
            This value is not tracked or validated on the client. To configure client-side network timesouts
            see `here <https://github.com/Azure/azure-sdk-for-python/tree/main/sdk/storage/azure-storage-file-datalake
            #other-client--per-operation-configuration>`_.
        :returns: DataLakeDirectoryClient with new directory and metadata.
        :rtype: ~azure.storage.file.datalake.aio.DataLakeDirectoryClient

        .. admonition:: Example:

            .. literalinclude:: ../samples/datalake_samples_file_system_async.py
                :start-after: [START create_directory_from_file_system]
                :end-before: [END create_directory_from_file_system]
                :language: python
                :dedent: 12
                :caption: Create directory in the file system.
        """
        directory_client = self.get_directory_client(directory)
        await directory_client.create_directory(metadata=metadata, **kwargs)
        return directory_client

    @distributed_trace_async
    async def delete_directory(
        self, directory: Union[DirectoryProperties, str],
        **kwargs: Any
    ) -> DataLakeDirectoryClient:
        """
        Marks the specified path for deletion.

        :param directory:
            The directory with which to interact. This can either be the name of the directory,
            or an instance of DirectoryProperties.
        :type directory: str or ~azure.storage.filedatalake.DirectoryProperties
        :keyword lease:
            Required if the file has an active lease. Value can be a LeaseClient object
            or the lease ID as a string.
        :paramtype lease: ~azure.storage.filedatalake.aio.DataLakeLeaseClient or str
        :keyword ~datetime.datetime if_modified_since:
            A DateTime value. Azure expects the date value passed in to be UTC.
            If timezone is included, any non-UTC datetimes will be converted to UTC.
            If a date is passed in without timezone info, it is assumed to be UTC.
            Specify this header to perform the operation only
            if the resource has been modified since the specified time.
        :keyword ~datetime.datetime if_unmodified_since:
            A DateTime value. Azure expects the date value passed in to be UTC.
            If timezone is included, any non-UTC datetimes will be converted to UTC.
            If a date is passed in without timezone info, it is assumed to be UTC.
            Specify this header to perform the operation only if
            the resource has not been modified since the specified date/time.
        :keyword str etag:
            An ETag value, or the wildcard character (*). Used to check if the resource has changed,
            and act according to the condition specified by the `match_condition` parameter.
        :keyword ~azure.core.MatchConditions match_condition:
            The match condition to use upon the etag.
        :keyword int timeout:
            Sets the server-side timeout for the operation in seconds. For more details see
            https://learn.microsoft.com/rest/api/storageservices/setting-timeouts-for-blob-service-operations.
            This value is not tracked or validated on the client. To configure client-side network timesouts
            see `here <https://github.com/Azure/azure-sdk-for-python/tree/main/sdk/storage/azure-storage-file-datalake
            #other-client--per-operation-configuration>`_.
        :returns: DataLakeDirectoryClient after deleting specified directory.
        :rtype: ~azure.storage.file.datalake.aio.DataLakeDirectoryClient

        .. admonition:: Example:

            .. literalinclude:: ../samples/datalake_samples_file_system_async.py
                :start-after: [START delete_directory_from_file_system]
                :end-before: [END delete_directory_from_file_system]
                :language: python
                :dedent: 12
                :caption: Delete directory in the file system.
        """
        directory_client = self.get_directory_client(directory)
        await directory_client.delete_directory(**kwargs)
        return directory_client

    @distributed_trace_async
    async def create_file(
        self, file: Union[FileProperties, str],
        **kwargs: Any
    ) -> DataLakeFileClient:
        """
        Create file

        :param file:
            The file with which to interact. This can either be the name of the file,
            or an instance of FileProperties.
        :type file: str or ~azure.storage.filedatalake.FileProperties
        :keyword ~azure.storage.filedatalake.ContentSettings content_settings:
            ContentSettings object used to set path properties.
        :keyword metadata:
            Name-value pairs associated with the file as metadata.
        :paramtype metadata: Dict[str, str]
        :keyword lease:
            Required if the file has an active lease. Value can be a DataLakeLeaseClient object
            or the lease ID as a string.
        :paramtype lease: ~azure.storage.filedatalake.aio.DataLakeLeaseClient or str
        :keyword str umask:
            Optional and only valid if Hierarchical Namespace is enabled for the account.
            When creating a file or directory and the parent folder does not have a default ACL,
            the umask restricts the permissions of the file or directory to be created.
            The resulting permission is given by p & ^u, where p is the permission and u is the umask.
            For example, if p is 0777 and u is 0057, then the resulting permission is 0720.
            The default permission is 0777 for a directory and 0666 for a file. The default umask is 0027.
            The umask must be specified in 4-digit octal notation (e.g. 0766).
        :keyword str owner:
            The owner of the file or directory.
        :keyword str group:
            The owning group of the file or directory.
        :keyword str acl:
            Sets POSIX access control rights on files and directories. The value is a
            comma-separated list of access control entries. Each access control entry (ACE) consists of a
            scope, a type, a user or group identifier, and permissions in the format
            "[scope:][type]:[id]:[permissions]".
        :keyword str lease_id:
            Proposed lease ID, in a GUID string format. The DataLake service returns
            400 (Invalid request) if the proposed lease ID is not in the correct format.
        :keyword int lease_duration:
            Specifies the duration of the lease, in seconds, or negative one
            (-1) for a lease that never expires. A non-infinite lease can be
            between 15 and 60 seconds. A lease duration cannot be changed
            using renew or change.
        :keyword expires_on:
            The time to set the file to expiry.
            If the type of expires_on is an int, expiration time will be set
            as the number of milliseconds elapsed from creation time.
            If the type of expires_on is datetime, expiration time will be set
            absolute to the time provided. If no time zone info is provided, this
            will be interpreted as UTC.
        :paramtype expires_on: datetime or int
        :keyword str permissions:
            Optional and only valid if Hierarchical Namespace
            is enabled for the account. Sets POSIX access permissions for the file
            owner, the file owning group, and others. Each class may be granted
            read, write, or execute permission.  The sticky bit is also supported.
            Both symbolic (rwxrw-rw-) and 4-digit octal notation (e.g. 0766) are
            supported.
        :keyword ~datetime.datetime if_modified_since:
            A DateTime value. Azure expects the date value passed in to be UTC.
            If timezone is included, any non-UTC datetimes will be converted to UTC.
            If a date is passed in without timezone info, it is assumed to be UTC.
            Specify this header to perform the operation only
            if the resource has been modified since the specified time.
        :keyword ~datetime.datetime if_unmodified_since:
            A DateTime value. Azure expects the date value passed in to be UTC.
            If timezone is included, any non-UTC datetimes will be converted to UTC.
            If a date is passed in without timezone info, it is assumed to be UTC.
            Specify this header to perform the operation only if
            the resource has not been modified since the specified date/time.
        :keyword str etag:
            An ETag value, or the wildcard character (*). Used to check if the resource has changed,
            and act according to the condition specified by the `match_condition` parameter.
        :keyword ~azure.core.MatchConditions match_condition:
            The match condition to use upon the etag.
        :keyword int timeout:
            Sets the server-side timeout for the operation in seconds. For more details see
            https://learn.microsoft.com/rest/api/storageservices/setting-timeouts-for-blob-service-operations.
            This value is not tracked or validated on the client. To configure client-side network timesouts
            see `here <https://github.com/Azure/azure-sdk-for-python/tree/main/sdk/storage/azure-storage-file-datalake
            #other-client--per-operation-configuration>`_.
        :returns: DataLakeFileClient with new file created.
        :rtype: ~azure.storage.file.datalake.aio.DataLakeFileClient

        .. admonition:: Example:

            .. literalinclude:: ../samples/datalake_samples_file_system_async.py
                :start-after: [START create_file_from_file_system]
                :end-before: [END create_file_from_file_system]
                :language: python
                :dedent: 12
                :caption: Create file in the file system.
        """
        file_client = self.get_file_client(file)
        await file_client.create_file(**kwargs)
        return file_client

    @distributed_trace_async
    async def delete_file(
        self, file: Union[FileProperties, str],
        **kwargs: Any
    ) -> DataLakeFileClient:
        """
        Marks the specified file for deletion.

        :param file:
            The file with which to interact. This can either be the name of the file,
            or an instance of FileProperties.
        :type file: str or ~azure.storage.filedatalake.FileProperties
        :keyword lease:
            Required if the file has an active lease. Value can be a LeaseClient object
            or the lease ID as a string.
        :paramtype lease: ~azure.storage.filedatalake.aio.DataLakeLeaseClient or str
        :keyword ~datetime.datetime if_modified_since:
            A DateTime value. Azure expects the date value passed in to be UTC.
            If timezone is included, any non-UTC datetimes will be converted to UTC.
            If a date is passed in without timezone info, it is assumed to be UTC.
            Specify this header to perform the operation only
            if the resource has been modified since the specified time.
        :keyword ~datetime.datetime if_unmodified_since:
            A DateTime value. Azure expects the date value passed in to be UTC.
            If timezone is included, any non-UTC datetimes will be converted to UTC.
            If a date is passed in without timezone info, it is assumed to be UTC.
            Specify this header to perform the operation only if
            the resource has not been modified since the specified date/time.
        :keyword str etag:
            An ETag value, or the wildcard character (*). Used to check if the resource has changed,
            and act according to the condition specified by the `match_condition` parameter.
        :keyword ~azure.core.MatchConditions match_condition:
            The match condition to use upon the etag.
        :keyword int timeout:
            Sets the server-side timeout for the operation in seconds. For more details see
            https://learn.microsoft.com/rest/api/storageservices/setting-timeouts-for-blob-service-operations.
            This value is not tracked or validated on the client. To configure client-side network timesouts
            see `here <https://github.com/Azure/azure-sdk-for-python/tree/main/sdk/storage/azure-storage-file-datalake
            #other-client--per-operation-configuration>`_.
        :return: DataLakeFileClient after deleting specified file.
        :rtype: ~azure.storage.file.datalake.aio.DataLakeFileClient

        .. literalinclude:: ../samples/datalake_samples_file_system_async.py
            :start-after: [START delete_file_from_file_system]
            :end-before: [END delete_file_from_file_system]
            :language: python
            :dedent: 12
            :caption: Delete file in the file system.
        """
        file_client = self.get_file_client(file)
        await file_client.delete_file(**kwargs)
        return file_client

    @distributed_trace_async
    async def _undelete_path(
        self, deleted_path_name: str,
        deletion_id: str,
        **kwargs: Any
    ) -> Union[DataLakeDirectoryClient, DataLakeFileClient]:
        """Restores soft-deleted path.

        Operation will only be successful if used within the specified number of days
        set in the delete retention policy.

        .. versionadded:: 12.4.0
            This operation was introduced in API version '2020-06-12'.

        :param str deleted_path_name:
            Specifies the name of the deleted container to restore.
        :param str deletion_id:
            Specifies the version of the deleted container to restore.
        :keyword int timeout:
            Sets the server-side timeout for the operation in seconds. For more details see
            https://learn.microsoft.com/rest/api/storageservices/setting-timeouts-for-blob-service-operations.
            This value is not tracked or validated on the client. To configure client-side network timesouts
            see `here <https://github.com/Azure/azure-sdk-for-python/tree/main/sdk/storage/azure-storage-file-datalake
            #other-client--per-operation-configuration>`_.
        :returns: Returns the DataLake client for the restored soft-deleted path.
        :rtype: ~azure.storage.file.datalake.aio.DataLakeDirectoryClient
                or azure.storage.file.datalake.aio.DataLakeFileClient
        """
        _, url, undelete_source = _undelete_path_options(deleted_path_name, deletion_id, self.url)

        pipeline = AsyncPipeline(
            transport=AsyncTransportWrapper(self._pipeline._transport),  # pylint: disable=protected-access
            policies=self._pipeline._impl_policies  # pylint: disable=protected-access
        )
        path_client = AzureDataLakeStorageRESTAPI(
            url,
            filesystem=self.file_system_name,
            path=deleted_path_name,
            pipeline=pipeline
        )
        try:
            is_file = await path_client.path.undelete(undelete_source=undelete_source, cls=is_file_path, **kwargs)
            if is_file:
                return self.get_file_client(deleted_path_name)
            return self.get_directory_client(deleted_path_name)
        except HttpResponseError as error:
            process_storage_error(error)

    def _get_root_directory_client(self) -> DataLakeDirectoryClient:
        """Get a client to interact with the root directory.

        :returns: A DataLakeDirectoryClient.
        :rtype: ~azure.storage.filedatalake.aio.DataLakeDirectoryClient
        """
        return self.get_directory_client('/')

    def get_directory_client(self, directory: Union[DirectoryProperties, str]) -> DataLakeDirectoryClient:
        """Get a client to interact with the specified directory.

        The directory need not already exist.

        :param directory:
            The directory with which to interact. This can either be the name of the directory,
            or an instance of DirectoryProperties.
        :type directory: str or ~azure.storage.filedatalake.DirectoryProperties
        :returns: A DataLakeDirectoryClient.
        :rtype: ~azure.storage.filedatalake.aio.DataLakeDirectoryClient

        .. admonition:: Example:

            .. literalinclude:: ../samples/datalake_samples_file_system_async.py
                :start-after: [START get_directory_client_from_file_system]
                :end-before: [END get_directory_client_from_file_system]
                :language: python
                :dedent: 12
                :caption: Getting the directory client to interact with a specific directory.
        """
        if isinstance(directory, DirectoryProperties):
            directory_name = directory.get('name')
        else:
            directory_name = str(directory)
        _pipeline = AsyncPipeline(
            transport=AsyncTransportWrapper(self._pipeline._transport),  # pylint: disable=protected-access
            policies=self._pipeline._impl_policies  # pylint: disable=protected-access
        )
        return DataLakeDirectoryClient(self.url, self.file_system_name, directory_name=directory_name,
                                       credential=self._raw_credential,
                                       api_version=self.api_version,
                                       _configuration=self._config, _pipeline=_pipeline,
                                       _hosts=self._hosts,
                                       loop=self._loop)

    def get_file_client(self, file_path: Union[FileProperties, str]) -> DataLakeFileClient:
        """Get a client to interact with the specified file.

        The file need not already exist.

        :param file_path:
            The file with which to interact. This can either be the path of the file(from root directory),
            or an instance of FileProperties. eg. directory/subdirectory/file
        :type file_path: str or ~azure.storage.filedatalake.FileProperties
        :returns: A DataLakeFileClient.
        :rtype: ~azure.storage.filedatalake.aio.DataLakeFileClient

        .. admonition:: Example:

            .. literalinclude:: ../samples/datalake_samples_file_system_async.py
                :start-after: [START get_file_client_from_file_system]
                :end-before: [END get_file_client_from_file_system]
                :language: python
                :dedent: 12
                :caption: Getting the file client to interact with a specific file.
        """
        if isinstance(file_path, FileProperties):
            file_path = file_path.get('name')
        else:
            file_path = str(file_path)
        _pipeline = AsyncPipeline(
            transport=AsyncTransportWrapper(self._pipeline._transport),  # pylint: disable=protected-access
            policies=self._pipeline._impl_policies  # pylint: disable=protected-access
        )
        return DataLakeFileClient(
            self.url, self.file_system_name, file_path=file_path, credential=self._raw_credential,
            api_version=self.api_version,
            _hosts=self._hosts, _configuration=self._config, _pipeline=_pipeline, loop=self._loop)

    @distributed_trace
    def list_deleted_paths(self, **kwargs: Any) -> AsyncItemPaged[DeletedPathProperties]:
        """Returns a generator to list the deleted (file or directory) paths under the specified file system.
        The generator will lazily follow the continuation tokens returned by
        the service.

        .. versionadded:: 12.4.0
            This operation was introduced in API version '2020-06-12'.

        :keyword str path_prefix:
            Filters the results to return only paths under the specified path.
        :keyword int results_per_page:
            An optional value that specifies the maximum number of items to return per page.
            If omitted or greater than 5,000, the response will include up to 5,000 items per page.
        :keyword int timeout:
            Sets the server-side timeout for the operation in seconds. For more details see
            https://learn.microsoft.com/rest/api/storageservices/setting-timeouts-for-blob-service-operations.
            This value is not tracked or validated on the client. To configure client-side network timesouts
            see `here <https://github.com/Azure/azure-sdk-for-python/tree/main/sdk/storage/azure-storage-file-datalake
            #other-client--per-operation-configuration>`_.
        :returns: An iterable (auto-paging) response of DeletedPathProperties.
        :rtype:
            ~azure.core.paging.AsyncItemPaged[~azure.storage.filedatalake.DeletedPathProperties]
        """
        path_prefix = kwargs.pop('path_prefix', None)
        timeout = kwargs.pop('timeout', None)
        results_per_page = kwargs.pop('results_per_page', None)
        command = functools.partial(
            self._datalake_client_for_blob_operation.file_system.list_blob_hierarchy_segment,
            showonly=ListBlobsIncludeItem.deleted,
            timeout=timeout,
            **kwargs)
        return AsyncItemPaged(
            command, prefix=path_prefix, page_iterator_class=DeletedPathPropertiesPaged,
            results_per_page=results_per_page, **kwargs)<|MERGE_RESOLUTION|>--- conflicted
+++ resolved
@@ -122,28 +122,9 @@
             self._blob_account_url,
             self.file_system_name,
             credential=credential,
-<<<<<<< HEAD
             _hosts=blob_hosts,
             **kwargs
         )
-=======
-            **kwargs)
-        # to override the class field _container_client sync version
-        kwargs.pop('_hosts', None)
-        self._container_client = ContainerClient(self._blob_account_url, self.file_system_name,
-                                                 credential=credential,
-                                                 _hosts=self._container_client._hosts,
-                                                 **kwargs)  # type: ignore
-        self._client = AzureDataLakeStorageRESTAPI(self.url, base_url=self.url,
-                                                   file_system=self.file_system_name, pipeline=self._pipeline)
-        self._datalake_client_for_blob_operation = AzureDataLakeStorageRESTAPI(self._container_client.url,
-                                                                               base_url=self._container_client.url,
-                                                                               file_system=self.file_system_name,
-                                                                               pipeline=self._pipeline)
-        api_version = get_api_version(kwargs)
-        self._client._config.version = api_version
-        self._datalake_client_for_blob_operation._config.version = api_version
->>>>>>> 2a42241b
 
         _, sas_token = parse_query(parsed_url.query)
         self._query_str, self._raw_credential = self._format_query_string(sas_token, credential)
