# -------------------------------------------------------------------------
# Copyright (c) Microsoft Corporation. All rights reserved.
# Licensed under the MIT License. See License.txt in the project root for
# license information.
# --------------------------------------------------------------------------
# pylint: disable=docstring-keyword-should-match-keyword-only

from datetime import datetime
from typing import (
    Any, AnyStr, AsyncIterable, cast, Dict, IO, Iterable, Optional, Union,
    TYPE_CHECKING
)
from urllib.parse import quote, unquote

from typing_extensions import Self

from azure.core.exceptions import HttpResponseError
from azure.core.tracing.decorator_async import distributed_trace_async
from .._data_lake_file_client_helpers import (
    _append_data_options,
    _flush_data_options,
    _upload_options,
)
from .._deserialize import deserialize_file_properties, process_storage_error
from .._models import FileProperties
from .._path_client_helpers import _parse_rename_path
from .._serialize import convert_datetime_to_rfc1123
from .._shared.base_client_async import parse_connection_str
from ..aio._upload_helper import upload_datalake_file
from ._download_async import StorageStreamDownloader
from ._path_client_async import PathClient

if TYPE_CHECKING:
    from azure.core.credentials import AzureNamedKeyCredential, AzureSasCredential
    from azure.core.credentials_async import AsyncTokenCredential
    from .._models import ContentSettings


class DataLakeFileClient(PathClient):
    """A client to interact with the DataLake file, even if the file may not yet exist.

    :param str account_url:
        The URI to the storage account.
    :param file_system_name:
        The file system for the directory or files.
    :type file_system_name: str
    :param file_path:
        The whole file path, so that to interact with a specific file.
        eg. "{directory}/{subdirectory}/{file}"
    :type file_path: str
    :param credential:
        The credentials with which to authenticate. This is optional if the
        account URL already has a SAS token. The value can be a SAS token string,
        an instance of a AzureSasCredential or AzureNamedKeyCredential from azure.core.credentials,
        an account shared access key, or an instance of a TokenCredentials class from azure.identity.
        If the resource URI already contains a SAS token, this will be ignored in favor of an explicit credential
        - except in the case of AzureSasCredential, where the conflicting SAS tokens will raise a ValueError.
        If using an instance of AzureNamedKeyCredential, "name" should be the storage account name, and "key"
        should be the storage account key.
    :type credential:
        ~azure.core.credentials.AzureNamedKeyCredential or
        ~azure.core.credentials.AzureSasCredential or
        ~azure.core.credentials_async.AsyncTokenCredential or
        str or Dict[str, str] or None
    :keyword str api_version:
        The Storage API version to use for requests. Default value is the most recent service version that is
        compatible with the current SDK. Setting to an older version may result in reduced feature compatibility.
    :keyword str audience: The audience to use when requesting tokens for Azure Active Directory
        authentication. Only has an effect when credential is of type AsyncTokenCredential. The value could be
        https://storage.azure.com/ (default) or https://<account>.blob.core.windows.net.

    .. admonition:: Example:

        .. literalinclude:: ../samples/datalake_samples_instantiate_client_async.py
            :start-after: [START instantiate_file_client_from_conn_str]
            :end-before: [END instantiate_file_client_from_conn_str]
            :language: python
            :dedent: 4
            :caption: Creating the DataLakeServiceClient from connection string.
    """

    url: str
    """The full endpoint URL to the file system, including SAS token if used."""
    primary_endpoint: str
    """The full primary endpoint URL."""
    primary_hostname: str
    """The hostname of the primary endpoint."""

    def __init__(
        self, account_url: str,
        file_system_name: str,
        file_path: str,
        credential: Optional[Union[str, Dict[str, str], "AzureNamedKeyCredential", "AzureSasCredential", "AsyncTokenCredential"]] = None,  # pylint: disable=line-too-long
        **kwargs: Any
    ) -> None:
        super(DataLakeFileClient, self).__init__(account_url, file_system_name, path_name=file_path,
                                                 credential=credential, **kwargs)

    @classmethod
    def from_connection_string(
        cls, conn_str: str,
        file_system_name: str,
        file_path: str,
        credential: Optional[Union[str, Dict[str, str], "AzureNamedKeyCredential", "AzureSasCredential", "AsyncTokenCredential"]] = None,  # pylint: disable=line-too-long
        **kwargs: Any
    ) -> Self:
        """
        Create DataLakeFileClient from a Connection String.

        :param str conn_str:
            A connection string to an Azure Storage account.
        :param file_system_name: The name of file system to interact with.
        :type file_system_name: str
        :param str file_path:
            The whole file path, so that to interact with a specific file.
            eg. "{directory}/{subdirectory}/{file}"
        :param credential:
            The credentials with which to authenticate. This is optional if the
            account URL already has a SAS token, or the connection string already has shared
            access key values. The value can be a SAS token string,
            an instance of a AzureSasCredential or AzureNamedKeyCredential from azure.core.credentials,
            an account shared access key, or an instance of a TokenCredentials class from azure.identity.
            Credentials provided here will take precedence over those in the connection string.
            If using an instance of AzureNamedKeyCredential, "name" should be the storage account name, and "key"
            should be the storage account key.
        :type credential:
            ~azure.core.credentials.AzureNamedKeyCredential or
            ~azure.core.credentials.AzureSasCredential or
            ~azure.core.credentials_async.AsyncTokenCredential or
            str or Dict[str, str] or None
        :keyword str audience: The audience to use when requesting tokens for Azure Active Directory
            authentication. Only has an effect when credential is of type AsyncTokenCredential. The value could be
            https://storage.azure.com/ (default) or https://<account>.blob.core.windows.net.
        :returns: A DataLakeFileClient.
        :rtype: ~azure.storage.filedatalake.aio.DataLakeFileClient
        """
        account_url, _, credential = parse_connection_str(conn_str, credential, 'dfs')
        return cls(
            account_url, file_system_name=file_system_name, file_path=file_path,
            credential=credential, **kwargs)

    @distributed_trace_async
    async def create_file(
        self, content_settings: Optional["ContentSettings"] = None,
        metadata: Optional[Dict[str, str]] = None,
        **kwargs: Any
    ) -> Dict[str, Union[str, "datetime"]]:
        """
        Create a new file.

        :param ~azure.storage.filedatalake.ContentSettings content_settings:
            ContentSettings object used to set path properties.
        :param metadata:
            Name-value pairs associated with the file as metadata.
        :type metadata: Optional[Dict[str, str]]
        :keyword lease:
            Required if the file has an active lease. Value can be a DataLakeLeaseClient object
            or the lease ID as a string.
        :paramtype lease: ~azure.storage.filedatalake.aio.DataLakeLeaseClient or str
        :keyword str umask:
            Optional and only valid if Hierarchical Namespace is enabled for the account.
            When creating a file or directory and the parent folder does not have a default ACL,
            the umask restricts the permissions of the file or directory to be created.
            The resulting permission is given by p & ^u, where p is the permission and u is the umask.
            For example, if p is 0777 and u is 0057, then the resulting permission is 0720.
            The default permission is 0777 for a directory and 0666 for a file. The default umask is 0027.
            The umask must be specified in 4-digit octal notation (e.g. 0766).
        :keyword str owner:
            The owner of the file or directory.
        :keyword str group:
            The owning group of the file or directory.
        :keyword str acl:
            Sets POSIX access control rights on files and directories. The value is a
            comma-separated list of access control entries. Each access control entry (ACE) consists of a
            scope, a type, a user or group identifier, and permissions in the format
            "[scope:][type]:[id]:[permissions]".
        :keyword str lease_id:
            Proposed lease ID, in a GUID string format. The DataLake service returns
            400 (Invalid request) if the proposed lease ID is not in the correct format.
        :keyword int lease_duration:
            Specifies the duration of the lease, in seconds, or negative one
            (-1) for a lease that never expires. A non-infinite lease can be
            between 15 and 60 seconds. A lease duration cannot be changed
            using renew or change.
        :keyword expires_on:
            The time to set the file to expiry.
            If the type of expires_on is an int, expiration time will be set
            as the number of milliseconds elapsed from creation time.
            If the type of expires_on is datetime, expiration time will be set
            absolute to the time provided. If no time zone info is provided, this
            will be interpreted as UTC.
        :paramtype expires_on: datetime or int
        :keyword str permissions:
            Optional and only valid if Hierarchical Namespace
            is enabled for the account. Sets POSIX access permissions for the file
            owner, the file owning group, and others. Each class may be granted
            read, write, or execute permission.  The sticky bit is also supported.
            Both symbolic (rwxrw-rw-) and 4-digit octal notation (e.g. 0766) are
            supported.
        :keyword ~datetime.datetime if_modified_since:
            A DateTime value. Azure expects the date value passed in to be UTC.
            If timezone is included, any non-UTC datetimes will be converted to UTC.
            If a date is passed in without timezone info, it is assumed to be UTC.
            Specify this header to perform the operation only
            if the resource has been modified since the specified time.
        :keyword ~datetime.datetime if_unmodified_since:
            A DateTime value. Azure expects the date value passed in to be UTC.
            If timezone is included, any non-UTC datetimes will be converted to UTC.
            If a date is passed in without timezone info, it is assumed to be UTC.
            Specify this header to perform the operation only if
            the resource has not been modified since the specified date/time.
        :keyword str etag:
            An ETag value, or the wildcard character (*). Used to check if the resource has changed,
            and act according to the condition specified by the `match_condition` parameter.
        :keyword ~azure.core.MatchConditions match_condition:
            The match condition to use upon the etag.
        :keyword ~azure.storage.filedatalake.CustomerProvidedEncryptionKey cpk:
            Encrypts the data on the service-side with the given key.
            Use of customer-provided keys must be done over HTTPS.
        :keyword int timeout:
            Sets the server-side timeout for the operation in seconds. For more details see
            https://learn.microsoft.com/rest/api/storageservices/setting-timeouts-for-blob-service-operations.
            This value is not tracked or validated on the client. To configure client-side network timesouts
            see `here <https://github.com/Azure/azure-sdk-for-python/tree/main/sdk/storage/azure-storage-file-datalake
            #other-client--per-operation-configuration>`_.
        :keyword str encryption_context:
            Specifies the encryption context to set on the file.
        :returns: A response dict (ETag and last modified).
        :rtype: Dict[str, Any]

        .. admonition:: Example:

            .. literalinclude:: ../samples/datalake_samples_upload_download_async.py
                :start-after: [START create_file]
                :end-before: [END create_file]
                :language: python
                :dedent: 4
                :caption: Create file.
        """
        return await self._create('file', content_settings=content_settings, metadata=metadata, **kwargs)

    @distributed_trace_async
    async def exists(self, **kwargs: Any) -> bool:
        """
        Returns True if a file exists and returns False otherwise.

        :kwarg int timeout:
            Sets the server-side timeout for the operation in seconds. For more details see
            https://learn.microsoft.com/rest/api/storageservices/setting-timeouts-for-blob-service-operations.
            This value is not tracked or validated on the client. To configure client-side network timesouts
            see `here <https://github.com/Azure/azure-sdk-for-python/tree/main/sdk/storage/azure-storage-file-datalake
            #other-client--per-operation-configuration>`_.
        :returns: True if a file exists, False otherwise.
        :rtype: bool
        """
        return await self._exists(**kwargs)

    @distributed_trace_async
    async def delete_file(self, **kwargs: Any) -> Dict[str, Any]:
        """
        Marks the specified file for deletion.

        :keyword lease:
            Required if the file has an active lease. Value can be a LeaseClient object
            or the lease ID as a string.
        :paramtype lease: ~azure.storage.filedatalake.aio.DataLakeLeaseClient or str
        :keyword ~datetime.datetime if_modified_since:
            A DateTime value. Azure expects the date value passed in to be UTC.
            If timezone is included, any non-UTC datetimes will be converted to UTC.
            If a date is passed in without timezone info, it is assumed to be UTC.
            Specify this header to perform the operation only
            if the resource has been modified since the specified time.
        :keyword ~datetime.datetime if_unmodified_since:
            A DateTime value. Azure expects the date value passed in to be UTC.
            If timezone is included, any non-UTC datetimes will be converted to UTC.
            If a date is passed in without timezone info, it is assumed to be UTC.
            Specify this header to perform the operation only if
            the resource has not been modified since the specified date/time.
        :keyword str etag:
            An ETag value, or the wildcard character (*). Used to check if the resource has changed,
            and act according to the condition specified by the `match_condition` parameter.
        :keyword ~azure.core.MatchConditions match_condition:
            The match condition to use upon the etag.
        :keyword int timeout:
            Sets the server-side timeout for the operation in seconds. For more details see
            https://learn.microsoft.com/rest/api/storageservices/setting-timeouts-for-blob-service-operations.
            This value is not tracked or validated on the client. To configure client-side network timesouts
            see `here <https://github.com/Azure/azure-sdk-for-python/tree/main/sdk/storage/azure-storage-file-datalake
            #other-client--per-operation-configuration>`_.
        :returns: A response dict (ETag and last modified).
        :rtype: Dict[str, Any]

        .. admonition:: Example:

            .. literalinclude:: ../samples/datalake_samples_upload_download_async.py
                :start-after: [START delete_file]
                :end-before: [END delete_file]
                :language: python
                :dedent: 4
                :caption: Delete file.
        """
        return await self._delete(**kwargs)

    @distributed_trace_async
    async def get_file_properties(self, **kwargs: Any) -> FileProperties:
        """Returns all user-defined metadata, standard HTTP properties, and
        system properties for the file. It does not return the content of the file.

        :keyword lease:
            Required if the directory or file has an active lease. Value can be a DataLakeLeaseClient object
            or the lease ID as a string.
        :paramtype lease: ~azure.storage.filedatalake.aio.DataLakeLeaseClient or str
        :keyword ~datetime.datetime if_modified_since:
            A DateTime value. Azure expects the date value passed in to be UTC.
            If timezone is included, any non-UTC datetimes will be converted to UTC.
            If a date is passed in without timezone info, it is assumed to be UTC.
            Specify this header to perform the operation only
            if the resource has been modified since the specified time.
        :keyword ~datetime.datetime if_unmodified_since:
            A DateTime value. Azure expects the date value passed in to be UTC.
            If timezone is included, any non-UTC datetimes will be converted to UTC.
            If a date is passed in without timezone info, it is assumed to be UTC.
            Specify this header to perform the operation only if
            the resource has not been modified since the specified date/time.
        :keyword str etag:
            An ETag value, or the wildcard character (*). Used to check if the resource has changed,
            and act according to the condition specified by the `match_condition` parameter.
        :keyword ~azure.core.MatchConditions match_condition:
            The match condition to use upon the etag.
        :keyword ~azure.storage.filedatalake.CustomerProvidedEncryptionKey cpk:
            Decrypts the data on the service-side with the given key.
            Use of customer-provided keys must be done over HTTPS.
            Required if the file was created with a customer-provided key.
        :keyword bool upn:
            If True, the user identity values returned in the x-ms-owner, x-ms-group,
            and x-ms-acl response headers will be transformed from Azure Active Directory Object IDs to User
            Principal Names in the owner, group, and acl fields of
            :class:`~azure.storage.filedatalake.FileProperties`. If False, the values will be returned
            as Azure Active Directory Object IDs. The default value is False. Note that group and application
            Object IDs are not translate because they do not have unique friendly names.
        :keyword int timeout:
            Sets the server-side timeout for the operation in seconds. For more details see
            https://learn.microsoft.com/rest/api/storageservices/setting-timeouts-for-blob-service-operations.
            This value is not tracked or validated on the client. To configure client-side network timesouts
            see `here <https://github.com/Azure/azure-sdk-for-python/tree/main/sdk/storage/azure-storage-file-datalake
            #other-client--per-operation-configuration>`_.
        :returns: All user-defined metadata, standard HTTP properties, and system properties for the file.
        :rtype: ~azure.storage.filedatalake.FileProperties

        .. admonition:: Example:

            .. literalinclude:: ../samples/datalake_samples_upload_download_async.py
                :start-after: [START get_file_properties]
                :end-before: [END get_file_properties]
                :language: python
                :dedent: 4
                :caption: Getting the properties for a file.
        """
        upn = kwargs.pop('upn', None)
        if upn:
            headers = kwargs.pop('headers', {})
            headers['x-ms-upn'] = str(upn)
            kwargs['headers'] = headers
        props = await self._get_path_properties(cls=deserialize_file_properties, **kwargs)
        return cast(FileProperties, props)

    @distributed_trace_async
    async def set_file_expiry(
        self, expiry_options: str,
        expires_on: Optional[Union["datetime", int]] = None,
        **kwargs: Any
    ) -> None:
        """Sets the time a file will expire and be deleted.

        :param str expiry_options:
            Required. Indicates mode of the expiry time.
            Possible values include: 'NeverExpire', 'RelativeToCreation', 'RelativeToNow', 'Absolute'
        :param datetime or int expires_on:
            The time to set the file to expiry.
            When expiry_options is RelativeTo*, expires_on should be an int in milliseconds
        :keyword int timeout:
            Sets the server-side timeout for the operation in seconds. For more details see
            https://learn.microsoft.com/rest/api/storageservices/setting-timeouts-for-blob-service-operations.
            This value is not tracked or validated on the client. To configure client-side network timesouts
            see `here <https://github.com/Azure/azure-sdk-for-python/tree/main/sdk/storage/azure-storage-file-datalake
            #other-client--per-operation-configuration>`_.
        :rtype: None
        """
<<<<<<< HEAD
        try:
            expiration_time = convert_datetime_to_rfc1123(expires_on)
        except AttributeError:
            expiration_time = str(expires_on)
        await self._datalake_client_for_blob_operation.path.set_expiry(
            expiry_options,
            expires_on=expiration_time,
            **kwargs
        )
=======
        if isinstance(expires_on, datetime):
            expires_on = convert_datetime_to_rfc1123(expires_on)
        elif expires_on is not None:
            expires_on = str(expires_on)
        await self._datalake_client_for_blob_operation.path.set_expiry(expiry_options, expires_on=expires_on, **kwargs)
>>>>>>> 19e454ed

    @distributed_trace_async
    async def upload_data(
        self, data: Union[bytes, str, Iterable[AnyStr], AsyncIterable[AnyStr], IO[AnyStr]],
        length: Optional[int] = None,
        overwrite: Optional[bool] = False,
        **kwargs: Any
    ) -> Dict[str, Any]:
        """
        Upload data to a file.

        :param data: Content to be uploaded to file
        :type data: bytes, str, Iterable[AnyStr], AsyncIterable[AnyStr], or IO[AnyStr]
        :param int length: Size of the data in bytes.
        :param bool overwrite: to overwrite an existing file or not.
        :keyword ~azure.storage.filedatalake.ContentSettings content_settings:
            ContentSettings object used to set path properties.
        :keyword metadata:
            Name-value pairs associated with the blob as metadata.
        :paramtype metadata: Dict[str, str] or None
        :keyword ~azure.storage.filedatalake.DataLakeLeaseClient or str lease:
            Required if the blob has an active lease. Value can be a DataLakeLeaseClient object
            or the lease ID as a string.
        :keyword str umask: Optional and only valid if Hierarchical Namespace is enabled for the account.
            When creating a file or directory and the parent folder does not have a default ACL,
            the umask restricts the permissions of the file or directory to be created.
            The resulting permission is given by p & ^u, where p is the permission and u is the umask.
            For example, if p is 0777 and u is 0057, then the resulting permission is 0720.
            The default permission is 0777 for a directory and 0666 for a file. The default umask is 0027.
            The umask must be specified in 4-digit octal notation (e.g. 0766).
        :keyword str permissions: Optional and only valid if Hierarchical Namespace
         is enabled for the account. Sets POSIX access permissions for the file
         owner, the file owning group, and others. Each class may be granted
         read, write, or execute permission.  The sticky bit is also supported.
         Both symbolic (rwxrw-rw-) and 4-digit octal notation (e.g. 0766) are
         supported.
        :keyword ~datetime.datetime if_modified_since:
            A DateTime value. Azure expects the date value passed in to be UTC.
            If timezone is included, any non-UTC datetimes will be converted to UTC.
            If a date is passed in without timezone info, it is assumed to be UTC.
            Specify this header to perform the operation only
            if the resource has been modified since the specified time.
        :keyword ~datetime.datetime if_unmodified_since:
            A DateTime value. Azure expects the date value passed in to be UTC.
            If timezone is included, any non-UTC datetimes will be converted to UTC.
            If a date is passed in without timezone info, it is assumed to be UTC.
            Specify this header to perform the operation only if
            the resource has not been modified since the specified date/time.
        :keyword bool validate_content:
            If true, calculates an MD5 hash for each chunk of the file. The storage
            service checks the hash of the content that has arrived with the hash
            that was sent. This is primarily valuable for detecting bitflips on
            the wire if using http instead of https, as https (the default), will
            already validate. Note that this MD5 hash is not stored with the
            blob. Also note that if enabled, the memory-efficient upload algorithm
            will not be used because computing the MD5 hash requires buffering
            entire blocks, and doing so defeats the purpose of the memory-efficient algorithm.
        :keyword str etag:
            An ETag value, or the wildcard character (*). Used to check if the resource has changed,
            and act according to the condition specified by the `match_condition` parameter.
        :keyword ~azure.core.MatchConditions match_condition:
            The match condition to use upon the etag.
        :keyword ~azure.storage.filedatalake.CustomerProvidedEncryptionKey cpk:
            Encrypts the data on the service-side with the given key.
            Use of customer-provided keys must be done over HTTPS.
        :keyword int timeout:
            Sets the server-side timeout for the operation in seconds. For more details see
            https://learn.microsoft.com/rest/api/storageservices/setting-timeouts-for-blob-service-operations.
            This value is not tracked or validated on the client. To configure client-side network timesouts
            see `here <https://github.com/Azure/azure-sdk-for-python/tree/main/sdk/storage/azure-storage-file-datalake
            #other-client--per-operation-configuration>`_. This method may make multiple calls to the service and
            the timeout will apply to each call individually.
        :keyword int max_concurrency:
            Maximum number of parallel connections to use when transferring the file in chunks.
            This option does not affect the underlying connection pool, and may
            require a separate configuration of the connection pool.
        :keyword int chunk_size:
            The maximum chunk size for uploading a file in chunks.
            Defaults to 100*1024*1024, or 100MB.
        :keyword str encryption_context:
            Specifies the encryption context to set on the file.
        :return: A response dict (ETag and last modified).
        :rtype: Dict[str, Any]
        """
        options = _upload_options(
            data,
            self.scheme,
            self._config,
            self._client.path,
            length=length,
            overwrite=overwrite,
            **kwargs
        )
        return await upload_datalake_file(**options)

    @distributed_trace_async
    async def append_data(
        self, data: Union[bytes, str, Iterable[AnyStr], IO[AnyStr]],
        offset: int,
        length: Optional[int] = None,
        **kwargs: Any
    ) -> Dict[str, Any]:
        """Append data to the file.

        :param data: Content to be appended to file
        :type data: bytes, str, Iterable[AnyStr], or IO[AnyStr]
        :param int offset: start position of the data to be appended to.
        :param length: Size of the data in bytes.
        :type length: int or None
        :keyword bool flush:
            If true, will commit the data after it is appended.
        :keyword bool validate_content:
            If true, calculates an MD5 hash of the block content. The storage
            service checks the hash of the content that has arrived
            with the hash that was sent. This is primarily valuable for detecting
            bitflips on the wire if using http instead of https as https (the default)
            will already validate. Note that this MD5 hash is not stored with the
            file.
        :keyword lease_action:
            Used to perform lease operations along with appending data.

            "acquire" - Acquire a lease.
            "auto-renew" - Re-new an existing lease.
            "release" - Release the lease once the operation is complete. Requires `flush=True`.
            "acquire-release" - Acquire a lease and release it once the operations is complete. Requires `flush=True`.
        :paramtype lease_action: Literal["acquire", "auto-renew", "release", "acquire-release"]
        :keyword int lease_duration:
            Valid if `lease_action` is set to "acquire" or "acquire-release".

            Specifies the duration of the lease, in seconds, or negative one
            (-1) for a lease that never expires. A non-infinite lease can be
            between 15 and 60 seconds. A lease duration cannot be changed
            using renew or change. Default is -1 (infinite lease).
        :keyword lease:
            Required if the file has an active lease or if `lease_action` is set to "acquire" or "acquire-release".
            If the file has an existing lease, this will be used to access the file. If acquiring a new lease,
            this will be used as the new lease id.
            Value can be a DataLakeLeaseClient object or the lease ID as a string.
        :paramtype lease: ~azure.storage.filedatalake.DataLakeLeaseClient or str
        :keyword ~azure.storage.filedatalake.CustomerProvidedEncryptionKey cpk:
            Encrypts the data on the service-side with the given key.
            Use of customer-provided keys must be done over HTTPS.
        :returns: A response dict (ETag and last modified).
        :rtype: Dict[str, Any]

        .. admonition:: Example:

            .. literalinclude:: ../samples/datalake_samples_upload_download_async.py
                :start-after: [START append_data]
                :end-before: [END append_data]
                :language: python
                :dedent: 4
                :caption: Append data to the file.
        """
        options = _append_data_options(
            data=data,
            offset=offset,
            scheme=self.scheme,
            length=length,
            **kwargs)
        try:
            return await self._client.path.append_data(**options)
        except HttpResponseError as error:
            process_storage_error(error)

    @distributed_trace_async
    async def flush_data(
        self, offset: int,
        retain_uncommitted_data: Optional[bool] = False,
        **kwargs: Any
    ) -> Dict[str, Any]:
        """ Commit the previous appended data.

        :param int offset: offset is equal to the length of the file after commit the
            previous appended data.
        :param bool retain_uncommitted_data: Valid only for flush operations.  If
            "true", uncommitted data is retained after the flush operation
            completes; otherwise, the uncommitted data is deleted after the flush
            operation.  The default is false.  Data at offsets less than the
            specified position are written to the file when flush succeeds, but
            this optional parameter allows data after the flush position to be
            retained for a future flush operation.
        :keyword ~azure.storage.filedatalake.ContentSettings content_settings:
            ContentSettings object used to set path properties.
        :keyword bool close: Azure Storage Events allow applications to receive
            notifications when files change. When Azure Storage Events are
            enabled, a file changed event is raised. This event has a property
            indicating whether this is the final change to distinguish the
            difference between an intermediate flush to a file stream and the
            final close of a file stream. The close query parameter is valid only
            when the action is "flush" and change notifications are enabled. If
            the value of close is "true" and the flush operation completes
            successfully, the service raises a file change notification with a
            property indicating that this is the final update (the file stream has
            been closed). If "false" a change notification is raised indicating
            the file has changed. The default is false. This query parameter is
            set to true by the Hadoop ABFS driver to indicate that the file stream
            has been closed."
        :keyword ~datetime.datetime if_modified_since:
            A DateTime value. Azure expects the date value passed in to be UTC.
            If timezone is included, any non-UTC datetimes will be converted to UTC.
            If a date is passed in without timezone info, it is assumed to be UTC.
            Specify this header to perform the operation only
            if the resource has been modified since the specified time.
        :keyword ~datetime.datetime if_unmodified_since:
            A DateTime value. Azure expects the date value passed in to be UTC.
            If timezone is included, any non-UTC datetimes will be converted to UTC.
            If a date is passed in without timezone info, it is assumed to be UTC.
            Specify this header to perform the operation only if
            the resource has not been modified since the specified date/time.
        :keyword str etag:
            An ETag value, or the wildcard character (*). Used to check if the resource has changed,
            and act according to the condition specified by the `match_condition` parameter.
        :keyword ~azure.core.MatchConditions match_condition:
            The match condition to use upon the etag.
        :keyword lease_action:
            Used to perform lease operations along with appending data.

            "acquire" - Acquire a lease.
            "auto-renew" - Re-new an existing lease.
            "release" - Release the lease once the operation is complete.
            "acquire-release" - Acquire a lease and release it once the operations is complete.
        :paramtype lease_action: Literal["acquire", "auto-renew", "release", "acquire-release"]
        :keyword int lease_duration:
            Valid if `lease_action` is set to "acquire" or "acquire-release".

            Specifies the duration of the lease, in seconds, or negative one
            (-1) for a lease that never expires. A non-infinite lease can be
            between 15 and 60 seconds. A lease duration cannot be changed
            using renew or change. Default is -1 (infinite lease).
        :keyword lease:
            Required if the file has an active lease or if `lease_action` is set to "acquire" or "acquire-release".
            If the file has an existing lease, this will be used to access the file. If acquiring a new lease,
            this will be used as the new lease id.
            Value can be a DataLakeLeaseClient object or the lease ID as a string.
        :paramtype lease: ~azure.storage.filedatalake.DataLakeLeaseClient or str
        :keyword ~azure.storage.filedatalake.CustomerProvidedEncryptionKey cpk:
            Encrypts the data on the service-side with the given key.
            Use of customer-provided keys must be done over HTTPS.
        :returns: A response dict (ETag and last modified).
        :rtype: Dict[str, Any]

        .. admonition:: Example:

            .. literalinclude:: ../samples/datalake_samples_file_system_async.py
                :start-after: [START upload_file_to_file_system]
                :end-before: [END upload_file_to_file_system]
                :language: python
                :dedent: 12
                :caption: Commit the previous appended data.
        """
        options = _flush_data_options(
            offset,
            self.scheme,
            retain_uncommitted_data=retain_uncommitted_data,
            **kwargs
        )
        try:
            return await self._client.path.flush_data(**options)
        except HttpResponseError as error:
            process_storage_error(error)

    @distributed_trace_async
    async def download_file(
        self, offset: Optional[int] = None,
        length: Optional[int] = None,
        **kwargs: Any
    ) -> StorageStreamDownloader:
        """Downloads a file to the StorageStreamDownloader. The readall() method must
        be used to read all the content, or readinto() must be used to download the file into
        a stream. Using chunks() returns an async iterator which allows the user to iterate over the content in chunks.

        :param int offset:
            Start of byte range to use for downloading a section of the file.
            Must be set if length is provided.
        :param int length:
            Number of bytes to read from the stream. This is optional, but
            should be supplied for optimal performance.
        :keyword lease:
            If specified, download only succeeds if the file's lease is active
            and matches this ID. Required if the file has an active lease.
        :paramtype lease: ~azure.storage.filedatalake.aio.DataLakeLeaseClient or str
        :keyword ~datetime.datetime if_modified_since:
            A DateTime value. Azure expects the date value passed in to be UTC.
            If timezone is included, any non-UTC datetimes will be converted to UTC.
            If a date is passed in without timezone info, it is assumed to be UTC.
            Specify this header to perform the operation only
            if the resource has been modified since the specified time.
        :keyword ~datetime.datetime if_unmodified_since:
            A DateTime value. Azure expects the date value passed in to be UTC.
            If timezone is included, any non-UTC datetimes will be converted to UTC.
            If a date is passed in without timezone info, it is assumed to be UTC.
            Specify this header to perform the operation only if
            the resource has not been modified since the specified date/time.
        :keyword str etag:
            An ETag value, or the wildcard character (*). Used to check if the resource has changed,
            and act according to the condition specified by the `match_condition` parameter.
        :keyword ~azure.core.MatchConditions match_condition:
            The match condition to use upon the etag.
        :keyword ~azure.storage.filedatalake.CustomerProvidedEncryptionKey cpk:
            Decrypts the data on the service-side with the given key.
            Use of customer-provided keys must be done over HTTPS.
            Required if the file was created with a Customer-Provided Key.
        :keyword int max_concurrency:
            Maximum number of parallel connections to use when transferring the file in chunks.
            This option does not affect the underlying connection pool, and may
            require a separate configuration of the connection pool.
        :keyword int timeout:
            Sets the server-side timeout for the operation in seconds. For more details see
            https://learn.microsoft.com/rest/api/storageservices/setting-timeouts-for-blob-service-operations.
            This value is not tracked or validated on the client. To configure client-side network timesouts
            see `here <https://github.com/Azure/azure-sdk-for-python/tree/main/sdk/storage/azure-storage-file-datalake
            #other-client--per-operation-configuration>`_. This method may make multiple calls to the service and
            the timeout will apply to each call individually.
        :returns: A streaming object (StorageStreamDownloader).
        :rtype: ~azure.storage.filedatalake.aio.StorageStreamDownloader

        .. admonition:: Example:

            .. literalinclude:: ../samples/datalake_samples_upload_download_async.py
                :start-after: [START read_file]
                :end-before: [END read_file]
                :language: python
                :dedent: 4
                :caption: Return the downloaded data.
        """
        downloader = await self._blob_client.download_blob(offset=offset, length=length, **kwargs)
        return StorageStreamDownloader(downloader)

    @distributed_trace_async
    async def rename_file(self, new_name: str, **kwargs: Any) -> "DataLakeFileClient":
        """
        Rename the source file.

        :param str new_name: the new file name the user want to rename to.
            The value must have the following format: "{filesystem}/{directory}/{subdirectory}/{file}".
        :keyword ~azure.storage.filedatalake.ContentSettings content_settings:
            ContentSettings object used to set path properties.
        :keyword source_lease: A lease ID for the source path. If specified,
            the source path must have an active lease and the lease ID must match.
        :paramtype source_lease: ~azure.storage.filedatalake.aio.DataLakeLeaseClient or str
        :keyword lease:
            Required if the file/directory has an active lease. Value can be a LeaseClient object
            or the lease ID as a string.
        :paramtype lease: ~azure.storage.filedatalake.aio.DataLakeLeaseClient or str
        :keyword ~datetime.datetime if_modified_since:
            A DateTime value. Azure expects the date value passed in to be UTC.
            If timezone is included, any non-UTC datetimes will be converted to UTC.
            If a date is passed in without timezone info, it is assumed to be UTC.
            Specify this header to perform the operation only
            if the resource has been modified since the specified time.
        :keyword ~datetime.datetime if_unmodified_since:
            A DateTime value. Azure expects the date value passed in to be UTC.
            If timezone is included, any non-UTC datetimes will be converted to UTC.
            If a date is passed in without timezone info, it is assumed to be UTC.
            Specify this header to perform the operation only if
            the resource has not been modified since the specified date/time.
        :keyword str etag:
            An ETag value, or the wildcard character (*). Used to check if the resource has changed,
            and act according to the condition specified by the `match_condition` parameter.
        :keyword ~azure.core.MatchConditions match_condition:
            The match condition to use upon the etag.
        :keyword ~datetime.datetime source_if_modified_since:
            A DateTime value. Azure expects the date value passed in to be UTC.
            If timezone is included, any non-UTC datetimes will be converted to UTC.
            If a date is passed in without timezone info, it is assumed to be UTC.
            Specify this header to perform the operation only
            if the resource has been modified since the specified time.
        :keyword ~datetime.datetime source_if_unmodified_since:
            A DateTime value. Azure expects the date value passed in to be UTC.
            If timezone is included, any non-UTC datetimes will be converted to UTC.
            If a date is passed in without timezone info, it is assumed to be UTC.
            Specify this header to perform the operation only if
            the resource has not been modified since the specified date/time.
        :keyword str source_etag:
            The source ETag value, or the wildcard character (*). Used to check if the resource has changed,
            and act according to the condition specified by the `match_condition` parameter.
        :keyword ~azure.core.MatchConditions source_match_condition:
            The source match condition to use upon the etag.
        :keyword int timeout:
            Sets the server-side timeout for the operation in seconds. For more details see
            https://learn.microsoft.com/rest/api/storageservices/setting-timeouts-for-blob-service-operations.
            This value is not tracked or validated on the client. To configure client-side network timesouts
            see `here <https://github.com/Azure/azure-sdk-for-python/tree/main/sdk/storage/azure-storage-file-datalake
            #other-client--per-operation-configuration>`_.
        :return: The renamed file client.
        :rtype: DataLakeFileClient

        .. admonition:: Example:

            .. literalinclude:: ../samples/datalake_samples_upload_download_async.py
                :start-after: [START rename_file]
                :end-before: [END rename_file]
                :language: python
                :dedent: 4
                :caption: Rename the source file.
        """
        new_file_system, new_path, new_file_sas = _parse_rename_path(
            new_name, self.file_system_name, self._query_str, self._raw_credential)

        new_file_client = DataLakeFileClient(
            f"{self.scheme}://{self.primary_hostname}", new_file_system, file_path=new_path,
            credential=self._raw_credential or new_file_sas,
            _hosts=self._hosts, _configuration=self._config, _pipeline=self._pipeline,
            _location_mode=self._location_mode)
        await new_file_client._rename_path(  # pylint: disable=protected-access
            f'/{quote(unquote(self.file_system_name))}/{quote(unquote(self.path_name))}{self._query_str}', **kwargs)
        return new_file_client<|MERGE_RESOLUTION|>--- conflicted
+++ resolved
@@ -386,23 +386,11 @@
             #other-client--per-operation-configuration>`_.
         :rtype: None
         """
-<<<<<<< HEAD
-        try:
-            expiration_time = convert_datetime_to_rfc1123(expires_on)
-        except AttributeError:
-            expiration_time = str(expires_on)
-        await self._datalake_client_for_blob_operation.path.set_expiry(
-            expiry_options,
-            expires_on=expiration_time,
-            **kwargs
-        )
-=======
         if isinstance(expires_on, datetime):
             expires_on = convert_datetime_to_rfc1123(expires_on)
         elif expires_on is not None:
             expires_on = str(expires_on)
         await self._datalake_client_for_blob_operation.path.set_expiry(expiry_options, expires_on=expires_on, **kwargs)
->>>>>>> 19e454ed
 
     @distributed_trace_async
     async def upload_data(
