# -------------------------------------------------------------------------
# Copyright (c) Microsoft Corporation. All rights reserved.
# Licensed under the MIT License. See License.txt in the project root for
# license information.
# --------------------------------------------------------------------------
# pylint: disable=invalid-overridden-method
from azure.storage.blob.aio import BlobClient
from .._shared.base_client_async import AsyncStorageAccountHostsMixin
from .._path_client import PathClient as PathClientBase
from .._models import DirectoryProperties, AccessControlChangeResult, AccessControlChangeFailure, \
    AccessControlChangeCounters, AccessControlChanges
from .._generated.aio import DataLakeStorageClient
from ._data_lake_lease_async import DataLakeLeaseClient
from .._generated.models import StorageErrorException
from .._deserialize import process_storage_error
from .._shared.policies_async import ExponentialRetry

_ERROR_UNSUPPORTED_METHOD_FOR_ENCRYPTION = (
    'The require_encryption flag is set, but encryption is not supported'
    ' for this method.')


class PathClient(AsyncStorageAccountHostsMixin, PathClientBase):
    def __init__(
            self, account_url,  # type: str
            file_system_name,  # type: str
            path_name,  # type: str
            credential=None,  # type: Optional[Any]
            **kwargs  # type: Any
    ):
        # type: (...) -> None
        kwargs['retry_policy'] = kwargs.get('retry_policy') or ExponentialRetry(**kwargs)

        super(PathClient, self).__init__(account_url,  # pylint: disable=specify-parameter-names-in-call
                                         file_system_name, path_name,
                                         credential=credential,
                                         **kwargs)  # type: ignore

        kwargs.pop('_hosts', None)
<<<<<<< HEAD
        self._blob_client = BlobClient(account_url=self._blob_account_url, container_name=file_system_name,
                                       blob_name=path_name,
                                       credential=credential,
                                       _hosts=self._blob_client._hosts,  # pylint: disable=protected-access
                                       **kwargs)
=======
        self._blob_client = BlobClient(self._blob_account_url, file_system_name, blob_name=self.path_name,
                                       credential=credential, _hosts=self._blob_client._hosts, **kwargs)  # type: ignore # pylint: disable=protected-access
>>>>>>> 99b9dc25
        self._client = DataLakeStorageClient(self.url, file_system_name, path_name, pipeline=self._pipeline)
        self._loop = kwargs.get('loop', None)

    async def __aexit__(self, *args):
        await self._blob_client.close()
        await super(PathClient, self).__aexit__(*args)

    async def close(self):
        # type: () -> None
        """ This method is to close the sockets opened by the client.
        It need not be used when using with a context manager.
        """
        await self._blob_client.close()
        await self.__aexit__()

    async def _create(self, resource_type, content_settings=None, metadata=None, **kwargs):
        # type: (...) -> Dict[str, Union[str, datetime]]
        """
        Create directory or file

        :param resource_type:
            Required for Create File and Create Directory.
            The value must be "file" or "directory". Possible values include:
            'directory', 'file'
        :type resource_type: str
        :param ~azure.storage.filedatalake.ContentSettings content_settings:
            ContentSettings object used to set path properties.
        :param metadata:
            Name-value pairs associated with the file/directory as metadata.
        :type metadata: dict(str, str)
        :keyword lease:
            Required if the file/directory has an active lease. Value can be a DataLakeLeaseClient object
            or the lease ID as a string.
        :paramtype lease: ~azure.storage.filedatalake.aio.DataLakeLeaseClient or str
        :keyword str umask:
            Optional and only valid if Hierarchical Namespace is enabled for the account.
            When creating a file or directory and the parent folder does not have a default ACL,
            the umask restricts the permissions of the file or directory to be created.
            The resulting permission is given by p & ^u, where p is the permission and u is the umask.
            For example, if p is 0777 and u is 0057, then the resulting permission is 0720.
            The default permission is 0777 for a directory and 0666 for a file. The default umask is 0027.
            The umask must be specified in 4-digit octal notation (e.g. 0766).
        :keyword permissions:
            Optional and only valid if Hierarchical Namespace
            is enabled for the account. Sets POSIX access permissions for the file
            owner, the file owning group, and others. Each class may be granted
            read, write, or execute permission.  The sticky bit is also supported.
            Both symbolic (rwxrw-rw-) and 4-digit octal notation (e.g. 0766) are
            supported.
        :type permissions: str
        :keyword ~datetime.datetime if_modified_since:
            A DateTime value. Azure expects the date value passed in to be UTC.
            If timezone is included, any non-UTC datetimes will be converted to UTC.
            If a date is passed in without timezone info, it is assumed to be UTC.
            Specify this header to perform the operation only
            if the resource has been modified since the specified time.
        :keyword ~datetime.datetime if_unmodified_since:
            A DateTime value. Azure expects the date value passed in to be UTC.
            If timezone is included, any non-UTC datetimes will be converted to UTC.
            If a date is passed in without timezone info, it is assumed to be UTC.
            Specify this header to perform the operation only if
            the resource has not been modified since the specified date/time.
        :keyword str etag:
            An ETag value, or the wildcard character (*). Used to check if the resource has changed,
            and act according to the condition specified by the `match_condition` parameter.
        :keyword ~azure.core.MatchConditions match_condition:
            The match condition to use upon the etag.
        :keyword int timeout:
            The timeout parameter is expressed in seconds.
        :return: Dict[str, Union[str, datetime]]
        """
        options = self._create_path_options(
            resource_type,
            content_settings=content_settings,
            metadata=metadata,
            **kwargs)
        try:
            return await self._client.path.create(**options)
        except StorageErrorException as error:
            process_storage_error(error)

    async def _delete(self, **kwargs):
        # type: (bool, **Any) -> None
        """
        Marks the specified path for deletion.

        :keyword lease:
            Required if the file/directory has an active lease. Value can be a LeaseClient object
            or the lease ID as a string.
        :paramtype lease: ~azure.storage.filedatalake.aio.DataLakeLeaseClient or str
        :keyword ~datetime.datetime if_modified_since:
            A DateTime value. Azure expects the date value passed in to be UTC.
            If timezone is included, any non-UTC datetimes will be converted to UTC.
            If a date is passed in without timezone info, it is assumed to be UTC.
            Specify this header to perform the operation only
            if the resource has been modified since the specified time.
        :keyword ~datetime.datetime if_unmodified_since:
            A DateTime value. Azure expects the date value passed in to be UTC.
            If timezone is included, any non-UTC datetimes will be converted to UTC.
            If a date is passed in without timezone info, it is assumed to be UTC.
            Specify this header to perform the operation only if
            the resource has not been modified since the specified date/time.
        :keyword str etag:
            An ETag value, or the wildcard character (*). Used to check if the resource has changed,
            and act according to the condition specified by the `match_condition` parameter.
        :keyword ~azure.core.MatchConditions match_condition:
            The match condition to use upon the etag.
        :keyword int timeout:
            The timeout parameter is expressed in seconds.
        :return: None
        """
        options = self._delete_path_options(**kwargs)
        try:
            return await self._client.path.delete(**options)
        except StorageErrorException as error:
            process_storage_error(error)

    async def set_access_control(self, owner=None,  # type: Optional[str]
                                 group=None,  # type: Optional[str]
                                 permissions=None,  # type: Optional[str]
                                 acl=None,  # type: Optional[str]
                                 **kwargs):
        # type: (...) -> Dict[str, Union[str, datetime]]
        """
        Set the owner, group, permissions, or access control list for a path.

        :param owner:
            Optional. The owner of the file or directory.
        :type owner: str
        :param group:
            Optional. The owning group of the file or directory.
        :type group: str
        :param permissions:
            Optional and only valid if Hierarchical Namespace
            is enabled for the account. Sets POSIX access permissions for the file
            owner, the file owning group, and others. Each class may be granted
            read, write, or execute permission.  The sticky bit is also supported.
            Both symbolic (rwxrw-rw-) and 4-digit octal notation (e.g. 0766) are
            supported.
            permissions and acl are mutually exclusive.
        :type permissions: str
        :param acl:
            Sets POSIX access control rights on files and directories.
            The value is a comma-separated list of access control entries. Each
            access control entry (ACE) consists of a scope, a type, a user or
            group identifier, and permissions in the format
            "[scope:][type]:[id]:[permissions]".
            permissions and acl are mutually exclusive.
        :type acl: str
        :keyword lease:
            Required if the file/directory has an active lease. Value can be a LeaseClient object
            or the lease ID as a string.
        :paramtype lease: ~azure.storage.filedatalake.aio.DataLakeLeaseClient or str
        :keyword ~datetime.datetime if_modified_since:
            A DateTime value. Azure expects the date value passed in to be UTC.
            If timezone is included, any non-UTC datetimes will be converted to UTC.
            If a date is passed in without timezone info, it is assumed to be UTC.
            Specify this header to perform the operation only
            if the resource has been modified since the specified time.
        :keyword ~datetime.datetime if_unmodified_since:
            A DateTime value. Azure expects the date value passed in to be UTC.
            If timezone is included, any non-UTC datetimes will be converted to UTC.
            If a date is passed in without timezone info, it is assumed to be UTC.
            Specify this header to perform the operation only if
            the resource has not been modified since the specified date/time.
        :keyword str etag:
            An ETag value, or the wildcard character (*). Used to check if the resource has changed,
            and act according to the condition specified by the `match_condition` parameter.
        :keyword ~azure.core.MatchConditions match_condition:
            The match condition to use upon the etag.
        :keyword int timeout:
            The timeout parameter is expressed in seconds.
        :keyword: response dict (Etag and last modified).
        """
        options = self._set_access_control_options(owner=owner, group=group, permissions=permissions, acl=acl, **kwargs)
        try:
            return await self._client.path.set_access_control(**options)
        except StorageErrorException as error:
            process_storage_error(error)

    async def get_access_control(self, upn=None,  # type: Optional[bool]
                                 **kwargs):
        # type: (...) -> Dict[str, Any]
        """
        Get the owner, group, permissions, or access control list for a path.

        :param upn:
            Optional. Valid only when Hierarchical Namespace is
            enabled for the account. If "true", the user identity values returned
            in the x-ms-owner, x-ms-group, and x-ms-acl response headers will be
            transformed from Azure Active Directory Object IDs to User Principal
            Names.  If "false", the values will be returned as Azure Active
            Directory Object IDs. The default value is false. Note that group and
            application Object IDs are not translated because they do not have
            unique friendly names.
        :type upn: bool
        :keyword lease:
            Required if the file/directory has an active lease. Value can be a LeaseClient object
            or the lease ID as a string.
        :paramtype lease: ~azure.storage.filedatalake.aio.DataLakeLeaseClient or str
        :keyword ~datetime.datetime if_modified_since:
            A DateTime value. Azure expects the date value passed in to be UTC.
            If timezone is included, any non-UTC datetimes will be converted to UTC.
            If a date is passed in without timezone info, it is assumed to be UTC.
            Specify this header to perform the operation only
            if the resource has been modified since the specified time.
        :keyword ~datetime.datetime if_unmodified_since:
            A DateTime value. Azure expects the date value passed in to be UTC.
            If timezone is included, any non-UTC datetimes will be converted to UTC.
            If a date is passed in without timezone info, it is assumed to be UTC.
            Specify this header to perform the operation only if
            the resource has not been modified since the specified date/time.
        :keyword str etag:
            An ETag value, or the wildcard character (*). Used to check if the resource has changed,
            and act according to the condition specified by the `match_condition` parameter.
        :keyword ~azure.core.MatchConditions match_condition:
            The match condition to use upon the etag.
        :keyword int timeout:
            The timeout parameter is expressed in seconds.
        :keyword: response dict.
        """
        options = self._get_access_control_options(upn=upn, **kwargs)
        try:
            return await self._client.path.get_properties(**options)
        except StorageErrorException as error:
            process_storage_error(error)

    async def set_access_control_recursive(self,
                                           acl,
                                           **kwargs):
        # type: (str, **Any) -> AccessControlChangeResult
        """
        Sets the Access Control on a path and sub-paths.

        :param acl:
            Sets POSIX access control rights on files and directories.
            The value is a comma-separated list of access control entries. Each
            access control entry (ACE) consists of a scope, a type, a user or
            group identifier, and permissions in the format
            "[scope:][type]:[id]:[permissions]".
        :type acl: str
        :keyword func(~azure.storage.filedatalake.AccessControlChanges) progress_hook:
            Callback where the caller can track progress of the operation
            as well as collect paths that failed to change Access Control.
        :keyword str continuation:
            Optional continuation token that can be used to resume previously stopped operation.
        :keyword int batch_size:
            Optional. If data set size exceeds batch size then operation will be split into multiple
            requests so that progress can be tracked. Batch size should be between 1 and 2000.
            The default when unspecified is 2000.
        :keyword int max_batches:
            Optional. Defines maximum number of batches that single change Access Control operation can execute.
            If maximum is reached before all sub-paths are processed,
            then continuation token can be used to resume operation.
            Empty value indicates that maximum number of batches in unbound and operation continues till end.
        :keyword bool continue_on_failure:
            If set to False, the operation will terminate quickly on encountering user errors (4XX).
            If True, the operation will ignore user errors and proceed with the operation on other sub-entities of
            the directory.
            Continuation token will only be returned when continue_on_failure is True in case of user errors.
            If not set the default value is False for this.
        :keyword int timeout:
            The timeout parameter is expressed in seconds.
        :return: A summary of the recursive operations, including the count of successes and failures,
            as well as a continuation token in case the operation was terminated prematurely.
        :rtype: :~azure.storage.filedatalake.AccessControlChangeResult`
        """
        if not acl:
            raise ValueError("The Access Control List must be set for this operation")

        progress_hook = kwargs.pop('progress_hook', None)
        max_batches = kwargs.pop('max_batches', None)
        options = self._set_access_control_recursive_options(mode='set', acl=acl, **kwargs)
        return await self._set_access_control_internal(options=options, progress_hook=progress_hook,
                                                       max_batches=max_batches)

    async def update_access_control_recursive(self, acl, **kwargs):
        # type: (str, **Any) -> AccessControlChangeResult
        """
        Modifies the Access Control on a path and sub-paths.

        :param acl:
            Modifies POSIX access control rights on files and directories.
            The value is a comma-separated list of access control entries. Each
            access control entry (ACE) consists of a scope, a type, a user or
            group identifier, and permissions in the format
            "[scope:][type]:[id]:[permissions]".
        :type acl: str
        :keyword func(~azure.storage.filedatalake.AccessControlChanges) progress_hook:
            Callback where the caller can track progress of the operation
            as well as collect paths that failed to change Access Control.
        :keyword str continuation:
            Optional continuation token that can be used to resume previously stopped operation.
        :keyword int batch_size:
            Optional. If data set size exceeds batch size then operation will be split into multiple
            requests so that progress can be tracked. Batch size should be between 1 and 2000.
            The default when unspecified is 2000.
        :keyword int max_batches:
            Optional. Defines maximum number of batches that single,
            change Access Control operation can execute.
            If maximum is reached before all sub-paths are processed,
            then continuation token can be used to resume operation.
            Empty value indicates that maximum number of batches in unbound and operation continues till end.
        :keyword bool continue_on_failure:
            If set to False, the operation will terminate quickly on encountering user errors (4XX).
            If True, the operation will ignore user errors and proceed with the operation on other sub-entities of
            the directory.
            Continuation token will only be returned when continue_on_failure is True in case of user errors.
            If not set the default value is False for this.
        :keyword int timeout:
            The timeout parameter is expressed in seconds.
        :return: A summary of the recursive operations, including the count of successes and failures,
            as well as a continuation token in case the operation was terminated prematurely.
        :rtype: :~azure.storage.filedatalake.AccessControlChangeResult`
        """
        if not acl:
            raise ValueError("The Access Control List must be set for this operation")

        progress_hook = kwargs.pop('progress_hook', None)
        max_batches = kwargs.pop('max_batches', None)
        options = self._set_access_control_recursive_options(mode='modify', acl=acl, **kwargs)
        return await self._set_access_control_internal(options=options, progress_hook=progress_hook,
                                                       max_batches=max_batches)

    async def remove_access_control_recursive(self,
                                              acl,
                                              **kwargs):
        # type: (str, **Any) -> AccessControlChangeResult
        """
        Removes the Access Control on a path and sub-paths.

        :param acl:
            Removes POSIX access control rights on files and directories.
            The value is a comma-separated list of access control entries. Each
            access control entry (ACE) consists of a scope, a type, and a user or
            group identifier in the format "[scope:][type]:[id]".
        :type acl: str
        :keyword func(~azure.storage.filedatalake.AccessControlChanges) progress_hook:
            Callback where the caller can track progress of the operation
            as well as collect paths that failed to change Access Control.
        :keyword str continuation:
            Optional continuation token that can be used to resume previously stopped operation.
        :keyword int batch_size:
            Optional. If data set size exceeds batch size then operation will be split into multiple
            requests so that progress can be tracked. Batch size should be between 1 and 2000.
            The default when unspecified is 2000.
        :keyword int max_batches:
            Optional. Defines maximum number of batches that single change Access Control operation can execute.
            If maximum is reached before all sub-paths are processed,
            then continuation token can be used to resume operation.
            Empty value indicates that maximum number of batches in unbound and operation continues till end.
        :keyword bool continue_on_failure:
            If set to False, the operation will terminate quickly on encountering user errors (4XX).
            If True, the operation will ignore user errors and proceed with the operation on other sub-entities of
            the directory.
            Continuation token will only be returned when continue_on_failure is True in case of user errors.
            If not set the default value is False for this.
        :keyword int timeout:
            The timeout parameter is expressed in seconds.
        :return: A summary of the recursive operations, including the count of successes and failures,
            as well as a continuation token in case the operation was terminated prematurely.
        :rtype: :~azure.storage.filedatalake.AccessControlChangeResult`
        """
        if not acl:
            raise ValueError("The Access Control List must be set for this operation")

        progress_hook = kwargs.pop('progress_hook', None)
        max_batches = kwargs.pop('max_batches', None)
        options = self._set_access_control_recursive_options(mode='remove', acl=acl, **kwargs)
        return await self._set_access_control_internal(options=options, progress_hook=progress_hook,
                                                       max_batches=max_batches)

    async def _set_access_control_internal(self, options, progress_hook, max_batches=None):
        try:
            continue_on_failure = options.get('force_flag')
            total_directories_successful = 0
            total_files_success = 0
            total_failure_count = 0
            batch_count = 0
            last_continuation_token = None
            current_continuation_token = None
            continue_operation = True
            while continue_operation:
                headers, resp = await self._client.path.set_access_control_recursive(**options)

                # make a running tally so that we can report the final results
                total_directories_successful += resp.directories_successful
                total_files_success += resp.files_successful
                total_failure_count += resp.failure_count
                batch_count += 1
                current_continuation_token = headers['continuation']

                if current_continuation_token is not None:
                    last_continuation_token = current_continuation_token

                if progress_hook is not None:
                    await progress_hook(AccessControlChanges(
                        batch_counters=AccessControlChangeCounters(
                            directories_successful=resp.directories_successful,
                            files_successful=resp.files_successful,
                            failure_count=resp.failure_count,
                        ),
                        aggregate_counters=AccessControlChangeCounters(
                            directories_successful=total_directories_successful,
                            files_successful=total_files_success,
                            failure_count=total_failure_count,
                        ),
                        batch_failures=[AccessControlChangeFailure(
                            name=failure.name,
                            is_directory=failure.type == 'DIRECTORY',
                            error_message=failure.error_message) for failure in resp.failed_entries],
                        continuation=last_continuation_token))

                # update the continuation token, if there are more operations that cannot be completed in a single call
                max_batches_satisfied = (max_batches is not None and batch_count == max_batches)
                continue_operation = bool(current_continuation_token) and not max_batches_satisfied
                options['continuation'] = current_continuation_token

            # currently the service stops on any failure, so we should send back the last continuation token
            # for the user to retry the failed updates
            # otherwise we should just return what the service gave us
            return AccessControlChangeResult(counters=AccessControlChangeCounters(
                directories_successful=total_directories_successful,
                files_successful=total_files_success,
                failure_count=total_failure_count),
                continuation=last_continuation_token
                if total_failure_count > 0 and not continue_on_failure else current_continuation_token)
        except StorageErrorException as error:
            process_storage_error(error)

    async def _rename_path(self, rename_source,
                           **kwargs):
        # type: (**Any) -> Dict[str, Any]
        """
        Rename directory or file

        :param rename_source: The value must have the following format: "/{filesystem}/{path}".
        :type rename_source: str
        :keyword ~azure.storage.filedatalake.ContentSettings content_settings:
            ContentSettings object used to set path properties.
        :keyword source_lease: A lease ID for the source path. If specified,
            the source path must have an active lease and the leaase ID must
            match.
        :paramtype source_lease: ~azure.storage.filedatalake.aio.DataLakeLeaseClient or str
        :keyword lease:
            Required if the file/directory has an active lease. Value can be a LeaseClient object
            or the lease ID as a string.
        :paramtype lease: ~azure.storage.filedatalake.aio.DataLakeLeaseClient or str
        :keyword ~datetime.datetime if_modified_since:
            A DateTime value. Azure expects the date value passed in to be UTC.
            If timezone is included, any non-UTC datetimes will be converted to UTC.
            If a date is passed in without timezone info, it is assumed to be UTC.
            Specify this header to perform the operation only
            if the resource has been modified since the specified time.
        :keyword ~datetime.datetime if_unmodified_since:
            A DateTime value. Azure expects the date value passed in to be UTC.
            If timezone is included, any non-UTC datetimes will be converted to UTC.
            If a date is passed in without timezone info, it is assumed to be UTC.
            Specify this header to perform the operation only if
            the resource has not been modified since the specified date/time.
        :keyword str etag:
            An ETag value, or the wildcard character (*). Used to check if the resource has changed,
            and act according to the condition specified by the `match_condition` parameter.
        :keyword ~azure.core.MatchConditions match_condition:
            The match condition to use upon the etag.
        :keyword ~datetime.datetime source_if_modified_since:
            A DateTime value. Azure expects the date value passed in to be UTC.
            If timezone is included, any non-UTC datetimes will be converted to UTC.
            If a date is passed in without timezone info, it is assumed to be UTC.
            Specify this header to perform the operation only
            if the resource has been modified since the specified time.
        :keyword ~datetime.datetime source_if_unmodified_since:
            A DateTime value. Azure expects the date value passed in to be UTC.
            If timezone is included, any non-UTC datetimes will be converted to UTC.
            If a date is passed in without timezone info, it is assumed to be UTC.
            Specify this header to perform the operation only if
            the resource has not been modified since the specified date/time.
        :keyword str source_etag:
            The source ETag value, or the wildcard character (*). Used to check if the resource has changed,
            and act according to the condition specified by the `match_condition` parameter.
        :keyword ~azure.core.MatchConditions source_match_condition:
            The source match condition to use upon the etag.
        :keyword int timeout:
            The timeout parameter is expressed in seconds.
        """
        options = self._rename_path_options(
            rename_source,
            **kwargs)
        try:
            return await self._client.path.create(**options)
        except StorageErrorException as error:
            process_storage_error(error)

    async def _get_path_properties(self, **kwargs):
        # type: (**Any) -> Union[FileProperties, DirectoryProperties]
        """Returns all user-defined metadata, standard HTTP properties, and
        system properties for the file or directory. It does not return the content of the directory or file.

        :keyword lease:
            Required if the directory or file has an active lease. Value can be a DataLakeLeaseClient object
            or the lease ID as a string.
        :paramtype lease: ~azure.storage.filedatalake.aio.DataLakeLeaseClient or str
        :keyword ~datetime.datetime if_modified_since:
            A DateTime value. Azure expects the date value passed in to be UTC.
            If timezone is included, any non-UTC datetimes will be converted to UTC.
            If a date is passed in without timezone info, it is assumed to be UTC.
            Specify this header to perform the operation only
            if the resource has been modified since the specified time.
        :keyword ~datetime.datetime if_unmodified_since:
            A DateTime value. Azure expects the date value passed in to be UTC.
            If timezone is included, any non-UTC datetimes will be converted to UTC.
            If a date is passed in without timezone info, it is assumed to be UTC.
            Specify this header to perform the operation only if
            the resource has not been modified since the specified date/time.
        :keyword str etag:
            An ETag value, or the wildcard character (*). Used to check if the resource has changed,
            and act according to the condition specified by the `match_condition` parameter.
        :keyword ~azure.core.MatchConditions match_condition:
            The match condition to use upon the etag.
        :keyword int timeout:
            The timeout parameter is expressed in seconds.
        :rtype: DirectoryProperties or FileProperties
        """
        path_properties = await self._blob_client.get_blob_properties(**kwargs)
        path_properties.__class__ = DirectoryProperties
        return path_properties

    async def set_metadata(self, metadata,  # type: Dict[str, str]
                           **kwargs):
        # type: (...) -> Dict[str, Union[str, datetime]]
        """Sets one or more user-defined name-value pairs for the specified
        file system. Each call to this operation replaces all existing metadata
        attached to the file system. To remove all metadata from the file system,
        call this operation with no metadata dict.

        :param metadata:
            A dict containing name-value pairs to associate with the file system as
            metadata. Example: {'category':'test'}
        :type metadata: dict[str, str]
        :keyword lease:
            If specified, set_file_system_metadata only succeeds if the
            file system's lease is active and matches this ID.
        :paramtype lease: ~azure.storage.filedatalake.aio.DataLakeLeaseClient or str
        :keyword ~datetime.datetime if_modified_since:
            A DateTime value. Azure expects the date value passed in to be UTC.
            If timezone is included, any non-UTC datetimes will be converted to UTC.
            If a date is passed in without timezone info, it is assumed to be UTC.
            Specify this header to perform the operation only
            if the resource has been modified since the specified time.
        :keyword ~datetime.datetime if_unmodified_since:
            A DateTime value. Azure expects the date value passed in to be UTC.
            If timezone is included, any non-UTC datetimes will be converted to UTC.
            If a date is passed in without timezone info, it is assumed to be UTC.
            Specify this header to perform the operation only if
            the resource has not been modified since the specified date/time.
        :keyword str etag:
            An ETag value, or the wildcard character (*). Used to check if the resource has changed,
            and act according to the condition specified by the `match_condition` parameter.
        :keyword ~azure.core.MatchConditions match_condition:
            The match condition to use upon the etag.
        :keyword int timeout:
            The timeout parameter is expressed in seconds.
        :returns: file system-updated property dict (Etag and last modified).
        """
        return await self._blob_client.set_blob_metadata(metadata=metadata, **kwargs)

    async def set_http_headers(self, content_settings=None,  # type: Optional[ContentSettings]
                               **kwargs):
        # type: (...) -> Dict[str, Any]
        """Sets system properties on the file or directory.

        If one property is set for the content_settings, all properties will be overriden.

        :param ~azure.storage.filedatalake.ContentSettings content_settings:
            ContentSettings object used to set file/directory properties.
        :keyword lease:
            If specified, set_file_system_metadata only succeeds if the
            file system's lease is active and matches this ID.
        :paramtype lease: ~azure.storage.filedatalake.aio.DataLakeLeaseClient or str
        :keyword ~datetime.datetime if_modified_since:
            A DateTime value. Azure expects the date value passed in to be UTC.
            If timezone is included, any non-UTC datetimes will be converted to UTC.
            If a date is passed in without timezone info, it is assumed to be UTC.
            Specify this header to perform the operation only
            if the resource has been modified since the specified time.
        :keyword ~datetime.datetime if_unmodified_since:
            A DateTime value. Azure expects the date value passed in to be UTC.
            If timezone is included, any non-UTC datetimes will be converted to UTC.
            If a date is passed in without timezone info, it is assumed to be UTC.
            Specify this header to perform the operation only if
            the resource has not been modified since the specified date/time.
        :keyword str etag:
            An ETag value, or the wildcard character (*). Used to check if the resource has changed,
            and act according to the condition specified by the `match_condition` parameter.
        :keyword ~azure.core.MatchConditions match_condition:
            The match condition to use upon the etag.
        :keyword int timeout:
            The timeout parameter is expressed in seconds.
        :returns: file/directory-updated property dict (Etag and last modified)
        :rtype: Dict[str, Any]
        """
        return await self._blob_client.set_http_headers(content_settings=content_settings, **kwargs)

    async def acquire_lease(self, lease_duration=-1,  # type: Optional[int]
                            lease_id=None,  # type: Optional[str]
                            **kwargs):
        # type: (...) -> DataLakeLeaseClient
        """
        Requests a new lease. If the file or directory does not have an active lease,
        the DataLake service creates a lease on the file/directory and returns a new
        lease ID.

        :param int lease_duration:
            Specifies the duration of the lease, in seconds, or negative one
            (-1) for a lease that never expires. A non-infinite lease can be
            between 15 and 60 seconds. A lease duration cannot be changed
            using renew or change. Default is -1 (infinite lease).
        :param str lease_id:
            Proposed lease ID, in a GUID string format. The DataLake service returns
            400 (Invalid request) if the proposed lease ID is not in the correct format.
        :keyword ~datetime.datetime if_modified_since:
            A DateTime value. Azure expects the date value passed in to be UTC.
            If timezone is included, any non-UTC datetimes will be converted to UTC.
            If a date is passed in without timezone info, it is assumed to be UTC.
            Specify this header to perform the operation only
            if the resource has been modified since the specified time.
        :keyword ~datetime.datetime if_unmodified_since:
            A DateTime value. Azure expects the date value passed in to be UTC.
            If timezone is included, any non-UTC datetimes will be converted to UTC.
            If a date is passed in without timezone info, it is assumed to be UTC.
            Specify this header to perform the operation only if
            the resource has not been modified since the specified date/time.
        :keyword str etag:
            An ETag value, or the wildcard character (*). Used to check if the resource has changed,
            and act according to the condition specified by the `match_condition` parameter.
        :keyword ~azure.core.MatchConditions match_condition:
            The match condition to use upon the etag.
        :keyword int timeout:
            The timeout parameter is expressed in seconds.
        :returns: A DataLakeLeaseClient object, that can be run in a context manager.
        :rtype: ~azure.storage.filedatalake.aio.DataLakeLeaseClient

        .. admonition:: Example:

            .. literalinclude:: ../samples/test_file_system_samples.py
                :start-after: [START acquire_lease_on_file_system]
                :end-before: [END acquire_lease_on_file_system]
                :language: python
                :dedent: 8
                :caption: Acquiring a lease on the file_system.
        """
        lease = DataLakeLeaseClient(self, lease_id=lease_id)  # type: ignore
        await lease.acquire(lease_duration=lease_duration, **kwargs)
        return lease<|MERGE_RESOLUTION|>--- conflicted
+++ resolved
@@ -37,16 +37,13 @@
                                          **kwargs)  # type: ignore
 
         kwargs.pop('_hosts', None)
-<<<<<<< HEAD
+
         self._blob_client = BlobClient(account_url=self._blob_account_url, container_name=file_system_name,
                                        blob_name=path_name,
                                        credential=credential,
                                        _hosts=self._blob_client._hosts,  # pylint: disable=protected-access
                                        **kwargs)
-=======
-        self._blob_client = BlobClient(self._blob_account_url, file_system_name, blob_name=self.path_name,
-                                       credential=credential, _hosts=self._blob_client._hosts, **kwargs)  # type: ignore # pylint: disable=protected-access
->>>>>>> 99b9dc25
+
         self._client = DataLakeStorageClient(self.url, file_system_name, path_name, pipeline=self._pipeline)
         self._loop = kwargs.get('loop', None)
 
