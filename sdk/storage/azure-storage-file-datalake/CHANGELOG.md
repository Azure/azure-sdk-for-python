--- conflicted
+++ resolved
@@ -1,15 +1,6 @@
 # Release History
 
-<<<<<<< HEAD
 ## 12.10.0b1 (Unreleased)
-
-### Features Added
-
-### Bugs Fixed
-
-## 12.9.0 (Unreleased)
-=======
-## 12.9.2 (Unreleased)
 
 ### Features Added
 
@@ -29,7 +20,6 @@
 - Fixed possible `ValueError` for invalid content range that gets raised when downloading empty files through Azurite.
 
 ## 12.9.0 (2022-10-11)
->>>>>>> 0366ac29
 
 ### Features Added
 - Stable release of features from 12.9.0b1.
