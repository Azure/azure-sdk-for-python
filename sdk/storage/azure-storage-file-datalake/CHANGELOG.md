--- conflicted
+++ resolved
@@ -3,16 +3,9 @@
 ## 12.10.0b1 (Unreleased)
 
 ### Features Added
-<<<<<<< HEAD
 - Added support for service version 2021-12-02.
 - Added ability to perform leasing actions on file append and flush. See new keyword `lease_action` for details.
-=======
 - Added support for `AsyncIterable` as data type for async file upload.
-
-### Breaking Changes
-
-### Bugs Fixed
->>>>>>> 44ec83db
 
 ### Other Changes
 - Removed `msrest` dependency.
