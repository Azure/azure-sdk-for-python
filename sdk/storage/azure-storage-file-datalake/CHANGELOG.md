--- conflicted
+++ resolved
@@ -1,15 +1,11 @@
 # Release History
 
-<<<<<<< HEAD
 ## 12.18.0b1 (Unreleased)
 
 ### Features Added
 
 
-## 12.17.0b1 (Unreleased)
-=======
 ## 12.17.0 (Unreleased)
->>>>>>> 914b6d6d
 
 ### Features Added
 
