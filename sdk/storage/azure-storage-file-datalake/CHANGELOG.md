--- conflicted
+++ resolved
@@ -1,10 +1,6 @@
 # Release History
 
-<<<<<<< HEAD
 ## 12.9.2 (Unreleased)
-=======
-## 12.9.1 (Unreleased)
->>>>>>> 0cadbadf
 
 ### Features Added
 
@@ -13,18 +9,15 @@
 ### Bugs Fixed
 
 ### Other Changes
-<<<<<<< HEAD
-
-## 12.9.1 (2022-10-18)
-
-### Bugs Fixed
-- Fixed possible `ValueError` for invalid content range that gets raised when downloading empty files through Azurite.
-=======
 - Removed `msrest` dependency.
 - Added `typing-extensions>=4.0.1` as a dependency.
 - Added `isodate>=0.6.1` as a dependency.
 - Added extra dependency `aio` for installing optional async dependencies. Use `pip install azure-storage-file-datalake[aio]` to install.
->>>>>>> 0cadbadf
+
+## 12.9.1 (2022-10-18)
+
+### Bugs Fixed
+- Fixed possible `ValueError` for invalid content range that gets raised when downloading empty files through Azurite.
 
 ## 12.9.0 (2022-10-11)
 
