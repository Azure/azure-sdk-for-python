# Release History

<<<<<<< HEAD
## 12.0.0 (Unreleased)
**New Feature**
- Added `get_root_directory_client` sync and async API.
=======
## 12.0.0b8 (Unreleased)
**New Feature**
- Added `set_file_system_access_policy` and `get_file_system_access_policy` APIs on FileSystemClient

**Breaking changes**
- Rename `rename_destination` to `new_name` for rename_directory and rename_file APIs
>>>>>>> 0a6e8ce6

**Notes**
- The `StorageUserAgentPolicy` is now replaced with the `UserAgentPolicy` from azure-core. With this, the custom user agents are now added as a prefix instead of being appended.

## 12.0.0b7 (2020-02-12)
**New Feature**
- Async APIs are supported.

**Fixes**
- Responses are always decoded as UTF8

## 12.0.0b6 (2019-12-04)
- `StorageErrorException` is parsed into more detailed error.
- `etag` and `match_condition` parameters are added as an option('if_match' and 'if_none_match' are still supported).
- ADLS Gen1 to Gen2 API Mapping is available.
- All the clients now have a `close()` method to close the sockets opened by the client

## 12.0.0b5 (2019-11-06)
- Initial Release. Please see the README for information on the new design.
- Support for Azure Data Lake Storage REST APIs.
- Support for DataLakeServiceClient: create file system, delete file system, get file systems, and get user delegation key
- Support for DataLakeLeaseClient: acquire, renew, release, change, and break lease
- Support for FileSystemClient: create, delete, get properties, set metadata, get paths, create directory, delete directory, create file, delete file
- Support for DataLakeDirectoryClient: create, delete, rename, get properties, get access control, set metadata, set properties, set access control, create file, delete file, create sub-directory, delete sub-directory
- Support for DataLakeFileClient: create, delete, rename, get properties, get access control, set metadata, set properties, set access control, append, flush, read

This package's
[documentation](https://github.com/Azure/azure-sdk-for-python/tree/master/sdk/storage/azure-storage-file-datalake/README.md)
and
[samples](https://github.com/Azure/azure-sdk-for-python/tree/master/sdk/storage/azure-storage-file-datalake/samples)<|MERGE_RESOLUTION|>--- conflicted
+++ resolved
@@ -1,17 +1,12 @@
 # Release History
 
-<<<<<<< HEAD
 ## 12.0.0 (Unreleased)
 **New Feature**
 - Added `get_root_directory_client` sync and async API.
-=======
-## 12.0.0b8 (Unreleased)
-**New Feature**
 - Added `set_file_system_access_policy` and `get_file_system_access_policy` APIs on FileSystemClient
 
 **Breaking changes**
 - Rename `rename_destination` to `new_name` for rename_directory and rename_file APIs
->>>>>>> 0a6e8ce6
 
 **Notes**
 - The `StorageUserAgentPolicy` is now replaced with the `UserAgentPolicy` from azure-core. With this, the custom user agents are now added as a prefix instead of being appended.
