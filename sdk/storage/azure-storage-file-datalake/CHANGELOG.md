--- conflicted
+++ resolved
@@ -5,12 +5,9 @@
 This version and all future versions will require Python 3.8+. Python 3.7 is no longer supported.
 
 ### Features Added
-<<<<<<< HEAD
 - Added support for service version 2024-05-04.
-=======
 - The `services` parameter has been added to the `generate_account_sas` API, which enables the ability to generate SAS
 tokens to be used with multiple services. By default, the SAS token service scope will default to the current service.
->>>>>>> 281c6818
 
 ### Bugs Fixed
 - Bumped dependency of `typing-extensions` to `>=4.6.0` to avoid potential `TypeError` with `typing.TypeVar` on
