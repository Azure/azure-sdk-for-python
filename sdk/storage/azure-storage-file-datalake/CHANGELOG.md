# Release History

<<<<<<< HEAD
## 12.8.0b1 (Unreleased)

### Features Added

### Bugs Fixed

## 12.7.0 (Unreleased)
=======
## 12.7.1 (Unreleased)
>>>>>>> 3da260a4

### Features Added

### Breaking Changes

### Bugs Fixed

### Other Changes

## 12.7.0 (2022-05-09)

### Features Added
- Stable release of features from 12.7.0b1.

### Bugs Fixed
- Fixed a bug, introduced in the previous beta release, that caused Authentication errors when attempting to use
an Account SAS with certain service level operations.

## 12.7.0b1 (2022-04-14)

### Features Added
- Added support for service version 2021-06-08 as well as previous versions.
- Added support for Customer-Provided Keys (cpk) to all required APIs.
- The `get_paths()` API now returns `creation_time` and `expiry_time` for each path.

### Bugs Fixed
- Updated `create_file_system()` docstring to have the correct return-type of `None`
- Fixed parsing of extra `/` symbols not being stripped properly in `async` clients
- Fixed a bug where `get_paths()` would fail if a path did not contain `last_modified` from the service.

## 12.6.0 (2022-03-08)

This version and all future versions will require Python 3.6+. Python 2.7 is no longer supported.

### Stable release of preview features
- Added support for service version 2021-02-12.
- Account level SAS tokens now supports two new permissions:
    - `permanent_delete`
    - `set_immutability_policy`
- Added support for listing system file systems with list_file_systems().

### Bugs Fixed
- Update `azure-core` dependency to avoid inconsistent dependencies from being installed.
- Added all missing Service SAS permissions.

### Other Changes
- Temporarily removed the preview `delete_files()` method on `FileSystemClient`. This feature will be added back
in a future release.

## 12.6.0b2 (2021-12-13)

### Features Added
- Added support for service version 2021-02-12.
- Added support for listing system file systems with list_file_systems().

### Bugs Fixed
- Connection string SAS now works as expected.

## 12.6.0b1 (2021-11-08)
**New features**
- Added support for batch deleting files using the `delete_files()` method from a `FileSystemClient`
- Account level SAS tokens now support two new permissions:
    - `permanent_delete`
    - `set_immutability_policy`
**Fixes**
- `FileSystemProperties` was not subscriptable. Now it is both subscriptable and attributes can also be accessed directly (#20772) 
- Datalake Client Typing annotation issues have been resolved (#19906)

## 12.5.0 (2021-09-15)
**Stable release of preview features**
- Added support for service version 2020-10-02 (STG78)
- Added support for quick query parquet

## 12.5.0b1 (2021-07-27)
**New features**
- Added support for quick query parquet

**Fixes**
- Fixed PathProperties class init issue (#18490)

**Notes**
- Deprecated new_name in for undelete filesystem operation

## 12.4.0 (2021-06-09)
**New features**
- Added support `set_service_properties()`,`get_service_properties()` on `DataLakeServiceClient`
- Added support for `list_deleted_paths()` on `FileSystemClient`

## 12.4.0b1 (2021-05-12)
**New features**
- Added support `set_service_properties()`,`get_service_properties()` on `DataLakeServiceClient`
- Added support for `list_deleted_paths()` on `FileSystemClient`

**Fixes**
- Fixed initiating `PathProperties` problem (#18490)

## 12.3.1 (2021-04-20)
**Fixes**
- Fixed `recursive=True` on file deletion
- Make `AccountName`, `AccountKey` etc. in conn_str case insensitive
- Fixed `downloader.chunks()` return chunks in different size (#9419, #15648)
- Optimized memory usage for datalake file uploads large chunks (#16890)
- Fixed unclosed `ThreadPoolExecutor` (#8955)

**New Features**
- Added `get_account_information()` API

## 12.3.0 (2021-03-01)
**Stable release of preview features**
- Added support for `DatalakeServiceClient.undelete_filesystem()`
- Added support for `DirectoryClient.exists()`, `FileClient.exists()` and `FileSystemClient.exists()`

**Fixes**
- Fixed `DatalakeServiceClient` context manager/session closure issue (#15358)
- `PurePosixPath` is now handled correctly if passed as a path (#16159)

## 12.3.0b1 (2021-02-10)
**New Features**
- Added support for `DatalakeServiceClient.undelete_filesystem()`

**Fixes**
- Fixed `DatalakeServiceClient` context manager/session closure issue (#15358)
- `PurePosixPath` is now handled correctly if passed as a path (#16159)

## 12.2.3 (2021-02-08)
**Fixes**
- Fixed paging issue (#16531)

## 12.2.2 (2021-01-20)
**Fixes**
- Fixed msrest dependency issue (#16250)

## 12.2.1 (2021-01-13)
**New features**
- Added support for `AzureSasCredential` to allow SAS rotation in long living clients.

**Fixes**
- Converted PathProperties.last_modified to datetime format (#16019)

## 12.2.0 (2020-11-10)
**Stable release of preview features**
- Preview feature set/update/remove access control recursively.
- Preview feature `set_file_expiry` on DataLakeFileClient.
- Preview feature generating directory level sas.

**Fixes**
- Fixed session closure of filesystem (#14497)

**Notes**
- Updated dependency `azure-core` from  azure-core<2.0.0,>=1.6.0 to azure-core<2.0.0,>=1.9.0

## 12.2.0b1 (2020-10-02)
**New Features**
- Added support for recursive set/update/remove Access Control on a path and sub-paths.
- Added support for setting an expiry on files where the file gets deleted once it expires.
- Added support to generate directory SAS and added support to specify additional user ids and correlation ids for user delegation SAS.

## 12.1.2 (2020-09-10)
**Fixes**
- Fixed renaming with SAS string (#12057).

## 12.1.1 (2020-08-13)
- Patch release to update the minimum dependency requirement.

## 12.1.0 (2020-08-12)
- Added `query_file` API to enable users to select/project on DataLake file data by providing simple query expressions.

## 12.1.0b1 (2020-07-07)
**New Feature**
- Block size is increased to 4GB at maximum, max single put size is increased to 5GB.

## 12.0.2
**Fixes**
- Improve the performance of upload when using max_concurrency

**Notes**
- Updated dependency from azure-core<2.0.0,>=1.2.2 to azure-core<2.0.0,>=1.6.0

## 12.0.1 (2020-04-29)
**Fixes**
- Fixed rename_directory and rename_file doc
- upload_data didn't support setting umask and permissions.

## 12.0.0 (2020-03-10)
**New Feature**
- Added `set_file_system_access_policy` and `get_file_system_access_policy` APIs on FileSystemClient

**Breaking changes**
- For `generate_file_system_sas`, `generate_directory_sas`, `generate_file_sas` APIs, `account_key` and `user_delegation_key` are merged into one parameter called `credential`.
- Rename `rename_destination` to `new_name` for rename_directory and rename_file APIs
- Rename `read_file` to `download_file`. The return type is changed to `StorageStreamDownloader` with which user can do `readinto()` and `readall()`
- `metadata` is a required parameter for FileSystemClient, DataLakeFileClient and DataLakeDirectoryClient  `set_*_metadata` APIs.

**Notes**
- The `StorageUserAgentPolicy` is now replaced with the `UserAgentPolicy` from azure-core. With this, the custom user agents are now added as a prefix instead of being appended.

## 12.0.0b7 (2020-02-12)
**New Feature**
- Async APIs are supported.

**Fixes**
- Responses are always decoded as UTF8

## 12.0.0b6 (2019-12-04)
- `StorageErrorException` is parsed into more detailed error.
- `etag` and `match_condition` parameters are added as an option('if_match' and 'if_none_match' are still supported).
- ADLS Gen1 to Gen2 API Mapping is available.
- All the clients now have a `close()` method to close the sockets opened by the client

## 12.0.0b5 (2019-11-06)
- Initial Release. Please see the README for information on the new design.
- Support for Azure Data Lake Storage REST APIs.
- Support for DataLakeServiceClient: create file system, delete file system, get file systems, and get user delegation key
- Support for DataLakeLeaseClient: acquire, renew, release, change, and break lease
- Support for FileSystemClient: create, delete, get properties, set metadata, get paths, create directory, delete directory, create file, delete file
- Support for DataLakeDirectoryClient: create, delete, rename, get properties, get access control, set metadata, set properties, set access control, create file, delete file, create sub-directory, delete sub-directory
- Support for DataLakeFileClient: create, delete, rename, get properties, get access control, set metadata, set properties, set access control, append, flush, read

This package's
[documentation](https://github.com/Azure/azure-sdk-for-python/tree/main/sdk/storage/azure-storage-file-datalake/README.md)
and
[samples](https://github.com/Azure/azure-sdk-for-python/tree/main/sdk/storage/azure-storage-file-datalake/samples)<|MERGE_RESOLUTION|>--- conflicted
+++ resolved
@@ -1,24 +1,12 @@
 # Release History
 
-<<<<<<< HEAD
 ## 12.8.0b1 (Unreleased)
 
 ### Features Added
-
-### Bugs Fixed
-
-## 12.7.0 (Unreleased)
-=======
-## 12.7.1 (Unreleased)
->>>>>>> 3da260a4
-
-### Features Added
-
-### Breaking Changes
-
-### Bugs Fixed
-
-### Other Changes
+- Added support for service version 2021-08-06.
+- Added support for `owner`, `group`, `acl`, `lease_id`, `lease_duration` to both file and directory `create` APIs
+- Added support for `expiry_options`, `expires_on` to file `create` APIs
+- Added `delete_files()` API
 
 ## 12.7.0 (2022-05-09)
 
