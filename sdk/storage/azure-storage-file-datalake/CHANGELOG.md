--- conflicted
+++ resolved
@@ -1,19 +1,16 @@
 # Release History
 
-<<<<<<< HEAD
 ## 12.18.0b1 (Unreleased)
-=======
+
+### Features Added
+
+
 ## 12.17.0b1 (Unreleased)
->>>>>>> b5917d5f
-
-### Features Added
-
-
-<<<<<<< HEAD
-## 12.16.0 (2024-07-17)
-=======
+
+### Features Added
+
+
 ## 12.16.0 (2024-07-18)
->>>>>>> b5917d5f
 
 ### Features Added
 - Stable release of features from 12.16.0b1
