--- conflicted
+++ resolved
@@ -1,10 +1,6 @@
 # Release History
 
-<<<<<<< HEAD
-## 12.6.0 (Unreleased)
-=======
 ## 12.6.0 (2022-03-08)
->>>>>>> 5166ee94
 
 This version and all future versions will require Python 3.6+. Python 2.7 is no longer supported.
 
