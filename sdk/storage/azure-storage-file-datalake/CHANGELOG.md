--- conflicted
+++ resolved
@@ -3,21 +3,14 @@
 ## 12.7.0b1 (Unreleased)
 
 ### Features Added
-<<<<<<< HEAD
 - Added support for service version 2021-06-08 as well as previous versions.
 - Added support for Customer-Provided Keys (cpk) to all required APIs.
-- The `get_paths()` API now returns `creation_time` and `expiry_time` for each path. 
-- Added support for `create_file_system_if_not_exists()` for `FileSystemClient`
-
-### Bugs Fixed
-- Updated `create_file_system()` docstring to have the correct return-type of `None`
-- Fixed a bug where `get_paths()` would fail if a path did not contain `last_modified` from the service.
-=======
+- The `get_paths()` API now returns `creation_time` and `expiry_time` for each path.
 
 ### Bugs Fixed
 - Updated `create_file_system()` docstring to have the correct return-type of `None`
 - Fixed parsing of extra `/` symbols not being stripped properly in `async` clients
->>>>>>> b44e2be9
+- Fixed a bug where `get_paths()` would fail if a path did not contain `last_modified` from the service.
 
 ## 12.6.0 (2022-03-08)
 
