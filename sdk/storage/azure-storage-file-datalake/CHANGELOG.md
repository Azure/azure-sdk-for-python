# Release History

## 12.9.1 (Unreleased)

### Features Added

### Breaking Changes

### Bugs Fixed

### Other Changes
- Removed `msrest` dependency.
- Added `typing-extensions>=4.0.1` as a dependency.
<<<<<<< HEAD
- Added `isodate>=0.6.1` as a dependency.
=======
- Added extra dependency `aio` for installing optional async dependencies. Use `pip install azure-storage-file-datalake[aio]` to install.
>>>>>>> 30239521

## 12.9.0 (2022-10-11)

### Features Added
- Stable release of features from 12.9.0b1.

### Other Changes
- Changed the default value for `read_timeout` to 60 seconds for all clients.

## 12.9.0b1 (2022-08-23)

This version and all future versions will require Python 3.7+. Python 3.6 is no longer supported.

### Features Added
- Added support for `AzureNamedKeyCredential` as a valid `credential` type.
- Added support for `flush` to `append_data` API, allowing for append and flush in one operation.
- Encryption Scope is now supported for both `create_file_system` APIs (`FileSystemClient`, `DataLakeServiceClient`).
- Encryption Scope is now supported as a SAS permission.
- Added standard `read` method to `StorageStreamDownloader`.

## 12.8.0 (2022-07-07)

### Features Added
- Stable release of features from 12.8.0b1.
- Removed support for `expiry_options` from file `create` APIs. With this change, `expires_on` now covers all functionality `expiry_options` offered.

## 12.8.0b1 (2022-06-15)

### Features Added
- Added support for service version 2021-08-06.
- Added support for `owner`, `group`, `acl`, `lease_id`, `lease_duration` to both file and directory `create` APIs.
- Added support for `expiry_options`, `expires_on` to file `create` APIs.

## 12.7.0 (2022-05-09)

### Features Added
- Stable release of features from 12.7.0b1.

### Bugs Fixed
- Fixed a bug, introduced in the previous beta release, that caused Authentication errors when attempting to use
an Account SAS with certain service level operations.

## 12.7.0b1 (2022-04-14)

### Features Added
- Added support for service version 2021-06-08 as well as previous versions.
- Added support for Customer-Provided Keys (cpk) to all required APIs.
- The `get_paths()` API now returns `creation_time` and `expiry_time` for each path.

### Bugs Fixed
- Updated `create_file_system()` docstring to have the correct return-type of `None`
- Fixed parsing of extra `/` symbols not being stripped properly in `async` clients
- Fixed a bug where `get_paths()` would fail if a path did not contain `last_modified` from the service.

## 12.6.0 (2022-03-08)

This version and all future versions will require Python 3.6+. Python 2.7 is no longer supported.

### Stable release of preview features
- Added support for service version 2021-02-12.
- Account level SAS tokens now supports two new permissions:
    - `permanent_delete`
    - `set_immutability_policy`
- Added support for listing system file systems with list_file_systems().

### Bugs Fixed
- Update `azure-core` dependency to avoid inconsistent dependencies from being installed.
- Added all missing Service SAS permissions.

### Other Changes
- Temporarily removed the preview `delete_files()` method on `FileSystemClient`. This feature will be added back
in a future release.

## 12.6.0b2 (2021-12-13)

### Features Added
- Added support for service version 2021-02-12.
- Added support for listing system file systems with list_file_systems().

### Bugs Fixed
- Connection string SAS now works as expected.

## 12.6.0b1 (2021-11-08)
**New features**
- Added support for batch deleting files using the `delete_files()` method from a `FileSystemClient`
- Account level SAS tokens now support two new permissions:
    - `permanent_delete`
    - `set_immutability_policy`
**Fixes**
- `FileSystemProperties` was not subscriptable. Now it is both subscriptable and attributes can also be accessed directly (#20772) 
- Datalake Client Typing annotation issues have been resolved (#19906)

## 12.5.0 (2021-09-15)
**Stable release of preview features**
- Added support for service version 2020-10-02 (STG78)
- Added support for quick query parquet

## 12.5.0b1 (2021-07-27)
**New features**
- Added support for quick query parquet

**Fixes**
- Fixed PathProperties class init issue (#18490)

**Notes**
- Deprecated new_name in for undelete filesystem operation

## 12.4.0 (2021-06-09)
**New features**
- Added support `set_service_properties()`,`get_service_properties()` on `DataLakeServiceClient`
- Added support for `list_deleted_paths()` on `FileSystemClient`

## 12.4.0b1 (2021-05-12)
**New features**
- Added support `set_service_properties()`,`get_service_properties()` on `DataLakeServiceClient`
- Added support for `list_deleted_paths()` on `FileSystemClient`

**Fixes**
- Fixed initiating `PathProperties` problem (#18490)

## 12.3.1 (2021-04-20)
**Fixes**
- Fixed `recursive=True` on file deletion
- Make `AccountName`, `AccountKey` etc. in conn_str case insensitive
- Fixed `downloader.chunks()` return chunks in different size (#9419, #15648)
- Optimized memory usage for datalake file uploads large chunks (#16890)
- Fixed unclosed `ThreadPoolExecutor` (#8955)

**New Features**
- Added `get_account_information()` API

## 12.3.0 (2021-03-01)
**Stable release of preview features**
- Added support for `DatalakeServiceClient.undelete_filesystem()`
- Added support for `DirectoryClient.exists()`, `FileClient.exists()` and `FileSystemClient.exists()`

**Fixes**
- Fixed `DatalakeServiceClient` context manager/session closure issue (#15358)
- `PurePosixPath` is now handled correctly if passed as a path (#16159)

## 12.3.0b1 (2021-02-10)
**New Features**
- Added support for `DatalakeServiceClient.undelete_filesystem()`

**Fixes**
- Fixed `DatalakeServiceClient` context manager/session closure issue (#15358)
- `PurePosixPath` is now handled correctly if passed as a path (#16159)

## 12.2.3 (2021-02-08)
**Fixes**
- Fixed paging issue (#16531)

## 12.2.2 (2021-01-20)
**Fixes**
- Fixed msrest dependency issue (#16250)

## 12.2.1 (2021-01-13)
**New features**
- Added support for `AzureSasCredential` to allow SAS rotation in long living clients.

**Fixes**
- Converted PathProperties.last_modified to datetime format (#16019)

## 12.2.0 (2020-11-10)
**Stable release of preview features**
- Preview feature set/update/remove access control recursively.
- Preview feature `set_file_expiry` on DataLakeFileClient.
- Preview feature generating directory level sas.

**Fixes**
- Fixed session closure of filesystem (#14497)

**Notes**
- Updated dependency `azure-core` from  azure-core<2.0.0,>=1.6.0 to azure-core<2.0.0,>=1.9.0

## 12.2.0b1 (2020-10-02)
**New Features**
- Added support for recursive set/update/remove Access Control on a path and sub-paths.
- Added support for setting an expiry on files where the file gets deleted once it expires.
- Added support to generate directory SAS and added support to specify additional user ids and correlation ids for user delegation SAS.

## 12.1.2 (2020-09-10)
**Fixes**
- Fixed renaming with SAS string (#12057).

## 12.1.1 (2020-08-13)
- Patch release to update the minimum dependency requirement.

## 12.1.0 (2020-08-12)
- Added `query_file` API to enable users to select/project on DataLake file data by providing simple query expressions.

## 12.1.0b1 (2020-07-07)
**New Feature**
- Block size is increased to 4GB at maximum, max single put size is increased to 5GB.

## 12.0.2
**Fixes**
- Improve the performance of upload when using max_concurrency

**Notes**
- Updated dependency from azure-core<2.0.0,>=1.2.2 to azure-core<2.0.0,>=1.6.0

## 12.0.1 (2020-04-29)
**Fixes**
- Fixed rename_directory and rename_file doc
- upload_data didn't support setting umask and permissions.

## 12.0.0 (2020-03-10)
**New Feature**
- Added `set_file_system_access_policy` and `get_file_system_access_policy` APIs on FileSystemClient

**Breaking changes**
- For `generate_file_system_sas`, `generate_directory_sas`, `generate_file_sas` APIs, `account_key` and `user_delegation_key` are merged into one parameter called `credential`.
- Rename `rename_destination` to `new_name` for rename_directory and rename_file APIs
- Rename `read_file` to `download_file`. The return type is changed to `StorageStreamDownloader` with which user can do `readinto()` and `readall()`
- `metadata` is a required parameter for FileSystemClient, DataLakeFileClient and DataLakeDirectoryClient  `set_*_metadata` APIs.

**Notes**
- The `StorageUserAgentPolicy` is now replaced with the `UserAgentPolicy` from azure-core. With this, the custom user agents are now added as a prefix instead of being appended.

## 12.0.0b7 (2020-02-12)
**New Feature**
- Async APIs are supported.

**Fixes**
- Responses are always decoded as UTF8

## 12.0.0b6 (2019-12-04)
- `StorageErrorException` is parsed into more detailed error.
- `etag` and `match_condition` parameters are added as an option('if_match' and 'if_none_match' are still supported).
- ADLS Gen1 to Gen2 API Mapping is available.
- All the clients now have a `close()` method to close the sockets opened by the client

## 12.0.0b5 (2019-11-06)
- Initial Release. Please see the README for information on the new design.
- Support for Azure Data Lake Storage REST APIs.
- Support for DataLakeServiceClient: create file system, delete file system, get file systems, and get user delegation key
- Support for DataLakeLeaseClient: acquire, renew, release, change, and break lease
- Support for FileSystemClient: create, delete, get properties, set metadata, get paths, create directory, delete directory, create file, delete file
- Support for DataLakeDirectoryClient: create, delete, rename, get properties, get access control, set metadata, set properties, set access control, create file, delete file, create sub-directory, delete sub-directory
- Support for DataLakeFileClient: create, delete, rename, get properties, get access control, set metadata, set properties, set access control, append, flush, read

This package's
[documentation](https://github.com/Azure/azure-sdk-for-python/tree/main/sdk/storage/azure-storage-file-datalake/README.md)
and
[samples](https://github.com/Azure/azure-sdk-for-python/tree/main/sdk/storage/azure-storage-file-datalake/samples)<|MERGE_RESOLUTION|>--- conflicted
+++ resolved
@@ -11,11 +11,8 @@
 ### Other Changes
 - Removed `msrest` dependency.
 - Added `typing-extensions>=4.0.1` as a dependency.
-<<<<<<< HEAD
 - Added `isodate>=0.6.1` as a dependency.
-=======
 - Added extra dependency `aio` for installing optional async dependencies. Use `pip install azure-storage-file-datalake[aio]` to install.
->>>>>>> 30239521
 
 ## 12.9.0 (2022-10-11)
 
