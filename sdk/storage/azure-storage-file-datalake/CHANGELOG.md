# Release History

## 12.16.0b1 (Unreleased)
<<<<<<< HEAD

### Features Added
- Updated OAuth implementation to use the AAD scope returned in a Bearer challenge.

## 12.15.0 (Unreleased)
=======
>>>>>>> 16fbea09

### Features Added


## 12.15.0 (2024-05-07)

### Features Added
- Stable release of features from 12.15.0b1

## 12.15.0b1 (2024-04-16)

This version and all future versions will require Python 3.8+. Python 3.7 is no longer supported.

### Features Added
- Added support for service version 2024-05-04.
- The `services` parameter has been added to the `generate_account_sas` API, which enables the ability to generate SAS
tokens to be used with multiple services. By default, the SAS token service scope will default to the current service.
- Added `upn` as an optional keyword that can be specified on APIs that return an instance of `PathProperties`, `DirectoryProperties` or
`FileProperties`. Specifying this keyword transforms the user identity values returned in the `owner`, `group`, and `acl` fields of the
corresponding Properties from Azure Active Directory Object IDs to User Principal Names.

### Bugs Fixed
- Bumped dependency of `typing-extensions` to `>=4.6.0` to avoid potential `TypeError` with `typing.TypeVar` on
Python 3.12.
- Fixed an issue where authentication errors could raise `AttributeError` instead of `ClientAuthenticationError` when
using async OAuth credentials.

## 12.14.0 (2023-11-07)

### Features Added
- Stable release of features from 12.14.0b1

## 12.14.0b1 (2023-10-17)

### Features Added
- Added support for service version 2023-11-03.
- Added `audience` as an optional keyword that can be specified on APIs that have a `credential` parameter. This
keyword only has an effect when the credential provided is of type `TokenCredential`.

## 12.13.2 (2023-10-10)

### Bugs Fixed
- Fixed an issue when an invalid type was provided for `credential` during client construction, the
`__str__` of the object would be present in the exception message and therefore potentially logged.

## 12.13.1 (2023-09-13)

### Bugs Fixed
- Fixed breaking `KeyError: 'sdk_moniker'` in `create_configuration`.
NOTE: This is not an exported method and therefore should not be imported/called directly.

## 12.13.0 (2023-09-12)

### Features Added
- Stable release of features from 12.13.0b1

## 12.13.0b1 (2023-08-08)

### Features Added
- Added support for service versions 2023-05-03 and 2023-08-03.

## 12.12.0 (2023-07-11)

### Features Added
- Stable release of features from 12.12.0b1

## 12.12.0b1 (2023-05-30)

### Features Added
- Added support for service version 2023-01-03.
- Added support for `encryption_context` to the `upload_data` API. Previously, `encryption_context` support was only on the `create_file` API.
- Added `owner`, `group`, and `permission` properties to `DirectoryProperties` and `FileProperties`.

## 12.11.0 (2023-04-12)

### Features Added
- Stable release of features from 12.11.0b1

## 12.11.0b1 (2023-03-28)

### Features Added
- Added support for service version 2022-11-02.
- Added support for `encryption_context`, a string value that can be passed when creating a file that will not be
encrypted with the file. This value is returned on `download_file`, `get_file_properties` and `get_paths`.

## 12.10.1 (2023-03-08)

### Bugs Fixed
- Fixed "duplicate type signatures" MyPy error.

## 12.10.0 (2023-02-22)

### Features Added
- Stable release of features from 12.10.0b1

## 12.10.0b1 (2023-02-02)

### Features Added
- Added support for service version 2021-12-02.
- Added ability to perform leasing actions on file append and flush. See new keyword `lease_action` for details.
- Added support for `AsyncIterable` as data type for async file upload.

### Bugs Fixed
- Fixed an issue where `rename_file` and `rename_directory` would not work correctly if the new file/directory name
contained a `?` character.

### Other Changes
- Removed `msrest` dependency.
- Added `typing-extensions>=4.0.1` as a dependency.
- Added `isodate>=0.6.1` as a dependency.
- Added extra dependency `aio` for installing optional async dependencies. Use `pip install azure-storage-file-datalake[aio]` to install.

## 12.9.1 (2022-10-18)

### Bugs Fixed
- Fixed possible `ValueError` for invalid content range that gets raised when downloading empty files through Azurite.

## 12.9.0 (2022-10-11)

### Features Added
- Stable release of features from 12.9.0b1.

### Other Changes
- Changed the default value for `read_timeout` to 60 seconds for all clients.

## 12.9.0b1 (2022-08-23)

This version and all future versions will require Python 3.7+. Python 3.6 is no longer supported.

### Features Added
- Added support for `AzureNamedKeyCredential` as a valid `credential` type.
- Added support for `flush` to `append_data` API, allowing for append and flush in one operation.
- Encryption Scope is now supported for both `create_file_system` APIs (`FileSystemClient`, `DataLakeServiceClient`).
- Encryption Scope is now supported as a SAS permission.
- Added standard `read` method to `StorageStreamDownloader`.

## 12.8.0 (2022-07-07)

### Features Added
- Stable release of features from 12.8.0b1.
- Removed support for `expiry_options` from file `create` APIs. With this change, `expires_on` now covers all functionality `expiry_options` offered.

## 12.8.0b1 (2022-06-15)

### Features Added
- Added support for service version 2021-08-06.
- Added support for `owner`, `group`, `acl`, `lease_id`, `lease_duration` to both file and directory `create` APIs.
- Added support for `expiry_options`, `expires_on` to file `create` APIs.

## 12.7.0 (2022-05-09)

### Features Added
- Stable release of features from 12.7.0b1.

### Bugs Fixed
- Fixed a bug, introduced in the previous beta release, that caused Authentication errors when attempting to use
an Account SAS with certain service level operations.

## 12.7.0b1 (2022-04-14)

### Features Added
- Added support for service version 2021-06-08 as well as previous versions.
- Added support for Customer-Provided Keys (cpk) to all required APIs.
- The `get_paths()` API now returns `creation_time` and `expiry_time` for each path.

### Bugs Fixed
- Updated `create_file_system()` docstring to have the correct return-type of `None`
- Fixed parsing of extra `/` symbols not being stripped properly in `async` clients
- Fixed a bug where `get_paths()` would fail if a path did not contain `last_modified` from the service.

## 12.6.0 (2022-03-08)

This version and all future versions will require Python 3.6+. Python 2.7 is no longer supported.

### Stable release of preview features
- Added support for service version 2021-02-12.
- Account level SAS tokens now supports two new permissions:
    - `permanent_delete`
    - `set_immutability_policy`
- Added support for listing system file systems with list_file_systems().

### Bugs Fixed
- Update `azure-core` dependency to avoid inconsistent dependencies from being installed.
- Added all missing Service SAS permissions.

### Other Changes
- Temporarily removed the preview `delete_files()` method on `FileSystemClient`. This feature will be added back
in a future release.

## 12.6.0b2 (2021-12-13)

### Features Added
- Added support for service version 2021-02-12.
- Added support for listing system file systems with list_file_systems().

### Bugs Fixed
- Connection string SAS now works as expected.

## 12.6.0b1 (2021-11-08)
**New features**
- Added support for batch deleting files using the `delete_files()` method from a `FileSystemClient`
- Account level SAS tokens now support two new permissions:
    - `permanent_delete`
    - `set_immutability_policy`
**Fixes**
- `FileSystemProperties` was not subscriptable. Now it is both subscriptable and attributes can also be accessed directly (#20772)
- Datalake Client Typing annotation issues have been resolved (#19906)

## 12.5.0 (2021-09-15)
**Stable release of preview features**
- Added support for service version 2020-10-02 (STG78)
- Added support for quick query parquet

## 12.5.0b1 (2021-07-27)
**New features**
- Added support for quick query parquet

**Fixes**
- Fixed PathProperties class init issue (#18490)

**Notes**
- Deprecated new_name in for undelete filesystem operation

## 12.4.0 (2021-06-09)
**New features**
- Added support `set_service_properties()`,`get_service_properties()` on `DataLakeServiceClient`
- Added support for `list_deleted_paths()` on `FileSystemClient`

## 12.4.0b1 (2021-05-12)
**New features**
- Added support `set_service_properties()`,`get_service_properties()` on `DataLakeServiceClient`
- Added support for `list_deleted_paths()` on `FileSystemClient`

**Fixes**
- Fixed initiating `PathProperties` problem (#18490)

## 12.3.1 (2021-04-20)
**Fixes**
- Fixed `recursive=True` on file deletion
- Make `AccountName`, `AccountKey` etc. in conn_str case insensitive
- Fixed `downloader.chunks()` return chunks in different size (#9419, #15648)
- Optimized memory usage for datalake file uploads large chunks (#16890)
- Fixed unclosed `ThreadPoolExecutor` (#8955)

**New Features**
- Added `get_account_information()` API

## 12.3.0 (2021-03-01)
**Stable release of preview features**
- Added support for `DatalakeServiceClient.undelete_filesystem()`
- Added support for `DirectoryClient.exists()`, `FileClient.exists()` and `FileSystemClient.exists()`

**Fixes**
- Fixed `DatalakeServiceClient` context manager/session closure issue (#15358)
- `PurePosixPath` is now handled correctly if passed as a path (#16159)

## 12.3.0b1 (2021-02-10)
**New Features**
- Added support for `DatalakeServiceClient.undelete_filesystem()`

**Fixes**
- Fixed `DatalakeServiceClient` context manager/session closure issue (#15358)
- `PurePosixPath` is now handled correctly if passed as a path (#16159)

## 12.2.3 (2021-02-08)
**Fixes**
- Fixed paging issue (#16531)

## 12.2.2 (2021-01-20)
**Fixes**
- Fixed msrest dependency issue (#16250)

## 12.2.1 (2021-01-13)
**New features**
- Added support for `AzureSasCredential` to allow SAS rotation in long living clients.

**Fixes**
- Converted PathProperties.last_modified to datetime format (#16019)

## 12.2.0 (2020-11-10)
**Stable release of preview features**
- Preview feature set/update/remove access control recursively.
- Preview feature `set_file_expiry` on DataLakeFileClient.
- Preview feature generating directory level sas.

**Fixes**
- Fixed session closure of filesystem (#14497)

**Notes**
- Updated dependency `azure-core` from  azure-core<2.0.0,>=1.6.0 to azure-core<2.0.0,>=1.9.0

## 12.2.0b1 (2020-10-02)
**New Features**
- Added support for recursive set/update/remove Access Control on a path and sub-paths.
- Added support for setting an expiry on files where the file gets deleted once it expires.
- Added support to generate directory SAS and added support to specify additional user ids and correlation ids for user delegation SAS.

## 12.1.2 (2020-09-10)
**Fixes**
- Fixed renaming with SAS string (#12057).

## 12.1.1 (2020-08-13)
- Patch release to update the minimum dependency requirement.

## 12.1.0 (2020-08-12)
- Added `query_file` API to enable users to select/project on DataLake file data by providing simple query expressions.

## 12.1.0b1 (2020-07-07)
**New Feature**
- Block size is increased to 4GB at maximum, max single put size is increased to 5GB.

## 12.0.2
**Fixes**
- Improve the performance of upload when using max_concurrency

**Notes**
- Updated dependency from azure-core<2.0.0,>=1.2.2 to azure-core<2.0.0,>=1.6.0

## 12.0.1 (2020-04-29)
**Fixes**
- Fixed rename_directory and rename_file doc
- upload_data didn't support setting umask and permissions.

## 12.0.0 (2020-03-10)
**New Feature**
- Added `set_file_system_access_policy` and `get_file_system_access_policy` APIs on FileSystemClient

**Breaking changes**
- For `generate_file_system_sas`, `generate_directory_sas`, `generate_file_sas` APIs, `account_key` and `user_delegation_key` are merged into one parameter called `credential`.
- Rename `rename_destination` to `new_name` for rename_directory and rename_file APIs
- Rename `read_file` to `download_file`. The return type is changed to `StorageStreamDownloader` with which user can do `readinto()` and `readall()`
- `metadata` is a required parameter for FileSystemClient, DataLakeFileClient and DataLakeDirectoryClient  `set_*_metadata` APIs.

**Notes**
- The `StorageUserAgentPolicy` is now replaced with the `UserAgentPolicy` from azure-core. With this, the custom user agents are now added as a prefix instead of being appended.

## 12.0.0b7 (2020-02-12)
**New Feature**
- Async APIs are supported.

**Fixes**
- Responses are always decoded as UTF8

## 12.0.0b6 (2019-12-04)
- `StorageErrorException` is parsed into more detailed error.
- `etag` and `match_condition` parameters are added as an option('if_match' and 'if_none_match' are still supported).
- ADLS Gen1 to Gen2 API Mapping is available.
- All the clients now have a `close()` method to close the sockets opened by the client

## 12.0.0b5 (2019-11-06)
- Initial Release. Please see the README for information on the new design.
- Support for Azure Data Lake Storage REST APIs.
- Support for DataLakeServiceClient: create file system, delete file system, get file systems, and get user delegation key
- Support for DataLakeLeaseClient: acquire, renew, release, change, and break lease
- Support for FileSystemClient: create, delete, get properties, set metadata, get paths, create directory, delete directory, create file, delete file
- Support for DataLakeDirectoryClient: create, delete, rename, get properties, get access control, set metadata, set properties, set access control, create file, delete file, create sub-directory, delete sub-directory
- Support for DataLakeFileClient: create, delete, rename, get properties, get access control, set metadata, set properties, set access control, append, flush, read

This package's
[documentation](https://github.com/Azure/azure-sdk-for-python/tree/main/sdk/storage/azure-storage-file-datalake/README.md)
and
[samples](https://github.com/Azure/azure-sdk-for-python/tree/main/sdk/storage/azure-storage-file-datalake/samples)<|MERGE_RESOLUTION|>--- conflicted
+++ resolved
@@ -1,16 +1,9 @@
 # Release History
 
 ## 12.16.0b1 (Unreleased)
-<<<<<<< HEAD
 
 ### Features Added
 - Updated OAuth implementation to use the AAD scope returned in a Bearer challenge.
-
-## 12.15.0 (Unreleased)
-=======
->>>>>>> 16fbea09
-
-### Features Added
 
 
 ## 12.15.0 (2024-05-07)
