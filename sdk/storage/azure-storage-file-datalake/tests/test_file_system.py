--- conflicted
+++ resolved
@@ -414,9 +414,9 @@
         self.assertEqual(len(paths), 6)
         self.assertTrue(isinstance(paths[0].last_modified, datetime))
 
-<<<<<<< HEAD
-    @record
-    def test_get_deleted_paths(self):
+    @DataLakePreparer()
+    def test_get_deleted_paths(self, datalake_storage_account_name, datalake_storage_account_key):
+        self._setUp(datalake_storage_account_name, datalake_storage_account_key)
         # Arrange
         file_system = self._create_file_system()
         file0 = file_system.create_file("file0")
@@ -456,13 +456,9 @@
         self.assertEqual(len(paths1), 2)
         self.assertEqual(len(paths2), 4)
 
-    @record
-    def test_list_paths_which_are_all_files(self):
-=======
     @DataLakePreparer()
     def test_list_paths_which_are_all_files(self, datalake_storage_account_name, datalake_storage_account_key):
         self._setUp(datalake_storage_account_name, datalake_storage_account_key)
->>>>>>> e85087d1
         # Arrange
         file_system = self._create_file_system()
         for i in range(0, 6):
@@ -603,8 +599,10 @@
                 f_client.create_directory()
             with fs_client.get_directory_client("file2") as f_client:
                 f_client.create_directory()
-    @record
-    def test_undelete_dir_with_version_id(self):
+
+    @DataLakePreparer()
+    def test_undelete_dir_with_version_id(self, datalake_storage_account_name, datalake_storage_account_key):
+        self._setUp(datalake_storage_account_name, datalake_storage_account_key)
         if not self.is_playback():
             return
         file_system_client = self._create_file_system("fs")
@@ -617,8 +615,9 @@
         resp = restored_dir_client.get_directory_properties()
         self.assertIsNotNone(resp)
 
-    @record
-    def test_undelete_file_with_version_id(self):
+    @DataLakePreparer()
+    def test_undelete_file_with_version_id(self, datalake_storage_account_name, datalake_storage_account_key):
+        self._setUp(datalake_storage_account_name, datalake_storage_account_key)
         if not self.is_playback():
             return
         file_system_client = self._create_file_system("fs1")
