--- conflicted
+++ resolved
@@ -103,7 +103,6 @@
         self.assertIsNotNone(response)
 
     @record
-<<<<<<< HEAD
     def test_snapshot_file_with_if_modified(self):
         # Arrange
         directory_name = self._get_directory_reference()
@@ -283,7 +282,7 @@
         with self.assertRaises(HttpResponseError) as e:
             file_client.create_snapshot(lease=bad_lease)
         self.assertEqual('LeaseIdMismatchWithBlobOperation', e.exception.error_code)
-=======
+
     def test_file_exists(self):
         # Arrange
         directory_name = self._get_directory_reference()
@@ -297,7 +296,6 @@
 
         self.assertTrue(file_client1.exists())
         self.assertFalse(file_client2.exists())
->>>>>>> 303ff1ff
 
     @record
     def test_create_file_using_oauth_token_credential(self):
@@ -1050,5 +1048,7 @@
             f3.download_file().readall()
 
 # ------------------------------------------------------------------------------
+
+
 if __name__ == '__main__':
     unittest.main()