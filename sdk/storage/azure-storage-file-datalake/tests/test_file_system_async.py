--- conflicted
+++ resolved
@@ -105,7 +105,8 @@
         self.assertFalse(await file_system_client2.exists())
 
     @DataLakePreparer()
-    async def test_create_file_system_with_metadata_async(self, datalake_storage_account_name, datalake_storage_account_key):
+    async def test_create_file_system_with_metadata_async(
+            self, datalake_storage_account_name, datalake_storage_account_key):
         self._setUp(datalake_storage_account_name, datalake_storage_account_key)
         # Arrange
         metadata = {'hello': 'world', 'number': '42'}
@@ -141,7 +142,8 @@
         self.assertIsNotNone(file_systems[0].has_legal_hold)
 
     @DataLakePreparer()
-    async def test_delete_file_system_with_existing_file_system_async(self, datalake_storage_account_name, datalake_storage_account_key):
+    async def test_delete_file_system_with_existing_file_system_async(
+            self, datalake_storage_account_name, datalake_storage_account_key):
         self._setUp(datalake_storage_account_name, datalake_storage_account_key)
         # Arrange
         file_system = await self._create_file_system()
@@ -174,7 +176,8 @@
         self.assertEqual(new_name, props.name)
 
     @DataLakePreparer()
-    async def test_rename_file_system_with_file_system_client(self, datalake_storage_account_name, datalake_storage_account_key):
+    async def test_rename_file_system_with_file_system_client(
+            self, datalake_storage_account_name, datalake_storage_account_key):
         pytest.skip("Feature not yet enabled. Make sure to record this test once enabled.")
         self._setUp(datalake_storage_account_name, datalake_storage_account_key)
         old_name1 = self._get_file_system_reference(prefix="oldcontainer1")
@@ -196,7 +199,8 @@
         self.assertEqual(new_name, new_file_system_props.name)
 
     @DataLakePreparer()
-    async def test_rename_file_system_with_source_lease(self, datalake_storage_account_name, datalake_storage_account_key):
+    async def test_rename_file_system_with_source_lease(
+            self, datalake_storage_account_name, datalake_storage_account_key):
         if not self.is_playback():
             return
         self._setUp(datalake_storage_account_name, datalake_storage_account_key)
@@ -313,7 +317,8 @@
                 self.assertIsNotNone(props)
 
     @DataLakePreparer()
-    async def test_delete_none_existing_file_system_async(self, datalake_storage_account_name, datalake_storage_account_key):
+    async def test_delete_none_existing_file_system_async(
+            self, datalake_storage_account_name, datalake_storage_account_key):
         self._setUp(datalake_storage_account_name, datalake_storage_account_key)
         fake_file_system_client = self.dsc.get_file_system_client("fakeclient")
 
@@ -322,7 +327,8 @@
             await fake_file_system_client.delete_file_system(match_condition=MatchConditions.IfMissing)
 
     @DataLakePreparer()
-    async def test_list_file_systems_with_include_metadata_async(self, datalake_storage_account_name, datalake_storage_account_key):
+    async def test_list_file_systems_with_include_metadata_async(
+            self, datalake_storage_account_name, datalake_storage_account_key):
         self._setUp(datalake_storage_account_name, datalake_storage_account_key)
         # Arrange
         file_system = await self._create_file_system()
@@ -351,7 +357,8 @@
                                      expiry=datetime.utcnow() + timedelta(hours=1),
                                      start=datetime.utcnow())
         signed_identifier1 = {'testid': access_policy}
-        response = await file_system.set_file_system_access_policy(signed_identifier1, public_access=PublicAccess.FileSystem)
+        response = await file_system.set_file_system_access_policy(
+            signed_identifier1, public_access=PublicAccess.FileSystem)
 
         self.assertIsNotNone(response.get('etag'))
         self.assertIsNotNone(response.get('last_modified'))
@@ -387,7 +394,8 @@
         self.assertGreaterEqual(len(file_systems), 3)
 
     @DataLakePreparer()
-    async def test_list_file_systems_with_public_access_async(self, datalake_storage_account_name, datalake_storage_account_key):
+    async def test_list_file_systems_with_public_access_async(
+            self, datalake_storage_account_name, datalake_storage_account_key):
         self._setUp(datalake_storage_account_name, datalake_storage_account_key)
         # Arrange
         file_system_name = self._get_file_system_reference()
@@ -428,7 +436,8 @@
         self.assertIsNotNone(props.has_legal_hold)
 
     @DataLakePreparer()
-    async def test_service_client_session_closes_after_filesystem_creation(self, datalake_storage_account_name, datalake_storage_account_key):
+    async def test_service_client_session_closes_after_filesystem_creation(
+            self, datalake_storage_account_name, datalake_storage_account_key):
         self._setUp(datalake_storage_account_name, datalake_storage_account_key)
         # Arrange
         dsc2 = DataLakeServiceClient(self.dsc.url, credential=datalake_storage_account_key)
@@ -454,7 +463,8 @@
         self.assertEqual(len(paths), 6)
 
     @DataLakePreparer()
-    async def test_list_paths_which_are_all_files_async(self, datalake_storage_account_name, datalake_storage_account_key):
+    async def test_list_paths_which_are_all_files_async(
+            self, datalake_storage_account_name, datalake_storage_account_key):
         self._setUp(datalake_storage_account_name, datalake_storage_account_key)
         # Arrange
         file_system = await self._create_file_system()
@@ -468,7 +478,8 @@
         self.assertEqual(len(paths), 6)
 
     @DataLakePreparer()
-    async def test_list_paths_with_max_per_page_async(self, datalake_storage_account_name, datalake_storage_account_key):
+    async def test_list_paths_with_max_per_page_async(
+            self, datalake_storage_account_name, datalake_storage_account_key):
         self._setUp(datalake_storage_account_name, datalake_storage_account_key)
         # Arrange
         file_system = await self._create_file_system()
@@ -490,7 +501,8 @@
         self.assertEqual(len(paths2), 4)
 
     @DataLakePreparer()
-    async def test_list_paths_under_specific_path_async(self, datalake_storage_account_name, datalake_storage_account_key):
+    async def test_list_paths_under_specific_path_async(
+            self, datalake_storage_account_name, datalake_storage_account_key):
         self._setUp(datalake_storage_account_name, datalake_storage_account_key)
         # Arrange
         file_system = await self._create_file_system()
@@ -562,13 +574,9 @@
         self.assertEqual(len(paths1), 6)
         self.assertEqual(len(paths2), 6)
 
-<<<<<<< HEAD
-    @record
-    def test_list_paths_pages_correctly(self):
-        loop = asyncio.get_event_loop()
-        loop.run_until_complete(self._test_list_paths_pages_correctly())
-
-    async def _test_get_deleted_paths(self):
+    @DataLakePreparer()
+    async def test_get_deleted_paths(self, datalake_storage_account_name, datalake_storage_account_key):
+        self._setUp(datalake_storage_account_name, datalake_storage_account_key)
         # Arrange
         file_system = await self._create_file_system()
         file0 = await file_system.create_file("file0")
@@ -616,17 +624,10 @@
         self.assertEqual(len(paths1), 2)
         self.assertEqual(len(paths2), 4)
 
-    @record
-    def test_get_deleted_paths(self):
-        loop = asyncio.get_event_loop()
-        loop.run_until_complete(self._test_get_deleted_paths())
-
-    async def _test_create_directory_from_file_system_client_async(self):
-=======
-    @DataLakePreparer()
-    async def test_create_directory_from_file_system_client_async(self, datalake_storage_account_name, datalake_storage_account_key):
-        self._setUp(datalake_storage_account_name, datalake_storage_account_key)
->>>>>>> e85087d1
+    @DataLakePreparer()
+    async def test_create_directory_from_file_system_client_async(
+            self, datalake_storage_account_name, datalake_storage_account_key):
+        self._setUp(datalake_storage_account_name, datalake_storage_account_key)
         # Arrange
         file_system = await self._create_file_system()
         await file_system.create_directory("dir1/dir2")
@@ -639,7 +640,8 @@
         self.assertEqual(paths[0].name, "dir1")
 
     @DataLakePreparer()
-    async def test_create_file_from_file_system_client_async(self, datalake_storage_account_name, datalake_storage_account_key):
+    async def test_create_file_from_file_system_client_async(
+            self, datalake_storage_account_name, datalake_storage_account_key):
         self._setUp(datalake_storage_account_name, datalake_storage_account_key)
         # Arrange
         file_system = await self._create_file_system()
@@ -666,7 +668,8 @@
 
     @pytest.mark.live_test_only
     @DataLakePreparer()
-    async def test_get_access_control_using_delegation_sas_async(self, datalake_storage_account_name, datalake_storage_account_key):
+    async def test_get_access_control_using_delegation_sas_async(
+            self, datalake_storage_account_name, datalake_storage_account_key):
         self._setUp(datalake_storage_account_name, datalake_storage_account_key)
 
         url = self._get_account_url(datalake_storage_account_name)
@@ -689,7 +692,8 @@
             dsc.account_name,
             file_system_name,
             delegation_key,
-            permission=FileSystemSasPermissions(read=True, execute=True, manage_access_control=True, manage_ownership=True),
+            permission=FileSystemSasPermissions(
+                read=True, execute=True, manage_access_control=True, manage_ownership=True),
             expiry=datetime.utcnow() + timedelta(hours=1),
             agent_object_id=random_guid
         )
@@ -701,7 +705,8 @@
 
     @pytest.mark.live_test_only
     @DataLakePreparer()
-    async def test_list_paths_using_file_sys_delegation_sas_async(self, datalake_storage_account_name, datalake_storage_account_key):
+    async def test_list_paths_using_file_sys_delegation_sas_async(
+            self, datalake_storage_account_name, datalake_storage_account_key):
         self._setUp(datalake_storage_account_name, datalake_storage_account_key)
         url = self._get_account_url(datalake_storage_account_name)
         token_credential = self.generate_oauth_token()
@@ -733,7 +738,8 @@
         self.assertEqual(0, 0)
 
     @DataLakePreparer()
-    async def test_file_system_sessions_closes_properly_async(self, datalake_storage_account_name, datalake_storage_account_key):
+    async def test_file_system_sessions_closes_properly_async(
+            self, datalake_storage_account_name, datalake_storage_account_key):
         self._setUp(datalake_storage_account_name, datalake_storage_account_key)
         # Arrange
         file_system_client = await self._create_file_system("fs")
@@ -747,13 +753,9 @@
             async with fs_client.get_directory_client("file2") as f_client:
                 await f_client.create_directory()
 
-<<<<<<< HEAD
-    @record
-    def test_file_system_sessions_closes_properly_async(self):
-        loop = asyncio.get_event_loop()
-        loop.run_until_complete(self._test_file_system_sessions_closes_properly_async())
-
-    async def _test_undelete_dir_with_version_id(self):
+    @DataLakePreparer()
+    async def test_undelete_dir_with_version_id(self, datalake_storage_account_name, datalake_storage_account_key):
+        self._setUp(datalake_storage_account_name, datalake_storage_account_key)
         if not self.is_playback():
             return
         file_system_client = await self._create_file_system("fs")
@@ -766,12 +768,9 @@
         resp = await restored_dir_client.get_directory_properties()
         self.assertIsNotNone(resp)
 
-    @record
-    def test_undelete_dir_with_version_id(self):
-        loop = asyncio.get_event_loop()
-        loop.run_until_complete(self._test_undelete_dir_with_version_id())
-
-    async def _test_undelete_file_with_version_id(self):
+    @DataLakePreparer()
+    async def test_undelete_file_with_version_id(self, datalake_storage_account_name, datalake_storage_account_key):
+        self._setUp(datalake_storage_account_name, datalake_storage_account_key)
         if not self.is_playback():
             return
         file_system_client = await self._create_file_system("fs")
@@ -784,12 +783,6 @@
         resp = await restored_file_client.get_file_properties()
         self.assertIsNotNone(resp)
 
-    @record
-    def test_undelete_file_with_version_id(self):
-        loop = asyncio.get_event_loop()
-        loop.run_until_complete(self._test_undelete_file_with_version_id())
-=======
->>>>>>> e85087d1
 # ------------------------------------------------------------------------------
 if __name__ == '__main__':
     unittest.main()