#!/usr/bin/env python

# -------------------------------------------------------------------------
# Copyright (c) Microsoft Corporation. All rights reserved.
# Licensed under the MIT License. See License.txt in the project root for
# license information.
# --------------------------------------------------------------------------


import os
import re

from setuptools import setup, find_packages


# Change the PACKAGE_NAME only to change folder and different name
PACKAGE_NAME = "azure-storage-file-datalake"
NAMESPACE_NAME = "azure.storage.filedatalake"
PACKAGE_PPRINT_NAME = "Azure File DataLake Storage"

# a-b-c => a/b/c
package_folder_path = NAMESPACE_NAME.replace('.', '/')

# azure-storage v0.36.0 and prior are not compatible with this package
try:
    import azure.storage

    try:
        ver = azure.storage.__version__
        raise Exception(
            'This package is incompatible with azure-storage=={}. '.format(ver) +
            ' Uninstall it with "pip uninstall azure-storage".'
        )
    except AttributeError:
        pass
except ImportError:
    pass

# Version extraction inspired from 'requests'
with open(os.path.join(package_folder_path, '_version.py'), 'r') as fd:
    version = re.search(r'^VERSION\s*=\s*[\'"]([^\'"]*)[\'"]',
                        fd.read(), re.MULTILINE).group(1)

if not version:
    raise RuntimeError('Cannot find version information')

setup(
    name=PACKAGE_NAME,
    version=version,
    include_package_data=True,
    description='Microsoft {} Client Library for Python'.format(PACKAGE_PPRINT_NAME),
    long_description=open('README.md', 'r').read(),
    long_description_content_type='text/markdown',
    license='MIT License',
    author='Microsoft Corporation',
    author_email='ascl@microsoft.com',
    url='https://github.com/Azure/azure-sdk-for-python',
    classifiers=[
        "Development Status :: 5 - Production/Stable",
        'Programming Language :: Python',
        "Programming Language :: Python :: 3 :: Only",
        'Programming Language :: Python :: 3',
        'Programming Language :: Python :: 3.7',
        'Programming Language :: Python :: 3.8',
        'Programming Language :: Python :: 3.9',
        'Programming Language :: Python :: 3.10',
        'License :: OSI Approved :: MIT License',
    ],
    zip_safe=False,
    packages=find_packages(exclude=[
        # Exclude packages that will be covered by PEP420 or nspkg
        'azure',
        'azure.storage',
        'tests',
    ]),
    python_requires=">=3.7",
    install_requires=[
<<<<<<< HEAD
        "azure-core<2.0.0,>=1.26.0",
        "msrest>=0.7.1",
=======
        "azure-core<2.0.0,>=1.24.2",
>>>>>>> 499adcd5
        "azure-storage-blob<13.0.0,>=12.14.0",
        "typing-extensions>=4.0.1"
    ],
    extras_require={
        "aio": [
            "azure-core[aio]<2.0.0,>=1.26.0",
        ],
    },
)<|MERGE_RESOLUTION|>--- conflicted
+++ resolved
@@ -75,12 +75,7 @@
     ]),
     python_requires=">=3.7",
     install_requires=[
-<<<<<<< HEAD
         "azure-core<2.0.0,>=1.26.0",
-        "msrest>=0.7.1",
-=======
-        "azure-core<2.0.0,>=1.24.2",
->>>>>>> 499adcd5
         "azure-storage-blob<13.0.0,>=12.14.0",
         "typing-extensions>=4.0.1"
     ],
