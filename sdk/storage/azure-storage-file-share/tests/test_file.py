# -------------------------------------------------------------------------
# Copyright (c) Microsoft Corporation. All rights reserved.
# Licensed under the MIT License. See License.txt in the project root for
# license information.
# --------------------------------------------------------------------------
import base64
import tempfile
from datetime import datetime, timedelta, timezone

import pytest
import requests
from azure.core import MatchConditions
from azure.core.credentials import AzureNamedKeyCredential, AzureSasCredential
from azure.core.exceptions import ClientAuthenticationError, HttpResponseError, ResourceExistsError, ResourceNotFoundError
from azure.storage.blob import BlobServiceClient
from azure.storage.fileshare import (
    AccessPolicy,
    AccountSasPermissions,
    ContentSettings,
    FileSasPermissions,
    generate_account_sas,
    generate_file_sas,
    generate_share_sas,
    NTFSAttributes,
    ResourceTypes,
    ShareFileClient,
    ShareSasPermissions,
    ShareServiceClient,
    StorageErrorCode
)

from devtools_testutils import recorded_by_proxy
from devtools_testutils.storage import StorageRecordedTestCase
from settings.testcase import FileSharePreparer
from test_helpers import MockStorageTransport, ProgressTracker

# ------------------------------------------------------------------------------
TEST_SHARE_PREFIX = 'share'
TEST_BLOB_PREFIX = 'blob'
TEST_DIRECTORY_PREFIX = 'dir'
TEST_FILE_PREFIX = 'file'
LARGE_FILE_SIZE = 64 * 1024 + 5
TEST_FILE_PERMISSIONS = 'O:S-1-5-21-2127521184-1604012920-1887927527-21560751G:S-1-5-21-2127521184-' \
                        '1604012920-1887927527-513D:AI(A;;FA;;;SY)(A;;FA;;;BA)(A;;0x1200a9;;;' \
                        'S-1-5-21-397955417-626881126-188441444-3053964)'
TEST_INTENT = "backup"
# ------------------------------------------------------------------------------


class TestStorageFile(StorageRecordedTestCase):
    def _setup(self, storage_account_name, storage_account_key, rmt_account=None, rmt_key=None):

        url = self.account_url(storage_account_name, "file")
        blob_url = self.account_url(storage_account_name, "blob")
        credential = storage_account_key

        # test chunking functionality by reducing the threshold
        # for chunking and the size of each chunk, otherwise
        # the tests would take too long to execute
        self.fsc = ShareServiceClient(url, credential=credential, max_range_size=4 * 1024)
        self.bsc = BlobServiceClient(blob_url, credential=credential)
        self.share_name = self.get_resource_name('utshare')
        self.source_container_name = self.get_resource_name('sourceshare')
        if self.is_live:
            try:
                self.fsc.create_share(self.share_name)
            except:
                pass

        self.short_byte_data = self.get_random_bytes(1024)

        remote_url = self.account_url(rmt_account, "file")
        remote_credential = rmt_key

        if rmt_account:
            self.fsc2 = ShareServiceClient(remote_url, credential=remote_credential)
            self.remote_share_name = None

    # --Helpers-----------------------------------------------------------------

    def _get_file_reference(self, prefix=TEST_FILE_PREFIX):
        return self.get_resource_name(prefix)

    def _create_file(self, file_name=None):
        file_name = self._get_file_reference() if file_name is None else file_name
        share_client = self.fsc.get_share_client(self.share_name)
        file_client = share_client.get_file_client(file_name)
        file_client.upload_file(self.short_byte_data)
        return file_client

    def _create_source_blob(self):
        try:
            self.bsc.create_container(self.source_container_name)
        except:
            pass
        blob_client = self.bsc.get_blob_client(self.source_container_name, self.get_resource_name(TEST_BLOB_PREFIX))
        blob_client.upload_blob(b'abcdefghijklmnop' * 32, overwrite=True)
        return blob_client

    def _create_empty_file(self, file_name=None, file_size=2048):
        file_name = self._get_file_reference() if file_name is None else file_name
        share_client = self.fsc.get_share_client(self.share_name)
        file_client = share_client.get_file_client(file_name)
        file_client.create_file(file_size)
        return file_client

    def _get_file_client(self):
        file_name = self._get_file_reference()
        share_client = self.fsc.get_share_client(self.share_name)
        file_client = share_client.get_file_client(file_name)
        return file_client

    def _create_remote_share(self):
        self.remote_share_name = self.get_resource_name('remoteshare')
        remote_share = self.fsc2.get_share_client(self.remote_share_name)
        try:
            remote_share.create_share()
        except ResourceExistsError:
            pass
        return remote_share

    def _create_remote_file(self, file_data=None):
        if not file_data:
            file_data = b'12345678' * 1024
        source_file_name = self._get_file_reference()
        remote_share = self.fsc2.get_share_client(self.remote_share_name)
        remote_file = remote_share.get_file_client(source_file_name)
        remote_file.upload_file(file_data)
        return remote_file

    def _wait_for_async_copy(self, share_name, file_path):
        count = 0
        share_client = self.fsc.get_share_client(share_name)
        file_client = share_client.get_file_client(file_path)
        properties = file_client.get_file_properties()
        while properties.copy.status != 'success':
            count = count + 1
            if count > 10:
                self.fail('Timed out waiting for async copy to complete.')
            self.sleep(6)
            properties = file_client.get_file_properties()
        assert properties.copy.status == 'success'

    def assertFileEqual(self, file_client, expected_data, **kwargs):
        actual_data = file_client.download_file(**kwargs).readall()
        assert actual_data == expected_data

    class NonSeekableFile(object):
        def __init__(self, wrapped_file):
            self.wrapped_file = wrapped_file

        def write(self, data):
            self.wrapped_file.write(data)

        def read(self, count):
            return self.wrapped_file.read(count)

    # --Test cases for files ----------------------------------------------
    @FileSharePreparer()
    @recorded_by_proxy
    def test_make_file_url(self, **kwargs):
        storage_account_name = kwargs.pop("storage_account_name")
        storage_account_key = kwargs.pop("storage_account_key")

        self._setup(storage_account_name, storage_account_key)

        share = self.fsc.get_share_client("vhds")
        file_client = share.get_file_client("vhd_dir/my.vhd")

        # Act
        res = file_client.url

        # Assert
        assert res == ('https://' + storage_account_name + '.file.core.windows.net/vhds/vhd_dir/my.vhd')

    @FileSharePreparer()
    @recorded_by_proxy
    def test_make_file_url_no_directory(self, **kwargs):
        storage_account_name = kwargs.pop("storage_account_name")
        storage_account_key = kwargs.pop("storage_account_key")

        self._setup(storage_account_name, storage_account_key)
        share = self.fsc.get_share_client("vhds")
        file_client = share.get_file_client("my.vhd")

        # Act
        res = file_client.url

        # Assert
        assert res == ('https://' + storage_account_name + '.file.core.windows.net/vhds/my.vhd')

    @FileSharePreparer()
    @recorded_by_proxy
    def test_make_file_url_with_protocol(self, **kwargs):
        storage_account_name = kwargs.pop("storage_account_name")
        storage_account_key = kwargs.pop("storage_account_key")

        self._setup(storage_account_name, storage_account_key)
        url = self.account_url(storage_account_name, "file").replace('https', 'http')
        fsc = ShareServiceClient(url, credential=storage_account_key)
        share = fsc.get_share_client("vhds")
        file_client = share.get_file_client("vhd_dir/my.vhd")

        # Act
        res = file_client.url

        # Assert
        assert res == ('http://' + storage_account_name + '.file.core.windows.net/vhds/vhd_dir/my.vhd')

    @FileSharePreparer()
    @recorded_by_proxy
    def test_make_file_url_with_sas(self, **kwargs):
        storage_account_name = kwargs.pop("storage_account_name")
        storage_account_key = kwargs.pop("storage_account_key")

        self._setup(storage_account_name, storage_account_key)
        # cspell:disable-next-line
        sas = '?sv=2015-04-05&st=2015-04-29T22%3A18%3A26Z&se=2015-04-30T02%3A23%3A26Z&sr=b&sp=rw&sip=168.1.5.60-168.1.5.70&spr=https&sig=Z%2FRHIX5Xcg0Mq2rqI3OlWTjEg2tYkboXr1P9ZUXDtkk%3D'
        file_client = ShareFileClient(
            self.account_url(storage_account_name, "file"),
            share_name="vhds",
            file_path="vhd_dir/my.vhd",
            credential=sas
        )

        # Act
        res = file_client.url

        # Assert
        assert res == ('https://' + storage_account_name + '.file.core.windows.net/vhds/vhd_dir/my.vhd{}'.format(sas))

    @FileSharePreparer()
    @recorded_by_proxy
    def test_exists(self, **kwargs):
        storage_account_name = kwargs.pop("storage_account_name")
        storage_account_key = kwargs.pop("storage_account_key")

        self._setup(storage_account_name, storage_account_key)
        file_name = self._get_file_reference()
        file_client = ShareFileClient(
            self.account_url(storage_account_name, "file"),
            share_name=self.share_name,
            file_path=file_name,
            credential=storage_account_key)

        # Act / Assert
        assert not file_client.exists()

        file_client.create_file(1024)
        assert file_client.exists()

    @FileSharePreparer()
    @recorded_by_proxy
    def test_create_file(self, **kwargs):
        storage_account_name = kwargs.pop("storage_account_name")
        storage_account_key = kwargs.pop("storage_account_key")

        self._setup(storage_account_name, storage_account_key)
        file_name = self._get_file_reference()
        file_client = ShareFileClient(
            self.account_url(storage_account_name, "file"),
            share_name=self.share_name,
            file_path=file_name,
            credential=storage_account_key)

        # Act
        resp = file_client.create_file(1024, file_attributes="hidden")

        # Assert
        props = file_client.get_file_properties()
        assert props is not None
        assert props.lease is not None
        assert props.lease.state is not None
        assert props.lease.status is not None
        assert props.etag == resp['etag']
        assert props.last_modified == resp['last_modified']

    @FileSharePreparer()
    @recorded_by_proxy
    def test_create_file_with_oauth(self, **kwargs):
        storage_account_name = kwargs.pop("storage_account_name")
        storage_account_key = kwargs.pop("storage_account_key")
        token_credential = self.get_credential(ShareServiceClient)

        self._setup(storage_account_name, storage_account_key)
        file_name = self._get_file_reference()
        file_client = ShareFileClient(
            self.account_url(storage_account_name, "file"),
            share_name=self.share_name,
            file_path=file_name,
            credential=token_credential,
            token_intent=TEST_INTENT)

        # Act
        resp = file_client.create_file(1024)

        # Assert
        props = file_client.get_file_properties()
        assert props is not None
        assert props.lease is not None
        assert props.lease.state is not None
        assert props.lease.status is not None
        assert props.etag == resp['etag']
        assert props.last_modified == resp['last_modified']

    @FileSharePreparer()
    @recorded_by_proxy
    def test_create_file_with_oauth_no_token_intent(self, **kwargs):
        storage_account_name = kwargs.pop("storage_account_name")
        storage_account_key = kwargs.pop("storage_account_key")
        token_credential = self.get_credential(ShareServiceClient)

        self._setup(storage_account_name, storage_account_key)
        file_name = self._get_file_reference()

        # Assert
        with pytest.raises(ValueError):
            file_client = ShareFileClient(
                self.account_url(storage_account_name, "file"),
                share_name=self.share_name,
                file_path=file_name,
                credential=token_credential,
            )

    @FileSharePreparer()
    @recorded_by_proxy
    def test_create_file_with_trailing_dot(self, **kwargs):
        storage_account_name = kwargs.pop("storage_account_name")
        storage_account_key = kwargs.pop("storage_account_key")

        self._setup(storage_account_name, storage_account_key)
        file_name = self._get_file_reference()
        file_client = ShareFileClient(
            self.account_url(storage_account_name, "file"),
            share_name=self.share_name,
            file_path=file_name + '.',
            credential=storage_account_key,
            allow_trailing_dot=True)

        # Act
        resp = file_client.create_file(1024)

        # Assert
        props = file_client.get_file_properties()
        assert props is not None
        assert props.lease is not None
        assert props.lease.state is not None
        assert props.lease.status is not None
        assert props.etag == resp['etag']
        assert props.last_modified == resp['last_modified']
        assert props.name == file_name + '.'

    @FileSharePreparer()
    @recorded_by_proxy
    def test_create_file_with_trailing_dot_false(self, **kwargs):
        storage_account_name = kwargs.pop("storage_account_name")
        storage_account_key = kwargs.pop("storage_account_key")

        self._setup(storage_account_name, storage_account_key)
        file_name = self._get_file_reference()
        file_client = ShareFileClient(
            self.account_url(storage_account_name, "file"),
            share_name=self.share_name,
            file_path=file_name + '.',
            credential=storage_account_key,
            allow_trailing_dot=False)

        # Act
        resp = file_client.create_file(1024)

        # create file client with dot
        file_client_dotted = ShareFileClient(
            self.account_url(storage_account_name, "file"),
            share_name=self.share_name,
            file_path=file_name + '.',
            credential=storage_account_key,
            allow_trailing_dot=False)

        # create file client without dot
        file_client_no_dot = ShareFileClient(
            self.account_url(storage_account_name, "file"),
            share_name=self.share_name,
            file_path=file_name,
            credential=storage_account_key,
            allow_trailing_dot=False)

        props = file_client.get_file_properties()
        props_dotted = file_client_dotted.get_file_properties()
        props_no_dot = file_client_no_dot.get_file_properties()

        # Assert
        assert props.name == file_name + '.'
        assert props.path == file_name + '.'
        assert props_dotted.name == file_name + '.'
        assert props_dotted.path == file_name + '.'
        assert props_no_dot.name == file_name
        assert props_no_dot.path == file_name

    @FileSharePreparer()
    @recorded_by_proxy
    def test_create_file_with_metadata(self, **kwargs):
        storage_account_name = kwargs.pop("storage_account_name")
        storage_account_key = kwargs.pop("storage_account_key")

        self._setup(storage_account_name, storage_account_key)
        metadata = {'hello': 'world', 'number': '42'}
        file_name = self._get_file_reference()
        file_client = ShareFileClient(
            self.account_url(storage_account_name, "file"),
            share_name=self.share_name,
            file_path=file_name,
            credential=storage_account_key)

        # Act
        resp = file_client.create_file(1024, metadata=metadata)

        # Assert
        props = file_client.get_file_properties()
        assert props is not None
        assert props.etag == resp['etag']
        assert props.last_modified == resp['last_modified']
        assert props.metadata == metadata

    @FileSharePreparer()
    @recorded_by_proxy
    def test_create_file_with_metadata_with_trailing_dot(self, **kwargs):
        storage_account_name = kwargs.pop("storage_account_name")
        storage_account_key = kwargs.pop("storage_account_key")

        self._setup(storage_account_name, storage_account_key)
        metadata = {'hello': 'world', 'number': '42'}
        file_name = self._get_file_reference()
        file_client = ShareFileClient(
            self.account_url(storage_account_name, "file"),
            share_name=self.share_name,
            file_path=file_name + '.',
            credential=storage_account_key,
            allow_trailing_dot=True)

        # Act
        resp = file_client.create_file(1024, metadata=metadata)

        # Assert
        props = file_client.get_file_properties()
        assert props is not None
        assert props.etag == resp['etag']
        assert props.last_modified == resp['last_modified']
        assert props.metadata == metadata
        assert props.name == file_name + '.'

    @FileSharePreparer()
    @recorded_by_proxy
    def test_create_file_when_file_permission_is_too_long(self, **kwargs):
        storage_account_name = kwargs.pop("storage_account_name")
        storage_account_key = kwargs.pop("storage_account_key")

        self._setup(storage_account_name, storage_account_key)
        file_client = self._get_file_client()
        permission = str(self.get_random_bytes(8 * 1024 + 1))
        with pytest.raises(ValueError):
            file_client.create_file(1024, file_permission=permission)

    @FileSharePreparer()
    @recorded_by_proxy
    def test_create_file_with_invalid_file_permission(self, **kwargs):
        storage_account_name = kwargs.pop("storage_account_name")
        storage_account_key = kwargs.pop("storage_account_key")

        self._setup(storage_account_name, storage_account_key)
        file_name = self._get_file_client()

        with pytest.raises(HttpResponseError):
            file_name.create_file(1024, file_permission="abcde")

    @FileSharePreparer()
    @recorded_by_proxy
    def test_create_file_with_lease(self, **kwargs):
        storage_account_name = kwargs.pop("storage_account_name")
        storage_account_key = kwargs.pop("storage_account_key")

        self._setup(storage_account_name, storage_account_key)
        file_client = self._get_file_client()
        file_client.create_file(1024)

        lease = file_client.acquire_lease(lease_id='00000000-1111-2222-3333-444444444444')
        resp = file_client.create_file(1024, lease=lease)
        assert resp is not None

        # There is currently a lease on the file so there should be an exception when delete the file without lease
        with pytest.raises(HttpResponseError):
            file_client.delete_file()

        # There is currently a lease on the file so delete the file with the lease will succeed
        file_client.delete_file(lease=lease)

    @FileSharePreparer()
    @recorded_by_proxy
    def test_create_file_with_lease_oauth(self, **kwargs):
        storage_account_name = kwargs.pop("storage_account_name")
        storage_account_key = kwargs.pop("storage_account_key")
        token_credential = self.get_credential(ShareServiceClient)

        self._setup(storage_account_name, storage_account_key)
        file_name = self._get_file_reference()
        file_client = ShareFileClient(
            self.account_url(storage_account_name, "file"),
            share_name=self.share_name,
            file_path=file_name,
            credential=token_credential,
            token_intent=TEST_INTENT)
        file_client.create_file(1024)

        lease = file_client.acquire_lease(lease_id='00000000-1111-2222-3333-444444444444')
        resp = file_client.create_file(1024, lease=lease)
        assert resp is not None

        # There is currently a lease on the file so there should be an exception when delete the file without lease
        with pytest.raises(HttpResponseError):
            file_client.delete_file()

        # There is currently a lease on the file so delete the file with the lease will succeed
        file_client.delete_file(lease=lease)

    @FileSharePreparer()
    @recorded_by_proxy
    def test_create_file_with_changed_lease(self, **kwargs):
        storage_account_name = kwargs.pop("storage_account_name")
        storage_account_key = kwargs.pop("storage_account_key")

        self._setup(storage_account_name, storage_account_key)
        file_client = self._get_file_client()
        file_client.create_file(1024)

        lease = file_client.acquire_lease(lease_id='00000000-1111-2222-3333-444444444444')
        old_lease_id = lease.id
        lease.change('44444444-3333-2222-1111-000000000000')

        # use the old lease id to create file will throw exception.
        with pytest.raises(HttpResponseError):
            file_client.create_file(1024, lease=old_lease_id)

        # use the new lease to create file will succeed.
        resp = file_client.create_file(1024, lease=lease)

        assert resp is not None

    @FileSharePreparer()
    @recorded_by_proxy
    def test_create_file_with_changed_lease_oauth(self, **kwargs):
        storage_account_name = kwargs.pop("storage_account_name")
        storage_account_key = kwargs.pop("storage_account_key")
        token_credential = self.get_credential(ShareServiceClient)

        self._setup(storage_account_name, storage_account_key)
        file_name = self._get_file_reference()
        file_client = ShareFileClient(
            self.account_url(storage_account_name, "file"),
            share_name=self.share_name,
            file_path=file_name,
            credential=token_credential,
            token_intent=TEST_INTENT)
        file_client.create_file(1024)

        lease = file_client.acquire_lease(lease_id='00000000-1111-2222-3333-444444444444')
        old_lease_id = lease.id
        lease.change('44444444-3333-2222-1111-000000000000')

        # use the old lease id to create file will throw exception.
        with pytest.raises(HttpResponseError):
            file_client.create_file(1024, lease=old_lease_id)

        # use the new lease to create file will succeed.
        resp = file_client.create_file(1024, lease=lease)

        assert resp is not None

    @FileSharePreparer()
    @recorded_by_proxy
    def test_lease_operations_trailing_dot(self, **kwargs):
        storage_account_name = kwargs.pop("storage_account_name")
        storage_account_key = kwargs.pop("storage_account_key")

        self._setup(storage_account_name, storage_account_key)
        file_name = self._get_file_reference()
        file_client = ShareFileClient(
            self.account_url(storage_account_name, "file"),
            share_name=self.share_name,
            file_path=file_name + '.',
            credential=storage_account_key,
            allow_trailing_dot=True)
        file_client.create_file(1024)

        lease = file_client.acquire_lease(lease_id='00000000-1111-2222-3333-444444444444')
        old_lease_id = lease.id
        lease.change('44444444-3333-2222-1111-000000000000')

        # use the old lease id to create file will throw exception.
        with pytest.raises(HttpResponseError):
            file_client.create_file(1024, lease=old_lease_id)

        # use the new lease to create file will succeed.
        resp = file_client.create_file(1024, lease=lease)

        # break the lease
        lease.break_lease()

        # create file without lease to show lease is broken
        resp = file_client.create_file(1024)
        props = file_client.get_file_properties()

        # Assert
        assert resp is not None
        assert props.name == file_name + '.'

    @FileSharePreparer()
    @recorded_by_proxy
    def test_create_file_will_set_all_smb_properties(self, **kwargs):
        storage_account_name = kwargs.pop("storage_account_name")
        storage_account_key = kwargs.pop("storage_account_key")

        self._setup(storage_account_name, storage_account_key)
        file_client = self._get_file_client()

        # Act
        file_client.create_file(1024)
        file_properties = file_client.get_file_properties()

        # Assert
        assert file_properties is not None
        assert file_properties.change_time is not None
        assert file_properties.creation_time is not None
        assert file_properties.file_attributes is not None
        assert file_properties.last_write_time is not None

    @FileSharePreparer()
    @recorded_by_proxy
    def test_create_file_set_smb_properties(self, **kwargs):
        storage_account_name = kwargs.pop("storage_account_name")
        storage_account_key = kwargs.pop("storage_account_key")

        self._setup(storage_account_name, storage_account_key)
        file_client = self._get_file_client()

        file_attributes = NTFSAttributes(read_only=True, archive=True)
        file_creation_time = file_last_write_time = file_change_time = datetime(2022, 3, 10, 10, 14, 30, 500000, tzinfo=timezone.utc)

        # Act
        file_client.create_file(
            size=1024,
            file_attributes=file_attributes,
            file_creation_time=file_creation_time,
            file_last_write_time=file_last_write_time,
            file_change_time=file_change_time)
        file_properties = file_client.get_file_properties()

        # Assert
        assert file_properties is not None
        assert file_creation_time == file_properties.creation_time
        assert file_last_write_time == file_properties.last_write_time
        assert file_change_time == file_properties.change_time
        assert 'ReadOnly' in file_properties.file_attributes
        assert 'Archive' in file_properties.file_attributes

    @FileSharePreparer()
    @recorded_by_proxy
    def test_file_exists(self, **kwargs):
        storage_account_name = kwargs.pop("storage_account_name")
        storage_account_key = kwargs.pop("storage_account_key")

        self._setup(storage_account_name, storage_account_key)
        file_client = self._create_file()

        # Act
        exists = file_client.get_file_properties()

        # Assert
        assert exists

    @FileSharePreparer()
    @recorded_by_proxy
    def test_file_not_exists(self, **kwargs):
        storage_account_name = kwargs.pop("storage_account_name")
        storage_account_key = kwargs.pop("storage_account_key")

        self._setup(storage_account_name, storage_account_key)
        file_name = self._get_file_reference()
        file_client = ShareFileClient(
            self.account_url(storage_account_name, "file"),
            share_name=self.share_name,
            file_path="missingdir/" + file_name,
            credential=storage_account_key)

        # Act
        with pytest.raises(ResourceNotFoundError):
            file_client.get_file_properties()

        # Assert

    @FileSharePreparer()
    @recorded_by_proxy
    def test_file_exists_with_snapshot(self, **kwargs):
        storage_account_name = kwargs.pop("storage_account_name")
        storage_account_key = kwargs.pop("storage_account_key")

        self._setup(storage_account_name, storage_account_key)
        file_client = self._create_file()
        share_client = self.fsc.get_share_client(self.share_name)
        snapshot = share_client.create_snapshot()
        file_client.delete_file()

        # Act
        snapshot_client = ShareFileClient(
            self.account_url(storage_account_name, "file"),
            share_name=self.share_name,
            file_path=file_client.file_name,
            snapshot=snapshot,
            credential=storage_account_key)
        props = snapshot_client.get_file_properties()

        # Assert
        assert props

    @FileSharePreparer()
    @recorded_by_proxy
    def test_file_snapshot_exists(self, **kwargs):
        storage_account_name = kwargs.pop("storage_account_name")
        storage_account_key = kwargs.pop("storage_account_key")

        self._setup(storage_account_name, storage_account_key)

        share_client = self.fsc.get_share_client(self.share_name)
        directory_name = self.get_resource_name("directory")
        directory_client = share_client.create_directory(directory_name)
        file_name = self._get_file_reference()
        file_client = directory_client.get_file_client(file_name)
        file_client.upload_file(self.short_byte_data)

        snapshot = share_client.create_snapshot()
        share_snapshot_client = self.fsc.get_share_client(self.share_name, snapshot=snapshot)
        file_snapshot_client = share_snapshot_client.get_directory_client(directory_name).get_file_client(file_name)

        file_client.delete_file()

        # Act
        props = file_snapshot_client.download_file()

        # Assert
        assert props

    @FileSharePreparer()
    @recorded_by_proxy
    def test_file_not_exists_with_snapshot(self, **kwargs):
        storage_account_name = kwargs.pop("storage_account_name")
        storage_account_key = kwargs.pop("storage_account_key")

        self._setup(storage_account_name, storage_account_key)
        share_client = self.fsc.get_share_client(self.share_name)
        snapshot = share_client.create_snapshot()

        file_client = self._create_file()

        # Act
        snapshot_client = ShareFileClient(
            self.account_url(storage_account_name, "file"),
            share_name=self.share_name,
            file_path=file_client.file_name,
            snapshot=snapshot,
            credential=storage_account_key)

        # Assert
        with pytest.raises(ResourceNotFoundError):
            snapshot_client.get_file_properties()

    @FileSharePreparer()
    @recorded_by_proxy
    def test_resize_file(self, **kwargs):
        storage_account_name = kwargs.pop("storage_account_name")
        storage_account_key = kwargs.pop("storage_account_key")

        self._setup(storage_account_name, storage_account_key)
        file_client = self._create_file()

        # Act
        file_client.resize_file(5)

        # Assert
        props = file_client.get_file_properties()
        assert props.size == 5

    @FileSharePreparer()
    @recorded_by_proxy
    def test_resize_file_with_lease(self, **kwargs):
        storage_account_name = kwargs.pop("storage_account_name")
        storage_account_key = kwargs.pop("storage_account_key")

        self._setup(storage_account_name, storage_account_key)
        file_client = self._create_file()
        lease = file_client.acquire_lease(lease_id='00000000-1111-2222-3333-444444444444')

        # Act
        with pytest.raises(HttpResponseError):
            file_client.resize_file(5)
        file_client.resize_file(5, lease=lease)

        # Assert
        props = file_client.get_file_properties()
        assert props.size == 5

    @FileSharePreparer()
    @recorded_by_proxy
    def test_set_file_properties(self, **kwargs):
        storage_account_name = kwargs.pop("storage_account_name")
        storage_account_key = kwargs.pop("storage_account_key")

        self._setup(storage_account_name, storage_account_key)
        file_client = self._create_file()

        # Act
        content_settings = ContentSettings(
            content_language='spanish',
            content_disposition='inline')
        resp = file_client.set_http_headers(content_settings=content_settings)

        # Assert
        properties = file_client.get_file_properties()
        assert properties.content_settings.content_language == content_settings.content_language
        assert properties.content_settings.content_disposition == content_settings.content_disposition
        assert properties.last_write_time is not None
        assert properties.creation_time is not None
        assert properties.permission_key is not None

    @FileSharePreparer()
    @recorded_by_proxy
    def test_set_datetime_all_ms_precision(self, **kwargs):
        storage_account_name = kwargs.pop("storage_account_name")
        storage_account_key = kwargs.pop("storage_account_key")

        self._setup(storage_account_name, storage_account_key)
        file_client = self._create_file()

        date_times = [
            datetime(3005, 5, 11, 12, 24, 7),
            datetime(3005, 5, 11, 12, 24, 7, 0),
            datetime(3005, 5, 11, 12, 24, 7, 1),
            datetime(3005, 5, 11, 12, 24, 7, 12),
            datetime(3005, 5, 11, 12, 24, 7, 123),
            datetime(3005, 5, 11, 12, 24, 7, 1234),
            datetime(3005, 5, 11, 12, 24, 7, 12345),
            datetime(3005, 5, 11, 12, 24, 7, 123456),
            datetime(2023, 12, 8, tzinfo=timezone(-timedelta(hours=7))),
            datetime(2023, 12, 8, tzinfo=timezone(-timedelta(hours=8))),
        ]

        # Act / Assert
        content_settings = ContentSettings(
            content_language='spanish',
            content_disposition='inline')
        for date1, date2 in zip(date_times[::2], date_times[1::2]):
            file_client.set_http_headers(
                content_settings=content_settings,
                file_creation_time=date1,
                file_last_write_time=date2
            )

    @FileSharePreparer()
    @recorded_by_proxy
    def test_set_file_properties_trailing_dot(self, **kwargs):
        storage_account_name = kwargs.pop("storage_account_name")
        storage_account_key = kwargs.pop("storage_account_key")

        self._setup(storage_account_name, storage_account_key)
        file_name = self._get_file_reference()
        file_client = ShareFileClient(
            self.account_url(storage_account_name, "file"),
            share_name=self.share_name,
            file_path=file_name + '.',
            credential=storage_account_key,
            allow_trailing_dot=True)
        file_client.create_file(1024)

        # Act
        content_settings = ContentSettings(
            content_language='spanish',
            content_disposition='inline')
        resp = file_client.set_http_headers(content_settings=content_settings)

        # Assert
        properties = file_client.get_file_properties()
        assert properties.content_settings.content_language == content_settings.content_language
        assert properties.content_settings.content_disposition == content_settings.content_disposition
        assert properties.last_write_time is not None
        assert properties.creation_time is not None
        assert properties.permission_key is not None
        assert properties.name == file_name + '.'

    @FileSharePreparer()
    @recorded_by_proxy
    def test_set_file_properties_with_file_permission(self, **kwargs):
        storage_account_name = kwargs.pop("storage_account_name")
        storage_account_key = kwargs.pop("storage_account_key")

        self._setup(storage_account_name, storage_account_key)
        file_client = self._create_file()
        properties_on_creation = file_client.get_file_properties()

        content_settings = ContentSettings(
            content_language='spanish',
            content_disposition='inline')

        ntfs_attributes = NTFSAttributes(archive=True, temporary=True)
        last_write_time = properties_on_creation.last_write_time + timedelta(hours=3)
        creation_time = properties_on_creation.creation_time + timedelta(hours=3)
        change_time = properties_on_creation.change_time + timedelta(hours=3)

        # Act
        file_client.set_http_headers(
            content_settings=content_settings,
            file_attributes=ntfs_attributes,
            file_last_write_time=last_write_time,
            file_creation_time=creation_time,
            file_change_time=change_time
        )

        # Assert
        properties = file_client.get_file_properties()
        assert properties.content_settings.content_language == content_settings.content_language
        assert properties.content_settings.content_disposition == content_settings.content_disposition
        assert properties.creation_time == creation_time
        assert properties.last_write_time == last_write_time
        assert properties.change_time == change_time
        assert "Archive" in properties.file_attributes
        assert "Temporary" in properties.file_attributes

    @FileSharePreparer()
    @recorded_by_proxy
    def test_set_file_properties_with_oauth(self, **kwargs):
        storage_account_name = kwargs.pop("storage_account_name")
        storage_account_key = kwargs.pop("storage_account_key")
        token_credential = self.get_credential(ShareServiceClient)

        self._setup(storage_account_name, storage_account_key)
        file_name = self._get_file_reference()
        file_client = ShareFileClient(
            self.account_url(storage_account_name, "file"),
            share_name=self.share_name,
            file_path=file_name,
            credential=token_credential,
            token_intent=TEST_INTENT)

        # Act
        file_client.create_file(1024)
        content_settings = ContentSettings(content_language='spanish', content_disposition='inline')
        resp = file_client.set_http_headers(content_settings=content_settings)

        # Assert
        properties = file_client.get_file_properties()
        assert properties.content_settings.content_language == content_settings.content_language
        assert properties.content_settings.content_disposition == content_settings.content_disposition
        assert properties.last_write_time is not None
        assert properties.creation_time is not None
        assert properties.permission_key is not None

    @FileSharePreparer()
    @recorded_by_proxy
    def test_get_file_properties(self, **kwargs):
        storage_account_name = kwargs.pop("storage_account_name")
        storage_account_key = kwargs.pop("storage_account_key")

        self._setup(storage_account_name, storage_account_key)
        file_client = self._create_file()

        # Act
        properties = file_client.get_file_properties()

        # Assert
        assert properties is not None
        assert properties.size == len(self.short_byte_data)

    @FileSharePreparer()
    @recorded_by_proxy
    def test_get_file_properties_with_oauth(self, **kwargs):
        storage_account_name = kwargs.pop("storage_account_name")
        storage_account_key = kwargs.pop("storage_account_key")
        token_credential = self.get_credential(ShareServiceClient)

        self._setup(storage_account_name, storage_account_key)
        file_name = self._get_file_reference()
        file_client = ShareFileClient(
            self.account_url(storage_account_name, "file"),
            share_name=self.share_name,
            file_path=file_name,
            credential=token_credential,
            token_intent=TEST_INTENT)

        # Act
        resp = file_client.create_file(1024)
        properties = file_client.get_file_properties()

        # Assert
        assert properties is not None
        assert properties.size == len(self.short_byte_data)

    @FileSharePreparer()
    @recorded_by_proxy
    def test_get_file_properties_trailing_dot(self, **kwargs):
        storage_account_name = kwargs.pop("storage_account_name")
        storage_account_key = kwargs.pop("storage_account_key")

        self._setup(storage_account_name, storage_account_key)
        file_name = self._get_file_reference()
        file_client = ShareFileClient(
            self.account_url(storage_account_name, "file"),
            share_name=self.share_name,
            file_path=file_name + '.',
            credential=storage_account_key,
            allow_trailing_dot=True)
        resp = file_client.create_file(1024)

        # Ensure allow_trailing_dot=True is enforced properly by attempting to construct without trailing dot
        file_client_no_dot = ShareFileClient(
            self.account_url(storage_account_name, "file"),
            share_name=self.share_name,
            file_path=file_name,
            credential=storage_account_key)
        with pytest.raises(HttpResponseError):
            file_client_no_dot.get_file_properties()

        # Act
        properties = file_client.get_file_properties()

        # Assert
        assert properties is not None

    @FileSharePreparer()
    @recorded_by_proxy
    def test_get_file_properties_with_invalid_lease_fails(self, **kwargs):
        storage_account_name = kwargs.pop("storage_account_name")
        storage_account_key = kwargs.pop("storage_account_key")

        self._setup(storage_account_name, storage_account_key)
        file_client = self._create_file()
        file_client.acquire_lease(lease_id='00000000-1111-2222-3333-444444444444')

        # Act
        with pytest.raises(HttpResponseError):
            file_client.get_file_properties(lease='44444444-3333-2222-1111-000000000000')

        # get properties on a leased file will succeed
        properties = file_client.get_file_properties()
        # Assert
        assert properties is not None
        assert properties.size == len(self.short_byte_data)

    @FileSharePreparer()
    @recorded_by_proxy
    def test_get_file_properties_with_snapshot(self, **kwargs):
        storage_account_name = kwargs.pop("storage_account_name")
        storage_account_key = kwargs.pop("storage_account_key")

        self._setup(storage_account_name, storage_account_key)
        file_client = self._create_file()
        metadata = {"test1": "foo", "test2": "bar"}
        file_client.set_file_metadata(metadata)

        share_client = self.fsc.get_share_client(self.share_name)
        snapshot = share_client.create_snapshot()

        metadata2 = {"test100": "foo100", "test200": "bar200"}
        file_client.set_file_metadata(metadata2)

        # Act
        file_props = file_client.get_file_properties()
        snapshot_client = ShareFileClient(
            self.account_url(storage_account_name, "file"),
            share_name=self.share_name,
            file_path=file_client.file_name,
            snapshot=snapshot,
            credential=storage_account_key)
        snapshot_props = snapshot_client.get_file_properties()

        # Assert
        assert file_props is not None
        assert snapshot_props is not None
        assert file_props.size == snapshot_props.size
        assert metadata == snapshot_props.metadata

    @FileSharePreparer()
    @recorded_by_proxy
    def test_get_file_metadata_with_snapshot(self, **kwargs):
        storage_account_name = kwargs.pop("storage_account_name")
        storage_account_key = kwargs.pop("storage_account_key")

        self._setup(storage_account_name, storage_account_key)
        file_client = self._create_file()
        metadata = {"test1": "foo", "test2": "bar"}
        file_client.set_file_metadata(metadata)

        share_client = self.fsc.get_share_client(self.share_name)
        snapshot = share_client.create_snapshot()
        snapshot_client = ShareFileClient(
            self.account_url(storage_account_name, "file"),
            share_name=self.share_name,
            file_path=file_client.file_name,
            snapshot=snapshot,
            credential=storage_account_key)

        metadata2 = {"test100": "foo100", "test200": "bar200"}
        file_client.set_file_metadata(metadata2)

        # Act
        file_metadata = file_client.get_file_properties().metadata
        file_snapshot_metadata = snapshot_client.get_file_properties().metadata

        # Assert
        assert metadata2 == file_metadata
        assert metadata == file_snapshot_metadata

    @FileSharePreparer()
    @recorded_by_proxy
    def test_get_file_properties_with_non_existing_file(self, **kwargs):
        storage_account_name = kwargs.pop("storage_account_name")
        storage_account_key = kwargs.pop("storage_account_key")

        self._setup(storage_account_name, storage_account_key)
        file_name = self._get_file_reference()
        file_client = ShareFileClient(
            self.account_url(storage_account_name, "file"),
            share_name=self.share_name,
            file_path=file_name,
            credential=storage_account_key)

        # Act
        with pytest.raises(ResourceNotFoundError):
            file_client.get_file_properties()

            # Assert

    @FileSharePreparer()
    @recorded_by_proxy
    def test_get_file_metadata(self, **kwargs):
        storage_account_name = kwargs.pop("storage_account_name")
        storage_account_key = kwargs.pop("storage_account_key")

        self._setup(storage_account_name, storage_account_key)
        file_client = self._create_file()

        # Act
        md = file_client.get_file_properties().metadata

        # Assert
        assert md is not None
        assert 0 == len(md)

    @FileSharePreparer()
    @recorded_by_proxy
    def test_set_file_metadata_with_upper_case(self, **kwargs):
        storage_account_name = kwargs.pop("storage_account_name")
        storage_account_key = kwargs.pop("storage_account_key")

        self._setup(storage_account_name, storage_account_key)
        metadata = {'hello': 'world', 'number': '42', 'UP': 'UPval'}
        file_client = self._create_file()

        # Act
        file_client.set_file_metadata(metadata)

        # Assert
        md = file_client.get_file_properties().metadata
        assert 3 == len(md)
        assert md['hello'] == 'world'
        assert md['number'] == '42'
        assert md['UP'] == 'UPval'
        assert not 'up' in md

    @FileSharePreparer()
    @recorded_by_proxy
    def test_set_file_metadata_with_oauth(self, **kwargs):
        storage_account_name = kwargs.pop("storage_account_name")
        storage_account_key = kwargs.pop("storage_account_key")
        token_credential = self.get_credential(ShareServiceClient)

        self._setup(storage_account_name, storage_account_key)
        file_name = self._get_file_reference()
        file_client = ShareFileClient(
            self.account_url(storage_account_name, "file"),
            share_name=self.share_name,
            file_path=file_name,
            credential=token_credential,
            token_intent=TEST_INTENT)
        metadata = {'hello': 'world', 'number': '42', 'UP': 'UPval'}

        # Act
        file_client.create_file(1024)
        file_client.set_file_metadata(metadata)

        # Assert
        md = file_client.get_file_properties().metadata
        assert 3 == len(md)
        assert md['hello'] == 'world'
        assert md['number'] == '42'
        assert md['UP'] == 'UPval'
        assert not 'up' in md

    @FileSharePreparer()
    @recorded_by_proxy
    def test_break_lease_with_broken_period_fails(self, **kwargs):
        storage_account_name = kwargs.pop("storage_account_name")
        storage_account_key = kwargs.pop("storage_account_key")

        self._setup(storage_account_name, storage_account_key)
        file_client = self._create_file()
        lease = file_client.acquire_lease(lease_id='00000000-1111-2222-3333-444444444444')

        # Assert
        assert lease is not None
        with pytest.raises(TypeError):
            lease.break_lease(lease_break_period=5)

    @FileSharePreparer()
    @recorded_by_proxy
    def test_set_file_metadata_with_broken_lease(self, **kwargs):
        storage_account_name = kwargs.pop("storage_account_name")
        storage_account_key = kwargs.pop("storage_account_key")

        self._setup(storage_account_name, storage_account_key)
        metadata = {'hello': 'world', 'number': '42', 'UP': 'UPval'}
        file_client = self._create_file()

        lease = file_client.acquire_lease(lease_id='00000000-1111-2222-3333-444444444444')
        with pytest.raises(HttpResponseError):
            file_client.set_file_metadata(metadata)

        lease_id_to_be_broken = lease.id
        lease.break_lease()

        # lease is broken, set metadata doesn't require a lease
        file_client.set_file_metadata({'hello': 'world'})
        # Act
        md = file_client.get_file_properties().metadata
        # Assert
        assert 1 == len(md)
        assert md['hello'] == 'world'

        # Act
        file_client.acquire_lease(lease_id=lease_id_to_be_broken)
        file_client.set_file_metadata(metadata, lease=lease_id_to_be_broken)

        # Assert
        md = file_client.get_file_properties().metadata
        assert 3 == len(md)
        assert md['hello'] == 'world'
        assert md['number'] == '42'
        assert md['UP'] == 'UPval'
        assert not 'up' in md

    @FileSharePreparer()
    @recorded_by_proxy
    def test_delete_file_with_existing_file(self, **kwargs):
        storage_account_name = kwargs.pop("storage_account_name")
        storage_account_key = kwargs.pop("storage_account_key")

        self._setup(storage_account_name, storage_account_key)
        file_client = self._create_file()

        # Act
        file_client.delete_file()

        # Assert
        with pytest.raises(ResourceNotFoundError):
            file_client.get_file_properties()

    @FileSharePreparer()
    @recorded_by_proxy
    def test_delete_file_with_existing_file_oauth(self, **kwargs):
        storage_account_name = kwargs.pop("storage_account_name")
        storage_account_key = kwargs.pop("storage_account_key")
        token_credential = self.get_credential(ShareServiceClient)

        self._setup(storage_account_name, storage_account_key)
        file_name = self._get_file_reference()
        file_client = ShareFileClient(
            self.account_url(storage_account_name, "file"),
            share_name=self.share_name,
            file_path=file_name,
            credential=token_credential,
            token_intent=TEST_INTENT)

        # Act
        file_client.create_file(1024)
        file_client.delete_file()

        # Assert
        with pytest.raises(ResourceNotFoundError):
            file_client.get_file_properties()

    @FileSharePreparer()
    @recorded_by_proxy
    def test_delete_file_with_existing_file_trailing_dot(self, **kwargs):
        storage_account_name = kwargs.pop("storage_account_name")
        storage_account_key = kwargs.pop("storage_account_key")

        self._setup(storage_account_name, storage_account_key)
        file_name = self._get_file_reference()
        file_client = ShareFileClient(
            self.account_url(storage_account_name, "file"),
            share_name=self.share_name,
            file_path=file_name + '.',
            credential=storage_account_key,
            allow_trailing_dot=True)
        resp = file_client.create_file(1024)

        # Act
        file_client.delete_file()

        # Assert
        with pytest.raises(ResourceNotFoundError):
            file_client.get_file_properties()

    @FileSharePreparer()
    @recorded_by_proxy
    def test_delete_file_with_non_existing_file(self, **kwargs):
        storage_account_name = kwargs.pop("storage_account_name")
        storage_account_key = kwargs.pop("storage_account_key")

        self._setup(storage_account_name, storage_account_key)
        file_name = self._get_file_reference()
        file_client = ShareFileClient(
            self.account_url(storage_account_name, "file"),
            share_name=self.share_name,
            file_path=file_name,
            credential=storage_account_key)

        # Act
        with pytest.raises(ResourceNotFoundError):
            file_client.delete_file()

            # Assert

    @FileSharePreparer()
    @recorded_by_proxy
    def test_update_range(self, **kwargs):
        storage_account_name = kwargs.pop("storage_account_name")
        storage_account_key = kwargs.pop("storage_account_key")

        self._setup(storage_account_name, storage_account_key)
        file_client = self._create_file()

        # Act
        data = b'abcdefghijklmnop' * 32
        file_client.upload_range(data, offset=0, length=512)

        # Assert
        content = file_client.download_file().readall()
        assert len(data) == 512
        assert data == content[:512]
        assert self.short_byte_data[512:] == content[512:]

    @FileSharePreparer()
    @recorded_by_proxy
    def test_update_range_trailing_dot(self, **kwargs):
        storage_account_name = kwargs.pop("storage_account_name")
        storage_account_key = kwargs.pop("storage_account_key")

        self._setup(storage_account_name, storage_account_key)
        file_name = self._get_file_reference()
        file_client = ShareFileClient(
            self.account_url(storage_account_name, "file"),
            share_name=self.share_name,
            file_path=file_name + '.',
            credential=storage_account_key,
            allow_trailing_dot=True)
        file_client.upload_file(self.short_byte_data)

        # Act
        data = b'abcdefghijklmnop' * 32
        file_client.upload_range(data, offset=0, length=512)
        props = file_client.get_file_properties()

        # Assert
        content = file_client.download_file().readall()
        assert len(data) == 512
        assert data == content[:512]
        assert self.short_byte_data[512:] == content[512:]
        assert props.name == file_name + '.'

    @FileSharePreparer()
    @recorded_by_proxy
    def test_update_range_with_lease(self, **kwargs):
        storage_account_name = kwargs.pop("storage_account_name")
        storage_account_key = kwargs.pop("storage_account_key")

        self._setup(storage_account_name, storage_account_key)
        file_client = self._create_file()
        lease = file_client.acquire_lease(lease_id='00000000-1111-2222-3333-444444444444')

        # Act
        data = b'abcdefghijklmnop' * 32
        with pytest.raises(HttpResponseError):
            file_client.upload_range(data, offset=0, length=512)

        file_client.upload_range(data, offset=0, length=512, lease=lease)

        # Assert
        content = file_client.download_file().readall()
        assert len(data) == 512
        assert data == content[:512]
        assert self.short_byte_data[512:] == content[512:]

    @FileSharePreparer()
    @recorded_by_proxy
    def test_update_range_with_md5(self, **kwargs):
        storage_account_name = kwargs.pop("storage_account_name")
        storage_account_key = kwargs.pop("storage_account_key")

        self._setup(storage_account_name, storage_account_key)
        file_client = self._create_file()

        # Act
        data = b'abcdefghijklmnop' * 32
        file_client.upload_range(data, offset=0, length=512, validate_content=True)

        # Assert

    @FileSharePreparer()
    @recorded_by_proxy
    def test_update_range_with_oauth(self, **kwargs):
        storage_account_name = kwargs.pop("storage_account_name")
        storage_account_key = kwargs.pop("storage_account_key")
        token_credential = self.get_credential(ShareServiceClient)

        self._setup(storage_account_name, storage_account_key)
        file_client = ShareFileClient(
            self.account_url(storage_account_name, "file"),
            share_name=self.share_name,
            file_path='file1',
            credential=token_credential,
            token_intent=TEST_INTENT)

        # Act
        file_client.create_file(1024)
        data = b'abcdefghijklmnop' * 32
        file_client.upload_range(data, offset=0, length=512)

    @FileSharePreparer()
    @recorded_by_proxy
    def test_update_range_last_written_mode_now(self, **kwargs):
        storage_account_name = kwargs.pop("storage_account_name")
        storage_account_key = kwargs.pop("storage_account_key")

        self._setup(storage_account_name, storage_account_key)
        file_client = self._create_file()
        current_last_write_time = file_client.get_file_properties().last_write_time

        # Act
        data = b'abcdefghijklmnop' * 32
        file_client.upload_range(data, offset=0, length=512, file_last_write_mode="Now")

        # Assert
        new_last_write_time = file_client.get_file_properties().last_write_time
        assert current_last_write_time != new_last_write_time

    @FileSharePreparer()
    @recorded_by_proxy
    def test_update_range_last_written_mode_preserve(self, **kwargs):
        storage_account_name = kwargs.pop("storage_account_name")
        storage_account_key = kwargs.pop("storage_account_key")

        self._setup(storage_account_name, storage_account_key)
        file_client = self._create_file()
        current_last_write_time = file_client.get_file_properties().last_write_time

        # Act
        data = b'abcdefghijklmnop' * 32
        file_client.upload_range(data, offset=0, length=512, file_last_write_mode="Preserve")

        # Assert
        new_last_write_time = file_client.get_file_properties().last_write_time
        assert current_last_write_time == new_last_write_time

    @FileSharePreparer()
    @recorded_by_proxy
    def test_update_range_from_file_url_when_source_file_does_not_have_enough_bytes(self, **kwargs):
        storage_account_name = kwargs.pop("storage_account_name")
        storage_account_key = kwargs.pop("storage_account_key")

        self._setup(storage_account_name, storage_account_key)
        source_file_name = 'testfile1'
        source_file_client = self._create_file(source_file_name)

        destination_file_name = 'filetoupdate'
        destination_file_client = self._create_file(destination_file_name)

        # generate SAS for the source file
        sas_token_for_source_file = self.generate_sas(
            generate_file_sas,
            source_file_client.account_name,
            source_file_client.share_name,
            source_file_client.file_path,
            source_file_client.credential.account_key,
            FileSasPermissions(read=True),
            expiry=datetime.utcnow() + timedelta(hours=1)
        )

        source_file_url = source_file_client.url + '?' + sas_token_for_source_file

        # Act
        with pytest.raises(HttpResponseError):
            # when the source file has less bytes than 2050, throw exception
            destination_file_client.upload_range_from_url(source_file_url, offset=0, length=2050, source_offset=0)

    @FileSharePreparer()
    @recorded_by_proxy
    def test_update_range_from_file_url(self, **kwargs):
        storage_account_name = kwargs.pop("storage_account_name")
        storage_account_key = kwargs.pop("storage_account_key")

        self._setup(storage_account_name, storage_account_key)
        source_file_name = 'testfile'
        source_file_client = self._create_file(file_name=source_file_name)
        data = b'abcdefghijklmnop' * 32
        resp = source_file_client.upload_range(data, offset=0, length=512)

        destination_file_name = 'filetoupdate'
        destination_file_client = self._create_empty_file(file_name=destination_file_name)

        # generate SAS for the source file
        sas_token_for_source_file = self.generate_sas(
            generate_file_sas,
            source_file_client.account_name,
            source_file_client.share_name,
            source_file_client.file_path,
            source_file_client.credential.account_key,
            FileSasPermissions(read=True),
            expiry=datetime.utcnow() + timedelta(hours=1))

        source_file_url = source_file_client.url + '?' + sas_token_for_source_file
        # Act
        destination_file_client.upload_range_from_url(source_file_url, offset=0, length=512, source_offset=0,
                                                      source_etag=resp['etag'],
                                                      source_match_condition=MatchConditions.IfNotModified)

        # Assert
        # To make sure the range of the file is actually updated
        file_ranges = destination_file_client.get_ranges()
        file_content = destination_file_client.download_file(offset=0, length=512).readall()
        assert 1 == len(file_ranges)
        assert 0 == file_ranges[0].get('start')
        assert 511 == file_ranges[0].get('end')
        assert data == file_content

    @FileSharePreparer()
    @recorded_by_proxy
    def test_update_range_from_file_url_with_oauth(self, **kwargs):
        storage_account_name = kwargs.pop("storage_account_name")
        storage_account_key = kwargs.pop("storage_account_key")

        self._setup(storage_account_name, storage_account_key)
        source_blob_client = self._create_source_blob()
        token = "Bearer {}".format(self.get_credential(ShareServiceClient).get_token("https://storage.azure.com/.default").token)

        destination_file_name = 'filetoupdate'
        destination_file_client = self._create_empty_file(file_name=destination_file_name)
        with pytest.raises(HttpResponseError):
            destination_file_client.upload_range_from_url(source_blob_client.url, offset=0, length=512, source_offset=0)

        destination_file_client.upload_range_from_url(source_blob_client.url, offset=0, length=512, source_offset=0,
                                                      source_authorization=token)

    @FileSharePreparer()
    @recorded_by_proxy
    def test_update_range_from_file_url_with_lease(self, **kwargs):
        storage_account_name = kwargs.pop("storage_account_name")
        storage_account_key = kwargs.pop("storage_account_key")

        self._setup(storage_account_name, storage_account_key)
        source_file_name = 'testfile'
        source_file_client = self._create_file(file_name=source_file_name)
        data = b'abcdefghijklmnop' * 32
        resp = source_file_client.upload_range(data, offset=0, length=512)

        destination_file_name = 'filetoupdate'
        destination_file_client = self._create_empty_file(file_name=destination_file_name)
        lease = destination_file_client.acquire_lease(lease_id='00000000-1111-2222-3333-444444444444')

        # generate SAS for the source file
        sas_token_for_source_file = self.generate_sas(
            generate_file_sas,
            source_file_client.account_name,
            source_file_client.share_name,
            source_file_client.file_path,
            source_file_client.credential.account_key,
            FileSasPermissions(read=True),
            expiry=datetime.utcnow() + timedelta(hours=1))

        source_file_url = source_file_client.url + '?' + sas_token_for_source_file
        # Act
        with pytest.raises(HttpResponseError):
            destination_file_client.upload_range_from_url(source_file_url, offset=0, length=512, source_offset=0,
                                                          source_etag=resp['etag'],
                                                          source_match_condition=MatchConditions.IfNotModified)

        destination_file_client.upload_range_from_url(source_file_url, offset=0, length=512, source_offset=0,
                                                      source_etag=resp['etag'],
                                                      source_match_condition=MatchConditions.IfNotModified,
                                                      lease=lease)

        # Assert
        # To make sure the range of the file is actually updated
        file_ranges = destination_file_client.get_ranges()
        file_content = destination_file_client.download_file(offset=0, length=512).readall()
        assert 1 == len(file_ranges)
        assert 0 == file_ranges[0].get('start')
        assert 511 == file_ranges[0].get('end')
        assert data == file_content

    @FileSharePreparer()
    @recorded_by_proxy
    def test_update_big_range_from_file_url(self, **kwargs):
        storage_account_name = kwargs.pop("storage_account_name")
        storage_account_key = kwargs.pop("storage_account_key")

        self._setup(storage_account_name, storage_account_key)
        source_file_name = 'testfile1'
        end = 1048575

        source_file_client = self._create_empty_file(file_name=source_file_name, file_size=1024 * 1024)
        data = b'abcdefghijklmnop' * 65536
        source_file_client.upload_range(data, offset=0, length=end+1)

        destination_file_name = 'filetoupdate1'
        destination_file_client = self._create_empty_file(file_name=destination_file_name, file_size=1024 * 1024)

        # generate SAS for the source file
        sas_token_for_source_file = self.generate_sas(
            generate_file_sas,
            source_file_client.account_name,
            source_file_client.share_name,
            source_file_client.file_path,
            source_file_client.credential.account_key,
            FileSasPermissions(read=True),
            expiry=datetime.utcnow() + timedelta(hours=1))

        source_file_url = source_file_client.url + '?' + sas_token_for_source_file

        # Act
        destination_file_client.upload_range_from_url(source_file_url, offset=0, length=end+1, source_offset=0)

        # Assert
        # To make sure the range of the file is actually updated
        file_ranges = destination_file_client.get_ranges()
        file_content = destination_file_client.download_file(offset=0, length=end + 1).readall()
        assert 1 == len(file_ranges)
        assert 0 == file_ranges[0].get('start')
        assert end == file_ranges[0].get('end')
        assert data == file_content

    @FileSharePreparer()
    @recorded_by_proxy
    def test_update_range_from_file_url_last_written_mode_now(self, **kwargs):
        storage_account_name = kwargs.pop("storage_account_name")
        storage_account_key = kwargs.pop("storage_account_key")

        self._setup(storage_account_name, storage_account_key)
        source_file_client = self._create_file(file_name='testfile')
        data = b'abcdefghijklmnop' * 32
        source_file_client.upload_range(data, offset=0, length=512)

        destination_file_client = self._create_empty_file(file_name='filetoupdate')
        current_last_write_time = destination_file_client.get_file_properties().last_write_time

        # generate SAS for the source file
        sas_token_for_source_file = self.generate_sas(
            generate_file_sas,
            source_file_client.account_name,
            source_file_client.share_name,
            source_file_client.file_path,
            source_file_client.credential.account_key,
            FileSasPermissions(read=True),
            expiry=datetime.utcnow() + timedelta(hours=1))

        source_file_url = source_file_client.url + '?' + sas_token_for_source_file

        # Act
        destination_file_client.upload_range_from_url(source_file_url, offset=0, length=512, source_offset=0,
                                                      file_last_write_mode="Now")

        # Assert
        new_last_write_time = destination_file_client.get_file_properties().last_write_time
        assert current_last_write_time != new_last_write_time

    @FileSharePreparer()
    @recorded_by_proxy
    def test_update_range_from_file_url_last_written_mode_preserve(self, **kwargs):
        storage_account_name = kwargs.pop("storage_account_name")
        storage_account_key = kwargs.pop("storage_account_key")

        self._setup(storage_account_name, storage_account_key)
        source_file_client = self._create_file(file_name='testfile')
        data = b'abcdefghijklmnop' * 32
        source_file_client.upload_range(data, offset=0, length=512)

        destination_file_client = self._create_empty_file(file_name='filetoupdate')
        current_last_write_time = destination_file_client.get_file_properties().last_write_time

        # generate SAS for the source file
        sas_token_for_source_file = self.generate_sas(
            generate_file_sas,
            source_file_client.account_name,
            source_file_client.share_name,
            source_file_client.file_path,
            source_file_client.credential.account_key,
            FileSasPermissions(read=True),
            expiry=datetime.utcnow() + timedelta(hours=1))

        source_file_url = source_file_client.url + '?' + sas_token_for_source_file

        # Act
        destination_file_client.upload_range_from_url(source_file_url, offset=0, length=512, source_offset=0,
                                                      file_last_write_mode="Preserve")

        # Assert
        new_last_write_time = destination_file_client.get_file_properties().last_write_time
        assert current_last_write_time == new_last_write_time

    @FileSharePreparer()
    @recorded_by_proxy
    def test_clear_range(self, **kwargs):
        storage_account_name = kwargs.pop("storage_account_name")
        storage_account_key = kwargs.pop("storage_account_key")

        self._setup(storage_account_name, storage_account_key)
        file_client = self._create_file()

        # Act
        resp = file_client.clear_range(offset=0, length=512)

        # Assert
        content = file_client.download_file().readall()
        assert b'\x00' * 512 == content[:512]
        assert self.short_byte_data[512:] == content[512:]

    @FileSharePreparer()
    @recorded_by_proxy
    def test_clear_range_trailing_dot(self, **kwargs):
        storage_account_name = kwargs.pop("storage_account_name")
        storage_account_key = kwargs.pop("storage_account_key")

        self._setup(storage_account_name, storage_account_key)
        file_name = self._get_file_reference()
        file_client = ShareFileClient(
            self.account_url(storage_account_name, "file"),
            share_name=self.share_name,
            file_path=file_name + '.',
            credential=storage_account_key,
            allow_trailing_dot=True)
        file_client.upload_file(self.short_byte_data)

        # Act
        resp = file_client.clear_range(offset=0, length=512)
        props = file_client.get_file_properties()

        # Assert
        content = file_client.download_file().readall()
        assert b'\x00' * 512 == content[:512]
        assert self.short_byte_data[512:] == content[512:]
        assert props.name == file_name + '.'

    @FileSharePreparer()
    @recorded_by_proxy
    def test_update_file_unicode(self, **kwargs):
        storage_account_name = kwargs.pop("storage_account_name")
        storage_account_key = kwargs.pop("storage_account_key")

        self._setup(storage_account_name, storage_account_key)
        file_client = self._create_file()

        # Act
        data = u'abcdefghijklmnop' * 32
        file_client.upload_range(data, offset=0, length=512)

        encoded = data.encode('utf-8')

        # Assert
        content = file_client.download_file().readall()
        assert encoded == content[:512]
        assert self.short_byte_data[512:] == content[512:]

        # Assert

    @FileSharePreparer()
    @recorded_by_proxy
    def test_list_ranges_none(self, **kwargs):
        storage_account_name = kwargs.pop("storage_account_name")
        storage_account_key = kwargs.pop("storage_account_key")

        self._setup(storage_account_name, storage_account_key)
        file_name = self._get_file_reference()
        file_client = ShareFileClient(
            self.account_url(storage_account_name, "file"),
            share_name=self.share_name,
            file_path=file_name,
            credential=storage_account_key)
        file_client.create_file(1024)

        # Act
        ranges = file_client.get_ranges()

        # Assert
        assert ranges is not None
        assert len(ranges) == 0

    @FileSharePreparer()
    @recorded_by_proxy
    def test_list_ranges_none_trailing_dot(self, **kwargs):
        storage_account_name = kwargs.pop("storage_account_name")
        storage_account_key = kwargs.pop("storage_account_key")

        self._setup(storage_account_name, storage_account_key)
        file_name = self._get_file_reference()
        file_client = ShareFileClient(
            self.account_url(storage_account_name, "file"),
            share_name=self.share_name,
            file_path=file_name + '.',
            credential=storage_account_key,
            allow_trailing_dot=True)
        file_client.create_file(1024)

        # Act
        ranges = file_client.get_ranges()
        props = file_client.get_file_properties()

        # Assert
        assert ranges is not None
        assert len(ranges) == 0
        assert props.name == file_name + '.'

    @FileSharePreparer()
    @recorded_by_proxy
    def test_list_ranges_none_with_invalid_lease_fails(self, **kwargs):
        storage_account_name = kwargs.pop("storage_account_name")
        storage_account_key = kwargs.pop("storage_account_key")

        self._setup(storage_account_name, storage_account_key)
        file_name = self._get_file_reference()
        file_client = ShareFileClient(
            self.account_url(storage_account_name, "file"),
            share_name=self.share_name,
            file_path=file_name,
            credential=storage_account_key)
        file_client.create_file(1024)

        file_client.acquire_lease(lease_id='00000000-1111-2222-3333-444444444444')

        # Act
        with pytest.raises(HttpResponseError):
            file_client.get_ranges(lease='44444444-3333-2222-1111-000000000000')

        # Get ranges on a leased file will succeed without provide the lease
        ranges = file_client.get_ranges()

        # Assert
        assert ranges is not None
        assert len(ranges) == 0

    @FileSharePreparer()
    @recorded_by_proxy
    def test_list_ranges_diff(self, **kwargs):
        storage_account_name = kwargs.pop("storage_account_name")
        storage_account_key = kwargs.pop("storage_account_key")

        self._setup(storage_account_name, storage_account_key)
        file_name = self._get_file_reference()
        file_client = ShareFileClient(
            self.account_url(storage_account_name, "file"),
            share_name=self.share_name,
            file_path=file_name,
            credential=storage_account_key)

        file_client.create_file(2048)
        share_client = self.fsc.get_share_client(self.share_name)
        snapshot1 = share_client.create_snapshot()

        data = self.get_random_bytes(1536)
        file_client.upload_range(data, offset=0, length=1536)
        snapshot2 = share_client.create_snapshot()
        file_client.clear_range(offset=512, length=512)

        ranges1, cleared1 = file_client.get_ranges_diff(previous_sharesnapshot=snapshot1)
        ranges2, cleared2 = file_client.get_ranges_diff(previous_sharesnapshot=snapshot2['snapshot'])

        # Assert
        assert ranges1 is not None
        assert isinstance(ranges1, list)
        assert len(ranges1) == 2
        assert isinstance(cleared1, list)
        assert len(cleared1) == 1
        assert ranges1[0]['start'] == 0
        assert ranges1[0]['end'] == 511
        assert cleared1[0]['start'] == 512
        assert cleared1[0]['end'] == 1023
        assert ranges1[1]['start'] == 1024
        assert ranges1[1]['end'] == 1535

        assert ranges2 is not None
        assert isinstance(ranges2, list)
        assert len(ranges2) == 0
        assert isinstance(cleared2, list)
        assert len(cleared2) == 1
        assert cleared2[0]['start'] == 512
        assert cleared2[0]['end'] == 1023

    @FileSharePreparer()
    @recorded_by_proxy
    def test_list_ranges_diff_with_oauth(self, **kwargs):
        storage_account_name = kwargs.pop("storage_account_name")
        storage_account_key = kwargs.pop("storage_account_key")
        token_credential = self.get_credential(ShareServiceClient)

        self._setup(storage_account_name, storage_account_key)
        file_name = self._get_file_reference()
        file_client = ShareFileClient(
            self.account_url(storage_account_name, "file"),
            share_name=self.share_name,
            file_path=file_name,
            credential=token_credential,
            token_intent=TEST_INTENT)

        file_client.create_file(2048)
        share_client = self.fsc.get_share_client(self.share_name)
        snapshot1 = share_client.create_snapshot()

        data = self.get_random_bytes(1536)
        file_client.upload_range(data, offset=0, length=1536)
        snapshot2 = share_client.create_snapshot()
        file_client.clear_range(offset=512, length=512)

        ranges1, cleared1 = file_client.get_ranges_diff(previous_sharesnapshot=snapshot1)
        ranges2, cleared2 = file_client.get_ranges_diff(previous_sharesnapshot=snapshot2['snapshot'])

        # Assert
        assert ranges1 is not None
        assert isinstance(ranges1, list)
        assert len(ranges1) == 2
        assert isinstance(cleared1, list)
        assert len(cleared1) == 1
        assert ranges1[0]['start'] == 0
        assert ranges1[0]['end'] == 511
        assert cleared1[0]['start'] == 512
        assert cleared1[0]['end'] == 1023
        assert ranges1[1]['start'] == 1024
        assert ranges1[1]['end'] == 1535

        assert ranges2 is not None
        assert isinstance(ranges2, list)
        assert len(ranges2) == 0
        assert isinstance(cleared2, list)
        assert len(cleared2) == 1
        assert cleared2[0]['start'] == 512
        assert cleared2[0]['end'] == 1023

    @FileSharePreparer()
    @recorded_by_proxy
    def test_list_ranges_diff_trailing_dot(self, **kwargs):
        storage_account_name = kwargs.pop("storage_account_name")
        storage_account_key = kwargs.pop("storage_account_key")

        self._setup(storage_account_name, storage_account_key)
        file_name = self._get_file_reference()
        file_client = ShareFileClient(
            self.account_url(storage_account_name, "file"),
            share_name=self.share_name,
            file_path=file_name + '.',
            credential=storage_account_key,
            allow_trailing_dot=True)

        file_client.create_file(2048)
        share_client = self.fsc.get_share_client(self.share_name)
        snapshot1 = share_client.create_snapshot()

        data = self.get_random_bytes(1536)
        file_client.upload_range(data, offset=0, length=1536)
        snapshot2 = share_client.create_snapshot()
        file_client.clear_range(offset=512, length=512)

        ranges1, cleared1 = file_client.get_ranges_diff(previous_sharesnapshot=snapshot1)
        ranges2, cleared2 = file_client.get_ranges_diff(previous_sharesnapshot=snapshot2['snapshot'])
        props = file_client.get_file_properties()

        # Assert
        assert ranges1 is not None
        assert isinstance(ranges1, list)
        assert len(ranges1) == 2
        assert isinstance(cleared1, list)
        assert len(cleared1) == 1
        assert ranges1[0]['start'] == 0
        assert ranges1[0]['end'] == 511
        assert cleared1[0]['start'] == 512
        assert cleared1[0]['end'] == 1023
        assert ranges1[1]['start'] == 1024
        assert ranges1[1]['end'] == 1535

        assert ranges2 is not None
        assert isinstance(ranges2, list)
        assert len(ranges2) == 0
        assert isinstance(cleared2, list)
        assert len(cleared2) == 1
        assert cleared2[0]['start'] == 512
        assert cleared2[0]['end'] == 1023

        assert props.name == file_name + '.'

    @FileSharePreparer()
    @recorded_by_proxy
    def test_list_ranges_diff_support_rename(self, **kwargs):
        storage_account_name = kwargs.pop("storage_account_name")
        storage_account_key = kwargs.pop("storage_account_key")

        self._setup(storage_account_name, storage_account_key)
        file_name = self._get_file_reference()
        file_client = ShareFileClient(
            self.account_url(storage_account_name, "file"),
            share_name=self.share_name,
            file_path=file_name,
            credential=storage_account_key)

        file_client.create_file(2048)
        share_client = self.fsc.get_share_client(self.share_name)

        data = self.get_random_bytes(1536)
        data2 = self.get_random_bytes(512)
        file_client.upload_range(data, offset=0, length=1536)
        previous_snapshot = share_client.create_snapshot()
        file_client.clear_range(offset=512, length=512)
        file_client.upload_range(data2, offset=512, length=512)
        file_client = file_client.rename_file(file_name + 'renamed')

        # Assert
        with pytest.raises(ResourceExistsError):
            file_client.get_ranges_diff(previous_sharesnapshot=previous_snapshot)
        with pytest.raises(ResourceExistsError):
            file_client.get_ranges_diff(previous_sharesnapshot=previous_snapshot, include_renames=False)
        ranges, cleared = file_client.get_ranges_diff(previous_sharesnapshot=previous_snapshot, include_renames=True)
        assert ranges is not None
        assert isinstance(ranges, list)
        assert len(ranges) == 1
        assert isinstance(cleared, list)
        assert len(cleared) == 0
        assert ranges[0]['start'] == 512
        assert ranges[0]['end'] == 1023

    @FileSharePreparer()
    @recorded_by_proxy
    def test_list_ranges_2(self, **kwargs):
        storage_account_name = kwargs.pop("storage_account_name")
        storage_account_key = kwargs.pop("storage_account_key")

        self._setup(storage_account_name, storage_account_key)
        file_name = self._get_file_reference()
        file_client = ShareFileClient(
            self.account_url(storage_account_name, "file"),
            share_name=self.share_name,
            file_path=file_name,
            credential=storage_account_key)
        file_client.create_file(2048)

        data = b'abcdefghijklmnop' * 32
        resp1 = file_client.upload_range(data, offset=0, length=512)
        resp2 = file_client.upload_range(data, offset=1024, length=512)

        # Act
        ranges = file_client.get_ranges()

        # Assert
        assert ranges is not None
        assert len(ranges) == 2
        assert ranges[0]['start'] == 0
        assert ranges[0]['end'] == 511
        assert ranges[1]['start'] == 1024
        assert ranges[1]['end'] == 1535

    @FileSharePreparer()
    @recorded_by_proxy
    def test_list_ranges_none_from_snapshot(self, **kwargs):
        storage_account_name = kwargs.pop("storage_account_name")
        storage_account_key = kwargs.pop("storage_account_key")

        self._setup(storage_account_name, storage_account_key)
        file_name = self._get_file_reference()
        file_client = ShareFileClient(
            self.account_url(storage_account_name, "file"),
            share_name=self.share_name,
            file_path=file_name,
            credential=storage_account_key)
        file_client.create_file(1024)

        share_client = self.fsc.get_share_client(self.share_name)
        snapshot = share_client.create_snapshot()
        snapshot_client = ShareFileClient(
            self.account_url(storage_account_name, "file"),
            share_name=self.share_name,
            file_path=file_client.file_name,
            snapshot=snapshot,
            credential=storage_account_key)

        file_client.delete_file()

        # Act
        ranges = snapshot_client.get_ranges()

        # Assert
        assert ranges is not None
        assert len(ranges) == 0

    @FileSharePreparer()
    @recorded_by_proxy
    def test_list_ranges_none_from_snapshot_with_oauth(self, **kwargs):
        storage_account_name = kwargs.pop("storage_account_name")
        storage_account_key = kwargs.pop("storage_account_key")
        token_credential = self.get_credential(ShareServiceClient)

        self._setup(storage_account_name, storage_account_key)
        file_name = self._get_file_reference()
        file_client = ShareFileClient(
            self.account_url(storage_account_name, "file"),
            share_name=self.share_name,
            file_path=file_name,
            credential=token_credential,
            token_intent=TEST_INTENT)
        file_client.create_file(1024)

        share_client = self.fsc.get_share_client(self.share_name)
        snapshot = share_client.create_snapshot()
        snapshot_client = ShareFileClient(
            self.account_url(storage_account_name, "file"),
            share_name=self.share_name,
            file_path=file_client.file_name,
            snapshot=snapshot,
            credential=token_credential,
            token_intent=TEST_INTENT)

        file_client.delete_file()

        # Act
        ranges = snapshot_client.get_ranges()

        # Assert
        assert ranges is not None
        assert len(ranges) == 0

    @FileSharePreparer()
    @recorded_by_proxy
    def test_list_ranges_2_from_snapshot(self, **kwargs):
        storage_account_name = kwargs.pop("storage_account_name")
        storage_account_key = kwargs.pop("storage_account_key")

        self._setup(storage_account_name, storage_account_key)
        file_name = self._get_file_reference()
        file_client = ShareFileClient(
            self.account_url(storage_account_name, "file"),
            share_name=self.share_name,
            file_path=file_name,
            credential=storage_account_key)
        file_client.create_file(2048)
        data = b'abcdefghijklmnop' * 32
        resp1 = file_client.upload_range(data, offset=0, length=512)
        resp2 = file_client.upload_range(data, offset=1024, length=512)

        share_client = self.fsc.get_share_client(self.share_name)
        snapshot = share_client.create_snapshot()
        snapshot_client = ShareFileClient(
            self.account_url(storage_account_name, "file"),
            share_name=self.share_name,
            file_path=file_client.file_name,
            snapshot=snapshot,
            credential=storage_account_key)

        file_client.delete_file()

        # Act
        ranges = snapshot_client.get_ranges()

        # Assert
        assert ranges is not None
        assert len(ranges) == 2
        assert ranges[0]['start'] == 0
        assert ranges[0]['end'] == 511
        assert ranges[1]['start'] == 1024
        assert ranges[1]['end'] == 1535

    @FileSharePreparer()
    @recorded_by_proxy
    def test_copy_file_with_existing_file(self, **kwargs):
        storage_account_name = kwargs.pop("storage_account_name")
        storage_account_key = kwargs.pop("storage_account_key")

        self._setup(storage_account_name, storage_account_key)
        source_client = self._create_file()
        file_client = ShareFileClient(
            self.account_url(storage_account_name, "file"),
            share_name=self.share_name,
            file_path='file1copy',
            credential=storage_account_key)

        # Act
        copy = file_client.start_copy_from_url(source_client.url)

        # Assert
        assert copy is not None
        assert copy['copy_status'] == 'success'
        assert copy['copy_id'] is not None

        copy_file = file_client.download_file().readall()
        assert copy_file == self.short_byte_data

    @FileSharePreparer()
    @recorded_by_proxy
    def test_copy_file_with_existing_file_oauth(self, **kwargs):
        storage_account_name = kwargs.pop("storage_account_name")
        storage_account_key = kwargs.pop("storage_account_key")
        token_credential = self.get_credential(ShareServiceClient)

        self._setup(storage_account_name, storage_account_key)
        source_client = self._create_file()
        file_client = ShareFileClient(
            self.account_url(storage_account_name, "file"),
            share_name=self.share_name,
            file_path='file1copy',
            credential=token_credential,
            token_intent=TEST_INTENT)

        # Act
        copy = file_client.start_copy_from_url(source_client.url)

        # Assert
        assert copy is not None
        assert copy['copy_status'] == 'success'
        assert copy['copy_id'] is not None

        copy_file = file_client.download_file().readall()
        assert copy_file == self.short_byte_data

    @FileSharePreparer()
    @recorded_by_proxy
    def test_copy_file_with_existing_file_trailing_dot(self, **kwargs):
        storage_account_name = kwargs.pop("storage_account_name")
        storage_account_key = kwargs.pop("storage_account_key")

        self._setup(storage_account_name, storage_account_key)
        file_name = self._get_file_reference()
        source_client = ShareFileClient(
            self.account_url(storage_account_name, "file"),
            share_name=self.share_name,
            file_path=file_name + '.',
            credential=storage_account_key,
            allow_trailing_dot=True)
        source_client.upload_file(self.short_byte_data)

        dest_client = ShareFileClient(
            self.account_url(storage_account_name, "file"),
            share_name=self.share_name,
            file_path='file1copy.',
            credential=storage_account_key,
            allow_trailing_dot=True,
            allow_source_trailing_dot=True)

        # Act
        copy = dest_client.start_copy_from_url(source_client.url)

        # Assert
        assert copy is not None
        assert copy['copy_status'] == 'success'
        assert copy['copy_id'] is not None

        copy_file = dest_client.download_file().readall()
        assert copy_file == self.short_byte_data

    @FileSharePreparer()
    @recorded_by_proxy
    def test_copy_existing_file_with_lease(self, **kwargs):
        storage_account_name = kwargs.pop("storage_account_name")
        storage_account_key = kwargs.pop("storage_account_key")

        self._setup(storage_account_name, storage_account_key)
        source_client = self._create_file()
        file_client = ShareFileClient(
            self.account_url(storage_account_name, "file"),
            share_name=self.share_name,
            file_path='file1copy',
            credential=storage_account_key)
        file_client.create_file(1024)
        lease = file_client.acquire_lease(lease_id='00000000-1111-2222-3333-444444444444')

        # Act
        with pytest.raises(HttpResponseError):
            file_client.start_copy_from_url(source_client.url)

        copy = file_client.start_copy_from_url(source_client.url, lease=lease)

        # Assert
        assert copy is not None
        assert copy['copy_status'] == 'success'
        assert copy['copy_id'] is not None

        copy_file = file_client.download_file().readall()
        assert copy_file == self.short_byte_data

    @FileSharePreparer()
    @recorded_by_proxy
    def test_copy_file_ignore_readonly(self, **kwargs):
        storage_account_name = kwargs.pop("storage_account_name")
        storage_account_key = kwargs.pop("storage_account_key")

        self._setup(storage_account_name, storage_account_key)
        source_file = self._create_file()
        dest_file = ShareFileClient(
            self.account_url(storage_account_name, "file"),
            share_name=self.share_name,
            file_path='file1copy',
            credential=storage_account_key)

        file_attributes = NTFSAttributes(read_only=True)
        dest_file.create_file(1024, file_attributes=file_attributes)

        # Act
        with pytest.raises(HttpResponseError):
            dest_file.start_copy_from_url(source_file.url)

        copy = dest_file.start_copy_from_url(source_file.url, ignore_read_only=True)

        # Assert
        assert copy is not None
        assert copy['copy_status'] == 'success'
        assert copy['copy_id'] is not None

        copy_file = dest_file.download_file().readall()
        assert copy_file == self.short_byte_data

    @FileSharePreparer()
    @recorded_by_proxy
    def test_copy_file_with_specifying_acl_copy_behavior_attributes(self, **kwargs):
        storage_account_name = kwargs.pop("storage_account_name")
        storage_account_key = kwargs.pop("storage_account_key")

        self._setup(storage_account_name, storage_account_key)
        source_client = self._create_file()
        file_client = ShareFileClient(
            self.account_url(storage_account_name, "file"),
            share_name=self.share_name,
            file_path='file1copy',
            credential=storage_account_key)
        source_props = source_client.get_file_properties()

        file_creation_time = source_props.creation_time - timedelta(hours=1)
        file_last_write_time = source_props.last_write_time - timedelta(hours=1)
        file_change_time = source_props.change_time - timedelta(hours=1)
        file_attributes = "Temporary|NoScrubData"

        # Act
        copy = file_client.start_copy_from_url(
            source_client.url,
            ignore_read_only=True,
            file_permission=TEST_FILE_PERMISSIONS,
            file_attributes=file_attributes,
            file_creation_time=file_creation_time,
            file_last_write_time=file_last_write_time,
            file_change_time=file_change_time,
        )

        # Assert
        dest_prop = file_client.get_file_properties()
        # to make sure the attributes are the same as the set ones
        assert file_creation_time == dest_prop['creation_time']
        assert file_last_write_time == dest_prop['last_write_time']
        assert file_change_time == dest_prop['change_time']
        assert 'Temporary' in dest_prop['file_attributes']
        assert 'NoScrubData' in dest_prop['file_attributes']

        assert copy is not None
        assert copy['copy_status'] == 'success'
        assert copy['copy_id'] is not None

        copy_file = file_client.download_file().readall()
        assert copy_file == self.short_byte_data

    @FileSharePreparer()
    @recorded_by_proxy
    def test_copy_file_with_specifying_acl_and_attributes_from_source(self, **kwargs):
        storage_account_name = kwargs.pop("storage_account_name")
        storage_account_key = kwargs.pop("storage_account_key")

        self._setup(storage_account_name, storage_account_key)
        source_client = self._create_file()
        source_prop = source_client.get_file_properties()

        file_client = ShareFileClient(
            self.account_url(storage_account_name, "file"),
            share_name=self.share_name,
            file_path='file1copy',
            credential=storage_account_key)

        # Act
        copy = file_client.start_copy_from_url(
            source_client.url,
            permission_key='source'
        )

        # Assert
        dest_prop = file_client.get_file_properties()
        # to make sure the acl is copied from source
        assert source_prop['permission_key'] == dest_prop['permission_key']

        assert copy is not None
        assert copy['copy_status'] == 'success'
        assert copy['copy_id'] is not None

        copy_file = file_client.download_file().readall()
        assert copy_file == self.short_byte_data

    @FileSharePreparer()
    @recorded_by_proxy
    def test_copy_file_async_private_file(self, **kwargs):
        storage_account_name = kwargs.pop("storage_account_name")
        storage_account_key = kwargs.pop("storage_account_key")
        secondary_storage_account_name = kwargs.pop("secondary_storage_account_name")
        secondary_storage_account_key = kwargs.pop("secondary_storage_account_key")

        self._setup(storage_account_name, storage_account_key, secondary_storage_account_name, secondary_storage_account_key)
        self._create_remote_share()
        source_file = self._create_remote_file()

        # Act
        target_file_name = 'targetfile'
        file_client = ShareFileClient(
            self.account_url(storage_account_name, "file"),
            share_name=self.share_name,
            file_path=target_file_name,
            credential=storage_account_key)
        with pytest.raises(HttpResponseError) as e:
            file_client.start_copy_from_url(source_file.url)

        # Assert
        assert e.value.error_code == StorageErrorCode.cannot_verify_copy_source

    @FileSharePreparer()
    @recorded_by_proxy
    def test_copy_file_async_private_file_with_sas(self, **kwargs):
        storage_account_name = kwargs.pop("storage_account_name")
        storage_account_key = kwargs.pop("storage_account_key")
        secondary_storage_account_name = kwargs.pop("secondary_storage_account_name")
        secondary_storage_account_key = kwargs.pop("secondary_storage_account_key")
        self._setup(storage_account_name, storage_account_key, secondary_storage_account_name, secondary_storage_account_key)
        data = b'12345678' * 1024
        self._create_remote_share()
        source_file = self._create_remote_file(file_data=data)
        sas_token = self.generate_sas(
            generate_file_sas,
            source_file.account_name,
            source_file.share_name,
            source_file.file_path,
            source_file.credential.account_key,
            permission=FileSasPermissions(read=True),
            expiry=datetime.utcnow() + timedelta(hours=1),
        )
        source_url = source_file.url + '?' + sas_token

        # Act
        target_file_name = 'targetfile'
        file_client = ShareFileClient(
            self.account_url(storage_account_name, "file"),
            share_name=self.share_name,
            file_path=target_file_name,
            credential=storage_account_key)
        copy_resp = file_client.start_copy_from_url(source_url)

        # Assert
        assert copy_resp['copy_status'] in ['success', 'pending']
        self._wait_for_async_copy(self.share_name, target_file_name)

        actual_data = file_client.download_file().readall()
        assert actual_data == data

    @pytest.mark.live_test_only
    @FileSharePreparer()
    def test_abort_copy_file(self, **kwargs):
        storage_account_name = kwargs.pop("storage_account_name")
        storage_account_key = kwargs.pop("storage_account_key")
        secondary_storage_account_name = kwargs.pop("secondary_storage_account_name")
        secondary_storage_account_key = kwargs.pop("secondary_storage_account_key")

        self._setup(storage_account_name, storage_account_key, secondary_storage_account_name, secondary_storage_account_key)
        data = b'12345678' * 1024 * 1024
        self._create_remote_share()
        source_file = self._create_remote_file(file_data=data)
        sas_token = self.generate_sas(
            generate_file_sas,
            source_file.account_name,
            source_file.share_name,
            source_file.file_path,
            source_file.credential.account_key,
            permission=FileSasPermissions(read=True),
            expiry=datetime.utcnow() + timedelta(hours=1),
        )
        source_url = source_file.url + '?' + sas_token

        # Act
        target_file_name = 'targetfile'
        file_client = ShareFileClient(
            self.account_url(storage_account_name, "file"),
            share_name=self.share_name,
            file_path=target_file_name,
            credential=storage_account_key)
        copy_resp = file_client.start_copy_from_url(source_url)
        assert copy_resp['copy_status'] == 'pending'
        file_client.abort_copy(copy_resp)

        # Assert
        target_file = file_client.download_file()
        assert target_file.readall() == b''
        assert target_file.properties.copy.status == 'aborted'

    @pytest.mark.live_test_only
    @FileSharePreparer()
    def test_abort_copy_file_with_oauth(self, **kwargs):
        storage_account_name = kwargs.pop("storage_account_name")
        storage_account_key = kwargs.pop("storage_account_key")
        secondary_storage_account_name = kwargs.pop("secondary_storage_account_name")
        secondary_storage_account_key = kwargs.pop("secondary_storage_account_key")
        token_credential = self.get_credential(ShareServiceClient)

        self._setup(storage_account_name, storage_account_key, secondary_storage_account_name,
                    secondary_storage_account_key)
        data = b'12345678' * 1024 * 1024
        self._create_remote_share()
        source_file = self._create_remote_file(file_data=data)
        sas_token = self.generate_sas(
            generate_file_sas,
            source_file.account_name,
            source_file.share_name,
            source_file.file_path,
            source_file.credential.account_key,
            permission=FileSasPermissions(read=True),
            expiry=datetime.utcnow() + timedelta(hours=1),
        )
        source_url = source_file.url + '?' + sas_token

        # Act
        target_file_name = 'targetfile'
        file_client = ShareFileClient(
            self.account_url(storage_account_name, "file"),
            share_name=self.share_name,
            file_path=target_file_name,
            credential=token_credential,
            token_intent=TEST_INTENT)
        copy_resp = file_client.start_copy_from_url(source_url)
        assert copy_resp['copy_status'] == 'pending'
        file_client.abort_copy(copy_resp)

        # Assert
        target_file = file_client.download_file()
        assert target_file.readall() == b''
        assert target_file.properties.copy.status == 'aborted'

    @FileSharePreparer()
    @recorded_by_proxy
    def test_abort_copy_file_with_synchronous_copy_fails(self, **kwargs):
        storage_account_name = kwargs.pop("storage_account_name")
        storage_account_key = kwargs.pop("storage_account_key")

        self._setup(storage_account_name, storage_account_key)
        source_file = self._create_file()

        # Act
        target_file_name = 'targetfile'
        file_client = ShareFileClient(
            self.account_url(storage_account_name, "file"),
            share_name=self.share_name,
            file_path=target_file_name,
            credential=storage_account_key)
        copy_resp = file_client.start_copy_from_url(source_file.url)

        with pytest.raises(HttpResponseError):
            file_client.abort_copy(copy_resp)

        # Assert
        assert copy_resp['copy_status'] == 'success'

    @FileSharePreparer()
    @recorded_by_proxy
    def test_unicode_get_file_unicode_name(self, **kwargs):
        storage_account_name = kwargs.pop("storage_account_name")
        storage_account_key = kwargs.pop("storage_account_key")

        self._setup(storage_account_name, storage_account_key)
        file_name = '啊齄丂狛狜'
        file_client = ShareFileClient(
            self.account_url(storage_account_name, "file"),
            share_name=self.share_name,
            file_path=file_name,
            credential=storage_account_key)
        file_client.upload_file(b'hello world')

        # Act
        content = file_client.download_file().readall()

        # Assert
        assert content == b'hello world'

    @FileSharePreparer()
    @recorded_by_proxy
    def test_unicode_get_file_unicode_name_with_lease(self, **kwargs):
        storage_account_name = kwargs.pop("storage_account_name")
        storage_account_key = kwargs.pop("storage_account_key")

        self._setup(storage_account_name, storage_account_key)
        file_name = '啊齄丂狛狜'
        file_client = ShareFileClient(
            self.account_url(storage_account_name, "file"),
            share_name=self.share_name,
            file_path=file_name,
            credential=storage_account_key)
        file_client.create_file(1024)
        lease = file_client.acquire_lease(lease_id='00000000-1111-2222-3333-444444444444')
        with pytest.raises(HttpResponseError):
            file_client.upload_file(b'hello world')

        file_client.upload_file(b'hello world', lease=lease)

        # Act
        # download the file with a wrong lease id will fail
        with pytest.raises(HttpResponseError):
            file_client.upload_file(b'hello world', lease='44444444-3333-2222-1111-000000000000')

        content = file_client.download_file(lease=lease).readall()

        # Assert
        assert content == b'hello world'

    @FileSharePreparer()
    @recorded_by_proxy
    def test_file_unicode_data(self, **kwargs):
        storage_account_name = kwargs.pop("storage_account_name")
        storage_account_key = kwargs.pop("storage_account_key")

        self._setup(storage_account_name, storage_account_key)
        file_name = self._get_file_reference()
        file_client = ShareFileClient(
            self.account_url(storage_account_name, "file"),
            share_name=self.share_name,
            file_path=file_name,
            credential=storage_account_key)

        # Act
        data = u'hello world啊齄丂狛狜'.encode('utf-8')
        file_client.upload_file(data)

        # Assert
        content = file_client.download_file().readall()
        assert content == data

    @FileSharePreparer()
    @recorded_by_proxy
    def test_file_unicode_data_and_file_attributes(self, **kwargs):
        storage_account_name = kwargs.pop("storage_account_name")
        storage_account_key = kwargs.pop("storage_account_key")

        self._setup(storage_account_name, storage_account_key)
        file_client = self._get_file_client()

        # Act
        data = u'hello world啊齄丂狛狜'.encode('utf-8')
        file_client.upload_file(data, file_attributes=NTFSAttributes(temporary=True))

        # Assert
        content = file_client.download_file().readall()
        properties = file_client.get_file_properties()
        assert content == data
        assert 'Temporary' in properties.file_attributes

    @FileSharePreparer()
    @recorded_by_proxy
    def test_unicode_get_file_binary_data(self, **kwargs):
        storage_account_name = kwargs.pop("storage_account_name")
        storage_account_key = kwargs.pop("storage_account_key")

        self._setup(storage_account_name, storage_account_key)
        base64_data = 'AAECAwQFBgcICQoLDA0ODxAREhMUFRYXGBkaGxwdHh8gISIjJCUmJygpKissLS4vMDEyMzQ1Njc4OTo7PD0+P0BBQkNERUZHSElKS0xNTk9QUVJTVFVWV1hZWltcXV5fYGFiY2RlZmdoaWprbG1ub3BxcnN0dXZ3eHl6e3x9fn+AgYKDhIWGh4iJiouMjY6PkJGSk5SVlpeYmZqbnJ2en6ChoqOkpaanqKmqq6ytrq+wsbKztLW2t7i5uru8vb6/wMHCw8TFxsfIycrLzM3Oz9DR0tPU1dbX2Nna29zd3t/g4eLj5OXm5+jp6uvs7e7v8PHy8/T19vf4+fr7/P3+/wABAgMEBQYHCAkKCwwNDg8QERITFBUWFxgZGhscHR4fICEiIyQlJicoKSorLC0uLzAxMjM0NTY3ODk6Ozw9Pj9AQUJDREVGR0hJSktMTU5PUFFSU1RVVldYWVpbXF1eX2BhYmNkZWZnaGlqa2xtbm9wcXJzdHV2d3h5ent8fX5/gIGCg4SFhoeIiYqLjI2Oj5CRkpOUlZaXmJmam5ydnp+goaKjpKWmp6ipqqusra6vsLGys7S1tre4ubq7vL2+v8DBwsPExcbHyMnKy8zNzs/Q0dLT1NXW19jZ2tvc3d7f4OHi4+Tl5ufo6err7O3u7/Dx8vP09fb3+Pn6+/z9/v8AAQIDBAUGBwgJCgsMDQ4PEBESExQVFhcYGRobHB0eHyAhIiMkJSYnKCkqKywtLi8wMTIzNDU2Nzg5Ojs8PT4/QEFCQ0RFRkdISUpLTE1OT1BRUlNUVVZXWFlaW1xdXl9gYWJjZGVmZ2hpamtsbW5vcHFyc3R1dnd4eXp7fH1+f4CBgoOEhYaHiImKi4yNjo+QkZKTlJWWl5iZmpucnZ6foKGio6SlpqeoqaqrrK2ur7CxsrO0tba3uLm6u7y9vr/AwcLDxMXGx8jJysvMzc7P0NHS09TV1tfY2drb3N3e3+Dh4uPk5ebn6Onq6+zt7u/w8fLz9PX29/j5+vv8/f7/AAECAwQFBgcICQoLDA0ODxAREhMUFRYXGBkaGxwdHh8gISIjJCUmJygpKissLS4vMDEyMzQ1Njc4OTo7PD0+P0BBQkNERUZHSElKS0xNTk9QUVJTVFVWV1hZWltcXV5fYGFiY2RlZmdoaWprbG1ub3BxcnN0dXZ3eHl6e3x9fn+AgYKDhIWGh4iJiouMjY6PkJGSk5SVlpeYmZqbnJ2en6ChoqOkpaanqKmqq6ytrq+wsbKztLW2t7i5uru8vb6/wMHCw8TFxsfIycrLzM3Oz9DR0tPU1dbX2Nna29zd3t/g4eLj5OXm5+jp6uvs7e7v8PHy8/T19vf4+fr7/P3+/w=='
        binary_data = base64.b64decode(base64_data)

        file_name = self._get_file_reference()
        file_client = ShareFileClient(
            self.account_url(storage_account_name, "file"),
            share_name=self.share_name,
            file_path=file_name,
            credential=storage_account_key)
        file_client.upload_file(binary_data)

        # Act
        content = file_client.download_file().readall()

        # Assert
        assert content == binary_data

    @pytest.mark.live_test_only
    @FileSharePreparer()
    def test_create_file_from_bytes_with_progress(self, **kwargs):
        storage_account_name = kwargs.pop("storage_account_name")
        storage_account_key = kwargs.pop("storage_account_key")

        self._setup(storage_account_name, storage_account_key)
        file_name = self._get_file_reference()
        data = self.get_random_bytes(LARGE_FILE_SIZE)
        file_client = ShareFileClient(
            self.account_url(storage_account_name, "file"),
            share_name=self.share_name,
            file_path=file_name,
            credential=storage_account_key,
            max_range_size=4 * 1024)

        # Act
        progress = []
        def callback(response):
            current = response.context['upload_stream_current']
            total = response.context['data_stream_total']
            if current is not None:
                progress.append((current, total))

        response = file_client.upload_file(data, max_concurrency=2, raw_response_hook=callback)
        assert isinstance(response, dict)
        assert 'last_modified' in response
        assert 'etag' in response

        # Assert
        self.assertFileEqual(file_client, data)

    @pytest.mark.live_test_only
    @FileSharePreparer()
    def test_create_file_from_bytes_with_index(self, **kwargs):
        storage_account_name = kwargs.pop("storage_account_name")
        storage_account_key = kwargs.pop("storage_account_key")

        self._setup(storage_account_name, storage_account_key)
        file_name = self._get_file_reference()
        data = self.get_random_bytes(LARGE_FILE_SIZE)
        index = 1024
        file_client = ShareFileClient(
            self.account_url(storage_account_name, "file"),
            share_name=self.share_name,
            file_path=file_name,
            credential=storage_account_key,
            max_range_size=4 * 1024)

        # Act
        response = file_client.upload_file(data[index:], max_concurrency=2)
        assert isinstance(response, dict)
        assert 'last_modified' in response
        assert 'etag' in response

        # Assert
        self.assertFileEqual(file_client, data[1024:])

    @pytest.mark.live_test_only
    @FileSharePreparer()
    def test_create_file_from_bytes_with_index_and_count(self, **kwargs):
        storage_account_name = kwargs.pop("storage_account_name")
        storage_account_key = kwargs.pop("storage_account_key")

        self._setup(storage_account_name, storage_account_key)
        file_name = self._get_file_reference()
        data = self.get_random_bytes(LARGE_FILE_SIZE)
        index = 512
        count = 1024
        file_client = ShareFileClient(
            self.account_url(storage_account_name, "file"),
            share_name=self.share_name,
            file_path=file_name,
            credential=storage_account_key,
            max_range_size=4 * 1024)

        # Act
        response = file_client.upload_file(data[index:], length=count, max_concurrency=2)
        assert isinstance(response, dict)
        assert 'last_modified' in response
        assert 'etag' in response

        # Assert
        self.assertFileEqual(file_client, data[index:index + count])

    @pytest.mark.live_test_only
    @FileSharePreparer()
    def test_create_file_from_path(self, **kwargs):
        storage_account_name = kwargs.pop("storage_account_name")
        storage_account_key = kwargs.pop("storage_account_key")

        self._setup(storage_account_name, storage_account_key)
        file_name = self._get_file_reference()
        data = self.get_random_bytes(LARGE_FILE_SIZE)
        file_client = ShareFileClient(
            self.account_url(storage_account_name, "file"),
            share_name=self.share_name,
            file_path=file_name,
            credential=storage_account_key,
            max_range_size=4 * 1024)

        # Act
        with tempfile.TemporaryFile() as temp_file:
            temp_file.write(data)
            temp_file.seek(0)
            response = file_client.upload_file(temp_file, max_concurrency=2)
            assert isinstance(response, dict)
            assert 'last_modified' in response
            assert 'etag' in response

        # Assert
        self.assertFileEqual(file_client, data)

    @pytest.mark.live_test_only
    @FileSharePreparer()
    def test_create_file_from_path_with_progress(self, **kwargs):
        storage_account_name = kwargs.pop("storage_account_name")
        storage_account_key = kwargs.pop("storage_account_key")

        self._setup(storage_account_name, storage_account_key)
        file_name = self._get_file_reference()
        data = self.get_random_bytes(LARGE_FILE_SIZE)
        file_client = ShareFileClient(
            self.account_url(storage_account_name, "file"),
            share_name=self.share_name,
            file_path=file_name,
            credential=storage_account_key,
            max_range_size=4 * 1024)

        # Act
        progress = []
        def callback(response):
            current = response.context['upload_stream_current']
            total = response.context['data_stream_total']
            if current is not None:
                progress.append((current, total))

        with tempfile.TemporaryFile() as temp_file:
            temp_file.write(data)
            temp_file.seek(0)
            response = file_client.upload_file(temp_file, max_concurrency=2, raw_response_hook=callback)
            assert isinstance(response, dict)
            assert 'last_modified' in response
            assert 'etag' in response

        # Assert
        self.assertFileEqual(file_client, data)
        self.assert_upload_progress(len(data), self.fsc._config.max_range_size, progress, unknown_size=False)

    @pytest.mark.live_test_only
    @FileSharePreparer()
    def test_create_file_from_stream(self, **kwargs):
        storage_account_name = kwargs.pop("storage_account_name")
        storage_account_key = kwargs.pop("storage_account_key")

        self._setup(storage_account_name, storage_account_key)
        file_name = self._get_file_reference()
        data = self.get_random_bytes(LARGE_FILE_SIZE)
        file_client = ShareFileClient(
            self.account_url(storage_account_name, "file"),
            share_name=self.share_name,
            file_path=file_name,
            credential=storage_account_key,
            max_range_size=4 * 1024)

        # Act
        file_size = len(data)
        with tempfile.TemporaryFile() as temp_file:
            temp_file.write(data)
            temp_file.seek(0)
            response = file_client.upload_file(temp_file, max_concurrency=2)
            assert isinstance(response, dict)
            assert 'last_modified' in response
            assert 'etag' in response

        # Assert
        self.assertFileEqual(file_client, data[:file_size])

    @pytest.mark.live_test_only
    @FileSharePreparer()
    def test_create_file_from_stream_non_seekable(self, **kwargs):
        storage_account_name = kwargs.pop("storage_account_name")
        storage_account_key = kwargs.pop("storage_account_key")

        self._setup(storage_account_name, storage_account_key)
        file_name = self._get_file_reference()
        data = self.get_random_bytes(LARGE_FILE_SIZE)
        file_client = ShareFileClient(
            self.account_url(storage_account_name, "file"),
            share_name=self.share_name,
            file_path=file_name,
            credential=storage_account_key,
            max_range_size=4 * 1024)

        # Act
        file_size = len(data)
        with tempfile.TemporaryFile() as temp_file:
            temp_file.write(data)
            temp_file.seek(0)
            non_seekable_file = TestStorageFile.NonSeekableFile(temp_file)
            file_client.upload_file(non_seekable_file, length=file_size, max_concurrency=1)

        # Assert
        self.assertFileEqual(file_client, data[:file_size])

    @pytest.mark.live_test_only
    @FileSharePreparer()
    def test_create_file_from_stream_with_progress(self, **kwargs):
        storage_account_name = kwargs.pop("storage_account_name")
        storage_account_key = kwargs.pop("storage_account_key")

        self._setup(storage_account_name, storage_account_key)
        file_name = self._get_file_reference()
        data = self.get_random_bytes(LARGE_FILE_SIZE)
        file_client = ShareFileClient(
            self.account_url(storage_account_name, "file"),
            share_name=self.share_name,
            file_path=file_name,
            credential=storage_account_key,
            max_range_size=4 * 1024)

        # Act
        progress = []
        def callback(response):
            current = response.context['upload_stream_current']
            total = response.context['data_stream_total']
            if current is not None:
                progress.append((current, total))

        file_size = len(data)
        with tempfile.TemporaryFile() as temp_file:
            temp_file.write(data)
            temp_file.seek(0)
            file_client.upload_file(temp_file, max_concurrency=2, raw_response_hook=callback)

        # Assert
        self.assertFileEqual(file_client, data[:file_size])
        self.assert_upload_progress(len(data), self.fsc._config.max_range_size, progress, unknown_size=False)

    @pytest.mark.live_test_only
    @FileSharePreparer()
    def test_create_file_from_stream_truncated(self, **kwargs):
        storage_account_name = kwargs.pop("storage_account_name")
        storage_account_key = kwargs.pop("storage_account_key")

        self._setup(storage_account_name, storage_account_key)
        file_name = self._get_file_reference()
        data = self.get_random_bytes(LARGE_FILE_SIZE)
        file_client = ShareFileClient(
            self.account_url(storage_account_name, "file"),
            share_name=self.share_name,
            file_path=file_name,
            credential=storage_account_key,
            max_range_size=4 * 1024)

        # Act
        file_size = len(data) - 512
        with tempfile.TemporaryFile() as temp_file:
            temp_file.write(data)
            temp_file.seek(0)
            file_client.upload_file(temp_file, length=file_size, max_concurrency=2)

        # Assert
        self.assertFileEqual(file_client, data[:file_size])

    @pytest.mark.live_test_only
    @FileSharePreparer()
    def test_create_file_from_stream_with_progress_truncated(self, **kwargs):
        storage_account_name = kwargs.pop("storage_account_name")
        storage_account_key = kwargs.pop("storage_account_key")

        self._setup(storage_account_name, storage_account_key)
        file_name = self._get_file_reference()
        data = self.get_random_bytes(LARGE_FILE_SIZE)
        file_client = ShareFileClient(
            self.account_url(storage_account_name, "file"),
            share_name=self.share_name,
            file_path=file_name,
            credential=storage_account_key,
            max_range_size=4 * 1024)

        # Act
        progress = []
        def callback(response):
            current = response.context['upload_stream_current']
            total = response.context['data_stream_total']
            if current is not None:
                progress.append((current, total))

        file_size = len(data) - 5
        with tempfile.TemporaryFile() as temp_file:
            temp_file.write(data)
            temp_file.seek(0)
            file_client.upload_file(temp_file, length=file_size, max_concurrency=2, raw_response_hook=callback)

        # Assert
        self.assertFileEqual(file_client, data[:file_size])
        self.assert_upload_progress(file_size, self.fsc._config.max_range_size, progress, unknown_size=False)

    @FileSharePreparer()
    @recorded_by_proxy
    def test_create_file_from_text(self, **kwargs):
        storage_account_name = kwargs.pop("storage_account_name")
        storage_account_key = kwargs.pop("storage_account_key")

        self._setup(storage_account_name, storage_account_key)
        file_name = self._get_file_reference()
        text = u'hello 啊齄丂狛狜 world'
        data = text.encode('utf-8')
        file_client = ShareFileClient(
            self.account_url(storage_account_name, "file"),
            share_name=self.share_name,
            file_path=file_name,
            credential=storage_account_key,
            max_range_size=4 * 1024)

        # Act
        file_client.upload_file(text)

        # Assert
        self.assertFileEqual(file_client, data)

    @FileSharePreparer()
    @recorded_by_proxy
    def test_create_file_from_text_with_encoding(self, **kwargs):
        storage_account_name = kwargs.pop("storage_account_name")
        storage_account_key = kwargs.pop("storage_account_key")

        self._setup(storage_account_name, storage_account_key)
        file_name = self._get_file_reference()
        text = u'hello 啊齄丂狛狜 world'
        data = text.encode('utf-16')
        file_client = ShareFileClient(
            self.account_url(storage_account_name, "file"),
            share_name=self.share_name,
            file_path=file_name,
            credential=storage_account_key,
            max_range_size=4 * 1024)

        # Act
        file_client.upload_file(text, encoding='UTF-16')

        # Assert
        self.assertFileEqual(file_client, data)

    @pytest.mark.live_test_only
    @FileSharePreparer()
    def test_create_file_from_text_chunked_upload(self, **kwargs):
        storage_account_name = kwargs.pop("storage_account_name")
        storage_account_key = kwargs.pop("storage_account_key")

        self._setup(storage_account_name, storage_account_key)
        file_name = self._get_file_reference()
        data = self.get_random_text_data(LARGE_FILE_SIZE)
        encoded_data = data.encode('utf-8')
        file_client = ShareFileClient(
            self.account_url(storage_account_name, "file"),
            share_name=self.share_name,
            file_path=file_name,
            credential=storage_account_key,
            max_range_size=4 * 1024)

        # Act
        file_client.upload_file(data)

        # Assert
        self.assertFileEqual(file_client, encoded_data)

    @FileSharePreparer()
    @recorded_by_proxy
    def test_create_file_with_md5_small(self, **kwargs):
        storage_account_name = kwargs.pop("storage_account_name")
        storage_account_key = kwargs.pop("storage_account_key")

        self._setup(storage_account_name, storage_account_key)
        file_name = self._get_file_reference()
        data = self.get_random_bytes(512)
        file_client = ShareFileClient(
            self.account_url(storage_account_name, "file"),
            share_name=self.share_name,
            file_path=file_name,
            credential=storage_account_key,
            max_range_size=4 * 1024)

        # Act
        file_client.upload_file(data, validate_content=True)

        # Assert

    @pytest.mark.live_test_only
    @FileSharePreparer()
    def test_create_file_with_md5_large(self, **kwargs):
        storage_account_name = kwargs.pop("storage_account_name")
        storage_account_key = kwargs.pop("storage_account_key")

        self._setup(storage_account_name, storage_account_key)
        file_name = self._get_file_reference()
        data = self.get_random_bytes(LARGE_FILE_SIZE)
        file_client = ShareFileClient(
            self.account_url(storage_account_name, "file"),
            share_name=self.share_name,
            file_path=file_name,
            credential=storage_account_key,
            max_range_size=4 * 1024)

        # Act
        file_client.upload_file(data, validate_content=True, max_concurrency=2)

        # Assert

    @FileSharePreparer()
    @recorded_by_proxy
    def test_create_file_progress(self, **kwargs):
        storage_account_name = kwargs.pop("storage_account_name")
        storage_account_key = kwargs.pop("storage_account_key")

        self._setup(storage_account_name, storage_account_key)

        file_name = self._get_file_reference()
        file_client = ShareFileClient(
            self.account_url(storage_account_name, "file"),
            share_name=self.share_name,
            file_path=file_name,
            credential=storage_account_key,
            max_range_size=1024)

        data = b'a' * 5 * 1024
        progress = ProgressTracker(len(data), 1024)

        # Act
        file_client.upload_file(data, progress_hook=progress.assert_progress)

        # Assert
        progress.assert_complete()

    @pytest.mark.live_test_only
    @FileSharePreparer()
    def test_create_file_progress_parallel(self, **kwargs):
        storage_account_name = kwargs.pop("storage_account_name")
        storage_account_key = kwargs.pop("storage_account_key")

        # parallel tests introduce random order of requests, can only run live
        self._setup(storage_account_name, storage_account_key)

        file_name = self._get_file_reference()
        file_client = ShareFileClient(
            self.account_url(storage_account_name, "file"),
            share_name=self.share_name,
            file_path=file_name,
            credential=storage_account_key,
            max_range_size=1024)

        data = b'a' * 5 * 1024
        progress = ProgressTracker(len(data), 1024)

        # Act
        file_client.upload_file(data, progress_hook=progress.assert_progress, max_concurrency=3)

        # Assert
        progress.assert_complete()

    # --Test cases for sas & acl ------------------------------------------------
    @FileSharePreparer()
    @recorded_by_proxy
    def test_sas_access_file(self, **kwargs):
        storage_account_name = kwargs.pop("storage_account_name")
        storage_account_key = kwargs.pop("storage_account_key")

        self._setup(storage_account_name, storage_account_key)
        file_client = self._create_file()
        token = self.generate_sas(
            generate_file_sas,
            file_client.account_name,
            file_client.share_name,
            file_client.file_path,
            file_client.credential.account_key,
            permission=FileSasPermissions(read=True),
            expiry=datetime.utcnow() + timedelta(hours=1),
        )

        # Act
        file_client = ShareFileClient(
            self.account_url(storage_account_name, "file"),
            share_name=self.share_name,
            file_path=file_client.file_name,
            credential=token)
        content = file_client.download_file().readall()

        # Assert
        assert self.short_byte_data == content

    @FileSharePreparer()
    @recorded_by_proxy
    def test_sas_signed_identifier(self, **kwargs):
        storage_account_name = kwargs.pop("storage_account_name")
        storage_account_key = kwargs.pop("storage_account_key")
        variables = kwargs.pop('variables', {})

        self._setup(storage_account_name, storage_account_key)
        file_client = self._create_file()
        share_client = self.fsc.get_share_client(self.share_name)

        access_policy = AccessPolicy()
        start_time = self.get_datetime_variable(variables, 'start_time', datetime.utcnow() - timedelta(hours=1))
        expiry_time = self.get_datetime_variable(variables, 'expiry_time', datetime.utcnow() + timedelta(hours=1))
        access_policy.start = start_time
        access_policy.expiry = expiry_time
        access_policy.permission = FileSasPermissions(read=True)
        identifiers = {'testid': access_policy}
        share_client.set_share_access_policy(identifiers)

        token = self.generate_sas(
            generate_file_sas,
            file_client.account_name,
            file_client.share_name,
            file_client.file_path,
            file_client.credential.account_key,
            policy_id='testid')

        # Act
        sas_file = ShareFileClient.from_file_url(
            file_client.url,
            credential=token)

        content = file_client.download_file().readall()

        # Assert
        assert self.short_byte_data == content

        return variables

    @pytest.mark.live_test_only
    @FileSharePreparer()
    def test_account_sas(self, **kwargs):
        storage_account_name = kwargs.pop("storage_account_name")
        storage_account_key = kwargs.pop("storage_account_key")

        self._setup(storage_account_name, storage_account_key)
        file_client = self._create_file()
        token = self.generate_sas(
            generate_account_sas,
            self.fsc.account_name,
            self.fsc.credential.account_key,
            ResourceTypes(object=True),
            AccountSasPermissions(read=True),
            datetime.utcnow() + timedelta(hours=1),
        )

        # Act
        file_client = ShareFileClient(
            self.account_url(storage_account_name, "file"),
            share_name=self.share_name,
            file_path=file_client.file_name,
            credential=token)

        response = requests.get(file_client.url)

        # Assert
        assert response.ok
        assert self.short_byte_data == response.content

    @FileSharePreparer()
    @recorded_by_proxy
    def test_account_sas_credential(self, **kwargs):
        storage_account_name = kwargs.pop("storage_account_name")
        storage_account_key = kwargs.pop("storage_account_key")

        self._setup(storage_account_name, storage_account_key)
        file_client = self._create_file()
        token = self.generate_sas(
            generate_account_sas,
            self.fsc.account_name,
            self.fsc.credential.account_key,
            ResourceTypes(object=True),
            AccountSasPermissions(read=True),
            datetime.utcnow() + timedelta(hours=1),
        )

        # Act
        file_client = ShareFileClient(
            self.account_url(storage_account_name, "file"),
            share_name=self.share_name,
            file_path=file_client.file_name,
            credential=AzureSasCredential(token))

        properties = file_client.get_file_properties()

        # Assert
        assert properties is not None

    @FileSharePreparer()
    @recorded_by_proxy
    def test_azure_named_key_credential_access(self, **kwargs):
        storage_account_name = kwargs.pop("storage_account_name")
        storage_account_key = kwargs.pop("storage_account_key")


        self._setup(storage_account_name, storage_account_key)
        file_client = self._create_file()
        named_key = AzureNamedKeyCredential(storage_account_name, storage_account_key)

        # Act
        file_client = ShareFileClient(
            self.account_url(storage_account_name, "file"),
            share_name=self.share_name,
            file_path=file_client.file_name,
            credential=named_key)

        properties = file_client.get_file_properties()

        # Assert
        assert properties is not None

    @FileSharePreparer()
    def test_account_sas_raises_if_sas_already_in_uri(self, **kwargs):
        storage_account_name = kwargs.pop("storage_account_name")

        with pytest.raises(ValueError):
            ShareFileClient(
                self.account_url(storage_account_name, "file") + "?sig=foo",
                share_name="foo",
                file_path="foo",
                credential=AzureSasCredential("?foo=bar"))

    @pytest.mark.live_test_only
    @FileSharePreparer()
    def test_shared_read_access_file(self, **kwargs):
        storage_account_name = kwargs.pop("storage_account_name")
        storage_account_key = kwargs.pop("storage_account_key")

        self._setup(storage_account_name, storage_account_key)
        file_client = self._create_file()
        token = self.generate_sas(
            generate_file_sas,
            file_client.account_name,
            file_client.share_name,
            file_client.file_path,
            file_client.credential.account_key,
            permission=FileSasPermissions(read=True),
            expiry=datetime.utcnow() + timedelta(hours=1),
        )

        # Act
        file_client = ShareFileClient(
            self.account_url(storage_account_name, "file"),
            share_name=self.share_name,
            file_path=file_client.file_name,
            credential=token)
        response = requests.get(file_client.url)

        # Assert
        assert response.ok
        assert self.short_byte_data == response.content

    @pytest.mark.live_test_only
    @FileSharePreparer()
    def test_shared_read_access_file_with_content_query_params(self, **kwargs):
        storage_account_name = kwargs.pop("storage_account_name")
        storage_account_key = kwargs.pop("storage_account_key")

        self._setup(storage_account_name, storage_account_key)
        file_client = self._create_file()
        token = self.generate_sas(
            generate_file_sas,
            file_client.account_name,
            file_client.share_name,
            file_client.file_path,
            file_client.credential.account_key,
            permission=FileSasPermissions(read=True),
            expiry=datetime.utcnow() + timedelta(hours=1),
            cache_control='no-cache',
            content_disposition='inline',
            content_encoding='utf-8',
            content_language='fr',
            content_type='text',
        )

        # Act
        file_client = ShareFileClient(
            self.account_url(storage_account_name, "file"),
            share_name=self.share_name,
            file_path=file_client.file_name,
            credential=token)
        response = requests.get(file_client.url)

        # Assert
        assert self.short_byte_data == response.content
        assert response.headers['cache-control'] == 'no-cache'
        assert response.headers['content-disposition'] == 'inline'
        assert response.headers['content-encoding'] == 'utf-8'
        assert response.headers['content-language'] == 'fr'
        assert response.headers['content-type'] == 'text'

    @pytest.mark.live_test_only
    @FileSharePreparer()
    def test_shared_write_access_file(self, **kwargs):
        storage_account_name = kwargs.pop("storage_account_name")
        storage_account_key = kwargs.pop("storage_account_key")

        self._setup(storage_account_name, storage_account_key)
        updated_data = b'updated file data'
        file_client_admin = self._create_file()
        token = self.generate_sas(
            generate_file_sas,
            file_client_admin.account_name,
            file_client_admin.share_name,
            file_client_admin.file_path,
            file_client_admin.credential.account_key,
            permission=FileSasPermissions(write=True),
            expiry=datetime.utcnow() + timedelta(hours=1),
        )
        file_client = ShareFileClient(
            self.account_url(storage_account_name, "file"),
            share_name=self.share_name,
            file_path=file_client_admin.file_name,
            credential=token)

        # Act
        headers = {'x-ms-range': 'bytes=0-16', 'x-ms-write': 'update'}
        response = requests.put(file_client.url + '&comp=range', headers=headers, data=updated_data)

        # Assert
        assert response.ok
        file_content = file_client_admin.download_file().readall()
        assert updated_data == file_content[:len(updated_data)]

    @pytest.mark.live_test_only
    @FileSharePreparer()
    def test_shared_delete_access_file(self, **kwargs):
        storage_account_name = kwargs.pop("storage_account_name")
        storage_account_key = kwargs.pop("storage_account_key")

        self._setup(storage_account_name, storage_account_key)
        file_client_admin = self._create_file()
        token = self.generate_sas(
            generate_file_sas,
            file_client_admin.account_name,
            file_client_admin.share_name,
            file_client_admin.file_path,
            file_client_admin.credential.account_key,
            permission=FileSasPermissions(delete=True),
            expiry=datetime.utcnow() + timedelta(hours=1),
        )
        file_client = ShareFileClient(
            self.account_url(storage_account_name, "file"),
            share_name=self.share_name,
            file_path=file_client_admin.file_name,
            credential=token)

        # Act
        response = requests.delete(file_client.url)

        # Assert
        assert response.ok
        with pytest.raises(ResourceNotFoundError):
            file_client_admin.download_file()

    @FileSharePreparer()
    @recorded_by_proxy
    def test_rename_file(self, **kwargs):
        storage_account_name = kwargs.pop("storage_account_name")
        storage_account_key = kwargs.pop("storage_account_key")

        self._setup(storage_account_name, storage_account_key)
        source_file = self._create_file('file1')

        # Act
        new_file = source_file.rename_file('file2')

        # Assert
        assert 'file2' == new_file.file_name
        props = new_file.get_file_properties()
        assert props is not None

    @FileSharePreparer()
    @recorded_by_proxy
    def test_rename_file_with_oauth(self, **kwargs):
        storage_account_name = kwargs.pop("storage_account_name")
        storage_account_key = kwargs.pop("storage_account_key")
        token_credential = self.get_credential(ShareServiceClient)

        self._setup(storage_account_name, storage_account_key)
        file_name = self._get_file_reference()
        file_client = ShareFileClient(
            self.account_url(storage_account_name, "file"),
            share_name=self.share_name,
            file_path=file_name,
            credential=token_credential,
            token_intent=TEST_INTENT)

        # Act
        file_client.create_file(1024)
        new_file = file_client.rename_file('file2')

        # Assert
        assert 'file2' == new_file.file_name
        props = new_file.get_file_properties()
        assert props is not None

    @FileSharePreparer()
    @recorded_by_proxy
    def test_rename_file_different_directory(self, **kwargs):
        storage_account_name = kwargs.pop("storage_account_name")
        storage_account_key = kwargs.pop("storage_account_key")

        self._setup(storage_account_name, storage_account_key)
        share_client = self.fsc.get_share_client(self.share_name)

        source_directory = share_client.create_directory('dir1')
        dest_directory = share_client.create_directory('dir2')
        source_file = source_directory.upload_file('file1', self.short_byte_data)

        # Act
        new_file = source_file.rename_file(dest_directory.directory_path + '/' + source_file.file_name)

        # Assert
        assert 'dir2' in new_file.file_path
        props = new_file.get_file_properties()
        assert props is not None

    @FileSharePreparer()
    @recorded_by_proxy
    def test_rename_file_ignore_readonly(self, **kwargs):
        storage_account_name = kwargs.pop("storage_account_name")
        storage_account_key = kwargs.pop("storage_account_key")

        self._setup(storage_account_name, storage_account_key)
        share_client = self.fsc.get_share_client(self.share_name)

        source_file = share_client.get_file_client('file1')
        source_file.create_file(1024)
        dest_file = share_client.get_file_client('file2')

        file_attributes = NTFSAttributes(read_only=True)
        dest_file.create_file(1024, file_attributes=file_attributes)

        # Act
        new_file = source_file.rename_file(dest_file.file_name, overwrite=True, ignore_read_only=True)

        # Assert
        assert 'file2' == new_file.file_name
        props = new_file.get_file_properties()
        assert props is not None

    @FileSharePreparer()
    @recorded_by_proxy
    def test_rename_file_file_permission(self, **kwargs):
        storage_account_name = kwargs.pop("storage_account_name")
        storage_account_key = kwargs.pop("storage_account_key")

        self._setup(storage_account_name, storage_account_key)
        share_client = self.fsc.get_share_client(self.share_name)
        file_permission_key = share_client.create_permission_for_share(TEST_FILE_PERMISSIONS)

        source_file = share_client.get_file_client('file1')
        source_file.create_file(1024)

        # Act
        new_file = source_file.rename_file('file2', file_permission=TEST_FILE_PERMISSIONS)

        # Assert
        props = new_file.get_file_properties()
        assert props is not None
        assert file_permission_key == props.permission_key

    @FileSharePreparer()
    @recorded_by_proxy
    def test_rename_file_preserve_permission(self, **kwargs):
        storage_account_name = kwargs.pop("storage_account_name")
        storage_account_key = kwargs.pop("storage_account_key")

        self._setup(storage_account_name, storage_account_key)
        share_client = self.fsc.get_share_client(self.share_name)

        source_file = share_client.get_file_client('file1')
        source_file.create_file(1024, file_permission=TEST_FILE_PERMISSIONS)

        source_props = source_file.get_file_properties()
        source_permission_key = source_props.permission_key

        # Act
        new_file = source_file.rename_file('file2', file_permission='preserve')

        # Assert
        props = new_file.get_file_properties()
        assert props is not None
        assert source_permission_key == props.permission_key

    @FileSharePreparer()
    @recorded_by_proxy
    def test_rename_file_smb_properties(self, **kwargs):
        storage_account_name = kwargs.pop("storage_account_name")
        storage_account_key = kwargs.pop("storage_account_key")

        self._setup(storage_account_name, storage_account_key)
        source_file = self._create_file('file1')

        file_attributes = NTFSAttributes(read_only=True, archive=True)
        file_creation_time = datetime(2022, 1, 26, 10, 9, 30, 500000, tzinfo=timezone.utc)
        file_last_write_time = datetime(2022, 1, 26, 10, 14, 30, 500000, tzinfo=timezone.utc)
        file_change_time = datetime(2022, 3, 7, 10, 14, 30, 500000, tzinfo=timezone.utc)

        # Act
        new_file = source_file.rename_file(
            'file2',
            file_attributes=file_attributes,
            file_creation_time=file_creation_time,
            file_last_write_time=file_last_write_time,
            file_change_time=file_change_time)

        # Assert
        props = new_file.get_file_properties()
        assert props is not None
        assert str(file_attributes), props.file_attributes.replace(' ' == '')
        assert file_creation_time == props.creation_time
        assert file_last_write_time == props.last_write_time
        assert file_change_time == props.change_time

    @FileSharePreparer()
    @recorded_by_proxy
    def test_rename_file_content_type(self, **kwargs):
        storage_account_name = kwargs.pop("storage_account_name")
        storage_account_key = kwargs.pop("storage_account_key")

        self._setup(storage_account_name, storage_account_key)
        source_file = self._create_file('file1')
        content_type = 'text/plain'

        # Act
        new_file = source_file.rename_file(
            'file2',
            content_type=content_type)

        # Assert
        props = new_file.get_file_properties()
        assert props is not None
        assert content_type == props.content_settings.content_type

    @FileSharePreparer()
    @recorded_by_proxy
    def test_rename_file_with_lease(self, **kwargs):
        storage_account_name = kwargs.pop("storage_account_name")
        storage_account_key = kwargs.pop("storage_account_key")

        self._setup(storage_account_name, storage_account_key)

        source_file = self._create_file('file1')
        dest_file = self._create_file('file2')
        source_lease = source_file.acquire_lease(lease_id='00000000-1111-2222-3333-444444444444')
        dest_lease = dest_file.acquire_lease(lease_id='00000000-1111-2222-3333-444444444444')

        # Act
        new_file = source_file.rename_file(
            dest_file.file_name,
            overwrite=True,
            source_lease=source_lease,
            destination_lease=dest_lease)

        # Assert
        assert 'file2' == new_file.file_name
        props = new_file.get_file_properties()
        assert props is not None

    @pytest.mark.live_test_only
    @FileSharePreparer()
    def test_rename_file_share_sas(self, **kwargs):
        storage_account_name = kwargs.pop("storage_account_name")
        storage_account_key = kwargs.pop("storage_account_key")

        self._setup(storage_account_name, storage_account_key)
        share_client = self.fsc.get_share_client(self.share_name)

        token = self.generate_sas(
            generate_share_sas,
            share_client.account_name,
            share_client.share_name,
            share_client.credential.account_key,
            expiry=datetime.utcnow() + timedelta(hours=1),
            permission=ShareSasPermissions(read=True, write=True))

        source_file = ShareFileClient(
            self.account_url(storage_account_name, 'file'),
            share_client.share_name, 'file1',
            credential=token)
        source_file.create_file(1024)

        # Act
        new_file = source_file.rename_file('file2' + '?' + token)

        # Assert
        assert 'file2' == new_file.file_name
        props = new_file.get_file_properties()
        assert props is not None

    @FileSharePreparer()
    @recorded_by_proxy
    def test_storage_account_audience_file_client(self, **kwargs):
        storage_account_name = kwargs.pop("storage_account_name")
        storage_account_key = kwargs.pop("storage_account_key")

        # Arrange
        self._setup(storage_account_name, storage_account_key)
        file_name = self._get_file_reference()
        file_client = ShareFileClient(
            self.account_url(storage_account_name, "file"),
            share_name=self.share_name,
            file_path=file_name,
            credential=storage_account_key
        )
        file_client.create_file(1024)

        resp = file_client.get_file_properties()
        assert resp is not None

        # Act
        token_credential = self.get_credential(ShareServiceClient)
        file_client = ShareFileClient(
            self.account_url(storage_account_name, "file"),
            share_name=self.share_name,
            file_path=file_name,
            credential=token_credential,
            token_intent=TEST_INTENT,
            audience=f'https://{storage_account_name}.file.core.windows.net'
        )

        # Assert
        response = file_client.get_file_properties()
        assert response is not None

    @FileSharePreparer()
    @recorded_by_proxy
    def test_bad_audience_file_client(self, **kwargs):
        storage_account_name = kwargs.pop("storage_account_name")
        storage_account_key = kwargs.pop("storage_account_key")

        # Arrange
        self._setup(storage_account_name, storage_account_key)
        file_name = self._get_file_reference()
        file_client = ShareFileClient(
            self.account_url(storage_account_name, "file"),
            share_name=self.share_name,
            file_path=file_name,
            credential=storage_account_key
        )
        file_client.create_file(1024)

        resp = file_client.get_file_properties()
        assert resp is not None

        # Act
        token_credential = self.get_credential(ShareServiceClient)
        file_client = ShareFileClient(
            self.account_url(storage_account_name, "file"),
            share_name=self.share_name,
            file_path=file_name,
            credential=token_credential,
            token_intent=TEST_INTENT,
            audience=f'https://badaudience.file.core.windows.net'
        )

        # Assert
        file_client.exists()

    @FileSharePreparer()
    @recorded_by_proxy
    def test_file_permission_format(self, **kwargs):
        storage_account_name = kwargs.pop("storage_account_name")
        storage_account_key = kwargs.pop("storage_account_key")

        self._setup(storage_account_name, storage_account_key)
        share_client = self.fsc.get_share_client(self.share_name)
        source_file = share_client.get_file_client('file1')
        user_given_permission_sddl = ("O:S-1-5-21-2127521184-1604012920-1887927527-21560751G:S-1-5-21-2127521184-"
                                      "1604012920-1887927527-513D:AI(A;;FA;;;SY)(A;;FA;;;BA)(A;;0x1200a9;;;"
                                      "S-1-5-21-397955417-626881126-188441444-3053964)S:NO_ACCESS_CONTROL")
        user_given_permission_binary = ("AQAUhGwAAACIAAAAAAAAABQAAAACAFgAAwAAAAAAFAD/AR8AAQEAAAAAAAUSAAAAAAAYAP8BHw"
                                        "ABAgAAAAAABSAAAAAgAgAAAAAkAKkAEgABBQAAAAAABRUAAABZUbgXZnJdJWRjOwuMmS4AAQUA"
                                        "AAAAAAUVAAAAoGXPfnhLm1/nfIdwr/1IAQEFAAAAAAAFFQAAAKBlz354S5tf53yHcAECAAA=")

        # Create file
        source_file.create_file(
            1024,
            file_permission=user_given_permission_binary,
            file_permission_format="binary"
        )

        props = source_file.get_file_properties()
        assert props is not None
        assert props.permission_key is not None

        # Rename file
        new_file = source_file.rename_file(
            'file2',
            file_permission=user_given_permission_binary,
            file_permission_format="binary"
        )
        props = new_file.get_file_properties()
        assert props is not None
        assert props.permission_key is not None

        server_returned_permission = share_client.get_permission_for_share(
            props.permission_key,
            file_permission_format="binary"
        )
        assert server_returned_permission == user_given_permission_binary

        # Set HTTP headers
        content_settings = ContentSettings(
            content_language='spanish',
            content_disposition='inline'
        )
        new_file.set_http_headers(
            content_settings=content_settings,
            file_permission=user_given_permission_binary,
            file_permission_format="binary"
        )
        props = new_file.get_file_properties()
        assert props is not None
        assert props.permission_key is not None
        assert props.content_settings.content_language == content_settings.content_language
        assert props.content_settings.content_disposition == content_settings.content_disposition

        server_returned_permission = share_client.get_permission_for_share(
            props.permission_key,
            file_permission_format="sddl"
        )
        assert server_returned_permission == user_given_permission_sddl

        # Copy file
        file_client = ShareFileClient(
            self.account_url(storage_account_name, "file"),
            share_name=self.share_name,
            file_path='filecopy',
            credential=storage_account_key
        )
        copy = file_client.start_copy_from_url(
            new_file.url,
            file_permission=user_given_permission_binary,
            file_permission_format="binary"
        )
        assert copy is not None
        assert copy['copy_status'] == 'success'
        assert copy['copy_id'] is not None

        new_file.delete_file()
        file_client.delete_file()

    @FileSharePreparer()
    def test_legacy_transport(self, **kwargs):
        storage_account_name = kwargs.pop("storage_account_name")
        storage_account_key = kwargs.pop("storage_account_key")

        self._setup(storage_account_name, storage_account_key)

        transport = MockStorageTransport()
        file_client = ShareFileClient(
            self.account_url(storage_account_name, "file"),
            share_name=self.share_name,
            file_path="filemocktransport",
            credential=storage_account_key,
            transport=transport,
            retry_total=0
        )

        data = file_client.download_file()
        assert data is not None

        props = file_client.get_file_properties()
        assert props is not None

        data = b"Hello World!"
        resp = file_client.upload_file(data)
        assert resp is not None

        file_data = file_client.download_file().readall()
        assert file_data == b"Hello World!"  # data is fixed by mock transport

    @FileSharePreparer()
    def test_legacy_transport_with_content_validation(self, **kwargs):
        storage_account_name = kwargs.pop("storage_account_name")
        storage_account_key = kwargs.pop("storage_account_key")

        self._setup(storage_account_name, storage_account_key)

        transport = MockStorageTransport()
        file_client = ShareFileClient(
            self.account_url(storage_account_name, "file"),
            share_name=self.share_name,
            file_path="filemocktransport",
            credential=storage_account_key,
            transport=transport,
            retry_total=0
        )

        data = b"Hello World!"
        resp = file_client.upload_file(data, validate_content=True)
        assert resp is not None

        file_data = file_client.download_file(validate_content=True).readall()
        assert file_data == b"Hello World!"  # data is fixed by mock transport

    @FileSharePreparer()
    @recorded_by_proxy
    def test_upload_range_copy_source_error_and_status_code(self, **kwargs):
        storage_account_name = kwargs.pop("storage_account_name")
        storage_account_key = kwargs.pop("storage_account_key")

        self._setup(storage_account_name, storage_account_key)

        try:
            source_file_client = self._create_file(file_name='sourcefile')
            source_file_client.upload_range(b'abcdefghijklmnop' * 32, offset=0, length=512)
            target_file_client = self._create_empty_file(file_name='targetfile')

            with pytest.raises(HttpResponseError) as e:
                target_file_client.upload_range_from_url(
                    source_file_client.url,
                    offset=0,
                    length=512,
                    source_offset=0
                )

            assert e.value.response.headers["x-ms-copy-source-status-code"] == "401"
            assert e.value.response.headers["x-ms-copy-source-error-code"] == "NoAuthenticationInformation"
        finally:
            self.fsc.delete_share(self.share_name)

<<<<<<< HEAD
    @FileSharePreparer()
    @recorded_by_proxy
    def test_create_file_with_data(self, **kwargs):
        storage_account_name = kwargs.pop("storage_account_name")
        storage_account_key = kwargs.pop("storage_account_key")

        self._setup(storage_account_name, storage_account_key)
        file_name = self._get_file_reference()
        file_client = ShareFileClient(
            self.account_url(storage_account_name, "file"),
            share_name=self.share_name,
            file_path=file_name + "file",
            credential=storage_account_key
        )
        size = 1024
        data = b"abc" * size
        file_client.create_file(len(data), data=data)
        downloaded_data = file_client.download_file().readall()
        assert downloaded_data == data

    @pytest.mark.live_test_only
    @FileSharePreparer()
    def test_download_file_decompress(self, **kwargs):
        storage_account_name = kwargs.pop("storage_account_name")
        storage_account_key = kwargs.pop("storage_account_key")

        self._setup(storage_account_name, storage_account_key)
        file_name = self._get_file_reference()
        file_client = ShareFileClient(
            self.account_url(storage_account_name, "file"),
            share_name=self.share_name,
            file_path=file_name,
            credential=storage_account_key,
            max_range_size=4 * 1024
        )
        compressed_data = b'\x1f\x8b\x08\x00\x00\x00\x00\x00\x00\xff\xcaH\xcd\xc9\xc9WH+\xca\xcfUH\xaf\xca,\x00\x00\x00\x00\xff\xff\x03\x00d\xaa\x8e\xb5\x0f\x00\x00\x00'
        decompressed_data = b"hello from gzip"
        content_settings = ContentSettings(content_encoding='gzip')

        # Act / Assert
        file_client.upload_file(data=compressed_data, content_settings=content_settings)
        self.assertFileEqual(file_client, decompressed_data, decompress=True)
        self.assertFileEqual(file_client, compressed_data, decompress=False)

    @pytest.mark.live_test_only
    @FileSharePreparer()
    def test_download_file_no_decompress_chunks(self, **kwargs):
        storage_account_name = kwargs.pop("storage_account_name")
        storage_account_key = kwargs.pop("storage_account_key")

        self._setup(storage_account_name, storage_account_key)
        file_name = self._get_file_reference()
        file_client = ShareFileClient(
            self.account_url(storage_account_name, "file"),
            share_name=self.share_name,
            file_path=file_name,
            credential=storage_account_key,
            max_chunk_get_size=4,
            max_single_get_size=4,
        )
        compressed_data = b'\x1f\x8b\x08\x00\x00\x00\x00\x00\x00\xff\xcaH\xcd\xc9\xc9WH+\xca\xcfUH\xaf\xca,\x00\x00\x00\x00\xff\xff\x03\x00d\xaa\x8e\xb5\x0f\x00\x00\x00'
        content_settings = ContentSettings(content_encoding='gzip')

        # Act / Assert
        file_client.upload_file(data=compressed_data, content_settings=content_settings)

        result = file_client.download_file(decompress=False).readall()
        assert result == compressed_data

=======
>>>>>>> 6bfd630b
# ------------------------------------------------------------------------------<|MERGE_RESOLUTION|>--- conflicted
+++ resolved
@@ -474,6 +474,45 @@
 
     @FileSharePreparer()
     @recorded_by_proxy
+    def test_create_file_semantics(self, **kwargs):
+        storage_account_name = kwargs.pop("storage_account_name")
+        storage_account_key = kwargs.pop("storage_account_key")
+
+        self._setup(storage_account_name, storage_account_key)
+        file_name = self._get_file_reference()
+
+        file1 = ShareFileClient(
+            self.account_url(storage_account_name, "file"),
+            share_name=self.share_name,
+            file_path=file_name + "file1",
+            credential=storage_account_key
+        )
+        file1.create_file(1024, file_property_semantics=None)
+        props = file1.get_file_properties()
+        assert props is not None
+
+        file2 = ShareFileClient(
+            self.account_url(storage_account_name, "file"),
+            share_name=self.share_name,
+            file_path=file_name + "file2",
+            credential=storage_account_key
+        )
+        file2.create_file(1024, file_property_semantics="New")
+        props = file2.get_file_properties()
+        assert props is not None
+
+        file3 = ShareFileClient(
+            self.account_url(storage_account_name, "file"),
+            share_name=self.share_name,
+            file_path=file_name + "file2",
+            credential=storage_account_key
+        )
+        file3.create_file(1024, file_property_semantics="Restore", file_permission=TEST_FILE_PERMISSIONS)
+        props = file3.get_file_properties()
+        assert props is not None
+
+    @FileSharePreparer()
+    @recorded_by_proxy
     def test_create_file_with_lease(self, **kwargs):
         storage_account_name = kwargs.pop("storage_account_name")
         storage_account_key = kwargs.pop("storage_account_key")
@@ -3927,27 +3966,6 @@
         finally:
             self.fsc.delete_share(self.share_name)
 
-<<<<<<< HEAD
-    @FileSharePreparer()
-    @recorded_by_proxy
-    def test_create_file_with_data(self, **kwargs):
-        storage_account_name = kwargs.pop("storage_account_name")
-        storage_account_key = kwargs.pop("storage_account_key")
-
-        self._setup(storage_account_name, storage_account_key)
-        file_name = self._get_file_reference()
-        file_client = ShareFileClient(
-            self.account_url(storage_account_name, "file"),
-            share_name=self.share_name,
-            file_path=file_name + "file",
-            credential=storage_account_key
-        )
-        size = 1024
-        data = b"abc" * size
-        file_client.create_file(len(data), data=data)
-        downloaded_data = file_client.download_file().readall()
-        assert downloaded_data == data
-
     @pytest.mark.live_test_only
     @FileSharePreparer()
     def test_download_file_decompress(self, **kwargs):
@@ -3997,6 +4015,4 @@
         result = file_client.download_file(decompress=False).readall()
         assert result == compressed_data
 
-=======
->>>>>>> 6bfd630b
 # ------------------------------------------------------------------------------