# coding: utf-8

# -------------------------------------------------------------------------
# Copyright (c) Microsoft Corporation. All rights reserved.
# Licensed under the MIT License. See License.txt in the project root for
# license information.
# --------------------------------------------------------------------------
import base64
import os
import uuid

import pytest
<<<<<<< HEAD
=======
from azure.core.exceptions import HttpResponseError, ResourceModifiedError
>>>>>>> 03268e89

from _shared.testcase import (
    StorageTestCase,
    GlobalStorageAccountPreparer
)
from azure.core.exceptions import HttpResponseError
from azure.storage.fileshare import (
    ShareFileClient,
    ShareServiceClient,
    ContentSettings)

# ------------------------------------------------------------------------------
TEST_FILE_PREFIX = 'file'
FILE_PATH = 'file_output.temp.{}.dat'.format(str(uuid.uuid4()))

# ------------------------------------------------------------------------------

class StorageGetFileTest(StorageTestCase):
    def _setup(self, storage_account, storage_account_key):
        # test chunking functionality by reducing the threshold
        # for chunking and the size of each chunk, otherwise
        # the tests would take too long to execute
        self.MAX_SINGLE_GET_SIZE = 32 * 1024
        self.MAX_CHUNK_GET_SIZE = 4 * 1024

        url = self.account_url(storage_account, "file")
        credential = storage_account_key

        self.fsc = ShareServiceClient(
            url, credential=credential,
            max_single_get_size=self.MAX_SINGLE_GET_SIZE,
            max_chunk_get_size=self.MAX_CHUNK_GET_SIZE)

        self.share_name = self.get_resource_name('utshare')
        self.directory_name = self.get_resource_name('utdir')

        if not self.is_playback():
            share = self.fsc.create_share(self.share_name)
            share.create_directory(self.directory_name)

        self.byte_file = self.get_resource_name('bytefile')
        self.byte_data = self.get_random_bytes(64 * 1024 + 5)

        if not self.is_playback():
            byte_file = self.directory_name + '/' + self.byte_file
            file_client = ShareFileClient(
                self.account_url(storage_account, "file"),
                share_name=self.share_name,
                file_path=byte_file,
                credential=credential
            )
            file_client.upload_file(self.byte_data)

    def _teardown(self, FILE_PATH):
        if os.path.isfile(FILE_PATH):
            try:
                os.remove(FILE_PATH)
            except:
                pass
    # --Helpers-----------------------------------------------------------------

    def _get_file_reference(self):
        return self.get_resource_name(TEST_FILE_PREFIX)

    class NonSeekableFile(object):
        def __init__(self, wrapped_file):
            self.wrapped_file = wrapped_file

        def write(self, data):
            self.wrapped_file.write(data)

        def read(self, count):
            return self.wrapped_file.read(count)
    
        def seekable(self):
            return False

    # -- Get test cases for files ----------------------------------------------

    @GlobalStorageAccountPreparer()
    def test_unicode_get_file_unicode_data(self, resource_group, location, storage_account, storage_account_key):
        self._setup(storage_account, storage_account_key)
        file_data = u'hello world啊齄丂狛狜'.encode('utf-8')
        file_name = self._get_file_reference()
        file_client = ShareFileClient(
                self.account_url(storage_account, "file"),
                share_name=self.share_name,
                file_path=self.directory_name + '/' + file_name,
                credential=storage_account_key,
                max_single_get_size=self.MAX_SINGLE_GET_SIZE,
                max_chunk_get_size=self.MAX_CHUNK_GET_SIZE)
        file_client.upload_file(file_data)

        # Act
        file_content = file_client.download_file().readall()

        # Assert
        self.assertEqual(file_content, file_data)

    @GlobalStorageAccountPreparer()
    def test_unicode_get_file_binary_data(self, resource_group, location, storage_account, storage_account_key):
        self._setup(storage_account, storage_account_key)
        base64_data = 'AAECAwQFBgcICQoLDA0ODxAREhMUFRYXGBkaGxwdHh8gISIjJCUmJygpKissLS4vMDEyMzQ1Njc4OTo7PD0+P0BBQkNERUZHSElKS0xNTk9QUVJTVFVWV1hZWltcXV5fYGFiY2RlZmdoaWprbG1ub3BxcnN0dXZ3eHl6e3x9fn+AgYKDhIWGh4iJiouMjY6PkJGSk5SVlpeYmZqbnJ2en6ChoqOkpaanqKmqq6ytrq+wsbKztLW2t7i5uru8vb6/wMHCw8TFxsfIycrLzM3Oz9DR0tPU1dbX2Nna29zd3t/g4eLj5OXm5+jp6uvs7e7v8PHy8/T19vf4+fr7/P3+/wABAgMEBQYHCAkKCwwNDg8QERITFBUWFxgZGhscHR4fICEiIyQlJicoKSorLC0uLzAxMjM0NTY3ODk6Ozw9Pj9AQUJDREVGR0hJSktMTU5PUFFSU1RVVldYWVpbXF1eX2BhYmNkZWZnaGlqa2xtbm9wcXJzdHV2d3h5ent8fX5/gIGCg4SFhoeIiYqLjI2Oj5CRkpOUlZaXmJmam5ydnp+goaKjpKWmp6ipqqusra6vsLGys7S1tre4ubq7vL2+v8DBwsPExcbHyMnKy8zNzs/Q0dLT1NXW19jZ2tvc3d7f4OHi4+Tl5ufo6err7O3u7/Dx8vP09fb3+Pn6+/z9/v8AAQIDBAUGBwgJCgsMDQ4PEBESExQVFhcYGRobHB0eHyAhIiMkJSYnKCkqKywtLi8wMTIzNDU2Nzg5Ojs8PT4/QEFCQ0RFRkdISUpLTE1OT1BRUlNUVVZXWFlaW1xdXl9gYWJjZGVmZ2hpamtsbW5vcHFyc3R1dnd4eXp7fH1+f4CBgoOEhYaHiImKi4yNjo+QkZKTlJWWl5iZmpucnZ6foKGio6SlpqeoqaqrrK2ur7CxsrO0tba3uLm6u7y9vr/AwcLDxMXGx8jJysvMzc7P0NHS09TV1tfY2drb3N3e3+Dh4uPk5ebn6Onq6+zt7u/w8fLz9PX29/j5+vv8/f7/AAECAwQFBgcICQoLDA0ODxAREhMUFRYXGBkaGxwdHh8gISIjJCUmJygpKissLS4vMDEyMzQ1Njc4OTo7PD0+P0BBQkNERUZHSElKS0xNTk9QUVJTVFVWV1hZWltcXV5fYGFiY2RlZmdoaWprbG1ub3BxcnN0dXZ3eHl6e3x9fn+AgYKDhIWGh4iJiouMjY6PkJGSk5SVlpeYmZqbnJ2en6ChoqOkpaanqKmqq6ytrq+wsbKztLW2t7i5uru8vb6/wMHCw8TFxsfIycrLzM3Oz9DR0tPU1dbX2Nna29zd3t/g4eLj5OXm5+jp6uvs7e7v8PHy8/T19vf4+fr7/P3+/w=='
        binary_data = base64.b64decode(base64_data)

        file_name = self._get_file_reference()
        file_client = ShareFileClient(
                self.account_url(storage_account, "file"),
                share_name=self.share_name,
                file_path=self.directory_name + '/' + file_name,
                credential=storage_account_key,
                max_single_get_size=self.MAX_SINGLE_GET_SIZE,
                max_chunk_get_size=self.MAX_CHUNK_GET_SIZE)
        file_client.upload_file(binary_data)

        # Act
        file_content = file_client.download_file().readall()

        # Assert
        self.assertEqual(file_content, binary_data)

    @pytest.mark.live_test_only
    @GlobalStorageAccountPreparer()
    def test_get_file_in_raw_stream(self, resource_group, location, storage_account, storage_account_key):
        # recording mechanism cannot detect the decompress option properly, it always try to decompress the body
        # as long as the content-encoding header is in response, so mark this as live test only
        self._setup(storage_account, storage_account_key)
        file_name = self._get_file_reference()
        file_client = self.fsc.get_share_client(self.share_name).get_file_client(file_name)
        file_path = os.path.abspath(os.path.join(os.path.abspath(__file__), "..", "./resources/testgzip.txt.gz"))

        with open(file_path, 'rb') as stream:
            data = stream.read()
            file_client.upload_file(data, content_settings=ContentSettings(content_encoding='gzip'))

        content = file_client.download_file(offset=1024, length=512, decompress=False).readall()

        self.assertEqual(data[1024: 1024 + 512], content)

    @GlobalStorageAccountPreparer()
    def test_get_file_no_content(self, resource_group, location, storage_account, storage_account_key):
        self._setup(storage_account, storage_account_key)
        file_data = b''
        file_name = self._get_file_reference()
        file_client = ShareFileClient(
                self.account_url(storage_account, "file"),
                share_name=self.share_name,
                file_path=self.directory_name + '/' + file_name,
                credential=storage_account_key,
                max_single_get_size=self.MAX_SINGLE_GET_SIZE,
                max_chunk_get_size=self.MAX_CHUNK_GET_SIZE)
        file_client.upload_file(file_data)

        # Act
        file_output = file_client.download_file()

        # Assert
        self.assertEqual(file_data, file_output.readall())
        self.assertEqual(0, file_output.properties.size)

    @GlobalStorageAccountPreparer()
    def test_get_file_to_bytes(self, resource_group, location, storage_account, storage_account_key):
        # parallel tests introduce random order of requests, can only run live
        if not self.is_live:
            return

        self._setup(storage_account, storage_account_key)
        file_client = ShareFileClient(
            self.account_url(storage_account, "file"),
            share_name=self.share_name,
            file_path=self.directory_name + '/' + self.byte_file,
            credential=storage_account_key,
            max_single_get_size=self.MAX_SINGLE_GET_SIZE,
            max_chunk_get_size=self.MAX_CHUNK_GET_SIZE)

        # Act
        file_content = file_client.download_file(max_concurrency=2).readall()

        # Assert
        self.assertEqual(self.byte_data, file_content)

    @GlobalStorageAccountPreparer()
    def test_get_file_to_bytes_with_progress(self, resource_group, location, storage_account, storage_account_key):
        # parallel tests introduce random order of requests, can only run live
        if not self.is_live:
            return

        self._setup(storage_account, storage_account_key)
        file_client = ShareFileClient(
            self.account_url(storage_account, "file"),
            share_name=self.share_name,
            file_path=self.directory_name + '/' + self.byte_file,
            credential=storage_account_key,
            max_single_get_size=self.MAX_SINGLE_GET_SIZE,
            max_chunk_get_size=self.MAX_CHUNK_GET_SIZE)

        progress = []
        def callback(response):
            current = response.context['download_stream_current']
            total = response.context['data_stream_total']
            if current is not None:
                progress.append((current, total))

        # Act
        file_content = file_client.download_file(raw_response_hook=callback, max_concurrency=2).readall()

        # Assert
        self.assertEqual(self.byte_data, file_content)
        self.assert_download_progress(
            len(self.byte_data),
            self.MAX_CHUNK_GET_SIZE,
            self.MAX_SINGLE_GET_SIZE,
            progress)

    @GlobalStorageAccountPreparer()
    def test_get_file_to_bytes_non_parallel(self, resource_group, location, storage_account, storage_account_key):
        self._setup(storage_account, storage_account_key)
        file_client = ShareFileClient(
            self.account_url(storage_account, "file"),
            share_name=self.share_name,
            file_path=self.directory_name + '/' + self.byte_file,
            credential=storage_account_key,
            max_single_get_size=self.MAX_SINGLE_GET_SIZE,
            max_chunk_get_size=self.MAX_CHUNK_GET_SIZE)

        progress = []
        def callback(response):
            current = response.context['download_stream_current']
            total = response.context['data_stream_total']
            if current is not None:
                progress.append((current, total))

        # Act
        file_content = file_client.download_file(raw_response_hook=callback).readall()

        # Assert
        self.assertEqual(self.byte_data, file_content)
        self.assert_download_progress(
            len(self.byte_data),
            self.MAX_CHUNK_GET_SIZE,
            self.MAX_SINGLE_GET_SIZE,
            progress)

    @GlobalStorageAccountPreparer()
    def test_get_file_to_bytes_small(self, resource_group, location, storage_account, storage_account_key):
        self._setup(storage_account, storage_account_key)
        file_data = self.get_random_bytes(1024)
        file_name = self._get_file_reference()
        file_client = ShareFileClient(
            self.account_url(storage_account, "file"),
            share_name=self.share_name,
            file_path=self.directory_name + '/' + file_name,
            credential=storage_account_key,
            max_single_get_size=self.MAX_SINGLE_GET_SIZE,
            max_chunk_get_size=self.MAX_CHUNK_GET_SIZE)
        file_client.upload_file(file_data)

        progress = []
        def callback(response):
            current = response.context['download_stream_current']
            total = response.context['data_stream_total']
            if current is not None:
                progress.append((current, total))

        # Act
        file_content = file_client.download_file(raw_response_hook=callback).readall()

        # Assert
        self.assertEqual(file_data, file_content)
        self.assert_download_progress(
            len(file_data),
            self.MAX_CHUNK_GET_SIZE,
            self.MAX_SINGLE_GET_SIZE,
            progress)

    @GlobalStorageAccountPreparer()
    def test_download_file_modified(self, resource_group, location, storage_account, storage_account_key):
        self._setup(storage_account, storage_account_key)
        file_name = self._get_file_reference()
        file_client = ShareFileClient(
            self.account_url(storage_account, "file"),
            share_name=self.share_name,
            file_path=self.directory_name + '/' + file_name,
            credential=storage_account_key,
            max_single_get_size=38,
            max_chunk_get_size=38)
        data = b'hello world python storage test chunks' * 5
        file_client.upload_file(data)
        resp = file_client.download_file()
        chunks = resp.chunks()
        i = 0
        while i < 4:
            data += next(chunks)
            i += 1
        file_client.upload_file(data=data)
        with self.assertRaises(ResourceModifiedError):
            data += next(chunks)

    @GlobalStorageAccountPreparer()
    def test_get_file_with_iter(self, resource_group, location, storage_account, storage_account_key):
        # parallel tests introduce random order of requests, can only run live
        if not self.is_live:
            return

        self._setup(storage_account, storage_account_key)
        file_client = ShareFileClient(
            self.account_url(storage_account, "file"),
            share_name=self.share_name,
            file_path=self.directory_name + '/' + self.byte_file,
            credential=storage_account_key,
            max_single_get_size=self.MAX_SINGLE_GET_SIZE,
            max_chunk_get_size=self.MAX_CHUNK_GET_SIZE)

        # Act
        chunk_size_list = list()
        with open(FILE_PATH, 'wb') as stream:
            for data in file_client.download_file().chunks():
                chunk_size_list.append(len(data))
                stream.write(data)

        for i in range(0, len(chunk_size_list) - 1):
            self.assertEqual(chunk_size_list[i], self.MAX_CHUNK_GET_SIZE)
        # Assert
        with open(FILE_PATH, 'rb') as stream:
            actual = stream.read()
            self.assertEqual(self.byte_data, actual)
        self._teardown(FILE_PATH)

    @GlobalStorageAccountPreparer()
    def test_get_file_to_stream(self, resource_group, location, storage_account, storage_account_key):
        # parallel tests introduce random order of requests, can only run live
        if not self.is_live:
            return

        self._setup(storage_account, storage_account_key)
        file_client = ShareFileClient(
            self.account_url(storage_account, "file"),
            share_name=self.share_name,
            file_path=self.directory_name + '/' + self.byte_file,
            credential=storage_account_key,
            max_single_get_size=self.MAX_SINGLE_GET_SIZE,
            max_chunk_get_size=self.MAX_CHUNK_GET_SIZE)

        # Act
        with open(FILE_PATH, 'wb') as stream:
            bytes_read = file_client.download_file(max_concurrency=2).readinto(stream)

        # Assert
        self.assertIsInstance(bytes_read, int)
        with open(FILE_PATH, 'rb') as stream:
            actual = stream.read()
            self.assertEqual(self.byte_data, actual)
        self._teardown(FILE_PATH)

    @GlobalStorageAccountPreparer()
    def test_get_file_to_stream_with_progress(self, resource_group, location, storage_account, storage_account_key):
        # parallel tests introduce random order of requests, can only run live
        if not self.is_live:
            return

        self._setup(storage_account, storage_account_key)
        file_client = ShareFileClient(
            self.account_url(storage_account, "file"),
            share_name=self.share_name,
            file_path=self.directory_name + '/' + self.byte_file,
            credential=storage_account_key,
            max_single_get_size=self.MAX_SINGLE_GET_SIZE,
            max_chunk_get_size=self.MAX_CHUNK_GET_SIZE)

        progress = []
        def callback(response):
            current = response.context['download_stream_current']
            total = response.context['data_stream_total']
            if current is not None:
                progress.append((current, total))

        # Act
        with open(FILE_PATH, 'wb') as stream:
            bytes_read = file_client.download_file(raw_response_hook=callback, max_concurrency=2).readinto(stream)

        # Assert
        self.assertIsInstance(bytes_read, int)
        with open(FILE_PATH, 'rb') as stream:
            actual = stream.read()
            self.assertEqual(self.byte_data, actual)
        self.assert_download_progress(
            len(self.byte_data),
            self.MAX_CHUNK_GET_SIZE,
            self.MAX_SINGLE_GET_SIZE,
            progress)
        self._teardown(FILE_PATH)

    @GlobalStorageAccountPreparer()
    def test_get_file_to_stream_non_parallel(self, resource_group, location, storage_account, storage_account_key):
        self._setup(storage_account, storage_account_key)
        file_client = ShareFileClient(
            self.account_url(storage_account, "file"),
            share_name=self.share_name,
            file_path=self.directory_name + '/' + self.byte_file,
            credential=storage_account_key,
            max_single_get_size=self.MAX_SINGLE_GET_SIZE,
            max_chunk_get_size=self.MAX_CHUNK_GET_SIZE)

        progress = []
        def callback(response):
            current = response.context['download_stream_current']
            total = response.context['data_stream_total']
            if current is not None:
                progress.append((current, total))

        # Act
        with open(FILE_PATH, 'wb') as stream:
            bytes_read = file_client.download_file(raw_response_hook=callback, max_concurrency=1).readinto(stream)

        # Assert
        self.assertIsInstance(bytes_read, int)
        with open(FILE_PATH, 'rb') as stream:
            actual = stream.read()
            self.assertEqual(self.byte_data, actual)
        self.assert_download_progress(
            len(self.byte_data),
            self.MAX_CHUNK_GET_SIZE,
            self.MAX_SINGLE_GET_SIZE,
            progress)
        self._teardown(FILE_PATH)

    @GlobalStorageAccountPreparer()
    def test_get_file_to_stream_small(self, resource_group, location, storage_account, storage_account_key):
        self._setup(storage_account, storage_account_key)
        file_data = self.get_random_bytes(1024)
        file_name = self._get_file_reference()
        file_client = ShareFileClient(
            self.account_url(storage_account, "file"),
            share_name=self.share_name,
            file_path=self.directory_name + '/' + file_name,
            credential=storage_account_key,
            max_single_get_size=self.MAX_SINGLE_GET_SIZE,
            max_chunk_get_size=self.MAX_CHUNK_GET_SIZE)
        file_client.upload_file(file_data)

        progress = []
        def callback(response):
            current = response.context['download_stream_current']
            total = response.context['data_stream_total']
            if current is not None:
                progress.append((current, total))

        # Act
        with open(FILE_PATH, 'wb') as stream:
            bytes_read = file_client.download_file(raw_response_hook=callback, max_concurrency=1).readinto(stream)

        # Assert
        self.assertIsInstance(bytes_read, int)
        with open(FILE_PATH, 'rb') as stream:
            actual = stream.read()
            self.assertEqual(file_data, actual)
        self.assert_download_progress(
            len(file_data),
            self.MAX_CHUNK_GET_SIZE,
            self.MAX_SINGLE_GET_SIZE,
            progress)
        self._teardown(FILE_PATH)

    @GlobalStorageAccountPreparer()
    def test_get_file_to_stream_from_snapshot(self, resource_group, location, storage_account, storage_account_key):
        # parallel tests introduce random order of requests, can only run live
        if not self.is_live:
            return

        self._setup(storage_account, storage_account_key)
        # Create a snapshot of the share and delete the file
        share_client = self.fsc.get_share_client(self.share_name)
        share_snapshot = share_client.create_snapshot()
        file_client = ShareFileClient(
            self.account_url(storage_account, "file"),
            share_name=self.share_name,
            file_path=self.directory_name + '/' + self.byte_file,
            credential=storage_account_key)
        file_client.delete_file()

        snapshot_client = ShareFileClient(
            self.account_url(storage_account, "file"),
            share_name=self.share_name,
            file_path=self.directory_name + '/' + self.byte_file,
            snapshot=share_snapshot,
            credential=storage_account_key,
            max_single_get_size=self.MAX_SINGLE_GET_SIZE,
            max_chunk_get_size=self.MAX_CHUNK_GET_SIZE)

        # Act
        with open(FILE_PATH, 'wb') as stream:
            bytes_read = snapshot_client.download_file(max_concurrency=2).readinto(stream)

        # Assert
        self.assertIsInstance(bytes_read, int)
        with open(FILE_PATH, 'rb') as stream:
            actual = stream.read()
            self.assertEqual(self.byte_data, actual)
        self._teardown(FILE_PATH)

    @GlobalStorageAccountPreparer()
    def test_get_file_to_stream_with_progress_from_snapshot(self, resource_group, location, storage_account, storage_account_key):
        # parallel tests introduce random order of requests, can only run live
        if not self.is_live:
            return

        self._setup(storage_account, storage_account_key)
        # Create a snapshot of the share and delete the file
        share_client = self.fsc.get_share_client(self.share_name)
        share_snapshot = share_client.create_snapshot()
        file_client = ShareFileClient(
            self.account_url(storage_account, "file"),
            share_name=self.share_name,
            file_path=self.directory_name + '/' + self.byte_file,
            credential=storage_account_key)
        file_client.delete_file()

        snapshot_client = ShareFileClient(
            self.account_url(storage_account, "file"),
            share_name=self.share_name,
            file_path=self.directory_name + '/' + self.byte_file,
            snapshot=share_snapshot,
            credential=storage_account_key,
            max_single_get_size=self.MAX_SINGLE_GET_SIZE,
            max_chunk_get_size=self.MAX_CHUNK_GET_SIZE)

        progress = []
        def callback(response):
            current = response.context['download_stream_current']
            total = response.context['data_stream_total']
            if current is not None:
                progress.append((current, total))

        # Act
        with open(FILE_PATH, 'wb') as stream:
            bytes_read = snapshot_client.download_file(raw_response_hook=callback, max_concurrency=2).readinto(stream)

        # Assert
        self.assertIsInstance(bytes_read, int)
        with open(FILE_PATH, 'rb') as stream:
            actual = stream.read()
            self.assertEqual(self.byte_data, actual)
        self.assert_download_progress(
            len(self.byte_data),
            self.MAX_CHUNK_GET_SIZE,
            self.MAX_SINGLE_GET_SIZE,
            progress)
        self._teardown(FILE_PATH)

    @GlobalStorageAccountPreparer()
    def test_get_file_to_stream_non_parallel_from_snapshot(self, resource_group, location, storage_account, storage_account_key):
        self._setup(storage_account, storage_account_key)
        # Create a snapshot of the share and delete the file
        share_client = self.fsc.get_share_client(self.share_name)
        share_snapshot = share_client.create_snapshot()
        file_client = ShareFileClient(
            self.account_url(storage_account, "file"),
            share_name=self.share_name,
            file_path=self.directory_name + '/' + self.byte_file,
            credential=storage_account_key)
        file_client.delete_file()

        snapshot_client = ShareFileClient(
            self.account_url(storage_account, "file"),
            share_name=self.share_name,
            file_path=self.directory_name + '/' + self.byte_file,
            snapshot=share_snapshot,
            credential=storage_account_key,
            max_single_get_size=self.MAX_SINGLE_GET_SIZE,
            max_chunk_get_size=self.MAX_CHUNK_GET_SIZE)

        progress = []
        def callback(response):
            current = response.context['download_stream_current']
            total = response.context['data_stream_total']
            if current is not None:
                progress.append((current, total))

        # Act
        with open(FILE_PATH, 'wb') as stream:
            bytes_read = snapshot_client.download_file(raw_response_hook=callback, max_concurrency=1).readinto(stream)

        # Assert
        self.assertIsInstance(bytes_read, int)
        with open(FILE_PATH, 'rb') as stream:
            actual = stream.read()
            self.assertEqual(self.byte_data, actual)
        self.assert_download_progress(
            len(self.byte_data),
            self.MAX_CHUNK_GET_SIZE,
            self.MAX_SINGLE_GET_SIZE,
            progress)
        self._teardown(FILE_PATH)

    @GlobalStorageAccountPreparer()
    def test_get_file_to_stream_small_from_snapshot(self, resource_group, location, storage_account, storage_account_key):
        self._setup(storage_account, storage_account_key)
        file_data = self.get_random_bytes(1024)
        file_name = self._get_file_reference()
        file_client = ShareFileClient(
            self.account_url(storage_account, "file"),
            share_name=self.share_name,
            file_path=self.directory_name + '/' + file_name,
            credential=storage_account_key)
        file_client.upload_file(file_data)

        # Create a snapshot of the share and delete the file
        share_client = self.fsc.get_share_client(self.share_name)
        share_snapshot = share_client.create_snapshot()
        file_client.delete_file()

        snapshot_client = ShareFileClient(
            self.account_url(storage_account, "file"),
            share_name=self.share_name,
            file_path=self.directory_name + '/' + file_name,
            snapshot=share_snapshot,
            credential=storage_account_key,
            max_single_get_size=self.MAX_SINGLE_GET_SIZE,
            max_chunk_get_size=self.MAX_CHUNK_GET_SIZE)

        progress = []
        def callback(response):
            current = response.context['download_stream_current']
            total = response.context['data_stream_total']
            if current is not None:
                progress.append((current, total))

        # Act
        with open(FILE_PATH, 'wb') as stream:
            bytes_read = snapshot_client.download_file(raw_response_hook=callback, max_concurrency=1).readinto(stream)

        # Assert
        self.assertIsInstance(bytes_read, int)
        with open(FILE_PATH, 'rb') as stream:
            actual = stream.read()
            self.assertEqual(file_data, actual)
        self.assert_download_progress(
            len(file_data),
            self.MAX_CHUNK_GET_SIZE,
            self.MAX_SINGLE_GET_SIZE,
            progress)
        self._teardown(FILE_PATH)

    @GlobalStorageAccountPreparer()
    def test_ranged_get_file_to_path(self, resource_group, location, storage_account, storage_account_key):
        # parallel tests introduce random order of requests, can only run live
        if not self.is_live:
            return

        self._setup(storage_account, storage_account_key)
        file_client = ShareFileClient(
            self.account_url(storage_account, "file"),
            share_name=self.share_name,
            file_path=self.directory_name + '/' + self.byte_file,
            credential=storage_account_key,
            max_single_get_size=self.MAX_SINGLE_GET_SIZE,
            max_chunk_get_size=self.MAX_CHUNK_GET_SIZE)

        # Act
        end_range = self.MAX_SINGLE_GET_SIZE + 1024
        with open(FILE_PATH, 'wb') as stream:
            bytes_read = file_client.download_file(offset=1, length=end_range, max_concurrency=2).readinto(stream)

        # Assert
        self.assertIsInstance(bytes_read, int)
        with open(FILE_PATH, 'rb') as stream:
            actual = stream.read()
            self.assertEqual(self.byte_data[1:end_range + 1], actual)
        self._teardown(FILE_PATH)

    @GlobalStorageAccountPreparer()
    def test_ranged_get_file_to_path_with_single_byte(self, resource_group, location, storage_account, storage_account_key):
        # parallel tests introduce random order of requests, can only run live
        if not self.is_live:
            return

        self._setup(storage_account, storage_account_key)
        file_client = ShareFileClient(
            self.account_url(storage_account, "file"),
            share_name=self.share_name,
            file_path=self.directory_name + '/' + self.byte_file,
            credential=storage_account_key,
            max_single_get_size=self.MAX_SINGLE_GET_SIZE,
            max_chunk_get_size=self.MAX_CHUNK_GET_SIZE)

        # Act
        end_range = self.MAX_SINGLE_GET_SIZE + 1024
        with open(FILE_PATH, 'wb') as stream:
            bytes_read = file_client.download_file(offset=0, length=1).readinto(stream)

        # Assert
        self.assertIsInstance(bytes_read, int)
        with open(FILE_PATH, 'rb') as stream:
            actual = stream.read()
            self.assertEqual(1, len(actual))
            self.assertEqual(self.byte_data[0], actual[0])
        self._teardown(FILE_PATH)

    @GlobalStorageAccountPreparer()
    def test_ranged_get_file_to_bytes_with_zero_byte(self, resource_group, location, storage_account, storage_account_key):
        self._setup(storage_account, storage_account_key)
        file_data = b''
        file_name = self._get_file_reference()
        file_client = ShareFileClient(
            self.account_url(storage_account, "file"),
            share_name=self.share_name,
            file_path=self.directory_name + '/' + file_name,
            credential=storage_account_key,
            max_single_get_size=self.MAX_SINGLE_GET_SIZE,
            max_chunk_get_size=self.MAX_CHUNK_GET_SIZE)
        file_client.upload_file(file_data)

        # Act
        # the get request should fail in this case since the blob is empty and yet there is a range specified
        with self.assertRaises(HttpResponseError):
            file_client.download_file(offset=0, length=5).readall()

        with self.assertRaises(HttpResponseError):
            file_client.download_file(offset=3, length=5).readall()

    @GlobalStorageAccountPreparer()
    def test_ranged_get_file_to_path_with_progress(self, resource_group, location, storage_account, storage_account_key):
        # parallel tests introduce random order of requests, can only run live
        if not self.is_live:
            return

        self._setup(storage_account, storage_account_key)
        file_client = ShareFileClient(
            self.account_url(storage_account, "file"),
            share_name=self.share_name,
            file_path=self.directory_name + '/' + self.byte_file,
            credential=storage_account_key,
            max_single_get_size=self.MAX_SINGLE_GET_SIZE,
            max_chunk_get_size=self.MAX_CHUNK_GET_SIZE)

        progress = []
        def callback(response):
            current = response.context['download_stream_current']
            total = response.context['data_stream_total']
            if current is not None:
                progress.append((current, total))

        # Act
        start_range = 3
        end_range = self.MAX_SINGLE_GET_SIZE + 1024
        with open(FILE_PATH, 'wb') as stream:
            length = end_range - start_range + 1
            bytes_read = file_client.download_file(
                offset=start_range,
                length=length,
                raw_response_hook=callback,
                max_concurrency=2).readinto(stream)

        # Assert
        self.assertIsInstance(bytes_read, int)
        with open(FILE_PATH, 'rb') as stream:
            actual = stream.read()
            self.assertEqual(self.byte_data[start_range:end_range + 1], actual)
        self.assert_download_progress(
            end_range - start_range + 1,
            self.MAX_CHUNK_GET_SIZE,
            self.MAX_SINGLE_GET_SIZE,
            progress)
        self._teardown(FILE_PATH)

    @GlobalStorageAccountPreparer()
    def test_ranged_get_file_to_path_small(self, resource_group, location, storage_account, storage_account_key):
        self._setup(storage_account, storage_account_key)
        file_client = ShareFileClient(
            self.account_url(storage_account, "file"),
            share_name=self.share_name,
            file_path=self.directory_name + '/' + self.byte_file,
            credential=storage_account_key,
            max_single_get_size=self.MAX_SINGLE_GET_SIZE,
            max_chunk_get_size=self.MAX_CHUNK_GET_SIZE)

        # Act
        with open(FILE_PATH, 'wb') as stream:
            bytes_read = file_client.download_file(offset=1, length=4, max_concurrency=1).readinto(stream)

        # Assert
        self.assertIsInstance(bytes_read, int)
        with open(FILE_PATH, 'rb') as stream:
            actual = stream.read()
            self.assertEqual(self.byte_data[1:5], actual)
        self._teardown(FILE_PATH)

    @GlobalStorageAccountPreparer()
    def test_ranged_get_file_to_path_non_parallel(self, resource_group, location, storage_account, storage_account_key):
        self._setup(storage_account, storage_account_key)
        file_client = ShareFileClient(
            self.account_url(storage_account, "file"),
            share_name=self.share_name,
            file_path=self.directory_name + '/' + self.byte_file,
            credential=storage_account_key,
            max_single_get_size=self.MAX_SINGLE_GET_SIZE,
            max_chunk_get_size=self.MAX_CHUNK_GET_SIZE)

        # Act
        with open(FILE_PATH, 'wb') as stream:
            bytes_read = file_client.download_file(offset=1, length=3, max_concurrency=1).readinto(stream)

        # Assert
        self.assertIsInstance(bytes_read, int)
        with open(FILE_PATH, 'rb') as stream:
            actual = stream.read()
            self.assertEqual(self.byte_data[1:4], actual)
        self._teardown(FILE_PATH)

    @GlobalStorageAccountPreparer()
    def test_ranged_get_file_to_path_invalid_range_parallel(self, resource_group, location, storage_account, storage_account_key):
        # parallel tests introduce random order of requests, can only run live
        if not self.is_live:
            return

        self._setup(storage_account, storage_account_key)
        file_size = self.MAX_SINGLE_GET_SIZE + 1
        file_data = self.get_random_bytes(file_size)
        file_name = self._get_file_reference()
        file_client = ShareFileClient(
            self.account_url(storage_account, "file"),
            share_name=self.share_name,
            file_path=self.directory_name + '/' + file_name,
            credential=storage_account_key,
            max_single_get_size=self.MAX_SINGLE_GET_SIZE,
            max_chunk_get_size=self.MAX_CHUNK_GET_SIZE)
        file_client.upload_file(file_data)

        # Act
        start = 3
        end_range = 2 * self.MAX_SINGLE_GET_SIZE
        with open(FILE_PATH, 'wb') as stream:
            length = end_range - start + 1
            bytes_read = file_client.download_file(offset=start, length=length, max_concurrency=2).readinto(stream)

        # Assert
        self.assertIsInstance(bytes_read, int)
        with open(FILE_PATH, 'rb') as stream:
            actual = stream.read()
            self.assertEqual(file_data[start:file_size], actual)
        self._teardown(FILE_PATH)

    @GlobalStorageAccountPreparer()
    def test_ranged_get_file_to_path_invalid_range_non_parallel(self, resource_group, location, storage_account, storage_account_key):

        self._setup(storage_account, storage_account_key)
        file_size = 1024
        file_data = self.get_random_bytes(file_size)
        file_name = self._get_file_reference()
        file_client = ShareFileClient(
            self.account_url(storage_account, "file"),
            share_name=self.share_name,
            file_path=self.directory_name + '/' + file_name,
            credential=storage_account_key,
            max_single_get_size=self.MAX_SINGLE_GET_SIZE,
            max_chunk_get_size=self.MAX_CHUNK_GET_SIZE)
        file_client.upload_file(file_data)

        # Act
        start = 3
        end_range = 2 * self.MAX_SINGLE_GET_SIZE
        with open(FILE_PATH, 'wb') as stream:
            length = end_range - start + 1
            bytes_read = file_client.download_file(offset=start, length=length, max_concurrency=1).readinto(stream)

        # Assert
        self.assertIsInstance(bytes_read, int)
        with open(FILE_PATH, 'rb') as stream:
            actual = stream.read()
            self.assertEqual(file_data[start:file_size], actual)
        self._teardown(FILE_PATH)

    @GlobalStorageAccountPreparer()
    def test_get_file_to_text(self, resource_group, location, storage_account, storage_account_key):
        # parallel tests introduce random order of requests, can only run live
        if not self.is_live:
            return

        self._setup(storage_account, storage_account_key)
        text_file = self.get_resource_name('textfile')
        text_data = self.get_random_text_data(self.MAX_SINGLE_GET_SIZE + 1)
        file_client = ShareFileClient(
            self.account_url(storage_account, "file"),
            share_name=self.share_name,
            file_path=self.directory_name + '/' + text_file,
            credential=storage_account_key,
            max_single_get_size=self.MAX_SINGLE_GET_SIZE,
            max_chunk_get_size=self.MAX_CHUNK_GET_SIZE)
        file_client.upload_file(text_data)

        # Act
        file_content = file_client.download_file(max_concurrency=2, encoding='utf-8').readall()

        # Assert
        self.assertEqual(text_data, file_content)

    @GlobalStorageAccountPreparer()
    def test_get_file_to_text_with_progress(self, resource_group, location, storage_account, storage_account_key):
        # parallel tests introduce random order of requests, can only run live
        if not self.is_live:
            return

        self._setup(storage_account, storage_account_key)
        text_file = self.get_resource_name('textfile')
        text_data = self.get_random_text_data(self.MAX_SINGLE_GET_SIZE + 1)
        file_client = ShareFileClient(
            self.account_url(storage_account, "file"),
            share_name=self.share_name,
            file_path=self.directory_name + '/' + text_file,
            credential=storage_account_key,
            max_single_get_size=self.MAX_SINGLE_GET_SIZE,
            max_chunk_get_size=self.MAX_CHUNK_GET_SIZE)
        file_client.upload_file(text_data)

        progress = []
        def callback(response):
            current = response.context['download_stream_current']
            total = response.context['data_stream_total']
            if current is not None:
                progress.append((current, total))

        # Act
        file_content = file_client.download_file(
            raw_response_hook=callback, max_concurrency=2, encoding='utf-8').readall()

        # Assert
        self.assertEqual(text_data, file_content)
        self.assert_download_progress(
            len(text_data.encode('utf-8')),
            self.MAX_CHUNK_GET_SIZE,
            self.MAX_SINGLE_GET_SIZE,
            progress)

    @GlobalStorageAccountPreparer()
    def test_get_file_to_text_non_parallel(self, resource_group, location, storage_account, storage_account_key):
        self._setup(storage_account, storage_account_key)
        text_file = self._get_file_reference()
        text_data = self.get_random_text_data(self.MAX_SINGLE_GET_SIZE + 1)
        file_client = ShareFileClient(
            self.account_url(storage_account, "file"),
            share_name=self.share_name,
            file_path=self.directory_name + '/' + text_file,
            credential=storage_account_key,
            max_single_get_size=self.MAX_SINGLE_GET_SIZE,
            max_chunk_get_size=self.MAX_CHUNK_GET_SIZE)
        file_client.upload_file(text_data)

        progress = []
        def callback(response):
            current = response.context['download_stream_current']
            total = response.context['data_stream_total']
            if current is not None:
                progress.append((current, total))

        # Act
        file_content = file_client.download_file(
            raw_response_hook=callback, max_concurrency=1, encoding='utf-8').readall()

        # Assert
        self.assertEqual(text_data, file_content)
        self.assert_download_progress(
            len(text_data),
            self.MAX_CHUNK_GET_SIZE,
            self.MAX_SINGLE_GET_SIZE,
            progress)

    @GlobalStorageAccountPreparer()
    def test_get_file_to_text_small(self, resource_group, location, storage_account, storage_account_key):
        self._setup(storage_account, storage_account_key)
        file_data = self.get_random_text_data(1024)
        file_name = self._get_file_reference()
        file_client = ShareFileClient(
            self.account_url(storage_account, "file"),
            share_name=self.share_name,
            file_path=self.directory_name + '/' + file_name,
            credential=storage_account_key,
            max_single_get_size=self.MAX_SINGLE_GET_SIZE,
            max_chunk_get_size=self.MAX_CHUNK_GET_SIZE)
        file_client.upload_file(file_data)

        progress = []
        def callback(response):
            current = response.context['download_stream_current']
            total = response.context['data_stream_total']
            if current is not None:
                progress.append((current, total))

        # Act
        file_content = file_client.download_file(raw_response_hook=callback, encoding='utf-8').readall()

        # Assert
        self.assertEqual(file_data, file_content)
        self.assert_download_progress(
            len(file_data),
            self.MAX_CHUNK_GET_SIZE,
            self.MAX_SINGLE_GET_SIZE,
            progress)

    @GlobalStorageAccountPreparer()
    def test_get_file_to_text_with_encoding(self, resource_group, location, storage_account, storage_account_key):
        self._setup(storage_account, storage_account_key)
        text = u'hello 啊齄丂狛狜 world'
        data = text.encode('utf-16')
        file_name = self._get_file_reference()
        file_client = ShareFileClient(
            self.account_url(storage_account, "file"),
            share_name=self.share_name,
            file_path=self.directory_name + '/' + file_name,
            credential=storage_account_key,
            max_single_get_size=self.MAX_SINGLE_GET_SIZE,
            max_chunk_get_size=self.MAX_CHUNK_GET_SIZE)
        file_client.upload_file(data)

        # Act
        file_content = file_client.download_file(encoding='UTF-16').readall()

        # Assert
        self.assertEqual(text, file_content)

    @GlobalStorageAccountPreparer()
    def test_get_file_to_text_with_encoding_and_progress(self, resource_group, location, storage_account, storage_account_key):
        self._setup(storage_account, storage_account_key)
        text = u'hello 啊齄丂狛狜 world'
        data = text.encode('utf-16')
        file_name = self._get_file_reference()
        file_client = ShareFileClient(
            self.account_url(storage_account, "file"),
            share_name=self.share_name,
            file_path=self.directory_name + '/' + file_name,
            credential=storage_account_key,
            max_single_get_size=self.MAX_SINGLE_GET_SIZE,
            max_chunk_get_size=self.MAX_CHUNK_GET_SIZE)
        file_client.upload_file(data)

        # Act
        progress = []
        def callback(response):
            current = response.context['download_stream_current']
            total = response.context['data_stream_total']
            if current is not None:
                progress.append((current, total))

        file_content = file_client.download_file(raw_response_hook=callback, encoding='UTF-16').readall()

        # Assert
        self.assertEqual(text, file_content)
        self.assert_download_progress(
            len(data),
            self.MAX_CHUNK_GET_SIZE,
            self.MAX_SINGLE_GET_SIZE,
            progress)

    @GlobalStorageAccountPreparer()
    def test_get_file_non_seekable(self, resource_group, location, storage_account, storage_account_key):
        self._setup(storage_account, storage_account_key)
        file_client = ShareFileClient(
            self.account_url(storage_account, "file"),
            share_name=self.share_name,
            file_path=self.directory_name + '/' + self.byte_file,
            credential=storage_account_key,
            max_single_get_size=self.MAX_SINGLE_GET_SIZE,
            max_chunk_get_size=self.MAX_CHUNK_GET_SIZE)

        # Act
        with open(FILE_PATH, 'wb') as stream:
            non_seekable_stream = StorageGetFileTest.NonSeekableFile(stream)
            bytes_read = file_client.download_file(max_concurrency=1).readinto(non_seekable_stream)

        # Assert
        self.assertIsInstance(bytes_read, int)
        with open(FILE_PATH, 'rb') as stream:
            actual = stream.read()
            self.assertEqual(self.byte_data, actual)
        self._teardown(FILE_PATH)

    @GlobalStorageAccountPreparer()
    def test_get_file_non_seekable_parallel(self, resource_group, location, storage_account, storage_account_key):
        # parallel tests introduce random order of requests, can only run live
        if not self.is_live:
            return

        self._setup(storage_account, storage_account_key)
        file_client = ShareFileClient(
            self.account_url(storage_account, "file"),
            share_name=self.share_name,
            file_path=self.directory_name + '/' + self.byte_file,
            credential=storage_account_key,
            max_single_get_size=self.MAX_SINGLE_GET_SIZE,
            max_chunk_get_size=self.MAX_CHUNK_GET_SIZE)

        # Act
        with open(FILE_PATH, 'wb') as stream:
            non_seekable_stream = StorageGetFileTest.NonSeekableFile(stream)

            with self.assertRaises(ValueError):
                file_client.download_file(max_concurrency=2).readinto(non_seekable_stream)

                # Assert
        self._teardown(FILE_PATH)

    @GlobalStorageAccountPreparer()
    def test_get_file_non_seekable_from_snapshot(self, resource_group, location, storage_account, storage_account_key):
        self._setup(storage_account, storage_account_key)
        # Create a snapshot of the share and delete the file
        share_client = self.fsc.get_share_client(self.share_name)
        share_snapshot = share_client.create_snapshot()
        file_client = ShareFileClient(
            self.account_url(storage_account, "file"),
            share_name=self.share_name,
            file_path=self.directory_name + '/' + self.byte_file,
            credential=storage_account_key)
        file_client.delete_file()

        snapshot_client = ShareFileClient(
            self.account_url(storage_account, "file"),
            share_name=self.share_name,
            file_path=self.directory_name + '/' + self.byte_file,
            snapshot=share_snapshot,
            credential=storage_account_key,
            max_single_get_size=self.MAX_SINGLE_GET_SIZE,
            max_chunk_get_size=self.MAX_CHUNK_GET_SIZE)

        # Act
        with open(FILE_PATH, 'wb') as stream:
            non_seekable_stream = StorageGetFileTest.NonSeekableFile(stream)
            bytes_read = snapshot_client.download_file(max_concurrency=1).readinto(non_seekable_stream)

        # Assert
        self.assertIsInstance(bytes_read, int)
        with open(FILE_PATH, 'rb') as stream:
            actual = stream.read()
            self.assertEqual(self.byte_data, actual)
        self._teardown(FILE_PATH)

    @GlobalStorageAccountPreparer()
    def test_get_file_non_seekable_parallel_from_snapshot(self, resource_group, location, storage_account, storage_account_key):
        # parallel tests introduce random order of requests, can only run live
        if not self.is_live:
            return

        self._setup(storage_account, storage_account_key)
        # Create a snapshot of the share and delete the file
        share_client = self.fsc.get_share_client(self.share_name)
        share_snapshot = share_client.create_snapshot()
        file_client = ShareFileClient(
            self.account_url(storage_account, "file"),
            share_name=self.share_name,
            file_path=self.directory_name + '/' + self.byte_file,
            credential=storage_account_key)
        file_client.delete_file()

        snapshot_client = ShareFileClient(
            self.account_url(storage_account, "file"),
            share_name=self.share_name,
            file_path=self.directory_name + '/' + self.byte_file,
            snapshot=share_snapshot,
            credential=storage_account_key,
            max_single_get_size=self.MAX_SINGLE_GET_SIZE,
            max_chunk_get_size=self.MAX_CHUNK_GET_SIZE)

        # Act
        with open(FILE_PATH, 'wb') as stream:
            non_seekable_stream = StorageGetFileTest.NonSeekableFile(stream)

            with self.assertRaises(ValueError):
                snapshot_client.download_file(max_concurrency=2).readinto(non_seekable_stream)
        self._teardown(FILE_PATH)

    @GlobalStorageAccountPreparer()
    def test_get_file_exact_get_size(self, resource_group, location, storage_account, storage_account_key):
        self._setup(storage_account, storage_account_key)
        file_name = self._get_file_reference()
        byte_data = self.get_random_bytes(self.MAX_SINGLE_GET_SIZE)
        file_client = ShareFileClient(
            self.account_url(storage_account, "file"),
            share_name=self.share_name,
            file_path=self.directory_name + '/' + file_name,
            credential=storage_account_key,
            max_single_get_size=self.MAX_SINGLE_GET_SIZE,
            max_chunk_get_size=self.MAX_CHUNK_GET_SIZE)
        file_client.upload_file(byte_data)

        progress = []
        def callback(response):
            current = response.context['download_stream_current']
            total = response.context['data_stream_total']
            if current is not None:
                progress.append((current, total))

        # Act
        file_content = file_client.download_file(raw_response_hook=callback)

        # Assert
        self.assertEqual(byte_data, file_content.readall())
        self.assert_download_progress(
            len(byte_data),
            self.MAX_CHUNK_GET_SIZE,
            self.MAX_SINGLE_GET_SIZE,
            progress)

    @GlobalStorageAccountPreparer()
    def test_get_file_exact_chunk_size(self, resource_group, location, storage_account, storage_account_key):
        # parallel tests introduce random order of requests, can only run live
        if not self.is_live:
            return

        self._setup(storage_account, storage_account_key)
        file_name = self._get_file_reference()
        byte_data = self.get_random_bytes(self.MAX_SINGLE_GET_SIZE + self.MAX_CHUNK_GET_SIZE)
        file_client = ShareFileClient(
            self.account_url(storage_account, "file"),
            share_name=self.share_name,
            file_path=self.directory_name + '/' + file_name,
            credential=storage_account_key,
            max_single_get_size=self.MAX_SINGLE_GET_SIZE,
            max_chunk_get_size=self.MAX_CHUNK_GET_SIZE)
        file_client.upload_file(byte_data)

        progress = []
        def callback(response):
            current = response.context['download_stream_current']
            total = response.context['data_stream_total']
            if current is not None:
                progress.append((current, total))

        # Act
        file_content = file_client.download_file(raw_response_hook=callback, max_concurrency=2)

        # Assert
        self.assertEqual(byte_data, file_content.readall())
        self.assert_download_progress(
            len(byte_data),
            self.MAX_CHUNK_GET_SIZE,
            self.MAX_SINGLE_GET_SIZE,
            progress)

    @GlobalStorageAccountPreparer()
    def test_get_file_with_md5(self, resource_group, location, storage_account, storage_account_key):
        # parallel tests introduce random order of requests, can only run live
        if not self.is_live:
            return

        self._setup(storage_account, storage_account_key)
        file_client = ShareFileClient(
            self.account_url(storage_account, "file"),
            share_name=self.share_name,
            file_path=self.directory_name + '/' + self.byte_file,
            credential=storage_account_key,
            max_single_get_size=self.MAX_SINGLE_GET_SIZE,
            max_chunk_get_size=self.MAX_CHUNK_GET_SIZE)

        # Act
        file_content = file_client.download_file(validate_content=True)

        # Assert
        self.assertEqual(self.byte_data, file_content.readall())

    @GlobalStorageAccountPreparer()
    def test_get_file_range_with_md5(self, resource_group, location, storage_account, storage_account_key):
        # parallel tests introduce random order of requests, can only run live
        if not self.is_live:
            return
        self._setup(storage_account, storage_account_key)
        file_client = ShareFileClient(
            self.account_url(storage_account, "file"),
            share_name=self.share_name,
            file_path=self.directory_name + '/' + self.byte_file,
            credential=storage_account_key,
            max_single_get_size=self.MAX_SINGLE_GET_SIZE,
            max_chunk_get_size=self.MAX_CHUNK_GET_SIZE)

        file_content = file_client.download_file(offset=0, length=1024, validate_content=True)

        # Assert
        self.assertIsNone(file_content.properties.content_settings.content_md5)

        props = file_client.get_file_properties()
        props.content_settings.content_md5 = b'MDAwMDAwMDA='
        file_client.set_http_headers(props.content_settings)

        # Act
        file_content = file_client.download_file(offset=0, length=1024, validate_content=True)

        # Assert
        self.assertEqual(b'MDAwMDAwMDA=', file_content.properties.content_settings.content_md5)

    @GlobalStorageAccountPreparer()
    def test_get_file_server_encryption(self, resource_group, location, storage_account, storage_account_key):

        self._setup(storage_account, storage_account_key)
        file_client = ShareFileClient(
            self.account_url(storage_account, "file"),
            share_name=self.share_name,
            file_path=self.directory_name + '/' + self.byte_file,
            credential=storage_account_key,
            max_single_get_size=self.MAX_SINGLE_GET_SIZE,
            max_chunk_get_size=self.MAX_CHUNK_GET_SIZE)

        # Act
        file_content = file_client.download_file(offset=0, length=1024, validate_content=True)
    
        # Assert
        self.assertTrue(file_content.properties.server_encrypted)

    @GlobalStorageAccountPreparer()
    def test_get_file_properties_server_encryption(self, resource_group, location, storage_account, storage_account_key):

        self._setup(storage_account, storage_account_key)
        file_client = ShareFileClient(
            self.account_url(storage_account, "file"),
            share_name=self.share_name,
            file_path=self.directory_name + '/' + self.byte_file,
            credential=storage_account_key,
            max_single_get_size=self.MAX_SINGLE_GET_SIZE,
            max_chunk_get_size=self.MAX_CHUNK_GET_SIZE)

        # Act
        props = file_client.get_file_properties()

        # Assert
        self.assertTrue(props.server_encrypted)


# ------------------------------------------------------------------------------<|MERGE_RESOLUTION|>--- conflicted
+++ resolved
@@ -10,10 +10,8 @@
 import uuid
 
 import pytest
-<<<<<<< HEAD
-=======
+
 from azure.core.exceptions import HttpResponseError, ResourceModifiedError
->>>>>>> 03268e89
 
 from _shared.testcase import (
     StorageTestCase,
