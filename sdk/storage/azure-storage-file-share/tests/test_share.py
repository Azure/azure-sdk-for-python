--- conflicted
+++ resolved
@@ -798,11 +798,7 @@
         storage_account_key = kwargs.pop("storage_account_key")
 
         self._setup(storage_account_name, storage_account_key)
-<<<<<<< HEAD
-        share = self._create_share('random1')
-=======
         share = self._create_share('random2')
->>>>>>> dce54150
         snapshot1 = share.create_snapshot()
         snapshot2 = share.create_snapshot()
 
@@ -1056,6 +1052,7 @@
         assert share2_props.root_squash == ShareRootSquash.root_squash
         assert share2_props.protocols == ['NFS']
 
+    @pytest.mark.playback_test_only
     @FileSharePreparer()
     @recorded_by_proxy
     def test_list_shares_with_root_squash_and_protocols(self, **kwargs):
