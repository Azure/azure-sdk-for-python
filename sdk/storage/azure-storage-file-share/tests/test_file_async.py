--- conflicted
+++ resolved
@@ -3942,7 +3942,6 @@
         )
         assert server_returned_permission == user_given_permission_sddl
 
-<<<<<<< HEAD
         # Copy file
         file_client = ShareFileClient(
             self.account_url(storage_account_name, "file"),
@@ -3961,8 +3960,6 @@
 
         await new_file.delete_file()
         await file_client.delete_file()
-=======
-        await new_file.delete_file()
 
     @pytest.mark.live_test_only
     @FileSharePreparer()
@@ -3985,5 +3982,4 @@
         # Act / Assert
         await file_client.upload_file(data=compressed_data, content_settings=content_settings)
         await self.assertFileEqual(file_client, decompressed_data, decompress=True)
-        await self.assertFileEqual(file_client, compressed_data, decompress=False)
->>>>>>> e9e35289
+        await self.assertFileEqual(file_client, compressed_data, decompress=False)