# -------------------------------------------------------------------------
# Copyright (c) Microsoft Corporation. All rights reserved.
# Licensed under the MIT License. See License.txt in the project root for
# license information.
# --------------------------------------------------------------------------

import asyncio
import base64
import os
import tempfile
from datetime import datetime, timedelta, timezone

import pytest
import requests
from azure.core.credentials import AzureNamedKeyCredential, AzureSasCredential
from azure.core.exceptions import ClientAuthenticationError, HttpResponseError, ResourceExistsError, ResourceNotFoundError
from azure.storage.blob.aio import BlobServiceClient
from azure.storage.fileshare import (
    AccessPolicy,
    AccountSasPermissions,
    ContentSettings,
    FileSasPermissions,
    generate_account_sas,
    generate_file_sas,
    generate_share_sas,
    NTFSAttributes,
    ResourceTypes,
    ShareSasPermissions,
    StorageErrorCode
)
from azure.storage.fileshare.aio import ShareFileClient, ShareServiceClient

from devtools_testutils.aio import recorded_by_proxy_async
from devtools_testutils.storage.aio import AsyncStorageRecordedTestCase
from settings.testcase import FileSharePreparer
from test_helpers_async import AsyncStream, MockStorageTransport, ProgressTracker

# ------------------------------------------------------------------------------
TEST_SHARE_PREFIX = 'share'
TEST_DIRECTORY_PREFIX = 'dir'
TEST_FILE_PREFIX = 'file'
TEST_BLOB_PREFIX = 'blob'
LARGE_FILE_SIZE = 64 * 1024 + 5
TEST_FILE_PERMISSIONS = 'O:S-1-5-21-2127521184-1604012920-1887927527-21560751G:S-1-5-21-2127521184-' \
                        '1604012920-1887927527-513D:AI(A;;FA;;;SY)(A;;FA;;;BA)(A;;0x1200a9;;;' \
                        'S-1-5-21-397955417-626881126-188441444-3053964)'
TEST_INTENT = "backup"
# ------------------------------------------------------------------------------


class TestStorageFileAsync(AsyncStorageRecordedTestCase):
    def _setup(self, storage_account_name, storage_account_key, rmt_account=None, rmt_key=None):
        url = self.account_url(storage_account_name, "file")
        blob_url = self.account_url(storage_account_name, "blob")
        credential = storage_account_key

        # test chunking functionality by reducing the threshold
        # for chunking and the size of each chunk, otherwise
        # the tests would take too long to execute
        self.fsc = ShareServiceClient(
            url, credential=credential, max_range_size=4 * 1024)
        self.bsc = BlobServiceClient(blob_url, credential=credential)
        self.source_container_name = self.get_resource_name('sourceshare')
        self.share_name = self.get_resource_name('utshare')
        self.short_byte_data = self.get_random_bytes(1024)

        remote_url = self.account_url(rmt_account, "file")
        remote_credential = rmt_key
        if rmt_account:
            self.fsc2 = ShareServiceClient(remote_url, credential=remote_credential)
            self.remote_share_name = None

    def _teardown(self, FILE_PATH):
        if os.path.isfile(FILE_PATH):
            try:
                os.remove(FILE_PATH)
            except:
                pass

    # --Helpers-----------------------------------------------------------------
    def _get_file_reference(self):
        return self.get_resource_name(TEST_FILE_PREFIX)

    async def _create_source_blob(self):
        try:
            await self.bsc.create_container(self.source_container_name)
        except:
            pass
        blob_client = self.bsc.get_blob_client(self.source_container_name, self.get_resource_name(TEST_BLOB_PREFIX))
        await blob_client.upload_blob(b'abcdefghijklmnop' * 32, overwrite=True)
        return blob_client

    async def _setup_share(self, storage_account_name, storage_account_key, remote=False):
        share_name = self.remote_share_name if remote else self.share_name
        async with ShareServiceClient(
                self.account_url(storage_account_name, "file"),
                credential=storage_account_key,
                max_range_size=4 * 1024) as fsc:
            if not self.is_playback():
                try:
                    await fsc.create_share(share_name)
                except:
                    pass

    async def _create_file(self, storage_account_name, storage_account_key, file_name=None):
        await self._setup_share(storage_account_name, storage_account_key)
        file_name = self._get_file_reference() if file_name is None else file_name
        share_client = self.fsc.get_share_client(self.share_name)
        file_client = share_client.get_file_client(file_name)
        await file_client.upload_file(self.short_byte_data)
        return file_client

    async def _create_empty_file(self, storage_account_name, storage_account_key, file_name=None, file_size=2048):
        await self._setup_share(storage_account_name, storage_account_key)
        file_name = self._get_file_reference() if file_name is None else file_name
        share_client = self.fsc.get_share_client(self.share_name)
        file_client = share_client.get_file_client(file_name)
        await file_client.create_file(file_size)
        return file_client

    async def _get_file_client(self, storage_account_name, storage_account_key):
        await self._setup_share(storage_account_name, storage_account_key)
        file_name = self._get_file_reference()
        share_client = self.fsc.get_share_client(self.share_name)
        file_client = share_client.get_file_client(file_name)
        return file_client

    async def _create_remote_share(self):
        self.remote_share_name = self.get_resource_name('remoteshare')
        remote_share = self.fsc2.get_share_client(self.remote_share_name)
        try:
            await remote_share.create_share()
        except ResourceExistsError:
            pass
        return remote_share

    async def _create_remote_file(self, file_data=None):
        if not file_data:
            file_data = b'12345678' * 1024
        source_file_name = self._get_file_reference()
        remote_share = self.fsc2.get_share_client(self.remote_share_name)
        remote_file = remote_share.get_file_client(source_file_name)
        await remote_file.upload_file(file_data)
        return remote_file

    async def _wait_for_async_copy(self, share_name, file_path):
        count = 0
        share_client = self.fsc.get_share_client(share_name)
        file_client = share_client.get_file_client(file_path)
        properties = await file_client.get_file_properties()
        while properties.copy.status != 'success':
            count = count + 1
            if count > 10:
                self.fail('Timed out waiting for async copy to complete.')
            self.sleep(6)
            properties = await file_client.get_file_properties()
        assert properties.copy.status == 'success'

    async def assertFileEqual(self, file_client, expected_data, **kwargs):
        content = await file_client.download_file(**kwargs)
        actual_data = await content.readall()
        assert actual_data == expected_data

    class NonSeekableFile(object):
        def __init__(self, wrapped_file):
            self.wrapped_file = wrapped_file

        def write(self, data):
            self.wrapped_file.write(data)

        def read(self, count):
            return self.wrapped_file.read(count)

    # --Test cases for files ----------------------------------------------
    @FileSharePreparer()
    @recorded_by_proxy_async
    async def test_make_file_url(self, **kwargs):
        storage_account_name = kwargs.pop("storage_account_name")
        storage_account_key = kwargs.pop("storage_account_key")

        self._setup(storage_account_name, storage_account_key)

        share = self.fsc.get_share_client("vhds")
        file_client = share.get_file_client("vhd_dir/my.vhd")

        # Act
        res = file_client.url

        # Assert
        assert res == ('https://' + storage_account_name + '.file.core.windows.net/vhds/vhd_dir/my.vhd')

    @FileSharePreparer()
    @recorded_by_proxy_async
    async def test_make_file_url_no_directory(self, **kwargs):
        storage_account_name = kwargs.pop("storage_account_name")
        storage_account_key = kwargs.pop("storage_account_key")

        self._setup(storage_account_name, storage_account_key)
        share = self.fsc.get_share_client("vhds")
        file_client = share.get_file_client("my.vhd")

        # Act
        res = file_client.url

        # Assert
        assert res == ('https://' + storage_account_name + '.file.core.windows.net/vhds/my.vhd')

    @FileSharePreparer()
    @recorded_by_proxy_async
    async def test_make_file_url_with_protocol(self, **kwargs):
        storage_account_name = kwargs.pop("storage_account_name")
        storage_account_key = kwargs.pop("storage_account_key")

        self._setup(storage_account_name, storage_account_key)
        url = self.account_url(storage_account_name, "file").replace('https', 'http')
        fsc = ShareServiceClient(url, credential=storage_account_key)
        share = fsc.get_share_client("vhds")
        file_client = share.get_file_client("vhd_dir/my.vhd")

        # Act
        res = file_client.url

        # Assert
        assert res == ('http://' + storage_account_name + '.file.core.windows.net/vhds/vhd_dir/my.vhd')

    @FileSharePreparer()
    @recorded_by_proxy_async
    async def test_make_file_url_with_sas(self, **kwargs):
        storage_account_name = kwargs.pop("storage_account_name")
        storage_account_key = kwargs.pop("storage_account_key")

        self._setup(storage_account_name, storage_account_key)
        # cspell:disable-next-line
        sas = '?sv=2015-04-05&st=2015-04-29T22%3A18%3A26Z&se=2015-04-30T02%3A23%3A26Z&sr=b&sp=rw&sip=168.1.5.60-168.1.5.70&spr=https&sig=Z%2FRHIX5Xcg0Mq2rqI3OlWTjEg2tYkboXr1P9ZUXDtkk%3D'
        file_client = ShareFileClient(
            self.account_url(storage_account_name, "file"),
            share_name="vhds",
            file_path="vhd_dir/my.vhd",
            credential=sas
        )

        # Act
        res = file_client.url

        # Assert
        assert res == ('https://' + storage_account_name + '.file.core.windows.net/vhds/vhd_dir/my.vhd{}'.format(sas))

    @FileSharePreparer()
    @recorded_by_proxy_async
    async def test_exists(self, **kwargs):
        storage_account_name = kwargs.pop("storage_account_name")
        storage_account_key = kwargs.pop("storage_account_key")

        self._setup(storage_account_name, storage_account_key)
        await self._setup_share(storage_account_name, storage_account_key)
        file_name = self._get_file_reference()
        async with ShareFileClient(
            self.account_url(storage_account_name, "file"),
            share_name=self.share_name,
            file_path=file_name,
            credential=storage_account_key) as file_client:

            # Act / Assert
            assert not await file_client.exists()

            await file_client.create_file(1024)
            assert await file_client.exists()

    @FileSharePreparer()
    @recorded_by_proxy_async
    async def test_create_file(self, **kwargs):
        storage_account_name = kwargs.pop("storage_account_name")
        storage_account_key = kwargs.pop("storage_account_key")

        self._setup(storage_account_name, storage_account_key)
        await self._setup_share(storage_account_name, storage_account_key)
        file_name = self._get_file_reference()
        async with ShareFileClient(
            self.account_url(storage_account_name, "file"),
            share_name=self.share_name,
            file_path=file_name,
            credential=storage_account_key) as file_client:

            # Act
            resp = await file_client.create_file(1024)

            # Assert
            props = await file_client.get_file_properties()
            assert props is not None
            assert props.etag == resp['etag']
            assert props.last_modified == resp['last_modified']

    @FileSharePreparer()
    @recorded_by_proxy_async
    async def test_create_file_with_oauth(self, **kwargs):
        storage_account_name = kwargs.pop("storage_account_name")
        storage_account_key = kwargs.pop("storage_account_key")
        token_credential = self.get_credential(ShareServiceClient, is_async=True)

        self._setup(storage_account_name, storage_account_key)
        await self._setup_share(storage_account_name, storage_account_key)
        file_name = self._get_file_reference()
        async with ShareFileClient(
                self.account_url(storage_account_name, "file"),
                share_name=self.share_name,
                file_path=file_name,
                credential=token_credential,
                token_intent=TEST_INTENT) as file_client:
            # Act
            resp = await file_client.create_file(1024)

            # Assert
            props = await file_client.get_file_properties()
            assert props is not None
            assert props.etag == resp['etag']
            assert props.last_modified == resp['last_modified']

    @FileSharePreparer()
    @recorded_by_proxy_async
    async def test_create_file_with_oauth_no_token_intent(self, **kwargs):
        storage_account_name = kwargs.pop("storage_account_name")
        storage_account_key = kwargs.pop("storage_account_key")
        token_credential = self.get_credential(ShareServiceClient, is_async=True)

        self._setup(storage_account_name, storage_account_key)
        await self._setup_share(storage_account_name, storage_account_key)
        file_name = self._get_file_reference()

        # Assert
        with pytest.raises(ValueError):
            file_client = ShareFileClient(
                self.account_url(storage_account_name, "file"),
                share_name=self.share_name,
                file_path=file_name,
                credential=token_credential
            )

    @FileSharePreparer()
    @recorded_by_proxy_async
    async def test_create_file_with_trailing_dot(self, **kwargs):
        storage_account_name = kwargs.pop("storage_account_name")
        storage_account_key = kwargs.pop("storage_account_key")

        self._setup(storage_account_name, storage_account_key)
        await self._setup_share(storage_account_name, storage_account_key)
        file_name = self._get_file_reference()
        async with ShareFileClient(
                self.account_url(storage_account_name, "file"),
                share_name=self.share_name,
                file_path=file_name + '.',
                credential=storage_account_key,
                allow_trailing_dot=True) as file_client:
            # Act
            resp = await file_client.create_file(1024)

            # Assert
            props = await file_client.get_file_properties()
            assert props is not None
            assert props.etag == resp['etag']
            assert props.last_modified == resp['last_modified']
            assert props.name == file_name + '.'

    @FileSharePreparer()
    @recorded_by_proxy_async
    async def test_create_file_with_trailing_dot_false(self, **kwargs):
        storage_account_name = kwargs.pop("storage_account_name")
        storage_account_key = kwargs.pop("storage_account_key")

        self._setup(storage_account_name, storage_account_key)
        await self._setup_share(storage_account_name, storage_account_key)
        file_name = self._get_file_reference()
        file_client = ShareFileClient(
            self.account_url(storage_account_name, "file"),
            share_name=self.share_name,
            file_path=file_name + '.',
            credential=storage_account_key,
            allow_trailing_dot=False)

        # Act
        resp = await file_client.create_file(1024)

        # create file client with dot
        file_client_dotted = ShareFileClient(
            self.account_url(storage_account_name, "file"),
            share_name=self.share_name,
            file_path=file_name + '.',
            credential=storage_account_key,
            allow_trailing_dot=False)

        # create file client without dot
        file_client_no_dot = ShareFileClient(
            self.account_url(storage_account_name, "file"),
            share_name=self.share_name,
            file_path=file_name,
            credential=storage_account_key,
            allow_trailing_dot=False)

        props = await file_client.get_file_properties()
        props_dotted = await file_client_dotted.get_file_properties()
        props_no_dot = await file_client_no_dot.get_file_properties()

        # Assert
        assert props.name == file_name + '.'
        assert props.path == file_name + '.'
        assert props_dotted.name == file_name + '.'
        assert props_dotted.path == file_name + '.'
        assert props_no_dot.name == file_name
        assert props_no_dot.path == file_name

    @FileSharePreparer()
    @recorded_by_proxy_async
    async def test_create_file_with_metadata(self, **kwargs):
        storage_account_name = kwargs.pop("storage_account_name")
        storage_account_key = kwargs.pop("storage_account_key")

        self._setup(storage_account_name, storage_account_key)
        await self._setup_share(storage_account_name, storage_account_key)
        metadata = {'hello': 'world', 'number': '42'}
        file_name = self._get_file_reference()
        async with ShareFileClient(
            self.account_url(storage_account_name, "file"),
            share_name=self.share_name,
            file_path=file_name,
            credential=storage_account_key) as file_client:

            # Act
            resp = await file_client.create_file(1024, metadata=metadata)

            # Assert
            props = await file_client.get_file_properties()
            assert props is not None
            assert props.etag == resp['etag']
            assert props.last_modified == resp['last_modified']
            assert props.metadata == metadata

    @FileSharePreparer()
    @recorded_by_proxy_async
    async def test_create_file_with_metadata_with_trailing_dot(self, **kwargs):
        storage_account_name = kwargs.pop("storage_account_name")
        storage_account_key = kwargs.pop("storage_account_key")

        self._setup(storage_account_name, storage_account_key)
        await self._setup_share(storage_account_name, storage_account_key)
        metadata = {'hello': 'world', 'number': '42'}
        file_name = self._get_file_reference()
        async with ShareFileClient(
                self.account_url(storage_account_name, "file"),
                share_name=self.share_name,
                file_path=file_name + '.',
                credential=storage_account_key,
                allow_trailing_dot=True) as file_client:
            # Act
            resp = await file_client.create_file(1024, metadata=metadata)

            # Assert
            props = await file_client.get_file_properties()
            assert props is not None
            assert props.etag == resp['etag']
            assert props.last_modified == resp['last_modified']
            assert props.metadata == metadata
            assert props.name == file_name + '.'

    @FileSharePreparer()
    @recorded_by_proxy_async
    async def test_create_file_when_file_permission_is_too_long(self, **kwargs):
        storage_account_name = kwargs.pop("storage_account_name")
        storage_account_key = kwargs.pop("storage_account_key")

        self._setup(storage_account_name, storage_account_key)
        file_client = await self._get_file_client(storage_account_name, storage_account_key)
        permission = str(self.get_random_bytes(8 * 1024 + 1))
        with pytest.raises(ValueError):
            await file_client.create_file(1024, file_permission=permission)

    @FileSharePreparer()
    @recorded_by_proxy_async
    async def test_create_file_with_invalid_file_permission(self, **kwargs):
        storage_account_name = kwargs.pop("storage_account_name")
        storage_account_key = kwargs.pop("storage_account_key")

        self._setup(storage_account_name, storage_account_key)
        file_name = await self._get_file_client(storage_account_name, storage_account_key)

        with pytest.raises(HttpResponseError):
            await file_name.create_file(1024, file_permission="abcde")

    @FileSharePreparer()
    @recorded_by_proxy_async
    async def test_create_file_semantics(self, **kwargs):
        storage_account_name = kwargs.pop("storage_account_name")
        storage_account_key = kwargs.pop("storage_account_key")

        self._setup(storage_account_name, storage_account_key)
        await self._setup_share(storage_account_name, storage_account_key)
        file_name = self._get_file_reference()

        file1 = ShareFileClient(
            self.account_url(storage_account_name, "file"),
            share_name=self.share_name,
            file_path=file_name + "file1",
            credential=storage_account_key
        )
        await file1.create_file(1024, file_property_semantics=None)
        props = await file1.get_file_properties()
        assert props is not None

        file2 = ShareFileClient(
            self.account_url(storage_account_name, "file"),
            share_name=self.share_name,
            file_path=file_name + "file2",
            credential=storage_account_key
        )
        await file2.create_file(1024, file_property_semantics="New")
        props = await file2.get_file_properties()
        assert props is not None

        file3 = ShareFileClient(
            self.account_url(storage_account_name, "file"),
            share_name=self.share_name,
            file_path=file_name + "file2",
            credential=storage_account_key
        )
        await file3.create_file(1024, file_property_semantics="Restore", file_permission=TEST_FILE_PERMISSIONS)
        props = await file3.get_file_properties()
        assert props is not None

    @FileSharePreparer()
    @recorded_by_proxy_async
    async def test_create_file_with_lease(self, **kwargs):
        storage_account_name = kwargs.pop("storage_account_name")
        storage_account_key = kwargs.pop("storage_account_key")

        self._setup(storage_account_name, storage_account_key)
        file_client = await self._get_file_client(storage_account_name, storage_account_key)
        await file_client.create_file(1024)

        lease = await file_client.acquire_lease(lease_id='00000000-1111-2222-3333-444444444444')
        resp = await file_client.create_file(1024, lease=lease)
        assert resp is not None

        # There is currently a lease on the file so there should be an exception when delete the file without lease
        with pytest.raises(HttpResponseError):
            await file_client.delete_file()

        # There is currently a lease on the file so delete the file with the lease will succeed
        await file_client.delete_file(lease=lease)

    @FileSharePreparer()
    @recorded_by_proxy_async
    async def test_create_file_with_lease_oauth(self, **kwargs):
        storage_account_name = kwargs.pop("storage_account_name")
        storage_account_key = kwargs.pop("storage_account_key")
        token_credential = self.get_credential(ShareServiceClient, is_async=True)

        self._setup(storage_account_name, storage_account_key)
        await self._setup_share(storage_account_name, storage_account_key)
        file_name = self._get_file_reference()
        file_client = ShareFileClient(
            self.account_url(storage_account_name, "file"),
            share_name=self.share_name,
            file_path=file_name,
            credential=token_credential,
            token_intent=TEST_INTENT)
        await file_client.create_file(1024)

        lease = await file_client.acquire_lease(lease_id='00000000-1111-2222-3333-444444444444')
        resp = await file_client.create_file(1024, lease=lease)
        assert resp is not None

        # There is currently a lease on the file so there should be an exception when delete the file without lease
        with pytest.raises(HttpResponseError):
            await file_client.delete_file()

        # There is currently a lease on the file so delete the file with the lease will succeed
        await file_client.delete_file(lease=lease)

    @FileSharePreparer()
    @recorded_by_proxy_async
    async def test_create_file_with_changed_lease(self, **kwargs):
        storage_account_name = kwargs.pop("storage_account_name")
        storage_account_key = kwargs.pop("storage_account_key")

        self._setup(storage_account_name, storage_account_key)
        file_client = await self._get_file_client(storage_account_name, storage_account_key)
        await file_client.create_file(1024)

        lease = await file_client.acquire_lease(lease_id='00000000-1111-2222-3333-444444444444')
        old_lease_id = lease.id
        await lease.change('44444444-3333-2222-1111-000000000000')

        # use the old lease id to create file will throw exception.
        with pytest.raises(HttpResponseError):
            await file_client.create_file(1024, lease=old_lease_id)

        # use the new lease to create file will succeed.
        resp = await file_client.create_file(1024, lease=lease)

        assert resp is not None

    @FileSharePreparer()
    @recorded_by_proxy_async
    async def test_create_file_with_changed_lease_oauth(self, **kwargs):
        storage_account_name = kwargs.pop("storage_account_name")
        storage_account_key = kwargs.pop("storage_account_key")
        token_credential = self.get_credential(ShareServiceClient, is_async=True)

        self._setup(storage_account_name, storage_account_key)
        await self._setup_share(storage_account_name, storage_account_key)
        file_name = self._get_file_reference()
        file_client = ShareFileClient(
            self.account_url(storage_account_name, "file"),
            share_name=self.share_name,
            file_path=file_name,
            credential=token_credential,
            token_intent=TEST_INTENT)
        await file_client.create_file(1024)

        lease = await file_client.acquire_lease(lease_id='00000000-1111-2222-3333-444444444444')
        old_lease_id = lease.id
        await lease.change('44444444-3333-2222-1111-000000000000')

        # use the old lease id to create file will throw exception.
        with pytest.raises(HttpResponseError):
            await file_client.create_file(1024, lease=old_lease_id)

        # use the new lease to create file will succeed.
        resp = await file_client.create_file(1024, lease=lease)

        assert resp is not None

    @FileSharePreparer()
    @recorded_by_proxy_async
    async def test_lease_operations_trailing_dot(self, **kwargs):
        storage_account_name = kwargs.pop("storage_account_name")
        storage_account_key = kwargs.pop("storage_account_key")

        self._setup(storage_account_name, storage_account_key)
        await self._setup_share(storage_account_name, storage_account_key)
        file_name = self._get_file_reference()
        file_client = ShareFileClient(
            self.account_url(storage_account_name, "file"),
            share_name=self.share_name,
            file_path=file_name + '.',
            credential=storage_account_key,
            allow_trailing_dot=True)
        await file_client.create_file(1024)

        lease = await file_client.acquire_lease(lease_id='00000000-1111-2222-3333-444444444444')
        old_lease_id = lease.id
        await lease.change('44444444-3333-2222-1111-000000000000')

        # use the old lease id to create file will throw exception.
        with pytest.raises(HttpResponseError):
            await file_client.create_file(1024, lease=old_lease_id)

        # use the new lease to create file will succeed.
        resp = await file_client.create_file(1024, lease=lease)

        # break the lease
        await lease.break_lease()

        # create file without lease to show lease is broken
        resp = await file_client.create_file(1024)
        props = await file_client.get_file_properties()

        # Assert
        assert resp is not None
        assert props.name == file_name + '.'

    @FileSharePreparer()
    @recorded_by_proxy_async
    async def test_create_file_will_set_all_smb_properties(self, **kwargs):
        storage_account_name = kwargs.pop("storage_account_name")
        storage_account_key = kwargs.pop("storage_account_key")

        self._setup(storage_account_name, storage_account_key)
        file_client = await self._get_file_client(storage_account_name, storage_account_key)

        # Act
        await file_client.create_file(1024)
        file_properties = await file_client.get_file_properties()

        # Assert
        assert file_properties is not None
        assert file_properties.change_time is not None
        assert file_properties.creation_time is not None
        assert file_properties.file_attributes is not None
        assert file_properties.last_write_time is not None

    @FileSharePreparer()
    @recorded_by_proxy_async
    async def test_create_file_set_smb_properties(self, **kwargs):
        storage_account_name = kwargs.pop("storage_account_name")
        storage_account_key = kwargs.pop("storage_account_key")

        self._setup(storage_account_name, storage_account_key)
        file_client = await self._get_file_client(storage_account_name, storage_account_key)

        file_attributes = NTFSAttributes(read_only=True, archive=True)
        file_creation_time = file_last_write_time = file_change_time = datetime(2022, 3, 10, 10, 14, 30, 500000, tzinfo=timezone.utc)

        # Act
        await file_client.create_file(
            size=1024,
            file_attributes=file_attributes,
            file_creation_time=file_creation_time,
            file_last_write_time=file_last_write_time,
            file_change_time=file_change_time)
        file_properties = await file_client.get_file_properties()

        # Assert
        assert file_properties is not None
        assert file_creation_time == file_properties.creation_time
        assert file_last_write_time == file_properties.last_write_time
        assert file_change_time == file_properties.change_time
        assert 'ReadOnly' in file_properties.file_attributes
        assert 'Archive' in file_properties.file_attributes

    @FileSharePreparer()
    @recorded_by_proxy_async
    async def test_file_exists(self, **kwargs):
        storage_account_name = kwargs.pop("storage_account_name")
        storage_account_key = kwargs.pop("storage_account_key")

        self._setup(storage_account_name, storage_account_key)
        file_client = await self._create_file(storage_account_name, storage_account_key)

        # Act
        exists = await file_client.get_file_properties()

        # Assert
        assert exists

    @FileSharePreparer()
    @recorded_by_proxy_async
    async def test_snapshot_exists(self, **kwargs):
        storage_account_name = kwargs.pop("storage_account_name")
        storage_account_key = kwargs.pop("storage_account_key")

        self._setup(storage_account_name, storage_account_key)
        await self._setup_share(storage_account_name, storage_account_key)
        share_client = self.fsc.get_share_client(self.share_name)
        directory_name = self.get_resource_name("directory")
        directory_client = await share_client.create_directory(directory_name)
        file_name = self._get_file_reference()
        file_client = directory_client.get_file_client(file_name)
        await file_client.upload_file(self.short_byte_data)

        snapshot = await share_client.create_snapshot()
        share_snapshot_client = self.fsc.get_share_client(self.share_name, snapshot=snapshot)
        file_snapshot_client = share_snapshot_client.get_directory_client(directory_name).get_file_client(file_name)

        await file_client.delete_file()

        # Act
        props = await file_snapshot_client.download_file()

        # Assert
        assert props

    @FileSharePreparer()
    @recorded_by_proxy_async
    async def test_file_not_exists(self, **kwargs):
        storage_account_name = kwargs.pop("storage_account_name")
        storage_account_key = kwargs.pop("storage_account_key")

        self._setup(storage_account_name, storage_account_key)
        file_name = self._get_file_reference()
        file_client = ShareFileClient(
            self.account_url(storage_account_name, "file"),
            share_name=self.share_name,
            file_path="missingdir/" + file_name,
            credential=storage_account_key)

        # Act
        with pytest.raises(ResourceNotFoundError):
            await file_client.get_file_properties()

    @FileSharePreparer()
    @recorded_by_proxy_async
    async def test_file_exists_with_snapshot(self, **kwargs):
        storage_account_name = kwargs.pop("storage_account_name")
        storage_account_key = kwargs.pop("storage_account_key")

        self._setup(storage_account_name, storage_account_key)
        file_client = await self._create_file(storage_account_name, storage_account_key)
        share_client = self.fsc.get_share_client(self.share_name)
        snapshot = await share_client.create_snapshot()
        await file_client.delete_file()

        # Act
        snapshot_client = ShareFileClient(
            self.account_url(storage_account_name, "file"),
            share_name=self.share_name,
            file_path=file_client.file_name,
            snapshot=snapshot,
            credential=storage_account_key)
        props = await snapshot_client.get_file_properties()

        # Assert
        assert props

    @FileSharePreparer()
    @recorded_by_proxy_async
    async def test_file_not_exists_with_snapshot(self, **kwargs):
        storage_account_name = kwargs.pop("storage_account_name")
        storage_account_key = kwargs.pop("storage_account_key")

        self._setup(storage_account_name, storage_account_key)
        await self._setup_share(storage_account_name, storage_account_key)
        share_client = self.fsc.get_share_client(self.share_name)
        snapshot = await share_client.create_snapshot()

        file_client = await self._create_file(storage_account_name, storage_account_key)

        # Act
        snapshot_client = ShareFileClient(
            self.account_url(storage_account_name, "file"),
            share_name=self.share_name,
            file_path=file_client.file_name,
            snapshot=snapshot,
            credential=storage_account_key)

        # Assert
        with pytest.raises(ResourceNotFoundError):
            await snapshot_client.get_file_properties()

    @FileSharePreparer()
    @recorded_by_proxy_async
    async def test_resize_file(self, **kwargs):
        storage_account_name = kwargs.pop("storage_account_name")
        storage_account_key = kwargs.pop("storage_account_key")

        self._setup(storage_account_name, storage_account_key)
        file_client = await self._create_file(storage_account_name, storage_account_key)

        # Act
        await file_client.resize_file(5)

        # Assert
        props = await file_client.get_file_properties()
        assert props.size == 5

    @FileSharePreparer()
    @recorded_by_proxy_async
    async def test_resize_file_with_lease(self, **kwargs):
        storage_account_name = kwargs.pop("storage_account_name")
        storage_account_key = kwargs.pop("storage_account_key")

        self._setup(storage_account_name, storage_account_key)
        file_client = await self._create_file(storage_account_name, storage_account_key)
        lease = await file_client.acquire_lease(lease_id='00000000-1111-2222-3333-444444444444')

        # Act
        with pytest.raises(HttpResponseError):
            await file_client.resize_file(5)
        await file_client.resize_file(5, lease=lease)

        # Assert
        props = await file_client.get_file_properties()
        assert props.size == 5

    @FileSharePreparer()
    @recorded_by_proxy_async
    async def test_set_file_properties(self, **kwargs):
        storage_account_name = kwargs.pop("storage_account_name")
        storage_account_key = kwargs.pop("storage_account_key")

        self._setup(storage_account_name, storage_account_key)
        file_client = await self._create_file(storage_account_name, storage_account_key)

        # Act
        content_settings = ContentSettings(
            content_language='spanish',
            content_disposition='inline')
        resp = await file_client.set_http_headers(content_settings=content_settings)

        # Assert
        properties = await file_client.get_file_properties()
        assert properties.content_settings.content_language == content_settings.content_language
        assert properties.content_settings.content_disposition == content_settings.content_disposition
        assert properties.last_write_time is not None
        assert properties.creation_time is not None
        assert properties.permission_key is not None

    @FileSharePreparer()
    @recorded_by_proxy_async
    async def test_set_datetime_all_ms_precision(self, **kwargs):
        storage_account_name = kwargs.pop("storage_account_name")
        storage_account_key = kwargs.pop("storage_account_key")

        self._setup(storage_account_name, storage_account_key)
        file_client = await self._create_file(storage_account_name, storage_account_key)

        date_times = [
            datetime(3005, 5, 11, 12, 24, 7),
            datetime(3005, 5, 11, 12, 24, 7, 0),
            datetime(3005, 5, 11, 12, 24, 7, 1),
            datetime(3005, 5, 11, 12, 24, 7, 12),
            datetime(3005, 5, 11, 12, 24, 7, 123),
            datetime(3005, 5, 11, 12, 24, 7, 1234),
            datetime(3005, 5, 11, 12, 24, 7, 12345),
            datetime(3005, 5, 11, 12, 24, 7, 123456),
            datetime(2023, 12, 8, tzinfo=timezone(-timedelta(hours=7))),
            datetime(2023, 12, 8, tzinfo=timezone(-timedelta(hours=8))),
        ]

        # Act / Assert
        content_settings = ContentSettings(
            content_language='spanish',
            content_disposition='inline')
        for date1, date2 in zip(date_times[::2], date_times[1::2]):
            await file_client.set_http_headers(
                content_settings=content_settings,
                file_creation_time=date1,
                file_last_write_time=date2
            )

    @FileSharePreparer()
    @recorded_by_proxy_async
    async def test_set_file_properties_trailing_dot(self, **kwargs):
        storage_account_name = kwargs.pop("storage_account_name")
        storage_account_key = kwargs.pop("storage_account_key")

        self._setup(storage_account_name, storage_account_key)
        await self._setup_share(storage_account_name, storage_account_key)
        file_name = self._get_file_reference()
        file_client = ShareFileClient(
                self.account_url(storage_account_name, "file"),
                share_name=self.share_name,
                file_path=file_name + '.',
                credential=storage_account_key,
                allow_trailing_dot=True)
        await file_client.create_file(1024)

        # Act
        content_settings = ContentSettings(
            content_language='spanish',
            content_disposition='inline')
        resp = await file_client.set_http_headers(content_settings=content_settings)

        # Assert
        properties = await file_client.get_file_properties()
        assert properties.content_settings.content_language == content_settings.content_language
        assert properties.content_settings.content_disposition == content_settings.content_disposition
        assert properties.last_write_time is not None
        assert properties.creation_time is not None
        assert properties.permission_key is not None
        assert properties.name == file_name + '.'

    @FileSharePreparer()
    @recorded_by_proxy_async
    async def test_set_file_properties_with_file_permission(self, **kwargs):
        storage_account_name = kwargs.pop("storage_account_name")
        storage_account_key = kwargs.pop("storage_account_key")

        self._setup(storage_account_name, storage_account_key)
        file_client = await self._create_file(storage_account_name, storage_account_key)
        properties_on_creation = await file_client.get_file_properties()

        content_settings = ContentSettings(
            content_language='spanish',
            content_disposition='inline')

        ntfs_attributes = NTFSAttributes(archive=True, temporary=True)
        last_write_time = properties_on_creation.last_write_time + timedelta(hours=3)
        creation_time = properties_on_creation.creation_time + timedelta(hours=3)
        change_time = properties_on_creation.change_time + timedelta(hours=3)

        # Act
        await file_client.set_http_headers(
            content_settings=content_settings,
            file_attributes=ntfs_attributes,
            file_last_write_time=last_write_time,
            file_creation_time=creation_time,
            file_change_time=change_time
        )

        # Assert
        properties = await file_client.get_file_properties()
        assert properties.content_settings.content_language == content_settings.content_language
        assert properties.content_settings.content_disposition == content_settings.content_disposition
        assert properties.creation_time == creation_time
        assert properties.last_write_time == last_write_time
        assert properties.change_time == change_time
        assert "Archive" in properties.file_attributes
        assert "Temporary" in properties.file_attributes

    @FileSharePreparer()
    @recorded_by_proxy_async
    async def test_set_file_properties_with_oauth(self, **kwargs):
        storage_account_name = kwargs.pop("storage_account_name")
        storage_account_key = kwargs.pop("storage_account_key")
        token_credential = self.get_credential(ShareServiceClient, is_async=True)

        self._setup(storage_account_name, storage_account_key)
        await self._setup_share(storage_account_name, storage_account_key)
        file_name = self._get_file_reference()
        async with ShareFileClient(
                self.account_url(storage_account_name, "file"),
                share_name=self.share_name,
                file_path=file_name,
                credential=token_credential,
                token_intent=TEST_INTENT) as file_client:
            # Act
            await file_client.create_file(1024)
            content_settings = ContentSettings(content_language='spanish', content_disposition='inline')
            resp = await file_client.set_http_headers(content_settings=content_settings)

            # Assert
            properties = await file_client.get_file_properties()
            assert properties.content_settings.content_language == content_settings.content_language
            assert properties.content_settings.content_disposition == content_settings.content_disposition
            assert properties.last_write_time is not None
            assert properties.creation_time is not None
            assert properties.permission_key is not None

    @FileSharePreparer()
    @recorded_by_proxy_async
    async def test_get_file_properties(self, **kwargs):
        storage_account_name = kwargs.pop("storage_account_name")
        storage_account_key = kwargs.pop("storage_account_key")

        self._setup(storage_account_name, storage_account_key)
        file_client = await self._create_file(storage_account_name, storage_account_key)

        # Act
        properties = await file_client.get_file_properties()

        # Assert
        assert properties is not None
        assert properties.size == len(self.short_byte_data)

    @FileSharePreparer()
    @recorded_by_proxy_async
    async def test_get_file_properties_with_oauth(self, **kwargs):
        storage_account_name = kwargs.pop("storage_account_name")
        storage_account_key = kwargs.pop("storage_account_key")
        token_credential = self.get_credential(ShareServiceClient, is_async=True)

        self._setup(storage_account_name, storage_account_key)
        await self._setup_share(storage_account_name, storage_account_key)
        file_name = self._get_file_reference()
        async with ShareFileClient(
                self.account_url(storage_account_name, "file"),
                share_name=self.share_name,
                file_path=file_name,
                credential=token_credential,
                token_intent=TEST_INTENT) as file_client:

            # Act
            resp = await file_client.create_file(1024)
            properties = await file_client.get_file_properties()

        # Assert
        assert properties is not None
        assert properties.size == len(self.short_byte_data)

    @FileSharePreparer()
    @recorded_by_proxy_async
    async def test_get_file_properties_trailing_dot(self, **kwargs):
        storage_account_name = kwargs.pop("storage_account_name")
        storage_account_key = kwargs.pop("storage_account_key")

        self._setup(storage_account_name, storage_account_key)
        await self._setup_share(storage_account_name, storage_account_key)
        file_name = self._get_file_reference()
        file_client = ShareFileClient(
            self.account_url(storage_account_name, "file"),
            share_name=self.share_name,
            file_path=file_name + '.',
            credential=storage_account_key,
            allow_trailing_dot=True)
        await file_client.create_file(1024)

        # Ensure allow_trailing_dot=True is enforced properly by attempting to connect without trailing dot
        file_client_no_dot = ShareFileClient(
            self.account_url(storage_account_name, "file"),
            share_name=self.share_name,
            file_path=file_name,
            credential=storage_account_key)
        with pytest.raises(HttpResponseError):
            await file_client_no_dot.get_file_properties()

        # Act
        properties = await file_client.get_file_properties()

        # Assert
        assert properties is not None

    @FileSharePreparer()
    @recorded_by_proxy_async
    async def test_get_file_properties_with_invalid_lease_fails(self, **kwargs):
        storage_account_name = kwargs.pop("storage_account_name")
        storage_account_key = kwargs.pop("storage_account_key")

        self._setup(storage_account_name, storage_account_key)
        file_client = await self._create_file(storage_account_name, storage_account_key)
        await file_client.acquire_lease(lease_id='00000000-1111-2222-3333-444444444444')

        # Act
        with pytest.raises(HttpResponseError):
            await file_client.get_file_properties(lease='44444444-3333-2222-1111-000000000000')

        # get properties on a leased file will succeed
        properties = await file_client.get_file_properties()

        # Assert
        assert properties is not None
        assert properties.size == len(self.short_byte_data)

    @FileSharePreparer()
    @recorded_by_proxy_async
    async def test_get_file_properties_with_snapshot(self, **kwargs):
        storage_account_name = kwargs.pop("storage_account_name")
        storage_account_key = kwargs.pop("storage_account_key")

        self._setup(storage_account_name, storage_account_key)
        file_client = await self._create_file(storage_account_name, storage_account_key)
        metadata = {"test1": "foo", "test2": "bar"}
        await file_client.set_file_metadata(metadata)

        share_client = self.fsc.get_share_client(self.share_name)
        snapshot = await share_client.create_snapshot()

        metadata2 = {"test100": "foo100", "test200": "bar200"}
        await file_client.set_file_metadata(metadata2)

        # Act
        file_props = await file_client.get_file_properties()
        snapshot_client = ShareFileClient(
            self.account_url(storage_account_name, "file"),
            share_name=self.share_name,
            file_path=file_client.file_name,
            snapshot=snapshot,
            credential=storage_account_key)
        snapshot_props = await snapshot_client.get_file_properties()
        # Assert
        assert file_props is not None
        assert snapshot_props is not None
        assert snapshot_props.snapshot == snapshot_client.snapshot
        assert metadata == snapshot_props.metadata

    @FileSharePreparer()
    @recorded_by_proxy_async
    async def test_get_file_metadata_with_snapshot(self, **kwargs):
        storage_account_name = kwargs.pop("storage_account_name")
        storage_account_key = kwargs.pop("storage_account_key")

        self._setup(storage_account_name, storage_account_key)
        file_client = await self._create_file(storage_account_name, storage_account_key)
        metadata = {"test1": "foo", "test2": "bar"}
        await file_client.set_file_metadata(metadata)

        share_client = self.fsc.get_share_client(self.share_name)
        snapshot = await share_client.create_snapshot()
        snapshot_client = ShareFileClient(
            self.account_url(storage_account_name, "file"),
            share_name=self.share_name,
            file_path=file_client.file_name,
            snapshot=snapshot,
            credential=storage_account_key)

        metadata2 = {"test100": "foo100", "test200": "bar200"}
        await file_client.set_file_metadata(metadata2)

        # Act
        file_metadata = await file_client.get_file_properties()
        file_snapshot_metadata = await snapshot_client.get_file_properties()

        # Assert
        assert metadata2 == file_metadata.metadata
        assert metadata == file_snapshot_metadata.metadata

    @FileSharePreparer()
    @recorded_by_proxy_async
    async def test_get_file_properties_with_non_existing_file(self, **kwargs):
        storage_account_name = kwargs.pop("storage_account_name")
        storage_account_key = kwargs.pop("storage_account_key")

        self._setup(storage_account_name, storage_account_key)
        file_name = self._get_file_reference()
        file_client = ShareFileClient(
            self.account_url(storage_account_name, "file"),
            share_name=self.share_name,
            file_path=file_name,
            credential=storage_account_key)

        # Act
        with pytest.raises(ResourceNotFoundError):
            await file_client.get_file_properties()

            # Assert

    @FileSharePreparer()
    @recorded_by_proxy_async
    async def test_get_file_metadata(self, **kwargs):
        storage_account_name = kwargs.pop("storage_account_name")
        storage_account_key = kwargs.pop("storage_account_key")

        self._setup(storage_account_name, storage_account_key)
        file_client = await self._create_file(storage_account_name, storage_account_key)

        # Act
        md = await file_client.get_file_properties()

        # Assert
        assert md.metadata is not None
        assert 0 == len(md.metadata)

    @FileSharePreparer()
    @recorded_by_proxy_async
    async def test_set_file_metadata_with_upper_case(self, **kwargs):
        storage_account_name = kwargs.pop("storage_account_name")
        storage_account_key = kwargs.pop("storage_account_key")

        self._setup(storage_account_name, storage_account_key)
        metadata = {'hello': 'world', 'number': '42', 'UP': 'UPval'}
        file_client = await self._create_file(storage_account_name, storage_account_key)

        # Act
        await file_client.set_file_metadata(metadata)

        # Assert
        props = await file_client.get_file_properties()
        md = props.metadata
        assert 3 == len(md)
        assert md['hello'] == 'world'
        assert md['number'] == '42'
        assert md['UP'] == 'UPval'
        assert not 'up' in md

    @FileSharePreparer()
    @recorded_by_proxy_async
    async def test_set_file_metadata_with_oauth(self, **kwargs):
        storage_account_name = kwargs.pop("storage_account_name")
        storage_account_key = kwargs.pop("storage_account_key")
        token_credential = self.get_credential(ShareServiceClient, is_async=True)

        self._setup(storage_account_name, storage_account_key)
        await self._setup_share(storage_account_name, storage_account_key)
        file_name = self._get_file_reference()
        async with ShareFileClient(
                self.account_url(storage_account_name, "file"),
                share_name=self.share_name,
                file_path=file_name,
                credential=token_credential,
                token_intent=TEST_INTENT) as file_client:
            metadata = {'hello': 'world', 'number': '42', 'UP': 'UPval'}

            # Act
            resp = await file_client.create_file(1024)
            await file_client.set_file_metadata(metadata)

            # Assert
            props = await file_client.get_file_properties()
            md = props.metadata
            assert 3 == len(md)
            assert md['hello'] == 'world'
            assert md['number'] == '42'
            assert md['UP'] == 'UPval'
            assert not 'up' in md

    @FileSharePreparer()
    @recorded_by_proxy_async
    async def test_break_lease_with_broken_period_fails(self, **kwargs):
        storage_account_name = kwargs.pop("storage_account_name")
        storage_account_key = kwargs.pop("storage_account_key")

        self._setup(storage_account_name, storage_account_key)
        file_client = await self._create_file(storage_account_name, storage_account_key)
        lease = await file_client.acquire_lease(lease_id='00000000-1111-2222-3333-444444444444')

        # Assert
        assert lease is not None
        with pytest.raises(TypeError):
            await lease.break_lease(lease_break_period=5)

    @FileSharePreparer()
    @recorded_by_proxy_async
    async def test_set_file_metadata_with_broken_lease(self, **kwargs):
        storage_account_name = kwargs.pop("storage_account_name")
        storage_account_key = kwargs.pop("storage_account_key")

        self._setup(storage_account_name, storage_account_key)
        metadata = {'hello': 'world', 'number': '42', 'UP': 'UPval'}
        file_client = await self._create_file(storage_account_name, storage_account_key)

        lease = await file_client.acquire_lease(lease_id='00000000-1111-2222-3333-444444444444')
        with pytest.raises(HttpResponseError):
            await file_client.set_file_metadata(metadata)

        lease_id_to_be_broken = lease.id
        await lease.break_lease()

        # Act
        # lease is broken, set metadata doesn't require a lease
        await file_client.set_file_metadata({'hello': 'world'})
        props = await file_client.get_file_properties()
        # Assert
        assert 1 == len(props.metadata)
        assert props.metadata['hello'] == 'world'

        # Act
        await file_client.acquire_lease(lease_id=lease_id_to_be_broken)
        await file_client.set_file_metadata(metadata, lease=lease_id_to_be_broken)
        # Assert
        props = await file_client.get_file_properties()
        md = props.metadata
        assert 3 == len(md)
        assert md['hello'] == 'world'
        assert md['number'] == '42'
        assert md['UP'] == 'UPval'
        assert not 'up' in md

    @FileSharePreparer()
    @recorded_by_proxy_async
    async def test_delete_file_with_existing_file(self, **kwargs):
        storage_account_name = kwargs.pop("storage_account_name")
        storage_account_key = kwargs.pop("storage_account_key")

        self._setup(storage_account_name, storage_account_key)
        file_client = await self._create_file(storage_account_name, storage_account_key)

        # Act
        await file_client.delete_file()

        # Assert
        with pytest.raises(ResourceNotFoundError):
            await file_client.get_file_properties()

    @FileSharePreparer()
    @recorded_by_proxy_async
    async def test_delete_file_with_existing_file_oauth(self, **kwargs):
        storage_account_name = kwargs.pop("storage_account_name")
        storage_account_key = kwargs.pop("storage_account_key")
        token_credential = self.get_credential(ShareServiceClient, is_async=True)

        self._setup(storage_account_name, storage_account_key)
        await self._setup_share(storage_account_name, storage_account_key)
        file_name = self._get_file_reference()
        file_client = ShareFileClient(
            self.account_url(storage_account_name, "file"),
            share_name=self.share_name,
            file_path=file_name,
            credential=token_credential,
            token_intent=TEST_INTENT)

        # Act
        resp = await file_client.create_file(1024)
        await file_client.delete_file()

        # Assert
        with pytest.raises(ResourceNotFoundError):
            await file_client.get_file_properties()

    @FileSharePreparer()
    @recorded_by_proxy_async
    async def test_delete_file_with_existing_file_trailing_dot(self, **kwargs):
        storage_account_name = kwargs.pop("storage_account_name")
        storage_account_key = kwargs.pop("storage_account_key")

        self._setup(storage_account_name, storage_account_key)
        await self._setup_share(storage_account_name, storage_account_key)
        file_name = self._get_file_reference()
        file_client = ShareFileClient(
            self.account_url(storage_account_name, "file"),
            share_name=self.share_name,
            file_path=file_name + '.',
            credential=storage_account_key,
            allow_trailing_dot=True)
        await file_client.create_file(1024)

        # Act
        await file_client.delete_file()

        # Assert
        with pytest.raises(ResourceNotFoundError):
            await file_client.get_file_properties()

    @FileSharePreparer()
    @recorded_by_proxy_async
    async def test_delete_file_with_non_existing_file(self, **kwargs):
        storage_account_name = kwargs.pop("storage_account_name")
        storage_account_key = kwargs.pop("storage_account_key")

        self._setup(storage_account_name, storage_account_key)
        file_name = self._get_file_reference()
        file_client = ShareFileClient(
            self.account_url(storage_account_name, "file"),
            share_name=self.share_name,
            file_path=file_name,
            credential=storage_account_key)

        # Act
        with pytest.raises(ResourceNotFoundError):
            await file_client.delete_file()

            # Assert

    @FileSharePreparer()
    @recorded_by_proxy_async
    async def test_update_range(self, **kwargs):
        storage_account_name = kwargs.pop("storage_account_name")
        storage_account_key = kwargs.pop("storage_account_key")

        self._setup(storage_account_name, storage_account_key)
        file_client = await self._create_file(storage_account_name, storage_account_key)

        # Act
        data = b'abcdefghijklmnop' * 32
        await file_client.upload_range(data, offset=0, length=512)

        # Assert
        content = await file_client.download_file()
        content = await content.readall()
        assert data == content[:512]
        assert self.short_byte_data[512:] == content[512:]

    @FileSharePreparer()
    @recorded_by_proxy_async
    async def test_update_range_with_oauth(self, **kwargs):
        storage_account_name = kwargs.pop("storage_account_name")
        storage_account_key = kwargs.pop("storage_account_key")
        token_credential = self.get_credential(ShareServiceClient, is_async=True)

        self._setup(storage_account_name, storage_account_key)
        await self._setup_share(storage_account_name, storage_account_key)
        file_client = ShareFileClient(
            self.account_url(storage_account_name, "file"),
            share_name=self.share_name,
            file_path='file1',
            credential=token_credential,
            token_intent=TEST_INTENT)

        # Act
        await file_client.upload_file(self.short_byte_data)
        data = b'abcdefghijklmnop' * 32
        await file_client.upload_range(data, offset=0, length=512)

        # Assert
        content = await file_client.download_file()
        content = await content.readall()
        assert data == content[:512]
        assert self.short_byte_data[512:] == content[512:]

    @FileSharePreparer()
    @recorded_by_proxy_async
    async def test_update_range_trailing_dot(self, **kwargs):
        storage_account_name = kwargs.pop("storage_account_name")
        storage_account_key = kwargs.pop("storage_account_key")

        self._setup(storage_account_name, storage_account_key)
        await self._setup_share(storage_account_name, storage_account_key)
        file_name = self._get_file_reference()
        file_client = ShareFileClient(
            self.account_url(storage_account_name, "file"),
            share_name=self.share_name,
            file_path=file_name + '.',
            credential=storage_account_key,
            allow_trailing_dot=True)
        await file_client.upload_file(self.short_byte_data)

        # Act
        data = b'abcdefghijklmnop' * 32
        await file_client.upload_range(data, offset=0, length=512)
        props = await file_client.get_file_properties()

        # Assert
        content = await file_client.download_file()
        content = await content.readall()
        assert data == content[:512]
        assert self.short_byte_data[512:] == content[512:]
        assert props.name == file_name + '.'

    @FileSharePreparer()
    @recorded_by_proxy_async
    async def test_update_range_with_lease(self, **kwargs):
        storage_account_name = kwargs.pop("storage_account_name")
        storage_account_key = kwargs.pop("storage_account_key")

        self._setup(storage_account_name, storage_account_key)
        file_client = await self._create_file(storage_account_name, storage_account_key)
        lease = await file_client.acquire_lease(lease_id='00000000-1111-2222-3333-444444444444')

        # Act
        data = b'abcdefghijklmnop' * 32
        with pytest.raises(HttpResponseError):
            await file_client.upload_range(data, offset=0, length=512)
        await file_client.upload_range(data, offset=0, length=512, lease=lease)

        # Assert
        content = await file_client.download_file()
        content = await content.readall()
        assert data == content[:512]
        assert self.short_byte_data[512:] == content[512:]

    @FileSharePreparer()
    @recorded_by_proxy_async
    async def test_update_range_with_md5(self, **kwargs):
        storage_account_name = kwargs.pop("storage_account_name")
        storage_account_key = kwargs.pop("storage_account_key")

        self._setup(storage_account_name, storage_account_key)
        file_client = await self._create_file(storage_account_name, storage_account_key)

        # Act
        data = b'abcdefghijklmnop' * 32
        await file_client.upload_range(data, offset=0, length=512, validate_content=True)

        # Assert

    @FileSharePreparer()
    @recorded_by_proxy_async
    async def test_update_range_last_written_mode_now(self, **kwargs):
        storage_account_name = kwargs.pop("storage_account_name")
        storage_account_key = kwargs.pop("storage_account_key")

        self._setup(storage_account_name, storage_account_key)
        file_client = await self._create_file(storage_account_name, storage_account_key)
        current_last_write_time = (await file_client.get_file_properties()).last_write_time

        # Act
        data = b'abcdefghijklmnop' * 32
        await file_client.upload_range(data, offset=0, length=512, file_last_write_mode="Now")

        # Assert
        new_last_write_time = (await file_client.get_file_properties()).last_write_time
        assert current_last_write_time != new_last_write_time

    @FileSharePreparer()
    @recorded_by_proxy_async
    async def test_update_range_last_written_mode_preserve(self, **kwargs):
        storage_account_name = kwargs.pop("storage_account_name")
        storage_account_key = kwargs.pop("storage_account_key")

        self._setup(storage_account_name, storage_account_key)
        file_client = await self._create_file(storage_account_name, storage_account_key)
        current_last_write_time = (await file_client.get_file_properties()).last_write_time

        # Act
        data = b'abcdefghijklmnop' * 32
        await file_client.upload_range(data, offset=0, length=512, file_last_write_mode="Preserve")

        # Assert
        new_last_write_time = (await file_client.get_file_properties()).last_write_time
        assert current_last_write_time == new_last_write_time

    @FileSharePreparer()
    @recorded_by_proxy_async
    async def test_update_range_from_file_url_when_source_file_does_not_have_enough_bytes(self, **kwargs):
        storage_account_name = kwargs.pop("storage_account_name")
        storage_account_key = kwargs.pop("storage_account_key")

        self._setup(storage_account_name, storage_account_key)
        source_file_name = 'testfile1'
        source_file_client = await self._create_file(storage_account_name, storage_account_key, file_name=source_file_name)

        destination_file_name = 'filetoupdate'
        destination_file_client = await self._create_file(storage_account_name, storage_account_key, file_name=destination_file_name)

        # generate SAS for the source file
        sas_token_for_source_file = self.generate_sas(
            generate_file_sas,
            source_file_client.account_name,
            source_file_client.share_name,
            source_file_client.file_path,
            source_file_client.credential.account_key,
            FileSasPermissions(read=True),
            expiry=datetime.utcnow() + timedelta(hours=1)
        )

        source_file_url = source_file_client.url + '?' + sas_token_for_source_file

        # Act
        with pytest.raises(HttpResponseError):
            # when the source file has less bytes than 2050, throw exception
            await destination_file_client.upload_range_from_url(source_file_url, offset=0, length=2050, source_offset=0)

    @FileSharePreparer()
    @recorded_by_proxy_async
    async def test_update_range_from_file_url(self, **kwargs):
        storage_account_name = kwargs.pop("storage_account_name")
        storage_account_key = kwargs.pop("storage_account_key")

        self._setup(storage_account_name, storage_account_key)
        source_file_name = 'testfile'
        source_file_client = await self._create_file(storage_account_name, storage_account_key, file_name=source_file_name)
        data = b'abcdefghijklmnop' * 32
        await source_file_client.upload_range(data, offset=0, length=512)

        destination_file_name = 'filetoupdate'
        destination_file_client = await self._create_empty_file(storage_account_name, storage_account_key, file_name=destination_file_name)

        # generate SAS for the source file
        sas_token_for_source_file = self.generate_sas(
            generate_file_sas,
            source_file_client.account_name,
            source_file_client.share_name,
            source_file_client.file_path,
            source_file_client.credential.account_key,
            FileSasPermissions(read=True),
            expiry=datetime.utcnow() + timedelta(hours=1))

        source_file_url = source_file_client.url + '?' + sas_token_for_source_file
        # Act
        await destination_file_client.upload_range_from_url(source_file_url, offset=0, length=512, source_offset=0)

        # Assert
        # To make sure the range of the file is actually updated
        file_ranges = await destination_file_client.get_ranges()
        file_content = await destination_file_client.download_file(offset=0, length=512)
        file_content = await file_content.readall()
        assert 1 == len(file_ranges)
        assert 0 == file_ranges[0].get('start')
        assert 511 == file_ranges[0].get('end')
        assert data == file_content

    @FileSharePreparer()
    @recorded_by_proxy_async
    async def test_update_range_from_file_url_with_oauth(self, **kwargs):
        storage_account_name = kwargs.pop("storage_account_name")
        storage_account_key = kwargs.pop("storage_account_key")

        self._setup(storage_account_name, storage_account_key)
        source_blob_client = await self._create_source_blob()
        access_token = await self.get_credential(ShareServiceClient, is_async=True).get_token("https://storage.azure.com/.default")
        token = "Bearer {}".format(access_token.token)

        destination_file_name = 'filetoupdate'
        destination_file_client = await self._create_empty_file(
            storage_account_name, storage_account_key, file_name=destination_file_name)
        with pytest.raises(HttpResponseError):
            await destination_file_client.upload_range_from_url(
                source_blob_client.url, offset=0, length=512, source_offset=0)

        await destination_file_client.upload_range_from_url(
            source_blob_client.url, offset=0, length=512, source_offset=0, source_authorization=token)

    @FileSharePreparer()
    @recorded_by_proxy_async
    async def test_update_range_from_file_url_with_lease(self, **kwargs):
        storage_account_name = kwargs.pop("storage_account_name")
        storage_account_key = kwargs.pop("storage_account_key")

        self._setup(storage_account_name, storage_account_key)
        source_file_name = 'testfile'
        source_file_client = await self._create_file(storage_account_name, storage_account_key, file_name=source_file_name)
        data = b'abcdefghijklmnop' * 32
        await source_file_client.upload_range(data, offset=0, length=512)

        destination_file_name = 'filetoupdate'
        destination_file_client = await self._create_empty_file(storage_account_name, storage_account_key, file_name=destination_file_name)
        lease = await destination_file_client.acquire_lease(lease_id='00000000-1111-2222-3333-444444444444')

        # generate SAS for the source file
        sas_token_for_source_file = self.generate_sas(
            generate_file_sas,
            source_file_client.account_name,
            source_file_client.share_name,
            source_file_client.file_path,
            source_file_client.credential.account_key,
            FileSasPermissions(read=True),
            expiry=datetime.utcnow() + timedelta(hours=1))

        source_file_url = source_file_client.url + '?' + sas_token_for_source_file
        # Act
        with pytest.raises(HttpResponseError):
            await destination_file_client.upload_range_from_url(source_file_url, offset=0, length=512, source_offset=0)
        await destination_file_client.upload_range_from_url(source_file_url, offset=0, length=512, source_offset=0,
                                                            lease=lease)

        # Assert
        # To make sure the range of the file is actually updated
        file_ranges = await destination_file_client.get_ranges()
        file_content = await destination_file_client.download_file(offset=0, length=512)
        file_content = await file_content.readall()
        assert 1 == len(file_ranges)
        assert 0 == file_ranges[0].get('start')
        assert 511 == file_ranges[0].get('end')
        assert data == file_content

    @FileSharePreparer()
    @recorded_by_proxy_async
    async def test_update_big_range_from_file_url(self, **kwargs):
        storage_account_name = kwargs.pop("storage_account_name")
        storage_account_key = kwargs.pop("storage_account_key")

        self._setup(storage_account_name, storage_account_key)
        source_file_name = 'testfile1'
        end = 1048575

        source_file_client = await self._create_empty_file(storage_account_name, storage_account_key, file_name=source_file_name, file_size=1024 * 1024)
        data = b'abcdefghijklmnop' * 65536
        await source_file_client.upload_range(data, offset=0, length=end+1)

        destination_file_name = 'filetoupdate1'
        destination_file_client = await self._create_empty_file(storage_account_name, storage_account_key, file_name=destination_file_name, file_size=1024 * 1024)

        # generate SAS for the source file
        sas_token_for_source_file = self.generate_sas(
            generate_file_sas,
            source_file_client.account_name,
            source_file_client.share_name,
            source_file_client.file_path,
            source_file_client.credential.account_key,
            FileSasPermissions(read=True),
            expiry=datetime.utcnow() + timedelta(hours=1))

        source_file_url = source_file_client.url + '?' + sas_token_for_source_file

        # Act
        await destination_file_client.upload_range_from_url(source_file_url, offset=0, length=end+1, source_offset=0)

        # Assert
        # To make sure the range of the file is actually updated
        file_ranges = await destination_file_client.get_ranges()
        file_content = await destination_file_client.download_file(offset=0, length=end + 1)
        file_content = await file_content.readall()
        assert 1 == len(file_ranges)
        assert 0 == file_ranges[0].get('start')
        assert end == file_ranges[0].get('end')
        assert data == file_content

    @FileSharePreparer()
    @recorded_by_proxy_async
    async def test_update_range_from_file_url_last_written_mode_now(self, **kwargs):
        storage_account_name = kwargs.pop("storage_account_name")
        storage_account_key = kwargs.pop("storage_account_key")

        self._setup(storage_account_name, storage_account_key)
        source_file_client = await self._create_file(storage_account_name, storage_account_key, file_name='testfile')
        data = b'abcdefghijklmnop' * 32
        await source_file_client.upload_range(data, offset=0, length=512)

        destination_file_client = await self._create_empty_file(
            storage_account_name,
            storage_account_key,
            file_name='filetoupdate')
        current_last_write_time = (await destination_file_client.get_file_properties()).last_write_time

        # generate SAS for the source file
        sas_token_for_source_file = self.generate_sas(
            generate_file_sas,
            source_file_client.account_name,
            source_file_client.share_name,
            source_file_client.file_path,
            source_file_client.credential.account_key,
            FileSasPermissions(read=True),
            expiry=datetime.utcnow() + timedelta(hours=1))

        source_file_url = source_file_client.url + '?' + sas_token_for_source_file

        # Act
        await destination_file_client.upload_range_from_url(source_file_url, offset=0, length=512, source_offset=0,
                                                            file_last_write_mode="Now")

        # Assert
        new_last_write_time = (await destination_file_client.get_file_properties()).last_write_time
        assert current_last_write_time != new_last_write_time

    @FileSharePreparer()
    @recorded_by_proxy_async
    async def test_update_range_from_file_url_last_written_mode_preserve(self, **kwargs):
        storage_account_name = kwargs.pop("storage_account_name")
        storage_account_key = kwargs.pop("storage_account_key")

        self._setup(storage_account_name, storage_account_key)
        source_file_client = await self._create_file(storage_account_name, storage_account_key, file_name='testfile')
        data = b'abcdefghijklmnop' * 32
        await source_file_client.upload_range(data, offset=0, length=512)

        destination_file_client = await self._create_empty_file(
            storage_account_name,
            storage_account_key,
            file_name='filetoupdate')
        current_last_write_time = (await destination_file_client.get_file_properties()).last_write_time

        # generate SAS for the source file
        sas_token_for_source_file = self.generate_sas(
            generate_file_sas,
            source_file_client.account_name,
            source_file_client.share_name,
            source_file_client.file_path,
            source_file_client.credential.account_key,
            FileSasPermissions(read=True),
            expiry=datetime.utcnow() + timedelta(hours=1))

        source_file_url = source_file_client.url + '?' + sas_token_for_source_file

        # Act
        await destination_file_client.upload_range_from_url(source_file_url, offset=0, length=512, source_offset=0,
                                                            file_last_write_mode="Preserve")

        # Assert
        new_last_write_time = (await destination_file_client.get_file_properties()).last_write_time
        assert current_last_write_time == new_last_write_time

    @FileSharePreparer()
    @recorded_by_proxy_async
    async def test_clear_range(self, **kwargs):
        storage_account_name = kwargs.pop("storage_account_name")
        storage_account_key = kwargs.pop("storage_account_key")

        self._setup(storage_account_name, storage_account_key)
        file_client = await self._create_file(storage_account_name, storage_account_key)

        # Act
        resp = await file_client.clear_range(offset=0, length=512)

        # Assert
        content = await file_client.download_file()
        content = await content.readall()
        assert b'\x00' * 512 == content[:512]
        assert self.short_byte_data[512:] == content[512:]

    @FileSharePreparer()
    @recorded_by_proxy_async
    async def test_clear_range_trailing_dot(self, **kwargs):
        storage_account_name = kwargs.pop("storage_account_name")
        storage_account_key = kwargs.pop("storage_account_key")

        self._setup(storage_account_name, storage_account_key)
        await self._setup_share(storage_account_name, storage_account_key)
        file_name = self._get_file_reference()
        file_client = ShareFileClient(
            self.account_url(storage_account_name, "file"),
            share_name=self.share_name,
            file_path=file_name + '.',
            credential=storage_account_key,
            allow_trailing_dot=True)
        await file_client.upload_file(self.short_byte_data)

        # Act
        resp = await file_client.clear_range(offset=0, length=512)
        props = await file_client.get_file_properties()

        # Assert
        content = await file_client.download_file()
        content = await content.readall()
        assert b'\x00' * 512 == content[:512]
        assert self.short_byte_data[512:] == content[512:]
        assert props.name == file_name + '.'

    @FileSharePreparer()
    @recorded_by_proxy_async
    async def test_update_file_unicode(self, **kwargs):
        storage_account_name = kwargs.pop("storage_account_name")
        storage_account_key = kwargs.pop("storage_account_key")

        self._setup(storage_account_name, storage_account_key)
        file_client = await self._create_file(storage_account_name, storage_account_key)

        # Act
        data = u'abcdefghijklmnop' * 32
        await file_client.upload_range(data, offset=0, length=512)

        encoded = data.encode('utf-8')

        # Assert
        content = await file_client.download_file()
        content = await content.readall()
        assert encoded == content[:512]
        assert self.short_byte_data[512:] == content[512:]

        # Assert

    @FileSharePreparer()
    @recorded_by_proxy_async
    async def test_list_ranges_none(self, **kwargs):
        storage_account_name = kwargs.pop("storage_account_name")
        storage_account_key = kwargs.pop("storage_account_key")

        self._setup(storage_account_name, storage_account_key)
        file_name = self._get_file_reference()
        await self._setup_share(storage_account_name, storage_account_key)
        file_client = ShareFileClient(
            self.account_url(storage_account_name, "file"),
            share_name=self.share_name,
            file_path=file_name,
            credential=storage_account_key)
        await file_client.create_file(1024)

        # Act
        ranges = await file_client.get_ranges()

        # Assert
        assert ranges is not None
        assert len(ranges) == 0

    @FileSharePreparer()
    @recorded_by_proxy_async
    async def test_list_ranges_none_trailing_dot(self, **kwargs):
        storage_account_name = kwargs.pop("storage_account_name")
        storage_account_key = kwargs.pop("storage_account_key")

        self._setup(storage_account_name, storage_account_key)
        file_name = self._get_file_reference()
        await self._setup_share(storage_account_name, storage_account_key)
        file_client = ShareFileClient(
            self.account_url(storage_account_name, "file"),
            share_name=self.share_name,
            file_path=file_name + '.',
            credential=storage_account_key,
            allow_trailing_dot=True)
        await file_client.create_file(1024)

        # Act
        ranges = await file_client.get_ranges()
        props = await file_client.get_file_properties()

        # Assert
        assert ranges is not None
        assert len(ranges) == 0
        assert props.name == file_name + '.'

    @FileSharePreparer()
    @recorded_by_proxy_async
    async def test_list_ranges_none_with_invalid_lease_fails(self, **kwargs):
        storage_account_name = kwargs.pop("storage_account_name")
        storage_account_key = kwargs.pop("storage_account_key")

        self._setup(storage_account_name, storage_account_key)
        file_name = self._get_file_reference()
        await self._setup_share(storage_account_name, storage_account_key)
        file_client = ShareFileClient(
            self.account_url(storage_account_name, "file"),
            share_name=self.share_name,
            file_path=file_name,
            credential=storage_account_key)
        await file_client.create_file(1024)
        await file_client.acquire_lease(lease_id='00000000-1111-2222-3333-444444444444')

        # Act
        with pytest.raises(HttpResponseError):
            await file_client.get_ranges(lease='44444444-3333-2222-1111-000000000000')

        # Get ranges on a leased file will succeed without provide the lease
        ranges = await file_client.get_ranges()

        # Assert
        assert ranges is not None
        assert len(ranges) == 0

    @FileSharePreparer()
    @recorded_by_proxy_async
    async def test_list_ranges_diff(self, **kwargs):
        storage_account_name = kwargs.pop("storage_account_name")
        storage_account_key = kwargs.pop("storage_account_key")

        self._setup(storage_account_name, storage_account_key)
        file_name = self._get_file_reference()
        await self._setup_share(storage_account_name, storage_account_key)
        file_client = ShareFileClient(
            self.account_url(storage_account_name, "file"),
            share_name=self.share_name,
            file_path=file_name,
            credential=storage_account_key)

        await file_client.create_file(2048)
        share_client = self.fsc.get_share_client(self.share_name)
        snapshot1 = await share_client.create_snapshot()

        data = self.get_random_bytes(1536)
        await file_client.upload_range(data, offset=0, length=1536)
        snapshot2 = await share_client.create_snapshot()
        await file_client.clear_range(offset=512, length=512)

        ranges1, cleared1 = await file_client.get_ranges_diff(previous_sharesnapshot=snapshot1)
        ranges2, cleared2 = await file_client.get_ranges_diff(previous_sharesnapshot=snapshot2['snapshot'])

        # Assert
        assert ranges1 is not None
        assert isinstance(ranges1, list)
        assert len(ranges1) == 2
        assert isinstance(cleared1, list)
        assert len(cleared1) == 1
        assert ranges1[0]['start'] == 0
        assert ranges1[0]['end'] == 511
        assert cleared1[0]['start'] == 512
        assert cleared1[0]['end'] == 1023
        assert ranges1[1]['start'] == 1024
        assert ranges1[1]['end'] == 1535

        assert ranges2 is not None
        assert isinstance(ranges2, list)
        assert len(ranges2) == 0
        assert isinstance(cleared2, list)
        assert len(cleared2) == 1
        assert cleared2[0]['start'] == 512
        assert cleared2[0]['end'] == 1023

    @FileSharePreparer()
    @recorded_by_proxy_async
    async def test_list_ranges_diff_with_oauth(self, **kwargs):
        storage_account_name = kwargs.pop("storage_account_name")
        storage_account_key = kwargs.pop("storage_account_key")
        token_credential = self.get_credential(ShareServiceClient, is_async=True)

        self._setup(storage_account_name, storage_account_key)
        file_name = self._get_file_reference()
        await self._setup_share(storage_account_name, storage_account_key)
        file_client = ShareFileClient(
            self.account_url(storage_account_name, "file"),
            share_name=self.share_name,
            file_path=file_name,
            credential=token_credential,
            token_intent=TEST_INTENT)

        await file_client.create_file(2048)
        share_client = self.fsc.get_share_client(self.share_name)
        snapshot1 = await share_client.create_snapshot()

        data = self.get_random_bytes(1536)
        await file_client.upload_range(data, offset=0, length=1536)
        snapshot2 = await share_client.create_snapshot()
        await file_client.clear_range(offset=512, length=512)

        ranges1, cleared1 = await file_client.get_ranges_diff(previous_sharesnapshot=snapshot1)
        ranges2, cleared2 = await file_client.get_ranges_diff(previous_sharesnapshot=snapshot2['snapshot'])

        # Assert
        assert ranges1 is not None
        assert isinstance(ranges1, list)
        assert len(ranges1) == 2
        assert isinstance(cleared1, list)
        assert len(cleared1) == 1
        assert ranges1[0]['start'] == 0
        assert ranges1[0]['end'] == 511
        assert cleared1[0]['start'] == 512
        assert cleared1[0]['end'] == 1023
        assert ranges1[1]['start'] == 1024
        assert ranges1[1]['end'] == 1535

        assert ranges2 is not None
        assert isinstance(ranges2, list)
        assert len(ranges2) == 0
        assert isinstance(cleared2, list)
        assert len(cleared2) == 1
        assert cleared2[0]['start'] == 512
        assert cleared2[0]['end'] == 1023

    @FileSharePreparer()
    @recorded_by_proxy_async
    async def test_list_ranges_diff_trailing_dot(self, **kwargs):
        storage_account_name = kwargs.pop("storage_account_name")
        storage_account_key = kwargs.pop("storage_account_key")

        self._setup(storage_account_name, storage_account_key)
        file_name = self._get_file_reference()
        await self._setup_share(storage_account_name, storage_account_key)
        file_client = ShareFileClient(
            self.account_url(storage_account_name, "file"),
            share_name=self.share_name,
            file_path=file_name + '.',
            credential=storage_account_key,
            allow_trailing_dot=True)

        await file_client.create_file(2048)
        share_client = self.fsc.get_share_client(self.share_name)
        snapshot1 = await share_client.create_snapshot()

        data = self.get_random_bytes(1536)
        await file_client.upload_range(data, offset=0, length=1536)
        snapshot2 = await share_client.create_snapshot()
        await file_client.clear_range(offset=512, length=512)

        ranges1, cleared1 = await file_client.get_ranges_diff(previous_sharesnapshot=snapshot1)
        ranges2, cleared2 = await file_client.get_ranges_diff(previous_sharesnapshot=snapshot2['snapshot'])
        props = await file_client.get_file_properties()

        # Assert
        assert ranges1 is not None
        assert isinstance(ranges1, list)
        assert len(ranges1) == 2
        assert isinstance(cleared1, list)
        assert len(cleared1) == 1
        assert ranges1[0]['start'] == 0
        assert ranges1[0]['end'] == 511
        assert cleared1[0]['start'] == 512
        assert cleared1[0]['end'] == 1023
        assert ranges1[1]['start'] == 1024
        assert ranges1[1]['end'] == 1535

        assert ranges2 is not None
        assert isinstance(ranges2, list)
        assert len(ranges2) == 0
        assert isinstance(cleared2, list)
        assert len(cleared2) == 1
        assert cleared2[0]['start'] == 512
        assert cleared2[0]['end'] == 1023

        assert props.name == file_name + '.'

    @FileSharePreparer()
    @recorded_by_proxy_async
    async def test_list_ranges_diff_support_rename(self, **kwargs):
        storage_account_name = kwargs.pop("storage_account_name")
        storage_account_key = kwargs.pop("storage_account_key")

        self._setup(storage_account_name, storage_account_key)
        file_name = self._get_file_reference()
        await self._setup_share(storage_account_name, storage_account_key)
        file_client = ShareFileClient(
            self.account_url(storage_account_name, "file"),
            share_name=self.share_name,
            file_path=file_name,
            credential=storage_account_key)

        await file_client.create_file(2048)
        share_client = self.fsc.get_share_client(self.share_name)

        data = self.get_random_bytes(1536)
        data2 = self.get_random_bytes(512)
        await file_client.upload_range(data, offset=0, length=1536)
        previous_snapshot = await share_client.create_snapshot()
        await file_client.clear_range(offset=512, length=512)
        await file_client.upload_range(data2, offset=512, length=512)
        file_client = await file_client.rename_file(file_name + 'renamed')

        # Assert
        with pytest.raises(ResourceExistsError):
            await file_client.get_ranges_diff(previous_sharesnapshot=previous_snapshot)
        with pytest.raises(ResourceExistsError):
            await file_client.get_ranges_diff(previous_sharesnapshot=previous_snapshot, include_renames=False)
        ranges, cleared = await file_client.get_ranges_diff(previous_sharesnapshot=previous_snapshot, include_renames=True)
        assert ranges is not None
        assert isinstance(ranges, list)
        assert len(ranges) == 1
        assert isinstance(cleared, list)
        assert len(cleared) == 0
        assert ranges[0]['start'] == 512
        assert ranges[0]['end'] == 1023

    @FileSharePreparer()
    @recorded_by_proxy_async
    async def test_list_ranges_2(self, **kwargs):
        storage_account_name = kwargs.pop("storage_account_name")
        storage_account_key = kwargs.pop("storage_account_key")

        self._setup(storage_account_name, storage_account_key)
        file_name = self._get_file_reference()
        await self._setup_share(storage_account_name, storage_account_key)
        file_client = ShareFileClient(
            self.account_url(storage_account_name, "file"),
            share_name=self.share_name,
            file_path=file_name,
            credential=storage_account_key)
        await file_client.create_file(2048)

        data = b'abcdefghijklmnop' * 32
        resp1 = await file_client.upload_range(data, offset=0, length=512)
        resp2 = await file_client.upload_range(data, offset=1024, length=512)

        # Act
        ranges = await file_client.get_ranges()

        # Assert
        assert ranges is not None
        assert len(ranges) == 2
        assert ranges[0]['start'] == 0
        assert ranges[0]['end'] == 511
        assert ranges[1]['start'] == 1024
        assert ranges[1]['end'] == 1535

    @FileSharePreparer()
    @recorded_by_proxy_async
    async def test_list_ranges_none_from_snapshot(self, **kwargs):
        storage_account_name = kwargs.pop("storage_account_name")
        storage_account_key = kwargs.pop("storage_account_key")

        self._setup(storage_account_name, storage_account_key)
        file_name = self._get_file_reference()
        await self._setup_share(storage_account_name, storage_account_key)
        file_client = ShareFileClient(
            self.account_url(storage_account_name, "file"),
            share_name=self.share_name,
            file_path=file_name,
            credential=storage_account_key)
        await file_client.create_file(1024)
        
        share_client = self.fsc.get_share_client(self.share_name)
        snapshot = await share_client.create_snapshot()
        snapshot_client = ShareFileClient(
            self.account_url(storage_account_name, "file"),
            share_name=self.share_name,
            file_path=file_client.file_name,
            snapshot=snapshot,
            credential=storage_account_key)

        await file_client.delete_file()

        # Act
        ranges = await snapshot_client.get_ranges()

        # Assert
        assert ranges is not None
        assert len(ranges) == 0

    @FileSharePreparer()
    @recorded_by_proxy_async
    async def test_list_ranges_none_from_snapshot_with_oauth(self, **kwargs):
        storage_account_name = kwargs.pop("storage_account_name")
        storage_account_key = kwargs.pop("storage_account_key")
        token_credential = self.get_credential(ShareServiceClient, is_async=True)

        self._setup(storage_account_name, storage_account_key)
        file_name = self._get_file_reference()
        await self._setup_share(storage_account_name, storage_account_key)
        file_client = ShareFileClient(
            self.account_url(storage_account_name, "file"),
            share_name=self.share_name,
            file_path=file_name,
            credential=token_credential,
            token_intent=TEST_INTENT)
        await file_client.create_file(1024)

        share_client = self.fsc.get_share_client(self.share_name)
        snapshot = await share_client.create_snapshot()
        snapshot_client = ShareFileClient(
            self.account_url(storage_account_name, "file"),
            share_name=self.share_name,
            file_path=file_client.file_name,
            snapshot=snapshot,
            credential=token_credential,
            token_intent=TEST_INTENT)

        await file_client.delete_file()

        # Act
        ranges = await snapshot_client.get_ranges()

        # Assert
        assert ranges is not None
        assert len(ranges) == 0

    @FileSharePreparer()
    @recorded_by_proxy_async
    async def test_list_ranges_2_from_snapshot(self, **kwargs):
        storage_account_name = kwargs.pop("storage_account_name")
        storage_account_key = kwargs.pop("storage_account_key")

        self._setup(storage_account_name, storage_account_key)
        file_name = self._get_file_reference()
        await self._setup_share(storage_account_name, storage_account_key)
        file_client = ShareFileClient(
            self.account_url(storage_account_name, "file"),
            share_name=self.share_name,
            file_path=file_name,
            credential=storage_account_key)
        await file_client.create_file(2048)
        data = b'abcdefghijklmnop' * 32
        resp1 = await file_client.upload_range(data, offset=0, length=512)
        resp2 = await file_client.upload_range(data, offset=1024, length=512)
        
        share_client = self.fsc.get_share_client(self.share_name)
        snapshot = await share_client.create_snapshot()
        snapshot_client = ShareFileClient(
            self.account_url(storage_account_name, "file"),
            share_name=self.share_name,
            file_path=file_client.file_name,
            snapshot=snapshot,
            credential=storage_account_key)

        await file_client.delete_file()

        # Act
        ranges = await snapshot_client.get_ranges()

        # Assert
        assert ranges is not None
        assert len(ranges) == 2
        assert ranges[0]['start'] == 0
        assert ranges[0]['end'] == 511
        assert ranges[1]['start'] == 1024
        assert ranges[1]['end'] == 1535

    @FileSharePreparer()
    @recorded_by_proxy_async
    async def test_copy_file_with_existing_file(self, **kwargs):
        storage_account_name = kwargs.pop("storage_account_name")
        storage_account_key = kwargs.pop("storage_account_key")

        self._setup(storage_account_name, storage_account_key)
        source_client = await self._create_file(storage_account_name, storage_account_key)
        file_client = ShareFileClient(
            self.account_url(storage_account_name, "file"),
            share_name=self.share_name,
            file_path='file1copy',
            credential=storage_account_key)

        # Act
        copy = await file_client.start_copy_from_url(source_client.url)

        # Assert
        assert copy is not None
        assert copy['copy_status'] == 'success'
        assert copy['copy_id'] is not None

        copy_file = await file_client.download_file()
        content = await copy_file.readall()
        assert content == self.short_byte_data

    @FileSharePreparer()
    @recorded_by_proxy_async
    async def test_copy_file_with_existing_file_oauth(self, **kwargs):
        storage_account_name = kwargs.pop("storage_account_name")
        storage_account_key = kwargs.pop("storage_account_key")
        token_credential = self.get_credential(ShareServiceClient, is_async=True)

        self._setup(storage_account_name, storage_account_key)
        source_client = await self._create_file(storage_account_name, storage_account_key)
        file_client = ShareFileClient(
            self.account_url(storage_account_name, "file"),
            share_name=self.share_name,
            file_path='file1copy',
            credential=token_credential,
            token_intent=TEST_INTENT)

        # Act
        copy = await file_client.start_copy_from_url(source_client.url)

        # Assert
        assert copy is not None
        assert copy['copy_status'] == 'success'
        assert copy['copy_id'] is not None

        copy_file = await file_client.download_file()
        content = await copy_file.readall()
        assert content == self.short_byte_data

    @FileSharePreparer()
    @recorded_by_proxy_async
    async def test_copy_file_with_existing_file_trailing_dot(self, **kwargs):
        storage_account_name = kwargs.pop("storage_account_name")
        storage_account_key = kwargs.pop("storage_account_key")

        self._setup(storage_account_name, storage_account_key)
        await self._setup_share(storage_account_name, storage_account_key)
        file_name = self._get_file_reference()
        source_client = ShareFileClient(
            self.account_url(storage_account_name, "file"),
            share_name=self.share_name,
            file_path=file_name + '.',
            credential=storage_account_key,
            allow_trailing_dot=True,
            allow_source_trailing_dot=True)
        await source_client.upload_file(self.short_byte_data)

        file_client = ShareFileClient(
            self.account_url(storage_account_name, "file"),
            share_name=self.share_name,
            file_path='file1copy.',
            credential=storage_account_key,
            allow_trailing_dot=True,
            allow_source_trailing_dot=True)

    @FileSharePreparer()
    @recorded_by_proxy_async
    async def test_copy_existing_file_with_lease(self, **kwargs):
        storage_account_name = kwargs.pop("storage_account_name")
        storage_account_key = kwargs.pop("storage_account_key")

        self._setup(storage_account_name, storage_account_key)
        source_client = await self._create_file(storage_account_name, storage_account_key)
        file_client = ShareFileClient(
            self.account_url(storage_account_name, "file"),
            share_name=self.share_name,
            file_path='file1copy',
            credential=storage_account_key)
        await file_client.create_file(1024)
        lease = await file_client.acquire_lease(lease_id='00000000-1111-2222-3333-444444444444')

        # Act
        with pytest.raises(HttpResponseError):
            await file_client.start_copy_from_url(source_client.url)

        copy = await file_client.start_copy_from_url(source_client.url, lease=lease)

        # Assert
        assert copy is not None
        assert copy['copy_status'] == 'success'
        assert copy['copy_id'] is not None

        copy_file = await file_client.download_file()
        content = await copy_file.readall()
        assert content == self.short_byte_data

    @FileSharePreparer()
    @recorded_by_proxy_async
    async def test_copy_file_ignore_readonly(self, **kwargs):
        storage_account_name = kwargs.pop("storage_account_name")
        storage_account_key = kwargs.pop("storage_account_key")

        self._setup(storage_account_name, storage_account_key)
        source_file = await self._create_file(storage_account_name, storage_account_key)
        dest_file = ShareFileClient(
            self.account_url(storage_account_name, "file"),
            share_name=self.share_name,
            file_path='file1copy',
            credential=storage_account_key)

        file_attributes = NTFSAttributes(read_only=True)
        await dest_file.create_file(1024, file_attributes=file_attributes)

        # Act
        with pytest.raises(HttpResponseError):
            await dest_file.start_copy_from_url(source_file.url)

        copy = await dest_file.start_copy_from_url(source_file.url, ignore_read_only=True)

        # Assert
        assert copy is not None
        assert copy['copy_status'] == 'success'
        assert copy['copy_id'] is not None

        copy_file = await dest_file.download_file()
        content = await copy_file.readall()
        assert content == self.short_byte_data

    @FileSharePreparer()
    @recorded_by_proxy_async
    async def test_copy_file_with_specifying_acl_copy_behavior_attributes(self, **kwargs):
        storage_account_name = kwargs.pop("storage_account_name")
        storage_account_key = kwargs.pop("storage_account_key")

        self._setup(storage_account_name, storage_account_key)
        source_client = await self._create_file(storage_account_name, storage_account_key)
        file_client = ShareFileClient(
            self.account_url(storage_account_name, "file"),
            share_name=self.share_name,
            file_path='file1copy',
            credential=storage_account_key)
        source_props = await source_client.get_file_properties()

        file_creation_time = source_props.creation_time - timedelta(hours=1)
        file_last_write_time = source_props.last_write_time - timedelta(hours=1)
        file_change_time = source_props.change_time - timedelta(hours=1)
        file_attributes = "Temporary|NoScrubData"

        # Act
        copy = await file_client.start_copy_from_url(
            source_client.url,
            ignore_read_only=True,
            file_permission=TEST_FILE_PERMISSIONS,
            file_attributes=file_attributes,
            file_creation_time=file_creation_time,
            file_last_write_time=file_last_write_time,
            file_change_time=file_change_time,
        )

        # Assert
        dest_prop = await file_client.get_file_properties()
        # to make sure the attributes are the same as the set ones
        assert file_creation_time == dest_prop['creation_time']
        assert file_last_write_time == dest_prop['last_write_time']
        assert file_change_time == dest_prop['change_time']
        assert 'Temporary' in dest_prop['file_attributes']
        assert 'NoScrubData' in dest_prop['file_attributes']

        assert copy is not None
        assert copy['copy_status'] == 'success'
        assert copy['copy_id'] is not None

        copy_file = await file_client.download_file()
        content = await copy_file.readall()
        assert content == self.short_byte_data

    @FileSharePreparer()
    @recorded_by_proxy_async
    async def test_copy_file_with_specifying_acl_and_attributes_from_source(self, **kwargs):
        storage_account_name = kwargs.pop("storage_account_name")
        storage_account_key = kwargs.pop("storage_account_key")

        self._setup(storage_account_name, storage_account_key)
        source_client = await self._create_file(storage_account_name, storage_account_key)
        source_prop = await source_client.get_file_properties()
        file_client = ShareFileClient(
            self.account_url(storage_account_name, "file"),
            share_name=self.share_name,
            file_path='file1copy',
            credential=storage_account_key)

        # Act
        copy = await file_client.start_copy_from_url(
            source_client.url,
            permission_key='source'
        )

        # Assert
        dest_prop = await file_client.get_file_properties()
        # to make sure the acl is copied from source
        assert source_prop['permission_key'] == dest_prop['permission_key']

        assert copy is not None
        assert copy['copy_status'] == 'success'
        assert copy['copy_id'] is not None

        copy_file = await file_client.download_file()
        content = await copy_file.readall()
        assert content == self.short_byte_data

    @FileSharePreparer()
    @recorded_by_proxy_async
    async def test_copy_file_async_private_file_async(self, **kwargs):
        storage_account_name = kwargs.pop("storage_account_name")
        storage_account_key = kwargs.pop("storage_account_key")
        secondary_storage_account_name = kwargs.pop("secondary_storage_account_name")
        secondary_storage_account_key = kwargs.pop("secondary_storage_account_key")

        self._setup(storage_account_name, storage_account_key, secondary_storage_account_name, secondary_storage_account_key)
        await self._setup_share(storage_account_name, storage_account_key)
        await self._create_remote_share()
        source_file = await self._create_remote_file()

        # Act
        target_file_name = 'targetfile'
        file_client = ShareFileClient(
            self.account_url(storage_account_name, "file"),
            share_name=self.share_name,
            file_path=target_file_name,
            credential=storage_account_key)
        with pytest.raises(HttpResponseError) as e:
            await file_client.start_copy_from_url(source_file.url)

        # Assert
        assert e.value.error_code == StorageErrorCode.cannot_verify_copy_source
        await self.fsc2.delete_share(self.remote_share_name)

    @FileSharePreparer()
    @recorded_by_proxy_async
    async def test_copy_file_async_private_file_with_sas_async(self, **kwargs):
        storage_account_name = kwargs.pop("storage_account_name")
        storage_account_key = kwargs.pop("storage_account_key")
        secondary_storage_account_name = kwargs.pop("secondary_storage_account_name")
        secondary_storage_account_key = kwargs.pop("secondary_storage_account_key")

        self._setup(storage_account_name, storage_account_key, secondary_storage_account_name, secondary_storage_account_key)
        data = b'12345678' * 1024
        await self._create_remote_share()
        source_file = await self._create_remote_file(file_data=data)
        sas_token = self.generate_sas(
            generate_file_sas,
            source_file.account_name,
            source_file.share_name,
            source_file.file_path,
            source_file.credential.account_key,
            permission=FileSasPermissions(read=True),
            expiry=datetime.utcnow() + timedelta(hours=1),
        )
        source_url = source_file.url + '?' + sas_token

        # Act
        target_file_name = 'targetfile'
        await self._setup_share(storage_account_name, storage_account_key)
        file_client = ShareFileClient(
            self.account_url(storage_account_name, "file"),
            share_name=self.share_name,
            file_path=target_file_name,
            credential=storage_account_key)
        copy_resp = await file_client.start_copy_from_url(source_url)

        # Assert
        assert copy_resp['copy_status'] in ['success', 'pending']
        await self._wait_for_async_copy(self.share_name, target_file_name) 

        content = await file_client.download_file()
        actual_data = await content.readall()
        assert actual_data == data

    @pytest.mark.live_test_only
    @FileSharePreparer()
    async def test_abort_copy_file_async(self, **kwargs):
        storage_account_name = kwargs.pop("storage_account_name")
        storage_account_key = kwargs.pop("storage_account_key")
        secondary_storage_account_name = kwargs.pop("secondary_storage_account_name")
        secondary_storage_account_key = kwargs.pop("secondary_storage_account_key")

        self._setup(storage_account_name, storage_account_key, secondary_storage_account_name, secondary_storage_account_key)
        data = b'12345678' * 1024 * 1024
        await self._setup_share(storage_account_name, storage_account_key)
        await self._create_remote_share()
        source_file = await self._create_remote_file(file_data=data)
        sas_token = self.generate_sas(
            generate_file_sas,
            source_file.account_name,
            source_file.share_name,
            source_file.file_path,
            source_file.credential.account_key,
            permission=FileSasPermissions(read=True),
            expiry=datetime.utcnow() + timedelta(hours=1),
        )
        source_url = source_file.url + '?' + sas_token

        # Act
        target_file_name = 'targetfile'
        file_client = ShareFileClient(
            self.account_url(storage_account_name, "file"),
            share_name=self.share_name,
            file_path=target_file_name,
            credential=storage_account_key)
        copy_resp = await file_client.start_copy_from_url(source_url)
        assert copy_resp['copy_status'] == 'pending'
        await file_client.abort_copy(copy_resp)

        # Assert
        target_file = await file_client.download_file()
        content = await target_file.readall()
        assert content == b''
        assert target_file.properties.copy.status == 'aborted'

    @pytest.mark.live_test_only
    @FileSharePreparer()
    async def test_abort_copy_file_async_with_oauth(self, **kwargs):
        storage_account_name = kwargs.pop("storage_account_name")
        storage_account_key = kwargs.pop("storage_account_key")
        secondary_storage_account_name = kwargs.pop("secondary_storage_account_name")
        secondary_storage_account_key = kwargs.pop("secondary_storage_account_key")
        token_credential = self.get_credential(ShareServiceClient, is_async=True)

        self._setup(storage_account_name, storage_account_key, secondary_storage_account_name, secondary_storage_account_key)
        data = b'12345678' * 1024 * 1024
        await self._setup_share(storage_account_name, storage_account_key)
        await self._create_remote_share()
        source_file = await self._create_remote_file(file_data=data)
        sas_token = self.generate_sas(
            generate_file_sas,
            source_file.account_name,
            source_file.share_name,
            source_file.file_path,
            source_file.credential.account_key,
            permission=FileSasPermissions(read=True),
            expiry=datetime.utcnow() + timedelta(hours=1),
        )
        source_url = source_file.url + '?' + sas_token

        # Act
        target_file_name = 'targetfile'
        file_client = ShareFileClient(
            self.account_url(storage_account_name, "file"),
            share_name=self.share_name,
            file_path=target_file_name,
            credential=token_credential,
            token_intent=TEST_INTENT)
        copy_resp = await file_client.start_copy_from_url(source_url)
        assert copy_resp['copy_status'] == 'pending'
        await file_client.abort_copy(copy_resp)

        # Assert
        target_file = await file_client.download_file()
        content = await target_file.readall()
        assert content == b''
        assert target_file.properties.copy.status == 'aborted'

    @FileSharePreparer()
    @recorded_by_proxy_async
    async def test_abort_copy_file_with_synchronous_copy_fails(self, **kwargs):
        storage_account_name = kwargs.pop("storage_account_name")
        storage_account_key = kwargs.pop("storage_account_key")

        self._setup(storage_account_name, storage_account_key)
        source_file = await self._create_file(storage_account_name, storage_account_key)

        # Act
        target_file_name = 'targetfile'
        file_client = ShareFileClient(
            self.account_url(storage_account_name, "file"),
            share_name=self.share_name,
            file_path=target_file_name,
            credential=storage_account_key)
        copy_resp = await file_client.start_copy_from_url(source_file.url)

        with pytest.raises(HttpResponseError):
            await file_client.abort_copy(copy_resp)

        # Assert
        assert copy_resp['copy_status'] == 'success'

    @FileSharePreparer()
    @recorded_by_proxy_async
    async def test_unicode_get_file_unicode_name(self, **kwargs):
        storage_account_name = kwargs.pop("storage_account_name")
        storage_account_key = kwargs.pop("storage_account_key")

        self._setup(storage_account_name, storage_account_key)
        file_name = '啊齄丂狛狜'
        await self._setup_share(storage_account_name, storage_account_key)
        file_client = ShareFileClient(
            self.account_url(storage_account_name, "file"),
            share_name=self.share_name,
            file_path=file_name,
            credential=storage_account_key)
        await file_client.upload_file(b'hello world')

        # Act
        content = await file_client.download_file()
        content = await content.readall()

        # Assert
        assert content == b'hello world'

    @FileSharePreparer()
    @recorded_by_proxy_async
    async def test_unicode_get_file_unicode_name_with_lease(self, **kwargs):
        storage_account_name = kwargs.pop("storage_account_name")
        storage_account_key = kwargs.pop("storage_account_key")

        self._setup(storage_account_name, storage_account_key)
        file_name = '啊齄丂狛狜'
        await self._setup_share(storage_account_name, storage_account_key)
        file_client = ShareFileClient(
            self.account_url(storage_account_name, "file"),
            share_name=self.share_name,
            file_path=file_name,
            credential=storage_account_key)
        await file_client.create_file(1024)
        lease = await file_client.acquire_lease(lease_id='00000000-1111-2222-3333-444444444444')

        with pytest.raises(HttpResponseError):
            await file_client.upload_file(b'hello world')

        await file_client.upload_file(b'hello world', lease=lease)

        # Act
        # download the file with a wrong lease id will fail
        with pytest.raises(HttpResponseError):
            await file_client.upload_file(b'hello world', lease='44444444-3333-2222-1111-000000000000')

        content = await file_client.download_file()
        content = await content.readall()

        # Assert
        assert content == b'hello world'

    @FileSharePreparer()
    @recorded_by_proxy_async
    async def test_file_unicode_data(self, **kwargs):
        storage_account_name = kwargs.pop("storage_account_name")
        storage_account_key = kwargs.pop("storage_account_key")

        self._setup(storage_account_name, storage_account_key)
        file_name = self._get_file_reference()
        await self._setup_share(storage_account_name, storage_account_key)
        file_client = ShareFileClient(
            self.account_url(storage_account_name, "file"),
            share_name=self.share_name,
            file_path=file_name,
            credential=storage_account_key)

        # Act
        data = u'hello world啊齄丂狛狜'.encode('utf-8')
        await file_client.upload_file(data)

        # Assert
        content = await file_client.download_file()
        content = await content.readall()
        assert content == data

    @FileSharePreparer()
    @recorded_by_proxy_async
    async def test_file_unicode_data_and_file_attributes(self, **kwargs):
        storage_account_name = kwargs.pop("storage_account_name")
        storage_account_key = kwargs.pop("storage_account_key")

        self._setup(storage_account_name, storage_account_key)
        file_client = await self._get_file_client(storage_account_name, storage_account_key)

        # Act
        data = u'hello world啊齄丂狛狜'.encode('utf-8')
        await file_client.upload_file(data, file_attributes=NTFSAttributes(temporary=True))

        # Assert
        content = await file_client.download_file()
        transformed_content = await content.readall()
        properties = await file_client.get_file_properties()
        assert transformed_content == data
        assert 'Temporary' in properties.file_attributes

    @FileSharePreparer()
    @recorded_by_proxy_async
    async def test_unicode_get_file_binary_data(self, **kwargs):
        storage_account_name = kwargs.pop("storage_account_name")
        storage_account_key = kwargs.pop("storage_account_key")

        self._setup(storage_account_name, storage_account_key)
        base64_data = 'AAECAwQFBgcICQoLDA0ODxAREhMUFRYXGBkaGxwdHh8gISIjJCUmJygpKissLS4vMDEyMzQ1Njc4OTo7PD0+P0BBQkNERUZHSElKS0xNTk9QUVJTVFVWV1hZWltcXV5fYGFiY2RlZmdoaWprbG1ub3BxcnN0dXZ3eHl6e3x9fn+AgYKDhIWGh4iJiouMjY6PkJGSk5SVlpeYmZqbnJ2en6ChoqOkpaanqKmqq6ytrq+wsbKztLW2t7i5uru8vb6/wMHCw8TFxsfIycrLzM3Oz9DR0tPU1dbX2Nna29zd3t/g4eLj5OXm5+jp6uvs7e7v8PHy8/T19vf4+fr7/P3+/wABAgMEBQYHCAkKCwwNDg8QERITFBUWFxgZGhscHR4fICEiIyQlJicoKSorLC0uLzAxMjM0NTY3ODk6Ozw9Pj9AQUJDREVGR0hJSktMTU5PUFFSU1RVVldYWVpbXF1eX2BhYmNkZWZnaGlqa2xtbm9wcXJzdHV2d3h5ent8fX5/gIGCg4SFhoeIiYqLjI2Oj5CRkpOUlZaXmJmam5ydnp+goaKjpKWmp6ipqqusra6vsLGys7S1tre4ubq7vL2+v8DBwsPExcbHyMnKy8zNzs/Q0dLT1NXW19jZ2tvc3d7f4OHi4+Tl5ufo6err7O3u7/Dx8vP09fb3+Pn6+/z9/v8AAQIDBAUGBwgJCgsMDQ4PEBESExQVFhcYGRobHB0eHyAhIiMkJSYnKCkqKywtLi8wMTIzNDU2Nzg5Ojs8PT4/QEFCQ0RFRkdISUpLTE1OT1BRUlNUVVZXWFlaW1xdXl9gYWJjZGVmZ2hpamtsbW5vcHFyc3R1dnd4eXp7fH1+f4CBgoOEhYaHiImKi4yNjo+QkZKTlJWWl5iZmpucnZ6foKGio6SlpqeoqaqrrK2ur7CxsrO0tba3uLm6u7y9vr/AwcLDxMXGx8jJysvMzc7P0NHS09TV1tfY2drb3N3e3+Dh4uPk5ebn6Onq6+zt7u/w8fLz9PX29/j5+vv8/f7/AAECAwQFBgcICQoLDA0ODxAREhMUFRYXGBkaGxwdHh8gISIjJCUmJygpKissLS4vMDEyMzQ1Njc4OTo7PD0+P0BBQkNERUZHSElKS0xNTk9QUVJTVFVWV1hZWltcXV5fYGFiY2RlZmdoaWprbG1ub3BxcnN0dXZ3eHl6e3x9fn+AgYKDhIWGh4iJiouMjY6PkJGSk5SVlpeYmZqbnJ2en6ChoqOkpaanqKmqq6ytrq+wsbKztLW2t7i5uru8vb6/wMHCw8TFxsfIycrLzM3Oz9DR0tPU1dbX2Nna29zd3t/g4eLj5OXm5+jp6uvs7e7v8PHy8/T19vf4+fr7/P3+/w=='
        binary_data = base64.b64decode(base64_data)
        await self._setup_share(storage_account_name, storage_account_key)

        file_name = self._get_file_reference()
        file_client = ShareFileClient(
            self.account_url(storage_account_name, "file"),
            share_name=self.share_name,
            file_path=file_name,
            credential=storage_account_key)
        await file_client.upload_file(binary_data)

        # Act
        content = await file_client.download_file()
        content = await content.readall()

        # Assert
        assert content == binary_data

    @pytest.mark.live_test_only
    @FileSharePreparer()
    async def test_create_file_from_bytes_with_progress(self, **kwargs):
        storage_account_name = kwargs.pop("storage_account_name")
        storage_account_key = kwargs.pop("storage_account_key")

        self._setup(storage_account_name, storage_account_key)
        await self._setup_share(storage_account_name, storage_account_key)
        file_name = self._get_file_reference()
        data = self.get_random_bytes(LARGE_FILE_SIZE)
        file_client = ShareFileClient(
            self.account_url(storage_account_name, "file"),
            share_name=self.share_name,
            file_path=file_name,
            credential=storage_account_key,
            max_range_size=4 * 1024)

        # Act
        progress = []
        def callback(response):
            current = response.context['upload_stream_current']
            total = response.context['data_stream_total']
            if current is not None:
                progress.append((current, total))

        await file_client.upload_file(data, max_concurrency=2, raw_response_hook=callback)

        # Assert
        await self.assertFileEqual(file_client, data)

    @pytest.mark.live_test_only
    @FileSharePreparer()
    async def test_create_file_from_bytes_with_index(self, **kwargs):
        storage_account_name = kwargs.pop("storage_account_name")
        storage_account_key = kwargs.pop("storage_account_key")

        self._setup(storage_account_name, storage_account_key)
        file_name = self._get_file_reference()
        await self._setup_share(storage_account_name, storage_account_key)
        data = self.get_random_bytes(LARGE_FILE_SIZE)
        index = 1024
        file_client = ShareFileClient(
            self.account_url(storage_account_name, "file"),
            share_name=self.share_name,
            file_path=file_name,
            credential=storage_account_key,
            max_range_size=4 * 1024)

        # Act
        response = await file_client.upload_file(data[index:], max_concurrency=2)
        assert isinstance(response, dict)
        assert 'last_modified' in response
        assert 'etag' in response

        # Assert
        await self.assertFileEqual(file_client, data[1024:])

    @pytest.mark.live_test_only
    @FileSharePreparer()
    async def test_create_file_from_bytes_with_index_and_count(self, **kwargs):
        storage_account_name = kwargs.pop("storage_account_name")
        storage_account_key = kwargs.pop("storage_account_key")

        self._setup(storage_account_name, storage_account_key)
        file_name = self._get_file_reference()
        await self._setup_share(storage_account_name, storage_account_key)
        data = self.get_random_bytes(LARGE_FILE_SIZE)
        index = 512
        count = 1024
        file_client = ShareFileClient(
            self.account_url(storage_account_name, "file"),
            share_name=self.share_name,
            file_path=file_name,
            credential=storage_account_key,
            max_range_size=4 * 1024)

        # Act
        response = await file_client.upload_file(data[index:], length=count, max_concurrency=2)
        assert isinstance(response, dict)
        assert 'last_modified' in response
        assert 'etag' in response

        # Assert
        await self.assertFileEqual(file_client, data[index:index + count])

    @pytest.mark.live_test_only
    @FileSharePreparer()
    async def test_create_file_from_path(self, **kwargs):
        storage_account_name = kwargs.pop("storage_account_name")
        storage_account_key = kwargs.pop("storage_account_key")

        self._setup(storage_account_name, storage_account_key)
        file_name = self._get_file_reference()
        await self._setup_share(storage_account_name, storage_account_key)
        data = self.get_random_bytes(LARGE_FILE_SIZE)
        file_client = ShareFileClient(
            self.account_url(storage_account_name, "file"),
            share_name=self.share_name,
            file_path=file_name,
            credential=storage_account_key,
            max_range_size=4 * 1024)

        # Act
        with tempfile.TemporaryFile() as temp_file:
            temp_file.write(data)
            temp_file.seek(0)
            response = await file_client.upload_file(temp_file, max_concurrency=2)
            assert isinstance(response, dict)
            assert 'last_modified' in response
            assert 'etag' in response

        # Assert
        await self.assertFileEqual(file_client, data)

    @pytest.mark.live_test_only
    @FileSharePreparer()
    async def test_create_file_from_path_with_progress(self, **kwargs):
        storage_account_name = kwargs.pop("storage_account_name")
        storage_account_key = kwargs.pop("storage_account_key")

        self._setup(storage_account_name, storage_account_key)
        file_name = self._get_file_reference()
        await self._setup_share(storage_account_name, storage_account_key)
        data = self.get_random_bytes(LARGE_FILE_SIZE)
        file_client = ShareFileClient(
            self.account_url(storage_account_name, "file"),
            share_name=self.share_name,
            file_path=file_name,
            credential=storage_account_key,
            max_range_size=4 * 1024)

        # Act
        progress = []
        def callback(response):
            current = response.context['upload_stream_current']
            total = response.context['data_stream_total']
            if current is not None:
                progress.append((current, total))

        with tempfile.TemporaryFile() as temp_file:
            temp_file.write(data)
            temp_file.seek(0)
            response = await file_client.upload_file(temp_file, max_concurrency=2, raw_response_hook=callback)
            assert isinstance(response, dict)
            assert 'last_modified' in response
            assert 'etag' in response

        # Assert
        await self.assertFileEqual(file_client, data)
        self.assert_upload_progress(len(data), self.fsc._config.max_range_size, progress, unknown_size=False)

    @pytest.mark.live_test_only
    @FileSharePreparer()
    async def test_create_file_from_stream(self, **kwargs):
        storage_account_name = kwargs.pop("storage_account_name")
        storage_account_key = kwargs.pop("storage_account_key")

        self._setup(storage_account_name, storage_account_key)
        file_name = self._get_file_reference()
        await self._setup_share(storage_account_name, storage_account_key)
        data = self.get_random_bytes(LARGE_FILE_SIZE)
        file_client = ShareFileClient(
            self.account_url(storage_account_name, "file"),
            share_name=self.share_name,
            file_path=file_name,
            credential=storage_account_key,
            max_range_size=4 * 1024)

        # Act
        file_size = len(data)
        with tempfile.TemporaryFile() as temp_file:
            temp_file.write(data)
            temp_file.seek(0)
            response = await file_client.upload_file(temp_file, max_concurrency=2)
            assert isinstance(response, dict)
            assert 'last_modified' in response
            assert 'etag' in response

        # Assert
        await self.assertFileEqual(file_client, data[:file_size])

    @pytest.mark.live_test_only
    @FileSharePreparer()
    async def test_create_file_from_stream_non_seekable(self, **kwargs):
        storage_account_name = kwargs.pop("storage_account_name")
        storage_account_key = kwargs.pop("storage_account_key")

        self._setup(storage_account_name, storage_account_key)
        file_name = self._get_file_reference()
        await self._setup_share(storage_account_name, storage_account_key)
        data = self.get_random_bytes(LARGE_FILE_SIZE)
        file_client = ShareFileClient(
            self.account_url(storage_account_name, "file"),
            share_name=self.share_name,
            file_path=file_name,
            credential=storage_account_key,
            max_range_size=4 * 1024)

        # Act
        file_size = len(data)
        with tempfile.TemporaryFile() as temp_file:
            temp_file.write(data)
            temp_file.seek(0)
            non_seekable_file = TestStorageFileAsync.NonSeekableFile(temp_file)
            await file_client.upload_file(non_seekable_file, length=file_size, max_concurrency=1)

        # Assert
        await self.assertFileEqual(file_client, data[:file_size])

    @pytest.mark.live_test_only
    @FileSharePreparer()
    async def test_create_file_from_stream_with_progress(self, **kwargs):
        storage_account_name = kwargs.pop("storage_account_name")
        storage_account_key = kwargs.pop("storage_account_key")

        self._setup(storage_account_name, storage_account_key)
        file_name = self._get_file_reference()
        await self._setup_share(storage_account_name, storage_account_key)
        data = self.get_random_bytes(LARGE_FILE_SIZE)
        file_client = ShareFileClient(
            self.account_url(storage_account_name, "file"),
            share_name=self.share_name,
            file_path=file_name,
            credential=storage_account_key,
            max_range_size=4 * 1024)

        # Act
        progress = []
        def callback(response):
            current = response.context['upload_stream_current']
            total = response.context['data_stream_total']
            if current is not None:
                progress.append((current, total))

        file_size = len(data)
        with tempfile.TemporaryFile() as temp_file:
            temp_file.write(data)
            temp_file.seek(0)
            await file_client.upload_file(temp_file, max_concurrency=2, raw_response_hook=callback)

        # Assert
        await self.assertFileEqual(file_client, data[:file_size])
        self.assert_upload_progress(len(data), self.fsc._config.max_range_size, progress, unknown_size=False)

    @pytest.mark.live_test_only
    @FileSharePreparer()
    async def test_create_file_from_stream_truncated(self, **kwargs):
        storage_account_name = kwargs.pop("storage_account_name")
        storage_account_key = kwargs.pop("storage_account_key")

        self._setup(storage_account_name, storage_account_key)
        file_name = self._get_file_reference()
        await self._setup_share(storage_account_name, storage_account_key)
        data = self.get_random_bytes(LARGE_FILE_SIZE)
        file_client = ShareFileClient(
            self.account_url(storage_account_name, "file"),
            share_name=self.share_name,
            file_path=file_name,
            credential=storage_account_key,
            max_range_size=4 * 1024)

        # Act
        file_size = len(data) - 512
        with tempfile.TemporaryFile() as temp_file:
            temp_file.write(data)
            temp_file.seek(0)
            await file_client.upload_file(temp_file, length=file_size, max_concurrency=4)

        # Assert
        await self.assertFileEqual(file_client, data[:file_size])

    @pytest.mark.live_test_only
    @FileSharePreparer()
    async def test_create_file_from_stream_with_progress_truncated(self, **kwargs):
        storage_account_name = kwargs.pop("storage_account_name")
        storage_account_key = kwargs.pop("storage_account_key")

        self._setup(storage_account_name, storage_account_key)
        file_name = self._get_file_reference()
        await self._setup_share(storage_account_name, storage_account_key)
        data = self.get_random_bytes(LARGE_FILE_SIZE)
        file_client = ShareFileClient(
            self.account_url(storage_account_name, "file"),
            share_name=self.share_name,
            file_path=file_name,
            credential=storage_account_key,
            max_range_size=4 * 1024)

        # Act
        progress = []
        def callback(response):
            current = response.context['upload_stream_current']
            total = response.context['data_stream_total']
            if current is not None:
                progress.append((current, total))

        file_size = len(data) - 5
        with tempfile.TemporaryFile() as temp_file:
            temp_file.write(data)
            temp_file.seek(0)
            await file_client.upload_file(temp_file, length=file_size, max_concurrency=2, raw_response_hook=callback)

        # Assert
        await self.assertFileEqual(file_client, data[:file_size])
        self.assert_upload_progress(file_size, self.fsc._config.max_range_size, progress, unknown_size=False)

    @FileSharePreparer()
    @recorded_by_proxy_async
    async def test_create_file_from_async_generator(self, **kwargs):
        storage_account_name = kwargs.pop("storage_account_name")
        storage_account_key = kwargs.pop("storage_account_key")

        self._setup(storage_account_name, storage_account_key)
        await self._setup_share(storage_account_name, storage_account_key)
        file_name = self._get_file_reference()
        data = b'Hello Async World!'

        async def data_generator():
            for _ in range(3):
                yield data
                await asyncio.sleep(0.1)

        file_client = ShareFileClient(
            self.account_url(storage_account_name, "file"),
            share_name=self.share_name,
            file_path=file_name,
            credential=storage_account_key)

        # Act
        file_size = len(data*3)
        await file_client.upload_file(data_generator(), length=file_size)

        # Assert
        await self.assertFileEqual(file_client, data*3)

    @FileSharePreparer()
    @recorded_by_proxy_async
    async def test_create_file_from_text(self, **kwargs):
        storage_account_name = kwargs.pop("storage_account_name")
        storage_account_key = kwargs.pop("storage_account_key")

        self._setup(storage_account_name, storage_account_key)
        file_name = self._get_file_reference()
        await self._setup_share(storage_account_name, storage_account_key)
        text = u'hello 啊齄丂狛狜 world'
        data = text.encode('utf-8')
        file_client = ShareFileClient(
            self.account_url(storage_account_name, "file"),
            share_name=self.share_name,
            file_path=file_name,
            credential=storage_account_key,
            max_range_size=4 * 1024)

        # Act
        await file_client.upload_file(text)

        # Assert
        await self.assertFileEqual(file_client, data)

    @FileSharePreparer()
    @recorded_by_proxy_async
    async def test_create_file_from_text_with_encoding(self, **kwargs):
        storage_account_name = kwargs.pop("storage_account_name")
        storage_account_key = kwargs.pop("storage_account_key")

        self._setup(storage_account_name, storage_account_key)
        file_name = self._get_file_reference()
        await self._setup_share(storage_account_name, storage_account_key)
        text = u'hello 啊齄丂狛狜 world'
        data = text.encode('utf-16')
        file_client = ShareFileClient(
            self.account_url(storage_account_name, "file"),
            share_name=self.share_name,
            file_path=file_name,
            credential=storage_account_key,
            max_range_size=4 * 1024)

        # Act
        await file_client.upload_file(text, encoding='UTF-16')

        # Assert
        await self.assertFileEqual(file_client, data)
        self._teardown(file_name)

    @pytest.mark.live_test_only
    @FileSharePreparer()
    async def test_create_file_from_text_chunked_upload(self, **kwargs):
        storage_account_name = kwargs.pop("storage_account_name")
        storage_account_key = kwargs.pop("storage_account_key")

        self._setup(storage_account_name, storage_account_key)
        file_name = self._get_file_reference()
        await self._setup_share(storage_account_name, storage_account_key)
        data = self.get_random_text_data(LARGE_FILE_SIZE)
        encoded_data = data.encode('utf-8')
        file_client = ShareFileClient(
            self.account_url(storage_account_name, "file"),
            share_name=self.share_name,
            file_path=file_name,
            credential=storage_account_key,
            max_range_size=4 * 1024)

        # Act
        await file_client.upload_file(data)

        # Assert
        await self.assertFileEqual(file_client, encoded_data)
        self._teardown(file_name)

    @FileSharePreparer()
    @recorded_by_proxy_async
    async def test_create_file_with_md5_small(self, **kwargs):
        storage_account_name = kwargs.pop("storage_account_name")
        storage_account_key = kwargs.pop("storage_account_key")

        self._setup(storage_account_name, storage_account_key)
        file_name = self._get_file_reference()
        await self._setup_share(storage_account_name, storage_account_key)
        data = self.get_random_bytes(512)
        file_client = ShareFileClient(
            self.account_url(storage_account_name, "file"),
            share_name=self.share_name,
            file_path=file_name,
            credential=storage_account_key,
            max_range_size=4 * 1024)

        # Act
        await file_client.upload_file(data, validate_content=True)
        self._teardown(file_name)
        # Assert

    @pytest.mark.live_test_only
    @FileSharePreparer()
    async def test_create_file_with_md5_large(self, **kwargs):
        storage_account_name = kwargs.pop("storage_account_name")
        storage_account_key = kwargs.pop("storage_account_key")

        self._setup(storage_account_name, storage_account_key)
        file_name = self._get_file_reference()
        await self._setup_share(storage_account_name, storage_account_key)
        data = self.get_random_bytes(LARGE_FILE_SIZE)
        file_client = ShareFileClient(
            self.account_url(storage_account_name, "file"),
            share_name=self.share_name,
            file_path=file_name,
            credential=storage_account_key,
            max_range_size=4 * 1024)

        # Act
        await file_client.upload_file(data, validate_content=True, max_concurrency=2)
        self._teardown(file_name)
        # Assert

    @FileSharePreparer()
    @recorded_by_proxy_async
    async def test_create_file_progress(self, **kwargs):
        storage_account_name = kwargs.pop("storage_account_name")
        storage_account_key = kwargs.pop("storage_account_key")

        self._setup(storage_account_name, storage_account_key)
        await self._setup_share(storage_account_name, storage_account_key)

        file_name = self._get_file_reference()
        file_client = ShareFileClient(
            self.account_url(storage_account_name, "file"),
            share_name=self.share_name,
            file_path=file_name,
            credential=storage_account_key,
            max_range_size=1024)

        data = b'a' * 5 * 1024
        progress = ProgressTracker(len(data), 1024)

        # Act
        await file_client.upload_file(data, progress_hook=progress.assert_progress)

        # Assert
        progress.assert_complete()

    @pytest.mark.live_test_only
    @FileSharePreparer()
    async def test_create_file_progress_parallel(self, **kwargs):
        storage_account_name = kwargs.pop("storage_account_name")
        storage_account_key = kwargs.pop("storage_account_key")

        # parallel tests introduce random order of requests, can only run live
        self._setup(storage_account_name, storage_account_key)
        await self._setup_share(storage_account_name, storage_account_key)

        file_name = self._get_file_reference()
        file_client = ShareFileClient(
            self.account_url(storage_account_name, "file"),
            share_name=self.share_name,
            file_path=file_name,
            credential=storage_account_key,
            max_range_size=1024)

        data = b'a' * 5 * 1024
        progress = ProgressTracker(len(data), 1024)

        # Act
        await file_client.upload_file(data, progress_hook=progress.assert_progress, max_concurrency=3)

        # Assert
        progress.assert_complete()

    # --Test cases for sas & acl ------------------------------------------------
    @FileSharePreparer()
    @recorded_by_proxy_async
    async def test_sas_access_file(self, **kwargs):
        storage_account_name = kwargs.pop("storage_account_name")
        storage_account_key = kwargs.pop("storage_account_key")

        self._setup(storage_account_name, storage_account_key)
        file_client = await self._create_file(storage_account_name, storage_account_key)
        token = self.generate_sas(
            generate_file_sas,
            file_client.account_name,
            file_client.share_name,
            file_client.file_path,
            file_client.credential.account_key,
            permission=FileSasPermissions(read=True),
            expiry=datetime.utcnow() + timedelta(hours=1),
        )

        # Act
        file_client = ShareFileClient(
            self.account_url(storage_account_name, "file"),
            share_name=self.share_name,
            file_path=file_client.file_name,
            credential=token)
        content = await file_client.download_file()
        content = await content.readall()

        # Assert
        assert self.short_byte_data == content

    @FileSharePreparer()
    @recorded_by_proxy_async
    async def test_sas_signed_identifier(self, **kwargs):
        storage_account_name = kwargs.pop("storage_account_name")
        storage_account_key = kwargs.pop("storage_account_key")
        variables = kwargs.pop('variables', {})

        self._setup(storage_account_name, storage_account_key)
        file_client = await self._create_file(storage_account_name, storage_account_key)
        share_client = self.fsc.get_share_client(self.share_name)

        access_policy = AccessPolicy()
        start_time = self.get_datetime_variable(variables, 'start_time', datetime.utcnow() - timedelta(hours=1))
        expiry_time = self.get_datetime_variable(variables, 'expiry_time', datetime.utcnow() + timedelta(hours=1))
        access_policy.start = start_time
        access_policy.expiry = expiry_time
        access_policy.permission = FileSasPermissions(read=True)
        identifiers = {'testid': access_policy}
        await share_client.set_share_access_policy(identifiers)

        token = self.generate_sas(
            generate_file_sas,
            file_client.account_name,
            file_client.share_name,
            file_client.file_path,
            file_client.credential.account_key,
            policy_id='testid')

        # Act
        sas_file = ShareFileClient.from_file_url(
            file_client.url,
            credential=token)

        content = await file_client.download_file()
        content = await content.readall()

        # Assert
        assert self.short_byte_data == content

        return variables

    @pytest.mark.live_test_only
    @FileSharePreparer()
    async def test_account_sas(self, **kwargs):
        storage_account_name = kwargs.pop("storage_account_name")
        storage_account_key = kwargs.pop("storage_account_key")

        self._setup(storage_account_name, storage_account_key)
        file_client = await self._create_file(storage_account_name, storage_account_key)
        token = self.generate_sas(
            generate_account_sas,
            self.fsc.account_name,
            self.fsc.credential.account_key,
            ResourceTypes(object=True),
            AccountSasPermissions(read=True),
            datetime.utcnow() + timedelta(hours=1),
        )

        # Act
        file_client = ShareFileClient(
            self.account_url(storage_account_name, "file"),
            share_name=self.share_name,
            file_path=file_client.file_name,
            credential=token)

        response = requests.get(file_client.url)

        # Assert
        assert response.ok
        assert self.short_byte_data == response.content

    @FileSharePreparer()
    @recorded_by_proxy_async
    async def test_account_sas_credential(self, **kwargs):
        storage_account_name = kwargs.pop("storage_account_name")
        storage_account_key = kwargs.pop("storage_account_key")

        self._setup(storage_account_name, storage_account_key)
        file_client = await self._create_file(storage_account_name, storage_account_key)
        token = self.generate_sas(
            generate_account_sas,
            self.fsc.account_name,
            self.fsc.credential.account_key,
            ResourceTypes(object=True),
            AccountSasPermissions(read=True),
            datetime.utcnow() + timedelta(hours=1),
        )

        # Act
        file_client = ShareFileClient(
            self.account_url(storage_account_name, "file"),
            share_name=self.share_name,
            file_path=file_client.file_name,
            credential=AzureSasCredential(token))

        properties = await file_client.get_file_properties()

        # Assert
        assert properties is not None

    @FileSharePreparer()
    @recorded_by_proxy_async
    async def test_azure_named_key_credential_access(self, **kwargs):
        storage_account_name = kwargs.pop("storage_account_name")
        storage_account_key = kwargs.pop("storage_account_key")


        self._setup(storage_account_name, storage_account_key)
        file_client = await self._create_file(storage_account_name, storage_account_key)
        named_key = AzureNamedKeyCredential(storage_account_name, storage_account_key)

        # Act
        file_client = ShareFileClient(
            self.account_url(storage_account_name, "file"),
            share_name=self.share_name,
            file_path=file_client.file_name,
            credential=named_key)

        properties = await file_client.get_file_properties()

        # Assert
        assert properties is not None

    @FileSharePreparer()
    async def test_account_sas_raises_if_sas_already_in_uri(self, **kwargs):
        storage_account_name = kwargs.pop("storage_account_name")

        with pytest.raises(ValueError):
            ShareFileClient(
                self.account_url(storage_account_name, "file") + "?sig=foo",
                share_name="foo",
                file_path="foo",
                credential=AzureSasCredential("?foo=bar"))

    @pytest.mark.live_test_only
    @FileSharePreparer()
    async def test_shared_read_access_file(self, **kwargs):
        storage_account_name = kwargs.pop("storage_account_name")
        storage_account_key = kwargs.pop("storage_account_key")

        self._setup(storage_account_name, storage_account_key)
        file_client = await self._create_file(storage_account_name, storage_account_key)
        token = self.generate_sas(
            generate_file_sas,
            file_client.account_name,
            file_client.share_name,
            file_client.file_path,
            file_client.credential.account_key,
            permission=FileSasPermissions(read=True),
            expiry=datetime.utcnow() + timedelta(hours=1),
        )

        # Act
        file_client = ShareFileClient(
            self.account_url(storage_account_name, "file"),
            share_name=self.share_name,
            file_path=file_client.file_name,
            credential=token)
        response = requests.get(file_client.url)

        # Assert
        assert response.ok
        assert self.short_byte_data == response.content

    @pytest.mark.live_test_only
    @FileSharePreparer()
    async def test_shared_read_access_file_with_content_query_params(self, **kwargs):
        storage_account_name = kwargs.pop("storage_account_name")
        storage_account_key = kwargs.pop("storage_account_key")

        self._setup(storage_account_name, storage_account_key)
        file_client = await self._create_file(storage_account_name, storage_account_key)
        token = self.generate_sas(
            generate_file_sas,
            file_client.account_name,
            file_client.share_name,
            file_client.file_path,
            file_client.credential.account_key,
            permission=FileSasPermissions(read=True),
            expiry=datetime.utcnow() + timedelta(hours=1),
            cache_control='no-cache',
            content_disposition='inline',
            content_encoding='utf-8',
            content_language='fr',
            content_type='text',
        )

        # Act
        file_client = ShareFileClient(
            self.account_url(storage_account_name, "file"),
            share_name=self.share_name,
            file_path=file_client.file_name,
            credential=token)
        response = requests.get(file_client.url)

        # Assert
        assert self.short_byte_data == response.content
        assert response.headers['cache-control'] == 'no-cache'
        assert response.headers['content-disposition'] == 'inline'
        assert response.headers['content-encoding'] == 'utf-8'
        assert response.headers['content-language'] == 'fr'
        assert response.headers['content-type'] == 'text'

    @pytest.mark.live_test_only
    @FileSharePreparer()
    async def test_shared_write_access_file(self, **kwargs):
        storage_account_name = kwargs.pop("storage_account_name")
        storage_account_key = kwargs.pop("storage_account_key")

        self._setup(storage_account_name, storage_account_key)
        updated_data = b'updated file data'
        file_client_admin = await self._create_file(storage_account_name, storage_account_key)
        token = self.generate_sas(
            generate_file_sas,
            file_client_admin.account_name,
            file_client_admin.share_name,
            file_client_admin.file_path,
            file_client_admin.credential.account_key,
            permission=FileSasPermissions(write=True),
            expiry=datetime.utcnow() + timedelta(hours=1),
        )
        file_client = ShareFileClient(
            self.account_url(storage_account_name, "file"),
            share_name=self.share_name,
            file_path=file_client_admin.file_name,
            credential=token)

        # Act
        headers = {'x-ms-range': 'bytes=0-16', 'x-ms-write': 'update'}
        response = requests.put(file_client.url + '&comp=range', headers=headers, data=updated_data)

        # Assert
        assert response.ok
        file_content = await file_client_admin.download_file()
        file_content = await file_content.readall()
        assert updated_data == file_content[:len(updated_data)]

    @pytest.mark.live_test_only
    @FileSharePreparer()
    async def test_shared_delete_access_file(self, **kwargs):
        storage_account_name = kwargs.pop("storage_account_name")
        storage_account_key = kwargs.pop("storage_account_key")

        self._setup(storage_account_name, storage_account_key)
        file_client_admin = await self._create_file(storage_account_name, storage_account_key)
        token = self.generate_sas(
            generate_file_sas,
            file_client_admin.account_name,
            file_client_admin.share_name,
            file_client_admin.file_path,
            file_client_admin.credential.account_key,
            permission=FileSasPermissions(delete=True),
            expiry=datetime.utcnow() + timedelta(hours=1),
        )
        file_client = ShareFileClient(
            self.account_url(storage_account_name, "file"),
            share_name=self.share_name,
            file_path=file_client_admin.file_name,
            credential=token)

        # Act
        response = requests.delete(file_client.url)

        # Assert
        assert response.ok
        with pytest.raises(ResourceNotFoundError):
            await file_client_admin.download_file()

    @FileSharePreparer()
    @recorded_by_proxy_async
    async def test_rename_file(self, **kwargs):
        storage_account_name = kwargs.pop("storage_account_name")
        storage_account_key = kwargs.pop("storage_account_key")

        self._setup(storage_account_name, storage_account_key)
        source_file = await self._create_file(storage_account_name, storage_account_key, 'file1')

        # Act
        new_file = await source_file.rename_file('file2')

        # Assert
        assert 'file2' == new_file.file_name
        props = await new_file.get_file_properties()
        assert props is not None

    @FileSharePreparer()
    @recorded_by_proxy_async
    async def test_rename_file_with_oauth(self, **kwargs):
        storage_account_name = kwargs.pop("storage_account_name")
        storage_account_key = kwargs.pop("storage_account_key")

        self._setup(storage_account_name, storage_account_key)
        await self._setup_share(storage_account_name, storage_account_key)
        file_name = self._get_file_reference()
        async with ShareFileClient(
                self.account_url(storage_account_name, "file"),
                share_name=self.share_name,
                file_path=file_name,
                credential=storage_account_key) as file_client:
            # Act
            resp = await file_client.create_file(1024)
            new_file = await file_client.rename_file('file2')

            # Assert
            assert 'file2' == new_file.file_name
            props = await new_file.get_file_properties()
            assert props is not None


    @FileSharePreparer()
    @recorded_by_proxy_async
    async def test_rename_file_different_directory(self, **kwargs):
        storage_account_name = kwargs.pop("storage_account_name")
        storage_account_key = kwargs.pop("storage_account_key")

        self._setup(storage_account_name, storage_account_key)
        await self._setup_share(storage_account_name, storage_account_key)
        share_client = self.fsc.get_share_client(self.share_name)

        source_directory = await share_client.create_directory('dir1')
        dest_directory = await share_client.create_directory('dir2')
        source_file = await source_directory.upload_file('file1', self.short_byte_data)

        # Act
        new_file = await source_file.rename_file(dest_directory.directory_path + '/' + source_file.file_name)

        # Assert
        assert 'dir2' in new_file.file_path
        props = await new_file.get_file_properties()
        assert props is not None

    @FileSharePreparer()
    @recorded_by_proxy_async
    async def test_rename_file_ignore_readonly(self, **kwargs):
        storage_account_name = kwargs.pop("storage_account_name")
        storage_account_key = kwargs.pop("storage_account_key")

        self._setup(storage_account_name, storage_account_key)
        await self._setup_share(storage_account_name, storage_account_key)
        share_client = self.fsc.get_share_client(self.share_name)

        source_file = share_client.get_file_client('file1')
        await source_file.create_file(1024)
        dest_file = share_client.get_file_client('file2')

        file_attributes = NTFSAttributes(read_only=True)
        await dest_file.create_file(1024, file_attributes=file_attributes)

        # Act
        new_file = await source_file.rename_file(dest_file.file_name, overwrite=True, ignore_read_only=True)

        # Assert
        assert 'file2' == new_file.file_name
        props = await new_file.get_file_properties()
        assert props is not None

    @FileSharePreparer()
    @recorded_by_proxy_async
    async def test_rename_file_file_permission(self, **kwargs):
        storage_account_name = kwargs.pop("storage_account_name")
        storage_account_key = kwargs.pop("storage_account_key")

        self._setup(storage_account_name, storage_account_key)
        await self._setup_share(storage_account_name, storage_account_key)
        share_client = self.fsc.get_share_client(self.share_name)
        file_permission_key = await share_client.create_permission_for_share(TEST_FILE_PERMISSIONS)

        source_file = share_client.get_file_client('file1')
        await source_file.create_file(1024)

        # Act
        new_file = await source_file.rename_file('file2', file_permission=TEST_FILE_PERMISSIONS)

        # Assert
        props = await new_file.get_file_properties()
        assert props is not None
        assert file_permission_key == props.permission_key

    @FileSharePreparer()
    @recorded_by_proxy_async
    async def test_rename_file_preserve_permission(self, **kwargs):
        storage_account_name = kwargs.pop("storage_account_name")
        storage_account_key = kwargs.pop("storage_account_key")

        self._setup(storage_account_name, storage_account_key)
        await self._setup_share(storage_account_name, storage_account_key)
        share_client = self.fsc.get_share_client(self.share_name)

        source_file = share_client.get_file_client('file1')
        await source_file.create_file(1024, file_permission=TEST_FILE_PERMISSIONS)

        source_props = await source_file.get_file_properties()
        source_permission_key = source_props.permission_key

        # Act
        new_file = await source_file.rename_file('file2', file_permission='preserve')

        # Assert
        props = await new_file.get_file_properties()
        assert props is not None
        assert source_permission_key == props.permission_key

    @FileSharePreparer()
    @recorded_by_proxy_async
    async def test_rename_file_smb_properties(self, **kwargs):
        storage_account_name = kwargs.pop("storage_account_name")
        storage_account_key = kwargs.pop("storage_account_key")

        self._setup(storage_account_name, storage_account_key)
        source_file = await self._create_file(storage_account_name, storage_account_key, 'file1')

        file_attributes = NTFSAttributes(read_only=True, archive=True)
        file_creation_time = datetime(2022, 1, 26, 10, 9, 30, 500000, tzinfo=timezone.utc)
        file_last_write_time = datetime(2022, 1, 26, 10, 14, 30, 500000, tzinfo=timezone.utc)
        file_change_time = datetime(2022, 3, 7, 10, 14, 30, 500000, tzinfo=timezone.utc)

        # Act
        new_file = await source_file.rename_file(
            'file2',
            file_attributes=file_attributes,
            file_creation_time=file_creation_time,
            file_last_write_time=file_last_write_time,
            file_change_time=file_change_time)

        # Assert
        props = await new_file.get_file_properties()
        assert props is not None
        assert str(file_attributes), props.file_attributes.replace(' ' == '')
        assert file_creation_time == props.creation_time
        assert file_last_write_time == props.last_write_time
        assert file_change_time == props.change_time

    @FileSharePreparer()
    @recorded_by_proxy_async
    async def test_rename_file_content_type(self, **kwargs):
        storage_account_name = kwargs.pop("storage_account_name")
        storage_account_key = kwargs.pop("storage_account_key")

        self._setup(storage_account_name, storage_account_key)
        source_file = await self._create_file(storage_account_name, storage_account_key, 'file1')
        content_type = 'text/plain'

        # Act
        new_file = await source_file.rename_file(
            'file2',
            content_type=content_type)

        # Assert
        props = await new_file.get_file_properties()
        assert props is not None
        assert content_type == props.content_settings.content_type

    @FileSharePreparer()
    @recorded_by_proxy_async
    async def test_rename_file_with_lease(self, **kwargs):
        storage_account_name = kwargs.pop("storage_account_name")
        storage_account_key = kwargs.pop("storage_account_key")

        self._setup(storage_account_name, storage_account_key)

        source_file = await self._create_file(storage_account_name, storage_account_key, 'file1')
        dest_file = await self._create_file(storage_account_name, storage_account_key, 'file2')
        source_lease = await source_file.acquire_lease(lease_id='00000000-1111-2222-3333-444444444444')
        dest_lease = await dest_file.acquire_lease(lease_id='00000000-1111-2222-3333-444444444444')

        # Act
        new_file = await source_file.rename_file(
            dest_file.file_name,
            overwrite=True,
            source_lease=source_lease,
            destination_lease=dest_lease)

        # Assert
        assert 'file2' == new_file.file_name
        props = await new_file.get_file_properties()
        assert props is not None

    @pytest.mark.live_test_only
    @FileSharePreparer()
    async def test_rename_file_share_sas(self, **kwargs):
        storage_account_name = kwargs.pop("storage_account_name")
        storage_account_key = kwargs.pop("storage_account_key")

        self._setup(storage_account_name, storage_account_key)
        await self._setup_share(storage_account_name, storage_account_key)
        share_client = self.fsc.get_share_client(self.share_name)

        token = self.generate_sas(
            generate_share_sas,
            share_client.account_name,
            share_client.share_name,
            share_client.credential.account_key,
            expiry=datetime.utcnow() + timedelta(hours=1),
            permission=ShareSasPermissions(read=True, write=True))

        source_file = ShareFileClient(
            self.account_url(storage_account_name, 'file'),
            share_client.share_name, 'file1',
            credential=token)
        await source_file.create_file(1024)

        # Act
        new_file = await source_file.rename_file('file2' + '?' + token)

        # Assert
        assert 'file2' == new_file.file_name
        props = await new_file.get_file_properties()
        assert props is not None

    @FileSharePreparer()
    @recorded_by_proxy_async
    async def test_storage_account_audience_file_client(self, **kwargs):
        storage_account_name = kwargs.pop("storage_account_name")
        storage_account_key = kwargs.pop("storage_account_key")

        # Arrange
        self._setup(storage_account_name, storage_account_key)
        await self._setup_share(storage_account_name, storage_account_key)
        file_name = self._get_file_reference()
        file_client = ShareFileClient(
            self.account_url(storage_account_name, "file"),
            share_name=self.share_name,
            file_path=file_name,
            credential=storage_account_key
        )
        await file_client.create_file(1024)

        resp = await file_client.get_file_properties()
        assert resp is not None

        # Act
        token_credential = self.get_credential(ShareServiceClient, is_async=True)
        file_client = ShareFileClient(
            self.account_url(storage_account_name, "file"),
            share_name=self.share_name,
            file_path=file_name,
            credential=token_credential,
            token_intent=TEST_INTENT,
            audience=f'https://{storage_account_name}.file.core.windows.net'
        )

        # Assert
        response = await file_client.get_file_properties()
        assert response is not None

    @FileSharePreparer()
    @recorded_by_proxy_async
    async def test_bad_audience_file_client(self, **kwargs):
        storage_account_name = kwargs.pop("storage_account_name")
        storage_account_key = kwargs.pop("storage_account_key")

        # Arrange
        self._setup(storage_account_name, storage_account_key)
        await self._setup_share(storage_account_name, storage_account_key)
        file_name = self._get_file_reference()
        file_client = ShareFileClient(
            self.account_url(storage_account_name, "file"),
            share_name=self.share_name,
            file_path=file_name,
            credential=storage_account_key
        )
        await file_client.create_file(1024)

        resp = await file_client.get_file_properties()
        assert resp is not None

        # Act
        token_credential = self.get_credential(ShareServiceClient, is_async=True)
        file_client = ShareFileClient(
            self.account_url(storage_account_name, "file"),
            share_name=self.share_name,
            file_path=file_name,
            credential=token_credential,
            token_intent=TEST_INTENT,
            audience=f'https://badaudience.file.core.windows.net'
        )

        # Assert
        await file_client.exists()

    @FileSharePreparer()
    @recorded_by_proxy_async
    async def test_file_permission_format(self, **kwargs):
        storage_account_name = kwargs.pop("storage_account_name")
        storage_account_key = kwargs.pop("storage_account_key")

        self._setup(storage_account_name, storage_account_key)
        await self._setup_share(storage_account_name, storage_account_key)
        share_client = self.fsc.get_share_client(self.share_name)
        source_file = share_client.get_file_client('file1')
        user_given_permission_sddl = ("O:S-1-5-21-2127521184-1604012920-1887927527-21560751G:S-1-5-21-2127521184-"
                                      "1604012920-1887927527-513D:AI(A;;FA;;;SY)(A;;FA;;;BA)(A;;0x1200a9;;;"
                                      "S-1-5-21-397955417-626881126-188441444-3053964)S:NO_ACCESS_CONTROL")
        user_given_permission_binary = ("AQAUhGwAAACIAAAAAAAAABQAAAACAFgAAwAAAAAAFAD/AR8AAQEAAAAAAAUSAAAAAAAYAP8BHw"
                                        "ABAgAAAAAABSAAAAAgAgAAAAAkAKkAEgABBQAAAAAABRUAAABZUbgXZnJdJWRjOwuMmS4AAQUA"
                                        "AAAAAAUVAAAAoGXPfnhLm1/nfIdwr/1IAQEFAAAAAAAFFQAAAKBlz354S5tf53yHcAECAAA=")

        await source_file.create_file(
            1024,
            file_permission=user_given_permission_binary,
            file_permission_format="binary"
        )

        props = await source_file.get_file_properties()
        assert props is not None
        assert props.permission_key is not None

        new_file = await source_file.rename_file(
            'file2',
            file_permission=user_given_permission_binary,
            file_permission_format="binary"
        )
        props = await new_file.get_file_properties()
        assert props is not None
        assert props.permission_key is not None

        server_returned_permission = await share_client.get_permission_for_share(
            props.permission_key,
            file_permission_format="binary"
        )
        assert server_returned_permission == user_given_permission_binary

        content_settings = ContentSettings(
            content_language='spanish',
            content_disposition='inline'
        )
        await new_file.set_http_headers(
            content_settings=content_settings,
            file_permission=user_given_permission_binary,
            file_permission_format="binary"
        )
        props = await new_file.get_file_properties()
        assert props is not None
        assert props.permission_key is not None
        assert props.content_settings.content_language == content_settings.content_language
        assert props.content_settings.content_disposition == content_settings.content_disposition

        server_returned_permission = await share_client.get_permission_for_share(
            props.permission_key,
            file_permission_format="sddl"
        )
        assert server_returned_permission == user_given_permission_sddl

        # Copy file
        file_client = ShareFileClient(
            self.account_url(storage_account_name, "file"),
            share_name=self.share_name,
            file_path='filecopy',
            credential=storage_account_key
        )
        copy = await file_client.start_copy_from_url(
            new_file.url,
            file_permission=user_given_permission_binary,
            file_permission_format="binary"
        )
        assert copy is not None
        assert copy['copy_status'] == 'success'
        assert copy['copy_id'] is not None

        await new_file.delete_file()
        await file_client.delete_file()

    @FileSharePreparer()
    async def test_legacy_transport(self, **kwargs):
        storage_account_name = kwargs.pop("storage_account_name")
        storage_account_key = kwargs.pop("storage_account_key")

        self._setup(storage_account_name, storage_account_key)

        transport = MockStorageTransport()
        file_client = ShareFileClient(
            self.account_url(storage_account_name, "file"),
            share_name=self.share_name,
            file_path="filemocktransport",
            credential=storage_account_key,
            transport=transport,
            retry_total=0
        )

        data = await file_client.download_file()
        assert data is not None

        props = await file_client.get_file_properties()
        assert props is not None

        data = b"Hello Async World!"
        stream = AsyncStream(data)
        resp = await file_client.upload_file(stream)
        assert resp is not None

        file_data = await (await file_client.download_file()).readall()
        assert file_data == b"Hello Async World!"  # data is fixed by mock transport

    @FileSharePreparer()
    async def test_legacy_transport_with_content_validation(self, **kwargs):
        storage_account_name = kwargs.pop("storage_account_name")
        storage_account_key = kwargs.pop("storage_account_key")

        self._setup(storage_account_name, storage_account_key)

        transport = MockStorageTransport()
        file_client = ShareFileClient(
            self.account_url(storage_account_name, "file"),
            share_name=self.share_name,
            file_path="filemocktransport",
            credential=storage_account_key,
            transport=transport,
            retry_total=0
        )

        data = b"Hello Async World!"
        stream = AsyncStream(data)
        resp = await file_client.upload_file(stream, validate_content=True)
        assert resp is not None

        file_data = await (await file_client.download_file(validate_content=True)).readall()
        assert file_data == b"Hello Async World!"  # data is fixed by mock transport

    @FileSharePreparer()
    @recorded_by_proxy_async
    async def test_upload_range_copy_source_error_and_status_code(self, **kwargs):
        storage_account_name = kwargs.pop("storage_account_name")
        storage_account_key = kwargs.pop("storage_account_key")

        self._setup(storage_account_name, storage_account_key)

        try:
            source_file_client = await self._create_file(
                storage_account_name,
                storage_account_key,
                file_name='sourcefile'
            )
            await source_file_client.upload_range(b'abcdefghijklmnop' * 32, offset=0, length=512)
            target_file_client = await self._create_empty_file(
                storage_account_name,
                storage_account_key,
                file_name='targetfile'
            )

            with pytest.raises(HttpResponseError) as e:
                await target_file_client.upload_range_from_url(
                    source_file_client.url,
                    offset=0,
                    length=512,
                    source_offset=0
                )

            assert e.value.response.headers["x-ms-copy-source-status-code"] == "401"
            assert e.value.response.headers["x-ms-copy-source-error-code"] == "NoAuthenticationInformation"
        finally:
            await self.fsc.delete_share(self.share_name)

<<<<<<< HEAD
    @pytest.mark.live_test_only
    @FileSharePreparer()
    async def test_download_file_decompress(self, **kwargs):
=======
    @FileSharePreparer()
    @recorded_by_proxy_async
    async def test_create_file_with_data(self, **kwargs):
>>>>>>> 93a80ece
        storage_account_name = kwargs.pop("storage_account_name")
        storage_account_key = kwargs.pop("storage_account_key")

        self._setup(storage_account_name, storage_account_key)
        await self._setup_share(storage_account_name, storage_account_key)
<<<<<<< HEAD
=======

>>>>>>> 93a80ece
        file_name = self._get_file_reference()
        file_client = ShareFileClient(
            self.account_url(storage_account_name, "file"),
            share_name=self.share_name,
<<<<<<< HEAD
            file_path=file_name,
            credential=storage_account_key,
            max_range_size=4 * 1024
        )
        compressed_data = b'\x1f\x8b\x08\x00\x00\x00\x00\x00\x00\xff\xcaH\xcd\xc9\xc9WH+\xca\xcfUH\xaf\xca,\x00\x00\x00\x00\xff\xff\x03\x00d\xaa\x8e\xb5\x0f\x00\x00\x00'
        decompressed_data = b"hello from gzip"
        content_settings = ContentSettings(content_encoding='gzip')

        # Act / Assert
        await file_client.upload_file(data=compressed_data, content_settings=content_settings)
        await self.assertFileEqual(file_client, decompressed_data, decompress=True)
        await self.assertFileEqual(file_client, compressed_data, decompress=False)
=======
            file_path=file_name + "file",
            credential=storage_account_key
        )
        size = 1024
        data = b"abc" * size
        await file_client.create_file(len(data), data=data)
        downloaded_data = await (await file_client.download_file()).readall()
        assert downloaded_data == data
>>>>>>> 93a80ece
<|MERGE_RESOLUTION|>--- conflicted
+++ resolved
@@ -4091,42 +4091,19 @@
         finally:
             await self.fsc.delete_share(self.share_name)
 
-<<<<<<< HEAD
-    @pytest.mark.live_test_only
-    @FileSharePreparer()
-    async def test_download_file_decompress(self, **kwargs):
-=======
     @FileSharePreparer()
     @recorded_by_proxy_async
     async def test_create_file_with_data(self, **kwargs):
->>>>>>> 93a80ece
-        storage_account_name = kwargs.pop("storage_account_name")
-        storage_account_key = kwargs.pop("storage_account_key")
-
-        self._setup(storage_account_name, storage_account_key)
-        await self._setup_share(storage_account_name, storage_account_key)
-<<<<<<< HEAD
-=======
-
->>>>>>> 93a80ece
-        file_name = self._get_file_reference()
-        file_client = ShareFileClient(
-            self.account_url(storage_account_name, "file"),
-            share_name=self.share_name,
-<<<<<<< HEAD
-            file_path=file_name,
-            credential=storage_account_key,
-            max_range_size=4 * 1024
-        )
-        compressed_data = b'\x1f\x8b\x08\x00\x00\x00\x00\x00\x00\xff\xcaH\xcd\xc9\xc9WH+\xca\xcfUH\xaf\xca,\x00\x00\x00\x00\xff\xff\x03\x00d\xaa\x8e\xb5\x0f\x00\x00\x00'
-        decompressed_data = b"hello from gzip"
-        content_settings = ContentSettings(content_encoding='gzip')
-
-        # Act / Assert
-        await file_client.upload_file(data=compressed_data, content_settings=content_settings)
-        await self.assertFileEqual(file_client, decompressed_data, decompress=True)
-        await self.assertFileEqual(file_client, compressed_data, decompress=False)
-=======
+        storage_account_name = kwargs.pop("storage_account_name")
+        storage_account_key = kwargs.pop("storage_account_key")
+
+        self._setup(storage_account_name, storage_account_key)
+        await self._setup_share(storage_account_name, storage_account_key)
+
+        file_name = self._get_file_reference()
+        file_client = ShareFileClient(
+            self.account_url(storage_account_name, "file"),
+            share_name=self.share_name,
             file_path=file_name + "file",
             credential=storage_account_key
         )
@@ -4135,4 +4112,28 @@
         await file_client.create_file(len(data), data=data)
         downloaded_data = await (await file_client.download_file()).readall()
         assert downloaded_data == data
->>>>>>> 93a80ece
+
+    @pytest.mark.live_test_only
+    @FileSharePreparer()
+    async def test_download_file_decompress(self, **kwargs):
+        storage_account_name = kwargs.pop("storage_account_name")
+        storage_account_key = kwargs.pop("storage_account_key")
+
+        self._setup(storage_account_name, storage_account_key)
+        await self._setup_share(storage_account_name, storage_account_key)
+        file_name = self._get_file_reference()
+        file_client = ShareFileClient(
+            self.account_url(storage_account_name, "file"),
+            share_name=self.share_name,
+            file_path=file_name,
+            credential=storage_account_key,
+            max_range_size=4 * 1024
+        )
+        compressed_data = b'\x1f\x8b\x08\x00\x00\x00\x00\x00\x00\xff\xcaH\xcd\xc9\xc9WH+\xca\xcfUH\xaf\xca,\x00\x00\x00\x00\xff\xff\x03\x00d\xaa\x8e\xb5\x0f\x00\x00\x00'
+        decompressed_data = b"hello from gzip"
+        content_settings = ContentSettings(content_encoding='gzip')
+
+        # Act / Assert
+        await file_client.upload_file(data=compressed_data, content_settings=content_settings)
+        await self.assertFileEqual(file_client, decompressed_data, decompress=True)
+        await self.assertFileEqual(file_client, compressed_data, decompress=False)