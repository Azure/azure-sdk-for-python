# Release History

<<<<<<< HEAD
## 12.13.0b1 (Unreleased)

### Features Added
=======
## 12.13.0 (Unreleased)

### Features Added


## 12.13.0b1 (2023-05-30)

### Features Added
>>>>>>> 1f9192a3
- Added support for service version 2023-01-03.
- Added `access_rights` property to `Handle`.

## 12.12.0 (2023-04-12)

### Features Added
- Stable release of features from 12.12.0b1

## 12.12.0b1 (2023-03-28)

### Features Added
- Added support for service version 2022-11-02.
- Added support for `TokenCredential` to be used for authentication. A `TokenCredential` can be provided for the
`credential` parameter to any client constructor. **Note:** When using a `TokenCredential`, the new keyword parameter
`token_intent` is **required** and must be provided. Additionally, this form of authentication is only supported for
certain operations in the Data Plane SDK.
- Added support for `allow_trailing_dot` and `allow_source_trailing_dot` on client construction. When
`allow_trailing_dot` is provided, the service will not silently remove any trailing `.` character from directory/file
names for all operations made from that client. `allow_source_trailing_dot` will apply this same rule to source files
when performing a rename or copy operation.

## 12.11.1 (2023-03-08)

### Bugs Fixed
- Fixed "duplicate type signatures" MyPy error.

## 12.11.0 (2023-02-22)

### Features Added
- Stable release of features from 12.11.0b1

## 12.11.0b1 (2023-02-02)

### Features Added
- Added support for service version 2021-12-02.
- Added support for file and directory paths that contain invalid XML characters. When listing or fetching properties,
the service will encode illegal characters and the SDK will now automatically decode them.
- Added support for `AsyncIterable` as data type for async file upload.

### Bugs Fixed
- Fixed an issue where keyword `name_starts_with` was not being passed to the service properly for the `list_shares` async API

### Other Changes
- Removed `msrest` dependency.
- Added `typing-extensions>=4.0.1` as a dependency.
- Added `isodate>=0.6.1` as a dependency.
- Added extra dependency `aio` for installing optional async dependencies. Use `pip install azure-storage-file-share[aio]` to install.

## 12.10.1 (2022-10-18)

### Bugs Fixed
- Fixed possible `ValueError` for invalid content range that gets raised when downloading empty files through Azurite.

## 12.10.0 (2022-10-11)

### Features Added
- Stable release of features from 12.10.0b1.

### Bugs Fixed
- Fixed an issue where calling `download_file` with an invalid base64-encoded account key would raise an
`AttributeError` rather than the proper `AzureSigningError`.

### Other Changes
- Changed the default value for `read_timeout` to 60 seconds for all clients.

## 12.10.0b1 (2022-08-23)

This version and all future versions will require Python 3.7+. Python 3.6 is no longer supported.

### Features Added
- Added support for `AzureNamedKeyCredential` as a valid `credential` type.

## 12.9.0 (2022-07-07)

### Features Added
- Stable release of features from 12.9.0b1.
- Added support for progress tracking to `upload_file()` and `download_file()` via a new optional callback, `progress_hook`.

## 12.9.0b1 (2022-06-15)

### Features Added
- Added support for `file_change_time` to `start_copy_from_url` API

## 12.8.0 (2022-05-09)

### Features Added
- Stable release of features from 12.8.0b1.

### Bugs Fixed
- Fixed a bug, introduced in the previous beta release, that caused Authentication errors when attempting to use
an Account SAS with certain service level operations.

## 12.8.0b1 (2022-04-14)

### Features Added
- Added support for service version 2021-06-08.
- Added support for missing parameters on `create_directory()` including `file_attributes`, `file_creation_time`,
`file_last_write_time`, `file_permission` and `file_permission_key`.
- Added support for setting `content_type` on `rename_file()`.
- Added support for setting `file_change_time` on `create_directory()`, `set_http_headers()` (directory)
`rename_directory()`, `create_file()`, `set_http_headers()` (file) and `rename_file()`.
- Added support for setting `file_last_write_mode` on `upload_range()` and `upload_range_from_url()`
with possible values of `Now` or `Preserve`.

### Bugs Fixed
- Updated `create_share()` docstring to have the correct return-type of `None`

## 12.7.0 (2022-03-08)

This version and all future versions will require Python 3.6+. Python 2.7 is no longer supported.

### Stable release of preview features
- Added support for service version 2021-02-12, 2021-04-10.
- Added support for premium file share provisioned_bandwidth property.
- Added support for checking if a directory exists using `exists()`.
- Added support for `rename_directory()` and `rename_file()`.
- Added support for `Create (c)` SAS permission for Share SAS.

### Bugs Fixed
- Fixed a bug where `start_copy_from_url()` was not sending the `ignore_read_only` parameter correctly.

## 12.7.0b2 (2022-02-08)

This version and all future versions will require Python 3.6+. Python 2.7 is no longer supported.

### Features Added
- Added support for service version 2021-04-10.
- Added support for `rename_directory()` and `rename_file()`.
- Added support for `Create (c)` SAS permission for Share SAS.

### Bugs Fixed
- Update `azure-core` dependency to avoid inconsistent dependencies from being installed.
- Fixed a bug, that was introduced in the previous beta release, where `generate_account_sas()`
was not generating the proper SAS signature.

## 12.7.0b1 (2021-12-13)

### Features Added
- Added support for service version 2021-02-12.
- Added support for premium file share provisioned_bandwidth property.
- Added support for checking if a directory exists using `exists()`.

## 12.6.0 (2021-09-15)
**Stable release of preview features**
- Added support for service version 2020-10-02 (STG78)
- Added OAuth support for file copy source.

## 12.6.0b1 (2021-07-27)
**New features**
- Added OAuth support for file copy source.

**Fixes**
- Ensured that download fails if file modified mid download

## 12.5.0 (2021-06-09)
**New features**
- Added support for lease operation on a share, eg. acquire_lease

## 12.5.0b1 (2021-05-12)
**New features**
- Added support for lease operation on a share, eg. acquire_lease

## 12.4.2 (2021-04-20)
**Fixes**
- Make `AccountName`, `AccountKey` etc. in conn_str case insensitive
- Fixed `downloader.chunks()` return chunks in different size (#9419, #15648)
- Fixed unclosed `ThreadPoolExecutor` (#8955)

## 12.4.1 (2021-01-20)
**Fixes**
- Fixed msrest dependency issue (#16250)

## 12.4.0 (2021-01-13)
**Stable release of preview features**
- Added support for enabling root squash and share protocols for file share.
- Added support for `AzureSasCredential` to allow SAS rotation in long living clients.

## 12.4.0b1 (2020-12-07)
**New features**
- Added support for enabling root squash and share protocols for file share.


## 12.3.0 (2020-11-10)
**Stable release of preview features**
- Preview feature enabling SMB Multichannel for the share service.
- Preview feature `get_ranges` on ShareFileClient

**New features**
- Added `set_share_properties` which allows setting share tier. 

**Notes**
- Updated dependency `azure-core` from  azure-core<2.0.0,>=1.2.2 to azure-core<2.0.0,>=1.9.0 to get continuation_token attr on AzureError.

## 12.3.0b1 (2020-10-02)
**New features**
- Added support for enabling SMB Multichannel for the share service.
- Added support for leasing a share.
- Added support for getting the range diff between current file and a snapshot as well as getting the diff between two file snapshots.


## 12.2.0 (2020-08-13)
**Stable release of preview features**
- Preview feature `undelete_share` on FileShareServiceClient.

## 12.2.0b1 (2020-07-07)
**New features**
- Added `undelete_share` on FileShareServiceClient so that users can restore deleted share on share soft delete enabled account. Users can also list deleted shares when `list_shares` by specifying `include_deleted=True`.

## 12.1.2 
**Fixes**
- Improve the performance of upload when using max_concurrency

## 12.1.1 (2020-03-10)

**Notes**
- The `StorageUserAgentPolicy` is now replaced with the `UserAgentPolicy` from azure-core. With this, the custom user agents are now added as a prefix instead of being appended.

## 12.1.0 

**New features**
- Added support for the 2019-07-07 service version, and added `api_version` parameter to clients.
- `ShareLeaseClient` was introduced to both sync and async versions of the SDK, which allows users to perform operations on file leases.
- `failed_handles_count` info was included in `close_handle` and `close_all_handles` result.
- Added support for obtaining premium file properties in `list_shares` and `get_share_properties`.
- Added support for additional `start_copy_from_url` parameters - `file_permission`, `permission_key`, `file_attributes`, `file_creation_time`, `file_last_write_time`, `ignore_read_only`, and `set_archive_attribute`.

**Fixes and improvements**
- Fixed a bug: `clear_range` API was not working.

**Fixes**
- Responses are always decoded as UTF8

## 12.0.0 

**New features**
- Added `delete_directory` method to the `share_client`.
- All the clients now have a `close()` method to close the sockets opened by the client when using without a context manager.

**Fixes and improvements**
- Fixes a bug where determining length breaks while uploading a file when provided with an invalid fileno.

**Breaking changes**
- `close_handle(handle)` and `close_all_handles()` no longer return int. These functions return a dictionary which has the number of handles closed and number of handles failed to be closed.

## 12.0.0b5 

**Important: This package was previously named azure-storage-file**

Going forward, to use this SDK, please install `azure-storage-file-share`.
Additionally:
- The namespace within the package has also been renamed to `azure.storage.fileshare`.
- `FileServiceClient` has been renamed to `ShareServiceClient`.
- `DirectoryClient` has been renamed to `ShareDirectoryClient`.
- `FileClient` has been renamed to `ShareFileClient`.

**Additional Breaking changes**

- `ShareClient` now accepts only `account_url` with mandatory a string param `share_name`.
To use a share_url, the method `from_share_url` must be used.
- `ShareDirectoryClient` now accepts only `account_url` with mandatory string params `share_name` and `directory_path`.
To use a directory_url, the method `from_directory_url` must be used.
- `ShareFileClient` now accepts only `account_url` with mandatory string params `share_name` and
`file_path`. To use a file_url, the method `from_file_url` must be used.
- `file_permission_key` parameter has been renamed to `permission_key`
- `set_share_access_policy` has required parameter `signed_identifiers`.
- `NoRetry` policy has been removed. Use keyword argument `retry_total=0` for no retries.
- Removed types that were accidentally exposed from two modules. Only `ShareServiceClient`, `ShareClient`, `ShareDirectoryClient` and `ShareFileClient` should be imported from azure.storage.fileshare.aio
- Some parameters have become keyword only, rather than positional. Some examples include:
  - `loop`
  - `max_concurrency`
  - `validate_content`
  - `timeout` etc.
- Client and model files have been made internal. Users should import from the top level modules `azure.storage.fileshare` and `azure.storage.fileshare.aio` only.
- The `generate_shared_access_signature` methods on each of `ShareServiceClient`, `ShareClient` and `ShareFileClient` have been replaced by module level functions `generate_account_sas`, `generate_share_sas` and `generate_file_sas`.
- `start_range` and `end_range` params are now renamed to and behave like`offset` and `length` in
the following APIs:
  - download_file
  - upload_range
  - upload_range_from_url
  - clear_range
  - get_ranges
- `StorageStreamDownloader` is no longer iterable. To iterate over the file data stream, use `StorageStreamDownloader.chunks`.
- The public attributes of `StorageStreamDownloader` have been limited to:
  - `name` (str): The name of the file.
  - `path` (str): The full path of the file.
  - `share` (str): The share the file will be downloaded from.
  - `properties` (`FileProperties`): The properties of the file.
  - `size` (int): The size of the download. Either the total file size, or the length of a subsection if specified. Previously called `download_size`.
- `StorageStreamDownloader` now has new functions:
  - `readall()`: Reads the complete download stream, returning bytes. This replaces the functions `content_as_bytes` and `content_as_text` which have been deprecated.
  - `readinto(stream)`: Download the complete stream into the supplied writable stream, returning the number of bytes written. This replaces the function `download_to_stream` which has been deprecated.
- `ShareFileClient.close_handles` and `ShareDirectoryClient.close_handles` have both been replaced by two functions each; `close_handle(handle)` and `close_all_handles()`. These functions are blocking and return integers (the number of closed handles) rather than polling objects.
- `get_service_properties` now returns a dict with keys consistent to `set_service_properties`

**New features**

- `ResourceTypes`, `NTFSAttributes`, and `Services` now have method `from_string` which takes parameters as a string.


## 12.0.0b4 

**Breaking changes**

- Permission models.
  - `AccountPermissions`, `SharePermissions` and `FilePermissions` have been renamed to
  `AccountSasPermissions`, `ShareSasPermissions` and `FileSasPermissions` respectively.
  - enum-like list parameters have been removed from all three of them.
  - `__add__` and `__or__` methods are removed.
- `max_connections` is now renamed to `max_concurrency`.

**New features**

- `AccountSasPermissions`, `FileSasPermissions`, `ShareSasPermissions` now have method `from_string` which
takes parameters as a string.

## 12.0.0b3 

**New features**
- Added upload_range_from_url API to write the bytes from one Azure File endpoint into the specified range of another Azure File endpoint.
- Added set_http_headers for directory_client, create_permission_for_share and get_permission_for_share APIs.
- Added optional parameters for smb properties related parameters for create_file*, create_directory* related APIs and set_http_headers API.
- Updated get_properties for directory and file so that the response has SMB properties.

**Dependency updates**
- Adopted [azure-core](https://pypi.org/project/azure-core/) 1.0.0b3
  - If you later want to revert to previous versions of azure-storage-file, or another Azure SDK
  library requiring azure-core 1.0.0b1 or azure-core 1.0.0b2, you must explicitly install
  the specific version of azure-core as well. For example:

  `pip install azure-core==1.0.0b2 azure-storage-file==12.0.0b2`

**Fixes and improvements**
- Fix where content-type was being added in the request when not mentioned explicitly.


## 12.0.0b2 

**Breaking changes**
- Renamed `copy_file_from_url` to `start_copy_from_url` and changed behaviour to return a dictionary of copy properties rather than a polling object. Status of the copy operation can be retrieved with the `get_file_properties` operation.
- Added `abort_copy` operation to the `FileClient` class. This replaces the previous abort operation on the copy status polling operation.
- The behavior of listing operations has been modified:
    - The previous `marker` parameter has been removed.
    - The iterable response object now supports a `by_page` function that will return a secondary iterator of batches of results. This function supports a `continuation_token` parameter to replace the previous `marker` parameter.
- The new listing behaviour is also adopted by the `receive_messages` operation:
    - The receive operation returns a message iterator as before.
    - The returned iterator supports a `by_page` operation to receive messages in batches.

**New features**
- Added async APIs to subnamespace `azure.storage.file.aio`.
- Distributed tracing framework OpenCensus is now supported.

**Dependency updates**
- Adopted [azure-core](https://pypi.org/project/azure-core/) 1.0.0b2
  - If you later want to revert to azure-storage-file 12.0.0b1, or another Azure SDK
  library requiring azure-core 1.0.0b1, you must explicitly install azure-core
  1.0.0b1 as well. For example:

  `pip install azure-core==1.0.0b1 azure-storage-file==12.0.0b1`

**Fixes and improvements**
- Fix for closing file handles - continuation token was not being passed to subsequent calls.
- General refactor of duplicate and shared code.


## 12.0.0b1 

Version 12.0.0b1 is the first preview of our efforts to create a user-friendly and Pythonic client library for Azure Storage Files. For more information about this, and preview releases of other Azure SDK libraries, please visit
https://aka.ms/azure-sdk-preview1-python.

**Breaking changes: New API design**
- Operations are now scoped to a particular client:
    - `FileServiceClient`: This client handles account-level operations. This includes managing service properties and listing the shares within an account.
    - `ShareClient`: The client handles operations for a particular share. This includes creating or deleting that share, as well as listing the directories within that share, and managing properties and metadata.
    - `DirectoryClient`: The client handles operations for a particular directory. This includes creating or deleting that directory, as well as listing the files and subdirectories, and managing properties and metadata.
    - `FileClient`: The client handles operations for a particular file. This includes creating or deleting that file, as well as upload and download data and managing properties.

    These clients can be accessed by navigating down the client hierarchy, or instantiated directly using URLs to the resource (account, share, directory or file).
    For full details on the new API, please see the [reference documentation](https://azure.github.io/azure-sdk-for-python/storage.html#azure-storage-file-share).
- The copy file operation now returns a polling object that can be used to check the status of the operation, as well as abort the operation.
- The `close_handles` operation now return a polling object that can be used to check the status of the operation.
- Download operations now return a streaming object that can download data in multiple ways:
    - Iteration: The streamer is an iterable object that will download and yield the content in chunks. Only supports single threaded download.
    - `content_as_bytes`: Return the entire file content as bytes. Blocking operation that supports multi-threaded download.
    - `content_as_text`: Return the entire file content as decoded text. Blocking operation that supports multi-threaded download.
    - `download_to_stream`: Download the entire content to an open stream handle (e.g. an open file). Supports multi-threaded download.
- New underlying REST pipeline implementation, based on the new `azure.core` library.
- Client and pipeline configuration is now available via keyword arguments at both the client level, and per-operation. See reference documentation for a full list of optional configuration arguments.
- New error hierarchy:
    - All service errors will now use the base type: `azure.core.exceptions.HttpResponseError`
    - The are a couple of specific exception types derived from this base type for common error scenarios:
        - `ResourceNotFoundError`: The resource (e.g. queue, message) could not be found. Commonly a 404 status code.
        - `ResourceExistsError`: A resource conflict - commonly caused when attempting to create a resource that already exists.
        - `ResourceModifiedError`: The resource has been modified (e.g. overwritten) and therefore the current operation is in conflict. Alternatively this may be raised if a condition on the operation is not met.
        - `ClientAuthenticationError`: Authentication failed.
- Operation `set_file_properties` has been renamed to `set_http_headers`.
- Operations `get_file_to_<output>` have been replaced with `download_file`. See above for download output options.
- Operations `create_file_from_<input>` have been replace with `upload_file`.
- Operations `get_share_acl` and `set_share_acl` have been renamed to `get_share_access_policy` and `set_share_access_policy`.
- Operation `set_share_properties` has been renamed to `set_share_quota`.
- Operation `snapshot_share` has been renamed to `create_snapshot`.
- Operation `copy_file` has been renamed to `copy_file_from_url`.
- No longer have specific operations for `get_metadata` - use `get_properties` instead.
- No longer have specific operations for `exists` - use `get_properties` instead.
- Operation `update_range` has been renamed to `upload_range`.

## 2.0.1 
- Updated dependency on azure-storage-common.

## 2.0.0 
- Support for 2018-11-09 REST version. Please see our REST API documentation and blogs for information about the related added features.
- Added an option to get share stats in bytes.
- Added support for listing and closing file handles.

## 1.4.0 

- azure-storage-nspkg is not installed anymore on Python 3 (PEP420-based namespace package)

## 1.3.1 

- Fixed design flaw where get_file_to_* methods buffer entire file when max_connections is set to 1.

## 1.3.0 

- Support for 2018-03-28 REST version. Please see our REST API documentation and blog for information about the related added features.

## 1.2.0rc1 

- Support for 2017-11-09 REST version. Please see our REST API documentation and blog for information about the related added features.

## 1.1.0 

- Support for 2017-07-29 REST version. Please see our REST API documentation and blogs for information about the related added features.
- Error message now contains the ErrorCode from the x-ms-error-code header value.

## 1.0.0 

- The package has switched from Apache 2.0 to the MIT license.
- Fixed bug where get_file_to_* cannot get a single byte when start_range and end_range are both equal to 0.
- Metadata keys are now case-preserving when fetched from the service. Previously they were made lower-case by the library.<|MERGE_RESOLUTION|>--- conflicted
+++ resolved
@@ -1,19 +1,13 @@
 # Release History
 
-<<<<<<< HEAD
-## 12.13.0b1 (Unreleased)
-
-### Features Added
-=======
-## 12.13.0 (Unreleased)
-
-### Features Added
-
+## 12.13.0 (2023-07-11)
+
+### Features Added
+- Stable release of features from 12.13.0b1
 
 ## 12.13.0b1 (2023-05-30)
 
 ### Features Added
->>>>>>> 1f9192a3
 - Added support for service version 2023-01-03.
 - Added `access_rights` property to `Handle`.
 
