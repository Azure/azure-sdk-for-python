--- conflicted
+++ resolved
@@ -1,14 +1,12 @@
 # Release History
 
-<<<<<<< HEAD
-## 12.4.3 (2021-06-25) 
+## 12.5.1 (2021-06-25) 
 **Fixes**
 - Fixed the auto decompress response body bug, and let user opt in decompress or not.
-=======
+
 ## 12.5.0 (2021-06-09)
 **New features**
 - Added support for lease operation on a share, eg. acquire_lease
->>>>>>> 97e5b6e3
 
 ## 12.5.0b1 (2021-05-12)
 **New features**
