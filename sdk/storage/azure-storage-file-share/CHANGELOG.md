# Release History

## 12.9.0 (Unreleased)

### Features Added
<<<<<<< HEAD
- Stable release of features from 12.9.0b1.
=======
- Added support for progress tracking to `upload_file()` and `download_file()` via a new optional callback, `progress_hook`.

### Bugs Fixed
>>>>>>> 1081acd6

## 12.9.0b1 (2022-06-15)

### Features Added
- Added support for `file_change_time` to `start_copy_from_url` API

## 12.8.0 (2022-05-09)

### Features Added
- Stable release of features from 12.8.0b1.

### Bugs Fixed
- Fixed a bug, introduced in the previous beta release, that caused Authentication errors when attempting to use
an Account SAS with certain service level operations.

## 12.8.0b1 (2022-04-14)

### Features Added
- Added support for service version 2021-06-08.
- Added support for missing parameters on `create_directory()` including `file_attributes`, `file_creation_time`,
`file_last_write_time`, `file_permission` and `file_permission_key`.
- Added support for setting `content_type` on `rename_file()`.
- Added support for setting `file_change_time` on `create_directory()`, `set_http_headers()` (directory)
`rename_directory()`, `create_file()`, `set_http_headers()` (file) and `rename_file()`.
- Added support for setting `file_last_write_mode` on `upload_range()` and `upload_range_from_url()`
with possible values of `Now` or `Preserve`.

### Bugs Fixed
- Updated `create_share()` docstring to have the correct return-type of `None`

## 12.7.0 (2022-03-08)

This version and all future versions will require Python 3.6+. Python 2.7 is no longer supported.

### Stable release of preview features
- Added support for service version 2021-02-12, 2021-04-10.
- Added support for premium file share provisioned_bandwidth property.
- Added support for checking if a directory exists using `exists()`.
- Added support for `rename_directory()` and `rename_file()`.
- Added support for `Create (c)` SAS permission for Share SAS.

### Bugs Fixed
- Fixed a bug where `start_copy_from_url()` was not sending the `ignore_read_only` parameter correctly.

## 12.7.0b2 (2022-02-08)

This version and all future versions will require Python 3.6+. Python 2.7 is no longer supported.

### Features Added
- Added support for service version 2021-04-10.
- Added support for `rename_directory()` and `rename_file()`.
- Added support for `Create (c)` SAS permission for Share SAS.

### Bugs Fixed
- Update `azure-core` dependency to avoid inconsistent dependencies from being installed.
- Fixed a bug, that was introduced in the previous beta release, where `generate_account_sas()`
was not generating the proper SAS signature.

## 12.7.0b1 (2021-12-13)

### Features Added
- Added support for service version 2021-02-12.
- Added support for premium file share provisioned_bandwidth property.
- Added support for checking if a directory exists using `exists()`.

## 12.6.0 (2021-09-15)
**Stable release of preview features**
- Added support for service version 2020-10-02 (STG78)
- Added OAuth support for file copy source.

## 12.6.0b1 (2021-07-27)
**New features**
- Added OAuth support for file copy source.

**Fixes**
- Ensured that download fails if file modified mid download

## 12.5.0 (2021-06-09)
**New features**
- Added support for lease operation on a share, eg. acquire_lease

## 12.5.0b1 (2021-05-12)
**New features**
- Added support for lease operation on a share, eg. acquire_lease

## 12.4.2 (2021-04-20)
**Fixes**
- Make `AccountName`, `AccountKey` etc. in conn_str case insensitive
- Fixed `downloader.chunks()` return chunks in different size (#9419, #15648)
- Fixed unclosed `ThreadPoolExecutor` (#8955)

## 12.4.1 (2021-01-20)
**Fixes**
- Fixed msrest dependency issue (#16250)

## 12.4.0 (2021-01-13)
**Stable release of preview features**
- Added support for enabling root squash and share protocols for file share.
- Added support for `AzureSasCredential` to allow SAS rotation in long living clients.

## 12.4.0b1 (2020-12-07)
**New features**
- Added support for enabling root squash and share protocols for file share.


## 12.3.0 (2020-11-10)
**Stable release of preview features**
- Preview feature enabling SMB Multichannel for the share service.
- Preview feature `get_ranges` on ShareFileClient

**New features**
- Added `set_share_properties` which allows setting share tier. 

**Notes**
- Updated dependency `azure-core` from  azure-core<2.0.0,>=1.2.2 to azure-core<2.0.0,>=1.9.0 to get continuation_token attr on AzureError.

## 12.3.0b1 (2020-10-02)
**New features**
- Added support for enabling SMB Multichannel for the share service.
- Added support for leasing a share.
- Added support for getting the range diff between current file and a snapshot as well as getting the diff between two file snapshots.


## 12.2.0 (2020-08-13)
**Stable release of preview features**
- Preview feature `undelete_share` on FileShareServiceClient.

## 12.2.0b1 (2020-07-07)
**New features**
- Added `undelete_share` on FileShareServiceClient so that users can restore deleted share on share soft delete enabled account. Users can also list deleted shares when `list_shares` by specifying `include_deleted=True`.

## 12.1.2 
**Fixes**
- Improve the performance of upload when using max_concurrency

## 12.1.1 (2020-03-10)

**Notes**
- The `StorageUserAgentPolicy` is now replaced with the `UserAgentPolicy` from azure-core. With this, the custom user agents are now added as a prefix instead of being appended.

## 12.1.0 

**New features**
- Added support for the 2019-07-07 service version, and added `api_version` parameter to clients.
- `ShareLeaseClient` was introduced to both sync and async versions of the SDK, which allows users to perform operations on file leases.
- `failed_handles_count` info was included in `close_handle` and `close_all_handles` result.
- Added support for obtaining premium file properties in `list_shares` and `get_share_properties`.
- Added support for additional `start_copy_from_url` parameters - `file_permission`, `permission_key`, `file_attributes`, `file_creation_time`, `file_last_write_time`, `ignore_read_only`, and `set_archive_attribute`.

**Fixes and improvements**
- Fixed a bug: `clear_range` API was not working.

**Fixes**
- Responses are always decoded as UTF8

## 12.0.0 

**New features**
- Added `delete_directory` method to the `share_client`.
- All the clients now have a `close()` method to close the sockets opened by the client when using without a context manager.

**Fixes and improvements**
- Fixes a bug where determining length breaks while uploading a file when provided with an invalid fileno.

**Breaking changes**
- `close_handle(handle)` and `close_all_handles()` no longer return int. These functions return a dictionary which has the number of handles closed and number of handles failed to be closed.

## 12.0.0b5 

**Important: This package was previously named azure-storage-file**

Going forward, to use this SDK, please install `azure-storage-file-share`.
Additionally:
- The namespace within the package has also been renamed to `azure.storage.fileshare`.
- `FileServiceClient` has been renamed to `ShareServiceClient`.
- `DirectoryClient` has been renamed to `ShareDirectoryClient`.
- `FileClient` has been renamed to `ShareFileClient`.

**Additional Breaking changes**

- `ShareClient` now accepts only `account_url` with mandatory a string param `share_name`.
To use a share_url, the method `from_share_url` must be used.
- `ShareDirectoryClient` now accepts only `account_url` with mandatory string params `share_name` and `directory_path`.
To use a directory_url, the method `from_directory_url` must be used.
- `ShareFileClient` now accepts only `account_url` with mandatory string params `share_name` and
`file_path`. To use a file_url, the method `from_file_url` must be used.
- `file_permission_key` parameter has been renamed to `permission_key`
- `set_share_access_policy` has required parameter `signed_identifiers`.
- `NoRetry` policy has been removed. Use keyword argument `retry_total=0` for no retries.
- Removed types that were accidentally exposed from two modules. Only `ShareServiceClient`, `ShareClient`, `ShareDirectoryClient` and `ShareFileClient` should be imported from azure.storage.fileshare.aio
- Some parameters have become keyword only, rather than positional. Some examples include:
  - `loop`
  - `max_concurrency`
  - `validate_content`
  - `timeout` etc.
- Client and model files have been made internal. Users should import from the top level modules `azure.storage.fileshare` and `azure.storage.fileshare.aio` only.
- The `generate_shared_access_signature` methods on each of `ShareServiceClient`, `ShareClient` and `ShareFileClient` have been replaced by module level functions `generate_account_sas`, `generate_share_sas` and `generate_file_sas`.
- `start_range` and `end_range` params are now renamed to and behave like`offset` and `length` in
the following APIs:
  - download_file
  - upload_range
  - upload_range_from_url
  - clear_range
  - get_ranges
- `StorageStreamDownloader` is no longer iterable. To iterate over the file data stream, use `StorageStreamDownloader.chunks`.
- The public attributes of `StorageStreamDownloader` have been limited to:
  - `name` (str): The name of the file.
  - `path` (str): The full path of the file.
  - `share` (str): The share the file will be downloaded from.
  - `properties` (`FileProperties`): The properties of the file.
  - `size` (int): The size of the download. Either the total file size, or the length of a subsection if sepcified. Previously called `download_size`.
- `StorageStreamDownloader` now has new functions:
  - `readall()`: Reads the complete download stream, returning bytes. This replaces the functions `content_as_bytes` and `content_as_text` which have been deprecated.
  - `readinto(stream)`: Download the complete stream into the supplied writable stream, returning the number of bytes written. This replaces the function `download_to_stream` which has been deprecated.
- `ShareFileClient.close_handles` and `ShareDirectoryClient.close_handles` have both been replaced by two functions each; `close_handle(handle)` and `close_all_handles()`. These functions are blocking and return integers (the number of closed handles) rather than polling objects.
- `get_service_properties` now returns a dict with keys consistent to `set_service_properties`

**New features**

- `ResourceTypes`, `NTFSAttributes`, and `Services` now have method `from_string` which takes parameters as a string.


## 12.0.0b4 

**Breaking changes**

- Permission models.
  - `AccountPermissions`, `SharePermissions` and `FilePermissions` have been renamed to
  `AccountSasPermissions`, `ShareSasPermissions` and `FileSasPermissions` respectively.
  - enum-like list parameters have been removed from all three of them.
  - `__add__` and `__or__` methods are removed.
- `max_connections` is now renamed to `max_concurrency`.

**New features**

- `AccountSasPermissions`, `FileSasPermissions`, `ShareSasPermissions` now have method `from_string` which
takes parameters as a string.

## 12.0.0b3 

**New features**
- Added upload_range_from_url API to write the bytes from one Azure File endpoint into the specified range of another Azure File endpoint.
- Added set_http_headers for directory_client, create_permission_for_share and get_permission_for_share APIs.
- Added optional parameters for smb properties related parameters for create_file*, create_directory* related APIs and set_http_headers API.
- Updated get_properties for directory and file so that the response has SMB properties.

**Dependency updates**
- Adopted [azure-core](https://pypi.org/project/azure-core/) 1.0.0b3
  - If you later want to revert to previous versions of azure-storage-file, or another Azure SDK
  library requiring azure-core 1.0.0b1 or azure-core 1.0.0b2, you must explicitly install
  the specific version of azure-core as well. For example:

  `pip install azure-core==1.0.0b2 azure-storage-file==12.0.0b2`

**Fixes and improvements**
- Fix where content-type was being added in the request when not mentioned explicitly.


## 12.0.0b2 

**Breaking changes**
- Renamed `copy_file_from_url` to `start_copy_from_url` and changed behaviour to return a dictionary of copy properties rather than a polling object. Status of the copy operation can be retrieved with the `get_file_properties` operation.
- Added `abort_copy` operation to the `FileClient` class. This replaces the previous abort operation on the copy status polling operation.
- The behavior of listing operations has been modified:
    - The previous `marker` parameter has been removed.
    - The iterable response object now supports a `by_page` function that will return a secondary iterator of batches of results. This function supports a `continuation_token` parameter to replace the previous `marker` parameter.
- The new listing behaviour is also adopted by the `receive_messages` operation:
    - The receive operation returns a message iterator as before.
    - The returned iterator supports a `by_page` operation to receive messages in batches.

**New features**
- Added async APIs to subnamespace `azure.storage.file.aio`.
- Distributed tracing framework OpenCensus is now supported.

**Dependency updates**
- Adopted [azure-core](https://pypi.org/project/azure-core/) 1.0.0b2
  - If you later want to revert to azure-storage-file 12.0.0b1, or another Azure SDK
  library requiring azure-core 1.0.0b1, you must explicitly install azure-core
  1.0.0b1 as well. For example:

  `pip install azure-core==1.0.0b1 azure-storage-file==12.0.0b1`

**Fixes and improvements**
- Fix for closing file handles - continuation token was not being passed to subsequent calls.
- General refactor of duplicate and shared code.


## 12.0.0b1 

Version 12.0.0b1 is the first preview of our efforts to create a user-friendly and Pythonic client library for Azure Storage Files. For more information about this, and preview releases of other Azure SDK libraries, please visit
https://aka.ms/azure-sdk-preview1-python.

**Breaking changes: New API design**
- Operations are now scoped to a particular client:
    - `FileServiceClient`: This client handles account-level operations. This includes managing service properties and listing the shares within an account.
    - `ShareClient`: The client handles operations for a particular share. This includes creating or deleting that share, as well as listing the directories within that share, and managing properties and metadata.
    - `DirectoryClient`: The client handles operations for a particular directory. This includes creating or deleting that directory, as well as listing the files and subdirectories, and managing properties and metadata.
    - `FileClient`: The client handles operations for a particular file. This includes creating or deleting that file, as well as upload and download data and managing properties.

    These clients can be accessed by navigating down the client hierarchy, or instantiated directly using URLs to the resource (account, share, directory or file).
    For full details on the new API, please see the [reference documentation](https://azure.github.io/azure-sdk-for-python/storage.html#azure-storage-file-share).
- The copy file operation now returns a polling object that can be used to check the status of the operation, as well as abort the operation.
- The `close_handles` operation now return a polling object that can be used to check the status of the operation.
- Download operations now return a streaming object that can download data in multiple ways:
    - Iteration: The streamer is an iterable object that will download and yield the content in chunks. Only supports single threaded download.
    - `content_as_bytes`: Return the entire file content as bytes. Blocking operation that supports multi-threaded download.
    - `content_as_text`: Return the entire file content as decoded text. Blocking operation that supports multi-threaded download.
    - `download_to_stream`: Download the entire content to an open stream handle (e.g. an open file). Supports multi-threaded download.
- New underlying REST pipeline implementation, based on the new `azure.core` library.
- Client and pipeline configuration is now available via keyword arguments at both the client level, and per-operation. See reference documentation for a full list of optional configuration arguments.
- New error hierarchy:
    - All service errors will now use the base type: `azure.core.exceptions.HttpResponseError`
    - The are a couple of specific exception types derived from this base type for common error scenarios:
        - `ResourceNotFoundError`: The resource (e.g. queue, message) could not be found. Commonly a 404 status code.
        - `ResourceExistsError`: A resource conflict - commonly caused when attempting to create a resource that already exists.
        - `ResourceModifiedError`: The resource has been modified (e.g. overwritten) and therefore the current operation is in conflict. Alternatively this may be raised if a condition on the operation is not met.
        - `ClientAuthenticationError`: Authentication failed.
- Operation `set_file_properties` has been renamed to `set_http_headers`.
- Operations `get_file_to_<output>` have been replaced with `download_file`. See above for download output options.
- Operations `create_file_from_<input>` have been replace with `upload_file`.
- Operations `get_share_acl` and `set_share_acl` have been renamed to `get_share_access_policy` and `set_share_access_policy`.
- Operation `set_share_properties` has been renamed to `set_share_quota`.
- Operation `snapshot_share` has been renamed to `create_snapshot`.
- Operation `copy_file` has been renamed to `copy_file_from_url`.
- No longer have specific operations for `get_metadata` - use `get_properties` instead.
- No longer have specific operations for `exists` - use `get_properties` instead.
- Operation `update_range` has been renamed to `upload_range`.

## 2.0.1 
- Updated dependency on azure-storage-common.

## 2.0.0 
- Support for 2018-11-09 REST version. Please see our REST API documentation and blogs for information about the related added features.
- Added an option to get share stats in bytes.
- Added support for listing and closing file handles.

## 1.4.0 

- azure-storage-nspkg is not installed anymore on Python 3 (PEP420-based namespace package)

## 1.3.1 

- Fixed design flaw where get_file_to_* methods buffer entire file when max_connections is set to 1.

## 1.3.0 

- Support for 2018-03-28 REST version. Please see our REST API documentation and blog for information about the related added features.

## 1.2.0rc1 

- Support for 2017-11-09 REST version. Please see our REST API documentation and blog for information about the related added features.

## 1.1.0 

- Support for 2017-07-29 REST version. Please see our REST API documentation and blogs for information about the related added features.
- Error message now contains the ErrorCode from the x-ms-error-code header value.

## 1.0.0 

- The package has switched from Apache 2.0 to the MIT license.
- Fixed bug where get_file_to_* cannot get a single byte when start_range and end_range are both equal to 0.
- Metadata keys are now case-preserving when fetched from the service. Previously they were made lower-case by the library.<|MERGE_RESOLUTION|>--- conflicted
+++ resolved
@@ -3,13 +3,8 @@
 ## 12.9.0 (Unreleased)
 
 ### Features Added
-<<<<<<< HEAD
 - Stable release of features from 12.9.0b1.
-=======
 - Added support for progress tracking to `upload_file()` and `download_file()` via a new optional callback, `progress_hook`.
-
-### Bugs Fixed
->>>>>>> 1081acd6
 
 ## 12.9.0b1 (2022-06-15)
 
