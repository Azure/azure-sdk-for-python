# Release History

<<<<<<< HEAD
## 12.10.2 (Unreleased)
=======
## 12.10.1 (Unreleased)
>>>>>>> 0cadbadf

### Features Added

### Breaking Changes

### Bugs Fixed
<<<<<<< HEAD

### Other Changes

## 12.10.1 (2022-10-18)

### Bugs Fixed
- Fixed possible `ValueError` for invalid content range that gets raised when downloading empty files through Azurite.
=======
- Fixed an issue where keyword `name_starts_with` was not being passed to the service properly for the `list_shares` async API

### Other Changes
- Removed `msrest` dependency.
- Added `typing-extensions>=4.0.1` as a dependency.
- Added `isodate>=0.6.1` as a dependency.
- Added extra dependency `aio` for installing optional async dependencies. Use `pip install azure-storage-file-share[aio]` to install.
>>>>>>> 0cadbadf

## 12.10.0 (2022-10-11)

### Features Added
- Stable release of features from 12.10.0b1.

### Bugs Fixed
- Fixed an issue where calling `download_file` with an invalid base64-encoded account key would raise an
`AttributeError` rather than the proper `AzureSigningError`.

### Other Changes
- Changed the default value for `read_timeout` to 60 seconds for all clients.

## 12.10.0b1 (2022-08-23)

This version and all future versions will require Python 3.7+. Python 3.6 is no longer supported.

### Features Added
- Added support for `AzureNamedKeyCredential` as a valid `credential` type.

## 12.9.0 (2022-07-07)

### Features Added
- Stable release of features from 12.9.0b1.
- Added support for progress tracking to `upload_file()` and `download_file()` via a new optional callback, `progress_hook`.

## 12.9.0b1 (2022-06-15)

### Features Added
- Added support for `file_change_time` to `start_copy_from_url` API

## 12.8.0 (2022-05-09)

### Features Added
- Stable release of features from 12.8.0b1.

### Bugs Fixed
- Fixed a bug, introduced in the previous beta release, that caused Authentication errors when attempting to use
an Account SAS with certain service level operations.

## 12.8.0b1 (2022-04-14)

### Features Added
- Added support for service version 2021-06-08.
- Added support for missing parameters on `create_directory()` including `file_attributes`, `file_creation_time`,
`file_last_write_time`, `file_permission` and `file_permission_key`.
- Added support for setting `content_type` on `rename_file()`.
- Added support for setting `file_change_time` on `create_directory()`, `set_http_headers()` (directory)
`rename_directory()`, `create_file()`, `set_http_headers()` (file) and `rename_file()`.
- Added support for setting `file_last_write_mode` on `upload_range()` and `upload_range_from_url()`
with possible values of `Now` or `Preserve`.

### Bugs Fixed
- Updated `create_share()` docstring to have the correct return-type of `None`

## 12.7.0 (2022-03-08)

This version and all future versions will require Python 3.6+. Python 2.7 is no longer supported.

### Stable release of preview features
- Added support for service version 2021-02-12, 2021-04-10.
- Added support for premium file share provisioned_bandwidth property.
- Added support for checking if a directory exists using `exists()`.
- Added support for `rename_directory()` and `rename_file()`.
- Added support for `Create (c)` SAS permission for Share SAS.

### Bugs Fixed
- Fixed a bug where `start_copy_from_url()` was not sending the `ignore_read_only` parameter correctly.

## 12.7.0b2 (2022-02-08)

This version and all future versions will require Python 3.6+. Python 2.7 is no longer supported.

### Features Added
- Added support for service version 2021-04-10.
- Added support for `rename_directory()` and `rename_file()`.
- Added support for `Create (c)` SAS permission for Share SAS.

### Bugs Fixed
- Update `azure-core` dependency to avoid inconsistent dependencies from being installed.
- Fixed a bug, that was introduced in the previous beta release, where `generate_account_sas()`
was not generating the proper SAS signature.

## 12.7.0b1 (2021-12-13)

### Features Added
- Added support for service version 2021-02-12.
- Added support for premium file share provisioned_bandwidth property.
- Added support for checking if a directory exists using `exists()`.

## 12.6.0 (2021-09-15)
**Stable release of preview features**
- Added support for service version 2020-10-02 (STG78)
- Added OAuth support for file copy source.

## 12.6.0b1 (2021-07-27)
**New features**
- Added OAuth support for file copy source.

**Fixes**
- Ensured that download fails if file modified mid download

## 12.5.0 (2021-06-09)
**New features**
- Added support for lease operation on a share, eg. acquire_lease

## 12.5.0b1 (2021-05-12)
**New features**
- Added support for lease operation on a share, eg. acquire_lease

## 12.4.2 (2021-04-20)
**Fixes**
- Make `AccountName`, `AccountKey` etc. in conn_str case insensitive
- Fixed `downloader.chunks()` return chunks in different size (#9419, #15648)
- Fixed unclosed `ThreadPoolExecutor` (#8955)

## 12.4.1 (2021-01-20)
**Fixes**
- Fixed msrest dependency issue (#16250)

## 12.4.0 (2021-01-13)
**Stable release of preview features**
- Added support for enabling root squash and share protocols for file share.
- Added support for `AzureSasCredential` to allow SAS rotation in long living clients.

## 12.4.0b1 (2020-12-07)
**New features**
- Added support for enabling root squash and share protocols for file share.


## 12.3.0 (2020-11-10)
**Stable release of preview features**
- Preview feature enabling SMB Multichannel for the share service.
- Preview feature `get_ranges` on ShareFileClient

**New features**
- Added `set_share_properties` which allows setting share tier. 

**Notes**
- Updated dependency `azure-core` from  azure-core<2.0.0,>=1.2.2 to azure-core<2.0.0,>=1.9.0 to get continuation_token attr on AzureError.

## 12.3.0b1 (2020-10-02)
**New features**
- Added support for enabling SMB Multichannel for the share service.
- Added support for leasing a share.
- Added support for getting the range diff between current file and a snapshot as well as getting the diff between two file snapshots.


## 12.2.0 (2020-08-13)
**Stable release of preview features**
- Preview feature `undelete_share` on FileShareServiceClient.

## 12.2.0b1 (2020-07-07)
**New features**
- Added `undelete_share` on FileShareServiceClient so that users can restore deleted share on share soft delete enabled account. Users can also list deleted shares when `list_shares` by specifying `include_deleted=True`.

## 12.1.2 
**Fixes**
- Improve the performance of upload when using max_concurrency

## 12.1.1 (2020-03-10)

**Notes**
- The `StorageUserAgentPolicy` is now replaced with the `UserAgentPolicy` from azure-core. With this, the custom user agents are now added as a prefix instead of being appended.

## 12.1.0 

**New features**
- Added support for the 2019-07-07 service version, and added `api_version` parameter to clients.
- `ShareLeaseClient` was introduced to both sync and async versions of the SDK, which allows users to perform operations on file leases.
- `failed_handles_count` info was included in `close_handle` and `close_all_handles` result.
- Added support for obtaining premium file properties in `list_shares` and `get_share_properties`.
- Added support for additional `start_copy_from_url` parameters - `file_permission`, `permission_key`, `file_attributes`, `file_creation_time`, `file_last_write_time`, `ignore_read_only`, and `set_archive_attribute`.

**Fixes and improvements**
- Fixed a bug: `clear_range` API was not working.

**Fixes**
- Responses are always decoded as UTF8

## 12.0.0 

**New features**
- Added `delete_directory` method to the `share_client`.
- All the clients now have a `close()` method to close the sockets opened by the client when using without a context manager.

**Fixes and improvements**
- Fixes a bug where determining length breaks while uploading a file when provided with an invalid fileno.

**Breaking changes**
- `close_handle(handle)` and `close_all_handles()` no longer return int. These functions return a dictionary which has the number of handles closed and number of handles failed to be closed.

## 12.0.0b5 

**Important: This package was previously named azure-storage-file**

Going forward, to use this SDK, please install `azure-storage-file-share`.
Additionally:
- The namespace within the package has also been renamed to `azure.storage.fileshare`.
- `FileServiceClient` has been renamed to `ShareServiceClient`.
- `DirectoryClient` has been renamed to `ShareDirectoryClient`.
- `FileClient` has been renamed to `ShareFileClient`.

**Additional Breaking changes**

- `ShareClient` now accepts only `account_url` with mandatory a string param `share_name`.
To use a share_url, the method `from_share_url` must be used.
- `ShareDirectoryClient` now accepts only `account_url` with mandatory string params `share_name` and `directory_path`.
To use a directory_url, the method `from_directory_url` must be used.
- `ShareFileClient` now accepts only `account_url` with mandatory string params `share_name` and
`file_path`. To use a file_url, the method `from_file_url` must be used.
- `file_permission_key` parameter has been renamed to `permission_key`
- `set_share_access_policy` has required parameter `signed_identifiers`.
- `NoRetry` policy has been removed. Use keyword argument `retry_total=0` for no retries.
- Removed types that were accidentally exposed from two modules. Only `ShareServiceClient`, `ShareClient`, `ShareDirectoryClient` and `ShareFileClient` should be imported from azure.storage.fileshare.aio
- Some parameters have become keyword only, rather than positional. Some examples include:
  - `loop`
  - `max_concurrency`
  - `validate_content`
  - `timeout` etc.
- Client and model files have been made internal. Users should import from the top level modules `azure.storage.fileshare` and `azure.storage.fileshare.aio` only.
- The `generate_shared_access_signature` methods on each of `ShareServiceClient`, `ShareClient` and `ShareFileClient` have been replaced by module level functions `generate_account_sas`, `generate_share_sas` and `generate_file_sas`.
- `start_range` and `end_range` params are now renamed to and behave like`offset` and `length` in
the following APIs:
  - download_file
  - upload_range
  - upload_range_from_url
  - clear_range
  - get_ranges
- `StorageStreamDownloader` is no longer iterable. To iterate over the file data stream, use `StorageStreamDownloader.chunks`.
- The public attributes of `StorageStreamDownloader` have been limited to:
  - `name` (str): The name of the file.
  - `path` (str): The full path of the file.
  - `share` (str): The share the file will be downloaded from.
  - `properties` (`FileProperties`): The properties of the file.
  - `size` (int): The size of the download. Either the total file size, or the length of a subsection if specified. Previously called `download_size`.
- `StorageStreamDownloader` now has new functions:
  - `readall()`: Reads the complete download stream, returning bytes. This replaces the functions `content_as_bytes` and `content_as_text` which have been deprecated.
  - `readinto(stream)`: Download the complete stream into the supplied writable stream, returning the number of bytes written. This replaces the function `download_to_stream` which has been deprecated.
- `ShareFileClient.close_handles` and `ShareDirectoryClient.close_handles` have both been replaced by two functions each; `close_handle(handle)` and `close_all_handles()`. These functions are blocking and return integers (the number of closed handles) rather than polling objects.
- `get_service_properties` now returns a dict with keys consistent to `set_service_properties`

**New features**

- `ResourceTypes`, `NTFSAttributes`, and `Services` now have method `from_string` which takes parameters as a string.


## 12.0.0b4 

**Breaking changes**

- Permission models.
  - `AccountPermissions`, `SharePermissions` and `FilePermissions` have been renamed to
  `AccountSasPermissions`, `ShareSasPermissions` and `FileSasPermissions` respectively.
  - enum-like list parameters have been removed from all three of them.
  - `__add__` and `__or__` methods are removed.
- `max_connections` is now renamed to `max_concurrency`.

**New features**

- `AccountSasPermissions`, `FileSasPermissions`, `ShareSasPermissions` now have method `from_string` which
takes parameters as a string.

## 12.0.0b3 

**New features**
- Added upload_range_from_url API to write the bytes from one Azure File endpoint into the specified range of another Azure File endpoint.
- Added set_http_headers for directory_client, create_permission_for_share and get_permission_for_share APIs.
- Added optional parameters for smb properties related parameters for create_file*, create_directory* related APIs and set_http_headers API.
- Updated get_properties for directory and file so that the response has SMB properties.

**Dependency updates**
- Adopted [azure-core](https://pypi.org/project/azure-core/) 1.0.0b3
  - If you later want to revert to previous versions of azure-storage-file, or another Azure SDK
  library requiring azure-core 1.0.0b1 or azure-core 1.0.0b2, you must explicitly install
  the specific version of azure-core as well. For example:

  `pip install azure-core==1.0.0b2 azure-storage-file==12.0.0b2`

**Fixes and improvements**
- Fix where content-type was being added in the request when not mentioned explicitly.


## 12.0.0b2 

**Breaking changes**
- Renamed `copy_file_from_url` to `start_copy_from_url` and changed behaviour to return a dictionary of copy properties rather than a polling object. Status of the copy operation can be retrieved with the `get_file_properties` operation.
- Added `abort_copy` operation to the `FileClient` class. This replaces the previous abort operation on the copy status polling operation.
- The behavior of listing operations has been modified:
    - The previous `marker` parameter has been removed.
    - The iterable response object now supports a `by_page` function that will return a secondary iterator of batches of results. This function supports a `continuation_token` parameter to replace the previous `marker` parameter.
- The new listing behaviour is also adopted by the `receive_messages` operation:
    - The receive operation returns a message iterator as before.
    - The returned iterator supports a `by_page` operation to receive messages in batches.

**New features**
- Added async APIs to subnamespace `azure.storage.file.aio`.
- Distributed tracing framework OpenCensus is now supported.

**Dependency updates**
- Adopted [azure-core](https://pypi.org/project/azure-core/) 1.0.0b2
  - If you later want to revert to azure-storage-file 12.0.0b1, or another Azure SDK
  library requiring azure-core 1.0.0b1, you must explicitly install azure-core
  1.0.0b1 as well. For example:

  `pip install azure-core==1.0.0b1 azure-storage-file==12.0.0b1`

**Fixes and improvements**
- Fix for closing file handles - continuation token was not being passed to subsequent calls.
- General refactor of duplicate and shared code.


## 12.0.0b1 

Version 12.0.0b1 is the first preview of our efforts to create a user-friendly and Pythonic client library for Azure Storage Files. For more information about this, and preview releases of other Azure SDK libraries, please visit
https://aka.ms/azure-sdk-preview1-python.

**Breaking changes: New API design**
- Operations are now scoped to a particular client:
    - `FileServiceClient`: This client handles account-level operations. This includes managing service properties and listing the shares within an account.
    - `ShareClient`: The client handles operations for a particular share. This includes creating or deleting that share, as well as listing the directories within that share, and managing properties and metadata.
    - `DirectoryClient`: The client handles operations for a particular directory. This includes creating or deleting that directory, as well as listing the files and subdirectories, and managing properties and metadata.
    - `FileClient`: The client handles operations for a particular file. This includes creating or deleting that file, as well as upload and download data and managing properties.

    These clients can be accessed by navigating down the client hierarchy, or instantiated directly using URLs to the resource (account, share, directory or file).
    For full details on the new API, please see the [reference documentation](https://azure.github.io/azure-sdk-for-python/storage.html#azure-storage-file-share).
- The copy file operation now returns a polling object that can be used to check the status of the operation, as well as abort the operation.
- The `close_handles` operation now return a polling object that can be used to check the status of the operation.
- Download operations now return a streaming object that can download data in multiple ways:
    - Iteration: The streamer is an iterable object that will download and yield the content in chunks. Only supports single threaded download.
    - `content_as_bytes`: Return the entire file content as bytes. Blocking operation that supports multi-threaded download.
    - `content_as_text`: Return the entire file content as decoded text. Blocking operation that supports multi-threaded download.
    - `download_to_stream`: Download the entire content to an open stream handle (e.g. an open file). Supports multi-threaded download.
- New underlying REST pipeline implementation, based on the new `azure.core` library.
- Client and pipeline configuration is now available via keyword arguments at both the client level, and per-operation. See reference documentation for a full list of optional configuration arguments.
- New error hierarchy:
    - All service errors will now use the base type: `azure.core.exceptions.HttpResponseError`
    - The are a couple of specific exception types derived from this base type for common error scenarios:
        - `ResourceNotFoundError`: The resource (e.g. queue, message) could not be found. Commonly a 404 status code.
        - `ResourceExistsError`: A resource conflict - commonly caused when attempting to create a resource that already exists.
        - `ResourceModifiedError`: The resource has been modified (e.g. overwritten) and therefore the current operation is in conflict. Alternatively this may be raised if a condition on the operation is not met.
        - `ClientAuthenticationError`: Authentication failed.
- Operation `set_file_properties` has been renamed to `set_http_headers`.
- Operations `get_file_to_<output>` have been replaced with `download_file`. See above for download output options.
- Operations `create_file_from_<input>` have been replace with `upload_file`.
- Operations `get_share_acl` and `set_share_acl` have been renamed to `get_share_access_policy` and `set_share_access_policy`.
- Operation `set_share_properties` has been renamed to `set_share_quota`.
- Operation `snapshot_share` has been renamed to `create_snapshot`.
- Operation `copy_file` has been renamed to `copy_file_from_url`.
- No longer have specific operations for `get_metadata` - use `get_properties` instead.
- No longer have specific operations for `exists` - use `get_properties` instead.
- Operation `update_range` has been renamed to `upload_range`.

## 2.0.1 
- Updated dependency on azure-storage-common.

## 2.0.0 
- Support for 2018-11-09 REST version. Please see our REST API documentation and blogs for information about the related added features.
- Added an option to get share stats in bytes.
- Added support for listing and closing file handles.

## 1.4.0 

- azure-storage-nspkg is not installed anymore on Python 3 (PEP420-based namespace package)

## 1.3.1 

- Fixed design flaw where get_file_to_* methods buffer entire file when max_connections is set to 1.

## 1.3.0 

- Support for 2018-03-28 REST version. Please see our REST API documentation and blog for information about the related added features.

## 1.2.0rc1 

- Support for 2017-11-09 REST version. Please see our REST API documentation and blog for information about the related added features.

## 1.1.0 

- Support for 2017-07-29 REST version. Please see our REST API documentation and blogs for information about the related added features.
- Error message now contains the ErrorCode from the x-ms-error-code header value.

## 1.0.0 

- The package has switched from Apache 2.0 to the MIT license.
- Fixed bug where get_file_to_* cannot get a single byte when start_range and end_range are both equal to 0.
- Metadata keys are now case-preserving when fetched from the service. Previously they were made lower-case by the library.<|MERGE_RESOLUTION|>--- conflicted
+++ resolved
@@ -1,25 +1,12 @@
 # Release History
 
-<<<<<<< HEAD
 ## 12.10.2 (Unreleased)
-=======
-## 12.10.1 (Unreleased)
->>>>>>> 0cadbadf
 
 ### Features Added
 
 ### Breaking Changes
 
 ### Bugs Fixed
-<<<<<<< HEAD
-
-### Other Changes
-
-## 12.10.1 (2022-10-18)
-
-### Bugs Fixed
-- Fixed possible `ValueError` for invalid content range that gets raised when downloading empty files through Azurite.
-=======
 - Fixed an issue where keyword `name_starts_with` was not being passed to the service properly for the `list_shares` async API
 
 ### Other Changes
@@ -27,7 +14,11 @@
 - Added `typing-extensions>=4.0.1` as a dependency.
 - Added `isodate>=0.6.1` as a dependency.
 - Added extra dependency `aio` for installing optional async dependencies. Use `pip install azure-storage-file-share[aio]` to install.
->>>>>>> 0cadbadf
+
+## 12.10.1 (2022-10-18)
+
+### Bugs Fixed
+- Fixed possible `ValueError` for invalid content range that gets raised when downloading empty files through Azurite.
 
 ## 12.10.0 (2022-10-11)
 
