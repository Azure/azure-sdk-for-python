--- conflicted
+++ resolved
@@ -12,11 +12,8 @@
 ### Other Changes
 - Removed `msrest` dependency.
 - Added `typing-extensions>=4.0.1` as a dependency.
-<<<<<<< HEAD
 - Added `isodate>=0.6.1` as a dependency.
-=======
 - Added extra dependency `aio` for installing optional async dependencies. Use `pip install azure-storage-file-share[aio]` to install.
->>>>>>> 30239521
 
 ## 12.10.0 (2022-10-11)
 
