--- conflicted
+++ resolved
@@ -6,12 +6,9 @@
 
 ### Features Added
 - Added `exists` method to `ShareFileClient` to check if a file exists.
-<<<<<<< HEAD
 - Added support for service version 2024-05-04.
-=======
 - The `services` parameter has been added to the `generate_account_sas` API, which enables the ability to generate SAS
 tokens to be used with multiple services. By default, the SAS token service scope will default to the current service.
->>>>>>> 281c6818
 
 ### Bugs Fixed
 - Fixed an issue where the `ShareDirectoryClient` returned by `get_subdirectory_client` with a `ShareDirectoryClient`
