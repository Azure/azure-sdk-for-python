--- conflicted
+++ resolved
@@ -14,13 +14,10 @@
 Python 3.12.
 - Fixed an issue where authentication errors could raise `AttributeError` instead of `ClientAuthenticationError` when
 using async OAuth credentials.
-<<<<<<< HEAD
 - Fixed an issue where parameter `delete_snapshots` to `delete_share` API did not support all possible enums. This change
 makes `delete_snapshots` now accept string literals 'include' and 'include-leased'.
-=======
 - Fixed an issue where specifying datetime objects with less than 7 digits of precision as input could incorrectly raise
 `InvalidHeaderValue` due to improper precision parsing.
->>>>>>> bde74f3d
 
 ## 12.15.0 (2023-11-07)
 
