--- conflicted
+++ resolved
@@ -3,7 +3,6 @@
 ## 12.8.0b1 (Unreleased)
 
 ### Features Added
-<<<<<<< HEAD
 - Added support for service version 2021-06-08.
 - Added support for missing parameters on `create_directory()` including `file_attributes`, `file_creation_time`,
 `file_last_write_time`, `file_permission` and `file_permission_key`.
@@ -12,12 +11,10 @@
 `rename_directory()`, `create_file()`, `set_http_headers()` (file) and `rename_file()`.
 - Added support for setting `file_last_written_mode` on `upload_range()` and `upload_range_from_url()`
 with possible values of `Now` or `Preserve`.
-=======
 - Added support for `create_if_not_exists()` for `FileShareClient`
 
 ### Bugs Fixed
 - Updated `create_share()` docstring to have the correct return-type of `None`
->>>>>>> eca21a9c
 
 ## 12.7.0 (2022-03-08)
 
