# Release History

<<<<<<< HEAD
## 12.11.1 (2023-03-08)

### Bugs Fixed
- Fixed "duplicate type signatures" MyPy error.
=======
## 12.12.0b1 (Unreleased)

### Features Added
- Added support for service version 2022-11-02.
- Added support for `TokenCredential` to be used for authentication. A `TokenCredential` can be provided for the
`credential` parameter to any client constructor. **Note:** When using a `TokenCredential`, the new keyword parameter
`token_intnet` is **required** and must be provided. Additionally, this form of authentication is only supported for
certain operations in the Data Plane SDK.
- Added support for `allow_trailing_dot` and `allow_source_trailing_dot` on client construction. When
`allow_trailing_dot` is provided, the service will not silently remove any trailing `.` character from directory/file
names for all operations made from that client. `allow_source_trailing_dot` will apply this same rule to source files
when performing a rename or copy operation.
>>>>>>> 7e3fdec6

## 12.11.0 (2023-02-22)

### Features Added
- Stable release of features from 12.11.0b1

## 12.11.0b1 (2023-02-02)

### Features Added
- Added support for service version 2021-12-02.
- Added support for file and directory paths that contain invalid XML characters. When listing or fetching properties,
the service will encode illegal characters and the SDK will now automatically decode them.
- Added support for `AsyncIterable` as data type for async file upload.

### Bugs Fixed
- Fixed an issue where keyword `name_starts_with` was not being passed to the service properly for the `list_shares` async API

### Other Changes
- Removed `msrest` dependency.
- Added `typing-extensions>=4.0.1` as a dependency.
- Added `isodate>=0.6.1` as a dependency.
- Added extra dependency `aio` for installing optional async dependencies. Use `pip install azure-storage-file-share[aio]` to install.

## 12.10.1 (2022-10-18)

### Bugs Fixed
- Fixed possible `ValueError` for invalid content range that gets raised when downloading empty files through Azurite.

## 12.10.0 (2022-10-11)

### Features Added
- Stable release of features from 12.10.0b1.

### Bugs Fixed
- Fixed an issue where calling `download_file` with an invalid base64-encoded account key would raise an
`AttributeError` rather than the proper `AzureSigningError`.

### Other Changes
- Changed the default value for `read_timeout` to 60 seconds for all clients.

## 12.10.0b1 (2022-08-23)

This version and all future versions will require Python 3.7+. Python 3.6 is no longer supported.

### Features Added
- Added support for `AzureNamedKeyCredential` as a valid `credential` type.

## 12.9.0 (2022-07-07)

### Features Added
- Stable release of features from 12.9.0b1.
- Added support for progress tracking to `upload_file()` and `download_file()` via a new optional callback, `progress_hook`.

## 12.9.0b1 (2022-06-15)

### Features Added
- Added support for `file_change_time` to `start_copy_from_url` API

## 12.8.0 (2022-05-09)

### Features Added
- Stable release of features from 12.8.0b1.

### Bugs Fixed
- Fixed a bug, introduced in the previous beta release, that caused Authentication errors when attempting to use
an Account SAS with certain service level operations.

## 12.8.0b1 (2022-04-14)

### Features Added
- Added support for service version 2021-06-08.
- Added support for missing parameters on `create_directory()` including `file_attributes`, `file_creation_time`,
`file_last_write_time`, `file_permission` and `file_permission_key`.
- Added support for setting `content_type` on `rename_file()`.
- Added support for setting `file_change_time` on `create_directory()`, `set_http_headers()` (directory)
`rename_directory()`, `create_file()`, `set_http_headers()` (file) and `rename_file()`.
- Added support for setting `file_last_write_mode` on `upload_range()` and `upload_range_from_url()`
with possible values of `Now` or `Preserve`.

### Bugs Fixed
- Updated `create_share()` docstring to have the correct return-type of `None`

## 12.7.0 (2022-03-08)

This version and all future versions will require Python 3.6+. Python 2.7 is no longer supported.

### Stable release of preview features
- Added support for service version 2021-02-12, 2021-04-10.
- Added support for premium file share provisioned_bandwidth property.
- Added support for checking if a directory exists using `exists()`.
- Added support for `rename_directory()` and `rename_file()`.
- Added support for `Create (c)` SAS permission for Share SAS.

### Bugs Fixed
- Fixed a bug where `start_copy_from_url()` was not sending the `ignore_read_only` parameter correctly.

## 12.7.0b2 (2022-02-08)

This version and all future versions will require Python 3.6+. Python 2.7 is no longer supported.

### Features Added
- Added support for service version 2021-04-10.
- Added support for `rename_directory()` and `rename_file()`.
- Added support for `Create (c)` SAS permission for Share SAS.

### Bugs Fixed
- Update `azure-core` dependency to avoid inconsistent dependencies from being installed.
- Fixed a bug, that was introduced in the previous beta release, where `generate_account_sas()`
was not generating the proper SAS signature.

## 12.7.0b1 (2021-12-13)

### Features Added
- Added support for service version 2021-02-12.
- Added support for premium file share provisioned_bandwidth property.
- Added support for checking if a directory exists using `exists()`.

## 12.6.0 (2021-09-15)
**Stable release of preview features**
- Added support for service version 2020-10-02 (STG78)
- Added OAuth support for file copy source.

## 12.6.0b1 (2021-07-27)
**New features**
- Added OAuth support for file copy source.

**Fixes**
- Ensured that download fails if file modified mid download

## 12.5.0 (2021-06-09)
**New features**
- Added support for lease operation on a share, eg. acquire_lease

## 12.5.0b1 (2021-05-12)
**New features**
- Added support for lease operation on a share, eg. acquire_lease

## 12.4.2 (2021-04-20)
**Fixes**
- Make `AccountName`, `AccountKey` etc. in conn_str case insensitive
- Fixed `downloader.chunks()` return chunks in different size (#9419, #15648)
- Fixed unclosed `ThreadPoolExecutor` (#8955)

## 12.4.1 (2021-01-20)
**Fixes**
- Fixed msrest dependency issue (#16250)

## 12.4.0 (2021-01-13)
**Stable release of preview features**
- Added support for enabling root squash and share protocols for file share.
- Added support for `AzureSasCredential` to allow SAS rotation in long living clients.

## 12.4.0b1 (2020-12-07)
**New features**
- Added support for enabling root squash and share protocols for file share.


## 12.3.0 (2020-11-10)
**Stable release of preview features**
- Preview feature enabling SMB Multichannel for the share service.
- Preview feature `get_ranges` on ShareFileClient

**New features**
- Added `set_share_properties` which allows setting share tier. 

**Notes**
- Updated dependency `azure-core` from  azure-core<2.0.0,>=1.2.2 to azure-core<2.0.0,>=1.9.0 to get continuation_token attr on AzureError.

## 12.3.0b1 (2020-10-02)
**New features**
- Added support for enabling SMB Multichannel for the share service.
- Added support for leasing a share.
- Added support for getting the range diff between current file and a snapshot as well as getting the diff between two file snapshots.


## 12.2.0 (2020-08-13)
**Stable release of preview features**
- Preview feature `undelete_share` on FileShareServiceClient.

## 12.2.0b1 (2020-07-07)
**New features**
- Added `undelete_share` on FileShareServiceClient so that users can restore deleted share on share soft delete enabled account. Users can also list deleted shares when `list_shares` by specifying `include_deleted=True`.

## 12.1.2 
**Fixes**
- Improve the performance of upload when using max_concurrency

## 12.1.1 (2020-03-10)

**Notes**
- The `StorageUserAgentPolicy` is now replaced with the `UserAgentPolicy` from azure-core. With this, the custom user agents are now added as a prefix instead of being appended.

## 12.1.0 

**New features**
- Added support for the 2019-07-07 service version, and added `api_version` parameter to clients.
- `ShareLeaseClient` was introduced to both sync and async versions of the SDK, which allows users to perform operations on file leases.
- `failed_handles_count` info was included in `close_handle` and `close_all_handles` result.
- Added support for obtaining premium file properties in `list_shares` and `get_share_properties`.
- Added support for additional `start_copy_from_url` parameters - `file_permission`, `permission_key`, `file_attributes`, `file_creation_time`, `file_last_write_time`, `ignore_read_only`, and `set_archive_attribute`.

**Fixes and improvements**
- Fixed a bug: `clear_range` API was not working.

**Fixes**
- Responses are always decoded as UTF8

## 12.0.0 

**New features**
- Added `delete_directory` method to the `share_client`.
- All the clients now have a `close()` method to close the sockets opened by the client when using without a context manager.

**Fixes and improvements**
- Fixes a bug where determining length breaks while uploading a file when provided with an invalid fileno.

**Breaking changes**
- `close_handle(handle)` and `close_all_handles()` no longer return int. These functions return a dictionary which has the number of handles closed and number of handles failed to be closed.

## 12.0.0b5 

**Important: This package was previously named azure-storage-file**

Going forward, to use this SDK, please install `azure-storage-file-share`.
Additionally:
- The namespace within the package has also been renamed to `azure.storage.fileshare`.
- `FileServiceClient` has been renamed to `ShareServiceClient`.
- `DirectoryClient` has been renamed to `ShareDirectoryClient`.
- `FileClient` has been renamed to `ShareFileClient`.

**Additional Breaking changes**

- `ShareClient` now accepts only `account_url` with mandatory a string param `share_name`.
To use a share_url, the method `from_share_url` must be used.
- `ShareDirectoryClient` now accepts only `account_url` with mandatory string params `share_name` and `directory_path`.
To use a directory_url, the method `from_directory_url` must be used.
- `ShareFileClient` now accepts only `account_url` with mandatory string params `share_name` and
`file_path`. To use a file_url, the method `from_file_url` must be used.
- `file_permission_key` parameter has been renamed to `permission_key`
- `set_share_access_policy` has required parameter `signed_identifiers`.
- `NoRetry` policy has been removed. Use keyword argument `retry_total=0` for no retries.
- Removed types that were accidentally exposed from two modules. Only `ShareServiceClient`, `ShareClient`, `ShareDirectoryClient` and `ShareFileClient` should be imported from azure.storage.fileshare.aio
- Some parameters have become keyword only, rather than positional. Some examples include:
  - `loop`
  - `max_concurrency`
  - `validate_content`
  - `timeout` etc.
- Client and model files have been made internal. Users should import from the top level modules `azure.storage.fileshare` and `azure.storage.fileshare.aio` only.
- The `generate_shared_access_signature` methods on each of `ShareServiceClient`, `ShareClient` and `ShareFileClient` have been replaced by module level functions `generate_account_sas`, `generate_share_sas` and `generate_file_sas`.
- `start_range` and `end_range` params are now renamed to and behave like`offset` and `length` in
the following APIs:
  - download_file
  - upload_range
  - upload_range_from_url
  - clear_range
  - get_ranges
- `StorageStreamDownloader` is no longer iterable. To iterate over the file data stream, use `StorageStreamDownloader.chunks`.
- The public attributes of `StorageStreamDownloader` have been limited to:
  - `name` (str): The name of the file.
  - `path` (str): The full path of the file.
  - `share` (str): The share the file will be downloaded from.
  - `properties` (`FileProperties`): The properties of the file.
  - `size` (int): The size of the download. Either the total file size, or the length of a subsection if specified. Previously called `download_size`.
- `StorageStreamDownloader` now has new functions:
  - `readall()`: Reads the complete download stream, returning bytes. This replaces the functions `content_as_bytes` and `content_as_text` which have been deprecated.
  - `readinto(stream)`: Download the complete stream into the supplied writable stream, returning the number of bytes written. This replaces the function `download_to_stream` which has been deprecated.
- `ShareFileClient.close_handles` and `ShareDirectoryClient.close_handles` have both been replaced by two functions each; `close_handle(handle)` and `close_all_handles()`. These functions are blocking and return integers (the number of closed handles) rather than polling objects.
- `get_service_properties` now returns a dict with keys consistent to `set_service_properties`

**New features**

- `ResourceTypes`, `NTFSAttributes`, and `Services` now have method `from_string` which takes parameters as a string.


## 12.0.0b4 

**Breaking changes**

- Permission models.
  - `AccountPermissions`, `SharePermissions` and `FilePermissions` have been renamed to
  `AccountSasPermissions`, `ShareSasPermissions` and `FileSasPermissions` respectively.
  - enum-like list parameters have been removed from all three of them.
  - `__add__` and `__or__` methods are removed.
- `max_connections` is now renamed to `max_concurrency`.

**New features**

- `AccountSasPermissions`, `FileSasPermissions`, `ShareSasPermissions` now have method `from_string` which
takes parameters as a string.

## 12.0.0b3 

**New features**
- Added upload_range_from_url API to write the bytes from one Azure File endpoint into the specified range of another Azure File endpoint.
- Added set_http_headers for directory_client, create_permission_for_share and get_permission_for_share APIs.
- Added optional parameters for smb properties related parameters for create_file*, create_directory* related APIs and set_http_headers API.
- Updated get_properties for directory and file so that the response has SMB properties.

**Dependency updates**
- Adopted [azure-core](https://pypi.org/project/azure-core/) 1.0.0b3
  - If you later want to revert to previous versions of azure-storage-file, or another Azure SDK
  library requiring azure-core 1.0.0b1 or azure-core 1.0.0b2, you must explicitly install
  the specific version of azure-core as well. For example:

  `pip install azure-core==1.0.0b2 azure-storage-file==12.0.0b2`

**Fixes and improvements**
- Fix where content-type was being added in the request when not mentioned explicitly.


## 12.0.0b2 

**Breaking changes**
- Renamed `copy_file_from_url` to `start_copy_from_url` and changed behaviour to return a dictionary of copy properties rather than a polling object. Status of the copy operation can be retrieved with the `get_file_properties` operation.
- Added `abort_copy` operation to the `FileClient` class. This replaces the previous abort operation on the copy status polling operation.
- The behavior of listing operations has been modified:
    - The previous `marker` parameter has been removed.
    - The iterable response object now supports a `by_page` function that will return a secondary iterator of batches of results. This function supports a `continuation_token` parameter to replace the previous `marker` parameter.
- The new listing behaviour is also adopted by the `receive_messages` operation:
    - The receive operation returns a message iterator as before.
    - The returned iterator supports a `by_page` operation to receive messages in batches.

**New features**
- Added async APIs to subnamespace `azure.storage.file.aio`.
- Distributed tracing framework OpenCensus is now supported.

**Dependency updates**
- Adopted [azure-core](https://pypi.org/project/azure-core/) 1.0.0b2
  - If you later want to revert to azure-storage-file 12.0.0b1, or another Azure SDK
  library requiring azure-core 1.0.0b1, you must explicitly install azure-core
  1.0.0b1 as well. For example:

  `pip install azure-core==1.0.0b1 azure-storage-file==12.0.0b1`

**Fixes and improvements**
- Fix for closing file handles - continuation token was not being passed to subsequent calls.
- General refactor of duplicate and shared code.


## 12.0.0b1 

Version 12.0.0b1 is the first preview of our efforts to create a user-friendly and Pythonic client library for Azure Storage Files. For more information about this, and preview releases of other Azure SDK libraries, please visit
https://aka.ms/azure-sdk-preview1-python.

**Breaking changes: New API design**
- Operations are now scoped to a particular client:
    - `FileServiceClient`: This client handles account-level operations. This includes managing service properties and listing the shares within an account.
    - `ShareClient`: The client handles operations for a particular share. This includes creating or deleting that share, as well as listing the directories within that share, and managing properties and metadata.
    - `DirectoryClient`: The client handles operations for a particular directory. This includes creating or deleting that directory, as well as listing the files and subdirectories, and managing properties and metadata.
    - `FileClient`: The client handles operations for a particular file. This includes creating or deleting that file, as well as upload and download data and managing properties.

    These clients can be accessed by navigating down the client hierarchy, or instantiated directly using URLs to the resource (account, share, directory or file).
    For full details on the new API, please see the [reference documentation](https://azure.github.io/azure-sdk-for-python/storage.html#azure-storage-file-share).
- The copy file operation now returns a polling object that can be used to check the status of the operation, as well as abort the operation.
- The `close_handles` operation now return a polling object that can be used to check the status of the operation.
- Download operations now return a streaming object that can download data in multiple ways:
    - Iteration: The streamer is an iterable object that will download and yield the content in chunks. Only supports single threaded download.
    - `content_as_bytes`: Return the entire file content as bytes. Blocking operation that supports multi-threaded download.
    - `content_as_text`: Return the entire file content as decoded text. Blocking operation that supports multi-threaded download.
    - `download_to_stream`: Download the entire content to an open stream handle (e.g. an open file). Supports multi-threaded download.
- New underlying REST pipeline implementation, based on the new `azure.core` library.
- Client and pipeline configuration is now available via keyword arguments at both the client level, and per-operation. See reference documentation for a full list of optional configuration arguments.
- New error hierarchy:
    - All service errors will now use the base type: `azure.core.exceptions.HttpResponseError`
    - The are a couple of specific exception types derived from this base type for common error scenarios:
        - `ResourceNotFoundError`: The resource (e.g. queue, message) could not be found. Commonly a 404 status code.
        - `ResourceExistsError`: A resource conflict - commonly caused when attempting to create a resource that already exists.
        - `ResourceModifiedError`: The resource has been modified (e.g. overwritten) and therefore the current operation is in conflict. Alternatively this may be raised if a condition on the operation is not met.
        - `ClientAuthenticationError`: Authentication failed.
- Operation `set_file_properties` has been renamed to `set_http_headers`.
- Operations `get_file_to_<output>` have been replaced with `download_file`. See above for download output options.
- Operations `create_file_from_<input>` have been replace with `upload_file`.
- Operations `get_share_acl` and `set_share_acl` have been renamed to `get_share_access_policy` and `set_share_access_policy`.
- Operation `set_share_properties` has been renamed to `set_share_quota`.
- Operation `snapshot_share` has been renamed to `create_snapshot`.
- Operation `copy_file` has been renamed to `copy_file_from_url`.
- No longer have specific operations for `get_metadata` - use `get_properties` instead.
- No longer have specific operations for `exists` - use `get_properties` instead.
- Operation `update_range` has been renamed to `upload_range`.

## 2.0.1 
- Updated dependency on azure-storage-common.

## 2.0.0 
- Support for 2018-11-09 REST version. Please see our REST API documentation and blogs for information about the related added features.
- Added an option to get share stats in bytes.
- Added support for listing and closing file handles.

## 1.4.0 

- azure-storage-nspkg is not installed anymore on Python 3 (PEP420-based namespace package)

## 1.3.1 

- Fixed design flaw where get_file_to_* methods buffer entire file when max_connections is set to 1.

## 1.3.0 

- Support for 2018-03-28 REST version. Please see our REST API documentation and blog for information about the related added features.

## 1.2.0rc1 

- Support for 2017-11-09 REST version. Please see our REST API documentation and blog for information about the related added features.

## 1.1.0 

- Support for 2017-07-29 REST version. Please see our REST API documentation and blogs for information about the related added features.
- Error message now contains the ErrorCode from the x-ms-error-code header value.

## 1.0.0 

- The package has switched from Apache 2.0 to the MIT license.
- Fixed bug where get_file_to_* cannot get a single byte when start_range and end_range are both equal to 0.
- Metadata keys are now case-preserving when fetched from the service. Previously they were made lower-case by the library.<|MERGE_RESOLUTION|>--- conflicted
+++ resolved
@@ -1,11 +1,5 @@
 # Release History
 
-<<<<<<< HEAD
-## 12.11.1 (2023-03-08)
-
-### Bugs Fixed
-- Fixed "duplicate type signatures" MyPy error.
-=======
 ## 12.12.0b1 (Unreleased)
 
 ### Features Added
@@ -18,7 +12,11 @@
 `allow_trailing_dot` is provided, the service will not silently remove any trailing `.` character from directory/file
 names for all operations made from that client. `allow_source_trailing_dot` will apply this same rule to source files
 when performing a rename or copy operation.
->>>>>>> 7e3fdec6
+
+## 12.11.1 (2023-03-08)
+
+### Bugs Fixed
+- Fixed "duplicate type signatures" MyPy error.
 
 ## 12.11.0 (2023-02-22)
 
