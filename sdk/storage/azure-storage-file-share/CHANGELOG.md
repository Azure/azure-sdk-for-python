--- conflicted
+++ resolved
@@ -4,11 +4,8 @@
 
 ### Features Added
 
-<<<<<<< HEAD
-=======
-### Bugs Fixed
-
->>>>>>> d33f0205
+### Bugs Fixed
+
 ## 12.11.0 (2023-02-22)
 
 ### Features Added
