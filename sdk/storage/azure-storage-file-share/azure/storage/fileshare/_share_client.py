# -------------------------------------------------------------------------
# Copyright (c) Microsoft Corporation. All rights reserved.
# Licensed under the MIT License. See License.txt in the project root for
# license information.
# --------------------------------------------------------------------------
# pylint: disable=too-many-lines, docstring-keyword-should-match-keyword-only

from typing import (
    Optional, Union, Dict, Any, Iterable, Literal, TYPE_CHECKING
)
from urllib.parse import urlparse, quote, unquote

from typing_extensions import Self

from azure.core.exceptions import HttpResponseError
from azure.core.tracing.decorator import distributed_trace
from azure.core.pipeline import Pipeline
from ._shared.base_client import StorageAccountHostsMixin, TransportWrapper, parse_connection_str, parse_query
from ._shared.request_handlers import add_metadata_headers, serialize_iso
from ._shared.response_handlers import (
    return_response_headers,
    process_storage_error,
    return_headers_and_deserialized)
from ._generated import AzureFileStorage
from ._generated.models import (
    SignedIdentifier,
    DeleteSnapshotsOptionType,
    SharePermission)
from ._deserialize import deserialize_share_properties, deserialize_permission_key, deserialize_permission
from ._serialize import get_api_version, get_access_conditions
from ._directory_client import ShareDirectoryClient
from ._file_client import ShareFileClient
from ._lease import ShareLeaseClient
from ._models import ShareProtocols


if TYPE_CHECKING:
    from azure.core.credentials import AzureNamedKeyCredential, AzureSasCredential, TokenCredential
    from ._models import ShareProperties, AccessPolicy


class ShareClient(StorageAccountHostsMixin): # pylint: disable=too-many-public-methods
    """A client to interact with a specific share, although that share may not yet exist.

    For operations relating to a specific directory or file in this share, the clients for
    those entities can also be retrieved using the :func:`get_directory_client` and :func:`get_file_client` functions.

    For more optional configuration, please click
    `here <https://github.com/Azure/azure-sdk-for-python/tree/main/sdk/storage/azure-storage-file-share
    #optional-configuration>`_.

    :param str account_url:
        The URI to the storage account. In order to create a client given the full URI to the share,
        use the :func:`from_share_url` classmethod.
    :param share_name:
        The name of the share with which to interact.
    :type share_name: str
    :param str snapshot:
        An optional share snapshot on which to operate. This can be the snapshot ID string
        or the response returned from :func:`create_snapshot`.
    :param credential:
        The credentials with which to authenticate. This is optional if the
        account URL already has a SAS token. The value can be a SAS token string,
        an instance of a AzureSasCredential or AzureNamedKeyCredential from azure.core.credentials,
        an account shared access key, or an instance of a TokenCredentials class from azure.identity.
        If the resource URI already contains a SAS token, this will be ignored in favor of an explicit credential
        - except in the case of AzureSasCredential, where the conflicting SAS tokens will raise a ValueError.
        If using an instance of AzureNamedKeyCredential, "name" should be the storage account name, and "key"
        should be the storage account key.
    :type credential:
        ~azure.core.credentials.AzureNamedKeyCredential or
        ~azure.core.credentials.AzureSasCredential or
        ~azure.core.credentials.TokenCredential or
        str or dict[str, str] or None
    :keyword token_intent:
        Required when using `TokenCredential` for authentication and ignored for other forms of authentication.
        Specifies the intent for all requests when using `TokenCredential` authentication. Possible values are:

        backup - Specifies requests are intended for backup/admin type operations, meaning that all file/directory
                 ACLs are bypassed and full permissions are granted. User must also have required RBAC permission.

    :paramtype token_intent: Literal['backup']
    :keyword bool allow_trailing_dot: If true, the trailing dot will not be trimmed from the target URI.
    :keyword bool allow_source_trailing_dot: If true, the trailing dot will not be trimmed from the source URI.
    :keyword str api_version:
        The Storage API version to use for requests. Default value is the most recent service version that is
        compatible with the current SDK. Setting to an older version may result in reduced feature compatibility.

        .. versionadded:: 12.1.0

    :keyword str secondary_hostname:
        The hostname of the secondary endpoint.
    :keyword int max_range_size: The maximum range size used for a file upload. Defaults to 4*1024*1024.
    """
    def __init__(
            self, account_url: str,
            share_name: str,
            snapshot: Optional[Union[str, Dict[str, Any]]] = None,
            credential: Optional[Union[str, Dict[str, str], "AzureNamedKeyCredential", "AzureSasCredential", "TokenCredential"]] = None,  # pylint: disable=line-too-long
            *,
            token_intent: Optional[Literal['backup']] = None,
            **kwargs: Any
        ) -> None:
        if hasattr(credential, 'get_token') and not token_intent:
            raise ValueError("'token_intent' keyword is required when 'credential' is an TokenCredential.")
        try:
            if not account_url.lower().startswith('http'):
                account_url = "https://" + account_url
        except AttributeError as exc:
            raise ValueError("Account URL must be a string.") from exc
        parsed_url = urlparse(account_url.rstrip('/'))
        if not share_name:
            raise ValueError("Please specify a share name.")
        if not parsed_url.netloc:
            raise ValueError(f"Invalid URL: {account_url}")

        path_snapshot = None
        path_snapshot, sas_token = parse_query(parsed_url.query)
        if not sas_token and not credential:
            raise ValueError(
                'You need to provide either an account shared key or SAS token when creating a storage service.')
        try:
            self.snapshot = snapshot.snapshot # type: ignore
        except AttributeError:
            try:
                self.snapshot = snapshot['snapshot'] # type: ignore
            except TypeError:
                self.snapshot = snapshot or path_snapshot

        self.share_name = share_name
        self._query_str, credential = self._format_query_string(
            sas_token, credential, share_snapshot=self.snapshot)
        super(ShareClient, self).__init__(
            parsed_url, service='file-share', credential=credential, **kwargs)
        self.allow_trailing_dot = kwargs.pop('allow_trailing_dot', None)
        self.allow_source_trailing_dot = kwargs.pop('allow_source_trailing_dot', None)
        self.file_request_intent = token_intent
        self._client = AzureFileStorage(url=self.url, base_url=self.url, pipeline=self._pipeline,
                                        allow_trailing_dot=self.allow_trailing_dot,
                                        allow_source_trailing_dot=self.allow_source_trailing_dot,
                                        file_request_intent=self.file_request_intent)
        self._client._config.version = get_api_version(kwargs) # pylint: disable=protected-access

    @classmethod
    def from_share_url(
            cls, share_url: str,
            snapshot: Optional[Union[str, Dict[str, Any]]] = None,
            credential: Optional[Union[str, Dict[str, str], "AzureNamedKeyCredential", "AzureSasCredential", "TokenCredential"]] = None,  # pylint: disable=line-too-long
            **kwargs: Any
        ) -> Self:
        """
        :param str share_url: The full URI to the share.
        :param snapshot:
            An optional share snapshot on which to operate. This can be the snapshot ID string
            or the response returned from :func:`create_snapshot`.
        :type snapshot: Optional[Union[str, dict[str, Any]]]
        :param credential:
            The credentials with which to authenticate. This is optional if the
            account URL already has a SAS token. The value can be a SAS token string,
            an instance of a AzureSasCredential or AzureNamedKeyCredential from azure.core.credentials,
            an account shared access key, or an instance of a TokenCredentials class from azure.identity.
            If the resource URI already contains a SAS token, this will be ignored in favor of an explicit credential
            - except in the case of AzureSasCredential, where the conflicting SAS tokens will raise a ValueError.
            If using an instance of AzureNamedKeyCredential, "name" should be the storage account name, and "key"
            should be the storage account key.
        :type credential:
            ~azure.core.credentials.AzureNamedKeyCredential or
            ~azure.core.credentials.AzureSasCredential or
            ~azure.core.credentials.TokenCredential or
            str or dict[str, str] or None
        :returns: A share client.
        :rtype: ~azure.storage.fileshare.ShareClient
        """
        try:
            if not share_url.lower().startswith('http'):
                share_url = "https://" + share_url
        except AttributeError as exc:
            raise ValueError("Share URL must be a string.") from exc
        parsed_url = urlparse(share_url.rstrip('/'))
        if not (parsed_url.path and parsed_url.netloc):
            raise ValueError(f"Invalid URL: {share_url}")

        share_path = parsed_url.path.lstrip('/').split('/')
        account_path = ""
        if len(share_path) > 1:
            account_path = "/" + "/".join(share_path[:-1])
        account_url = f"{parsed_url.scheme}://{parsed_url.netloc.rstrip('/')}{account_path}?{parsed_url.query}"

        share_name = unquote(share_path[-1])
        path_snapshot, _ = parse_query(parsed_url.query)
        if snapshot:
            try:
                path_snapshot = snapshot.snapshot # type: ignore
            except AttributeError:
                try:
                    path_snapshot = snapshot['snapshot'] # type: ignore
                except TypeError:
                    path_snapshot = snapshot

        if not share_name:
            raise ValueError("Invalid URL. Please provide a URL with a valid share name")
        return cls(account_url, share_name, path_snapshot, credential, **kwargs)

    def _format_url(self, hostname):
        share_name = self.share_name
        if isinstance(share_name, str):
            share_name = share_name.encode('UTF-8')
        return f"{self.scheme}://{hostname}/{quote(share_name)}{self._query_str}"

    @classmethod
    def from_connection_string(
            cls, conn_str: str,
            share_name: str,
            snapshot: Optional[Union[str, Dict[str, Any]]] = None,
            credential: Optional[Union[str, Dict[str, str], "AzureNamedKeyCredential", "AzureSasCredential", "TokenCredential"]] = None,  # pylint: disable=line-too-long
            **kwargs: Any
        ) -> Self:
        """Create ShareClient from a Connection String.

        :param str conn_str:
            A connection string to an Azure Storage account.
        :param str share_name: The name of the share.
        :param snapshot:
            The optional share snapshot on which to operate. This can be the snapshot ID string
            or the response returned from :func:`create_snapshot`.
        :type snapshot: Optional[Union[str, dict[str, Any]]]
        :param credential:
            The credentials with which to authenticate. This is optional if the
            account URL already has a SAS token. The value can be a SAS token string,
            an instance of a AzureSasCredential or AzureNamedKeyCredential from azure.core.credentials,
            an account shared access key, or an instance of a TokenCredentials class from azure.identity.
            If the resource URI already contains a SAS token, this will be ignored in favor of an explicit credential
            - except in the case of AzureSasCredential, where the conflicting SAS tokens will raise a ValueError.
            If using an instance of AzureNamedKeyCredential, "name" should be the storage account name, and "key"
            should be the storage account key.
        :type credential:
            ~azure.core.credentials.AzureNamedKeyCredential or
            ~azure.core.credentials.AzureSasCredential or
            ~azure.core.credentials.TokenCredential or
            str or dict[str, str] or None
        :returns: A share client.
        :rtype: ~azure.storage.fileshare.ShareClient

        .. admonition:: Example:

            .. literalinclude:: ../samples/file_samples_share.py
                :start-after: [START create_share_client_from_conn_string]
                :end-before: [END create_share_client_from_conn_string]
                :language: python
                :dedent: 8
                :caption: Gets the share client from connection string.
        """
        account_url, secondary, credential = parse_connection_str(conn_str, credential, 'file')
        if 'secondary_hostname' not in kwargs:
            kwargs['secondary_hostname'] = secondary
        return cls(
            account_url, share_name=share_name, snapshot=snapshot, credential=credential, **kwargs)

    def get_directory_client(self, directory_path=None):
        # type: (Optional[str]) -> ShareDirectoryClient
        """Get a client to interact with the specified directory.
        The directory need not already exist.

        :param str directory_path:
            Path to the specified directory.
        :returns: A Directory Client.
        :rtype: ~azure.storage.fileshare.ShareDirectoryClient
        """
        _pipeline = Pipeline(
            transport=TransportWrapper(self._pipeline._transport), # pylint: disable = protected-access
            policies=self._pipeline._impl_policies # pylint: disable = protected-access
        )

        return ShareDirectoryClient(
            self.url, share_name=self.share_name, directory_path=directory_path or "", snapshot=self.snapshot,
            credential=self.credential, token_intent=self.file_request_intent, api_version=self.api_version,
            _hosts=self._hosts, _configuration=self._config, _pipeline=_pipeline,
            _location_mode=self._location_mode, allow_trailing_dot=self.allow_trailing_dot,
            allow_source_trailing_dot=self.allow_source_trailing_dot)

    def get_file_client(self, file_path):
        # type: (str) -> ShareFileClient
        """Get a client to interact with the specified file.
        The file need not already exist.

        :param str file_path:
            Path to the specified file.
        :returns: A File Client.
        :rtype: ~azure.storage.fileshare.ShareFileClient
        """
        _pipeline = Pipeline(
            transport=TransportWrapper(self._pipeline._transport), # pylint: disable = protected-access
            policies=self._pipeline._impl_policies # pylint: disable = protected-access
        )

        return ShareFileClient(
            self.url, share_name=self.share_name, file_path=file_path, snapshot=self.snapshot,
            credential=self.credential, token_intent=self.file_request_intent, api_version=self.api_version,
            _hosts=self._hosts, _configuration=self._config,
            _pipeline=_pipeline, _location_mode=self._location_mode, allow_trailing_dot=self.allow_trailing_dot,
            allow_source_trailing_dot=self.allow_source_trailing_dot)

    @distributed_trace
    def acquire_lease(self, **kwargs):
        # type: (**Any) -> ShareLeaseClient
        """Requests a new lease.

        If the share does not have an active lease, the Share
        Service creates a lease on the share and returns a new lease.

        .. versionadded:: 12.5.0

        :keyword int lease_duration:
            Specifies the duration of the lease, in seconds, or negative one
            (-1) for a lease that never expires. A non-infinite lease can be
            between 15 and 60 seconds. A lease duration cannot be changed
            using renew or change. Default is -1 (infinite lease).
        :keyword str lease_id:
            Proposed lease ID, in a GUID string format. The Share Service
            returns 400 (Invalid request) if the proposed lease ID is not
            in the correct format.
        :keyword int timeout:
            Sets the server-side timeout for the operation in seconds. For more details see
            https://learn.microsoft.com/rest/api/storageservices/setting-timeouts-for-file-service-operations.
            This value is not tracked or validated on the client. To configure client-side network timesouts
            see `here <https://github.com/Azure/azure-sdk-for-python/tree/main/sdk/storage/azure-storage-file-share
            #other-client--per-operation-configuration>`_.
        :returns: A ShareLeaseClient object.
        :rtype: ~azure.storage.fileshare.ShareLeaseClient

        .. admonition:: Example:

            .. literalinclude:: ../samples/file_samples_share.py
                :start-after: [START acquire_and_release_lease_on_share]
                :end-before: [END acquire_and_release_lease_on_share]
                :language: python
                :dedent: 8
                :caption: Acquiring a lease on a share.
        """
        kwargs['lease_duration'] = kwargs.pop('lease_duration', -1)
        lease_id = kwargs.pop('lease_id', None)
        lease = ShareLeaseClient(self, lease_id=lease_id)  # type: ignore
        lease.acquire(**kwargs)
        return lease

    @distributed_trace
    def create_share(self, **kwargs):
        # type: (Any) -> Dict[str, Any]
        """Creates a new Share under the account. If a share with the
        same name already exists, the operation fails.

        :keyword metadata:
            Name-value pairs associated with the share as metadata.
<<<<<<< HEAD
        :paramtype metadata: Optional[dict[str, str]]
=======
        :paramtype metadata: dict[str, str]
>>>>>>> 65e5a326
        :keyword int quota:
            The quota to be allotted.
        :keyword access_tier:
            Specifies the access tier of the share.
            Possible values: 'TransactionOptimized', 'Hot', 'Cool'
        :paramtype access_tier: str or ~azure.storage.fileshare.models.ShareAccessTier

            .. versionadded:: 12.4.0

        :keyword int timeout:
            Sets the server-side timeout for the operation in seconds. For more details see
            https://learn.microsoft.com/rest/api/storageservices/setting-timeouts-for-file-service-operations.
            This value is not tracked or validated on the client. To configure client-side network timesouts
            see `here <https://github.com/Azure/azure-sdk-for-python/tree/main/sdk/storage/azure-storage-file-share
            #other-client--per-operation-configuration>`_.
        :keyword protocols:
            Protocols to enable on the share. Only one protocol can be enabled on the share.
        :paramtype protocols: str or ~azure.storage.fileshare.ShareProtocols
        :keyword root_squash:
            Root squash to set on the share.
            Only valid for NFS shares. Possible values include: 'NoRootSquash', 'RootSquash', 'AllSquash'.
        :paramtype root_squash: str or ~azure.storage.fileshare.ShareRootSquash
        :returns: Share-updated property dict (Etag and last modified).
        :rtype: Dict[str, Any]

        .. admonition:: Example:

            .. literalinclude:: ../samples/file_samples_share.py
                :start-after: [START create_share]
                :end-before: [END create_share]
                :language: python
                :dedent: 8
                :caption: Creates a file share.
        """
        metadata = kwargs.pop('metadata', None)
        quota = kwargs.pop('quota', None)
        access_tier = kwargs.pop('access_tier', None)
        timeout = kwargs.pop('timeout', None)
        root_squash = kwargs.pop('root_squash', None)
        protocols = kwargs.pop('protocols', None)
        if protocols and protocols not in ['NFS', 'SMB', ShareProtocols.SMB, ShareProtocols.NFS]:
            raise ValueError("The enabled protocol must be set to either SMB or NFS.")
        if root_squash and protocols not in ['NFS', ShareProtocols.NFS]:
            raise ValueError("The 'root_squash' keyword can only be used on NFS enabled shares.")
        headers = kwargs.pop('headers', {})
        headers.update(add_metadata_headers(metadata)) # type: ignore

        try:
            return self._client.share.create( # type: ignore
                timeout=timeout,
                metadata=metadata,
                quota=quota,
                access_tier=access_tier,
                root_squash=root_squash,
                enabled_protocols=protocols,
                cls=return_response_headers,
                headers=headers,
                **kwargs)
        except HttpResponseError as error:
            process_storage_error(error)

    @distributed_trace
    def create_snapshot( # type: ignore
            self,
            **kwargs # type: Optional[Any]
        ):
        # type: (...) -> Dict[str, Any]
        """Creates a snapshot of the share.

        A snapshot is a read-only version of a share that's taken at a point in time.
        It can be read, copied, or deleted, but not modified. Snapshots provide a way
        to back up a share as it appears at a moment in time.

        A snapshot of a share has the same name as the base share from which the snapshot
        is taken, with a DateTime value appended to indicate the time at which the
        snapshot was taken.

        :keyword metadata:
            Name-value pairs associated with the share as metadata.
<<<<<<< HEAD
        :paramtype metadata: Optional[dict[str, str]]
=======
        :paramtype metadata: dict[str, str]
>>>>>>> 65e5a326
        :keyword int timeout:
            Sets the server-side timeout for the operation in seconds. For more details see
            https://learn.microsoft.com/rest/api/storageservices/setting-timeouts-for-file-service-operations.
            This value is not tracked or validated on the client. To configure client-side network timesouts
            see `here <https://github.com/Azure/azure-sdk-for-python/tree/main/sdk/storage/azure-storage-file-share
            #other-client--per-operation-configuration>`_.
        :returns: Share-updated property dict (Snapshot ID, Etag, and last modified).
        :rtype: dict[str, Any]

        .. admonition:: Example:

            .. literalinclude:: ../samples/file_samples_share.py
                :start-after: [START create_share_snapshot]
                :end-before: [END create_share_snapshot]
                :language: python
                :dedent: 12
                :caption: Creates a snapshot of the file share.
        """
        metadata = kwargs.pop('metadata', None)
        timeout = kwargs.pop('timeout', None)
        headers = kwargs.pop('headers', {})
        headers.update(add_metadata_headers(metadata)) # type: ignore
        try:
            return self._client.share.create_snapshot( # type: ignore
                timeout=timeout,
                cls=return_response_headers,
                headers=headers,
                **kwargs)
        except HttpResponseError as error:
            process_storage_error(error)

    @distributed_trace
    def delete_share(
        self, delete_snapshots: Optional[Union[bool, Literal['include', 'include-leased']]] = False,
        **kwargs: Any
    ) -> None:
        """Marks the specified share for deletion. The share is
        later deleted during garbage collection.

        :param delete_snapshots:
            Indicates if snapshots are to be deleted. If "True" or enum "include", snapshots will
            be deleted (but not include leased). To include leased snapshots, specify the "include-leased"
            enum.
        :type delete_snapshots:
            Optional[Union[bool, Literal['include', 'include-leased']]]
        :keyword lease:
            Required if the share has an active lease. Value can be a ShareLeaseClient object
            or the lease ID as a string.

            .. versionadded:: 12.5.0
            This keyword argument was introduced in API version '2020-08-04'.

        :keyword int timeout:
            Sets the server-side timeout for the operation in seconds. For more details see
            https://learn.microsoft.com/rest/api/storageservices/setting-timeouts-for-file-service-operations.
            This value is not tracked or validated on the client. To configure client-side network timesouts
            see `here <https://github.com/Azure/azure-sdk-for-python/tree/main/sdk/storage/azure-storage-file-share
            #other-client--per-operation-configuration>`_.

        .. admonition:: Example:

            .. literalinclude:: ../samples/file_samples_share.py
                :start-after: [START delete_share]
                :end-before: [END delete_share]
                :language: python
                :dedent: 12
                :caption: Deletes the share and any snapshots.
        """
        access_conditions = get_access_conditions(kwargs.pop('lease', None))
        timeout = kwargs.pop('timeout', None)
        delete_include = None
        if isinstance(delete_snapshots, bool) and delete_snapshots:
            delete_include = DeleteSnapshotsOptionType.INCLUDE
        else:
            if delete_snapshots == 'include':
                delete_include = DeleteSnapshotsOptionType.INCLUDE
            elif delete_snapshots == 'include-leased':
                delete_include = DeleteSnapshotsOptionType.INCLUDE_LEASED
        try:
            self._client.share.delete(
                timeout=timeout,
                sharesnapshot=self.snapshot,
                lease_access_conditions=access_conditions,
                delete_snapshots=delete_include,
                **kwargs)
        except HttpResponseError as error:
            process_storage_error(error)

    @distributed_trace
    def get_share_properties(self, **kwargs):
        # type: (Any) -> ShareProperties
        """Returns all user-defined metadata and system properties for the
        specified share. The data returned does not include the shares's
        list of files or directories.

        :keyword int timeout:
            Sets the server-side timeout for the operation in seconds. For more details see
            https://learn.microsoft.com/rest/api/storageservices/setting-timeouts-for-file-service-operations.
            This value is not tracked or validated on the client. To configure client-side network timesouts
            see `here <https://github.com/Azure/azure-sdk-for-python/tree/main/sdk/storage/azure-storage-file-share
            #other-client--per-operation-configuration>`_.
        :keyword lease:
            Required if the share has an active lease. Value can be a ShareLeaseClient object
            or the lease ID as a string.

            .. versionadded:: 12.5.0
            This keyword argument was introduced in API version '2020-08-04'.

        :returns: The share properties.
        :rtype: ~azure.storage.fileshare.ShareProperties

        .. admonition:: Example:

            .. literalinclude:: ../samples/file_samples_hello_world.py
                :start-after: [START get_share_properties]
                :end-before: [END get_share_properties]
                :language: python
                :dedent: 12
                :caption: Gets the share properties.
        """
        access_conditions = get_access_conditions(kwargs.pop('lease', None))
        timeout = kwargs.pop('timeout', None)
        try:
            props = self._client.share.get_properties(
                timeout=timeout,
                sharesnapshot=self.snapshot,
                cls=deserialize_share_properties,
                lease_access_conditions=access_conditions,
                **kwargs)
        except HttpResponseError as error:
            process_storage_error(error)
        props.name = self.share_name
        props.snapshot = self.snapshot
        return props # type: ignore

    @distributed_trace
    def set_share_quota(self, quota, **kwargs):
        # type: (int, Any) ->  Dict[str, Any]
        """Sets the quota for the share.

        :param int quota:
            Specifies the maximum size of the share, in gigabytes.
            Must be greater than 0, and less than or equal to 5TB.
        :keyword int timeout:
            Sets the server-side timeout for the operation in seconds. For more details see
            https://learn.microsoft.com/rest/api/storageservices/setting-timeouts-for-file-service-operations.
            This value is not tracked or validated on the client. To configure client-side network timesouts
            see `here <https://github.com/Azure/azure-sdk-for-python/tree/main/sdk/storage/azure-storage-file-share
            #other-client--per-operation-configuration>`_.
        :keyword lease:
            Required if the share has an active lease. Value can be a ShareLeaseClient object
            or the lease ID as a string.

            .. versionadded:: 12.5.0
            This keyword argument was introduced in API version '2020-08-04'.

        :returns: Share-updated property dict (Etag and last modified).
        :rtype: dict[str, Any]

        .. admonition:: Example:

            .. literalinclude:: ../samples/file_samples_share.py
                :start-after: [START set_share_quota]
                :end-before: [END set_share_quota]
                :language: python
                :dedent: 12
                :caption: Sets the share quota.
        """
        access_conditions = get_access_conditions(kwargs.pop('lease', None))
        timeout = kwargs.pop('timeout', None)
        try:
            return self._client.share.set_properties( # type: ignore
                timeout=timeout,
                quota=quota,
                access_tier=None,
                lease_access_conditions=access_conditions,
                cls=return_response_headers,
                **kwargs)
        except HttpResponseError as error:
            process_storage_error(error)

    @distributed_trace
    def set_share_properties(self, **kwargs):
        # type: (Any) ->  Dict[str, Any]
        """Sets the share properties.

        .. versionadded:: 12.4.0

        :keyword access_tier:
            Specifies the access tier of the share.
            Possible values: 'TransactionOptimized', 'Hot', and 'Cool'
        :paramtype access_tier: str or ~azure.storage.fileshare.models.ShareAccessTier
        :keyword int quota:
            Specifies the maximum size of the share, in gigabytes.
            Must be greater than 0, and less than or equal to 5TB.
        :keyword int timeout:
            Sets the server-side timeout for the operation in seconds. For more details see
            https://learn.microsoft.com/rest/api/storageservices/setting-timeouts-for-file-service-operations.
            This value is not tracked or validated on the client. To configure client-side network timesouts
            see `here <https://github.com/Azure/azure-sdk-for-python/tree/main/sdk/storage/azure-storage-file-share
            #other-client--per-operation-configuration>`_.
        :keyword root_squash:
            Root squash to set on the share.
            Only valid for NFS shares. Possible values include: 'NoRootSquash', 'RootSquash', 'AllSquash'.
        :paramtype root_squash: str or ~azure.storage.fileshare.ShareRootSquash
        :keyword lease:
            Required if the share has an active lease. Value can be a ShareLeaseClient object
            or the lease ID as a string.
        :returns: Share-updated property dict (Etag and last modified).
        :rtype: dict[str, Any]

        .. admonition:: Example:

            .. literalinclude:: ../samples/file_samples_share.py
                :start-after: [START set_share_properties]
                :end-before: [END set_share_properties]
                :language: python
                :dedent: 12
                :caption: Sets the share properties.
        """
        access_conditions = get_access_conditions(kwargs.pop('lease', None))
        timeout = kwargs.pop('timeout', None)
        access_tier = kwargs.pop('access_tier', None)
        quota = kwargs.pop('quota', None)
        root_squash = kwargs.pop('root_squash', None)
        if all(parameter is None for parameter in [access_tier, quota, root_squash]):
            raise ValueError("set_share_properties should be called with at least one parameter.")
        try:
            return self._client.share.set_properties( # type: ignore
                timeout=timeout,
                quota=quota,
                access_tier=access_tier,
                root_squash=root_squash,
                lease_access_conditions=access_conditions,
                cls=return_response_headers,
                **kwargs)
        except HttpResponseError as error:
            process_storage_error(error)

    @distributed_trace
    def set_share_metadata(self, metadata, **kwargs):
        # type: (Dict[str, Any], Any) ->  Dict[str, Any]
        """Sets the metadata for the share.

        Each call to this operation replaces all existing metadata
        attached to the share. To remove all metadata from the share,
        call this operation with no metadata dict.

        :param metadata:
            Name-value pairs associated with the share as metadata.
        :type metadata: dict[str, str]
        :keyword int timeout:
            Sets the server-side timeout for the operation in seconds. For more details see
            https://learn.microsoft.com/rest/api/storageservices/setting-timeouts-for-file-service-operations.
            This value is not tracked or validated on the client. To configure client-side network timesouts
            see `here <https://github.com/Azure/azure-sdk-for-python/tree/main/sdk/storage/azure-storage-file-share
            #other-client--per-operation-configuration>`_.
        :keyword lease:
            Required if the share has an active lease. Value can be a ShareLeaseClient object
            or the lease ID as a string.

            .. versionadded:: 12.5.0
            This keyword argument was introduced in API version '2020-08-04'.

        :returns: Share-updated property dict (Etag and last modified).
        :rtype: dict[str, Any]

        .. admonition:: Example:

            .. literalinclude:: ../samples/file_samples_share.py
                :start-after: [START set_share_metadata]
                :end-before: [END set_share_metadata]
                :language: python
                :dedent: 12
                :caption: Sets the share metadata.
        """
        access_conditions = get_access_conditions(kwargs.pop('lease', None))
        timeout = kwargs.pop('timeout', None)
        headers = kwargs.pop('headers', {})
        headers.update(add_metadata_headers(metadata))
        try:
            return self._client.share.set_metadata( # type: ignore
                timeout=timeout,
                cls=return_response_headers,
                headers=headers,
                lease_access_conditions=access_conditions,
                **kwargs)
        except HttpResponseError as error:
            process_storage_error(error)

    @distributed_trace
    def get_share_access_policy(self, **kwargs):
        # type: (Any) -> Dict[str, Any]
        """Gets the permissions for the share. The permissions
        indicate whether files in a share may be accessed publicly.

        :keyword int timeout:
            Sets the server-side timeout for the operation in seconds. For more details see
            https://learn.microsoft.com/rest/api/storageservices/setting-timeouts-for-file-service-operations.
            This value is not tracked or validated on the client. To configure client-side network timesouts
            see `here <https://github.com/Azure/azure-sdk-for-python/tree/main/sdk/storage/azure-storage-file-share
            #other-client--per-operation-configuration>`_.
        :keyword lease:
            Required if the share has an active lease. Value can be a ShareLeaseClient object
            or the lease ID as a string.

            .. versionadded:: 12.5.0
            This keyword argument was introduced in API version '2020-08-04'.

        :returns: Access policy information in a dict.
        :rtype: dict[str, Any]
        """
        access_conditions = get_access_conditions(kwargs.pop('lease', None))
        timeout = kwargs.pop('timeout', None)
        try:
            response, identifiers = self._client.share.get_access_policy(
                timeout=timeout,
                cls=return_headers_and_deserialized,
                lease_access_conditions=access_conditions,
                **kwargs)
        except HttpResponseError as error:
            process_storage_error(error)
        return {
            'public_access': response.get('share_public_access'),
            'signed_identifiers': identifiers or []
        }

    @distributed_trace
    def set_share_access_policy(self, signed_identifiers, **kwargs):
        # type: (Dict[str, AccessPolicy], Any) -> Dict[str, str]
        """Sets the permissions for the share, or stored access
        policies that may be used with Shared Access Signatures. The permissions
        indicate whether files in a share may be accessed publicly.

        :param signed_identifiers:
            A dictionary of access policies to associate with the share. The
            dictionary may contain up to 5 elements. An empty dictionary
            will clear the access policies set on the service.
        :type signed_identifiers: dict[str, ~azure.storage.fileshare.AccessPolicy]
        :keyword int timeout:
            Sets the server-side timeout for the operation in seconds. For more details see
            https://learn.microsoft.com/rest/api/storageservices/setting-timeouts-for-file-service-operations.
            This value is not tracked or validated on the client. To configure client-side network timesouts
            see `here <https://github.com/Azure/azure-sdk-for-python/tree/main/sdk/storage/azure-storage-file-share
            #other-client--per-operation-configuration>`_.
        :keyword lease:
            Required if the share has an active lease. Value can be a ShareLeaseClient object
            or the lease ID as a string.

            .. versionadded:: 12.5.0
            This keyword argument was introduced in API version '2020-08-04'.

        :returns: Share-updated property dict (Etag and last modified).
        :rtype: dict[str, str]
        """
        access_conditions = get_access_conditions(kwargs.pop('lease', None))
        timeout = kwargs.pop('timeout', None)
        if len(signed_identifiers) > 5:
            raise ValueError(
                'Too many access policies provided. The server does not support setting '
                'more than 5 access policies on a single resource.')
        identifiers = []
        for key, value in signed_identifiers.items():
            if value:
                value.start = serialize_iso(value.start)
                value.expiry = serialize_iso(value.expiry)
            identifiers.append(SignedIdentifier(id=key, access_policy=value))
        signed_identifiers = identifiers # type: ignore
        try:
            return self._client.share.set_access_policy( # type: ignore
                share_acl=signed_identifiers or None,
                timeout=timeout,
                cls=return_response_headers,
                lease_access_conditions=access_conditions,
                **kwargs)
        except HttpResponseError as error:
            process_storage_error(error)

    @distributed_trace
    def get_share_stats(self, **kwargs):
        # type: (Any) -> int
        """Gets the approximate size of the data stored on the share in bytes.

        Note that this value may not include all recently created
        or recently re-sized files.

        :keyword int timeout:
            Sets the server-side timeout for the operation in seconds. For more details see
            https://learn.microsoft.com/rest/api/storageservices/setting-timeouts-for-file-service-operations.
            This value is not tracked or validated on the client. To configure client-side network timesouts
            see `here <https://github.com/Azure/azure-sdk-for-python/tree/main/sdk/storage/azure-storage-file-share
            #other-client--per-operation-configuration>`_.
        :keyword lease:
            Required if the share has an active lease. Value can be a ShareLeaseClient object
            or the lease ID as a string.

            .. versionadded:: 12.5.0
            This keyword argument was introduced in API version '2020-08-04'.

        :return: The approximate size of the data (in bytes) stored on the share.
        :rtype: int
        """
        access_conditions = get_access_conditions(kwargs.pop('lease', None))
        timeout = kwargs.pop('timeout', None)
        try:
            stats = self._client.share.get_statistics(
                timeout=timeout,
                lease_access_conditions=access_conditions,
                **kwargs)
            return stats.share_usage_bytes # type: ignore
        except HttpResponseError as error:
            process_storage_error(error)

    @distributed_trace
    def list_directories_and_files(
            self, directory_name=None,  # type: Optional[str]
            name_starts_with=None,  # type: Optional[str]
            marker=None,  # type: Optional[str]
            **kwargs  # type: Any
        ):
        # type: (...) -> Iterable[Dict[str, str]]
        """Lists the directories and files under the share.

        :param str directory_name:
            Name of a directory.
        :param str name_starts_with:
            Filters the results to return only directories whose names
            begin with the specified prefix.
        :param str marker:
            An opaque continuation token. This value can be retrieved from the
            next_marker field of a previous generator object. If specified,
            this generator will begin returning results from this point.
        :keyword list[str] include:
            Include this parameter to specify one or more datasets to include in the response.
            Possible str values are "timestamps", "Etag", "Attributes", "PermissionKey".

            .. versionadded:: 12.6.0
            This keyword argument was introduced in API version '2020-10-02'.

        :keyword bool include_extended_info:
            If this is set to true, file id will be returned in listed results.

            .. versionadded:: 12.6.0
            This keyword argument was introduced in API version '2020-10-02'.

        :keyword int timeout:
            Sets the server-side timeout for the operation in seconds. For more details see
            https://learn.microsoft.com/rest/api/storageservices/setting-timeouts-for-file-service-operations.
            This value is not tracked or validated on the client. To configure client-side network timesouts
            see `here <https://github.com/Azure/azure-sdk-for-python/tree/main/sdk/storage/azure-storage-file-share
            #other-client--per-operation-configuration>`_.
        :returns: An auto-paging iterable of dict-like DirectoryProperties and FileProperties
        :rtype: Iterable[dict[str, str]]

        .. admonition:: Example:

            .. literalinclude:: ../samples/file_samples_share.py
                :start-after: [START share_list_files_in_dir]
                :end-before: [END share_list_files_in_dir]
                :language: python
                :dedent: 12
                :caption: List directories and files in the share.
        """
        timeout = kwargs.pop('timeout', None)
        directory = self.get_directory_client(directory_name)
        kwargs.setdefault('merge_span', True)
        return directory.list_directories_and_files(
            name_starts_with=name_starts_with, marker=marker, timeout=timeout, **kwargs)

    @staticmethod
    def _create_permission_for_share_options(file_permission,  # type: str
                                             **kwargs):
        options = {
            'share_permission': SharePermission(permission=file_permission),
            'cls': deserialize_permission_key,
            'timeout': kwargs.pop('timeout', None),
        }
        options.update(kwargs)
        return options

    @distributed_trace
    def create_permission_for_share(self, file_permission,  # type: str
                                    **kwargs  # type: Any
                                    ):
        # type: (...) -> str
        """Create a permission (a security descriptor) at the share level.

        This 'permission' can be used for the files/directories in the share.
        If a 'permission' already exists, it shall return the key of it, else
        creates a new permission at the share level and return its key.

        :param str file_permission:
            File permission, a Portable SDDL
        :keyword int timeout:
            Sets the server-side timeout for the operation in seconds. For more details see
            https://learn.microsoft.com/rest/api/storageservices/setting-timeouts-for-file-service-operations.
            This value is not tracked or validated on the client. To configure client-side network timesouts
            see `here <https://github.com/Azure/azure-sdk-for-python/tree/main/sdk/storage/azure-storage-file-share
            #other-client--per-operation-configuration>`_.
        :returns: A file permission key
        :rtype: str
        """
        timeout = kwargs.pop('timeout', None)
        options = self._create_permission_for_share_options(file_permission, timeout=timeout, **kwargs)
        try:
            return self._client.share.create_permission(**options)
        except HttpResponseError as error:
            process_storage_error(error)

    @distributed_trace
    def get_permission_for_share(  # type: ignore
            self, permission_key,  # type: str
            **kwargs  # type: Any
    ):
        # type: (...) -> str
        """Get a permission (a security descriptor) for a given key.

        This 'permission' can be used for the files/directories in the share.

        :param str permission_key:
            Key of the file permission to retrieve
        :keyword int timeout:
            Sets the server-side timeout for the operation in seconds. For more details see
            https://learn.microsoft.com/rest/api/storageservices/setting-timeouts-for-file-service-operations.
            This value is not tracked or validated on the client. To configure client-side network timesouts
            see `here <https://github.com/Azure/azure-sdk-for-python/tree/main/sdk/storage/azure-storage-file-share
            #other-client--per-operation-configuration>`_.
        :returns: A file permission (a portable SDDL)
        :rtype: str
        """
        timeout = kwargs.pop('timeout', None)
        try:
            return self._client.share.get_permission(  # type: ignore
                file_permission_key=permission_key,
                cls=deserialize_permission,
                timeout=timeout,
                **kwargs)
        except HttpResponseError as error:
            process_storage_error(error)

    @distributed_trace
    def create_directory(self, directory_name, **kwargs):
        # type: (str, Any) -> ShareDirectoryClient
        """Creates a directory in the share and returns a client to interact
        with the directory.

        :param str directory_name:
            The name of the directory.
        :keyword metadata:
            Name-value pairs associated with the directory as metadata.
<<<<<<< HEAD
        :paramtype metadata: Optional[dict[str, str]]
=======
        :paramtype metadata: dict[str, str]
>>>>>>> 65e5a326
        :keyword int timeout:
            Sets the server-side timeout for the operation in seconds. For more details see
            https://learn.microsoft.com/rest/api/storageservices/setting-timeouts-for-file-service-operations.
            This value is not tracked or validated on the client. To configure client-side network timesouts
            see `here <https://github.com/Azure/azure-sdk-for-python/tree/main/sdk/storage/azure-storage-file-share
            #other-client--per-operation-configuration>`_.
        :returns: ShareDirectoryClient
        :rtype: ~azure.storage.fileshare.ShareDirectoryClient
        """
        directory = self.get_directory_client(directory_name)
        kwargs.setdefault('merge_span', True)
        directory.create_directory(**kwargs)
        return directory # type: ignore

    @distributed_trace
    def delete_directory(self, directory_name, **kwargs):
        # type: (str, Any) -> None
        """Marks the directory for deletion. The directory is
        later deleted during garbage collection.

        :param str directory_name:
            The name of the directory.
        :keyword int timeout:
            Sets the server-side timeout for the operation in seconds. For more details see
            https://learn.microsoft.com/rest/api/storageservices/setting-timeouts-for-file-service-operations.
            This value is not tracked or validated on the client. To configure client-side network timesouts
            see `here <https://github.com/Azure/azure-sdk-for-python/tree/main/sdk/storage/azure-storage-file-share
            #other-client--per-operation-configuration>`_.
        :rtype: None
        """
        directory = self.get_directory_client(directory_name)
        directory.delete_directory(**kwargs)<|MERGE_RESOLUTION|>--- conflicted
+++ resolved
@@ -351,11 +351,7 @@
 
         :keyword metadata:
             Name-value pairs associated with the share as metadata.
-<<<<<<< HEAD
         :paramtype metadata: Optional[dict[str, str]]
-=======
-        :paramtype metadata: dict[str, str]
->>>>>>> 65e5a326
         :keyword int quota:
             The quota to be allotted.
         :keyword access_tier:
@@ -435,11 +431,7 @@
 
         :keyword metadata:
             Name-value pairs associated with the share as metadata.
-<<<<<<< HEAD
         :paramtype metadata: Optional[dict[str, str]]
-=======
-        :paramtype metadata: dict[str, str]
->>>>>>> 65e5a326
         :keyword int timeout:
             Sets the server-side timeout for the operation in seconds. For more details see
             https://learn.microsoft.com/rest/api/storageservices/setting-timeouts-for-file-service-operations.
@@ -990,11 +982,7 @@
             The name of the directory.
         :keyword metadata:
             Name-value pairs associated with the directory as metadata.
-<<<<<<< HEAD
         :paramtype metadata: Optional[dict[str, str]]
-=======
-        :paramtype metadata: dict[str, str]
->>>>>>> 65e5a326
         :keyword int timeout:
             Sets the server-side timeout for the operation in seconds. For more details see
             https://learn.microsoft.com/rest/api/storageservices/setting-timeouts-for-file-service-operations.
