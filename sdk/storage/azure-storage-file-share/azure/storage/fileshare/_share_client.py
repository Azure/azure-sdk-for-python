# -------------------------------------------------------------------------
# Copyright (c) Microsoft Corporation. All rights reserved.
# Licensed under the MIT License. See License.txt in the project root for
# license information.
# --------------------------------------------------------------------------

from typing import (
    Optional, Union, Dict, Any, Iterable, TYPE_CHECKING
)
from urllib.parse import urlparse, quote, unquote

from typing_extensions import Self

from azure.core.exceptions import HttpResponseError
from azure.core.tracing.decorator import distributed_trace
from azure.core.pipeline import Pipeline
from ._shared.base_client import StorageAccountHostsMixin, TransportWrapper, parse_connection_str, parse_query
from ._shared.request_handlers import add_metadata_headers, serialize_iso
from ._shared.response_handlers import (
    return_response_headers,
    process_storage_error,
    return_headers_and_deserialized)
from ._generated import AzureFileStorage
from ._generated.models import (
    SignedIdentifier,
    DeleteSnapshotsOptionType,
    SharePermission)
from ._deserialize import deserialize_share_properties, deserialize_permission_key, deserialize_permission
from ._serialize import get_api_version, get_access_conditions
from ._directory_client import ShareDirectoryClient
from ._file_client import ShareFileClient
from ._lease import ShareLeaseClient
from ._models import ShareProtocols


if TYPE_CHECKING:
    from azure.core.credentials import AzureNamedKeyCredential, AzureSasCredential, TokenCredential
    from ._models import ShareProperties, AccessPolicy


class ShareClient(StorageAccountHostsMixin): # pylint: disable=too-many-public-methods
    """A client to interact with a specific share, although that share may not yet exist.

    For operations relating to a specific directory or file in this share, the clients for
    those entities can also be retrieved using the :func:`get_directory_client` and :func:`get_file_client` functions.

    For more optional configuration, please click
    `here <https://github.com/Azure/azure-sdk-for-python/tree/main/sdk/storage/azure-storage-file-share
    #optional-configuration>`_.

    :param str account_url:
        The URI to the storage account. In order to create a client given the full URI to the share,
        use the :func:`from_share_url` classmethod.
    :param share_name:
        The name of the share with which to interact.
    :type share_name: str
    :param str snapshot:
        An optional share snapshot on which to operate. This can be the snapshot ID string
        or the response returned from :func:`create_snapshot`.
    :param credential:
        The credentials with which to authenticate. This is optional if the
        account URL already has a SAS token. The value can be a SAS token string,
        an instance of a AzureSasCredential or AzureNamedKeyCredential from azure.core.credentials,
        an account shared access key, or an instance of a TokenCredentials class from azure.identity.
        If the resource URI already contains a SAS token, this will be ignored in favor of an explicit credential
        - except in the case of AzureSasCredential, where the conflicting SAS tokens will raise a ValueError.
        If using an instance of AzureNamedKeyCredential, "name" should be the storage account name, and "key"
        should be the storage account key.
<<<<<<< HEAD
    :keyword str file_request_intent: File request intent. Only needed for OAuth.
=======
    :keyword bool allow_trailing_dot: If true, the trailing dot will not be trimmed from the target URI.
    :keyword bool allow_source_trailing_dot: If true, the trailing dot will not be trimmed from the source URI.
>>>>>>> 317ea29d
    :keyword str api_version:
        The Storage API version to use for requests. Default value is the most recent service version that is
        compatible with the current SDK. Setting to an older version may result in reduced feature compatibility.

        .. versionadded:: 12.1.0

    :keyword str secondary_hostname:
        The hostname of the secondary endpoint.
    :keyword int max_range_size: The maximum range size used for a file upload. Defaults to 4*1024*1024.
    """
    def __init__(
            self, account_url: str,
            share_name: str,
            snapshot: Optional[Union[str, Dict[str, Any]]] = None,
            credential: Optional[Union[str, Dict[str, str], "AzureNamedKeyCredential", "AzureSasCredential", "TokenCredential"]] = None,  # pylint: disable=line-too-long
            **kwargs: Any
        ) -> None:
        try:
            if not account_url.lower().startswith('http'):
                account_url = "https://" + account_url
        except AttributeError:
            raise ValueError("Account URL must be a string.")
        parsed_url = urlparse(account_url.rstrip('/'))
        if not share_name:
            raise ValueError("Please specify a share name.")
        if not parsed_url.netloc:
            raise ValueError("Invalid URL: {}".format(account_url))

        path_snapshot = None
        path_snapshot, sas_token = parse_query(parsed_url.query)
        if not sas_token and not credential:
            raise ValueError(
                'You need to provide either an account shared key or SAS token when creating a storage service.')
        try:
            self.snapshot = snapshot.snapshot # type: ignore
        except AttributeError:
            try:
                self.snapshot = snapshot['snapshot'] # type: ignore
            except TypeError:
                self.snapshot = snapshot or path_snapshot

        self.share_name = share_name
        self._query_str, credential = self._format_query_string(
            sas_token, credential, share_snapshot=self.snapshot)
        super(ShareClient, self).__init__(parsed_url, service='file-share', credential=credential, **kwargs)
<<<<<<< HEAD
        self.file_request_intent = kwargs.pop('file_request_intent', None)
        self._client = AzureFileStorage(
            url=self.url,
            base_url=self.url,
            pipeline=self._pipeline,
            file_request_intent=self.file_request_intent
        )
=======
        self.allow_trailing_dot = kwargs.pop('allow_trailing_dot', None)
        self.allow_source_trailing_dot = kwargs.pop('allow_source_trailing_dot', None)
        self._client = AzureFileStorage(url=self.url, base_url=self.url, pipeline=self._pipeline,
                                        allow_trailing_dot=self.allow_trailing_dot,
                                        allow_source_trailing_dot=self.allow_source_trailing_dot)
>>>>>>> 317ea29d
        self._client._config.version = get_api_version(kwargs) # pylint: disable=protected-access

    @classmethod
    def from_share_url(
            cls, share_url: str,
            snapshot: Optional[Union[str, Dict[str, Any]]] = None,
            credential: Optional[Union[str, Dict[str, str], "AzureNamedKeyCredential", "AzureSasCredential", "TokenCredential"]] = None,  # pylint: disable=line-too-long
            **kwargs: Any
        ) -> Self:
        """
        :param str share_url: The full URI to the share.
        :param str snapshot:
            An optional share snapshot on which to operate. This can be the snapshot ID string
            or the response returned from :func:`create_snapshot`.
        :param credential:
            The credentials with which to authenticate. This is optional if the
            account URL already has a SAS token. The value can be a SAS token string,
            an instance of a AzureSasCredential or AzureNamedKeyCredential from azure.core.credentials,
            an account shared access key, or an instance of a TokenCredentials class from azure.identity.
            If the resource URI already contains a SAS token, this will be ignored in favor of an explicit credential
            - except in the case of AzureSasCredential, where the conflicting SAS tokens will raise a ValueError.
            If using an instance of AzureNamedKeyCredential, "name" should be the storage account name, and "key"
            should be the storage account key.
        :returns: A share client.
        :rtype: ~azure.storage.fileshare.ShareClient
        """
        try:
            if not share_url.lower().startswith('http'):
                share_url = "https://" + share_url
        except AttributeError:
            raise ValueError("Share URL must be a string.")
        parsed_url = urlparse(share_url.rstrip('/'))
        if not (parsed_url.path and parsed_url.netloc):
            raise ValueError("Invalid URL: {}".format(share_url))

        share_path = parsed_url.path.lstrip('/').split('/')
        account_path = ""
        if len(share_path) > 1:
            account_path = "/" + "/".join(share_path[:-1])
        account_url = "{}://{}{}?{}".format(
            parsed_url.scheme,
            parsed_url.netloc.rstrip('/'),
            account_path,
            parsed_url.query)

        share_name = unquote(share_path[-1])
        path_snapshot, _ = parse_query(parsed_url.query)
        if snapshot:
            try:
                path_snapshot = snapshot.snapshot # type: ignore
            except AttributeError:
                try:
                    path_snapshot = snapshot['snapshot'] # type: ignore
                except TypeError:
                    path_snapshot = snapshot

        if not share_name:
            raise ValueError("Invalid URL. Please provide a URL with a valid share name")
        return cls(account_url, share_name, path_snapshot, credential, **kwargs)

    def _format_url(self, hostname):
        """Format the endpoint URL according to the current location
        mode hostname.
        """
        share_name = self.share_name
        if isinstance(share_name, str):
            share_name = share_name.encode('UTF-8')
        return "{}://{}/{}{}".format(
            self.scheme,
            hostname,
            quote(share_name),
            self._query_str)

    @classmethod
    def from_connection_string(
            cls, conn_str: str,
            share_name: str,
            snapshot: Optional[Union[str, Dict[str, Any]]] = None,
            credential: Optional[Union[str, Dict[str, str], "AzureNamedKeyCredential", "AzureSasCredential", "TokenCredential"]] = None,  # pylint: disable=line-too-long
            **kwargs: Any
        ) -> Self:
        """Create ShareClient from a Connection String.

        :param str conn_str:
            A connection string to an Azure Storage account.
        :param share_name: The name of the share.
        :type share_name: str
        :param str snapshot:
            The optional share snapshot on which to operate. This can be the snapshot ID string
            or the response returned from :func:`create_snapshot`.
        :param credential:
            The credentials with which to authenticate. This is optional if the
            account URL already has a SAS token. The value can be a SAS token string,
            an instance of a AzureSasCredential or AzureNamedKeyCredential from azure.core.credentials,
            an account shared access key, or an instance of a TokenCredentials class from azure.identity.
            If the resource URI already contains a SAS token, this will be ignored in favor of an explicit credential
            - except in the case of AzureSasCredential, where the conflicting SAS tokens will raise a ValueError.
            If using an instance of AzureNamedKeyCredential, "name" should be the storage account name, and "key"
            should be the storage account key.
        :returns: A share client.
        :rtype: ~azure.storage.fileshare.ShareClient

        .. admonition:: Example:

            .. literalinclude:: ../samples/file_samples_share.py
                :start-after: [START create_share_client_from_conn_string]
                :end-before: [END create_share_client_from_conn_string]
                :language: python
                :dedent: 8
                :caption: Gets the share client from connection string.
        """
        account_url, secondary, credential = parse_connection_str(conn_str, credential, 'file')
        if 'secondary_hostname' not in kwargs:
            kwargs['secondary_hostname'] = secondary
        return cls(
            account_url, share_name=share_name, snapshot=snapshot, credential=credential, **kwargs)

    def get_directory_client(self, directory_path=None):
        # type: (Optional[str]) -> ShareDirectoryClient
        """Get a client to interact with the specified directory.
        The directory need not already exist.

        :param str directory_path:
            Path to the specified directory.
        :returns: A Directory Client.
        :rtype: ~azure.storage.fileshare.ShareDirectoryClient
        """
        _pipeline = Pipeline(
            transport=TransportWrapper(self._pipeline._transport), # pylint: disable = protected-access
            policies=self._pipeline._impl_policies # pylint: disable = protected-access
        )

        return ShareDirectoryClient(
            self.url, share_name=self.share_name, directory_path=directory_path or "", snapshot=self.snapshot,
            credential=self.credential, file_request_intent=self.file_request_intent, api_version=self.api_version,
            _hosts=self._hosts, _configuration=self._config, _pipeline=_pipeline,
            _location_mode=self._location_mode, allow_trailing_dot=self.allow_trailing_dot,
            allow_source_trailing_dot=self.allow_source_trailing_dot)

    def get_file_client(self, file_path):
        # type: (str) -> ShareFileClient
        """Get a client to interact with the specified file.
        The file need not already exist.

        :param str file_path:
            Path to the specified file.
        :returns: A File Client.
        :rtype: ~azure.storage.fileshare.ShareFileClient
        """
        _pipeline = Pipeline(
            transport=TransportWrapper(self._pipeline._transport), # pylint: disable = protected-access
            policies=self._pipeline._impl_policies # pylint: disable = protected-access
        )

        return ShareFileClient(
            self.url, share_name=self.share_name, file_path=file_path, snapshot=self.snapshot,
            credential=self.credential, file_request_intent=self.file_request_intent, api_version=self.api_version,
            _hosts=self._hosts, _configuration=self._config,
            _pipeline=_pipeline, _location_mode=self._location_mode, allow_trailing_dot=self.allow_trailing_dot,
            allow_source_trailing_dot=self.allow_source_trailing_dot)

    @distributed_trace
    def acquire_lease(self, **kwargs):
        # type: (**Any) -> ShareLeaseClient
        """Requests a new lease.

        If the share does not have an active lease, the Share
        Service creates a lease on the share and returns a new lease.

        .. versionadded:: 12.5.0

        :keyword int lease_duration:
            Specifies the duration of the lease, in seconds, or negative one
            (-1) for a lease that never expires. A non-infinite lease can be
            between 15 and 60 seconds. A lease duration cannot be changed
            using renew or change. Default is -1 (infinite lease).
        :keyword str lease_id:
            Proposed lease ID, in a GUID string format. The Share Service
            returns 400 (Invalid request) if the proposed lease ID is not
            in the correct format.
        :keyword int timeout:
            Sets the server-side timeout for the operation in seconds. For more details see
            https://learn.microsoft.com/rest/api/storageservices/setting-timeouts-for-file-service-operations.
            This value is not tracked or validated on the client. To configure client-side network timesouts
            see `here <https://github.com/Azure/azure-sdk-for-python/tree/main/sdk/storage/azure-storage-file-share
            #other-client--per-operation-configuration>`_.
        :returns: A ShareLeaseClient object.
        :rtype: ~azure.storage.fileshare.ShareLeaseClient

        .. admonition:: Example:

            .. literalinclude:: ../samples/file_samples_share.py
                :start-after: [START acquire_and_release_lease_on_share]
                :end-before: [END acquire_and_release_lease_on_share]
                :language: python
                :dedent: 8
                :caption: Acquiring a lease on a share.
        """
        kwargs['lease_duration'] = kwargs.pop('lease_duration', -1)
        lease_id = kwargs.pop('lease_id', None)
        lease = ShareLeaseClient(self, lease_id=lease_id)  # type: ignore
        lease.acquire(**kwargs)
        return lease

    @distributed_trace
    def create_share(self, **kwargs):
        # type: (Any) -> Dict[str, Any]
        """Creates a new Share under the account. If a share with the
        same name already exists, the operation fails.

        :keyword dict(str,str) metadata:
            Name-value pairs associated with the share as metadata.
        :keyword int quota:
            The quota to be allotted.
        :keyword access_tier:
            Specifies the access tier of the share.
            Possible values: 'TransactionOptimized', 'Hot', 'Cool'
        :paramtype access_tier: str or ~azure.storage.fileshare.models.ShareAccessTier

            .. versionadded:: 12.4.0

        :keyword int timeout:
            Sets the server-side timeout for the operation in seconds. For more details see
            https://learn.microsoft.com/rest/api/storageservices/setting-timeouts-for-file-service-operations.
            This value is not tracked or validated on the client. To configure client-side network timesouts
            see `here <https://github.com/Azure/azure-sdk-for-python/tree/main/sdk/storage/azure-storage-file-share
            #other-client--per-operation-configuration>`_.
        :keyword protocols:
            Protocols to enable on the share. Only one protocol can be enabled on the share.
        :paramtype protocols: str or ~azure.storage.fileshare.ShareProtocols
        :keyword root_squash:
            Root squash to set on the share.
            Only valid for NFS shares. Possible values include: 'NoRootSquash', 'RootSquash', 'AllSquash'.
        :paramtype root_squash: str or ~azure.storage.fileshare.ShareRootSquash
        :returns: Share-updated property dict (Etag and last modified).
        :rtype: Dict[str, Any]

        .. admonition:: Example:

            .. literalinclude:: ../samples/file_samples_share.py
                :start-after: [START create_share]
                :end-before: [END create_share]
                :language: python
                :dedent: 8
                :caption: Creates a file share.
        """
        metadata = kwargs.pop('metadata', None)
        quota = kwargs.pop('quota', None)
        access_tier = kwargs.pop('access_tier', None)
        timeout = kwargs.pop('timeout', None)
        root_squash = kwargs.pop('root_squash', None)
        protocols = kwargs.pop('protocols', None)
        if protocols and protocols not in ['NFS', 'SMB', ShareProtocols.SMB, ShareProtocols.NFS]:
            raise ValueError("The enabled protocol must be set to either SMB or NFS.")
        if root_squash and protocols not in ['NFS', ShareProtocols.NFS]:
            raise ValueError("The 'root_squash' keyword can only be used on NFS enabled shares.")
        headers = kwargs.pop('headers', {})
        headers.update(add_metadata_headers(metadata)) # type: ignore

        try:
            return self._client.share.create( # type: ignore
                timeout=timeout,
                metadata=metadata,
                quota=quota,
                access_tier=access_tier,
                root_squash=root_squash,
                enabled_protocols=protocols,
                cls=return_response_headers,
                headers=headers,
                **kwargs)
        except HttpResponseError as error:
            process_storage_error(error)

    @distributed_trace
    def create_snapshot( # type: ignore
            self,
            **kwargs # type: Optional[Any]
        ):
        # type: (...) -> Dict[str, Any]
        """Creates a snapshot of the share.

        A snapshot is a read-only version of a share that's taken at a point in time.
        It can be read, copied, or deleted, but not modified. Snapshots provide a way
        to back up a share as it appears at a moment in time.

        A snapshot of a share has the same name as the base share from which the snapshot
        is taken, with a DateTime value appended to indicate the time at which the
        snapshot was taken.

        :keyword dict(str,str) metadata:
            Name-value pairs associated with the share as metadata.
        :keyword int timeout:
            Sets the server-side timeout for the operation in seconds. For more details see
            https://learn.microsoft.com/rest/api/storageservices/setting-timeouts-for-file-service-operations.
            This value is not tracked or validated on the client. To configure client-side network timesouts
            see `here <https://github.com/Azure/azure-sdk-for-python/tree/main/sdk/storage/azure-storage-file-share
            #other-client--per-operation-configuration>`_.
        :returns: Share-updated property dict (Snapshot ID, Etag, and last modified).
        :rtype: dict[str, Any]

        .. admonition:: Example:

            .. literalinclude:: ../samples/file_samples_share.py
                :start-after: [START create_share_snapshot]
                :end-before: [END create_share_snapshot]
                :language: python
                :dedent: 12
                :caption: Creates a snapshot of the file share.
        """
        metadata = kwargs.pop('metadata', None)
        timeout = kwargs.pop('timeout', None)
        headers = kwargs.pop('headers', {})
        headers.update(add_metadata_headers(metadata)) # type: ignore
        try:
            return self._client.share.create_snapshot( # type: ignore
                timeout=timeout,
                cls=return_response_headers,
                headers=headers,
                **kwargs)
        except HttpResponseError as error:
            process_storage_error(error)

    @distributed_trace
    def delete_share(
            self, delete_snapshots=False, # type: Optional[bool]
            **kwargs
        ):
        # type: (...) -> None
        """Marks the specified share for deletion. The share is
        later deleted during garbage collection.

        :param bool delete_snapshots:
            Indicates if snapshots are to be deleted.
        :keyword lease:
            Required if the share has an active lease. Value can be a ShareLeaseClient object
            or the lease ID as a string.

            .. versionadded:: 12.5.0
            This keyword argument was introduced in API version '2020-08-04'.

        :keyword int timeout:
            Sets the server-side timeout for the operation in seconds. For more details see
            https://learn.microsoft.com/rest/api/storageservices/setting-timeouts-for-file-service-operations.
            This value is not tracked or validated on the client. To configure client-side network timesouts
            see `here <https://github.com/Azure/azure-sdk-for-python/tree/main/sdk/storage/azure-storage-file-share
            #other-client--per-operation-configuration>`_.

        .. admonition:: Example:

            .. literalinclude:: ../samples/file_samples_share.py
                :start-after: [START delete_share]
                :end-before: [END delete_share]
                :language: python
                :dedent: 12
                :caption: Deletes the share and any snapshots.
        """
        access_conditions = get_access_conditions(kwargs.pop('lease', None))
        timeout = kwargs.pop('timeout', None)
        delete_include = None
        if delete_snapshots:
            delete_include = DeleteSnapshotsOptionType.include
        try:
            self._client.share.delete(
                timeout=timeout,
                sharesnapshot=self.snapshot,
                lease_access_conditions=access_conditions,
                delete_snapshots=delete_include,
                **kwargs)
        except HttpResponseError as error:
            process_storage_error(error)

    @distributed_trace
    def get_share_properties(self, **kwargs):
        # type: (Any) -> ShareProperties
        """Returns all user-defined metadata and system properties for the
        specified share. The data returned does not include the shares's
        list of files or directories.

        :keyword int timeout:
            Sets the server-side timeout for the operation in seconds. For more details see
            https://learn.microsoft.com/rest/api/storageservices/setting-timeouts-for-file-service-operations.
            This value is not tracked or validated on the client. To configure client-side network timesouts
            see `here <https://github.com/Azure/azure-sdk-for-python/tree/main/sdk/storage/azure-storage-file-share
            #other-client--per-operation-configuration>`_.
        :keyword lease:
            Required if the share has an active lease. Value can be a ShareLeaseClient object
            or the lease ID as a string.

            .. versionadded:: 12.5.0
            This keyword argument was introduced in API version '2020-08-04'.

        :returns: The share properties.
        :rtype: ~azure.storage.fileshare.ShareProperties

        .. admonition:: Example:

            .. literalinclude:: ../samples/file_samples_hello_world.py
                :start-after: [START get_share_properties]
                :end-before: [END get_share_properties]
                :language: python
                :dedent: 12
                :caption: Gets the share properties.
        """
        access_conditions = get_access_conditions(kwargs.pop('lease', None))
        timeout = kwargs.pop('timeout', None)
        try:
            props = self._client.share.get_properties(
                timeout=timeout,
                sharesnapshot=self.snapshot,
                cls=deserialize_share_properties,
                lease_access_conditions=access_conditions,
                **kwargs)
        except HttpResponseError as error:
            process_storage_error(error)
        props.name = self.share_name
        props.snapshot = self.snapshot
        return props # type: ignore

    @distributed_trace
    def set_share_quota(self, quota, **kwargs):
        # type: (int, Any) ->  Dict[str, Any]
        """Sets the quota for the share.

        :param int quota:
            Specifies the maximum size of the share, in gigabytes.
            Must be greater than 0, and less than or equal to 5TB.
        :keyword int timeout:
            Sets the server-side timeout for the operation in seconds. For more details see
            https://learn.microsoft.com/rest/api/storageservices/setting-timeouts-for-file-service-operations.
            This value is not tracked or validated on the client. To configure client-side network timesouts
            see `here <https://github.com/Azure/azure-sdk-for-python/tree/main/sdk/storage/azure-storage-file-share
            #other-client--per-operation-configuration>`_.
        :keyword lease:
            Required if the share has an active lease. Value can be a ShareLeaseClient object
            or the lease ID as a string.

            .. versionadded:: 12.5.0
            This keyword argument was introduced in API version '2020-08-04'.

        :returns: Share-updated property dict (Etag and last modified).
        :rtype: dict(str, Any)

        .. admonition:: Example:

            .. literalinclude:: ../samples/file_samples_share.py
                :start-after: [START set_share_quota]
                :end-before: [END set_share_quota]
                :language: python
                :dedent: 12
                :caption: Sets the share quota.
        """
        access_conditions = get_access_conditions(kwargs.pop('lease', None))
        timeout = kwargs.pop('timeout', None)
        try:
            return self._client.share.set_properties( # type: ignore
                timeout=timeout,
                quota=quota,
                access_tier=None,
                lease_access_conditions=access_conditions,
                cls=return_response_headers,
                **kwargs)
        except HttpResponseError as error:
            process_storage_error(error)

    @distributed_trace
    def set_share_properties(self, **kwargs):
        # type: (Any) ->  Dict[str, Any]
        """Sets the share properties.

        .. versionadded:: 12.4.0

        :keyword access_tier:
            Specifies the access tier of the share.
            Possible values: 'TransactionOptimized', 'Hot', and 'Cool'
        :paramtype access_tier: str or ~azure.storage.fileshare.models.ShareAccessTier
        :keyword int quota:
            Specifies the maximum size of the share, in gigabytes.
            Must be greater than 0, and less than or equal to 5TB.
        :keyword int timeout:
            Sets the server-side timeout for the operation in seconds. For more details see
            https://learn.microsoft.com/rest/api/storageservices/setting-timeouts-for-file-service-operations.
            This value is not tracked or validated on the client. To configure client-side network timesouts
            see `here <https://github.com/Azure/azure-sdk-for-python/tree/main/sdk/storage/azure-storage-file-share
            #other-client--per-operation-configuration>`_.
        :keyword root_squash:
            Root squash to set on the share.
            Only valid for NFS shares. Possible values include: 'NoRootSquash', 'RootSquash', 'AllSquash'.
        :paramtype root_squash: str or ~azure.storage.fileshare.ShareRootSquash
        :keyword lease:
            Required if the share has an active lease. Value can be a ShareLeaseClient object
            or the lease ID as a string.
        :returns: Share-updated property dict (Etag and last modified).
        :rtype: dict(str, Any)

        .. admonition:: Example:

            .. literalinclude:: ../samples/file_samples_share.py
                :start-after: [START set_share_properties]
                :end-before: [END set_share_properties]
                :language: python
                :dedent: 12
                :caption: Sets the share properties.
        """
        access_conditions = get_access_conditions(kwargs.pop('lease', None))
        timeout = kwargs.pop('timeout', None)
        access_tier = kwargs.pop('access_tier', None)
        quota = kwargs.pop('quota', None)
        root_squash = kwargs.pop('root_squash', None)
        if all(parameter is None for parameter in [access_tier, quota, root_squash]):
            raise ValueError("set_share_properties should be called with at least one parameter.")
        try:
            return self._client.share.set_properties( # type: ignore
                timeout=timeout,
                quota=quota,
                access_tier=access_tier,
                root_squash=root_squash,
                lease_access_conditions=access_conditions,
                cls=return_response_headers,
                **kwargs)
        except HttpResponseError as error:
            process_storage_error(error)

    @distributed_trace
    def set_share_metadata(self, metadata, **kwargs):
        # type: (Dict[str, Any], Any) ->  Dict[str, Any]
        """Sets the metadata for the share.

        Each call to this operation replaces all existing metadata
        attached to the share. To remove all metadata from the share,
        call this operation with no metadata dict.

        :param metadata:
            Name-value pairs associated with the share as metadata.
        :type metadata: dict(str, str)
        :keyword int timeout:
            Sets the server-side timeout for the operation in seconds. For more details see
            https://learn.microsoft.com/rest/api/storageservices/setting-timeouts-for-file-service-operations.
            This value is not tracked or validated on the client. To configure client-side network timesouts
            see `here <https://github.com/Azure/azure-sdk-for-python/tree/main/sdk/storage/azure-storage-file-share
            #other-client--per-operation-configuration>`_.
        :keyword lease:
            Required if the share has an active lease. Value can be a ShareLeaseClient object
            or the lease ID as a string.

            .. versionadded:: 12.5.0
            This keyword argument was introduced in API version '2020-08-04'.

        :returns: Share-updated property dict (Etag and last modified).
        :rtype: dict(str, Any)

        .. admonition:: Example:

            .. literalinclude:: ../samples/file_samples_share.py
                :start-after: [START set_share_metadata]
                :end-before: [END set_share_metadata]
                :language: python
                :dedent: 12
                :caption: Sets the share metadata.
        """
        access_conditions = get_access_conditions(kwargs.pop('lease', None))
        timeout = kwargs.pop('timeout', None)
        headers = kwargs.pop('headers', {})
        headers.update(add_metadata_headers(metadata))
        try:
            return self._client.share.set_metadata( # type: ignore
                timeout=timeout,
                cls=return_response_headers,
                headers=headers,
                lease_access_conditions=access_conditions,
                **kwargs)
        except HttpResponseError as error:
            process_storage_error(error)

    @distributed_trace
    def get_share_access_policy(self, **kwargs):
        # type: (Any) -> Dict[str, Any]
        """Gets the permissions for the share. The permissions
        indicate whether files in a share may be accessed publicly.

        :keyword int timeout:
            Sets the server-side timeout for the operation in seconds. For more details see
            https://learn.microsoft.com/rest/api/storageservices/setting-timeouts-for-file-service-operations.
            This value is not tracked or validated on the client. To configure client-side network timesouts
            see `here <https://github.com/Azure/azure-sdk-for-python/tree/main/sdk/storage/azure-storage-file-share
            #other-client--per-operation-configuration>`_.
        :keyword lease:
            Required if the share has an active lease. Value can be a ShareLeaseClient object
            or the lease ID as a string.

            .. versionadded:: 12.5.0
            This keyword argument was introduced in API version '2020-08-04'.

        :returns: Access policy information in a dict.
        :rtype: dict[str, Any]
        """
        access_conditions = get_access_conditions(kwargs.pop('lease', None))
        timeout = kwargs.pop('timeout', None)
        try:
            response, identifiers = self._client.share.get_access_policy(
                timeout=timeout,
                cls=return_headers_and_deserialized,
                lease_access_conditions=access_conditions,
                **kwargs)
        except HttpResponseError as error:
            process_storage_error(error)
        return {
            'public_access': response.get('share_public_access'),
            'signed_identifiers': identifiers or []
        }

    @distributed_trace
    def set_share_access_policy(self, signed_identifiers, **kwargs):
        # type: (Dict[str, AccessPolicy], Any) -> Dict[str, str]
        """Sets the permissions for the share, or stored access
        policies that may be used with Shared Access Signatures. The permissions
        indicate whether files in a share may be accessed publicly.

        :param signed_identifiers:
            A dictionary of access policies to associate with the share. The
            dictionary may contain up to 5 elements. An empty dictionary
            will clear the access policies set on the service.
        :type signed_identifiers: dict(str, :class:`~azure.storage.fileshare.AccessPolicy`)
        :keyword int timeout:
            Sets the server-side timeout for the operation in seconds. For more details see
            https://learn.microsoft.com/rest/api/storageservices/setting-timeouts-for-file-service-operations.
            This value is not tracked or validated on the client. To configure client-side network timesouts
            see `here <https://github.com/Azure/azure-sdk-for-python/tree/main/sdk/storage/azure-storage-file-share
            #other-client--per-operation-configuration>`_.
        :keyword lease:
            Required if the share has an active lease. Value can be a ShareLeaseClient object
            or the lease ID as a string.

            .. versionadded:: 12.5.0
            This keyword argument was introduced in API version '2020-08-04'.

        :returns: Share-updated property dict (Etag and last modified).
        :rtype: dict(str, Any)
        """
        access_conditions = get_access_conditions(kwargs.pop('lease', None))
        timeout = kwargs.pop('timeout', None)
        if len(signed_identifiers) > 5:
            raise ValueError(
                'Too many access policies provided. The server does not support setting '
                'more than 5 access policies on a single resource.')
        identifiers = []
        for key, value in signed_identifiers.items():
            if value:
                value.start = serialize_iso(value.start)
                value.expiry = serialize_iso(value.expiry)
            identifiers.append(SignedIdentifier(id=key, access_policy=value))
        signed_identifiers = identifiers # type: ignore
        try:
            return self._client.share.set_access_policy( # type: ignore
                share_acl=signed_identifiers or None,
                timeout=timeout,
                cls=return_response_headers,
                lease_access_conditions=access_conditions,
                **kwargs)
        except HttpResponseError as error:
            process_storage_error(error)

    @distributed_trace
    def get_share_stats(self, **kwargs):
        # type: (Any) -> int
        """Gets the approximate size of the data stored on the share in bytes.

        Note that this value may not include all recently created
        or recently re-sized files.

        :keyword int timeout:
            Sets the server-side timeout for the operation in seconds. For more details see
            https://learn.microsoft.com/rest/api/storageservices/setting-timeouts-for-file-service-operations.
            This value is not tracked or validated on the client. To configure client-side network timesouts
            see `here <https://github.com/Azure/azure-sdk-for-python/tree/main/sdk/storage/azure-storage-file-share
            #other-client--per-operation-configuration>`_.
        :keyword lease:
            Required if the share has an active lease. Value can be a ShareLeaseClient object
            or the lease ID as a string.

            .. versionadded:: 12.5.0
            This keyword argument was introduced in API version '2020-08-04'.

        :return: The approximate size of the data (in bytes) stored on the share.
        :rtype: int
        """
        access_conditions = get_access_conditions(kwargs.pop('lease', None))
        timeout = kwargs.pop('timeout', None)
        try:
            stats = self._client.share.get_statistics(
                timeout=timeout,
                lease_access_conditions=access_conditions,
                **kwargs)
            return stats.share_usage_bytes # type: ignore
        except HttpResponseError as error:
            process_storage_error(error)

    @distributed_trace
    def list_directories_and_files(
            self, directory_name=None,  # type: Optional[str]
            name_starts_with=None,  # type: Optional[str]
            marker=None,  # type: Optional[str]
            **kwargs  # type: Any
        ):
        # type: (...) -> Iterable[Dict[str,str]]
        """Lists the directories and files under the share.

        :param str directory_name:
            Name of a directory.
        :param str name_starts_with:
            Filters the results to return only directories whose names
            begin with the specified prefix.
        :param str marker:
            An opaque continuation token. This value can be retrieved from the
            next_marker field of a previous generator object. If specified,
            this generator will begin returning results from this point.
        :keyword list[str] include:
            Include this parameter to specify one or more datasets to include in the response.
            Possible str values are "timestamps", "Etag", "Attributes", "PermissionKey".

            .. versionadded:: 12.6.0
            This keyword argument was introduced in API version '2020-10-02'.

        :keyword bool include_extended_info:
            If this is set to true, file id will be returned in listed results.

            .. versionadded:: 12.6.0
            This keyword argument was introduced in API version '2020-10-02'.

        :keyword int timeout:
            Sets the server-side timeout for the operation in seconds. For more details see
            https://learn.microsoft.com/rest/api/storageservices/setting-timeouts-for-file-service-operations.
            This value is not tracked or validated on the client. To configure client-side network timesouts
            see `here <https://github.com/Azure/azure-sdk-for-python/tree/main/sdk/storage/azure-storage-file-share
            #other-client--per-operation-configuration>`_.
        :returns: An auto-paging iterable of dict-like DirectoryProperties and FileProperties

        .. admonition:: Example:

            .. literalinclude:: ../samples/file_samples_share.py
                :start-after: [START share_list_files_in_dir]
                :end-before: [END share_list_files_in_dir]
                :language: python
                :dedent: 12
                :caption: List directories and files in the share.
        """
        timeout = kwargs.pop('timeout', None)
        directory = self.get_directory_client(directory_name)
        kwargs.setdefault('merge_span', True)
        return directory.list_directories_and_files(
            name_starts_with=name_starts_with, marker=marker, timeout=timeout, **kwargs)

    @staticmethod
    def _create_permission_for_share_options(file_permission,  # type: str
                                             **kwargs):
        options = {
            'share_permission': SharePermission(permission=file_permission),
            'cls': deserialize_permission_key,
            'timeout': kwargs.pop('timeout', None),
        }
        options.update(kwargs)
        return options

    @distributed_trace
    def create_permission_for_share(self, file_permission,  # type: str
                                    **kwargs  # type: Any
                                    ):
        # type: (...) -> str
        """Create a permission (a security descriptor) at the share level.

        This 'permission' can be used for the files/directories in the share.
        If a 'permission' already exists, it shall return the key of it, else
        creates a new permission at the share level and return its key.

        :param str file_permission:
            File permission, a Portable SDDL
        :keyword int timeout:
            Sets the server-side timeout for the operation in seconds. For more details see
            https://learn.microsoft.com/rest/api/storageservices/setting-timeouts-for-file-service-operations.
            This value is not tracked or validated on the client. To configure client-side network timesouts
            see `here <https://github.com/Azure/azure-sdk-for-python/tree/main/sdk/storage/azure-storage-file-share
            #other-client--per-operation-configuration>`_.
        :returns: A file permission key
        :rtype: str
        """
        timeout = kwargs.pop('timeout', None)
        options = self._create_permission_for_share_options(file_permission, timeout=timeout, **kwargs)
        try:
            return self._client.share.create_permission(**options)
        except HttpResponseError as error:
            process_storage_error(error)

    @distributed_trace
    def get_permission_for_share(  # type: ignore
            self, permission_key,  # type: str
            **kwargs  # type: Any
    ):
        # type: (...) -> str
        """Get a permission (a security descriptor) for a given key.

        This 'permission' can be used for the files/directories in the share.

        :param str permission_key:
            Key of the file permission to retrieve
        :keyword int timeout:
            Sets the server-side timeout for the operation in seconds. For more details see
            https://learn.microsoft.com/rest/api/storageservices/setting-timeouts-for-file-service-operations.
            This value is not tracked or validated on the client. To configure client-side network timesouts
            see `here <https://github.com/Azure/azure-sdk-for-python/tree/main/sdk/storage/azure-storage-file-share
            #other-client--per-operation-configuration>`_.
        :returns: A file permission (a portable SDDL)
        :rtype: str
        """
        timeout = kwargs.pop('timeout', None)
        try:
            return self._client.share.get_permission(  # type: ignore
                file_permission_key=permission_key,
                cls=deserialize_permission,
                timeout=timeout,
                **kwargs)
        except HttpResponseError as error:
            process_storage_error(error)

    @distributed_trace
    def create_directory(self, directory_name, **kwargs):
        # type: (str, Any) -> ShareDirectoryClient
        """Creates a directory in the share and returns a client to interact
        with the directory.

        :param str directory_name:
            The name of the directory.
        :keyword metadata:
            Name-value pairs associated with the directory as metadata.
        :type metadata: dict(str, str)
        :keyword int timeout:
            Sets the server-side timeout for the operation in seconds. For more details see
            https://learn.microsoft.com/rest/api/storageservices/setting-timeouts-for-file-service-operations.
            This value is not tracked or validated on the client. To configure client-side network timesouts
            see `here <https://github.com/Azure/azure-sdk-for-python/tree/main/sdk/storage/azure-storage-file-share
            #other-client--per-operation-configuration>`_.
        :returns: ShareDirectoryClient
        :rtype: ~azure.storage.fileshare.ShareDirectoryClient
        """
        directory = self.get_directory_client(directory_name)
        kwargs.setdefault('merge_span', True)
        directory.create_directory(**kwargs)
        return directory # type: ignore

    @distributed_trace
    def delete_directory(self, directory_name, **kwargs):
        # type: (str, Any) -> None
        """Marks the directory for deletion. The directory is
        later deleted during garbage collection.

        :param str directory_name:
            The name of the directory.
        :keyword int timeout:
            Sets the server-side timeout for the operation in seconds. For more details see
            https://learn.microsoft.com/rest/api/storageservices/setting-timeouts-for-file-service-operations.
            This value is not tracked or validated on the client. To configure client-side network timesouts
            see `here <https://github.com/Azure/azure-sdk-for-python/tree/main/sdk/storage/azure-storage-file-share
            #other-client--per-operation-configuration>`_.
        :rtype: None
        """
        directory = self.get_directory_client(directory_name)
        directory.delete_directory(**kwargs)<|MERGE_RESOLUTION|>--- conflicted
+++ resolved
@@ -66,12 +66,9 @@
         - except in the case of AzureSasCredential, where the conflicting SAS tokens will raise a ValueError.
         If using an instance of AzureNamedKeyCredential, "name" should be the storage account name, and "key"
         should be the storage account key.
-<<<<<<< HEAD
     :keyword str file_request_intent: File request intent. Only needed for OAuth.
-=======
     :keyword bool allow_trailing_dot: If true, the trailing dot will not be trimmed from the target URI.
     :keyword bool allow_source_trailing_dot: If true, the trailing dot will not be trimmed from the source URI.
->>>>>>> 317ea29d
     :keyword str api_version:
         The Storage API version to use for requests. Default value is the most recent service version that is
         compatible with the current SDK. Setting to an older version may result in reduced feature compatibility.
@@ -117,21 +114,13 @@
         self._query_str, credential = self._format_query_string(
             sas_token, credential, share_snapshot=self.snapshot)
         super(ShareClient, self).__init__(parsed_url, service='file-share', credential=credential, **kwargs)
-<<<<<<< HEAD
-        self.file_request_intent = kwargs.pop('file_request_intent', None)
-        self._client = AzureFileStorage(
-            url=self.url,
-            base_url=self.url,
-            pipeline=self._pipeline,
-            file_request_intent=self.file_request_intent
-        )
-=======
         self.allow_trailing_dot = kwargs.pop('allow_trailing_dot', None)
         self.allow_source_trailing_dot = kwargs.pop('allow_source_trailing_dot', None)
+        self.file_request_intent = kwargs.pop('file_request_intent', None)
         self._client = AzureFileStorage(url=self.url, base_url=self.url, pipeline=self._pipeline,
                                         allow_trailing_dot=self.allow_trailing_dot,
-                                        allow_source_trailing_dot=self.allow_source_trailing_dot)
->>>>>>> 317ea29d
+                                        allow_source_trailing_dot=self.allow_source_trailing_dot,
+                                        file_request_intent=self.file_request_intent)
         self._client._config.version = get_api_version(kwargs) # pylint: disable=protected-access
 
     @classmethod
