# -------------------------------------------------------------------------
# Copyright (c) Microsoft Corporation. All rights reserved.
# Licensed under the MIT License. See License.txt in the project root for
# license information.
# --------------------------------------------------------------------------
# pylint: disable=docstring-keyword-should-match-keyword-only, too-many-lines

from typing import (
    Any, cast, Dict, Literal, Optional, Union,
    TYPE_CHECKING
)
from typing_extensions import Self

from azure.core.exceptions import HttpResponseError
from azure.core.paging import ItemPaged
from azure.core.pipeline import Pipeline
from azure.core.tracing.decorator import distributed_trace
from ._deserialize import deserialize_permission, deserialize_share_properties
from ._directory_client import ShareDirectoryClient
from ._file_client import ShareFileClient
from ._generated import AzureFileStorage
from ._generated.models import (
    DeleteSnapshotsOptionType,
    ShareStats,
    SignedIdentifier
)
from ._lease import ShareLeaseClient
from ._models import ShareProtocols
from ._parser import _parse_snapshot
from ._serialize import get_access_conditions, get_api_version
from ._share_client_helpers import (
    _create_permission_for_share_options,
    _format_url,
    _from_share_url,
    _parse_url
)
from ._shared.base_client import parse_connection_str, parse_query, StorageAccountHostsMixin, TransportWrapper
from ._shared.request_handlers import add_metadata_headers, serialize_iso
from ._shared.response_handlers import (
    process_storage_error,
    return_headers_and_deserialized,
    return_response_headers
)


if TYPE_CHECKING:
    from azure.core.credentials import AzureNamedKeyCredential, AzureSasCredential, TokenCredential
    from ._models import AccessPolicy, DirectoryProperties, FileProperties, ShareProperties


<<<<<<< HEAD
class ShareClient(StorageAccountHostsMixin):
=======
class ShareClient(StorageAccountHostsMixin):  # pylint: disable=too-many-public-methods
>>>>>>> f8ab1184
    """A client to interact with a specific share, although that share may not yet exist.

    For operations relating to a specific directory or file in this share, the clients for
    those entities can also be retrieved using the :func:`get_directory_client` and :func:`get_file_client` functions.

    For more optional configuration, please click
    `here <https://github.com/Azure/azure-sdk-for-python/tree/main/sdk/storage/azure-storage-file-share
    #optional-configuration>`__.

    :param str account_url:
        The URI to the storage account. In order to create a client given the full URI to the share,
        use the :func:`from_share_url` classmethod.
    :param share_name:
        The name of the share with which to interact.
    :type share_name: str
    :param str snapshot:
        An optional share snapshot on which to operate. This can be the snapshot ID string
        or the response returned from :func:`create_snapshot`.
    :param credential:
        The credentials with which to authenticate. This is optional if the
        account URL already has a SAS token. The value can be a SAS token string,
        an instance of a AzureSasCredential or AzureNamedKeyCredential from azure.core.credentials,
        an account shared access key, or an instance of a TokenCredentials class from azure.identity.
        If the resource URI already contains a SAS token, this will be ignored in favor of an explicit credential
        - except in the case of AzureSasCredential, where the conflicting SAS tokens will raise a ValueError.
        If using an instance of AzureNamedKeyCredential, "name" should be the storage account name, and "key"
        should be the storage account key.
    :type credential:
        ~azure.core.credentials.AzureNamedKeyCredential or
        ~azure.core.credentials.AzureSasCredential or
        ~azure.core.credentials.TokenCredential or
        str or dict[str, str] or None
    :keyword token_intent:
        Required when using `TokenCredential` for authentication and ignored for other forms of authentication.
        Specifies the intent for all requests when using `TokenCredential` authentication. Possible values are:

        backup - Specifies requests are intended for backup/admin type operations, meaning that all file/directory
                 ACLs are bypassed and full permissions are granted. User must also have required RBAC permission.

    :paramtype token_intent: Literal['backup']
    :keyword bool allow_trailing_dot: If true, the trailing dot will not be trimmed from the target URI.
    :keyword bool allow_source_trailing_dot: If true, the trailing dot will not be trimmed from the source URI.
    :keyword str api_version:
        The Storage API version to use for requests. Default value is the most recent service version that is
        compatible with the current SDK. Setting to an older version may result in reduced feature compatibility.

        .. versionadded:: 12.1.0

    :keyword str secondary_hostname:
        The hostname of the secondary endpoint.
    :keyword int max_range_size: The maximum range size used for a file upload. Defaults to 4*1024*1024.
    """
    def __init__(
        self, account_url: str,
        share_name: str,
        snapshot: Optional[Union[str, Dict[str, Any]]] = None,
        credential: Optional[Union[str, Dict[str, str], "AzureNamedKeyCredential", "AzureSasCredential", "TokenCredential"]] = None,  # pylint: disable=line-too-long
        *,
        token_intent: Optional[Literal['backup']] = None,
        **kwargs: Any
    ) -> None:
        if hasattr(credential, 'get_token') and not token_intent:
            raise ValueError("'token_intent' keyword is required when 'credential' is an TokenCredential.")
        parsed_url = _parse_url(account_url, share_name)
        path_snapshot, sas_token = parse_query(parsed_url.query)
        if not sas_token and not credential:
            raise ValueError(
                'You need to provide either an account shared key or SAS token when creating a storage service.')
        self.snapshot = _parse_snapshot(snapshot, path_snapshot)
        self.share_name = share_name
        self._query_str, credential = self._format_query_string(
            sas_token=sas_token, credential=credential, share_snapshot=self.snapshot)
        super(ShareClient, self).__init__(
            parsed_url=parsed_url, service='file-share', credential=credential, **kwargs)
        self.allow_trailing_dot = kwargs.pop('allow_trailing_dot', None)
        self.allow_source_trailing_dot = kwargs.pop('allow_source_trailing_dot', None)
        self.file_request_intent = token_intent
        self._client = AzureFileStorage(url=self.url, base_url=self.url, pipeline=self._pipeline,
                                        allow_trailing_dot=self.allow_trailing_dot,
                                        allow_source_trailing_dot=self.allow_source_trailing_dot,
                                        file_request_intent=self.file_request_intent)
<<<<<<< HEAD
        self._client._config.version = get_api_version(kwargs)
=======
        self._client._config.version = get_api_version(kwargs)  # type: ignore [assignment] # pylint: disable=protected-access, line-too-long
>>>>>>> f8ab1184

    @classmethod
    def from_share_url(
        cls, share_url: str,
        snapshot: Optional[Union[str, Dict[str, Any]]] = None,
        credential: Optional[Union[str, Dict[str, str], "AzureNamedKeyCredential", "AzureSasCredential", "TokenCredential"]] = None,  # pylint: disable=line-too-long
        **kwargs: Any
    ) -> Self:
        """
        :param str share_url: The full URI to the share.
        :param snapshot:
            An optional share snapshot on which to operate. This can be the snapshot ID string
            or the response returned from :func:`create_snapshot`.
        :type snapshot: Optional[Union[str, dict[str, Any]]]
        :param credential:
            The credentials with which to authenticate. This is optional if the
            account URL already has a SAS token. The value can be a SAS token string,
            an instance of a AzureSasCredential or AzureNamedKeyCredential from azure.core.credentials,
            an account shared access key, or an instance of a TokenCredentials class from azure.identity.
            If the resource URI already contains a SAS token, this will be ignored in favor of an explicit credential
            - except in the case of AzureSasCredential, where the conflicting SAS tokens will raise a ValueError.
            If using an instance of AzureNamedKeyCredential, "name" should be the storage account name, and "key"
            should be the storage account key.
        :type credential:
            ~azure.core.credentials.AzureNamedKeyCredential or
            ~azure.core.credentials.AzureSasCredential or
            ~azure.core.credentials.TokenCredential or
            str or dict[str, str] or None
        :returns: A share client.
        :rtype: ~azure.storage.fileshare.ShareClient
        """
        account_url, share_name, path_snapshot = _from_share_url(share_url, snapshot)
        return cls(account_url, share_name, path_snapshot, credential, **kwargs)

    def _format_url(self, hostname: str) -> str:
        """Format the endpoint URL according to the current location mode hostname.

        :param str hostname:
            The hostname of the current location mode.
        :returns: A formatted endpoint URL including current location mode hostname.
        :rtype: str
        """
        return _format_url(self.scheme, hostname, self.share_name, self._query_str)

    @classmethod
    def from_connection_string(
        cls, conn_str: str,
        share_name: str,
        snapshot: Optional[Union[str, Dict[str, Any]]] = None,
        credential: Optional[Union[str, Dict[str, str], "AzureNamedKeyCredential", "AzureSasCredential", "TokenCredential"]] = None,  # pylint: disable=line-too-long
        **kwargs: Any
    ) -> Self:
        """Create ShareClient from a Connection String.

        :param str conn_str:
            A connection string to an Azure Storage account.
        :param str share_name: The name of the share.
        :param snapshot:
            The optional share snapshot on which to operate. This can be the snapshot ID string
            or the response returned from :func:`create_snapshot`.
        :type snapshot: Optional[Union[str, dict[str, Any]]]
        :param credential:
            The credentials with which to authenticate. This is optional if the
            account URL already has a SAS token. The value can be a SAS token string,
            an instance of a AzureSasCredential or AzureNamedKeyCredential from azure.core.credentials,
            an account shared access key, or an instance of a TokenCredentials class from azure.identity.
            If the resource URI already contains a SAS token, this will be ignored in favor of an explicit credential
            - except in the case of AzureSasCredential, where the conflicting SAS tokens will raise a ValueError.
            If using an instance of AzureNamedKeyCredential, "name" should be the storage account name, and "key"
            should be the storage account key.
        :type credential:
            ~azure.core.credentials.AzureNamedKeyCredential or
            ~azure.core.credentials.AzureSasCredential or
            ~azure.core.credentials.TokenCredential or
            str or dict[str, str] or None
        :returns: A share client.
        :rtype: ~azure.storage.fileshare.ShareClient

        .. admonition:: Example:

            .. literalinclude:: ../samples/file_samples_share.py
                :start-after: [START create_share_client_from_conn_string]
                :end-before: [END create_share_client_from_conn_string]
                :language: python
                :dedent: 8
                :caption: Gets the share client from connection string.
        """
        account_url, secondary, credential = parse_connection_str(conn_str, credential, 'file')
        if 'secondary_hostname' not in kwargs:
            kwargs['secondary_hostname'] = secondary
        return cls(
            account_url, share_name=share_name, snapshot=snapshot, credential=credential, **kwargs)

    def get_directory_client(self, directory_path: Optional[str] = None) -> ShareDirectoryClient:
        """Get a client to interact with the specified directory.
        The directory need not already exist.

        :param str directory_path:
            Path to the specified directory.
        :returns: A Directory Client.
        :rtype: ~azure.storage.fileshare.ShareDirectoryClient
        """
        _pipeline = Pipeline(
            transport=TransportWrapper(self._pipeline._transport),  # pylint: disable=protected-access
            policies=self._pipeline._impl_policies  # pylint: disable=protected-access
        )

        return ShareDirectoryClient(
            self.url, share_name=self.share_name, directory_path=directory_path or "", snapshot=self.snapshot,
            credential=self.credential, token_intent=self.file_request_intent, api_version=self.api_version,
            _hosts=self._hosts, _configuration=self._config, _pipeline=_pipeline,
            _location_mode=self._location_mode, allow_trailing_dot=self.allow_trailing_dot,
            allow_source_trailing_dot=self.allow_source_trailing_dot)

    def get_file_client(self, file_path: str) -> ShareFileClient:
        """Get a client to interact with the specified file.
        The file need not already exist.

        :param str file_path:
            Path to the specified file.
        :returns: A File Client.
        :rtype: ~azure.storage.fileshare.ShareFileClient
        """
        _pipeline = Pipeline(
            transport=TransportWrapper(self._pipeline._transport),  # pylint: disable=protected-access
            policies=self._pipeline._impl_policies  # pylint: disable=protected-access
        )

        return ShareFileClient(
            self.url, share_name=self.share_name, file_path=file_path, snapshot=self.snapshot,
            credential=self.credential, token_intent=self.file_request_intent, api_version=self.api_version,
            _hosts=self._hosts, _configuration=self._config,
            _pipeline=_pipeline, _location_mode=self._location_mode, allow_trailing_dot=self.allow_trailing_dot,
            allow_source_trailing_dot=self.allow_source_trailing_dot)

    @distributed_trace
    def acquire_lease(self, **kwargs: Any) -> ShareLeaseClient:
        """Requests a new lease.

        If the share does not have an active lease, the Share
        Service creates a lease on the share and returns a new lease.

        .. versionadded:: 12.5.0

        :keyword int lease_duration:
            Specifies the duration of the lease, in seconds, or negative one
            (-1) for a lease that never expires. A non-infinite lease can be
            between 15 and 60 seconds. A lease duration cannot be changed
            using renew or change. Default is -1 (infinite lease).
        :keyword str lease_id:
            Proposed lease ID, in a GUID string format. The Share Service
            returns 400 (Invalid request) if the proposed lease ID is not
            in the correct format.
        :keyword int timeout:
            Sets the server-side timeout for the operation in seconds. For more details see
            https://learn.microsoft.com/rest/api/storageservices/setting-timeouts-for-file-service-operations.
            This value is not tracked or validated on the client. To configure client-side network timesouts
            see `here <https://github.com/Azure/azure-sdk-for-python/tree/main/sdk/storage/azure-storage-file-share
            #other-client--per-operation-configuration>`__.
        :returns: A ShareLeaseClient object.
        :rtype: ~azure.storage.fileshare.ShareLeaseClient

        .. admonition:: Example:

            .. literalinclude:: ../samples/file_samples_share.py
                :start-after: [START acquire_and_release_lease_on_share]
                :end-before: [END acquire_and_release_lease_on_share]
                :language: python
                :dedent: 8
                :caption: Acquiring a lease on a share.
        """
        kwargs['lease_duration'] = kwargs.pop('lease_duration', -1)
        lease_id = kwargs.pop('lease_id', None)
        lease = ShareLeaseClient(self, lease_id=lease_id)
        lease.acquire(**kwargs)
        return lease

    @distributed_trace
    def create_share(self, **kwargs: Any) -> Dict[str, Any]:
        """Creates a new Share under the account. If a share with the
        same name already exists, the operation fails.

        :keyword metadata:
            Name-value pairs associated with the share as metadata.
        :paramtype metadata: Optional[dict[str, str]]
        :keyword int quota:
            The quota to be allotted.
        :keyword access_tier:
            Specifies the access tier of the share.
            Possible values: 'TransactionOptimized', 'Hot', 'Cool'
        :paramtype access_tier: str or ~azure.storage.fileshare.models.ShareAccessTier

            .. versionadded:: 12.4.0

        :keyword int timeout:
            Sets the server-side timeout for the operation in seconds. For more details see
            https://learn.microsoft.com/rest/api/storageservices/setting-timeouts-for-file-service-operations.
            This value is not tracked or validated on the client. To configure client-side network timesouts
            see `here <https://github.com/Azure/azure-sdk-for-python/tree/main/sdk/storage/azure-storage-file-share
            #other-client--per-operation-configuration>`__.
        :keyword protocols:
            Protocols to enable on the share. Only one protocol can be enabled on the share.
        :paramtype protocols: str or ~azure.storage.fileshare.ShareProtocols
        :keyword root_squash:
            Root squash to set on the share.
            Only valid for NFS shares. Possible values include: 'NoRootSquash', 'RootSquash', 'AllSquash'.
        :paramtype root_squash: str or ~azure.storage.fileshare.ShareRootSquash
        :keyword bool paid_bursting_enabled: This property enables paid bursting.
        :keyword int paid_bursting_bandwidth_mibps: The maximum throughput the file share can support in MiB/s.
        :keyword int paid_bursting_iops: The maximum IOPS the file share can support.
        :returns: Share-updated property dict (Etag and last modified).
        :rtype: dict[str, Any]

        .. admonition:: Example:

            .. literalinclude:: ../samples/file_samples_share.py
                :start-after: [START create_share]
                :end-before: [END create_share]
                :language: python
                :dedent: 8
                :caption: Creates a file share.
        """
        metadata = kwargs.pop('metadata', None)
        quota = kwargs.pop('quota', None)
        access_tier = kwargs.pop('access_tier', None)
        timeout = kwargs.pop('timeout', None)
        root_squash = kwargs.pop('root_squash', None)
        protocols = kwargs.pop('protocols', None)
        paid_bursting_bandwidth_mibps = kwargs.pop('paid_bursting_bandwidth_mibps', None)
        paid_bursting_iops = kwargs.pop('paid_bursting_iops', None)
        if protocols and protocols not in ['NFS', 'SMB', ShareProtocols.SMB, ShareProtocols.NFS]:
            raise ValueError("The enabled protocol must be set to either SMB or NFS.")
        if root_squash and protocols not in ['NFS', ShareProtocols.NFS]:
            raise ValueError("The 'root_squash' keyword can only be used on NFS enabled shares.")
        headers = kwargs.pop('headers', {})
        headers.update(add_metadata_headers(metadata))

        try:
            return cast(Dict[str, Any], self._client.share.create(
                timeout=timeout,
                metadata=metadata,
                quota=quota,
                access_tier=access_tier,
                root_squash=root_squash,
                enabled_protocols=protocols,
                paid_bursting_max_bandwidth_mibps=paid_bursting_bandwidth_mibps,
                paid_bursting_max_iops=paid_bursting_iops,
                cls=return_response_headers,
                headers=headers,
                **kwargs))
        except HttpResponseError as error:
            process_storage_error(error)

    @distributed_trace
    def create_snapshot(self, **kwargs: Any) -> Dict[str, Any]:
        """Creates a snapshot of the share.

        A snapshot is a read-only version of a share that's taken at a point in time.
        It can be read, copied, or deleted, but not modified. Snapshots provide a way
        to back up a share as it appears at a moment in time.

        A snapshot of a share has the same name as the base share from which the snapshot
        is taken, with a DateTime value appended to indicate the time at which the
        snapshot was taken.

        :keyword metadata:
            Name-value pairs associated with the share as metadata.
        :paramtype metadata: Optional[dict[str, str]]
        :keyword int timeout:
            Sets the server-side timeout for the operation in seconds. For more details see
            https://learn.microsoft.com/rest/api/storageservices/setting-timeouts-for-file-service-operations.
            This value is not tracked or validated on the client. To configure client-side network timesouts
            see `here <https://github.com/Azure/azure-sdk-for-python/tree/main/sdk/storage/azure-storage-file-share
            #other-client--per-operation-configuration>`__.
        :returns: Share-updated property dict (Snapshot ID, Etag, and last modified).
        :rtype: dict[str, Any]

        .. admonition:: Example:

            .. literalinclude:: ../samples/file_samples_share.py
                :start-after: [START create_share_snapshot]
                :end-before: [END create_share_snapshot]
                :language: python
                :dedent: 12
                :caption: Creates a snapshot of the file share.
        """
        metadata = kwargs.pop('metadata', None)
        timeout = kwargs.pop('timeout', None)
        headers = kwargs.pop('headers', {})
        headers.update(add_metadata_headers(metadata))
        try:
            return cast(Dict[str, Any], self._client.share.create_snapshot(
                timeout=timeout,
                cls=return_response_headers,
                headers=headers,
                **kwargs))
        except HttpResponseError as error:
            process_storage_error(error)

    @distributed_trace
    def delete_share(
        self, delete_snapshots: Optional[Union[bool, Literal['include', 'include-leased']]] = False,
        **kwargs: Any
    ) -> None:
        """Marks the specified share for deletion. The share is
        later deleted during garbage collection.

        :param delete_snapshots:
            Indicates if snapshots are to be deleted. If "True" or enum "include", snapshots will
            be deleted (but not include leased). To include leased snapshots, specify the "include-leased"
            enum.
        :type delete_snapshots:
            Optional[Union[bool, Literal['include', 'include-leased']]]
        :keyword lease:
            Required if the share has an active lease. Value can be a ShareLeaseClient object
            or the lease ID as a string.

            .. versionadded:: 12.5.0

            This keyword argument was introduced in API version '2020-08-04'.

        :keyword int timeout:
            Sets the server-side timeout for the operation in seconds. For more details see
            https://learn.microsoft.com/rest/api/storageservices/setting-timeouts-for-file-service-operations.
            This value is not tracked or validated on the client. To configure client-side network timesouts
            see `here <https://github.com/Azure/azure-sdk-for-python/tree/main/sdk/storage/azure-storage-file-share
            #other-client--per-operation-configuration>`__.

        .. admonition:: Example:

            .. literalinclude:: ../samples/file_samples_share.py
                :start-after: [START delete_share]
                :end-before: [END delete_share]
                :language: python
                :dedent: 12
                :caption: Deletes the share and any snapshots.
        """
        access_conditions = get_access_conditions(kwargs.pop('lease', None))
        timeout = kwargs.pop('timeout', None)
        delete_include = None
        if isinstance(delete_snapshots, bool) and delete_snapshots:
            delete_include = DeleteSnapshotsOptionType.INCLUDE
        else:
            if delete_snapshots == 'include':
                delete_include = DeleteSnapshotsOptionType.INCLUDE
            elif delete_snapshots == 'include-leased':
                delete_include = DeleteSnapshotsOptionType.INCLUDE_LEASED
        try:
            self._client.share.delete(
                timeout=timeout,
                sharesnapshot=self.snapshot,
                lease_access_conditions=access_conditions,
                delete_snapshots=delete_include,
                **kwargs)
        except HttpResponseError as error:
            process_storage_error(error)

    @distributed_trace
    def get_share_properties(self, **kwargs: Any) -> "ShareProperties":
        """Returns all user-defined metadata and system properties for the
        specified share. The data returned does not include the shares's
        list of files or directories.

        :keyword int timeout:
            Sets the server-side timeout for the operation in seconds. For more details see
            https://learn.microsoft.com/rest/api/storageservices/setting-timeouts-for-file-service-operations.
            This value is not tracked or validated on the client. To configure client-side network timesouts
            see `here <https://github.com/Azure/azure-sdk-for-python/tree/main/sdk/storage/azure-storage-file-share
            #other-client--per-operation-configuration>`__.
        :keyword lease:
            Required if the share has an active lease. Value can be a ShareLeaseClient object
            or the lease ID as a string.

            .. versionadded:: 12.5.0

            This keyword argument was introduced in API version '2020-08-04'.

        :returns: The share properties.
        :rtype: ~azure.storage.fileshare.ShareProperties

        .. admonition:: Example:

            .. literalinclude:: ../samples/file_samples_hello_world.py
                :start-after: [START get_share_properties]
                :end-before: [END get_share_properties]
                :language: python
                :dedent: 12
                :caption: Gets the share properties.
        """
        access_conditions = get_access_conditions(kwargs.pop('lease', None))
        timeout = kwargs.pop('timeout', None)
        try:
            props = cast("ShareProperties", self._client.share.get_properties(
                timeout=timeout,
                sharesnapshot=self.snapshot,
                cls=deserialize_share_properties,
                lease_access_conditions=access_conditions,
                **kwargs))
        except HttpResponseError as error:
            process_storage_error(error)
        props.name = self.share_name
        props.snapshot = self.snapshot
        return props

    @distributed_trace
    def set_share_quota(self, quota: int, **kwargs: Any) -> Dict[str, Any]:
        """Sets the quota for the share.

        :param int quota:
            Specifies the maximum size of the share, in gigabytes.
            Must be greater than 0, and less than or equal to 5TB.
        :keyword int timeout:
            Sets the server-side timeout for the operation in seconds. For more details see
            https://learn.microsoft.com/rest/api/storageservices/setting-timeouts-for-file-service-operations.
            This value is not tracked or validated on the client. To configure client-side network timesouts
            see `here <https://github.com/Azure/azure-sdk-for-python/tree/main/sdk/storage/azure-storage-file-share
            #other-client--per-operation-configuration>`__.
        :keyword lease:
            Required if the share has an active lease. Value can be a ShareLeaseClient object
            or the lease ID as a string.

            .. versionadded:: 12.5.0

            This keyword argument was introduced in API version '2020-08-04'.

        :returns: Share-updated property dict (Etag and last modified).
        :rtype: dict[str, Any]

        .. admonition:: Example:

            .. literalinclude:: ../samples/file_samples_share.py
                :start-after: [START set_share_quota]
                :end-before: [END set_share_quota]
                :language: python
                :dedent: 12
                :caption: Sets the share quota.
        """
        access_conditions = get_access_conditions(kwargs.pop('lease', None))
        timeout = kwargs.pop('timeout', None)
        try:
            return cast(Dict[str, Any], self._client.share.set_properties(
                timeout=timeout,
                quota=quota,
                access_tier=None,
                lease_access_conditions=access_conditions,
                cls=return_response_headers,
                **kwargs))
        except HttpResponseError as error:
            process_storage_error(error)

    @distributed_trace
    def set_share_properties(self, **kwargs: Any) -> Dict[str, Any]:
        """Sets the share properties.

        .. versionadded:: 12.4.0

        :keyword access_tier:
            Specifies the access tier of the share.
            Possible values: 'TransactionOptimized', 'Hot', and 'Cool'
        :paramtype access_tier: str or ~azure.storage.fileshare.models.ShareAccessTier
        :keyword int quota:
            Specifies the maximum size of the share, in gigabytes.
            Must be greater than 0, and less than or equal to 5TB.
        :keyword int timeout:
            Sets the server-side timeout for the operation in seconds. For more details see
            https://learn.microsoft.com/rest/api/storageservices/setting-timeouts-for-file-service-operations.
            This value is not tracked or validated on the client. To configure client-side network timesouts
            see `here <https://github.com/Azure/azure-sdk-for-python/tree/main/sdk/storage/azure-storage-file-share
            #other-client--per-operation-configuration>`__.
        :keyword root_squash:
            Root squash to set on the share.
            Only valid for NFS shares. Possible values include: 'NoRootSquash', 'RootSquash', 'AllSquash'.
        :paramtype root_squash: str or ~azure.storage.fileshare.ShareRootSquash
        :keyword lease:
            Required if the share has an active lease. Value can be a ShareLeaseClient object
            or the lease ID as a string.
        :keyword bool paid_bursting_enabled: This property enables paid bursting.
        :keyword int paid_bursting_bandwidth_mibps: The maximum throughput the file share can support in MiB/s.
        :keyword int paid_bursting_iops: The maximum IOPS the file share can support.
        :returns: Share-updated property dict (Etag and last modified).
        :rtype: dict[str, Any]

        .. admonition:: Example:

            .. literalinclude:: ../samples/file_samples_share.py
                :start-after: [START set_share_properties]
                :end-before: [END set_share_properties]
                :language: python
                :dedent: 12
                :caption: Sets the share properties.
        """
        access_conditions = get_access_conditions(kwargs.pop('lease', None))
        timeout = kwargs.pop('timeout', None)
        access_tier = kwargs.pop('access_tier', None)
        quota = kwargs.pop('quota', None)
        root_squash = kwargs.pop('root_squash', None)
        paid_bursting_bandwidth_mibps = kwargs.pop('paid_bursting_bandwidth_mibps', None)
        paid_bursting_iops = kwargs.pop('paid_bursting_iops', None)
        if all(parameter is None for parameter in [access_tier, quota, root_squash]):
            raise ValueError("set_share_properties should be called with at least one parameter.")
        try:
            return cast(Dict[str, Any], self._client.share.set_properties(
                timeout=timeout,
                quota=quota,
                access_tier=access_tier,
                root_squash=root_squash,
                lease_access_conditions=access_conditions,
                paid_bursting_max_bandwidth_mibps=paid_bursting_bandwidth_mibps,
                paid_bursting_max_iops=paid_bursting_iops,
                cls=return_response_headers,
                **kwargs))
        except HttpResponseError as error:
            process_storage_error(error)

    @distributed_trace
    def set_share_metadata(self, metadata: Dict[str, str], **kwargs: Any) -> Dict[str, Any]:
        """Sets the metadata for the share.

        Each call to this operation replaces all existing metadata
        attached to the share. To remove all metadata from the share,
        call this operation with no metadata dict.

        :param metadata:
            Name-value pairs associated with the share as metadata.
        :type metadata: dict[str, str]
        :keyword int timeout:
            Sets the server-side timeout for the operation in seconds. For more details see
            https://learn.microsoft.com/rest/api/storageservices/setting-timeouts-for-file-service-operations.
            This value is not tracked or validated on the client. To configure client-side network timesouts
            see `here <https://github.com/Azure/azure-sdk-for-python/tree/main/sdk/storage/azure-storage-file-share
            #other-client--per-operation-configuration>`__.
        :keyword lease:
            Required if the share has an active lease. Value can be a ShareLeaseClient object
            or the lease ID as a string.

            .. versionadded:: 12.5.0

            This keyword argument was introduced in API version '2020-08-04'.

        :returns: Share-updated property dict (Etag and last modified).
        :rtype: dict[str, Any]

        .. admonition:: Example:

            .. literalinclude:: ../samples/file_samples_share.py
                :start-after: [START set_share_metadata]
                :end-before: [END set_share_metadata]
                :language: python
                :dedent: 12
                :caption: Sets the share metadata.
        """
        access_conditions = get_access_conditions(kwargs.pop('lease', None))
        timeout = kwargs.pop('timeout', None)
        headers = kwargs.pop('headers', {})
        headers.update(add_metadata_headers(metadata))
        try:
            return cast(Dict[str, Any], self._client.share.set_metadata(
                timeout=timeout,
                cls=return_response_headers,
                headers=headers,
                lease_access_conditions=access_conditions,
                **kwargs))
        except HttpResponseError as error:
            process_storage_error(error)

    @distributed_trace
    def get_share_access_policy(self, **kwargs: Any) -> Dict[str, Any]:
        """Gets the permissions for the share. The permissions
        indicate whether files in a share may be accessed publicly.

        :keyword int timeout:
            Sets the server-side timeout for the operation in seconds. For more details see
            https://learn.microsoft.com/rest/api/storageservices/setting-timeouts-for-file-service-operations.
            This value is not tracked or validated on the client. To configure client-side network timesouts
            see `here <https://github.com/Azure/azure-sdk-for-python/tree/main/sdk/storage/azure-storage-file-share
            #other-client--per-operation-configuration>`__.
        :keyword lease:
            Required if the share has an active lease. Value can be a ShareLeaseClient object
            or the lease ID as a string.

            .. versionadded:: 12.5.0

            This keyword argument was introduced in API version '2020-08-04'.

        :returns: Access policy information in a dict.
        :rtype: dict[str, Any]
        """
        access_conditions = get_access_conditions(kwargs.pop('lease', None))
        timeout = kwargs.pop('timeout', None)
        try:
            response, identifiers = self._client.share.get_access_policy(
                timeout=timeout,
                cls=return_headers_and_deserialized,
                lease_access_conditions=access_conditions,
                **kwargs)
        except HttpResponseError as error:
            process_storage_error(error)
        return {
            'public_access': response.get('share_public_access'),
            'signed_identifiers': identifiers or []
        }

    @distributed_trace
    def set_share_access_policy(self, signed_identifiers: Dict[str, "AccessPolicy"], **kwargs: Any) -> Dict[str, Any]:
        """Sets the permissions for the share, or stored access
        policies that may be used with Shared Access Signatures. The permissions
        indicate whether files in a share may be accessed publicly.

        :param signed_identifiers:
            A dictionary of access policies to associate with the share. The
            dictionary may contain up to 5 elements. An empty dictionary
            will clear the access policies set on the service.
        :type signed_identifiers: dict[str, ~azure.storage.fileshare.AccessPolicy]
        :keyword int timeout:
            Sets the server-side timeout for the operation in seconds. For more details see
            https://learn.microsoft.com/rest/api/storageservices/setting-timeouts-for-file-service-operations.
            This value is not tracked or validated on the client. To configure client-side network timesouts
            see `here <https://github.com/Azure/azure-sdk-for-python/tree/main/sdk/storage/azure-storage-file-share
            #other-client--per-operation-configuration>`__.
        :keyword lease:
            Required if the share has an active lease. Value can be a ShareLeaseClient object
            or the lease ID as a string.

            .. versionadded:: 12.5.0

            This keyword argument was introduced in API version '2020-08-04'.

        :returns: Share-updated property dict (Etag and last modified).
        :rtype: dict[str, Any]
        """
        access_conditions = get_access_conditions(kwargs.pop('lease', None))
        timeout = kwargs.pop('timeout', None)
        if len(signed_identifiers) > 5:
            raise ValueError(
                'Too many access policies provided. The server does not support setting '
                'more than 5 access policies on a single resource.')
        identifiers = []
        for key, value in signed_identifiers.items():
            if value:
                value.start = serialize_iso(value.start)
                value.expiry = serialize_iso(value.expiry)
            identifiers.append(SignedIdentifier(id=key, access_policy=value))
        try:
            return cast(Dict[str, Any], self._client.share.set_access_policy(
                share_acl=identifiers or None,
                timeout=timeout,
                cls=return_response_headers,
                lease_access_conditions=access_conditions,
                **kwargs))
        except HttpResponseError as error:
            process_storage_error(error)

    @distributed_trace
    def get_share_stats(self, **kwargs: Any) -> int:
        """Gets the approximate size of the data stored on the share in bytes.

        Note that this value may not include all recently created
        or recently re-sized files.

        :keyword int timeout:
            Sets the server-side timeout for the operation in seconds. For more details see
            https://learn.microsoft.com/rest/api/storageservices/setting-timeouts-for-file-service-operations.
            This value is not tracked or validated on the client. To configure client-side network timesouts
            see `here <https://github.com/Azure/azure-sdk-for-python/tree/main/sdk/storage/azure-storage-file-share
            #other-client--per-operation-configuration>`__.
        :keyword lease:
            Required if the share has an active lease. Value can be a ShareLeaseClient object
            or the lease ID as a string.

            .. versionadded:: 12.5.0

            This keyword argument was introduced in API version '2020-08-04'.

        :return: The approximate size of the data (in bytes) stored on the share.
        :rtype: int
        """
        access_conditions = get_access_conditions(kwargs.pop('lease', None))
        timeout = kwargs.pop('timeout', None)
        try:
            stats = cast(ShareStats, self._client.share.get_statistics(
                timeout=timeout,
                lease_access_conditions=access_conditions,
                **kwargs))
            return stats.share_usage_bytes
        except HttpResponseError as error:
            process_storage_error(error)

    @distributed_trace
    def list_directories_and_files(
        self, directory_name: Optional[str] = None,
        name_starts_with: Optional[str] = None,
        marker: Optional[str] = None,
        **kwargs: Any
    ) -> ItemPaged[Union["DirectoryProperties", "FileProperties"]]:
        """Lists the directories and files under the share.

        :param str directory_name:
            Name of a directory.
        :param str name_starts_with:
            Filters the results to return only directories whose names
            begin with the specified prefix.
        :param str marker:
            An opaque continuation token. This value can be retrieved from the
            next_marker field of a previous generator object. If specified,
            this generator will begin returning results from this point.
        :keyword List[str] include:
            Include this parameter to specify one or more datasets to include in the response.
            Possible str values are "timestamps", "Etag", "Attributes", "PermissionKey".

            .. versionadded:: 12.6.0

            This keyword argument was introduced in API version '2020-10-02'.

        :keyword bool include_extended_info:
            If this is set to true, file id will be returned in listed results.

            .. versionadded:: 12.6.0

            This keyword argument was introduced in API version '2020-10-02'.

        :keyword int timeout:
            Sets the server-side timeout for the operation in seconds. For more details see
            https://learn.microsoft.com/rest/api/storageservices/setting-timeouts-for-file-service-operations.
            This value is not tracked or validated on the client. To configure client-side network timesouts
            see `here <https://github.com/Azure/azure-sdk-for-python/tree/main/sdk/storage/azure-storage-file-share
            #other-client--per-operation-configuration>`__.
        :returns: An auto-paging iterable of dict-like DirectoryProperties and FileProperties
        :rtype: ~azure.core.paging.ItemPaged[Union[DirectoryProperties, FileProperties]]

        .. admonition:: Example:

            .. literalinclude:: ../samples/file_samples_share.py
                :start-after: [START share_list_files_in_dir]
                :end-before: [END share_list_files_in_dir]
                :language: python
                :dedent: 12
                :caption: List directories and files in the share.
        """
        timeout = kwargs.pop('timeout', None)
        directory = self.get_directory_client(directory_name)
        kwargs.setdefault('merge_span', True)
        return directory.list_directories_and_files(
            name_starts_with=name_starts_with, marker=marker, timeout=timeout, **kwargs)

    @distributed_trace
    def create_permission_for_share(self, file_permission: str, **kwargs: Any) -> Optional[str]:
        """Create a permission (a security descriptor) at the share level.

        This 'permission' can be used for the files/directories in the share.
        If a 'permission' already exists, it shall return the key of it, else
        creates a new permission at the share level and return its key.

        :param str file_permission:
            File permission, a Portable SDDL
        :keyword int timeout:
            Sets the server-side timeout for the operation in seconds. For more details see
            https://learn.microsoft.com/rest/api/storageservices/setting-timeouts-for-file-service-operations.
            This value is not tracked or validated on the client. To configure client-side network timesouts
            see `here <https://github.com/Azure/azure-sdk-for-python/tree/main/sdk/storage/azure-storage-file-share
            #other-client--per-operation-configuration>`__.
        :keyword file_permission_format:
            Specifies the format in which the permission is returned. If not specified, SDDL will be the default.
        :paramtype file_permission_format: Literal['sddl', 'binary']
        :returns: A file permission key
        :rtype: str or None
        """
        timeout = kwargs.pop('timeout', None)
        options = _create_permission_for_share_options(file_permission, timeout=timeout, **kwargs)
        try:
            return cast(Optional[str], self._client.share.create_permission(**options))
        except HttpResponseError as error:
            process_storage_error(error)

    @distributed_trace
    def get_permission_for_share(self, permission_key: str, **kwargs: Any) -> str:
        """Get a permission (a security descriptor) for a given key.

        This 'permission' can be used for the files/directories in the share.

        :param str permission_key:
            Key of the file permission to retrieve
        :keyword int timeout:
            Sets the server-side timeout for the operation in seconds. For more details see
            https://learn.microsoft.com/rest/api/storageservices/setting-timeouts-for-file-service-operations.
            This value is not tracked or validated on the client. To configure client-side network timesouts
            see `here <https://github.com/Azure/azure-sdk-for-python/tree/main/sdk/storage/azure-storage-file-share
            #other-client--per-operation-configuration>`__.
        :keyword file_permission_format:
            Specifies the format in which the permission is returned. If not specified, SDDL will be the default.
        :paramtype file_permission_format: Literal['sddl', 'binary']
        :returns: A file permission (a portable SDDL)
        :rtype: str
        """
        timeout = kwargs.pop('timeout', None)
        try:
            return cast(str, self._client.share.get_permission(
                file_permission_key=permission_key,
                cls=deserialize_permission,
                timeout=timeout,
                **kwargs))
        except HttpResponseError as error:
            process_storage_error(error)

    @distributed_trace
    def create_directory(self, directory_name: str, **kwargs: Any) -> ShareDirectoryClient:
        """Creates a directory in the share and returns a client to interact
        with the directory.

        :param str directory_name:
            The name of the directory.
        :keyword metadata:
            Name-value pairs associated with the directory as metadata.
        :paramtype metadata: Optional[dict[str, str]]
        :keyword int timeout:
            Sets the server-side timeout for the operation in seconds. For more details see
            https://learn.microsoft.com/rest/api/storageservices/setting-timeouts-for-file-service-operations.
            This value is not tracked or validated on the client. To configure client-side network timesouts
            see `here <https://github.com/Azure/azure-sdk-for-python/tree/main/sdk/storage/azure-storage-file-share
            #other-client--per-operation-configuration>`__.
        :returns: ShareDirectoryClient
        :rtype: ~azure.storage.fileshare.ShareDirectoryClient
        """
        directory = self.get_directory_client(directory_name)
        kwargs.setdefault('merge_span', True)
        directory.create_directory(**kwargs)
        return directory

    @distributed_trace
    def delete_directory(self, directory_name: str, **kwargs: Any) -> None:
        """Marks the directory for deletion. The directory is
        later deleted during garbage collection.

        :param str directory_name:
            The name of the directory.
        :keyword int timeout:
            Sets the server-side timeout for the operation in seconds. For more details see
            https://learn.microsoft.com/rest/api/storageservices/setting-timeouts-for-file-service-operations.
            This value is not tracked or validated on the client. To configure client-side network timesouts
            see `here <https://github.com/Azure/azure-sdk-for-python/tree/main/sdk/storage/azure-storage-file-share
            #other-client--per-operation-configuration>`__.
        :rtype: None
        """
        directory = self.get_directory_client(directory_name)
        directory.delete_directory(**kwargs)<|MERGE_RESOLUTION|>--- conflicted
+++ resolved
@@ -48,11 +48,7 @@
     from ._models import AccessPolicy, DirectoryProperties, FileProperties, ShareProperties
 
 
-<<<<<<< HEAD
 class ShareClient(StorageAccountHostsMixin):
-=======
-class ShareClient(StorageAccountHostsMixin):  # pylint: disable=too-many-public-methods
->>>>>>> f8ab1184
     """A client to interact with a specific share, although that share may not yet exist.
 
     For operations relating to a specific directory or file in this share, the clients for
@@ -134,11 +130,7 @@
                                         allow_trailing_dot=self.allow_trailing_dot,
                                         allow_source_trailing_dot=self.allow_source_trailing_dot,
                                         file_request_intent=self.file_request_intent)
-<<<<<<< HEAD
-        self._client._config.version = get_api_version(kwargs)
-=======
-        self._client._config.version = get_api_version(kwargs)  # type: ignore [assignment] # pylint: disable=protected-access, line-too-long
->>>>>>> f8ab1184
+        self._client._config.version = get_api_version(kwargs)  # type: ignore [assignment]
 
     @classmethod
     def from_share_url(
