# -------------------------------------------------------------------------
# Copyright (c) Microsoft Corporation. All rights reserved.
# Licensed under the MIT License. See License.txt in the project root for
# license information.
# --------------------------------------------------------------------------
# pylint: disable=too-many-lines, invalid-overridden-method, too-many-public-methods
import functools
import sys
import time
import warnings
from datetime import datetime
from io import BytesIO
from typing import (
    Any, AnyStr, AsyncIterable, Dict, IO, Iterable, List, Optional, Union,
    TYPE_CHECKING
)

from azure.core.async_paging import AsyncItemPaged
from azure.core.exceptions import HttpResponseError, ResourceNotFoundError
from azure.core.tracing.decorator import distributed_trace
from azure.core.tracing.decorator_async import distributed_trace_async
from .._parser import _datetime_to_str, _get_file_permission
from .._shared.parser import _str
from .._generated.aio import AzureFileStorage
from .._generated.models import FileHTTPHeaders
from .._shared.policies_async import ExponentialRetry
from .._shared.uploads_async import AsyncIterStreamer, FileChunkUploader, IterStreamer, upload_data_chunks
from .._shared.base_client_async import AsyncStorageAccountHostsMixin
from .._shared.request_handlers import add_metadata_headers, get_length
from .._shared.response_handlers import return_response_headers, process_storage_error
from .._deserialize import deserialize_file_properties, deserialize_file_stream, get_file_ranges_result
from .._serialize import (
    get_access_conditions,
    get_api_version,
    get_dest_access_conditions,
    get_rename_smb_properties,
    get_smb_properties,
    get_source_access_conditions)
from .._file_client import ShareFileClient as ShareFileClientBase
from ._models import HandlesPaged
from ._lease_async import ShareLeaseClient
from ._download_async import StorageStreamDownloader

if sys.version_info >= (3, 8):
    from typing import Literal  # pylint: disable=no-name-in-module, ungrouped-imports
else:
    from typing_extensions import Literal  # pylint: disable=ungrouped-imports

if TYPE_CHECKING:
    from azure.core.credentials import AzureNamedKeyCredential, AzureSasCredential
    from azure.core.credentials_async import AsyncTokenCredential
    from .._models import ContentSettings, FileProperties, Handle, NTFSAttributes


async def _upload_file_helper(
    client,
    stream,
    size,
    metadata,
    content_settings,
    validate_content,
    timeout,
    max_concurrency,
    file_settings,
    file_attributes="none",
    file_creation_time="now",
    file_last_write_time="now",
    file_permission=None,
    file_permission_key=None,
    progress_hook=None,
    **kwargs
):
    try:
        if size is None or size < 0:
            raise ValueError("A content size must be specified for a File.")
        response = await client.create_file(
            size, content_settings=content_settings, metadata=metadata,
            file_attributes=file_attributes,
            file_creation_time=file_creation_time,
            file_last_write_time=file_last_write_time,
            file_permission=file_permission,
            permission_key=file_permission_key,
            timeout=timeout,
            **kwargs
        )
        if size == 0:
            return response

        responses = await upload_data_chunks(
            service=client,
            uploader_class=FileChunkUploader,
            total_size=size,
            chunk_size=file_settings.max_range_size,
            stream=stream,
            max_concurrency=max_concurrency,
            validate_content=validate_content,
            progress_hook=progress_hook,
            timeout=timeout,
            **kwargs
        )
        return sorted(responses, key=lambda r: r.get('last_modified'))[-1]
    except HttpResponseError as error:
        process_storage_error(error)


class ShareFileClient(AsyncStorageAccountHostsMixin, ShareFileClientBase):
    """A client to interact with a specific file, although that file may not yet exist.

    :param str account_url:
        The URI to the storage account. In order to create a client given the full URI to the
        file, use the :func:`from_file_url` classmethod.
    :param share_name:
        The name of the share for the file.
    :type share_name: str
    :param str file_path:
        The file path to the file with which to interact. If specified, this value will override
        a file value specified in the file URL.
    :param str snapshot:
        An optional file snapshot on which to operate. This can be the snapshot ID string
        or the response returned from :func:`ShareClient.create_snapshot`.
    :param credential:
        The credentials with which to authenticate. This is optional if the
        account URL already has a SAS token. The value can be a SAS token string,
        an instance of a AzureSasCredential or AzureNamedKeyCredential from azure.core.credentials,
        an account shared access key, or an instance of a TokenCredentials class from azure.identity.
        If the resource URI already contains a SAS token, this will be ignored in favor of an explicit credential
        - except in the case of AzureSasCredential, where the conflicting SAS tokens will raise a ValueError.
        If using an instance of AzureNamedKeyCredential, "name" should be the storage account name, and "key"
        should be the storage account key.
    :keyword token_intent:
        Required when using `TokenCredential` for authentication and ignored for other forms of authentication.
        Specifies the intent for all requests when using `TokenCredential` authentication. Possible values are:

        backup - Specifies requests are intended for backup/admin type operations, meaning that all file/directory
                 ACLs are bypassed and full permissions are granted. User must also have required RBAC permission.

    :paramtype token_intent: Literal['backup']
    :keyword bool allow_trailing_dot: If true, the trailing dot will not be trimmed from the target URI.
    :keyword bool allow_source_trailing_dot: If true, the trailing dot will not be trimmed from the source URI.
    :keyword str api_version:
        The Storage API version to use for requests. Default value is the most recent service version that is
        compatible with the current SDK. Setting to an older version may result in reduced feature compatibility.

        .. versionadded:: 12.1.0

    :keyword str secondary_hostname:
        The hostname of the secondary endpoint.
    :keyword int max_range_size: The maximum range size used for a file upload. Defaults to 4*1024*1024.
    :keyword str audience: The audience to use when requesting tokens for Azure Active Directory
        authentication. Only has an effect when credential is of type TokenCredential. The value could be
        https://storage.azure.com/ (default) or https://<account>.blob.core.windows.net.
    """
    def __init__(
            self, account_url: str,
            share_name: str,
            file_path: str,
            snapshot: Optional[Union[str, Dict[str, Any]]] = None,
            credential: Optional[Union[str, Dict[str, str], "AzureNamedKeyCredential", "AzureSasCredential", "AsyncTokenCredential"]] = None,  # pylint: disable=line-too-long
            *,
            token_intent: Optional[Literal['backup']] = None,
            **kwargs: Any
        ) -> None:
        kwargs["retry_policy"] = kwargs.get("retry_policy") or ExponentialRetry(**kwargs)
        loop = kwargs.pop('loop', None)
        if loop and sys.version_info >= (3, 8):
            warnings.warn("The 'loop' parameter was deprecated from asyncio's high-level"
            "APIs in Python 3.8 and is no longer supported.", DeprecationWarning)
        super(ShareFileClient, self).__init__(
            account_url, share_name=share_name, file_path=file_path, snapshot=snapshot,
            credential=credential, token_intent=token_intent, **kwargs
        )
        self._client = AzureFileStorage(url=self.url, base_url=self.url, pipeline=self._pipeline,
                                        allow_trailing_dot=self.allow_trailing_dot,
                                        allow_source_trailing_dot=self.allow_source_trailing_dot,
                                        file_request_intent=self.file_request_intent)
        self._client._config.version = get_api_version(kwargs) # pylint: disable=protected-access

    @distributed_trace_async
    async def acquire_lease(self, lease_id=None, **kwargs):
        # type: (Optional[str], **Any) -> ShareLeaseClient
        """Requests a new lease.

        If the file does not have an active lease, the File
        Service creates a lease on the blob and returns a new lease.

        :param str lease_id:
            Proposed lease ID, in a GUID string format. The File Service
            returns 400 (Invalid request) if the proposed lease ID is not
            in the correct format.
        :keyword int timeout:
            Sets the server-side timeout for the operation in seconds. For more details see
            https://learn.microsoft.com/rest/api/storageservices/setting-timeouts-for-file-service-operations.
            This value is not tracked or validated on the client. To configure client-side network timesouts
            see `here <https://github.com/Azure/azure-sdk-for-python/tree/main/sdk/storage/azure-storage-file-share
            #other-client--per-operation-configuration>`_.
        :returns: A ShareLeaseClient object.
        :rtype: ~azure.storage.fileshare.aio.ShareLeaseClient

        .. admonition:: Example:

            .. literalinclude:: ../samples/blob_samples_common.py
                :start-after: [START acquire_lease_on_blob]
                :end-before: [END acquire_lease_on_blob]
                :language: python
                :dedent: 8
                :caption: Acquiring a lease on a blob.
        """
        kwargs['lease_duration'] = -1
        lease = ShareLeaseClient(self, lease_id=lease_id)  # type: ignore
        await lease.acquire(**kwargs)
        return lease

    @distributed_trace_async
    async def exists(self, **kwargs: Any) -> bool:
        """
        Returns True if the file exists and returns False otherwise.

        :keyword int timeout:
            Sets the server-side timeout for the operation in seconds. For more details see
            https://learn.microsoft.com/rest/api/storageservices/setting-timeouts-for-file-service-operations.
            This value is not tracked or validated on the client. To configure client-side network timesouts
            see `here <https://github.com/Azure/azure-sdk-for-python/tree/main/sdk/storage/azure-storage-file-share
            #other-client--per-operation-configuration>`_.
        :returns: True if the file exists, False otherwise.
        :rtype: bool
        """
        try:
            await self._client.file.get_properties(**kwargs)
            return True
        except HttpResponseError as error:
            try:
                process_storage_error(error)
            except ResourceNotFoundError:
                return False

    @distributed_trace_async
    async def create_file(  # type: ignore
        self,
        size,  # type: int
        file_attributes="none",  # type: Union[str, NTFSAttributes]
        file_creation_time="now",  # type: Optional[Union[str, datetime]]
        file_last_write_time="now",  # type: Optional[Union[str, datetime]]
        file_permission=None,  # type: Optional[str]
        permission_key=None,  # type: Optional[str]
        **kwargs  # type: Any
    ):
        # type: (...) -> Dict[str, Any]
        """Creates a new file.

        Note that it only initializes the file with no content.

        :param int size: Specifies the maximum size for the file,
            up to 1 TB.
        :param file_attributes:
            The file system attributes for files and directories.
            If not set, the default value would be "None" and the attributes will be set to "Archive".
            Here is an example for when the var type is str: 'Temporary|Archive'.
            file_attributes value is not case sensitive.
        :type file_attributes: str or ~azure.storage.fileshare.NTFSAttributes
        :param file_creation_time: Creation time for the file
            Default value: Now.
        :type file_creation_time: str or ~datetime.datetime
        :param file_last_write_time: Last write time for the file
            Default value: Now.
        :type file_last_write_time: str or ~datetime.datetime
        :param file_permission: If specified the permission (security
            descriptor) shall be set for the directory/file. This header can be
            used if Permission size is <= 8KB, else x-ms-file-permission-key
            header shall be used. Default value: Inherit. If SDDL is specified as
            input, it must have owner, group and dacl. Note: Only one of the
            x-ms-file-permission or x-ms-file-permission-key should be specified.
        :type file_permission: str
        :param permission_key: Key of the permission to be set for the
            directory/file. Note: Only one of the x-ms-file-permission or
            x-ms-file-permission-key should be specified.
        :type permission_key: str
        :keyword file_change_time:
            Change time for the file. If not specified, change time will be set to the current date/time.

            .. versionadded:: 12.8.0
                This parameter was introduced in API version '2021-06-08'.

        :paramtype file_change_time: str or ~datetime.datetime
        :keyword ~azure.storage.fileshare.ContentSettings content_settings:
            ContentSettings object used to set file properties. Used to set content type, encoding,
            language, disposition, md5, and cache control.
        :keyword dict[str, str] metadata:
            Name-value pairs associated with the file as metadata.
        :keyword lease:
            Required if the file has an active lease. Value can be a ShareLeaseClient object
            or the lease ID as a string.

            .. versionadded:: 12.1.0

        :paramtype lease: ~azure.storage.fileshare.aio.ShareLeaseClient or str
        :keyword int timeout:
            Sets the server-side timeout for the operation in seconds. For more details see
            https://learn.microsoft.com/rest/api/storageservices/setting-timeouts-for-file-service-operations.
            This value is not tracked or validated on the client. To configure client-side network timesouts
            see `here <https://github.com/Azure/azure-sdk-for-python/tree/main/sdk/storage/azure-storage-file-share
            #other-client--per-operation-configuration>`_.
        :returns: File-updated property dict (Etag and last modified).
        :rtype: dict[str, Any]

        .. admonition:: Example:

            .. literalinclude:: ../samples/file_samples_client_async.py
                :start-after: [START create_file]
                :end-before: [END create_file]
                :language: python
                :dedent: 16
                :caption: Create a file.
        """
        access_conditions = get_access_conditions(kwargs.pop('lease', None))
        content_settings = kwargs.pop('content_settings', None)
        metadata = kwargs.pop('metadata', None)
        timeout = kwargs.pop('timeout', None)
        headers = kwargs.pop("headers", {})
        headers.update(add_metadata_headers(metadata))
        file_http_headers = None
        if content_settings:
            file_http_headers = FileHTTPHeaders(
                file_cache_control=content_settings.cache_control,
                file_content_type=content_settings.content_type,
                file_content_md5=bytearray(content_settings.content_md5) if content_settings.content_md5 else None,
                file_content_encoding=content_settings.content_encoding,
                file_content_language=content_settings.content_language,
                file_content_disposition=content_settings.content_disposition,
            )
        file_permission = _get_file_permission(file_permission, permission_key, 'Inherit')
        file_change_time = kwargs.pop('file_change_time', None)
        try:
            return await self._client.file.create(  # type: ignore
                file_content_length=size,
                metadata=metadata,
                file_attributes=_str(file_attributes),
                file_creation_time=_datetime_to_str(file_creation_time),
                file_last_write_time=_datetime_to_str(file_last_write_time),
                file_change_time=_datetime_to_str(file_change_time),
                file_permission=file_permission,
                file_permission_key=permission_key,
                file_http_headers=file_http_headers,
                lease_access_conditions=access_conditions,
                headers=headers,
                timeout=timeout,
                cls=return_response_headers,
                **kwargs
            )
        except HttpResponseError as error:
            process_storage_error(error)

    @distributed_trace_async
    async def upload_file(
        self, data: Union[bytes, str, Iterable[AnyStr], AsyncIterable[AnyStr], IO[AnyStr]],
            length: Optional[int] = None,
            file_attributes: Union[str, "NTFSAttributes"] = "none",
            file_creation_time: Optional[Union[str, datetime]] = "now",
            file_last_write_time: Optional[Union[str, datetime]] = "now",
            file_permission: Optional[str] = None,
            permission_key: Optional[str] = None,
            **kwargs
        ) -> Dict[str, Any]:
        """Uploads a new file.

        :param data:
            Content of the file.
        :type data: Union[bytes, str, Iterable[AnyStr], AsyncIterable[AnyStr], IO[AnyStr]]
        :param int length:
            Length of the file in bytes. Specify its maximum size, up to 1 TiB.
        :param file_attributes:
            The file system attributes for files and directories.
            If not set, the default value would be "None" and the attributes will be set to "Archive".
            Here is an example for when the var type is str: 'Temporary|Archive'.
            file_attributes value is not case sensitive.
        :type file_attributes: str or ~azure.storage.fileshare.NTFSAttributes
        :param file_creation_time: Creation time for the file
            Default value: Now.
        :type file_creation_time: str or ~datetime.datetime
        :param file_last_write_time: Last write time for the file
            Default value: Now.
        :type file_last_write_time: str or ~datetime.datetime
        :param file_permission: If specified the permission (security
            descriptor) shall be set for the directory/file. This header can be
            used if Permission size is <= 8KB, else x-ms-file-permission-key
            header shall be used. Default value: Inherit. If SDDL is specified as
            input, it must have owner, group and dacl. Note: Only one of the
            x-ms-file-permission or x-ms-file-permission-key should be specified.
        :type file_permission: str
        :param permission_key: Key of the permission to be set for the
            directory/file. Note: Only one of the x-ms-file-permission or
            x-ms-file-permission-key should be specified.
        :type permission_key: str
        :keyword file_change_time:
            Change time for the file. If not specified, change time will be set to the current date/time.

            .. versionadded:: 12.8.0
                This parameter was introduced in API version '2021-06-08'.

        :paramtype file_change_time: str or ~datetime.datetime
        :keyword dict[str, str] metadata:
            Name-value pairs associated with the file as metadata.
        :keyword ~azure.storage.fileshare.ContentSettings content_settings:
            ContentSettings object used to set file properties. Used to set content type, encoding,
            language, disposition, md5, and cache control.
        :keyword bool validate_content:
            If true, calculates an MD5 hash for each range of the file. The storage
            service checks the hash of the content that has arrived with the hash
            that was sent. This is primarily valuable for detecting bitflips on
            the wire if using http instead of https as https (the default) will
            already validate. Note that this MD5 hash is not stored with the
            file.
        :keyword int max_concurrency:
            Maximum number of parallel connections to use.
        :keyword str encoding:
            Defaults to UTF-8.
        :keyword lease:
            Required if the file has an active lease. Value can be a ShareLeaseClient object
            or the lease ID as a string.

            .. versionadded:: 12.1.0

        :paramtype lease: ~azure.storage.fileshare.aio.ShareLeaseClient or str
        :keyword progress_hook:
            An async callback to track the progress of a long running upload. The signature is
            function(current: int, total: Optional[int]) where current is the number of bytes transferred
            so far, and total is the size of the blob or None if the size is unknown.
        :paramtype progress_hook: Callable[[int, Optional[int]], Awaitable[None]]
        :keyword int timeout:
            Sets the server-side timeout for the operation in seconds. For more details see
            https://learn.microsoft.com/rest/api/storageservices/setting-timeouts-for-file-service-operations.
            This value is not tracked or validated on the client. To configure client-side network timesouts
            see `here <https://github.com/Azure/azure-sdk-for-python/tree/main/sdk/storage/azure-storage-file-share
            #other-client--per-operation-configuration>`_.
        :returns: File-updated property dict (Etag and last modified).
        :rtype: dict[str, Any]

        .. admonition:: Example:

            .. literalinclude:: ../samples/file_samples_client_async.py
                :start-after: [START upload_file]
                :end-before: [END upload_file]
                :language: python
                :dedent: 16
                :caption: Upload a file.
        """
        metadata = kwargs.pop('metadata', None)
        content_settings = kwargs.pop('content_settings', None)
        max_concurrency = kwargs.pop('max_concurrency', 1)
        validate_content = kwargs.pop('validate_content', False)
        progress_hook = kwargs.pop('progress_hook', None)
        timeout = kwargs.pop('timeout', None)
        encoding = kwargs.pop('encoding', 'UTF-8')

        if isinstance(data, str):
            data = data.encode(encoding)
        if length is None:
            length = get_length(data)
        if isinstance(data, bytes):
            data = data[:length]

        if isinstance(data, bytes):
            stream = BytesIO(data)
        elif hasattr(data, "read"):
            stream = data
        elif hasattr(data, "__iter__"):
            stream = IterStreamer(data, encoding=encoding)
        elif hasattr(data, '__aiter__'):
            stream = AsyncIterStreamer(data, encoding=encoding)
        else:
            raise TypeError(f"Unsupported data type: {type(data)}")
        return await _upload_file_helper(
            self,
            stream,
            length,
            metadata,
            content_settings,
            validate_content,
            timeout,
            max_concurrency,
            self._config,
            file_attributes=file_attributes,
            file_creation_time=file_creation_time,
            file_last_write_time=file_last_write_time,
            file_permission=file_permission,
            file_permission_key=permission_key,
            progress_hook=progress_hook,
            **kwargs
        )

    @distributed_trace_async
    async def start_copy_from_url(self, source_url, **kwargs):
        # type: (str, Any) -> Any
        """Initiates the copying of data from a source URL into the file
        referenced by the client.

        The status of this copy operation can be found using the `get_properties`
        method.

        :param str source_url:
            Specifies the URL of the source file.
        :keyword str file_permission:
            If specified the permission (security descriptor) shall be set for the directory/file.
            This value can be set to "source" to copy the security descriptor from the source file.
            Otherwise if set, this value will be used to override the source value. If not set, permission value
            is inherited from the parent directory of the target file. This setting can be
            used if Permission size is <= 8KB, otherwise permission_key shall be used.
            If SDDL is specified as input, it must have owner, group and dacl.
            Note: Only one of the file_permission or permission_key should be specified.

            .. versionadded:: 12.1.0
                This parameter was introduced in API version '2019-07-07'.

        :keyword str permission_key:
            Key of the permission to be set for the directory/file.
            This value can be set to "source" to copy the security descriptor from the source file.
            Otherwise if set, this value will be used to override the source value. If not set, permission value
            is inherited from the parent directory of the target file.
            Note: Only one of the file_permission or permission_key should be specified.

            .. versionadded:: 12.1.0
                This parameter was introduced in API version '2019-07-07'.

        :keyword file_attributes:
            This value can be set to "source" to copy file attributes from the source file to the target file,
            or to clear all attributes, it can be set to "None". Otherwise it can be set to a list of attributes
            to set on the target file. If this is not set, the default value is "Archive".

            .. versionadded:: 12.1.0
                This parameter was introduced in API version '2019-07-07'.

        :paramtype file_attributes: str or :class:`~azure.storage.fileshare.NTFSAttributes`
        :keyword file_creation_time:
            This value can be set to "source" to copy the creation time from the source file to the target file,
            or a datetime to set as creation time on the target file. This could also be a string in ISO 8601 format.
            If this is not set, creation time will be set to the date time value of the creation
            (or when it was overwritten) of the target file by copy engine.

            .. versionadded:: 12.1.0
                This parameter was introduced in API version '2019-07-07'.

        :paramtype file_creation_time: str or ~datetime.datetime
        :keyword file_last_write_time:
            This value can be set to "source" to copy the last write time from the source file to the target file, or
            a datetime to set as the last write time on the target file. This could also be a string in ISO 8601 format.
            If this is not set, value will be the last write time to the file by the copy engine.

            .. versionadded:: 12.1.0
                This parameter was introduced in API version '2019-07-07'.

        :paramtype file_last_write_time: str or ~datetime.datetime
        :keyword file_change_time:
            Change time for the file. If not specified, change time will be set to the current date/time.

            .. versionadded:: 12.9.0
                This parameter was introduced in API version '2021-06-08'.

        :paramtype file_change_time: str or ~datetime.datetime
        :keyword bool ignore_read_only:
            Specifies the option to overwrite the target file if it already exists and has read-only attribute set.

            .. versionadded:: 12.1.0
                This parameter was introduced in API version '2019-07-07'.

        :keyword bool set_archive_attribute:
            Specifies the option to set the archive attribute on the target file.
            True means the archive attribute will be set on the target file despite attribute
            overrides or the source file state.

            .. versionadded:: 12.1.0
                This parameter was introduced in API version '2019-07-07'.

        :keyword metadata:
            Name-value pairs associated with the file as metadata.
        :type metadata: dict[str, str]
        :keyword lease:
            Required if the file has an active lease. Value can be a ShareLeaseClient object
            or the lease ID as a string.

            .. versionadded:: 12.1.0

        :paramtype lease: ~azure.storage.fileshare.aio.ShareLeaseClient or str
        :keyword int timeout:
            Sets the server-side timeout for the operation in seconds. For more details see
            https://learn.microsoft.com/rest/api/storageservices/setting-timeouts-for-file-service-operations.
            This value is not tracked or validated on the client. To configure client-side network timesouts
            see `here <https://github.com/Azure/azure-sdk-for-python/tree/main/sdk/storage/azure-storage-file-share
            #other-client--per-operation-configuration>`_.
        :returns: Response after data copying operation has been initiated.
        :rtype: dict[str, Any]

        .. admonition:: Example:

            .. literalinclude:: ../samples/file_samples_client_async.py
                :start-after: [START copy_file_from_url]
                :end-before: [END copy_file_from_url]
                :language: python
                :dedent: 16
                :caption: Copy a file from a URL
        """
        metadata = kwargs.pop('metadata', None)
        access_conditions = get_access_conditions(kwargs.pop('lease', None))
        timeout = kwargs.pop('timeout', None)
        headers = kwargs.pop("headers", {})
        headers.update(add_metadata_headers(metadata))
        kwargs.update(get_smb_properties(kwargs))
        try:
            return await self._client.file.start_copy(
                source_url,
                metadata=metadata,
                lease_access_conditions=access_conditions,
                headers=headers,
                cls=return_response_headers,
                timeout=timeout,
                **kwargs
            )
        except HttpResponseError as error:
            process_storage_error(error)

    @distributed_trace_async
    async def abort_copy(self, copy_id, **kwargs):
        # type: (Union[str, FileProperties], Any) -> None
        """Abort an ongoing copy operation.

        This will leave a destination file with zero length and full metadata.
        This will raise an error if the copy operation has already ended.

        :param copy_id:
            The copy operation to abort. This can be either an ID, or an
            instance of FileProperties.
        :type copy_id: str or ~azure.storage.fileshare.FileProperties
        :keyword lease:
            Required if the file has an active lease. Value can be a ShareLeaseClient object
            or the lease ID as a string.

            .. versionadded:: 12.1.0

        :paramtype lease: ~azure.storage.fileshare.aio.ShareLeaseClient or str
        :keyword int timeout:
            Sets the server-side timeout for the operation in seconds. For more details see
            https://learn.microsoft.com/rest/api/storageservices/setting-timeouts-for-file-service-operations.
            This value is not tracked or validated on the client. To configure client-side network timesouts
            see `here <https://github.com/Azure/azure-sdk-for-python/tree/main/sdk/storage/azure-storage-file-share
            #other-client--per-operation-configuration>`_.
        :rtype: None
        """
        access_conditions = get_access_conditions(kwargs.pop('lease', None))
        timeout = kwargs.pop('timeout', None)
        try:
            copy_id = copy_id.copy.id
        except AttributeError:
            try:
                copy_id = copy_id["copy_id"]
            except TypeError:
                pass
        try:
            await self._client.file.abort_copy(copy_id=copy_id,
                                               lease_access_conditions=access_conditions,
                                               timeout=timeout, **kwargs)
        except HttpResponseError as error:
            process_storage_error(error)

    @distributed_trace_async
    async def download_file(
        self,
        offset=None,  # type: Optional[int]
        length=None,  # type: Optional[int]
        **kwargs  # type: Any
    ):
        # type: (...) -> StorageStreamDownloader
        """Downloads a file to the StorageStreamDownloader. The readall() method must
        be used to read all the content or readinto() must be used to download the file into
        a stream. Using chunks() returns an async iterator which allows the user to iterate over the content in chunks.

        :param int offset:
            Start of byte range to use for downloading a section of the file.
            Must be set if length is provided.
        :param int length:
            Number of bytes to read from the stream. This is optional, but
            should be supplied for optimal performance.
        :keyword int max_concurrency:
            Maximum number of parallel connections to use.
        :keyword bool validate_content:
            If true, calculates an MD5 hash for each chunk of the file. The storage
            service checks the hash of the content that has arrived with the hash
            that was sent. This is primarily valuable for detecting bitflips on
            the wire if using http instead of https as https (the default) will
            already validate. Note that this MD5 hash is not stored with the
            file. Also note that if enabled, the memory-efficient upload algorithm
            will not be used, because computing the MD5 hash requires buffering
            entire blocks, and doing so defeats the purpose of the memory-efficient algorithm.
        :keyword lease:
            Required if the file has an active lease. Value can be a ShareLeaseClient object
            or the lease ID as a string.

            .. versionadded:: 12.1.0

        :paramtype lease: ~azure.storage.fileshare.aio.ShareLeaseClient or str
        :keyword progress_hook:
            An async callback to track the progress of a long running download. The signature is
            function(current: int, total: int) where current is the number of bytes transferred
            so far, and total is the size of the blob or None if the size is unknown.
        :paramtype progress_hook: Callable[[int, int], Awaitable[None]]
        :keyword int timeout:
            Sets the server-side timeout for the operation in seconds. For more details see
            https://learn.microsoft.com/rest/api/storageservices/setting-timeouts-for-file-service-operations.
            This value is not tracked or validated on the client. To configure client-side network timesouts
            see `here <https://github.com/Azure/azure-sdk-for-python/tree/main/sdk/storage/azure-storage-file-share
            #other-client--per-operation-configuration>`_.
        :returns: A streaming object (StorageStreamDownloader)
        :rtype: ~azure.storage.fileshare.aio.StorageStreamDownloader

        .. admonition:: Example:

            .. literalinclude:: ../samples/file_samples_client_async.py
                :start-after: [START download_file]
                :end-before: [END download_file]
                :language: python
                :dedent: 16
                :caption: Download a file.
        """
        if length is not None and offset is None:
            raise ValueError("Offset value must not be None if length is set.")

        range_end = None
        if length is not None:
            range_end = offset + length - 1  # Service actually uses an end-range inclusive index

        access_conditions = get_access_conditions(kwargs.pop('lease', None))

        downloader = StorageStreamDownloader(
            client=self._client.file,
            config=self._config,
            start_range=offset,
            end_range=range_end,
            name=self.file_name,
            path='/'.join(self.file_path),
            share=self.share_name,
            lease_access_conditions=access_conditions,
            cls=deserialize_file_stream,
            **kwargs
        )
        await downloader._setup()  # pylint: disable=protected-access
        return downloader

    @distributed_trace_async
    async def delete_file(self, **kwargs):
        # type: (Any) -> None
        """Marks the specified file for deletion. The file is
        later deleted during garbage collection.

        :keyword lease:
            Required if the file has an active lease. Value can be a ShareLeaseClient object
            or the lease ID as a string.

            .. versionadded:: 12.1.0

        :paramtype lease: ~azure.storage.fileshare.aio.ShareLeaseClient or str
        :keyword int timeout:
            Sets the server-side timeout for the operation in seconds. For more details see
            https://learn.microsoft.com/rest/api/storageservices/setting-timeouts-for-file-service-operations.
            This value is not tracked or validated on the client. To configure client-side network timesouts
            see `here <https://github.com/Azure/azure-sdk-for-python/tree/main/sdk/storage/azure-storage-file-share
            #other-client--per-operation-configuration>`_.
        :rtype: None

        .. admonition:: Example:

            .. literalinclude:: ../samples/file_samples_client_async.py
                :start-after: [START delete_file]
                :end-before: [END delete_file]
                :language: python
                :dedent: 16
                :caption: Delete a file.
        """
        access_conditions = get_access_conditions(kwargs.pop('lease', None))
        timeout = kwargs.pop('timeout', None)
        try:
            await self._client.file.delete(lease_access_conditions=access_conditions, timeout=timeout, **kwargs)
        except HttpResponseError as error:
            process_storage_error(error)

    @distributed_trace_async
    async def rename_file(
            self, new_name, # type: str
            **kwargs # type: Any
        ):
        # type: (...) -> ShareFileClient
        """
        Rename the source file.

        :param str new_name:
            The new file name.
        :keyword int timeout:
            Sets the server-side timeout for the operation in seconds. For more details see
            https://learn.microsoft.com/rest/api/storageservices/setting-timeouts-for-file-service-operations.
            This value is not tracked or validated on the client. To configure client-side network timesouts
            see `here <https://github.com/Azure/azure-sdk-for-python/tree/main/sdk/storage/azure-storage-file-share
            #other-client--per-operation-configuration>`_.
        :keyword bool overwrite:
            A boolean value for if the destination file already exists, whether this request will
            overwrite the file or not. If true, the rename will succeed and will overwrite the
            destination file. If not provided or if false and the destination file does exist, the
            request will not overwrite the destination file. If provided and the destination file
            doesn't exist, the rename will succeed.
        :keyword bool ignore_read_only:
            A boolean value that specifies whether the ReadOnly attribute on a preexisting destination
            file should be respected. If true, the rename will succeed, otherwise, a previous file at the
            destination with the ReadOnly attribute set will cause the rename to fail.
        :keyword str file_permission:
            If specified the permission (security descriptor) shall be set for the file. This header
            can be used if Permission size is <= 8KB, else file_permission_key shall be used.
            If SDDL is specified as input, it must have owner, group and dacl.
            A value of 'preserve' can be passed to preserve source permissions.
            Note: Only one of the file_permission or file_permission_key should be specified.
        :keyword str file_permission_key:
            Key of the permission to be set for the file.
            Note: Only one of the file-permission or file-permission-key should be specified.
        :keyword file_attributes:
            The file system attributes for the file.
        :paramtype file_attributes:~azure.storage.fileshare.NTFSAttributes or str
        :keyword file_creation_time:
            Creation time for the file.
        :paramtype file_creation_time:~datetime.datetime or str
        :keyword file_last_write_time:
            Last write time for the file.
        :paramtype file_last_write_time:~datetime.datetime or str
        :keyword file_change_time:
            Change time for the file. If not specified, change time will be set to the current date/time.

            .. versionadded:: 12.8.0
                This parameter was introduced in API version '2021-06-08'.

        :paramtype file_change_time: str or ~datetime.datetime
        :keyword str content_type:
            The Content Type of the new file.

            .. versionadded:: 12.8.0
                This parameter was introduced in API version '2021-06-08'.

        :keyword Dict[str,str] metadata:
            A name-value pair to associate with a file storage object.
        :keyword source_lease:
            Required if the source file has an active lease. Value can be a ShareLeaseClient object
            or the lease ID as a string.
        :paramtype source_lease: ~azure.storage.fileshare.ShareLeaseClient or str
        :keyword destination_lease:
            Required if the destination file has an active lease. Value can be a ShareLeaseClient object
            or the lease ID as a string.
        :paramtype destination_lease: ~azure.storage.fileshare.ShareLeaseClient or str
        :returns: The new File Client.
        :rtype: ~azure.storage.fileshare.ShareFileClient
        """
        if not new_name:
            raise ValueError("Please specify a new file name.")

        new_name = new_name.strip('/')
        new_path_and_query = new_name.split('?')
        new_file_path = new_path_and_query[0]
        if len(new_path_and_query) == 2:
            new_file_sas = new_path_and_query[1] or self._query_str.strip('?')
        else:
            new_file_sas = self._query_str.strip('?')

        new_file_client = ShareFileClient(
            f'{self.scheme}://{self.primary_hostname}', self.share_name, new_file_path,
            credential=new_file_sas or self.credential, api_version=self.api_version,
            _hosts=self._hosts, _configuration=self._config, _pipeline=self._pipeline,
            _location_mode=self._location_mode, allow_trailing_dot=self.allow_trailing_dot,
            allow_source_trailing_dot=self.allow_source_trailing_dot, token_intent=self.file_request_intent
        )

        kwargs.update(get_rename_smb_properties(kwargs))

        file_http_headers = None
        content_type = kwargs.pop('content_type', None)
        if content_type:
            file_http_headers = FileHTTPHeaders(
                file_content_type=content_type
            )

        timeout = kwargs.pop('timeout', None)
        overwrite = kwargs.pop('overwrite', None)
        metadata = kwargs.pop('metadata', None)
        headers = kwargs.pop('headers', {})
        headers.update(add_metadata_headers(metadata))

        source_access_conditions = get_source_access_conditions(kwargs.pop('source_lease', None))
        dest_access_conditions = get_dest_access_conditions(kwargs.pop('destination_lease', None))

        try:
            await new_file_client._client.file.rename(  # pylint: disable=protected-access
                self.url,
                timeout=timeout,
                replace_if_exists=overwrite,
                file_http_headers=file_http_headers,
                source_lease_access_conditions=source_access_conditions,
                destination_lease_access_conditions=dest_access_conditions,
                headers=headers,
                **kwargs)

            return new_file_client
        except HttpResponseError as error:
            process_storage_error(error)

    @distributed_trace_async
    async def get_file_properties(self, **kwargs):
        # type: (Any) -> FileProperties
        """Returns all user-defined metadata, standard HTTP properties, and
        system properties for the file.

        :keyword lease:
            Required if the file has an active lease. Value can be a ShareLeaseClient object
            or the lease ID as a string.

            .. versionadded:: 12.1.0

        :paramtype lease: ~azure.storage.fileshare.aio.ShareLeaseClient or str
        :keyword int timeout:
            Sets the server-side timeout for the operation in seconds. For more details see
            https://learn.microsoft.com/rest/api/storageservices/setting-timeouts-for-file-service-operations.
            This value is not tracked or validated on the client. To configure client-side network timesouts
            see `here <https://github.com/Azure/azure-sdk-for-python/tree/main/sdk/storage/azure-storage-file-share
            #other-client--per-operation-configuration>`_.
        :returns: FileProperties
        :rtype: ~azure.storage.fileshare.FileProperties
        """
        access_conditions = get_access_conditions(kwargs.pop('lease', None))
        timeout = kwargs.pop('timeout', None)
        try:
            file_props = await self._client.file.get_properties(
                sharesnapshot=self.snapshot,
                lease_access_conditions=access_conditions,
                timeout=timeout,
                cls=deserialize_file_properties,
                **kwargs
            )
        except HttpResponseError as error:
            process_storage_error(error)
        file_props.name = self.file_name
        file_props.share = self.share_name
        file_props.snapshot = self.snapshot
        file_props.path = "/".join(self.file_path)
        return file_props  # type: ignore

    @distributed_trace_async
    async def set_http_headers(self, content_settings,  # type: ContentSettings
                               file_attributes="preserve",  # type: Union[str, NTFSAttributes]
                               file_creation_time="preserve",  # type: Optional[Union[str, datetime]]
                               file_last_write_time="preserve",  # type: Optional[Union[str, datetime]]
                               file_permission=None,  # type: Optional[str]
                               permission_key=None,  # type: Optional[str]
                               **kwargs  # type: Any
                               ):
        # type: (...) -> Dict[str, Any]
        """Sets HTTP headers on the file.

        :param ~azure.storage.fileshare.ContentSettings content_settings:
            ContentSettings object used to set file properties. Used to set content type, encoding,
            language, disposition, md5, and cache control.
        :param file_attributes:
            The file system attributes for files and directories.
            If not set, indicates preservation of existing values.
            Here is an example for when the var type is str: 'Temporary|Archive'
        :type file_attributes: str or ~azure.storage.fileshare.NTFSAttributes
        :param file_creation_time: Creation time for the file
            Default value: Preserve.
        :type file_creation_time: str or ~datetime.datetime
        :param file_last_write_time: Last write time for the file
            Default value: Preserve.
        :type file_last_write_time: str or ~datetime.datetime
        :param file_permission: If specified the permission (security
            descriptor) shall be set for the directory/file. This header can be
            used if Permission size is <= 8KB, else x-ms-file-permission-key
            header shall be used. Default value: Inherit. If SDDL is specified as
            input, it must have owner, group and dacl. Note: Only one of the
            x-ms-file-permission or x-ms-file-permission-key should be specified.
        :type file_permission: str
        :param permission_key: Key of the permission to be set for the
            directory/file. Note: Only one of the x-ms-file-permission or
            x-ms-file-permission-key should be specified.
        :type permission_key: str
        :keyword file_change_time:
            Change time for the file. If not specified, change time will be set to the current date/time.

            .. versionadded:: 12.8.0
                This parameter was introduced in API version '2021-06-08'.

        :paramtype file_change_time: str or ~datetime.datetime
        :keyword lease:
            Required if the file has an active lease. Value can be a ShareLeaseClient object
            or the lease ID as a string.

            .. versionadded:: 12.1.0

        :paramtype lease: ~azure.storage.fileshare.aio.ShareLeaseClient or str
        :keyword int timeout:
            Sets the server-side timeout for the operation in seconds. For more details see
            https://learn.microsoft.com/rest/api/storageservices/setting-timeouts-for-file-service-operations.
            This value is not tracked or validated on the client. To configure client-side network timesouts
            see `here <https://github.com/Azure/azure-sdk-for-python/tree/main/sdk/storage/azure-storage-file-share
            #other-client--per-operation-configuration>`_.
        :returns: File-updated property dict (Etag and last modified).
        :rtype: dict[str, Any]
        """
        access_conditions = get_access_conditions(kwargs.pop('lease', None))
        timeout = kwargs.pop('timeout', None)
        file_content_length = kwargs.pop("size", None)
        file_http_headers = FileHTTPHeaders(
            file_cache_control=content_settings.cache_control,
            file_content_type=content_settings.content_type,
            file_content_md5=bytearray(content_settings.content_md5) if content_settings.content_md5 else None,
            file_content_encoding=content_settings.content_encoding,
            file_content_language=content_settings.content_language,
            file_content_disposition=content_settings.content_disposition,
        )
        file_permission = _get_file_permission(file_permission, permission_key, 'preserve')
        file_change_time = kwargs.pop('file_change_time', None)
        try:
            return await self._client.file.set_http_headers(  # type: ignore
                file_content_length=file_content_length,
                file_http_headers=file_http_headers,
                file_attributes=_str(file_attributes),
                file_creation_time=_datetime_to_str(file_creation_time),
                file_last_write_time=_datetime_to_str(file_last_write_time),
                file_change_time=_datetime_to_str(file_change_time),
                file_permission=file_permission,
                file_permission_key=permission_key,
                lease_access_conditions=access_conditions,
                timeout=timeout,
                cls=return_response_headers,
                **kwargs
            )
        except HttpResponseError as error:
            process_storage_error(error)

    @distributed_trace_async
    async def set_file_metadata(self, metadata=None, **kwargs):  # type: ignore
        # type: (Optional[Dict[str, Any]], Any) -> Dict[str, Any]
        """Sets user-defined metadata for the specified file as one or more
        name-value pairs.

        Each call to this operation replaces all existing metadata
        attached to the file. To remove all metadata from the file,
        call this operation with no metadata dict.

        :param metadata:
            Name-value pairs associated with the file as metadata.
        :type metadata: dict[str, str]
        :keyword lease:
            Required if the file has an active lease. Value can be a ShareLeaseClient object
            or the lease ID as a string.

            .. versionadded:: 12.1.0

        :paramtype lease: ~azure.storage.fileshare.aio.ShareLeaseClient or str
        :keyword int timeout:
            Sets the server-side timeout for the operation in seconds. For more details see
            https://learn.microsoft.com/rest/api/storageservices/setting-timeouts-for-file-service-operations.
            This value is not tracked or validated on the client. To configure client-side network timesouts
            see `here <https://github.com/Azure/azure-sdk-for-python/tree/main/sdk/storage/azure-storage-file-share
            #other-client--per-operation-configuration>`_.
        :returns: File-updated property dict (Etag and last modified).
        :rtype: dict[str, Any]
        """
        access_conditions = get_access_conditions(kwargs.pop('lease', None))
        timeout = kwargs.pop('timeout', None)
        headers = kwargs.pop("headers", {})
        headers.update(add_metadata_headers(metadata))  # type: ignore
        try:
            return await self._client.file.set_metadata(  # type: ignore
                metadata=metadata, lease_access_conditions=access_conditions,
                timeout=timeout, cls=return_response_headers, headers=headers, **kwargs
            )
        except HttpResponseError as error:
            process_storage_error(error)

    @distributed_trace_async
    async def upload_range(  # type: ignore
        self,
        data,  # type: bytes
        offset,  # type: int
        length,  # type: int
        **kwargs
    ):
        # type: (...) -> Dict[str, Any]
        """Upload a range of bytes to a file.

        :param bytes data:
            The data to upload.
        :param int offset:
            Start of byte range to use for uploading a section of the file.
            The range can be up to 4 MB in size.
        :param int length:
            Number of bytes to use for uploading a section of the file.
            The range can be up to 4 MB in size.
        :keyword bool validate_content:
            If true, calculates an MD5 hash of the page content. The storage
            service checks the hash of the content that has arrived
            with the hash that was sent. This is primarily valuable for detecting
            bitflips on the wire if using http instead of https as https (the default)
            will already validate. Note that this MD5 hash is not stored with the
            file.
        :keyword file_last_write_mode:
            If the file last write time should be preserved or overwritten. Possible values
            are "preserve" or "now". If not specified, file last write time will be changed to
            the current date/time.

            .. versionadded:: 12.8.0
                This parameter was introduced in API version '2021-06-08'.

        :paramtype file_last_write_mode: Literal["preserve", "now"]
        :keyword lease:
            Required if the file has an active lease. Value can be a ShareLeaseClient object
            or the lease ID as a string.

            .. versionadded:: 12.1.0

        :paramtype lease: ~azure.storage.fileshare.aio.ShareLeaseClient or str
        :keyword int timeout:
            Sets the server-side timeout for the operation in seconds. For more details see
            https://learn.microsoft.com/rest/api/storageservices/setting-timeouts-for-file-service-operations.
            This value is not tracked or validated on the client. To configure client-side network timesouts
            see `here <https://github.com/Azure/azure-sdk-for-python/tree/main/sdk/storage/azure-storage-file-share
            #other-client--per-operation-configuration>`_.
        :keyword str encoding:
            Defaults to UTF-8.
        :returns: File-updated property dict (Etag and last modified).
        :rtype: Dict[str, Any]
        """
        validate_content = kwargs.pop('validate_content', False)
        timeout = kwargs.pop('timeout', None)
        encoding = kwargs.pop('encoding', 'UTF-8')
        file_last_write_mode = kwargs.pop('file_last_write_mode', None)
        if isinstance(data, str):
            data = data.encode(encoding)
        end_range = offset + length - 1  # Reformat to an inclusive range index
        content_range = f'bytes={offset}-{end_range}'
        access_conditions = get_access_conditions(kwargs.pop('lease', None))
        try:
            return await self._client.file.upload_range(  # type: ignore
                range=content_range,
                content_length=length,
                optionalbody=data,
                timeout=timeout,
                validate_content=validate_content,
                file_last_written_mode=file_last_write_mode,
                lease_access_conditions=access_conditions,
                cls=return_response_headers,
                **kwargs
            )
        except HttpResponseError as error:
            process_storage_error(error)

    @distributed_trace_async
    async def upload_range_from_url(self, source_url,
                                    offset,
                                    length,
                                    source_offset,
                                    **kwargs
                                    ):
        # type: (str, int, int, int, **Any) -> Dict[str, Any]
        """
        Writes the bytes from one Azure File endpoint into the specified range of another Azure File endpoint.

        :param int offset:
            Start of byte range to use for updating a section of the file.
            The range can be up to 4 MB in size.
        :param int length:
            Number of bytes to use for updating a section of the file.
            The range can be up to 4 MB in size.
        :param str source_url:
            A URL of up to 2 KB in length that specifies an Azure file or blob.
            The value should be URL-encoded as it would appear in a request URI.
            If the source is in another account, the source must either be public
            or must be authenticated via a shared access signature. If the source
            is public, no authentication is required.
            Examples:
            https://myaccount.file.core.windows.net/myshare/mydir/myfile
            https://otheraccount.file.core.windows.net/myshare/mydir/myfile?sastoken
        :param int source_offset:
            This indicates the start of the range of bytes(inclusive) that has to be taken from the copy source.
            The service will read the same number of bytes as the destination range (length-offset).
        :keyword ~datetime.datetime source_if_modified_since:
            A DateTime value. Azure expects the date value passed in to be UTC.
            If timezone is included, any non-UTC datetimes will be converted to UTC.
            If a date is passed in without timezone info, it is assumed to be UTC.
            Specify this conditional header to copy the blob only if the source
            blob has been modified since the specified date/time.
        :keyword ~datetime.datetime source_if_unmodified_since:
            A DateTime value. Azure expects the date value passed in to be UTC.
            If timezone is included, any non-UTC datetimes will be converted to UTC.
            If a date is passed in without timezone info, it is assumed to be UTC.
            Specify this conditional header to copy the blob only if the source blob
            has not been modified since the specified date/time.
        :keyword str source_etag:
            The source ETag value, or the wildcard character (*). Used to check if the resource has changed,
            and act according to the condition specified by the `match_condition` parameter.
        :keyword ~azure.core.MatchConditions source_match_condition:
            The source match condition to use upon the etag.
        :keyword file_last_write_mode:
            If the file last write time should be preserved or overwritten. Possible values
            are "preserve" or "now". If not specified, file last write time will be changed to
            the current date/time.

            .. versionadded:: 12.8.0
                This parameter was introduced in API version '2021-06-08'.

        :paramtype file_last_write_mode: Literal["preserve", "now"]
        :keyword lease:
            Required if the file has an active lease. Value can be a ShareLeaseClient object
            or the lease ID as a string.

            .. versionadded:: 12.1.0

        :paramtype lease: ~azure.storage.fileshare.aio.ShareLeaseClient or str
        :keyword int timeout:
            Sets the server-side timeout for the operation in seconds. For more details see
            https://learn.microsoft.com/rest/api/storageservices/setting-timeouts-for-file-service-operations.
            This value is not tracked or validated on the client. To configure client-side network timesouts
            see `here <https://github.com/Azure/azure-sdk-for-python/tree/main/sdk/storage/azure-storage-file-share
            #other-client--per-operation-configuration>`_.
        :keyword str source_authorization:
            Authenticate as a service principal using a client secret to access a source blob. Ensure "bearer " is
            the prefix of the source_authorization string.
        :returns: Result after writing to the specified range of the destination Azure File endpoint.
        :rtype: dict[str, Any]
        """
        options = self._upload_range_from_url_options(
            source_url=source_url,
            offset=offset,
            length=length,
            source_offset=source_offset,
            **kwargs
        )
        try:
            return await self._client.file.upload_range_from_url(**options)  # type: ignore
        except HttpResponseError as error:
            process_storage_error(error)

    @distributed_trace_async
    async def get_ranges(  # type: ignore
            self, offset=None,  # type: Optional[int]
            length=None,  # type: Optional[int]
            **kwargs  # type: Any
        ):
        # type: (...) -> List[Dict[str, int]]
        """Returns the list of valid page ranges for a file or snapshot
        of a file.

        :param int offset:
            Specifies the start offset of bytes over which to get ranges.
        :param int length:
           Number of bytes to use over which to get ranges.
        :keyword lease:
            Required if the file has an active lease. Value can be a ShareLeaseClient object
            or the lease ID as a string.

            .. versionadded:: 12.1.0

        :paramtype lease: ~azure.storage.fileshare.ShareLeaseClient or str
        :keyword int timeout:
            Sets the server-side timeout for the operation in seconds. For more details see
            https://learn.microsoft.com/rest/api/storageservices/setting-timeouts-for-file-service-operations.
            This value is not tracked or validated on the client. To configure client-side network timesouts
            see `here <https://github.com/Azure/azure-sdk-for-python/tree/main/sdk/storage/azure-storage-file-share
            #other-client--per-operation-configuration>`_.
        :returns:
            A list of valid ranges.
        :rtype: List[dict[str, int]]
        """
        options = self._get_ranges_options(
            offset=offset,
            length=length,
            **kwargs)
        try:
            ranges = await self._client.file.get_range_list(**options)
        except HttpResponseError as error:
            process_storage_error(error)
        return [{'start': file_range.start, 'end': file_range.end} for file_range in ranges.ranges]

    @distributed_trace_async
<<<<<<< HEAD
    async def get_ranges_diff(  # type: ignore
            self,
            previous_sharesnapshot,  # type: Union[str, Dict[str, Any]]
            offset=None,  # type: Optional[int]
            length=None,  # type: Optional[int]
            **kwargs  # type: Any
            ):
        # type: (...) -> tuple[list[dict[str, int]], list[dict[str, int]]]
=======
    async def get_ranges_diff(
        self,
        previous_sharesnapshot: Union[str, Dict[str, Any]],
        offset: Optional[int] = None,
        length: Optional[int] = None,
        *,
        include_renames: Optional[bool] = None,
        **kwargs: Any
    ) -> Tuple[List[Dict[str, int]], List[Dict[str, int]]]:
>>>>>>> 9fa89679
        """Returns the list of valid page ranges for a file or snapshot
        of a file.

        .. versionadded:: 12.6.0

        :param int offset:
            Specifies the start offset of bytes over which to get ranges.
        :param int length:
           Number of bytes to use over which to get ranges.
        :param str previous_sharesnapshot:
            The snapshot diff parameter that contains an opaque DateTime value that
            specifies a previous file snapshot to be compared
            against a more recent snapshot or the current file.
        :keyword Optional[bool] include_renames:
            Only valid if previous_sharesnapshot parameter is provided. Specifies whether the changed ranges for
            a file that has been renamed or moved between the target snapshot (or live file) and the previous
            snapshot should be listed. If set to True, the valid changed ranges for the file will be returned.
            If set to False, the operation will result in a 409 (Conflict) response.
        :keyword lease:
            Required if the file has an active lease. Value can be a ShareLeaseClient object
            or the lease ID as a string.
        :paramtype lease: ~azure.storage.fileshare.ShareLeaseClient or str
        :keyword int timeout:
            Sets the server-side timeout for the operation in seconds. For more details see
            https://learn.microsoft.com/rest/api/storageservices/setting-timeouts-for-file-service-operations.
            This value is not tracked or validated on the client. To configure client-side network timesouts
            see `here <https://github.com/Azure/azure-sdk-for-python/tree/main/sdk/storage/azure-storage-file-share
            #other-client--per-operation-configuration>`_.
        :returns:
            A tuple of two lists of file ranges as dictionaries with 'start' and 'end' keys.
            The first element are filled file ranges, the 2nd element is cleared file ranges.
        :rtype: tuple[list[dict[str, int]], list[dict[str, int]]]
        """
        options = self._get_ranges_options(
            offset=offset,
            length=length,
            previous_sharesnapshot=previous_sharesnapshot,
            support_rename=include_renames,
            **kwargs)
        try:
            ranges = await self._client.file.get_range_list(**options)
        except HttpResponseError as error:
            process_storage_error(error)
        return get_file_ranges_result(ranges)

    @distributed_trace_async
    async def clear_range(  # type: ignore
        self,
        offset,  # type: int
        length,  # type: int
        **kwargs
    ):
        # type: (...) -> Dict[str, Any]
        """Clears the specified range and releases the space used in storage for
        that range.

        :param int offset:
            Start of byte range to use for clearing a section of the file.
            The range can be up to 4 MB in size.
        :param int length:
            Number of bytes to use for clearing a section of the file.
            The range can be up to 4 MB in size.
        :keyword lease:
            Required if the file has an active lease. Value can be a ShareLeaseClient object
            or the lease ID as a string.

            .. versionadded:: 12.1.0

        :paramtype lease: ~azure.storage.fileshare.aio.ShareLeaseClient or str
        :keyword int timeout:
            Sets the server-side timeout for the operation in seconds. For more details see
            https://learn.microsoft.com/rest/api/storageservices/setting-timeouts-for-file-service-operations.
            This value is not tracked or validated on the client. To configure client-side network timesouts
            see `here <https://github.com/Azure/azure-sdk-for-python/tree/main/sdk/storage/azure-storage-file-share
            #other-client--per-operation-configuration>`_.
        :returns: File-updated property dict (Etag and last modified).
        :rtype: Dict[str, Any]
        """
        access_conditions = get_access_conditions(kwargs.pop('lease', None))
        timeout = kwargs.pop('timeout', None)

        if offset is None or offset % 512 != 0:
            raise ValueError("offset must be an integer that aligns with 512 bytes file size")
        if length is None or length % 512 != 0:
            raise ValueError("length must be an integer that aligns with 512 bytes file size")
        end_range = length + offset - 1  # Reformat to an inclusive range index
        content_range = f"bytes={offset}-{end_range}"
        try:
            return await self._client.file.upload_range(  # type: ignore
                timeout=timeout,
                cls=return_response_headers,
                content_length=0,
                optionalbody=None,
                file_range_write="clear",
                range=content_range,
                lease_access_conditions=access_conditions,
                **kwargs
            )
        except HttpResponseError as error:
            process_storage_error(error)

    @distributed_trace_async
    async def resize_file(self, size, **kwargs):
        # type: (int, Any) -> Dict[str, Any]
        """Resizes a file to the specified size.

        :param int size:
            Size to resize file to (in bytes)
        :keyword lease:
            Required if the file has an active lease. Value can be a ShareLeaseClient object
            or the lease ID as a string.

            .. versionadded:: 12.1.0

        :paramtype lease: ~azure.storage.fileshare.aio.ShareLeaseClient or str
        :keyword int timeout:
            Sets the server-side timeout for the operation in seconds. For more details see
            https://learn.microsoft.com/rest/api/storageservices/setting-timeouts-for-file-service-operations.
            This value is not tracked or validated on the client. To configure client-side network timesouts
            see `here <https://github.com/Azure/azure-sdk-for-python/tree/main/sdk/storage/azure-storage-file-share
            #other-client--per-operation-configuration>`_.
        :returns: File-updated property dict (Etag and last modified).
        :rtype: Dict[str, Any]
        """
        access_conditions = get_access_conditions(kwargs.pop('lease', None))
        timeout = kwargs.pop('timeout', None)
        try:
            return await self._client.file.set_http_headers(  # type: ignore
                file_content_length=size,
                file_attributes="preserve",
                file_creation_time="preserve",
                file_last_write_time="preserve",
                file_permission="preserve",
                lease_access_conditions=access_conditions,
                cls=return_response_headers,
                timeout=timeout,
                **kwargs
            )
        except HttpResponseError as error:
            process_storage_error(error)

    @distributed_trace
    def list_handles(self, **kwargs):
        # type: (Any) -> AsyncItemPaged[Handle]
        """Lists handles for file.

        :keyword int timeout:
            Sets the server-side timeout for the operation in seconds. For more details see
            https://learn.microsoft.com/rest/api/storageservices/setting-timeouts-for-file-service-operations.
            This value is not tracked or validated on the client. To configure client-side network timesouts
            see `here <https://github.com/Azure/azure-sdk-for-python/tree/main/sdk/storage/azure-storage-file-share
            #other-client--per-operation-configuration>`_.
        :returns: An auto-paging iterable of Handle
        :rtype: ~azure.core.async_paging.AsyncItemPaged[~azure.storage.fileshare.Handle]
        """
        timeout = kwargs.pop('timeout', None)
        results_per_page = kwargs.pop("results_per_page", None)
        command = functools.partial(
            self._client.file.list_handles,
            sharesnapshot=self.snapshot,
            timeout=timeout,
            **kwargs)
        return AsyncItemPaged(
            command, results_per_page=results_per_page,
            page_iterator_class=HandlesPaged)

    @distributed_trace_async
    async def close_handle(self, handle, **kwargs):
        # type: (Union[str, Handle], Any) -> Dict[str, int]
        """Close an open file handle.

        :param handle:
            A specific handle to close.
        :type handle: str or ~azure.storage.fileshare.Handle
        :keyword int timeout:
            Sets the server-side timeout for the operation in seconds. For more details see
            https://learn.microsoft.com/rest/api/storageservices/setting-timeouts-for-file-service-operations.
            This value is not tracked or validated on the client. To configure client-side network timesouts
            see `here <https://github.com/Azure/azure-sdk-for-python/tree/main/sdk/storage/azure-storage-file-share
            #other-client--per-operation-configuration>`_.
        :returns:
            The number of handles closed (this may be 0 if the specified handle was not found)
            and the number of handles failed to close in a dict.
        :rtype: dict[str, int]
        """
        try:
            handle_id = handle.id # type: ignore
        except AttributeError:
            handle_id = handle
        if handle_id == '*':
            raise ValueError("Handle ID '*' is not supported. Use 'close_all_handles' instead.")
        try:
            response = await self._client.file.force_close_handles(
                handle_id,
                marker=None,
                sharesnapshot=self.snapshot,
                cls=return_response_headers,
                **kwargs
            )
            return {
                'closed_handles_count': response.get('number_of_handles_closed', 0),
                'failed_handles_count': response.get('number_of_handles_failed', 0)
            }
        except HttpResponseError as error:
            process_storage_error(error)

    @distributed_trace_async
    async def close_all_handles(self, **kwargs):
        # type: (Any) -> Dict[str, int]
        """Close any open file handles.

        This operation will block until the service has closed all open handles.

        :keyword int timeout:
            Sets the server-side timeout for the operation in seconds. For more details see
            https://learn.microsoft.com/rest/api/storageservices/setting-timeouts-for-file-service-operations.
            This value is not tracked or validated on the client. To configure client-side network timesouts
            see `here <https://github.com/Azure/azure-sdk-for-python/tree/main/sdk/storage/azure-storage-file-share
            #other-client--per-operation-configuration>`_.
        :returns:
            The number of handles closed (this may be 0 if the specified handle was not found)
            and the number of handles failed to close in a dict.
        :rtype: dict[str, int]
        """
        timeout = kwargs.pop('timeout', None)
        start_time = time.time()

        try_close = True
        continuation_token = None
        total_closed = 0
        total_failed = 0
        while try_close:
            try:
                response = await self._client.file.force_close_handles(
                    handle_id='*',
                    timeout=timeout,
                    marker=continuation_token,
                    sharesnapshot=self.snapshot,
                    cls=return_response_headers,
                    **kwargs
                )
            except HttpResponseError as error:
                process_storage_error(error)
            continuation_token = response.get('marker')
            try_close = bool(continuation_token)
            total_closed += response.get('number_of_handles_closed', 0)
            total_failed += response.get('number_of_handles_failed', 0)
            if timeout:
                timeout = max(0, timeout - (time.time() - start_time))
        return {
            'closed_handles_count': total_closed,
            'failed_handles_count': total_failed
        }<|MERGE_RESOLUTION|>--- conflicted
+++ resolved
@@ -11,7 +11,7 @@
 from datetime import datetime
 from io import BytesIO
 from typing import (
-    Any, AnyStr, AsyncIterable, Dict, IO, Iterable, List, Optional, Union,
+    Any, AnyStr, AsyncIterable, Dict, IO, Iterable, List, Optional, Tuple, Union,
     TYPE_CHECKING
 )
 
@@ -1279,16 +1279,6 @@
         return [{'start': file_range.start, 'end': file_range.end} for file_range in ranges.ranges]
 
     @distributed_trace_async
-<<<<<<< HEAD
-    async def get_ranges_diff(  # type: ignore
-            self,
-            previous_sharesnapshot,  # type: Union[str, Dict[str, Any]]
-            offset=None,  # type: Optional[int]
-            length=None,  # type: Optional[int]
-            **kwargs  # type: Any
-            ):
-        # type: (...) -> tuple[list[dict[str, int]], list[dict[str, int]]]
-=======
     async def get_ranges_diff(
         self,
         previous_sharesnapshot: Union[str, Dict[str, Any]],
@@ -1298,7 +1288,6 @@
         include_renames: Optional[bool] = None,
         **kwargs: Any
     ) -> Tuple[List[Dict[str, int]], List[Dict[str, int]]]:
->>>>>>> 9fa89679
         """Returns the list of valid page ranges for a file or snapshot
         of a file.
 
