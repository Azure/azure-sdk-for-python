--- conflicted
+++ resolved
@@ -45,13 +45,7 @@
 
 if TYPE_CHECKING:
     from azure.core.credentials import AzureNamedKeyCredential, AzureSasCredential, TokenCredential
-<<<<<<< HEAD
-    from datetime import datetime
     from .._models import ContentSettings, FileProperties, Handle, NTFSAttributes
-=======
-    from .._models import ContentSettings, FileProperties, NTFSAttributes
-    from .._generated.models import HandleItem
->>>>>>> 44ec83db
 
 
 async def _upload_file_helper(
