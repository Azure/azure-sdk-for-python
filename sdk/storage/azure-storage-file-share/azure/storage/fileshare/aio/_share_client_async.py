# -------------------------------------------------------------------------
# Copyright (c) Microsoft Corporation. All rights reserved.
# Licensed under the MIT License. See License.txt in the project root for
# license information.
# --------------------------------------------------------------------------
# pylint: disable=docstring-keyword-should-match-keyword-only, invalid-overridden-method, too-many-lines

import sys
import warnings
from typing import (
    Any, cast, Dict, Literal, Optional, Union,
    TYPE_CHECKING
)
from typing_extensions import Never, Self

from azure.core.async_paging import AsyncItemPaged
from azure.core.exceptions import HttpResponseError
from azure.core.pipeline import AsyncPipeline
from azure.core.tracing.decorator import distributed_trace
from azure.core.tracing.decorator_async import distributed_trace_async
from .._deserialize import deserialize_permission, deserialize_share_properties
from .._generated.aio import AzureFileStorage
from .._generated.models import (
    DeleteSnapshotsOptionType,
    ShareStats,
    SignedIdentifier
)
from .._models import ShareProtocols
from .._parser import _parse_snapshot
from .._share_client_helpers import (
    _create_permission_for_share_options,
    _format_url,
    _from_share_url,
    _parse_url
)
from .._shared.policies_async import ExponentialRetry
from .._shared.base_client import parse_query, StorageAccountHostsMixin
from .._shared.base_client_async import AsyncStorageAccountHostsMixin, AsyncTransportWrapper, parse_connection_str
from .._shared.request_handlers import add_metadata_headers, serialize_iso
from .._shared.response_handlers import (
    process_storage_error,
    return_headers_and_deserialized,
    return_response_headers
)
from .._serialize import get_access_conditions, get_api_version
from ..aio._lease_async import ShareLeaseClient
from ._directory_client_async import ShareDirectoryClient
from ._file_client_async import ShareFileClient

if TYPE_CHECKING:
    from azure.core.credentials import AzureNamedKeyCredential, AzureSasCredential
    from azure.core.credentials_async import AsyncTokenCredential
    from .._models import AccessPolicy, DirectoryProperties, FileProperties, ShareProperties


class ShareClient(AsyncStorageAccountHostsMixin, StorageAccountHostsMixin):  # type: ignore [misc]
    """A client to interact with a specific share, although that share may not yet exist.

    For operations relating to a specific directory or file in this share, the clients for
    those entities can also be retrieved using the :func:`get_directory_client` and :func:`get_file_client` functions.

    :param str account_url:
        The URI to the storage account. In order to create a client given the full URI to the share,
        use the :func:`from_share_url` classmethod.
    :param share_name:
        The name of the share with which to interact.
    :type share_name: str
    :param str snapshot:
        An optional share snapshot on which to operate. This can be the snapshot ID string
        or the response returned from :func:`create_snapshot`.
    :param credential:
        The credentials with which to authenticate. This is optional if the
        account URL already has a SAS token. The value can be a SAS token string,
        an instance of a AzureSasCredential or AzureNamedKeyCredential from azure.core.credentials,
        an account shared access key, or an instance of a TokenCredentials class from azure.identity.
        If the resource URI already contains a SAS token, this will be ignored in favor of an explicit credential
        - except in the case of AzureSasCredential, where the conflicting SAS tokens will raise a ValueError.
        If using an instance of AzureNamedKeyCredential, "name" should be the storage account name, and "key"
        should be the storage account key.
    :type credential:
        ~azure.core.credentials.AzureNamedKeyCredential or
        ~azure.core.credentials.AzureSasCredential or
        ~azure.core.credentials_async.AsyncTokenCredential or
        str or dict[str, str] or None
    :keyword token_intent:
        Required when using `AsyncTokenCredential` for authentication and ignored for other forms of authentication.
        Specifies the intent for all requests when using `AsyncTokenCredential` authentication. Possible values are:

        backup - Specifies requests are intended for backup/admin type operations, meaning that all file/directory
                 ACLs are bypassed and full permissions are granted. User must also have required RBAC permission.

    :paramtype token_intent: Literal['backup']
    :keyword bool allow_trailing_dot: If true, the trailing dot will not be trimmed from the target URI.
    :keyword bool allow_source_trailing_dot: If true, the trailing dot will not be trimmed from the source URI.
    :keyword str api_version:
        The Storage API version to use for requests. Default value is the most recent service version that is
        compatible with the current SDK. Setting to an older version may result in reduced feature compatibility.

        .. versionadded:: 12.1.0

    :keyword str secondary_hostname:
        The hostname of the secondary endpoint.
    :keyword int max_range_size: The maximum range size used for a file upload. Defaults to 4*1024*1024.
    """
    def __init__(
        self, account_url: str,
        share_name: str,
        snapshot: Optional[Union[str, Dict[str, Any]]] = None,
        credential: Optional[Union[str, Dict[str, str], "AzureNamedKeyCredential", "AzureSasCredential", "AsyncTokenCredential"]] = None,  # pylint: disable=line-too-long
        *,
        token_intent: Optional[Literal['backup']] = None,
        **kwargs: Any
    ) -> None:
        kwargs['retry_policy'] = kwargs.get('retry_policy') or ExponentialRetry(**kwargs)
        loop = kwargs.pop('loop', None)
        if loop and sys.version_info >= (3, 8):
            warnings.warn("The 'loop' parameter was deprecated from asyncio's high-level"
            "APIs in Python 3.8 and is no longer supported.", DeprecationWarning)
        if hasattr(credential, 'get_token') and not token_intent:
            raise ValueError("'token_intent' keyword is required when 'credential' is an AsyncTokenCredential.")
        parsed_url = _parse_url(account_url, share_name)
        path_snapshot, sas_token = parse_query(parsed_url.query)
        if not sas_token and not credential:
            raise ValueError(
                'You need to provide either an account shared key or SAS token when creating a storage service.')
        self.snapshot = _parse_snapshot(snapshot, path_snapshot)
        self.share_name = share_name
        self._query_str, credential = self._format_query_string(
            sas_token=sas_token, credential=credential, share_snapshot=self.snapshot)
        super(ShareClient, self).__init__(
            parsed_url=parsed_url, service='file-share', credential=credential, **kwargs)
        self.allow_trailing_dot = kwargs.pop('allow_trailing_dot', None)
        self.allow_source_trailing_dot = kwargs.pop('allow_source_trailing_dot', None)
        self.file_request_intent = token_intent
        self._client = AzureFileStorage(url=self.url, base_url=self.url, pipeline=self._pipeline,
                                        allow_trailing_dot=self.allow_trailing_dot,
                                        allow_source_trailing_dot=self.allow_source_trailing_dot,
                                        file_request_intent=self.file_request_intent)
        self._client._config.version = get_api_version(kwargs)  # type: ignore [assignment] # pylint: disable=protected-access

    @classmethod
    def from_share_url(
        cls, share_url: str,
        snapshot: Optional[Union[str, Dict[str, Any]]] = None,
        credential: Optional[Union[str, Dict[str, str], "AzureNamedKeyCredential", "AzureSasCredential", "AsyncTokenCredential"]] = None,  # pylint: disable=line-too-long
        **kwargs: Any
    ) -> Self:
        """
        :param str share_url: The full URI to the share.
        :param snapshot:
            An optional share snapshot on which to operate. This can be the snapshot ID string
            or the response returned from :func:`create_snapshot`.
        :type snapshot: Optional[Union[str, dict[str, Any]]]
        :param credential:
            The credentials with which to authenticate. This is optional if the
            account URL already has a SAS token. The value can be a SAS token string,
            an instance of a AzureSasCredential or AzureNamedKeyCredential from azure.core.credentials,
            an account shared access key, or an instance of a TokenCredentials class from azure.identity.
            If the resource URI already contains a SAS token, this will be ignored in favor of an explicit credential
            - except in the case of AzureSasCredential, where the conflicting SAS tokens will raise a ValueError.
            If using an instance of AzureNamedKeyCredential, "name" should be the storage account name, and "key"
            should be the storage account key.
        :type credential:
            ~azure.core.credentials.AzureNamedKeyCredential or
            ~azure.core.credentials.AzureSasCredential or
            ~azure.core.credentials_async.AsyncTokenCredential or
            str or dict[str, str] or None
        :returns: A share client.
        :rtype: ~azure.storage.fileshare.aio.ShareClient
        """
        account_url, share_name, path_snapshot = _from_share_url(share_url, snapshot)
        return cls(account_url, share_name, path_snapshot, credential, **kwargs)

    def _format_url(self, hostname: str) -> str:
        """Format the endpoint URL according to the current location mode hostname.

        :param str hostname:
            The hostname of the current location mode.
        :returns: A formatted endpoint URL including current location mode hostname.
        :rtype: str
        """
        return _format_url(self.scheme, hostname, self.share_name, self._query_str)

    @classmethod
    def from_connection_string(
        cls, conn_str: str,
        share_name: str,
        snapshot: Optional[Union[str, Dict[str, Any]]] = None,
        credential: Optional[Union[str, Dict[str, str], "AzureNamedKeyCredential", "AzureSasCredential", "AsyncTokenCredential"]] = None,  # pylint: disable=line-too-long
        **kwargs: Any
    ) -> Self:
        """Create ShareClient from a Connection String.

        :param str conn_str:
            A connection string to an Azure Storage account.
        :param str share_name: The name of the share.
        :param snapshot:
            The optional share snapshot on which to operate. This can be the snapshot ID string
            or the response returned from :func:`create_snapshot`.
        :type snapshot: Optional[Union[str, dict[str, Any]]]
        :param credential:
            The credentials with which to authenticate. This is optional if the
            account URL already has a SAS token. The value can be a SAS token string,
            an instance of a AzureSasCredential or AzureNamedKeyCredential from azure.core.credentials,
            an account shared access key, or an instance of a TokenCredentials class from azure.identity.
            If the resource URI already contains a SAS token, this will be ignored in favor of an explicit credential
            - except in the case of AzureSasCredential, where the conflicting SAS tokens will raise a ValueError.
            If using an instance of AzureNamedKeyCredential, "name" should be the storage account name, and "key"
            should be the storage account key.
        :type credential:
            ~azure.core.credentials.AzureNamedKeyCredential or
            ~azure.core.credentials.AzureSasCredential or
            ~azure.core.credentials_async.AsyncTokenCredential or
            str or dict[str, str] or None
        :returns: A share client.
        :rtype: ~azure.storage.fileshare.aio.ShareClient

        .. admonition:: Example:

<<<<<<< HEAD
            .. literalinclude:: ../../samples/file_samples_share_async.py
=======
            .. literalinclude:: ../samples/file_samples_share.py
>>>>>>> 3d1bb46f
                :start-after: [START create_share_client_from_conn_string]
                :end-before: [END create_share_client_from_conn_string]
                :language: python
                :dedent: 8
                :caption: Gets the share client from connection string.
        """
        account_url, secondary, credential = parse_connection_str(conn_str, credential, 'file')
        if 'secondary_hostname' not in kwargs:
            kwargs['secondary_hostname'] = secondary
        return cls(
            account_url, share_name=share_name, snapshot=snapshot, credential=credential, **kwargs)

    def get_directory_client(self, directory_path: Optional[str] = None) -> ShareDirectoryClient:
        """Get a client to interact with the specified directory.
        The directory need not already exist.

        :param str directory_path:
            Path to the specified directory.
        :returns: A Directory Client.
        :rtype: ~azure.storage.fileshare.aio.ShareDirectoryClient
        """
        _pipeline = AsyncPipeline(
            transport=AsyncTransportWrapper(self._pipeline._transport),  # pylint: disable=protected-access
            policies=self._pipeline._impl_policies  # type: ignore [arg-type] # pylint: disable=protected-access
        )

        return ShareDirectoryClient(
            self.url, share_name=self.share_name, directory_path=directory_path or "", snapshot=self.snapshot,
            credential=self.credential, api_version=self.api_version, _hosts=self._hosts, _configuration=self._config,
            _pipeline=_pipeline, _location_mode=self._location_mode, allow_trailing_dot=self.allow_trailing_dot,
            allow_source_trailing_dot=self.allow_source_trailing_dot, token_intent=self.file_request_intent)

    def get_file_client(self, file_path: str) -> ShareFileClient:
        """Get a client to interact with the specified file.
        The file need not already exist.

        :param str file_path:
            Path to the specified file.
        :returns: A File Client.
        :rtype: ~azure.storage.fileshare.aio.ShareFileClient
        """
        _pipeline = AsyncPipeline(
            transport=AsyncTransportWrapper(self._pipeline._transport),  # pylint: disable=protected-access
            policies=self._pipeline._impl_policies  # type: ignore [arg-type] # pylint: disable=protected-access
        )

        return ShareFileClient(
            self.url, share_name=self.share_name, file_path=file_path, snapshot=self.snapshot,
            credential=self.credential, api_version=self.api_version, _hosts=self._hosts, _configuration=self._config,
            _pipeline=_pipeline, _location_mode=self._location_mode, allow_trailing_dot=self.allow_trailing_dot,
            allow_source_trailing_dot=self.allow_source_trailing_dot, token_intent=self.file_request_intent)

    @distributed_trace_async
    async def acquire_lease(self, **kwargs: Any) -> ShareLeaseClient:
        """Requests a new lease.

        If the share does not have an active lease, the Share
        Service creates a lease on the share and returns a new lease.

        .. versionadded:: 12.5.0

        :keyword int lease_duration:
            Specifies the duration of the lease, in seconds, or negative one
            (-1) for a lease that never expires. A non-infinite lease can be
            between 15 and 60 seconds. A lease duration cannot be changed
            using renew or change. Default is -1 (infinite lease).
        :keyword str lease_id:
            Proposed lease ID, in a GUID string format. The Share Service
            returns 400 (Invalid request) if the proposed lease ID is not
            in the correct format.
        :keyword int timeout:
            Sets the server-side timeout for the operation in seconds. For more details see
            https://learn.microsoft.com/rest/api/storageservices/setting-timeouts-for-file-service-operations.
            This value is not tracked or validated on the client. To configure client-side network timesouts
            see `here <https://github.com/Azure/azure-sdk-for-python/tree/main/sdk/storage/azure-storage-file-share
            #other-client--per-operation-configuration>`__.
        :returns: A ShareLeaseClient object.
        :rtype: ~azure.storage.fileshare.ShareLeaseClient
        """
        kwargs['lease_duration'] = kwargs.pop('lease_duration', -1)
        lease_id = kwargs.pop('lease_id', None)
        lease = ShareLeaseClient(cast(Never, self), lease_id=lease_id)
        await lease.acquire(**kwargs)
        return lease

    @distributed_trace_async
    async def create_share(self, **kwargs: Any) -> Dict[str, Any]:
        """Creates a new Share under the account. If a share with the
        same name already exists, the operation fails.

        :keyword metadata:
            Name-value pairs associated with the share as metadata.
        :paramtype metadata: Optional[dict[str, str]]
        :keyword int quota:
            The quota to be allotted.
        :keyword access_tier:
            Specifies the access tier of the share.
            Possible values: 'TransactionOptimized', 'Hot', 'Cool'
        :paramtype access_tier: str or ~azure.storage.fileshare.models.ShareAccessTier

            .. versionadded:: 12.4.0

        :keyword int timeout:
            Sets the server-side timeout for the operation in seconds. For more details see
            https://learn.microsoft.com/rest/api/storageservices/setting-timeouts-for-file-service-operations.
            This value is not tracked or validated on the client. To configure client-side network timesouts
            see `here <https://github.com/Azure/azure-sdk-for-python/tree/main/sdk/storage/azure-storage-file-share
            #other-client--per-operation-configuration>`__.
        :keyword protocols:
            Protocols to enable on the share. Only one protocol can be enabled on the share.
        :paramtype protocols: str or ~azure.storage.fileshare.ShareProtocols
        :keyword root_squash:
            Root squash to set on the share.
            Only valid for NFS shares. Possible values include: 'NoRootSquash', 'RootSquash', 'AllSquash'.
        :paramtype root_squash: str or ~azure.storage.fileshare.ShareRootSquash
        :keyword bool enable_snapshot_virtual_directory_access:
            Specifies whether the snapshot virtual directory should be accessible at the root of the share
            mount point when NFS is enabled. Default value is True.
        :returns: Share-updated property dict (Etag and last modified).
        :rtype: dict[str, Any]

        .. admonition:: Example:

            .. literalinclude:: ../samples/file_samples_share_async.py
                :start-after: [START create_share]
                :end-before: [END create_share]
                :language: python
                :dedent: 12
                :caption: Creates a file share.
        """
        metadata = kwargs.pop('metadata', None)
        quota = kwargs.pop('quota', None)
        access_tier = kwargs.pop('access_tier', None)
        timeout = kwargs.pop('timeout', None)
        root_squash = kwargs.pop('root_squash', None)
        protocols = kwargs.pop('protocols', None)
        if protocols and protocols not in ['NFS', 'SMB', ShareProtocols.SMB, ShareProtocols.NFS]:
            raise ValueError("The enabled protocol must be set to either SMB or NFS.")
        if root_squash and protocols not in ['NFS', ShareProtocols.NFS]:
            raise ValueError("The 'root_squash' keyword can only be used on NFS enabled shares.")
        headers = kwargs.pop('headers', {})
        headers.update(add_metadata_headers(metadata))

        try:
            return cast(Dict[str, Any], await self._client.share.create(
                timeout=timeout,
                metadata=metadata,
                quota=quota,
                access_tier=access_tier,
                root_squash=root_squash,
                enabled_protocols=protocols,
                cls=return_response_headers,
                headers=headers,
                **kwargs))
        except HttpResponseError as error:
            process_storage_error(error)

    @distributed_trace_async
    async def create_snapshot(self, **kwargs: Any) -> Dict[str, Any]:
        """Creates a snapshot of the share.

        A snapshot is a read-only version of a share that's taken at a point in time.
        It can be read, copied, or deleted, but not modified. Snapshots provide a way
        to back up a share as it appears at a moment in time.

        A snapshot of a share has the same name as the base share from which the snapshot
        is taken, with a DateTime value appended to indicate the time at which the
        snapshot was taken.

        :keyword metadata:
            Name-value pairs associated with the share as metadata.
        :paramtype metadata: Optional[dict[str, str]]
        :keyword int timeout:
            Sets the server-side timeout for the operation in seconds. For more details see
            https://learn.microsoft.com/rest/api/storageservices/setting-timeouts-for-file-service-operations.
            This value is not tracked or validated on the client. To configure client-side network timesouts
            see `here <https://github.com/Azure/azure-sdk-for-python/tree/main/sdk/storage/azure-storage-file-share
            #other-client--per-operation-configuration>`__.
        :returns: Share-updated property dict (Snapshot ID, Etag, and last modified).
        :rtype: dict[str, Any]

        .. admonition:: Example:

            .. literalinclude:: ../samples/file_samples_share_async.py
                :start-after: [START create_share_snapshot]
                :end-before: [END create_share_snapshot]
                :language: python
                :dedent: 16
                :caption: Creates a snapshot of the file share.
        """
        metadata = kwargs.pop('metadata', None)
        timeout = kwargs.pop('timeout', None)
        headers = kwargs.pop('headers', {})
        headers.update(add_metadata_headers(metadata))
        try:
            return cast(Dict[str, Any], await self._client.share.create_snapshot(
                timeout=timeout,
                cls=return_response_headers,
                headers=headers,
                **kwargs))
        except HttpResponseError as error:
            process_storage_error(error)

    @distributed_trace_async
    async def delete_share(
        self, delete_snapshots: Optional[Union[bool, Literal['include', 'include-leased']]] = False,
        **kwargs: Any
    ) -> None:
        """Marks the specified share for deletion. The share is
        later deleted during garbage collection.

        :param delete_snapshots:
            Indicates if snapshots are to be deleted. If "True" or enum "include", snapshots will
            be deleted (but not include leased). To include leased snapshots, specify the "include-leased"
            enum.
        :type delete_snapshots:
            Optional[Union[bool, Literal['include', 'include-leased']]]
        :keyword int timeout:
            Sets the server-side timeout for the operation in seconds. For more details see
            https://learn.microsoft.com/rest/api/storageservices/setting-timeouts-for-file-service-operations.
            This value is not tracked or validated on the client. To configure client-side network timesouts
            see `here <https://github.com/Azure/azure-sdk-for-python/tree/main/sdk/storage/azure-storage-file-share
            #other-client--per-operation-configuration>`__.
        :keyword lease:
            Required if the share has an active lease. Value can be a ShareLeaseClient object
            or the lease ID as a string.

            .. versionadded:: 12.5.0

            This keyword argument was introduced in API version '2020-08-04'.

        .. admonition:: Example:

            .. literalinclude:: ../samples/file_samples_share_async.py
                :start-after: [START delete_share]
                :end-before: [END delete_share]
                :language: python
                :dedent: 16
                :caption: Deletes the share and any snapshots.
        """
        access_conditions = get_access_conditions(kwargs.pop('lease', None))
        timeout = kwargs.pop('timeout', None)
        delete_include = None
        if isinstance(delete_snapshots, bool) and delete_snapshots:
            delete_include = DeleteSnapshotsOptionType.INCLUDE
        else:
            if delete_snapshots == 'include':
                delete_include = DeleteSnapshotsOptionType.INCLUDE
            elif delete_snapshots == 'include-leased':
                delete_include = DeleteSnapshotsOptionType.INCLUDE_LEASED
        try:
            await self._client.share.delete(
                timeout=timeout,
                sharesnapshot=self.snapshot,
                delete_snapshots=delete_include,
                lease_access_conditions=access_conditions,
                **kwargs)
        except HttpResponseError as error:
            process_storage_error(error)

    @distributed_trace_async
    async def get_share_properties(self, **kwargs: Any) -> "ShareProperties":
        """Returns all user-defined metadata and system properties for the
        specified share. The data returned does not include the shares's
        list of files or directories.

        :keyword int timeout:
            Sets the server-side timeout for the operation in seconds. For more details see
            https://learn.microsoft.com/rest/api/storageservices/setting-timeouts-for-file-service-operations.
            This value is not tracked or validated on the client. To configure client-side network timesouts
            see `here <https://github.com/Azure/azure-sdk-for-python/tree/main/sdk/storage/azure-storage-file-share
            #other-client--per-operation-configuration>`__.
        :keyword lease:
            Required if the share has an active lease. Value can be a ShareLeaseClient object
            or the lease ID as a string.

            .. versionadded:: 12.5.0

            This keyword argument was introduced in API version '2020-08-04'.

        :returns: The share properties.
        :rtype: ~azure.storage.fileshare.ShareProperties

        .. admonition:: Example:

            .. literalinclude:: ../samples/file_samples_hello_world_async.py
                :start-after: [START get_share_properties]
                :end-before: [END get_share_properties]
                :language: python
                :dedent: 16
                :caption: Gets the share properties.
        """
        access_conditions = get_access_conditions(kwargs.pop('lease', None))
        timeout = kwargs.pop('timeout', None)
        try:
            props = cast("ShareProperties", await self._client.share.get_properties(
                timeout=timeout,
                sharesnapshot=self.snapshot,
                cls=deserialize_share_properties,
                lease_access_conditions=access_conditions,
                **kwargs))
        except HttpResponseError as error:
            process_storage_error(error)
        props.name = self.share_name
        props.snapshot = self.snapshot
        return props

    @distributed_trace_async
    async def set_share_quota(self, quota: int, **kwargs: Any) -> Dict[str, Any]:
        """Sets the quota for the share.

        :param int quota:
            Specifies the maximum size of the share, in gigabytes.
            Must be greater than 0, and less than or equal to 5TB.
        :keyword int timeout:
            Sets the server-side timeout for the operation in seconds. For more details see
            https://learn.microsoft.com/rest/api/storageservices/setting-timeouts-for-file-service-operations.
            This value is not tracked or validated on the client. To configure client-side network timesouts
            see `here <https://github.com/Azure/azure-sdk-for-python/tree/main/sdk/storage/azure-storage-file-share
            #other-client--per-operation-configuration>`__.
        :keyword lease:
            Required if the share has an active lease. Value can be a ShareLeaseClient object
            or the lease ID as a string.

            .. versionadded:: 12.5.0

            This keyword argument was introduced in API version '2020-08-04'.

        :returns: Share-updated property dict (Etag and last modified).
        :rtype: dict[str, Any]

        .. admonition:: Example:

            .. literalinclude:: ../samples/file_samples_share_async.py
                :start-after: [START set_share_quota]
                :end-before: [END set_share_quota]
                :language: python
                :dedent: 16
                :caption: Sets the share quota.
        """
        access_conditions = get_access_conditions(kwargs.pop('lease', None))
        timeout = kwargs.pop('timeout', None)
        try:
            return cast(Dict[str, Any], await self._client.share.set_properties(
                timeout=timeout,
                quota=quota,
                access_tier=None,
                cls=return_response_headers,
                lease_access_conditions=access_conditions,
                **kwargs))
        except HttpResponseError as error:
            process_storage_error(error)

    @distributed_trace_async
    async def set_share_properties(self, **kwargs: Any) -> Dict[str, Any]:
        """Sets the share properties.

        .. versionadded:: 12.3.0

        :keyword access_tier:
            Specifies the access tier of the share.
            Possible values: 'TransactionOptimized', 'Hot', and 'Cool'
        :paramtype access_tier: str or ~azure.storage.fileshare.models.ShareAccessTier
        :keyword int quota:
            Specifies the maximum size of the share, in gigabytes.
            Must be greater than 0, and less than or equal to 5TB.
        :keyword int timeout:
            Sets the server-side timeout for the operation in seconds. For more details see
            https://learn.microsoft.com/rest/api/storageservices/setting-timeouts-for-file-service-operations.
            This value is not tracked or validated on the client. To configure client-side network timesouts
            see `here <https://github.com/Azure/azure-sdk-for-python/tree/main/sdk/storage/azure-storage-file-share
            #other-client--per-operation-configuration>`__.
        :keyword root_squash:
            Root squash to set on the share.
            Only valid for NFS shares. Possible values include: 'NoRootSquash', 'RootSquash', 'AllSquash'
        :paramtype root_squash: str or ~azure.storage.fileshare.ShareRootSquash
        :keyword lease:
            Required if the share has an active lease. Value can be a ShareLeaseClient object
            or the lease ID as a string.
        :returns: Share-updated property dict (Etag and last modified).
        :rtype: dict[str, Any]

        .. admonition:: Example:

            .. literalinclude:: ../samples/file_samples_share_async.py
                :start-after: [START set_share_properties]
                :end-before: [END set_share_properties]
                :language: python
                :dedent: 16
                :caption: Sets the share properties.
        """
        access_conditions = get_access_conditions(kwargs.pop('lease', None))
        timeout = kwargs.pop('timeout', None)
        access_tier = kwargs.pop('access_tier', None)
        quota = kwargs.pop('quota', None)
        root_squash = kwargs.pop('root_squash', None)
        if all(parameter is None for parameter in [access_tier, quota, root_squash]):
            raise ValueError("set_share_properties should be called with at least one parameter.")
        try:
            return cast(Dict[str, Any], await self._client.share.set_properties(
                timeout=timeout,
                quota=quota,
                access_tier=access_tier,
                root_squash=root_squash,
                lease_access_conditions=access_conditions,
                cls=return_response_headers,
                **kwargs))
        except HttpResponseError as error:
            process_storage_error(error)

    @distributed_trace_async
    async def set_share_metadata(self, metadata: Dict[str, str], **kwargs: Any) -> Dict[str, Any]:
        """Sets the metadata for the share.

        Each call to this operation replaces all existing metadata
        attached to the share. To remove all metadata from the share,
        call this operation with no metadata dict.

        :param metadata:
            Name-value pairs associated with the share as metadata.
        :type metadata: dict[str, str]
        :keyword int timeout:
            Sets the server-side timeout for the operation in seconds. For more details see
            https://learn.microsoft.com/rest/api/storageservices/setting-timeouts-for-file-service-operations.
            This value is not tracked or validated on the client. To configure client-side network timesouts
            see `here <https://github.com/Azure/azure-sdk-for-python/tree/main/sdk/storage/azure-storage-file-share
            #other-client--per-operation-configuration>`__.
        :keyword lease:
            Required if the share has an active lease. Value can be a ShareLeaseClient object
            or the lease ID as a string.

            .. versionadded:: 12.5.0

            This keyword argument was introduced in API version '2020-08-04'.

        :returns: Share-updated property dict (Etag and last modified).
        :rtype: dict[str, Any]

        .. admonition:: Example:

            .. literalinclude:: ../samples/file_samples_share_async.py
                :start-after: [START set_share_metadata]
                :end-before: [END set_share_metadata]
                :language: python
                :dedent: 16
                :caption: Sets the share metadata.
        """
        access_conditions = get_access_conditions(kwargs.pop('lease', None))
        timeout = kwargs.pop('timeout', None)
        headers = kwargs.pop('headers', {})
        headers.update(add_metadata_headers(metadata))
        try:
            return cast(Dict[str, Any], await self._client.share.set_metadata(
                timeout=timeout,
                cls=return_response_headers,
                headers=headers,
                lease_access_conditions=access_conditions,
                **kwargs))
        except HttpResponseError as error:
            process_storage_error(error)

    @distributed_trace_async
    async def get_share_access_policy(self, **kwargs: Any) -> Dict[str, Any]:
        """Gets the permissions for the share. The permissions
        indicate whether files in a share may be accessed publicly.

        :keyword int timeout:
            Sets the server-side timeout for the operation in seconds. For more details see
            https://learn.microsoft.com/rest/api/storageservices/setting-timeouts-for-file-service-operations.
            This value is not tracked or validated on the client. To configure client-side network timesouts
            see `here <https://github.com/Azure/azure-sdk-for-python/tree/main/sdk/storage/azure-storage-file-share
            #other-client--per-operation-configuration>`__.
        :keyword lease:
            Required if the share has an active lease. Value can be a ShareLeaseClient object
            or the lease ID as a string.

            .. versionadded:: 12.5.0

            This keyword argument was introduced in API version '2020-08-04'.

        :returns: Access policy information in a dict.
        :rtype: dict[str, Any]
        """
        access_conditions = get_access_conditions(kwargs.pop('lease', None))
        timeout = kwargs.pop('timeout', None)
        try:
            response, identifiers = await self._client.share.get_access_policy(
                timeout=timeout,
                cls=return_headers_and_deserialized,
                lease_access_conditions=access_conditions,
                **kwargs)
        except HttpResponseError as error:
            process_storage_error(error)
        return {
            'public_access': response.get('share_public_access'),
            'signed_identifiers': identifiers or []
        }

    @distributed_trace_async
    async def set_share_access_policy(
        self, signed_identifiers: Dict[str, "AccessPolicy"],
        **kwargs: Any
    ) -> Dict[str, Any]:
        """Sets the permissions for the share, or stored access
        policies that may be used with Shared Access Signatures. The permissions
        indicate whether files in a share may be accessed publicly.

        :param signed_identifiers:
            A dictionary of access policies to associate with the share. The
            dictionary may contain up to 5 elements. An empty dictionary
            will clear the access policies set on the service.
        :type signed_identifiers: dict[str, ~azure.storage.fileshare.AccessPolicy]
        :keyword int timeout:
            Sets the server-side timeout for the operation in seconds. For more details see
            https://learn.microsoft.com/rest/api/storageservices/setting-timeouts-for-file-service-operations.
            This value is not tracked or validated on the client. To configure client-side network timesouts
            see `here <https://github.com/Azure/azure-sdk-for-python/tree/main/sdk/storage/azure-storage-file-share
            #other-client--per-operation-configuration>`__.
        :keyword lease:
            Required if the share has an active lease. Value can be a ShareLeaseClient object
            or the lease ID as a string.

            .. versionadded:: 12.5.0

            This keyword argument was introduced in API version '2020-08-04'.

        :returns: Share-updated property dict (Etag and last modified).
        :rtype: dict[str, Any]
        """
        access_conditions = get_access_conditions(kwargs.pop('lease', None))
        timeout = kwargs.pop('timeout', None)
        if len(signed_identifiers) > 5:
            raise ValueError(
                'Too many access policies provided. The server does not support setting '
                'more than 5 access policies on a single resource.')
        identifiers = []
        for key, value in signed_identifiers.items():
            if value:
                value.start = serialize_iso(value.start)
                value.expiry = serialize_iso(value.expiry)
            identifiers.append(SignedIdentifier(id=key, access_policy=value))
        try:
            return cast(Dict[str, Any], await self._client.share.set_access_policy(
                share_acl=identifiers or None,
                timeout=timeout,
                cls=return_response_headers,
                lease_access_conditions=access_conditions,
                **kwargs))
        except HttpResponseError as error:
            process_storage_error(error)

    @distributed_trace_async
    async def get_share_stats(self, **kwargs: Any) -> int:
        """Gets the approximate size of the data stored on the share in bytes.

        Note that this value may not include all recently created
        or recently re-sized files.

        :keyword int timeout:
            Sets the server-side timeout for the operation in seconds. For more details see
            https://learn.microsoft.com/rest/api/storageservices/setting-timeouts-for-file-service-operations.
            This value is not tracked or validated on the client. To configure client-side network timesouts
            see `here <https://github.com/Azure/azure-sdk-for-python/tree/main/sdk/storage/azure-storage-file-share
            #other-client--per-operation-configuration>`__.
        :keyword lease:
            Required if the share has an active lease. Value can be a ShareLeaseClient object
            or the lease ID as a string.

            .. versionadded:: 12.5.0

            This keyword argument was introduced in API version '2020-08-04'.

        :return: The approximate size of the data (in bytes) stored on the share.
        :rtype: int
        """
        access_conditions = get_access_conditions(kwargs.pop('lease', None))
        timeout = kwargs.pop('timeout', None)
        try:
            stats = cast(ShareStats, await self._client.share.get_statistics(
                timeout=timeout,
                lease_access_conditions=access_conditions,
                **kwargs))
            return stats.share_usage_bytes
        except HttpResponseError as error:
            process_storage_error(error)

    @distributed_trace
    def list_directories_and_files(
        self, directory_name: Optional[str] = None,
        name_starts_with: Optional[str] = None,
        marker: Optional[str] = None,
        **kwargs: Any
    ) -> AsyncItemPaged[Union["DirectoryProperties", "FileProperties"]]:
        """Lists the directories and files under the share.

        :param str directory_name:
            Name of a directory.
        :param str name_starts_with:
            Filters the results to return only directories whose names
            begin with the specified prefix.
        :param str marker:
            An opaque continuation token. This value can be retrieved from the
            next_marker field of a previous generator object. If specified,
            this generator will begin returning results from this point.
        :keyword list[str] include:
            Include this parameter to specify one or more datasets to include in the response.
            Possible str values are "timestamps", "Etag", "Attributes", "PermissionKey".

            .. versionadded:: 12.6.0

            This keyword argument was introduced in API version '2020-10-02'.

        :keyword bool include_extended_info:
            If this is set to true, file id will be returned in listed results.

            .. versionadded:: 12.6.0

            This keyword argument was introduced in API version '2020-10-02'.

        :keyword int timeout:
            Sets the server-side timeout for the operation in seconds. For more details see
            https://learn.microsoft.com/rest/api/storageservices/setting-timeouts-for-file-service-operations.
            This value is not tracked or validated on the client. To configure client-side network timesouts
            see `here <https://github.com/Azure/azure-sdk-for-python/tree/main/sdk/storage/azure-storage-file-share
            #other-client--per-operation-configuration>`__.
        :returns: An auto-paging iterable of dict-like DirectoryProperties and FileProperties
        :rtype:  ~azure.core.async_paging.AsyncItemPaged[DirectoryProperties and FileProperties]

        .. admonition:: Example:

            .. literalinclude:: ../samples/file_samples_share_async.py
                :start-after: [START share_list_files_in_dir]
                :end-before: [END share_list_files_in_dir]
                :language: python
                :dedent: 16
                :caption: List directories and files in the share.
        """
        timeout = kwargs.pop('timeout', None)
        directory = self.get_directory_client(directory_name)
        return directory.list_directories_and_files(
            name_starts_with=name_starts_with, marker=marker, timeout=timeout, **kwargs)

    @distributed_trace_async
    async def create_permission_for_share(self, file_permission: str, **kwargs: Any) -> Optional[str]:
        """Create a permission (a security descriptor) at the share level.

        This 'permission' can be used for the files/directories in the share.
        If a 'permission' already exists, it shall return the key of it, else
        creates a new permission at the share level and return its key.

        :param str file_permission:
            File permission, a Portable SDDL
        :keyword int timeout:
            Sets the server-side timeout for the operation in seconds. For more details see
            https://learn.microsoft.com/rest/api/storageservices/setting-timeouts-for-file-service-operations.
            This value is not tracked or validated on the client. To configure client-side network timesouts
            see `here <https://github.com/Azure/azure-sdk-for-python/tree/main/sdk/storage/azure-storage-file-share
            #other-client--per-operation-configuration>`__.
        :returns: A file permission key
        :rtype: str or None
        """
        timeout = kwargs.pop('timeout', None)
        options = _create_permission_for_share_options(file_permission, timeout=timeout, **kwargs)
        try:
            return cast(Optional[str], await self._client.share.create_permission(**options))
        except HttpResponseError as error:
            process_storage_error(error)

    @distributed_trace_async
    async def get_permission_for_share(self, permission_key: str, **kwargs: Any) -> str:
        """Get a permission (a security descriptor) for a given key.

        This 'permission' can be used for the files/directories in the share.

        :param str permission_key:
            Key of the file permission to retrieve
        :keyword int timeout:
            Sets the server-side timeout for the operation in seconds. For more details see
            https://learn.microsoft.com/rest/api/storageservices/setting-timeouts-for-file-service-operations.
            This value is not tracked or validated on the client. To configure client-side network timesouts
            see `here <https://github.com/Azure/azure-sdk-for-python/tree/main/sdk/storage/azure-storage-file-share
            #other-client--per-operation-configuration>`__.
        :returns: A file permission (a portable SDDL)
        :rtype: str
        """
        timeout = kwargs.pop('timeout', None)
        try:
            return cast(str, await self._client.share.get_permission(
                file_permission_key=permission_key,
                cls=deserialize_permission,
                timeout=timeout,
                **kwargs))
        except HttpResponseError as error:
            process_storage_error(error)

    @distributed_trace_async
    async def create_directory(self, directory_name: str, **kwargs: Any) -> ShareDirectoryClient:
        """Creates a directory in the share and returns a client to interact
        with the directory.

        :param str directory_name:
            The name of the directory.
        :keyword metadata:
            Name-value pairs associated with the directory as metadata.
        :paramtype metadata: Optional[dict[str, str]]
        :keyword int timeout:
            Sets the server-side timeout for the operation in seconds. For more details see
            https://learn.microsoft.com/rest/api/storageservices/setting-timeouts-for-file-service-operations.
            This value is not tracked or validated on the client. To configure client-side network timesouts
            see `here <https://github.com/Azure/azure-sdk-for-python/tree/main/sdk/storage/azure-storage-file-share
            #other-client--per-operation-configuration>`__.
        :returns: ShareDirectoryClient
        :rtype: ~azure.storage.fileshare.aio.ShareDirectoryClient
        """
        directory = self.get_directory_client(directory_name)
        kwargs.setdefault('merge_span', True)
        await directory.create_directory(**kwargs)
        return directory

    @distributed_trace_async
    async def delete_directory(self, directory_name: str, **kwargs: Any) -> None:
        """Marks the directory for deletion. The directory is
        later deleted during garbage collection.

        :param str directory_name:
            The name of the directory.
        :keyword int timeout:
            Sets the server-side timeout for the operation in seconds. For more details see
            https://learn.microsoft.com/rest/api/storageservices/setting-timeouts-for-file-service-operations.
            This value is not tracked or validated on the client. To configure client-side network timesouts
            see `here <https://github.com/Azure/azure-sdk-for-python/tree/main/sdk/storage/azure-storage-file-share
            #other-client--per-operation-configuration>`__.
        :rtype: None
        """
        directory = self.get_directory_client(directory_name)
        await directory.delete_directory(**kwargs)<|MERGE_RESOLUTION|>--- conflicted
+++ resolved
@@ -217,11 +217,7 @@
 
         .. admonition:: Example:
 
-<<<<<<< HEAD
-            .. literalinclude:: ../../samples/file_samples_share_async.py
-=======
             .. literalinclude:: ../samples/file_samples_share.py
->>>>>>> 3d1bb46f
                 :start-after: [START create_share_client_from_conn_string]
                 :end-before: [END create_share_client_from_conn_string]
                 :language: python
