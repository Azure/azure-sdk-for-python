--- conflicted
+++ resolved
@@ -209,11 +209,7 @@
 
         :keyword metadata:
             Name-value pairs associated with the share as metadata.
-<<<<<<< HEAD
         :paramtype metadata: Optional[dict[str, str]]
-=======
-        :paramtype metadata: dict[str, str]
->>>>>>> 65e5a326
         :keyword int quota:
             The quota to be allotted.
         :keyword access_tier:
@@ -293,11 +289,7 @@
 
         :keyword metadata:
             Name-value pairs associated with the share as metadata.
-<<<<<<< HEAD
         :paramtype metadata: Optional[dict[str, str]]
-=======
-        :paramtype metadata: dict[str, str]
->>>>>>> 65e5a326
         :keyword int timeout:
             Sets the server-side timeout for the operation in seconds. For more details see
             https://learn.microsoft.com/rest/api/storageservices/setting-timeouts-for-file-service-operations.
