# -------------------------------------------------------------------------
# Copyright (c) Microsoft Corporation. All rights reserved.
# Licensed under the MIT License. See License.txt in the project root for
# license information.
# --------------------------------------------------------------------------

from datetime import datetime, timedelta

_ERROR_TOO_MANY_FILE_PERMISSIONS = 'file_permission and file_permission_key should not be set at the same time'
_FILE_PERMISSION_TOO_LONG = 'Size of file_permission is too large. file_permission should be <=8KB, else' \
                            'please use file_permission_key'


def _get_file_permission(file_permission, file_permission_key, default_permission):
    # if file_permission and file_permission_key are both empty, then use the default_permission
    # value as file permission, file_permission size should be <= 8KB, else file permission_key should be used
    if file_permission and len(str(file_permission).encode('utf-8')) > 8 * 1024:
        raise ValueError(_FILE_PERMISSION_TOO_LONG)

    if not file_permission:
        if not file_permission_key:
            return default_permission
        return None

    if not file_permission_key:
        return file_permission

    raise ValueError(_ERROR_TOO_MANY_FILE_PERMISSIONS)


def _parse_datetime_from_str(string_datetime):
    if not string_datetime:
        return None
    dt, _, us = string_datetime.partition(".")
    dt = datetime.strptime(dt, "%Y-%m-%dT%H:%M:%S")
    us = int(us[:-2])  # microseconds
    datetime_obj = dt + timedelta(microseconds=us)
    return datetime_obj


def _datetime_to_str(datetime_obj):
<<<<<<< HEAD
    if datetime_obj is None:
=======
    if not datetime_obj:
>>>>>>> b44e2be9
        return None
    return datetime_obj if isinstance(datetime_obj, str) else datetime_obj.isoformat() + '0Z'<|MERGE_RESOLUTION|>--- conflicted
+++ resolved
@@ -39,10 +39,6 @@
 
 
 def _datetime_to_str(datetime_obj):
-<<<<<<< HEAD
-    if datetime_obj is None:
-=======
     if not datetime_obj:
->>>>>>> b44e2be9
         return None
     return datetime_obj if isinstance(datetime_obj, str) else datetime_obj.isoformat() + '0Z'