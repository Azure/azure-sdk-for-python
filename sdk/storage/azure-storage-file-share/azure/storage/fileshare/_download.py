--- conflicted
+++ resolved
@@ -76,11 +76,8 @@
         parallel=None,
         validate_content=None,
         encryption_options=None,
-<<<<<<< HEAD
         decompress=True,
-=======
         etag=None,
->>>>>>> 03268e89
         **kwargs
     ):
         self.client = client
