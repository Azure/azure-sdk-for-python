--- conflicted
+++ resolved
@@ -834,14 +834,10 @@
         :keyword file_last_write_time:
             Last write time for the file.
         :paramtype file_last_write_time:~datetime.datetime or str
-<<<<<<< HEAD
         :keyword ~azure.storage.fileshare.ContentSettings content_settings:
             ContentSettings object used to set file properties of new file.
             Rename operation currently only supports content type.
-        :keyword dict(str,str) metadata:
-=======
         :keyword Dict[str,str] metadata:
->>>>>>> a1a7fb36
             A name-value pair to associate with a file storage object.
         :keyword source_lease:
             Required if the source file has an active lease. Value can be a ShareLeaseClient object
