--- conflicted
+++ resolved
@@ -43,13 +43,7 @@
 
 if TYPE_CHECKING:
     from azure.core.credentials import AzureNamedKeyCredential, AzureSasCredential, TokenCredential
-<<<<<<< HEAD
-    from datetime import datetime
-    from ._models import ContentSettings, FileProperties, Handle
-=======
     from ._models import ContentSettings, FileProperties, Handle, NTFSAttributes
-    from ._generated.models import HandleItem
->>>>>>> 44ec83db
 
 
 def _upload_file_helper(
