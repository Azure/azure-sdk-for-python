--- conflicted
+++ resolved
@@ -201,11 +201,7 @@
                                         allow_trailing_dot=self.allow_trailing_dot,
                                         allow_source_trailing_dot=self.allow_source_trailing_dot,
                                         file_request_intent=self.file_request_intent)
-<<<<<<< HEAD
-        self._client._config.version = get_api_version(kwargs)
-=======
-        self._client._config.version = get_api_version(kwargs)  # type: ignore [assignment] # pylint: disable=protected-access
->>>>>>> f8ab1184
+        self._client._config.version = get_api_version(kwargs)  # type: ignore [assignment]
 
     @classmethod
     def from_file_url(
