# -------------------------------------------------------------------------
# Copyright (c) Microsoft Corporation. All rights reserved.
# Licensed under the MIT License. See License.txt in the project root for
# license information.
# --------------------------------------------------------------------------
# pylint: disable=too-few-public-methods, too-many-instance-attributes, super-init-not-called, too-many-lines

from enum import Enum
from typing import (
    Any, Callable, Dict, List, Literal, Optional, Union,
    TYPE_CHECKING
)
from urllib.parse import unquote
from typing_extensions import Self

from azure.core import CaseInsensitiveEnumMeta
from azure.core.exceptions import HttpResponseError
from azure.core.paging import PageIterator

from ._generated.models import AccessPolicy as GenAccessPolicy
from ._generated.models import CorsRule as GeneratedCorsRule
from ._generated.models import DirectoryItem
from ._generated.models import Metrics as GeneratedMetrics
from ._generated.models import RetentionPolicy as GeneratedRetentionPolicy
from ._generated.models import ShareProtocolSettings as GeneratedShareProtocolSettings
from ._generated.models import ShareSmbSettings as GeneratedShareSmbSettings
from ._generated.models import SmbMultichannel as GeneratedSmbMultichannel
from ._generated.models import StorageServiceProperties as GeneratedStorageServiceProperties
from ._parser import _parse_datetime_from_str
from ._shared.models import DictMixin, get_enum_value
from ._shared.response_handlers import process_storage_error, return_context_and_deserialized

if TYPE_CHECKING:
    from datetime import datetime
    from ._generated.models import ShareRootSquash


def _wrap_item(item):
    if isinstance(item, DirectoryItem):
        return {'name': item.name, 'is_directory': True}
    return {'name': item.name, 'size': item.properties.content_length, 'is_directory': False}


class RetentionPolicy(GeneratedRetentionPolicy):
    """The retention policy which determines how long the associated data should
    persist.

    All required parameters must be populated in order to send to Azure.

    :param bool enabled:
        Indicates whether a retention policy is enabled for the storage service.
    :param Optional[int] days:
        Indicates the number of days that metrics or logging or soft-deleted data should be retained.
        All data older than this value will be deleted.
    """

    enabled: bool = False
    """Indicates whether a retention policy is enabled for the storage service."""
    days: Optional[int] = None
    """Indicates the number of days that metrics or logging or soft-deleted data should be retained.
        All data older than this value will be deleted."""

    def __init__(self, enabled: bool = False, days: Optional[int] = None) -> None:
        self.enabled = enabled
        self.days = days
        if self.enabled and (self.days is None):
            raise ValueError("If policy is enabled, 'days' must be specified.")

    @classmethod
    def _from_generated(cls, generated):
        if not generated:
            return cls()
        return cls(
            enabled=generated.enabled,
            days=generated.days,
        )


class Metrics(GeneratedMetrics):
    """A summary of request statistics grouped by API in hour or minute aggregates
    for files.

    All required parameters must be populated in order to send to Azure.

    :keyword str version:
        The version of Storage Analytics to configure. The default value is 1.0.
    :keyword bool enabled:
        Indicates whether metrics are enabled for the File service.
    :keyword bool include_apis:
        Indicates whether metrics should generate summary statistics for called API operations.
    :keyword ~azure.storage.fileshare.RetentionPolicy retention_policy:
        Determines how long the associated data should persist.
    """

    version: str = '1.0'
    """The version of Storage Analytics to configure."""
    enabled: bool = False
    """Indicates whether metrics are enabled for the File service."""
    include_apis: bool
    """Indicates whether metrics should generate summary statistics for called API operations."""
    retention_policy: RetentionPolicy = RetentionPolicy()
    """Determines how long the associated data should persist."""

    def __init__(self, **kwargs: Any) -> None:
        self.version = kwargs.get('version', '1.0')
        self.enabled = kwargs.get('enabled', False)
        self.include_apis = kwargs.get('include_apis')  # type: ignore [assignment]
        self.retention_policy = kwargs.get('retention_policy') or RetentionPolicy()

    @classmethod
    def _from_generated(cls, generated):
        if not generated:
            return cls()
        return cls(
            version=generated.version,
            enabled=generated.enabled,
            include_apis=generated.include_apis,
            retention_policy=RetentionPolicy._from_generated(generated.retention_policy)  # pylint: disable=protected-access
        )


class CorsRule(GeneratedCorsRule):
    """CORS is an HTTP feature that enables a web application running under one
    domain to access resources in another domain. Web browsers implement a
    security restriction known as same-origin policy that prevents a web page
    from calling APIs in a different domain; CORS provides a secure way to
    allow one domain (the origin domain) to call APIs in another domain.

    All required parameters must be populated in order to send to Azure.

    :param List[str] allowed_origins:
        A list of origin domains that will be allowed via CORS, or "*" to allow
        all domains. The list of must contain at least one entry. Limited to 64
        origin domains. Each allowed origin can have up to 256 characters.
    :param List[str] allowed_methods:
        A list of HTTP methods that are allowed to be executed by the origin.
        The list of must contain at least one entry. For Azure Storage,
        permitted methods are DELETE, GET, HEAD, MERGE, POST, OPTIONS or PUT.
    :keyword List[str] allowed_headers:
        Defaults to an empty list. A list of headers allowed to be part of
        the cross-origin request. Limited to 64 defined headers and 2 prefixed
        headers. Each header can be up to 256 characters.
    :keyword List[str] exposed_headers:
        Defaults to an empty list. A list of response headers to expose to CORS
        clients. Limited to 64 defined headers and two prefixed headers. Each
        header can be up to 256 characters.
    :keyword int max_age_in_seconds:
        The number of seconds that the client/browser should cache a
        preflight response.
    """

    allowed_origins: str
    """The comma-delimited string representation of the list of origin domains
        that will be allowed via CORS, or "*" to allow all domains."""
    allowed_methods: str
    """The comma-delimited string representation of the list of HTTP methods
        that are allowed to be executed by the origin."""
    allowed_headers: str
    """The comma-delimited string representation of the list of headers
        allowed to be a part of the cross-origin request."""
    exposed_headers: str
    """The comma-delimited string representation of the list of response
        headers to expose to CORS clients."""
    max_age_in_seconds: int
    """The number of seconds that the client/browser should cache a pre-flight response."""

    def __init__(self, allowed_origins: List[str], allowed_methods: List[str], **kwargs: Any) -> None:
        self.allowed_origins = ','.join(allowed_origins)
        self.allowed_methods = ','.join(allowed_methods)
        self.allowed_headers = ','.join(kwargs.get('allowed_headers', []))
        self.exposed_headers = ','.join(kwargs.get('exposed_headers', []))
        self.max_age_in_seconds = kwargs.get('max_age_in_seconds', 0)

    @staticmethod
    def _to_generated(rules: Optional[List["CorsRule"]]) -> Optional[List[GeneratedCorsRule]]:
        if rules is None:
            return rules

        generated_cors_list = []
        for cors_rule in rules:
            generated_cors = GeneratedCorsRule(
                allowed_origins=cors_rule.allowed_origins,
                allowed_methods=cors_rule.allowed_methods,
                allowed_headers=cors_rule.allowed_headers,
                exposed_headers=cors_rule.exposed_headers,
                max_age_in_seconds=cors_rule.max_age_in_seconds,
            )
            generated_cors_list.append(generated_cors)

        return generated_cors_list

    @classmethod
    def _from_generated(cls, generated):
        return cls(
            [generated.allowed_origins],
            [generated.allowed_methods],
            allowed_headers=[generated.allowed_headers],
            exposed_headers=[generated.exposed_headers],
            max_age_in_seconds=generated.max_age_in_seconds,
        )


class SmbMultichannel(GeneratedSmbMultichannel):
    """Settings for Multichannel.

    :keyword bool enabled: If SMB Multichannel is enabled.
    """

    enabled: Optional[bool]
    """If SMB Multichannel is enabled."""

    def __init__(self, **kwargs: Any) -> None:
        self.enabled = kwargs.get('enabled')
        if self.enabled is None:
            raise ValueError("The value 'enabled' must be specified.")


class ShareSmbSettings(GeneratedShareSmbSettings):
    """Settings for the SMB protocol.

    :keyword SmbMultichannel multichannel: Sets the multichannel settings.
    """

    multichannel: SmbMultichannel
    """Sets the multichannel settings."""

    def __init__(self, **kwargs: Any) -> None:
        self.multichannel = kwargs.get('multichannel')  # type: ignore [assignment]
        if self.multichannel is None:
            raise ValueError("The value 'multichannel' must be specified.")


class ShareProtocolSettings(GeneratedShareProtocolSettings):
    """Protocol Settings class used by the set and get service properties methods in the share service.

    Contains protocol properties of the share service such as the SMB setting of the share service.

    :keyword ShareSmbSettings smb: Sets SMB settings.
    """

    smb: ShareSmbSettings
    """Sets the SMB settings."""

    def __init__(self, **kwargs: Any) -> None:
        self.smb = kwargs.get('smb')  # type: ignore [assignment]
        if self.smb is None:
            raise ValueError("The value 'smb' must be specified.")

    @classmethod
    def _from_generated(cls, generated):
        return cls(
            smb=generated.smb)


class ShareSasPermissions(object):
    """ShareSasPermissions class to be used to be used with
    generating shared access signature and access policy operations.

    :param bool read:
        Read the content, properties or metadata of any file in the share. Use any
        file in the share as the source of a copy operation.
    :param bool write:
        For any file in the share, create or write content, properties or metadata.
        Resize the file. Use the file as the destination of a copy operation within
        the same account.
        Note: You cannot grant permissions to read or write share properties or
        metadata with a service SAS. Use an account SAS instead.
    :param bool delete:
        Delete any file in the share.
        Note: You cannot grant permissions to delete a share with a service SAS. Use
        an account SAS instead.
    :param bool list:
        List files and directories in the share.
    :param bool create:
        Create a new file in the share, or copy a file to a new file in the share.
    """

    read: bool = False
    """The read permission for share SAS."""
    write: bool = False
    """The write permission for share SAS."""
    delete: bool = False
    """The delete permission for share SAS."""
    list: bool = False
    """The list permission for share SAS."""
    create: bool = False
    """The create permission for share SAS."""

    def __init__(
        self, read: bool = False,
        write: bool = False,
        delete: bool = False,
        list: bool = False,
        create: bool = False
    ) -> None:  # pylint: disable=redefined-builtin
        self.read = read
        self.create = create
        self.write = write
        self.delete = delete
        self.list = list
        self._str = (('r' if self.read else '') +
                     ('c' if self.create else '') +
                     ('w' if self.write else '') +
                     ('d' if self.delete else '') +
                     ('l' if self.list else ''))

    def __str__(self) -> str:
        return self._str

    @classmethod
    def from_string(cls, permission: str) -> Self:
        """Create a ShareSasPermissions from a string.

        To specify read, create, write, delete, or list permissions you need only to
        include the first letter of the word in the string. E.g. For read and
        write permissions, you would provide a string "rw".

        :param str permission: The string which dictates the read, create, write,
            delete, or list permissions
        :return: A ShareSasPermissions object
        :rtype: ~azure.storage.fileshare.ShareSasPermissions
        """
        p_read = 'r' in permission
        p_create = 'c' in permission
        p_write = 'w' in permission
        p_delete = 'd' in permission
        p_list = 'l' in permission

        parsed = cls(p_read, p_write, p_delete, p_list, p_create)

        return parsed


class AccessPolicy(GenAccessPolicy):
    """Access Policy class used by the set and get acl methods in each service.

    A stored access policy can specify the start time, expiry time, and
    permissions for the Shared Access Signatures with which it's associated.
    Depending on how you want to control access to your resource, you can
    specify all of these parameters within the stored access policy, and omit
    them from the URL for the Shared Access Signature. Doing so permits you to
    modify the associated signature's behavior at any time, as well as to revoke
    it. Or you can specify one or more of the access policy parameters within
    the stored access policy, and the others on the URL. Finally, you can
    specify all of the parameters on the URL. In this case, you can use the
    stored access policy to revoke the signature, but not to modify its behavior.

    Together the Shared Access Signature and the stored access policy must
    include all fields required to authenticate the signature. If any required
    fields are missing, the request will fail. Likewise, if a field is specified
    both in the Shared Access Signature URL and in the stored access policy, the
    request will fail with status code 400 (Bad Request).

    :param permission:
        The permissions associated with the shared access signature. The
        user is restricted to operations allowed by the permissions.
        Required unless an id is given referencing a stored access policy
        which contains this field. This field must be omitted if it has been
        specified in an associated stored access policy.
    :type permission: str or ~azure.storage.fileshare.FileSasPermissions or
        ~azure.storage.fileshare.ShareSasPermissions
    :param expiry:
        The time at which the shared access signature becomes invalid.
        Required unless an id is given referencing a stored access policy
        which contains this field. This field must be omitted if it has
        been specified in an associated stored access policy. Azure will always
        convert values to UTC. If a date is passed in without timezone info, it
        is assumed to be UTC.
    :type expiry: ~datetime.datetime or str
    :param start:
        The time at which the shared access signature becomes valid. If
        omitted, start time for this call is assumed to be the time when the
        storage service receives the request. The provided datetime will always
        be interpreted as UTC.
    :type start: ~datetime.datetime or str
    """

    permission: Optional[Union[ShareSasPermissions, str]]  # type: ignore [assignment]
    """The permissions associated with the shared access signature. The user is restricted to
        operations allowed by the permissions."""
    expiry: Optional[Union["datetime", str]]  # type: ignore [assignment]
    """The time at which the shared access signature becomes invalid."""
    start: Optional[Union["datetime", str]]  # type: ignore [assignment]
    """The time at which the shared access signature becomes valid."""

    def __init__(
        self, permission: Optional[Union[ShareSasPermissions, str]] = None,
        expiry: Optional[Union["datetime", str]] = None,
        start: Optional[Union["datetime", str]] = None
    ) -> None:
        self.start = start
        self.expiry = expiry
        self.permission = permission


class LeaseProperties(DictMixin):
    """File or Share Lease Properties."""

    status: str
    """The lease status of the file or share. Possible values: locked|unlocked"""
    state: str
    """Lease state of the file or share. Possible values: available|leased|expired|breaking|broken"""
    duration: Optional[str]
    """When a file or share is leased, specifies whether the lease is of infinite or fixed duration."""

    def __init__(self, **kwargs: Any) -> None:
        self.status = get_enum_value(kwargs.get('x-ms-lease-status'))
        self.state = get_enum_value(kwargs.get('x-ms-lease-state'))
        self.duration = get_enum_value(kwargs.get('x-ms-lease-duration'))

    @classmethod
    def _from_generated(cls, generated):
        lease = cls()
        lease.status = get_enum_value(generated.properties.lease_status)
        lease.state = get_enum_value(generated.properties.lease_state)
        lease.duration = get_enum_value(generated.properties.lease_duration)
        return lease


class ContentSettings(DictMixin):
    """Used to store the content settings of a file.

    :param Optional[str] content_type:
        The content type specified for the file. If no content type was
        specified, the default content type is application/octet-stream.
    :param Optional[str] content_encoding:
        If the content_encoding has previously been set
        for the file, that value is stored.
    :param Optional[str] content_language:
        If the content_language has previously been set
        for the file, that value is stored.
    :param Optional[str] content_disposition:
        content_disposition conveys additional information about how to
        process the response payload, and also can be used to attach
        additional metadata. If content_disposition has previously been set
        for the file, that value is stored.
    :param Optional[str] cache_control:
        If the cache_control has previously been set for
        the file, that value is stored.
    :param Optional[bytearray] content_md5:
        If the content_md5 has been set for the file, this response
        header is stored so that the client can check for message content
        integrity.
    """

    content_type: Optional[str] = None
    """The content type specified for the file."""
    content_encoding: Optional[str] = None
    """The content encoding specified for the file."""
    content_language: Optional[str] = None
    """The content language specified for the file."""
    content_disposition: Optional[str] = None
    """The content disposition specified for the file."""
    cache_control: Optional[str] = None
    """The cache control specified for the file."""
    content_md5: Optional[bytearray] = None
    """The content md5 specified for the file."""

    def __init__(
        self, content_type: Optional[str] = None,
        content_encoding: Optional[str] = None,
        content_language: Optional[str] = None,
        content_disposition: Optional[str] = None,
        cache_control: Optional[str] = None,
        content_md5: Optional[bytearray] = None,
        **kwargs: Any
    ) -> None:
        self.content_type = content_type or kwargs.get('Content-Type')
        self.content_encoding = content_encoding or kwargs.get('Content-Encoding')
        self.content_language = content_language or kwargs.get('Content-Language')
        self.content_md5 = content_md5 or kwargs.get('Content-MD5')
        self.content_disposition = content_disposition or kwargs.get('Content-Disposition')
        self.cache_control = cache_control or kwargs.get('Cache-Control')

    @classmethod
    def _from_generated(cls, generated):
        settings = cls()
        settings.content_type = generated.properties.content_type or None
        settings.content_encoding = generated.properties.content_encoding or None
        settings.content_language = generated.properties.content_language or None
        settings.content_md5 = generated.properties.content_md5 or None
        settings.content_disposition = generated.properties.content_disposition or None
        settings.cache_control = generated.properties.cache_control or None
        return settings


class ShareProperties(DictMixin):
<<<<<<< HEAD
    """Share's properties class.

    :ivar str name:
        The name of the share.
    :ivar ~datetime.datetime last_modified:
        A datetime object representing the last time the share was modified.
    :ivar str etag:
        The ETag contains a value that you can use to perform operations
        conditionally.
    :ivar int quota:
        The allocated quota.
    :ivar str access_tier:
        The share's access tier.
    :ivar dict metadata: A dict with name_value pairs to associate with the
        share as metadata.
    :ivar str snapshot:
        Snapshot of the share.
    :ivar bool deleted:
        To indicate if this share is deleted or not.
        This is a service returned value, and the value will be set when list shared including deleted ones.
    :ivar datetime deleted:
        To indicate the deleted time of the deleted share.
        This is a service returned value, and the value will be set when list shared including deleted ones.
    :ivar str version:
        To indicate the version of deleted share.
        This is a service returned value, and the value will be set when list shared including deleted ones.
    :ivar int remaining_retention_days:
        To indicate how many remaining days the deleted share will be kept.
        This is a service returned value, and the value will be set when list shared including deleted ones.
    :ivar int provisioned_bandwidth:
        Provisioned bandwidth in megabits/second. Only applicable to premium file accounts.
    :ivar ~azure.storage.fileshare.models.ShareRootSquash or str root_squash:
        Possible values include: 'NoRootSquash', 'RootSquash', 'AllSquash'.
    :ivar list(str) protocols:
        Indicates the protocols enabled on the share. The protocol can be either SMB or NFS.
    :ivar bool enable_snapshot_virtual_directory_access:
        Specifies whether the snapshot virtual directory should be accessible at the root of the share
        mount point when NFS is enabled. If not specified, it will be accessible.
    :ivar bool paid_bursting_enabled: This property enables paid bursting.
    :ivar int paid_bursting_bandwidth_mibps: The maximum throughput the file share can support in MiB/s.
    :ivar int paid_bursting_iops: The maximum IOPS the file share can support.
    :ivar int included_burst_iops: The included burst throughput the file share can support in MiB/s.
    :ivar int max_burst_credits_for_iops: The maximum burst throughput the file share can support in MiB/s.
    :ivar ~datetime.datetime next_allowed_provisioned_iops_downgrade_time:
        The share's next allowed provisioned throughput downgrade time.
    :ivar ~datetime.datetime next_allowed_provisioned_bandwidth_downgrade_time:
        The share's next allowed provisioned bandwidth downgrade time.
    """

    def __init__(self, **kwargs):
        self.name = None
        self.last_modified = kwargs.get('Last-Modified')
        self.etag = kwargs.get('ETag')
        self.quota = kwargs.get('x-ms-share-quota')
        self.access_tier = kwargs.get('x-ms-access-tier')
=======
    """Share's properties class."""

    name: str
    """The name of the share."""
    last_modified: "datetime"
    """A datetime object representing the last time the share was modified."""
    etag: str
    """The ETag contains a value that you can use to perform operations conditionally."""
    quota: int
    """The allocated quota."""
    access_tier: str
    """The share's access tier.'"""
    next_allowed_quota_downgrade_time: Optional[str] = None
    """The share's next allowed quota downgrade time."""
    metadata: Dict[str, str]
    """Name-value pairs associate with the share as metadata."""
    snapshot: Optional[str] = None
    """Snapshot of the share."""
    deleted: Optional[bool] = None
    """Whether this share was deleted. 
        This is a service returned value, and the value will be set when list shared including deleted ones."""
    deleted_time: Optional["datetime"] = None
    """A datetime object representing the time at which the share was deleted.
        This is a service returned value, and the value will be set when list shared including deleted ones."""
    version: Optional[str] = None
    """To indicate the version of deleted share.
        This is a service returned value, and the value will be set when list shared including deleted ones."""
    remaining_retention_days: Optional[int] = None
    """The number of days that the share will be retained before being permanently deleted by the service.
        This is a service returned value, and the value will be set when list shared including deleted ones."""
    provisioned_egress_mbps: Optional[int] = None
    """Provisioned egress in megabits/second. Only applicable to premium file accounts."""
    provisioned_ingress_mbps: Optional[int] = None
    """Provisioned ingress in megabits/second. Only applicable to premium file accounts."""
    provisioned_iops: Optional[int] = None
    """Provisioned input/output operators per second (iops). Only applicable to premium file accounts."""
    provisioned_bandwidth: Optional[int] = None
    """Provisioned bandwidth in megabits/second. Only applicable to premium file accounts."""
    lease: LeaseProperties
    """Share lease properties."""
    protocols: Optional[List[str]] = None
    """Indicates the protocols enabled on the share. The protocol can be either SMB or NFS."""
    root_squash: Optional[Union["ShareRootSquash", str]] = None
    """Possible values include: 'NoRootSquash', 'RootSquash', 'AllSquash'."""
    enable_snapshot_virtual_directory_access: Optional[bool] = None
    """Specifies whether the snapshot virtual directory should be accessible at the root of the share
        mount point when NFS is enabled. if not specified, the default is True."""
    paid_bursting_enabled: Optional[int] = None
    """This property enables paid bursting."""
    paid_bursting_bandwidth_mibps: Optional[int] = None
    """The maximum throughput the file share can support in MiB/s."""
    paid_bursting_iops: Optional[int] = None
    """The maximum IOPS the file share can support."""

    def __init__(self, **kwargs: Any) -> None:
        self.name = None  # type: ignore [assignment]
        self.last_modified = kwargs.get('Last-Modified')  # type: ignore [assignment]
        self.etag = kwargs.get('ETag')  # type: ignore [assignment]
        self.quota = kwargs.get('x-ms-share-quota')  # type: ignore [assignment]
        self.access_tier = kwargs.get('x-ms-access-tier')  # type: ignore [assignment]
>>>>>>> ea878ab2
        self.next_allowed_quota_downgrade_time = kwargs.get('x-ms-share-next-allowed-quota-downgrade-time')
        self.metadata = kwargs.get('metadata')  # type: ignore [assignment]
        self.snapshot = None
        self.deleted = None
        self.deleted_time = None
        self.version = None
        self.remaining_retention_days = None
        self.provisioned_egress_mbps = kwargs.get('x-ms-share-provisioned-egress-mbps')
        self.provisioned_ingress_mbps = kwargs.get('x-ms-share-provisioned-ingress-mbps')
        self.provisioned_iops = kwargs.get('x-ms-share-provisioned-iops')
        self.provisioned_bandwidth = kwargs.get('x-ms-share-provisioned-bandwidth-mibps')
        self.lease = LeaseProperties(**kwargs)
        self.protocols = [protocol.strip() for protocol in kwargs.get('x-ms-enabled-protocols', None).split(',')]\
            if kwargs.get('x-ms-enabled-protocols', None) else None
        self.root_squash = kwargs.get('x-ms-root-squash', None)
        self.enable_snapshot_virtual_directory_access = \
            kwargs.get('x-ms-enable-snapshot-virtual-directory-access')
        self.paid_bursting_enabled = kwargs.get('x-ms-share-paid-bursting-enabled')
        self.paid_bursting_bandwidth_mibps = kwargs.get('x-ms-share-paid-bursting-max-bandwidth-mibps')
        self.paid_bursting_iops = kwargs.get('x-ms-share-paid-bursting-max-iops')
        self.included_burst_iops = kwargs.get('x-ms-share-included-burst-iops')
        self.max_burst_credits_for_iops = kwargs.get('x-ms-share-max-burst-credits-for-iops')
        self.next_allowed_provisioned_iops_downgrade_time = (  # pylint: disable=name-too-long
            kwargs.get('x-ms-share-next-allowed-provisioned-iops-downgrade-time'))
        self.next_allowed_provisioned_bandwidth_downgrade_time = (  # pylint: disable=name-too-long
            kwargs.get('x-ms-share-next-allowed-provisioned-bandwidth-downgrade-time'))

    @classmethod
    def _from_generated(cls, generated):
        props = cls()
        props.name = generated.name
        props.last_modified = generated.properties.last_modified
        props.etag = generated.properties.etag
        props.quota = generated.properties.quota
        props.access_tier = generated.properties.access_tier
        props.next_allowed_quota_downgrade_time = generated.properties.next_allowed_quota_downgrade_time
        props.metadata = generated.metadata
        props.snapshot = generated.snapshot
        props.deleted = generated.deleted
        props.deleted_time = generated.properties.deleted_time
        props.version = generated.version
        props.remaining_retention_days = generated.properties.remaining_retention_days
        props.provisioned_egress_mbps = generated.properties.provisioned_egress_m_bps
        props.provisioned_ingress_mbps = generated.properties.provisioned_ingress_m_bps
        props.provisioned_iops = generated.properties.provisioned_iops
        props.provisioned_bandwidth = generated.properties.provisioned_bandwidth_mi_bps
        props.lease = LeaseProperties._from_generated(generated)  # pylint: disable=protected-access
        props.protocols = [protocol.strip() for protocol in generated.properties.enabled_protocols.split(',')]\
            if generated.properties.enabled_protocols else None
        props.root_squash = generated.properties.root_squash
        props.enable_snapshot_virtual_directory_access = generated.properties.enable_snapshot_virtual_directory_access
        props.paid_bursting_enabled = generated.properties.paid_bursting_enabled
        props.paid_bursting_bandwidth_mibps = generated.properties.paid_bursting_max_bandwidth_mibps
        props.paid_bursting_iops = generated.properties.paid_bursting_max_iops
        props.included_burst_iops = generated.properties.included_burst_iops
        props.max_burst_credits_for_iops = generated.properties.max_burst_credits_for_iops
        props.next_allowed_provisioned_iops_downgrade_time = (  # pylint: disable=name-too-long
            generated.properties.next_allowed_provisioned_iops_downgrade_time)
        props.next_allowed_provisioned_bandwidth_downgrade_time = (  # pylint: disable=name-too-long
            generated.properties.next_allowed_provisioned_bandwidth_downgrade_time)
        return props


class SharePropertiesPaged(PageIterator):
    """An iterable of Share properties.

    :param Callable command: Function to retrieve the next page of items.
    :param Optional[str] prefix: Filters the results to return only shares whose names
        begin with the specified prefix.
    :param Optional[int] results_per_page: The maximum number of share names to retrieve per call.
    :param Optional[str] continuation_token: An opaque continuation token to retrieve the next page of results.
    """

    service_endpoint: Optional[str] = None
    """The service URL."""
    prefix: Optional[str] = None
    """A filename prefix being used to filter the list."""
    marker: Optional[str] = None
    """The continuation token of the current page of results."""
    results_per_page: Optional[int] = None
    """The maximum number of results to retrieve per API call."""
    location_mode: Optional[str] = None
    """The location mode being used to list results. The available
        options include "primary" and "secondary"."""
    current_page: List[ShareProperties]
    """The current page of listed results."""

    def __init__(
        self, command: Callable,
        prefix: Optional[str] = None,
        results_per_page: Optional[int] = None,
        continuation_token: Optional[str] = None
    ) -> None:
        super(SharePropertiesPaged, self).__init__(
            get_next=self._get_next_cb,
            extract_data=self._extract_data_cb,
            continuation_token=continuation_token or ""
        )
        self._command = command
        self.service_endpoint = None
        self.prefix = prefix
        self.marker = None
        self.results_per_page = results_per_page
        self.location_mode = None
        self.current_page = []

    def _get_next_cb(self, continuation_token):
        try:
            return self._command(
                marker=continuation_token or None,
                maxresults=self.results_per_page,
                prefix=self.prefix,
                cls=return_context_and_deserialized,
                use_location=self.location_mode)
        except HttpResponseError as error:
            process_storage_error(error)

    def _extract_data_cb(self, get_next_return):
        self.location_mode, self._response = get_next_return
        self.service_endpoint = self._response.service_endpoint
        self.prefix = self._response.prefix
        self.marker = self._response.marker
        self.results_per_page = self._response.max_results
        self.current_page = [ShareProperties._from_generated(i) for i in self._response.share_items]  # pylint: disable=protected-access
        return self._response.next_marker or None, self.current_page


class Handle(DictMixin):
    """A listed Azure Storage handle item.

    All required parameters must be populated in order to send to Azure.

    :keyword str client_name: Name of the client machine where the share is being mounted.
    :keyword str handle_id: XSMB service handle ID.
    :keyword str path: File or directory name including full path starting from share root.
    :keyword str file_id: FileId uniquely identifies the file or directory.
    :keyword str parent_id: ParentId uniquely identifies the parent directory of the object.
    :keyword str session_id: SMB session ID in context of which the file handle was opened.
    :keyword str client_ip: Client IP that opened the handle.
    :keyword ~datetime.datetime open_time: Time when the session that previously opened
        the handle has last been reconnected. (UTC)
    :keyword Optional[~datetime.datetime] last_reconnect_time: Time handle was last connected to. (UTC)
    :keyword access_rights: Access rights of the handle.
    :paramtype access_rights: List[Literal['Read', 'Write', 'Delete']]
    """

    client_name: str
    """Name of the client machine where the share is being mounted."""
    id: str
    """XSMB service handle ID."""
    path: str
    """File or directory name including full path starting from share root."""
    file_id: str
    """FileId uniquely identifies the file or directory."""
    parent_id: str
    """ParentId uniquely identifies the parent directory of the object."""
    session_id: str
    """SMB session ID in context of which the file handle was opened."""
    client_ip: str
    """Client IP that opened the handle."""
    open_time: "datetime"
    """Time when the session that previously opened the handle was last been reconnected. (UTC)"""
    last_reconnect_time: Optional["datetime"]
    """Time handle that was last connected to. (UTC)"""
    access_rights: List[Literal['Read', 'Write', 'Delete']]
    """Access rights of the handle."""

    def __init__(self, **kwargs: Any) -> None:
        self.client_name = kwargs.get('client_name')  # type: ignore [assignment]
        self.id = kwargs.get('handle_id')  # type: ignore [assignment]
        self.path = kwargs.get('path')  # type: ignore [assignment]
        self.file_id = kwargs.get('file_id')  # type: ignore [assignment]
        self.parent_id = kwargs.get('parent_id')  # type: ignore [assignment]
        self.session_id = kwargs.get('session_id')  # type: ignore [assignment]
        self.client_ip = kwargs.get('client_ip')  # type: ignore [assignment]
        self.open_time = kwargs.get('open_time')  # type: ignore [assignment]
        self.last_reconnect_time = kwargs.get('last_reconnect_time')
        self.access_rights = kwargs.get('access_right_list')  # type: ignore [assignment]

    @classmethod
    def _from_generated(cls, generated):
        handle = cls()
        handle.client_name = generated.client_name
        handle.id = generated.handle_id
        handle.path = unquote(generated.path.content) if generated.path.encoded else generated.path.content
        handle.file_id = generated.file_id
        handle.parent_id = generated.parent_id
        handle.session_id = generated.session_id
        handle.client_ip = generated.client_ip
        handle.open_time = generated.open_time
        handle.last_reconnect_time = generated.last_reconnect_time
        handle.access_rights = generated.access_right_list
        return handle


class HandlesPaged(PageIterator):
    """An iterable of Handles.

    :param Callable command: Function to retrieve the next page of items.
    :param Optional[int] results_per_page: The maximum number of share names to retrieve per call.
    :param Optional[str] continuation_token: An opaque continuation token to retrieve the next page of results.
    """

    marker: Optional[str] = None
    """The continuation token of the current page of results."""
    results_per_page: Optional[int] = None
    """The maximum number of results retrieved per API call."""
    location_mode: Optional[str] = None
    """The location mode being used to list results.
        The available options include "primary" and "secondary"."""
    current_page: List[Handle]
    """The current page of listed results."""

    def __init__(
        self, command: Callable,
        results_per_page: Optional[int] = None,
        continuation_token: Optional[str] = None
    ) -> None:
        super(HandlesPaged, self).__init__(
            get_next=self._get_next_cb,
            extract_data=self._extract_data_cb,
            continuation_token=continuation_token or ""
        )
        self._command = command
        self.marker = None
        self.results_per_page = results_per_page
        self.location_mode = None
        self.current_page = []

    def _get_next_cb(self, continuation_token):
        try:
            return self._command(
                marker=continuation_token or None,
                maxresults=self.results_per_page,
                cls=return_context_and_deserialized,
                use_location=self.location_mode)
        except HttpResponseError as error:
            process_storage_error(error)

    def _extract_data_cb(self, get_next_return):
        self.location_mode, self._response = get_next_return
        self.current_page = [Handle._from_generated(h) for h in self._response.handle_list]  # pylint: disable=protected-access
        return self._response.next_marker or None, self.current_page


class NTFSAttributes(object):
    """Valid set of attributes to set for file or directory.

    To set attribute for directory, 'Directory' should always be enabled except setting 'None' for directory.
    """

    read_only: bool = False
    """Enable/disable 'ReadOnly' attribute for DIRECTORY or FILE."""
    hidden: bool = False
    """Enable/disable 'Hidden' attribute for DIRECTORY or FILE."""
    system: bool = False
    """Enable/disable 'System' attribute for DIRECTORY or FILE."""
    none: bool = False
    """Enable/disable 'None' attribute for DIRECTORY or FILE to clear all attributes of FILE/DIRECTORY."""
    directory: bool = False
    """Enable/disable 'Directory' attribute for DIRECTORY."""
    archive: bool = False
    """Enable/disable 'Archive' attribute for DIRECTORY."""
    temporary: bool = False
    """Enable/disable 'Temporary' attribute for DIRECTORY."""
    offline: bool = False
    """Enable/disable 'Offline' attribute for DIRECTORY."""
    not_content_indexed: bool = False
    """Enable/disable 'NotContentIndexed' attribute for DIRECTORY."""
    no_scrub_data: bool = False
    """Enable/disable 'NoScrubData' attribute for DIRECTORY."""

    def __init__(
        self, read_only: bool = False,
        hidden: bool = False,
        system: bool = False,
        none: bool = False,
        directory: bool = False,
        archive: bool = False,
        temporary: bool = False,
        offline: bool = False,
        not_content_indexed: bool = False,
        no_scrub_data: bool = False
    ) -> None:
        self.read_only = read_only
        self.hidden = hidden
        self.system = system
        self.none = none
        self.directory = directory
        self.archive = archive
        self.temporary = temporary
        self.offline = offline
        self.not_content_indexed = not_content_indexed
        self.no_scrub_data = no_scrub_data
        self._str = (('ReadOnly|' if self.read_only else '') +
                               ('Hidden|' if self.hidden else '') +
                               ('System|' if self.system else '') +
                               ('None|' if self.none else '') +
                               ('Directory|' if self.directory else '') +
                               ('Archive|' if self.archive else '') +
                               ('Temporary|' if self.temporary else '') +
                               ('Offline|' if self.offline else '') +
                               ('NotContentIndexed|' if self.not_content_indexed else '') +
                               ('NoScrubData|' if self.no_scrub_data else ''))

    def __str__(self):
        concatenated_params = self._str
        return concatenated_params.strip('|')

    @classmethod
    def from_string(cls, string: str) -> Self:
        """Create a NTFSAttributes from a string.

        To specify permissions you can pass in a string with the
        desired permissions, e.g. "ReadOnly|Hidden|System"

        :param str string: The string which dictates the permissions.
        :return: A NTFSAttributes object
        :rtype: ~azure.storage.fileshare.NTFSAttributes
        """
        read_only = "ReadOnly" in string
        hidden = "Hidden" in string
        system = "System" in string
        none = "None" in string
        directory = "Directory" in string
        archive = "Archive" in string
        temporary = "Temporary" in string
        offline = "Offline" in string
        not_content_indexed = "NotContentIndexed" in string
        no_scrub_data = "NoScrubData" in string

        parsed = cls(read_only, hidden, system, none, directory, archive, temporary, offline, not_content_indexed,
                     no_scrub_data)
        parsed._str = string  # pylint: disable = protected-access
        return parsed


class DirectoryProperties(DictMixin):
    """Directory's properties class."""

    name: str
    """The name of the directory."""
    last_modified: "datetime"
    """A datetime object representing the last time the directory was modified."""
    etag: str
    """The ETag contains a value that you can use to perform operations conditionally."""
    server_encrypted: bool
    """Whether encryption is enabled."""
    metadata: Dict[str, str]
    """Name_value pairs to associate with the directory as metadata."""
    change_time: Optional[Union[str, "datetime"]] = None
    """Change time for the file."""
    creation_time: Optional[Union[str, "datetime"]] = None
    """Creation time for the file."""
    last_write_time: Optional[Union[str, "datetime"]] = None
    """Last write time for the file."""
    last_access_time: Optional["datetime"] = None
    """Last access time for the file."""
    file_attributes: Union[str, NTFSAttributes]
    """The file system attributes for files and directories."""
    permission_key: str
    """Key of the permission to be set for the directory/file."""
    file_id: str
    """FileId uniquely identifies the file or directory."""
    parent_id: str
    """ParentId uniquely identifies the parent directory of the object."""
    is_directory: bool = True
    """Whether input is a directory."""

    def __init__(self, **kwargs: Any) -> None:
        self.name = None  # type: ignore [assignment]
        self.last_modified = kwargs.get('Last-Modified')  # type: ignore [assignment]
        self.etag = kwargs.get('ETag')  # type: ignore [assignment]
        self.server_encrypted = kwargs.get('x-ms-server-encrypted')  # type: ignore [assignment]
        self.metadata = kwargs.get('metadata')  # type: ignore [assignment]
        self.change_time = _parse_datetime_from_str(kwargs.get('x-ms-file-change-time'))
        self.creation_time = _parse_datetime_from_str(kwargs.get('x-ms-file-creation-time'))
        self.last_write_time = _parse_datetime_from_str(kwargs.get('x-ms-file-last-write-time'))
        self.last_access_time = None
        self.file_attributes = kwargs.get('x-ms-file-attributes')  # type: ignore [assignment]
        self.permission_key = kwargs.get('x-ms-file-permission-key')  # type: ignore [assignment]
        self.file_id = kwargs.get('x-ms-file-id')  # type: ignore [assignment]
        self.parent_id = kwargs.get('x-ms-file-parent-id')  # type: ignore [assignment]
        self.is_directory = True

    @classmethod
    def _from_generated(cls, generated):
        props = cls()
        props.name = unquote(generated.name.content) if generated.name.encoded else generated.name.content
        props.file_id = generated.file_id
        props.file_attributes = generated.attributes
        props.last_modified = generated.properties.last_modified
        props.creation_time = generated.properties.creation_time
        props.last_access_time = generated.properties.last_access_time
        props.last_write_time = generated.properties.last_write_time
        props.change_time = generated.properties.change_time
        props.etag = generated.properties.etag
        props.permission_key = generated.permission_key
        return props


class DirectoryPropertiesPaged(PageIterator):
    """An iterable for the contents of a directory.

    This iterable will yield dicts for the contents of the directory. The dicts
    will have the keys 'name' (str) and 'is_directory' (bool).
    Items that are files (is_directory=False) will have an additional 'content_length' key.

    :param Callable command: Function to retrieve the next page of items.
    :param Optional[str] prefix: Filters the results to return only directories whose names
        begin with the specified prefix.
    :param Optional[int] results_per_page: The maximum number of share names to retrieve per call.
    :param Optional[str] continuation_token: An opaque continuation token.
    """

    service_endpoint: Optional[str] = None
    """The service URL."""
    prefix: Optional[str] = None
    """A file name prefix being used to filter the list."""
    marker: Optional[str] = None
    """The continuation token of the current page of results."""
    results_per_page: Optional[int] = None
    """The maximum number of results retrieved per API call."""
    continuation_token: Optional[str] = None
    """The continuation token to retrieve the next page of results."""
    location_mode: Optional[str] = None
    """The location mode being used to list results. The available options include "primary" and "secondary"."""
    current_page: List[Dict[str, Any]]
    """The current page of listed results."""

    def __init__(
        self, command: Callable,
        prefix: Optional[str] = None,
        results_per_page: Optional[int] = None,
        continuation_token: Optional[str] = None
    ) -> None:
        super(DirectoryPropertiesPaged, self).__init__(
            get_next=self._get_next_cb,
            extract_data=self._extract_data_cb,
            continuation_token=continuation_token or ""
        )
        self._command = command
        self.service_endpoint = None
        self.prefix = prefix
        self.marker = None
        self.results_per_page = results_per_page
        self.location_mode = None
        self.current_page = []

    def _get_next_cb(self, continuation_token):
        try:
            return self._command(
                marker=continuation_token or None,
                prefix=self.prefix,
                maxresults=self.results_per_page,
                cls=return_context_and_deserialized,
                use_location=self.location_mode)
        except HttpResponseError as error:
            process_storage_error(error)

    def _extract_data_cb(self, get_next_return):
        self.location_mode, self._response = get_next_return
        self.service_endpoint = self._response.service_endpoint
        self.prefix = self._response.prefix
        self.marker = self._response.marker
        self.results_per_page = self._response.max_results
        self.current_page = [DirectoryProperties._from_generated(i) for i in self._response.segment.directory_items] # pylint: disable = protected-access
        self.current_page.extend([FileProperties._from_generated(i) for i in self._response.segment.file_items]) # pylint: disable = protected-access
        return self._response.next_marker or None, self.current_page


class CopyProperties(DictMixin):
    """File Copy Properties.

    These properties will be `None` if this file has never been the destination in a Copy
    File operation, or if this file has been modified after a concluded Copy File operation.
    """

    id: str
    """String identifier for the last attempted Copy File operation where this file
        was the destination file. This header does not appear if this file has never
        been the destination in a Copy File operation, or if this file has been
        modified after a concluded Copy File operation."""
    source: Optional[str] = None
    """URL up to 2 KB in length that specifies the source file used in the last attempted
        Copy File operation where this file was the destination file."""
    status: Optional[str] = None
    """State of the copy operation identified by Copy ID, with these values:
            success:
                Copy completed successfully.
            pending:
                Copy is in progress. Check copy_status_description if intermittent,
                non-fatal errors impede copy progress but don't cause failure.
            aborted:
                Copy was ended by Abort Copy File.
            failed:
                Copy failed. See copy_status_description for failure details."""
    progress: Optional[str] = None
    """Contains the number of bytes copied and the total bytes in the source in the last
        attempted Copy File operation where this file was the destination file. Can show
        between 0 and Content-Length bytes copied."""
    status_description: Optional[str] = None
    """Only appears when x-ms-copy-status is failed or pending. Describes cause of fatal
        or non-fatal copy operation failure."""
    incremental_copy: Optional[bool] = None
    """Copies the snapshot of the source file to a destination file.
        The snapshot is copied such that only the differential changes between
        the previously copied snapshot are transferred to the destination."""
    destination_snapshot: Optional["datetime"] = None
    """Included if the file is incremental copy or incremental copy snapshot,
        if x-ms-copy-status is success. Snapshot time of the last successful
        incremental copy snapshot for this file."""
    datetime: Optional["datetime"] = None
    """Conclusion time of the last attempted Copy File operation where this file was the
        destination file. This value can specify the time of a completed, aborted, or
        failed copy attempt."""

    def __init__(self, **kwargs: Any) -> None:
        self.id = kwargs.get('x-ms-copy-id')  # type: ignore [assignment]
        self.source = kwargs.get('x-ms-copy-source')
        self.status = get_enum_value(kwargs.get('x-ms-copy-status'))
        self.progress = kwargs.get('x-ms-copy-progress')
        self.completion_time = kwargs.get('x-ms-copy-completion_time')
        self.status_description = kwargs.get('x-ms-copy-status-description')
        self.incremental_copy = kwargs.get('x-ms-incremental-copy')
        self.destination_snapshot = kwargs.get('x-ms-copy-destination-snapshot')

    @classmethod
    def _from_generated(cls, generated):
        copy = cls()
        copy.id = generated.properties.copy_id or None
        copy.status = get_enum_value(generated.properties.copy_status) or None
        copy.source = generated.properties.copy_source or None
        copy.progress = generated.properties.copy_progress or None
        copy.completion_time = generated.properties.copy_completion_time or None
        copy.status_description = generated.properties.copy_status_description or None
        copy.incremental_copy = generated.properties.incremental_copy or None
        copy.destination_snapshot = generated.properties.destination_snapshot or None
        return copy


class FileProperties(DictMixin):
    """File's properties class."""

    name: str
    """The name of the file."""
    path: Optional[str] = None
    """The path of the file."""
    share: Optional[str] = None
    """The name of the share."""
    snapshot: Optional[str] = None
    """File snapshot."""
    content_length: int
    """Size of file in bytes."""
    metadata: Dict[str, str]
    """Name-value pairs to associate with the file as metadata."""
    file_type: str
    """String indicating the type of file."""
    last_modified: "datetime"
    """A datetime object representing the last time the file was modified."""
    etag: str
    """The ETag contains a value that can be used to perform operations conditionally."""
    size: int
    """Size of the file in bytes."""
    content_range: Optional[str] = None
    """Indicates the range of bytes returned in the event that the client
        requested a subset of the file."""
    server_encrypted: bool
    """Whether encryption is enabled."""
    copy: CopyProperties
    """The copy properties."""
    content_settings: ContentSettings
    """The content settings for the file."""
    lease: LeaseProperties
    """File lease properties."""
    change_time: Optional[Union[str, "datetime"]] = None
    """Change time for the file."""
    creation_time: Optional[Union[str, "datetime"]] = None
    """Creation time for the file."""
    last_write_time: Optional[Union[str, "datetime"]] = None
    """Last write time for the file."""
    last_access_time: Optional["datetime"] = None
    """Last access time for the file."""
    file_attributes: Union[str, NTFSAttributes]
    """The file system attributes for files and directories."""
    permission_key: str
    """Key of the permission to be set for the directory/file."""
    file_id: str
    """FileId uniquely identifies the file or directory."""
    parent_id: Optional[str] = None
    """ParentId uniquely identifies the parent directory of the object."""
    is_directory: bool = False
    """Whether input is a directory."""

    def __init__(self, **kwargs: Any) -> None:
        self.name = kwargs.get('name')  # type: ignore [assignment]
        self.path = None
        self.share = None
        self.snapshot = None
        self.content_length = kwargs.get('Content-Length')  # type: ignore [assignment]
        self.metadata = kwargs.get('metadata')  # type: ignore [assignment]
        self.file_type = kwargs.get('x-ms-type')  # type: ignore [assignment]
        self.last_modified = kwargs.get('Last-Modified')  # type: ignore [assignment]
        self.etag = kwargs.get('ETag')  # type: ignore [assignment]
        self.size = kwargs.get('Content-Length')  # type: ignore [assignment]
        self.content_range = kwargs.get('Content-Range')
        self.server_encrypted = kwargs.get('x-ms-server-encrypted')  # type: ignore [assignment]
        self.copy = CopyProperties(**kwargs)
        self.content_settings = ContentSettings(**kwargs)
        self.lease = LeaseProperties(**kwargs)
        self.change_time = _parse_datetime_from_str(kwargs.get('x-ms-file-change-time'))
        self.creation_time = _parse_datetime_from_str(kwargs.get('x-ms-file-creation-time'))
        self.last_write_time = _parse_datetime_from_str(kwargs.get('x-ms-file-last-write-time'))
        self.last_access_time = None
        self.file_attributes = kwargs.get('x-ms-file-attributes')  # type: ignore [assignment]
        self.permission_key = kwargs.get('x-ms-file-permission-key')  # type: ignore [assignment]
        self.file_id = kwargs.get('x-ms-file-id')  # type: ignore [assignment]
        self.parent_id = kwargs.get('x-ms-file-parent-id')
        self.is_directory = False

    @classmethod
    def _from_generated(cls, generated):
        props = cls()
        props.name = unquote(generated.name.content) if generated.name.encoded else generated.name.content
        props.file_id = generated.file_id
        props.etag = generated.properties.etag
        props.file_attributes = generated.attributes
        props.last_modified = generated.properties.last_modified
        props.creation_time = generated.properties.creation_time
        props.last_access_time = generated.properties.last_access_time
        props.last_write_time = generated.properties.last_write_time
        props.change_time = generated.properties.change_time
        props.size = generated.properties.content_length
        props.permission_key = generated.permission_key
        return props


class ShareProtocols(str, Enum, metaclass=CaseInsensitiveEnumMeta):
    """Enabled protocols on the share"""
    SMB = "SMB"
    NFS = "NFS"


class FileSasPermissions(object):
    """FileSasPermissions class to be used with
    generating shared access signature operations.

    :param bool read:
        Read the content, properties, metadata. Use the file as the source of a copy operation.
    :param bool create:
        Create a new file or copy a file to a new file.
    :param bool write:
        Create or write content, properties, metadata. Resize the file. Use the file
        as the destination of a copy operation within the same account.
    :param bool delete:
        Delete the file.
    """

    read: bool = False
    """Read the content, properties, metadata. Use the file as the source of a copy operation."""
    create: bool = False
    """Create a new file or copy a file to a new file."""
    write: bool = False
    """Create or write content, properties, metadata. Resize the file. Use the file
        as the destination of a copy operation within the same account."""
    delete: bool = False
    """Delete the file."""

    def __init__(
        self, read: bool = False,
        create: bool = False,
        write: bool = False,
        delete: bool = False
    ) -> None:
        self.read = read
        self.create = create
        self.write = write
        self.delete = delete
        self._str = (('r' if self.read else '') +
                     ('c' if self.create else '') +
                     ('w' if self.write else '') +
                     ('d' if self.delete else ''))

    def __str__(self):
        return self._str

    @classmethod
    def from_string(cls, permission: str) -> Self:
        """Create a FileSasPermissions from a string.

        To specify read, create, write, or delete permissions you need only to
        include the first letter of the word in the string. E.g. For read and
        create permissions, you would provide a string "rc".

        :param str permission: The string which dictates the read, create,
            write, or delete permissions
        :return: A FileSasPermissions object
        :rtype: ~azure.storage.fileshare.FileSasPermissions
        """
        p_read = 'r' in permission
        p_create = 'c' in permission
        p_write = 'w' in permission
        p_delete = 'd' in permission

        parsed = cls(p_read, p_create, p_write, p_delete)

        return parsed


def service_properties_deserialize(generated: GeneratedStorageServiceProperties) -> Dict[str, Any]:
    return {
        'hour_metrics': Metrics._from_generated(generated.hour_metrics),  # pylint: disable=protected-access
        'minute_metrics': Metrics._from_generated(generated.minute_metrics),  # pylint: disable=protected-access
        'cors': [CorsRule._from_generated(cors) for cors in generated.cors],  # type: ignore [union-attr] # pylint: disable=protected-access, line-too-long
        'protocol': ShareProtocolSettings._from_generated(generated.protocol),  # pylint: disable=protected-access
    }<|MERGE_RESOLUTION|>--- conflicted
+++ resolved
@@ -485,63 +485,6 @@
 
 
 class ShareProperties(DictMixin):
-<<<<<<< HEAD
-    """Share's properties class.
-
-    :ivar str name:
-        The name of the share.
-    :ivar ~datetime.datetime last_modified:
-        A datetime object representing the last time the share was modified.
-    :ivar str etag:
-        The ETag contains a value that you can use to perform operations
-        conditionally.
-    :ivar int quota:
-        The allocated quota.
-    :ivar str access_tier:
-        The share's access tier.
-    :ivar dict metadata: A dict with name_value pairs to associate with the
-        share as metadata.
-    :ivar str snapshot:
-        Snapshot of the share.
-    :ivar bool deleted:
-        To indicate if this share is deleted or not.
-        This is a service returned value, and the value will be set when list shared including deleted ones.
-    :ivar datetime deleted:
-        To indicate the deleted time of the deleted share.
-        This is a service returned value, and the value will be set when list shared including deleted ones.
-    :ivar str version:
-        To indicate the version of deleted share.
-        This is a service returned value, and the value will be set when list shared including deleted ones.
-    :ivar int remaining_retention_days:
-        To indicate how many remaining days the deleted share will be kept.
-        This is a service returned value, and the value will be set when list shared including deleted ones.
-    :ivar int provisioned_bandwidth:
-        Provisioned bandwidth in megabits/second. Only applicable to premium file accounts.
-    :ivar ~azure.storage.fileshare.models.ShareRootSquash or str root_squash:
-        Possible values include: 'NoRootSquash', 'RootSquash', 'AllSquash'.
-    :ivar list(str) protocols:
-        Indicates the protocols enabled on the share. The protocol can be either SMB or NFS.
-    :ivar bool enable_snapshot_virtual_directory_access:
-        Specifies whether the snapshot virtual directory should be accessible at the root of the share
-        mount point when NFS is enabled. If not specified, it will be accessible.
-    :ivar bool paid_bursting_enabled: This property enables paid bursting.
-    :ivar int paid_bursting_bandwidth_mibps: The maximum throughput the file share can support in MiB/s.
-    :ivar int paid_bursting_iops: The maximum IOPS the file share can support.
-    :ivar int included_burst_iops: The included burst throughput the file share can support in MiB/s.
-    :ivar int max_burst_credits_for_iops: The maximum burst throughput the file share can support in MiB/s.
-    :ivar ~datetime.datetime next_allowed_provisioned_iops_downgrade_time:
-        The share's next allowed provisioned throughput downgrade time.
-    :ivar ~datetime.datetime next_allowed_provisioned_bandwidth_downgrade_time:
-        The share's next allowed provisioned bandwidth downgrade time.
-    """
-
-    def __init__(self, **kwargs):
-        self.name = None
-        self.last_modified = kwargs.get('Last-Modified')
-        self.etag = kwargs.get('ETag')
-        self.quota = kwargs.get('x-ms-share-quota')
-        self.access_tier = kwargs.get('x-ms-access-tier')
-=======
     """Share's properties class."""
 
     name: str
@@ -602,7 +545,6 @@
         self.etag = kwargs.get('ETag')  # type: ignore [assignment]
         self.quota = kwargs.get('x-ms-share-quota')  # type: ignore [assignment]
         self.access_tier = kwargs.get('x-ms-access-tier')  # type: ignore [assignment]
->>>>>>> ea878ab2
         self.next_allowed_quota_downgrade_time = kwargs.get('x-ms-share-next-allowed-quota-downgrade-time')
         self.metadata = kwargs.get('metadata')  # type: ignore [assignment]
         self.snapshot = None
