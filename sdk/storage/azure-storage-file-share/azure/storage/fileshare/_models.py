--- conflicted
+++ resolved
@@ -184,46 +184,6 @@
         self.permission = permission
 
 
-<<<<<<< HEAD
-=======
-class CopyFileSmbInfo(GenCopyFileSmbInfo):
-    """Additional parameters for start_copy operation.
-
-    :param ignore_read_only: Specifies the option to overwrite the target file
-        if it already exists and has read-only attribute set.
-    :type ignore_read_only: bool
-    :param file_attributes: Specifies either the option to copy file
-        attributes from a source file(source) to a target file or a list of
-        attributes to set on a target file.
-        eg."source": copy file attributes from a source file(source),
-        "None": All attribute values will be cleared,
-        If this is not set, the default value is "Archive".
-    :paramtype file_attributes: str or :class:`~azure.storage.fileshare.NTFSAttributes`
-    :param file_creation_time: Specifies either the option to copy file
-        creation time from a source file(source) to a target file or a time value
-        in ISO 8601 format to set as creation time on a target file.
-        If this is not set, creation time will be set to the date time value of the creation(or when it was overwritten)
-        of the target file by copy engine.
-    :paramtype file_creation_time: str or ~datetime.datetime
-    :param file_last_write_time: Specifies either the option to copy file last
-        write time from a source file(source) to a target file or a time value in
-        ISO 8601 format to set as last write time on a target file.
-        If this is not set, value will be the last write time to the file by copy engine.
-    :paramtype file_last_write_time: str or ~datetime.datetime
-    :param set_archive_attribute: Specifies the option to set archive
-        attribute on a target file. True means archive attribute will be set on a
-        target file despite attribute overrides or a source file state.
-    :type set_archive_attribute: bool
-    """
-
-    def __init__(self, **kwargs):
-        self.ignore_read_only = kwargs.get('ignore_read_only', None)
-        self.file_attributes = kwargs.get('file_attributes', None)
-        self.file_creation_time = _datetime_to_str(kwargs.get('file_creation_time', ""))
-        self.file_last_write_time = _datetime_to_str(kwargs.get('file_last_write_time', ""))
-        self.set_archive_attribute = kwargs.get('set_archive_attribute', None)
-
-
 class LeaseProperties(DictMixin):
     """File Lease Properties.
 
@@ -249,7 +209,6 @@
         return lease
 
 
->>>>>>> 03fc0f98
 class ContentSettings(DictMixin):
     """Used to store the content settings of a file.
 
