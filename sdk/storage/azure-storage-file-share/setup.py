--- conflicted
+++ resolved
@@ -65,12 +65,8 @@
     install_requires=[
         "azure-core<2.0.0,>=1.26.0",
         "cryptography>=2.1.4",
-<<<<<<< HEAD
-        "typing-extensions>=4.0.1"
-=======
         "typing-extensions>=4.0.1",
         "isodate>=0.6.1"
->>>>>>> dce54150
     ],
     extras_require={
         "aio": [
