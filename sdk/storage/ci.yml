--- conflicted
+++ resolved
@@ -35,16 +35,12 @@
   template: ../../eng/pipelines/templates/stages/archetype-sdk-client.yml
   parameters:
     ServiceDirectory: storage
-<<<<<<< HEAD
-    BuildDocs: false
-=======
     # Override the base matrix due to https://github.com/Azure/azure-sdk-for-python/issues/17837
     MatrixConfigs:
       - Name: storage_ci_matrix
         Path: eng/pipelines/templates/stages/platform-matrix-cryptography-dependency.json
         Selection: sparse
         GenerateVMJobs: true
->>>>>>> 3dc25cc4
     Artifacts:
     - name: azure-storage-blob
       safeName: azurestorageblob
