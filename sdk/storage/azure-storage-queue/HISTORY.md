# Change Log azure-storage-queue

## Version 12.0.0:

**Breaking changes**

- `QueueClient` now accepts only `account_url` with mandatory a string param `queue_name`. 
To use a queue_url, the method `from_queue_url` must be used.
- `set_queue_access_policy` has required parameter `signed_identifiers`.
<<<<<<< HEAD
- NoRetry policy has been removed. Use keyword argument `retry_total=0` for no retries.
- Now only the async clients `QueueServiceClient` and `QueueClient`can be imported 
from the subnamespace `azure.storage.queue.aio`.
=======
- NoRetry policy has been removed. Use keyword argument `retry_total=0` for no retries. 
- Some parameters have become keyword only, rather than positional. Some examples include:
  - `loop`
  - `max_concurrency`
  - `validate_content`
  - `timeout` etc.
>>>>>>> a5e3210a
- `QueueMessage` has had its parameters renamed from `insertion_time`, `time_next_visible`, `expiration_time`
to `inserted_on`, `next_visible_on`, `expires_on`, respectively. 


 **New features**
 
- `ResourceTypes`, and `Services` now have method `from_string` which takes parameters as a string.

## Version 12.0.0b4:

**Breaking changes**

- Permission models.
  - `AccountPermissions`, `QueuePermissions` have been renamed to 
  `AccountSasPermissions`, `QueueSasPermissions` respectively.
  - enum-like list parameters have been removed from both of them.
  - `__add__` and `__or__` methods are removed.
- `max_connections` is now renamed to `max_concurrency`.

**New features**

- `AccountSasPermissions`, `QueueSasPermissions` now have method `from_string` which takes parameters as a string.

## Version 12.0.0b3:

**Dependency updates**
- Adopted [azure-core](https://pypi.org/project/azure-core/) 1.0.0b3
  - If you later want to revert to previous versions of azure-storage-queue, or another Azure SDK
  library requiring azure-core 1.0.0b1 or azure-core 1.0.0b2, you must explicitly install
  the specific version of azure-core as well. For example:

  `pip install azure-core==1.0.0b2 azure-storage-queue==12.0.0b2`


## Version 12.0.0b2:

**Breaking changes**
- The behavior of listing operations has been modified:
    - The previous `marker` parameter has been removed.
    - The iterable response object now supports a `by_page` function that will return a secondary iterator of batches of results. This function supports a `continuation_token` parameter to replace the previous `marker` parameter.
- The new listing behaviour is also adopted by the `receive_messages` operation:
    - The receive operation returns a message iterator as before.
    - The returned iterator supports a `by_page` operation to receive messages in batches.

**New features**
- Added async APIs to subnamespace `azure.storage.queue.aio`.
- Distributed tracing framework OpenCensus is now supported.

**Dependency updates**
- Adopted [azure-core](https://pypi.org/project/azure-core/) 1.0.0b2
  - If you later want to revert to azure-storage-queue 12.0.0b1, or another Azure SDK
  library requiring azure-core 1.0.0b1, you must explicitly install azure-core
  1.0.0b1 as well. For example:

  `pip install azure-core==1.0.0b1 azure-storage-queue==12.0.0b1`

**Fixes and improvements**
- General refactor of duplicate and shared code.


## Version 12.0.0b1:

Version 12.0.0b1 is the first preview of our efforts to create a user-friendly and Pythonic client library for Azure Storage Queues. For more information about this, and preview releases of other Azure SDK libraries, please visit
https://aka.ms/azure-sdk-preview1-python.

**Breaking changes: New API design**
- Operations are now scoped to a particular client:
    - `QueueServiceClient`: This client handles account-level operations. This includes managing service properties and listing the queues within an account.
    - `QueueClient`: The client handles operations within a particular queue. This includes creating or deleting that queue, as well as enqueueing and dequeueing messages.

    These clients can be accessed by navigating down the client hierarchy, or instantiated directly using URLs to the resource (account or queue).
    For full details on the new API, please see the [reference documentation](http://azure.github.io/azure-sdk-for-python/ref/azure.storage.queue.html).
- New message iterator, for receiving messages from a queue in a continuous stream.
- New underlying REST pipeline implementation, based on the new `azure-core` library.
- Client and pipeline configuration is now available via keyword arguments at both the client level, and per-operation. See reference documentation for a full list of optional configuration arguments.
- Authentication using `azure-identity` credentials
  - see the
  [Azure Identity documentation](https://github.com/Azure/azure-sdk-for-python/blob/master/sdk/identity/azure-identity/README.md)
  for more information
- New error hierarchy:
    - All service errors will now use the base type: `azure.core.exceptions.HttpResponseError`
    - The are a couple of specific exception types derived from this base type for common error scenarios:
        - `ResourceNotFoundError`: The resource (e.g. queue, message) could not be found. Commonly a 404 status code.
        - `ResourceExistsError`: A resource conflict - commonly caused when attempting to create a resource that already exists.
        - `ResourceModifiedError`: The resource has been modified (e.g. overwritten) and therefore the current operation is in conflict. Alternatively this may be raised if a condition on the operation is not met.
        - `ClientAuthenticationError`: Authentication failed.
- No longer have specific operations for `get_metadata` - use `get_properties` instead.
- No longer have specific operations for `exists` - use `get_properties` instead.
- Operations `get_queue_acl` and `set_queue_acl` have been renamed to `get_queue_access_policy` and `set_queue_access_policy`.
- Operation `put_message` has been renamed to `enqueue_message`.
- Operation `get_messages` has been renamed to `receive_messages`.

## Version 2.0.1:
- Updated dependency on azure-storage-common.

## Version 2.0.0:
- Support for 2018-11-09 REST version.

## Version 1.4.0:

- azure-storage-nspkg is not installed anymore on Python 3 (PEP420-based namespace package)

## Version 1.3.0:

- Support for 2018-03-28 REST version. Please see our REST API documentation and blog for information about the related added features.

## Version 1.2.0rc1:

- Support for 2017-11-09 REST version. Please see our REST API documentation and blog for information about the related added features.
- Added support for OAuth authentication for HTTPS requests(Please note that this feature is available in preview).

## Version 1.1.0:

- Support for 2017-07-29 REST version. Please see our REST API documentation and blogs for information about the related added features.
- Queue messages can now have an arbitrarily large or infinite time to live.
- Error message now contains the ErrorCode from the x-ms-error-code header value.

## Version 1.0.0:

- The package has switched from Apache 2.0 to the MIT license.<|MERGE_RESOLUTION|>--- conflicted
+++ resolved
@@ -7,18 +7,15 @@
 - `QueueClient` now accepts only `account_url` with mandatory a string param `queue_name`. 
 To use a queue_url, the method `from_queue_url` must be used.
 - `set_queue_access_policy` has required parameter `signed_identifiers`.
-<<<<<<< HEAD
 - NoRetry policy has been removed. Use keyword argument `retry_total=0` for no retries.
 - Now only the async clients `QueueServiceClient` and `QueueClient`can be imported 
 from the subnamespace `azure.storage.queue.aio`.
-=======
 - NoRetry policy has been removed. Use keyword argument `retry_total=0` for no retries. 
 - Some parameters have become keyword only, rather than positional. Some examples include:
   - `loop`
   - `max_concurrency`
   - `validate_content`
   - `timeout` etc.
->>>>>>> a5e3210a
 - `QueueMessage` has had its parameters renamed from `insertion_time`, `time_next_visible`, `expiration_time`
 to `inserted_on`, `next_visible_on`, `expires_on`, respectively. 
 
