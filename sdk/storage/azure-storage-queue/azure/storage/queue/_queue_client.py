--- conflicted
+++ resolved
@@ -537,16 +537,12 @@
             process_storage_error(error)
 
     @distributed_trace
-<<<<<<< HEAD
     def receive_message(
             self,
             *,
             visibility_timeout: Optional[int] = None,
             **kwargs: Any
         ) -> QueueMessage:
-=======
-    def receive_message(self, **kwargs: Any) -> Optional[QueueMessage]:
->>>>>>> a804d645
         """Removes one message from the front of the queue.
 
         When the message is retrieved from the queue, the response includes the message
