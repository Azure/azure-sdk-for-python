--- conflicted
+++ resolved
@@ -381,14 +381,9 @@
         except StorageErrorException as error:
             process_storage_error(error)
 
-<<<<<<< HEAD
+    @distributed_trace
     def receive_messages(self, messages_per_page=None, visibility_timeout=None, timeout=None, **kwargs): # type: ignore
         # type: (Optional[int], Optional[int], Optional[int], Optional[Any]) -> AsyncItemPaged[Message]
-=======
-    @distributed_trace
-    def receive_messages(self, messages_per_page=None, visibility_timeout=None, timeout=None, **kwargs):  # type: ignore
-        # type: (Optional[int], Optional[int], Optional[int], Optional[Any]) -> QueueMessage
->>>>>>> e08bfc60
         """Removes one or more messages from the front of the queue.
 
         When a message is retrieved from the queue, the response includes the message
