--- conflicted
+++ resolved
@@ -20,13 +20,8 @@
 from ._shared.base_client import StorageAccountHostsMixin, parse_connection_str, parse_query
 from ._shared.request_handlers import add_metadata_headers, serialize_iso
 from ._shared.response_handlers import (
-<<<<<<< HEAD
-    return_response_headers,
-    process_storage_error,
-=======
     process_storage_error,
     return_response_headers,
->>>>>>> 5eca2bb4
     return_headers_and_deserialized)
 from ._queue_utils import (
     TextXMLEncodePolicy,
