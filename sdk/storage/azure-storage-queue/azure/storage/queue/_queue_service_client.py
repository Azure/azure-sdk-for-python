# -------------------------------------------------------------------------
# Copyright (c) Microsoft Corporation. All rights reserved.
# Licensed under the MIT License. See License.txt in the project root for
# license information.
# --------------------------------------------------------------------------

import functools
from typing import (  # pylint: disable=unused-import
    Union, Optional, Any, Iterable, Dict, List,
    TYPE_CHECKING)
try:
    from urllib.parse import urlparse
except ImportError:
    from urlparse import urlparse # type: ignore

from azure.core.paging import ItemPaged
from azure.core.pipeline import Pipeline
from azure.core.tracing.decorator import distributed_trace
from ._shared.models import LocationMode
from ._shared.base_client import StorageAccountHostsMixin, TransportWrapper, parse_connection_str, parse_query
from ._shared.response_handlers import process_storage_error
from ._generated import AzureQueueStorage
from ._generated.models import StorageServiceProperties, StorageErrorException

from ._models import (
    QueuePropertiesPaged,
    QueueAnalyticsLogging,
    Metrics,
    CorsRule,
)

from ._queue_client import QueueClient

if TYPE_CHECKING:
    from datetime import datetime
    from azure.core.configuration import Configuration
    from azure.core.pipeline.policies import HTTPPolicy
    from ._models import QueueProperties


class QueueServiceClient(StorageAccountHostsMixin):
    """A client to interact with the Queue Service at the account level.

    This client provides operations to retrieve and configure the account properties
    as well as list, create and delete queues within the account.
    For operations relating to a specific queue, a client for this entity
    can be retrieved using the :func:`~get_queue_client` function.

    :ivar str url:
        The full queue service endpoint URL, including SAS token if used. This could be
        either the primary endpoint, or the secondary endpoint depending on the current `location_mode`.
    :ivar str primary_endpoint:
        The full primary endpoint URL.
    :ivar str primary_hostname:
        The hostname of the primary endpoint.
    :ivar str secondary_endpoint:
        The full secondary endpoint URL if configured. If not available
        a ValueError will be raised. To explicitly specify a secondary hostname, use the optional
        `secondary_hostname` keyword argument on instantiation.
    :ivar str secondary_hostname:
        The hostname of the secondary endpoint. If not available this
        will be None. To explicitly specify a secondary hostname, use the optional
        `secondary_hostname` keyword argument on instantiation.
    :ivar str location_mode:
        The location mode that the client is currently using. By default
        this will be "primary". Options include "primary" and "secondary".
    :param str account_url:
        The URL to the queue service endpoint. Any other entities included
        in the URL path (e.g. queue) will be discarded. This URL can be optionally
        authenticated with a SAS token.
    :param credential:
        The credentials with which to authenticate. This is optional if the
        account URL already has a SAS token. The value can be a SAS token string, an account
        shared access key, or an instance of a TokenCredentials class from azure.identity.

    .. admonition:: Example:

        .. literalinclude:: ../tests/test_queue_samples_authentication.py
            :start-after: [START create_queue_service_client]
            :end-before: [END create_queue_service_client]
            :language: python
            :dedent: 8
            :caption: Creating the QueueServiceClient with an account url and credential.

        .. literalinclude:: ../tests/test_queue_samples_authentication.py
            :start-after: [START create_queue_service_client_token]
            :end-before: [END create_queue_service_client_token]
            :language: python
            :dedent: 8
            :caption: Creating the QueueServiceClient with Azure Identity credentials.
    """

    def __init__(
            self, account_url,  # type: str
            credential=None,  # type: Optional[Any]
            **kwargs  # type: Any
        ):
        # type: (...) -> None
        try:
            if not account_url.lower().startswith('http'):
                account_url = "https://" + account_url
        except AttributeError:
            raise ValueError("Account URL must be a string.")
        parsed_url = urlparse(account_url.rstrip('/'))
        if not parsed_url.netloc:
            raise ValueError("Invalid URL: {}".format(account_url))

        _, sas_token = parse_query(parsed_url.query)
        if not sas_token and not credential:
            raise ValueError("You need to provide either a SAS token or an account key to authenticate.")
        self._query_str, credential = self._format_query_string(sas_token, credential)
        super(QueueServiceClient, self).__init__(parsed_url, service='queue', credential=credential, **kwargs)
        self._client = AzureQueueStorage(self.url, pipeline=self._pipeline)

    def _format_url(self, hostname):
        """Format the endpoint URL according to the current location
        mode hostname.
        """
        return "{}://{}/{}".format(self.scheme, hostname, self._query_str)

    @classmethod
    def from_connection_string(
            cls, conn_str,  # type: str
            credential=None,  # type: Optional[Any]
            **kwargs  # type: Any
        ):  # type: (...) -> QueueServiceClient
        """Create QueueServiceClient from a Connection String.

        :param str conn_str:
            A connection string to an Azure Storage account.
        :param credential:
            The credentials with which to authenticate. This is optional if the
            account URL already has a SAS token, or the connection string already has shared
            access key values. The value can be a SAS token string, an account shared access
            key, or an instance of a TokenCredentials class from azure.identity.

        .. admonition:: Example:

            .. literalinclude:: ../tests/test_queue_samples_authentication.py
                :start-after: [START auth_from_connection_string]
                :end-before: [END auth_from_connection_string]
                :language: python
                :dedent: 8
                :caption: Creating the QueueServiceClient with a connection string.
        """
        account_url, secondary, credential = parse_connection_str(
            conn_str, credential, 'queue')
        if 'secondary_hostname' not in kwargs:
            kwargs['secondary_hostname'] = secondary
        return cls(account_url, credential=credential, **kwargs)

    @distributed_trace
    def get_service_stats(self, **kwargs):
        # type: (Optional[Any]) -> Dict[str, Any]
        """Retrieves statistics related to replication for the Queue service.

        It is only available when read-access geo-redundant replication is enabled for
        the storage account.

        With geo-redundant replication, Azure Storage maintains your data durable
        in two locations. In both locations, Azure Storage constantly maintains
        multiple healthy replicas of your data. The location where you read,
        create, update, or delete data is the primary storage account location.
        The primary location exists in the region you choose at the time you
        create an account via the Azure Management Azure classic portal, for
        example, North Central US. The location to which your data is replicated
        is the secondary location. The secondary location is automatically
        determined based on the location of the primary; it is in a second data
        center that resides in the same region as the primary location. Read-only
        access is available from the secondary location, if read-access geo-redundant
        replication is enabled for your storage account.

        :keyword int timeout:
            The timeout parameter is expressed in seconds.
        :return: The queue service stats.
<<<<<<< HEAD
        :rtype: dict
=======
        :rtype: Dict[str, Any]
>>>>>>> 467fcb96
        """
        timeout = kwargs.pop('timeout', None)
        try:
            stats = self._client.service.get_statistics( # type: ignore
                timeout=timeout, use_location=LocationMode.SECONDARY, **kwargs)
            return {
                'geo_replication': {
                    'status': stats.geo_replication.status,
                    'last_sync_time': stats.geo_replication.last_sync_time,
                }
            }
        except StorageErrorException as error:
            process_storage_error(error)

    @distributed_trace
    def get_service_properties(self, **kwargs):
        # type: (Optional[Any]) -> Dict[str, Any]
        """Gets the properties of a storage account's Queue service, including
        Azure Storage Analytics.

        :keyword int timeout:
            The timeout parameter is expressed in seconds.
        :returns: An object containing queue service properties such as
            analytics logging, hour/minute metrics, cors rules, etc.
        :rtype: Dict[str, Any]

        .. admonition:: Example:

            .. literalinclude:: ../tests/test_queue_samples_service.py
                :start-after: [START get_queue_service_properties]
                :end-before: [END get_queue_service_properties]
                :language: python
                :dedent: 8
                :caption: Getting queue service properties.
        """
        timeout = kwargs.pop('timeout', None)
        try:
            service_props = self._client.service.get_properties(timeout=timeout, **kwargs) # type: ignore
            return {
                'analytics_logging': QueueAnalyticsLogging._from_generated(service_props.logging),  # pylint: disable=protected-access
                'hour_metrics': Metrics._from_generated(service_props.hour_metrics),  # pylint: disable=protected-access
                'minute_metrics': Metrics._from_generated(service_props.minute_metrics),  # pylint: disable=protected-access
                'cors': [CorsRule._from_generated(cors) for cors in service_props.cors],  # pylint: disable=protected-access
            }
        except StorageErrorException as error:
            process_storage_error(error)

    @distributed_trace
    def set_service_properties( # type: ignore
            self, analytics_logging=None,  # type: Optional[QueueAnalyticsLogging]
            hour_metrics=None,  # type: Optional[Metrics]
            minute_metrics=None,  # type: Optional[Metrics]
            cors=None,  # type: Optional[List[CorsRule]]
            **kwargs
        ):
        # type: (...) -> None
        """Sets the properties of a storage account's Queue service, including
        Azure Storage Analytics.

        If an element (e.g. analytics_logging) is left as None, the
        existing settings on the service for that functionality are preserved.

        :param analytics_logging:
            Groups the Azure Analytics Logging settings.
        :type analytics_logging: ~azure.storage.queue.QueueAnalyticsLogging
        :param hour_metrics:
            The hour metrics settings provide a summary of request
            statistics grouped by API in hourly aggregates for queues.
        :type hour_metrics: ~azure.storage.queue.Metrics
        :param minute_metrics:
            The minute metrics settings provide request statistics
            for each minute for queues.
        :type minute_metrics: ~azure.storage.queue.Metrics
        :param cors:
            You can include up to five CorsRule elements in the
            list. If an empty list is specified, all CORS rules will be deleted,
            and CORS will be disabled for the service.
        :type cors: list(~azure.storage.queue.CorsRule)
        :keyword int timeout:
            The timeout parameter is expressed in seconds.
        :rtype: None

        .. admonition:: Example:

            .. literalinclude:: ../tests/test_queue_samples_service.py
                :start-after: [START set_queue_service_properties]
                :end-before: [END set_queue_service_properties]
                :language: python
                :dedent: 8
                :caption: Setting queue service properties.
        """
        timeout = kwargs.pop('timeout', None)
        props = StorageServiceProperties(
            logging=analytics_logging,
            hour_metrics=hour_metrics,
            minute_metrics=minute_metrics,
            cors=cors
        )
        try:
            return self._client.service.set_properties(props, timeout=timeout, **kwargs) # type: ignore
        except StorageErrorException as error:
            process_storage_error(error)

    @distributed_trace
    def list_queues(
            self, name_starts_with=None,  # type: Optional[str]
            include_metadata=False,  # type: Optional[bool]
            **kwargs
        ):
        # type: (...) -> ItemPaged[QueueProperties]
        """Returns a generator to list the queues under the specified account.

        The generator will lazily follow the continuation tokens returned by
        the service and stop when all queues have been returned.

        :param str name_starts_with:
            Filters the results to return only queues whose names
            begin with the specified prefix.
        :param bool include_metadata:
            Specifies that queue metadata be returned in the response.
        :keyword int results_per_page:
            The maximum number of queue names to retrieve per API
            call. If the request does not specify the server will return up to 5,000 items.
        :keyword int timeout:
            The server timeout, expressed in seconds. This function may make multiple
            calls to the service in which case the timeout value specified will be
            applied to each individual call.
        :returns: An iterable (auto-paging) of QueueProperties.
        :rtype: ~azure.core.paging.ItemPaged[~azure.storage.queue.QueueProperties]

        .. admonition:: Example:

            .. literalinclude:: ../tests/test_queue_samples_service.py
                :start-after: [START qsc_list_queues]
                :end-before: [END qsc_list_queues]
                :language: python
                :dedent: 12
                :caption: List queues in the service.
        """
        results_per_page = kwargs.pop('results_per_page', None)
        timeout = kwargs.pop('timeout', None)
        include = ['metadata'] if include_metadata else None
        command = functools.partial(
            self._client.service.list_queues_segment,
            prefix=name_starts_with,
            include=include,
            timeout=timeout,
            **kwargs)
        return ItemPaged(
            command, prefix=name_starts_with, results_per_page=results_per_page,
            page_iterator_class=QueuePropertiesPaged
        )

    @distributed_trace
    def create_queue(
            self, name,  # type: str
            metadata=None,  # type: Optional[Dict[str, str]]
            **kwargs
        ):
        # type: (...) -> QueueClient
        """Creates a new queue under the specified account.

        If a queue with the same name already exists, the operation fails.
        Returns a client with which to interact with the newly created queue.

        :param str name: The name of the queue to create.
        :param metadata:
            A dict with name_value pairs to associate with the
            queue as metadata. Example: {'Category': 'test'}
        :type metadata: dict(str, str)
        :keyword int timeout:
            The timeout parameter is expressed in seconds.
        :rtype: ~azure.storage.queue.QueueClient

        .. admonition:: Example:

            .. literalinclude:: ../tests/test_queue_samples_service.py
                :start-after: [START qsc_create_queue]
                :end-before: [END qsc_create_queue]
                :language: python
                :dedent: 8
                :caption: Create a queue in the service.
        """
        timeout = kwargs.pop('timeout', None)
        queue = self.get_queue_client(name)
        kwargs.setdefault('merge_span', True)
        queue.create_queue(
            metadata=metadata, timeout=timeout, **kwargs)
        return queue

    @distributed_trace
    def delete_queue(
            self, queue,  # type: Union[QueueProperties, str]
            **kwargs
        ):
        # type: (...) -> None
        """Deletes the specified queue and any messages it contains.

        When a queue is successfully deleted, it is immediately marked for deletion
        and is no longer accessible to clients. The queue is later removed from
        the Queue service during garbage collection.

        Note that deleting a queue is likely to take at least 40 seconds to complete.
        If an operation is attempted against the queue while it was being deleted,
        an :class:`HttpResponseError` will be thrown.

        :param queue:
            The queue to delete. This can either be the name of the queue,
            or an instance of QueueProperties.
        :type queue: str or ~azure.storage.queue.QueueProperties
        :keyword int timeout:
            The timeout parameter is expressed in seconds.
        :rtype: None

        .. admonition:: Example:

            .. literalinclude:: ../tests/test_queue_samples_service.py
                :start-after: [START qsc_delete_queue]
                :end-before: [END qsc_delete_queue]
                :language: python
                :dedent: 12
                :caption: Delete a queue in the service.
        """
        timeout = kwargs.pop('timeout', None)
        queue_client = self.get_queue_client(queue)
        kwargs.setdefault('merge_span', True)
        queue_client.delete_queue(timeout=timeout, **kwargs)

    def get_queue_client(self, queue, **kwargs):
        # type: (Union[QueueProperties, str], Optional[Any]) -> QueueClient
        """Get a client to interact with the specified queue.

        The queue need not already exist.

        :param queue:
            The queue. This can either be the name of the queue,
            or an instance of QueueProperties.
        :type queue: str or ~azure.storage.queue.QueueProperties
        :returns: A :class:`~azure.storage.queue.QueueClient` object.
        :rtype: ~azure.storage.queue.QueueClient

        .. admonition:: Example:

            .. literalinclude:: ../tests/test_queue_samples_service.py
                :start-after: [START get_queue_client]
                :end-before: [END get_queue_client]
                :language: python
                :dedent: 8
                :caption: Get the queue client.
        """
        try:
            queue_name = queue.name
        except AttributeError:
            queue_name = queue

        _pipeline = Pipeline(
            transport=TransportWrapper(self._pipeline._transport), # pylint: disable = protected-access
            policies=self._pipeline._impl_policies # pylint: disable = protected-access
        )

        return QueueClient(
            self.url, queue_name=queue_name, credential=self.credential,
            key_resolver_function=self.key_resolver_function, require_encryption=self.require_encryption,
            key_encryption_key=self.key_encryption_key, _pipeline=_pipeline, _configuration=self._config,
            _location_mode=self._location_mode, _hosts=self._hosts, **kwargs)<|MERGE_RESOLUTION|>--- conflicted
+++ resolved
@@ -173,11 +173,7 @@
         :keyword int timeout:
             The timeout parameter is expressed in seconds.
         :return: The queue service stats.
-<<<<<<< HEAD
-        :rtype: dict
-=======
         :rtype: Dict[str, Any]
->>>>>>> 467fcb96
         """
         timeout = kwargs.pop('timeout', None)
         try:
