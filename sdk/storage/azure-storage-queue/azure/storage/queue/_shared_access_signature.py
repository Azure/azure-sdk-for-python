# -------------------------------------------------------------------------
# Copyright (c) Microsoft Corporation. All rights reserved.
# Licensed under the MIT License. See License.txt in the project root for
# license information.
# --------------------------------------------------------------------------

from typing import (  # pylint: disable=unused-import
    Union, Optional, TYPE_CHECKING
)

from azure.storage.queue._shared import sign_string
from azure.storage.queue._shared.constants import X_MS_VERSION
from azure.storage.queue._shared.models import Services
from azure.storage.queue._shared.shared_access_signature import SharedAccessSignature, _SharedAccessHelper, \
    QueryStringConstants

if TYPE_CHECKING:
    from datetime import datetime
    from azure.storage.queue import (
        ResourceTypes,
        AccountSasPermissions,
        QueueSasPermissions
    )
    from typing import Any

class QueueSharedAccessSignature(SharedAccessSignature):
    '''
    Provides a factory for creating queue shares access
    signature tokens with a common account name and account key.  Users can either
    use the factory or can construct the appropriate service and use the
    generate_*_shared_access_signature method directly.
    '''

    def __init__(self, account_name: str, account_key: str) -> None:
        '''
        :param str account_name:
            The storage account name used to generate the shared access signatures.
        :param str account_key:
            The access key to generate the shares access signatures.
        '''
        super(QueueSharedAccessSignature, self).__init__(account_name, account_key, x_ms_version=X_MS_VERSION)

    def generate_queue(
        self, queue_name: str,
        permission: Optional[Union["QueueSasPermissions", str]] = None,
        expiry: Optional[Union["datetime", str]] = None,
        start: Optional[Union["datetime", str]] = None,
        policy_id: Optional[str] = None,
        ip: Optional[str] = None,
        protocol: Optional[str] = None
    ) -> str:
        '''
        Generates a shared access signature for the queue.
        Use the returned signature with the sas_token parameter of QueueService.
        :param str queue_name:
            Name of queue.
        :param permission:
            The permissions associated with the shared access signature. The
            user is restricted to operations allowed by the permissions.
            Permissions must be ordered read, add, update, process.
            Required unless an id is given referencing a stored access policy
            which contains this field. This field must be omitted if it has been
            specified in an associated stored access policy.
        :type permission: ~azure.storage.queue.QueueSasPermissions or str
        :param expiry:
            The time at which the shared access signature becomes invalid.
            Required unless an id is given referencing a stored access policy
            which contains this field. This field must be omitted if it has
            been specified in an associated stored access policy. Azure will always
            convert values to UTC. If a date is passed in without timezone info, it
            is assumed to be UTC.
        :type expiry: ~datetime.datetime or str
        :param start:
            The time at which the shared access signature becomes valid. If
            omitted, start time for this call is assumed to be the time when the
            storage service receives the request. Azure will always convert values
            to UTC. If a date is passed in without timezone info, it is assumed to
            be UTC.
        :type start: ~datetime.datetime or str
        :param str policy_id:
            A unique value up to 64 characters in length that correlates to a
            stored access policy.
        :param str ip:
            Specifies an IP address or a range of IP addresses from which to accept requests.
            If the IP address from which the request originates does not match the IP address
            or address range specified on the SAS token, the request is not authenticated.
            For example, specifying sip=168.1.5.65 or sip=168.1.5.60-168.1.5.70 on the SAS
            restricts the request to those IP addresses.
        :param str protocol:
            Specifies the protocol permitted for a request made. The default value
            is https,http. See :class:`~azure.storage.common.models.Protocol` for possible values.
        :return: A Shared Access Signature (sas) token.
        :rtype: str
        '''
        sas = _QueueSharedAccessHelper()
        sas.add_base(permission, expiry, start, ip, protocol, self.x_ms_version)
        sas.add_id(policy_id)
        sas.add_resource_signature(self.account_name, self.account_key, queue_name)

        return sas.get_token()


class _QueueSharedAccessHelper(_SharedAccessHelper):

    def add_resource_signature(self, account_name: str, account_key: str, path: str):  # pylint: disable=arguments-differ
        def get_value_to_append(query):
            return_value = self.query_dict.get(query) or ''
            return return_value + '\n'

        if path[0] != '/':
            path = '/' + path

        canonicalized_resource = '/queue/' + account_name + path + '\n'

        # Form the string to sign from shared_access_policy and canonicalized
        # resource. The order of values is important.
        string_to_sign = \
            (get_value_to_append(QueryStringConstants.SIGNED_PERMISSION) +
             get_value_to_append(QueryStringConstants.SIGNED_START) +
             get_value_to_append(QueryStringConstants.SIGNED_EXPIRY) +
             canonicalized_resource +
             get_value_to_append(QueryStringConstants.SIGNED_IDENTIFIER) +
             get_value_to_append(QueryStringConstants.SIGNED_IP) +
             get_value_to_append(QueryStringConstants.SIGNED_PROTOCOL) +
             get_value_to_append(QueryStringConstants.SIGNED_VERSION))

        # remove the trailing newline
        if string_to_sign[-1] == '\n':
            string_to_sign = string_to_sign[:-1]

        self._add_query(QueryStringConstants.SIGNED_SIGNATURE,
                        sign_string(account_key, string_to_sign))


def generate_account_sas(
<<<<<<< HEAD
    account_name: str,
    account_key: str,
    resource_types: Union["ResourceTypes", str],
    permission: Union["AccountSasPermissions", str],
    expiry: Optional[Union["datetime", str]],
    start: Optional[Union["datetime", str]] = None,
    ip: Optional[str] = None,
    **kwargs: Any
) -> str:
=======
        account_name,  # type: str
        account_key,  # type: str
        resource_types,  # type: Union[ResourceTypes, str]
        permission,  # type: Union[AccountSasPermissions, str]
        expiry,  # type: Optional[Union[datetime, str]]
        start=None,  # type: Optional[Union[datetime, str]]
        ip=None,  # type: Optional[str]
        **kwargs  # type: "Any"
    ):  # type: (...) -> str
>>>>>>> 6af32bc7
    """Generates a shared access signature for the queue service.

    Use the returned signature with the credential parameter of any Queue Service.

    :param str account_name:
        The storage account name used to generate the shared access signature.
    :param str account_key:
        The account key, also called shared key or access key, to generate the shared access signature.
    :param ~azure.storage.queue.ResourceTypes resource_types:
        Specifies the resource types that are accessible with the account SAS.
    :param permission:
        The permissions associated with the shared access signature. The
        user is restricted to operations allowed by the permissions.
    :type permission: ~azure.storage.queue.AccountSasPermissions or str
    :param expiry:
        The time at which the shared access signature becomes invalid.
        Required unless an id is given referencing a stored access policy
        which contains this field. This field must be omitted if it has
        been specified in an associated stored access policy. Azure will always
        convert values to UTC. If a date is passed in without timezone info, it
        is assumed to be UTC.
    :type expiry: ~datetime.datetime or str
    :param start:
        The time at which the shared access signature becomes valid. If
        omitted, start time for this call is assumed to be the time when the
        storage service receives the request. Azure will always convert values
        to UTC. If a date is passed in without timezone info, it is assumed to
        be UTC.
    :type start: ~datetime.datetime or str
    :param str ip:
        Specifies an IP address or a range of IP addresses from which to accept requests.
        If the IP address from which the request originates does not match the IP address
        or address range specified on the SAS token, the request is not authenticated.
        For example, specifying sip=168.1.5.65 or sip=168.1.5.60-168.1.5.70 on the SAS
        restricts the request to those IP addresses.
    :keyword str protocol:
        Specifies the protocol permitted for a request made. The default value is https.
    :return: A Shared Access Signature (sas) token.
    :rtype: str
    """
    sas = SharedAccessSignature(account_name, account_key)
    return sas.generate_account(
        services=Services(queue=True),
        resource_types=resource_types,
        permission=permission,
        expiry=expiry,
        start=start,
        ip=ip,
        **kwargs
    )


def generate_queue_sas(
<<<<<<< HEAD
    account_name: str,
    queue_name: str,
    account_key: str,
    permission: Optional[Union["QueueSasPermissions", str]] = None,
    expiry: Optional[Union["datetime", str]] = None,
    start: Optional[Union["datetime", str]] = None,
    policy_id: Optional[str] = None,
    ip: Optional[str] = None,
    **kwargs: Any
) -> str:
=======
        account_name,  # type: str
        queue_name,  # type: str
        account_key,  # type: str
        permission=None,  # type: Optional[Union[QueueSasPermissions, str]]
        expiry=None,  # type: Optional[Union[datetime, str]]
        start=None,  # type: Optional[Union[datetime, str]]
        policy_id=None,  # type: Optional[str]
        ip=None,  # type: Optional[str]
        **kwargs  # type: "Any"
    ):  # type: (...) -> str
>>>>>>> 6af32bc7
    """Generates a shared access signature for a queue.

    Use the returned signature with the credential parameter of any Queue Service.

    :param str account_name:
        The storage account name used to generate the shared access signature.
    :param str queue_name:
        The name of the queue.
    :param str account_key:
        The account key, also called shared key or access key, to generate the shared access signature.
    :param permission:
        The permissions associated with the shared access signature. The
        user is restricted to operations allowed by the permissions.
        Required unless a policy_id is given referencing a stored access policy
        which contains this field. This field must be omitted if it has been
        specified in an associated stored access policy.
    :type permission: ~azure.storage.queue.QueueSasPermissions or str
    :param expiry:
        The time at which the shared access signature becomes invalid.
        Required unless a policy_id is given referencing a stored access policy
        which contains this field. This field must be omitted if it has
        been specified in an associated stored access policy. Azure will always
        convert values to UTC. If a date is passed in without timezone info, it
        is assumed to be UTC.
    :type expiry: ~datetime.datetime or str
    :param start:
        The time at which the shared access signature becomes valid. If
        omitted, start time for this call is assumed to be the time when the
        storage service receives the request. Azure will always convert values
        to UTC. If a date is passed in without timezone info, it is assumed to
        be UTC.
    :type start: ~datetime.datetime or str
    :param str policy_id:
        A unique value up to 64 characters in length that correlates to a
        stored access policy. To create a stored access policy, use
        :func:`~azure.storage.queue.QueueClient.set_queue_access_policy`.
    :param str ip:
        Specifies an IP address or a range of IP addresses from which to accept requests.
        If the IP address from which the request originates does not match the IP address
        or address range specified on the SAS token, the request is not authenticated.
        For example, specifying sip='168.1.5.65' or sip='168.1.5.60-168.1.5.70' on the SAS
        restricts the request to those IP addresses.
    :keyword str protocol:
        Specifies the protocol permitted for a request made. The default value is https.
    :return: A Shared Access Signature (sas) token.
    :rtype: str

    .. admonition:: Example:

        .. literalinclude:: ../samples/queue_samples_message.py
            :start-after: [START queue_client_sas_token]
            :end-before: [END queue_client_sas_token]
            :language: python
            :dedent: 12
            :caption: Generate a sas token.
    """
    sas = QueueSharedAccessSignature(account_name, account_key)
    return sas.generate_queue(
        queue_name,
        permission=permission,
        expiry=expiry,
        start=start,
        policy_id=policy_id,
        ip=ip,
        **kwargs
    )<|MERGE_RESOLUTION|>--- conflicted
+++ resolved
@@ -133,7 +133,6 @@
 
 
 def generate_account_sas(
-<<<<<<< HEAD
     account_name: str,
     account_key: str,
     resource_types: Union["ResourceTypes", str],
@@ -143,17 +142,6 @@
     ip: Optional[str] = None,
     **kwargs: Any
 ) -> str:
-=======
-        account_name,  # type: str
-        account_key,  # type: str
-        resource_types,  # type: Union[ResourceTypes, str]
-        permission,  # type: Union[AccountSasPermissions, str]
-        expiry,  # type: Optional[Union[datetime, str]]
-        start=None,  # type: Optional[Union[datetime, str]]
-        ip=None,  # type: Optional[str]
-        **kwargs  # type: "Any"
-    ):  # type: (...) -> str
->>>>>>> 6af32bc7
     """Generates a shared access signature for the queue service.
 
     Use the returned signature with the credential parameter of any Queue Service.
@@ -207,7 +195,6 @@
 
 
 def generate_queue_sas(
-<<<<<<< HEAD
     account_name: str,
     queue_name: str,
     account_key: str,
@@ -218,18 +205,6 @@
     ip: Optional[str] = None,
     **kwargs: Any
 ) -> str:
-=======
-        account_name,  # type: str
-        queue_name,  # type: str
-        account_key,  # type: str
-        permission=None,  # type: Optional[Union[QueueSasPermissions, str]]
-        expiry=None,  # type: Optional[Union[datetime, str]]
-        start=None,  # type: Optional[Union[datetime, str]]
-        policy_id=None,  # type: Optional[str]
-        ip=None,  # type: Optional[str]
-        **kwargs  # type: "Any"
-    ):  # type: (...) -> str
->>>>>>> 6af32bc7
     """Generates a shared access signature for a queue.
 
     Use the returned signature with the credential parameter of any Queue Service.
