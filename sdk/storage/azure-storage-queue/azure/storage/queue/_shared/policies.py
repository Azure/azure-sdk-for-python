--- conflicted
+++ resolved
@@ -669,13 +669,8 @@
 class StorageBearerTokenCredentialPolicy(BearerTokenCredentialPolicy):
     """ Custom Bearer token credential policy for following Storage Bearer challenges """
 
-<<<<<<< HEAD
-    def __init__(self, credential: "TokenCredential", **kwargs) -> None:
-        super(StorageBearerTokenCredentialPolicy, self).__init__(credential, STORAGE_OAUTH_SCOPE, **kwargs)
-=======
     def __init__(self, credential: "TokenCredential", audience: str, **kwargs: Any) -> None:
         super(StorageBearerTokenCredentialPolicy, self).__init__(credential, audience, **kwargs)
->>>>>>> d07ffe67
 
     def on_challenge(self, request: "PipelineRequest", response: "PipelineResponse") -> bool:
         try:
