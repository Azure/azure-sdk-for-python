# -------------------------------------------------------------------------
# Copyright (c) Microsoft Corporation. All rights reserved.
# Licensed under the MIT License. See License.txt in the project root for
# license information.
# --------------------------------------------------------------------------
import logging
import uuid
from typing import (
    Any,
    Dict,
    Iterator,
    Optional,
    Tuple,
    TYPE_CHECKING,
    Union,
)
from urllib.parse import parse_qs, quote

from azure.core.credentials import AzureSasCredential, AzureNamedKeyCredential
from azure.core.exceptions import HttpResponseError
from azure.core.pipeline import Pipeline
from azure.core.pipeline.transport import HttpTransport, RequestsTransport  # pylint: disable=non-abstract-transport-import, no-name-in-module
from azure.core.pipeline.policies import (
    AzureSasCredentialPolicy,
    BearerTokenCredentialPolicy,
    ContentDecodePolicy,
    DistributedTracingPolicy,
    HttpLoggingPolicy,
    ProxyPolicy,
    RedirectPolicy,
    UserAgentPolicy,
)

<<<<<<< HEAD
=======
from .constants import CONNECTION_TIMEOUT, DEFAULT_OAUTH_SCOPE, READ_TIMEOUT, SERVICE_HOST_BASE, STORAGE_OAUTH_SCOPE
from .models import LocationMode
>>>>>>> d07ffe67
from .authentication import SharedKeyCredentialPolicy
from .constants import CONNECTION_TIMEOUT, READ_TIMEOUT, SERVICE_HOST_BASE, STORAGE_OAUTH_SCOPE
from .models import LocationMode, StorageConfiguration
from .policies import (
    ExponentialRetry,
    QueueMessagePolicy,
    StorageContentValidation,
    StorageHeadersPolicy,
    StorageHosts,
    StorageLoggingPolicy,
    StorageRequestHook,
    StorageResponseHook,
)
from .request_handlers import serialize_batch_body, _get_batch_request_delimiter
from .response_handlers import PartialBatchErrorException, process_storage_error
from .shared_access_signature import QueryStringConstants
from .._version import VERSION

if TYPE_CHECKING:
    from azure.core.credentials import TokenCredential
    from azure.core.credentials_async import AsyncTokenCredential
    from azure.core.pipeline.transport import HttpRequest, HttpResponse

_LOGGER = logging.getLogger(__name__)
_SERVICE_PARAMS = {
    "blob": {"primary": "BLOBENDPOINT", "secondary": "BLOBSECONDARYENDPOINT"},
    "queue": {"primary": "QUEUEENDPOINT", "secondary": "QUEUESECONDARYENDPOINT"},
    "file": {"primary": "FILEENDPOINT", "secondary": "FILESECONDARYENDPOINT"},
    "dfs": {"primary": "BLOBENDPOINT", "secondary": "BLOBENDPOINT"},
}


class StorageAccountHostsMixin(object):  # pylint: disable=too-many-instance-attributes
    _client: Any
    def __init__(
        self,
        parsed_url: Any,
        service: str,
        credential: Optional[Union[str, Dict[str, str], AzureNamedKeyCredential, AzureSasCredential, "AsyncTokenCredential", "TokenCredential"]] = None, # pylint: disable=line-too-long
        **kwargs: Any
    ) -> None:
        self._location_mode = kwargs.get("_location_mode", LocationMode.PRIMARY)
        self._hosts = kwargs.get("_hosts")
        self.scheme = parsed_url.scheme

        if service not in ["blob", "queue", "file-share", "dfs"]:
            raise ValueError(f"Invalid service: {service}")
        service_name = service.split('-')[0]
        account = parsed_url.netloc.split(f".{service_name}.core.")

        self.account_name = account[0] if len(account) > 1 else None
        if not self.account_name and parsed_url.netloc.startswith("localhost") \
                or parsed_url.netloc.startswith("127.0.0.1"):
            self.account_name = parsed_url.path.strip("/")

        self.credential = _format_shared_key_credential(self.account_name, credential)
        if self.scheme.lower() != "https" and hasattr(self.credential, "get_token"):
            raise ValueError("Token credential is only supported with HTTPS.")

        secondary_hostname = None
        if hasattr(self.credential, "account_name"):
            self.account_name = self.credential.account_name
            secondary_hostname = f"{self.credential.account_name}-secondary.{service_name}.{SERVICE_HOST_BASE}"

        if not self._hosts:
            if len(account) > 1:
                secondary_hostname = parsed_url.netloc.replace(account[0], account[0] + "-secondary")
            if kwargs.get("secondary_hostname"):
                secondary_hostname = kwargs["secondary_hostname"]
            primary_hostname = (parsed_url.netloc + parsed_url.path).rstrip('/')
            self._hosts = {LocationMode.PRIMARY: primary_hostname, LocationMode.SECONDARY: secondary_hostname}

        self._sdk_moniker = f"storage-{service}/{VERSION}"
        self._config, self._pipeline = self._create_pipeline(self.credential, sdk_moniker=self._sdk_moniker, **kwargs)

    def __enter__(self):
        self._client.__enter__()
        return self

    def __exit__(self, *args):
        self._client.__exit__(*args)

    def close(self):
        """ This method is to close the sockets opened by the client.
        It need not be used when using with a context manager.
        """
        self._client.close()

    @property
    def url(self):
        """The full endpoint URL to this entity, including SAS token if used.

        This could be either the primary endpoint,
        or the secondary endpoint depending on the current :func:`location_mode`.
        :returns: The full endpoint URL to this entity, including SAS token if used.
        :rtype: str
        """
        return self._format_url(self._hosts[self._location_mode])

    @property
    def primary_endpoint(self):
        """The full primary endpoint URL.

        :rtype: str
        """
        return self._format_url(self._hosts[LocationMode.PRIMARY])

    @property
    def primary_hostname(self):
        """The hostname of the primary endpoint.

        :rtype: str
        """
        return self._hosts[LocationMode.PRIMARY]

    @property
    def secondary_endpoint(self):
        """The full secondary endpoint URL if configured.

        If not available a ValueError will be raised. To explicitly specify a secondary hostname, use the optional
        `secondary_hostname` keyword argument on instantiation.

        :rtype: str
        :raise ValueError:
        """
        if not self._hosts[LocationMode.SECONDARY]:
            raise ValueError("No secondary host configured.")
        return self._format_url(self._hosts[LocationMode.SECONDARY])

    @property
    def secondary_hostname(self):
        """The hostname of the secondary endpoint.

        If not available this will be None. To explicitly specify a secondary hostname, use the optional
        `secondary_hostname` keyword argument on instantiation.

        :rtype: Optional[str]
        """
        return self._hosts[LocationMode.SECONDARY]

    @property
    def location_mode(self):
        """The location mode that the client is currently using.

        By default this will be "primary". Options include "primary" and "secondary".

        :rtype: str
        """

        return self._location_mode

    @location_mode.setter
    def location_mode(self, value):
        if self._hosts.get(value):
            self._location_mode = value
            self._client._config.url = self.url  # pylint: disable=protected-access
        else:
            raise ValueError(f"No host URL for location mode: {value}")

    @property
    def api_version(self):
        """The version of the Storage API used for requests.

        :rtype: str
        """
        return self._client._config.version  # pylint: disable=protected-access

    def _format_query_string(
        self, sas_token: Optional[str],
        credential: Optional[Union[str, Dict[str, str], "AzureNamedKeyCredential", "AzureSasCredential", "TokenCredential"]],  # pylint: disable=line-too-long
        snapshot: Optional[str] = None,
        share_snapshot: Optional[str] = None
    ) -> Tuple[str, Optional[Union[str, Dict[str, str], "AzureNamedKeyCredential", "AzureSasCredential", "TokenCredential"]]]:  # pylint: disable=line-too-long
        query_str = "?"
        if snapshot:
            query_str += f"snapshot={snapshot}&"
        if share_snapshot:
            query_str += f"sharesnapshot={share_snapshot}&"
        if sas_token and isinstance(credential, AzureSasCredential):
            raise ValueError(
                "You cannot use AzureSasCredential when the resource URI also contains a Shared Access Signature.")
        if is_credential_sastoken(credential):
            query_str += credential.lstrip("?")  # type: ignore [union-attr]
            credential = None
        elif sas_token:
            query_str += sas_token
        return query_str.rstrip("?&"), credential

    def _create_pipeline(
        self, credential: Optional[Union[str, Dict[str, str], AzureNamedKeyCredential, AzureSasCredential, "TokenCredential"]] = None, # pylint: disable=line-too-long
        **kwargs: Any
    ) -> Tuple[StorageConfiguration, Pipeline]:
        self._credential_policy: Any = None
        if hasattr(credential, "get_token"):
<<<<<<< HEAD
            self._credential_policy = BearerTokenCredentialPolicy(credential, STORAGE_OAUTH_SCOPE)  # type: ignore
=======
            if kwargs.get('audience'):
                audience = str(kwargs.pop('audience')).rstrip('/') + DEFAULT_OAUTH_SCOPE
            else:
                audience = STORAGE_OAUTH_SCOPE
            self._credential_policy = BearerTokenCredentialPolicy(credential, audience)
>>>>>>> d07ffe67
        elif isinstance(credential, SharedKeyCredentialPolicy):
            self._credential_policy = credential
        elif isinstance(credential, AzureSasCredential):
            self._credential_policy = AzureSasCredentialPolicy(credential)
        elif credential is not None:
            raise TypeError(f"Unsupported credential: {type(credential)}")

        config = kwargs.get("_configuration") or create_configuration(**kwargs)
        if kwargs.get("_pipeline"):
            return config, kwargs["_pipeline"]
        transport = kwargs.get("transport")
        kwargs.setdefault("connection_timeout", CONNECTION_TIMEOUT)
        kwargs.setdefault("read_timeout", READ_TIMEOUT)
        if not transport:
            transport = RequestsTransport(**kwargs)
        policies = [
            QueueMessagePolicy(),
            config.proxy_policy,
            config.user_agent_policy,
            StorageContentValidation(),
            ContentDecodePolicy(response_encoding="utf-8"),
            RedirectPolicy(**kwargs),
            StorageHosts(hosts=self._hosts, **kwargs),
            config.retry_policy,
            config.headers_policy,
            StorageRequestHook(**kwargs),
            self._credential_policy,
            config.logging_policy,
            StorageResponseHook(**kwargs),
            DistributedTracingPolicy(**kwargs),
            HttpLoggingPolicy(**kwargs)
        ]
        if kwargs.get("_additional_pipeline_policies"):
            policies = policies + kwargs.get("_additional_pipeline_policies")  # type: ignore
        config.transport = transport  # type: ignore
        return config, Pipeline(transport, policies=policies)

    def _batch_send(
        self,
        *reqs: "HttpRequest",
        **kwargs: Any
    ) -> Iterator["HttpResponse"]:
        """Given a series of request, do a Storage batch call.

        :param HttpRequest reqs: A collection of HttpRequest objects.
        :returns: An iterator of HttpResponse objects.
        :rtype: Iterator[HttpResponse]
        """
        # Pop it here, so requests doesn't feel bad about additional kwarg
        raise_on_any_failure = kwargs.pop("raise_on_any_failure", True)
        batch_id = str(uuid.uuid1())

        request = self._client._client.post(  # pylint: disable=protected-access
        url=(
            f'{self.scheme}://{self.primary_hostname}/'
            f"{kwargs.pop('path', '')}?{kwargs.pop('restype', '')}"
            f"comp=batch{kwargs.pop('sas', '')}{kwargs.pop('timeout', '')}"
        ),
        headers={
            'x-ms-version': self.api_version,
            "Content-Type": "multipart/mixed; boundary=" + _get_batch_request_delimiter(batch_id, False, False)
        }
        )

        policies = [StorageHeadersPolicy()]
        if self._credential_policy:
            policies.append(self._credential_policy)

        request.set_multipart_mixed(
            *reqs,
            policies=policies,
            enforce_https=False
        )

        Pipeline._prepare_multipart_mixed_request(request) # pylint: disable=protected-access
        body = serialize_batch_body(request.multipart_mixed_info[0], batch_id)
        request.set_bytes_body(body)

        temp = request.multipart_mixed_info
        request.multipart_mixed_info = None
        pipeline_response = self._pipeline.run(
            request, **kwargs
        )
        response = pipeline_response.http_response
        request.multipart_mixed_info = temp

        try:
            if response.status_code not in [202]:
                raise HttpResponseError(response=response)
            parts = response.parts()
            if raise_on_any_failure:
                parts = list(response.parts())
                if any(p for p in parts if not 200 <= p.status_code < 300):
                    error = PartialBatchErrorException(
                        message="There is a partial failure in the batch operation.",
                        response=response, parts=parts
                    )
                    raise error
                return iter(parts)
            return parts
        except HttpResponseError as error:
            process_storage_error(error)


class TransportWrapper(HttpTransport):
    """Wrapper class that ensures that an inner client created
    by a `get_client` method does not close the outer transport for the parent
    when used in a context manager.
    """
    def __init__(self, transport):
        self._transport = transport

    def send(self, request, **kwargs):
        return self._transport.send(request, **kwargs)

    def open(self):
        pass

    def close(self):
        pass

    def __enter__(self):
        pass

    def __exit__(self, *args):  # pylint: disable=arguments-differ
        pass


def _format_shared_key_credential(
    account_name: str,
    credential: Optional[Union[str, Dict[str, str], AzureNamedKeyCredential, AzureSasCredential, "AsyncTokenCredential", "TokenCredential"]] = None, # pylint: disable=line-too-long
) -> Any:
    if isinstance(credential, str):
        if not account_name:
            raise ValueError("Unable to determine account name for shared key credential.")
        credential = {"account_name": account_name, "account_key": credential}
    if isinstance(credential, dict):
        if "account_name" not in credential:
            raise ValueError("Shared key credential missing 'account_name")
        if "account_key" not in credential:
            raise ValueError("Shared key credential missing 'account_key")
        return SharedKeyCredentialPolicy(**credential)
    if isinstance(credential, AzureNamedKeyCredential):
        return SharedKeyCredentialPolicy(credential.named_key.name, credential.named_key.key)
    return credential


def parse_connection_str(
    conn_str: str,
    credential: Optional[Union[str, Dict[str, str], AzureNamedKeyCredential, AzureSasCredential, "TokenCredential"]], # pylint: disable=line-too-long
    service: str
) -> Tuple[Optional[str], Optional[str], Optional[Union[str, Dict[str, str], AzureNamedKeyCredential, AzureSasCredential, "TokenCredential"]]]: # pylint: disable=line-too-long
    conn_str = conn_str.rstrip(";")
    conn_settings_list = [s.split("=", 1) for s in conn_str.split(";")]
    if any(len(tup) != 2 for tup in conn_settings_list):
        raise ValueError("Connection string is either blank or malformed.")
    conn_settings = dict((key.upper(), val) for key, val in conn_settings_list)
    endpoints = _SERVICE_PARAMS[service]
    primary = None
    secondary = None
    if not credential:
        try:
            credential = {"account_name": conn_settings["ACCOUNTNAME"], "account_key": conn_settings["ACCOUNTKEY"]}
        except KeyError:
            credential = conn_settings.get("SHAREDACCESSSIGNATURE")
    if endpoints["primary"] in conn_settings:
        primary = conn_settings[endpoints["primary"]]
        if endpoints["secondary"] in conn_settings:
            secondary = conn_settings[endpoints["secondary"]]
    else:
        if endpoints["secondary"] in conn_settings:
            raise ValueError("Connection string specifies only secondary endpoint.")
        try:
            primary =(
                f"{conn_settings['DEFAULTENDPOINTSPROTOCOL']}://"
                f"{conn_settings['ACCOUNTNAME']}.{service}.{conn_settings['ENDPOINTSUFFIX']}"
            )
            secondary = (
                f"{conn_settings['ACCOUNTNAME']}-secondary."
                f"{service}.{conn_settings['ENDPOINTSUFFIX']}"
            )
        except KeyError:
            pass

    if not primary:
        try:
            primary = (
                f"https://{conn_settings['ACCOUNTNAME']}."
                f"{service}.{conn_settings.get('ENDPOINTSUFFIX', SERVICE_HOST_BASE)}"
            )
        except KeyError as exc:
            raise ValueError("Connection string missing required connection details.") from exc
    if service == "dfs":
        primary = primary.replace(".blob.", ".dfs.")
        if secondary:
            secondary = secondary.replace(".blob.", ".dfs.")
    return primary, secondary, credential



def create_configuration(**kwargs: Any) -> StorageConfiguration:
     # Backwards compatibility if someone is not passing sdk_moniker
    if not kwargs.get("sdk_moniker"):
        kwargs["sdk_moniker"] = f"storage-{kwargs.pop('storage_sdk')}/{VERSION}"
    config = StorageConfiguration(**kwargs)
    config.headers_policy = StorageHeadersPolicy(**kwargs)
    config.user_agent_policy = UserAgentPolicy(**kwargs)
    config.retry_policy = kwargs.get("retry_policy") or ExponentialRetry(**kwargs)
    config.logging_policy = StorageLoggingPolicy(**kwargs)
    config.proxy_policy = ProxyPolicy(**kwargs)

    # Storage settings
    config.max_single_put_size = kwargs.get("max_single_put_size", 64 * 1024 * 1024)
    config.copy_polling_interval = 15

    # Block blob uploads
    config.max_block_size = kwargs.get("max_block_size", 4 * 1024 * 1024)
    config.min_large_block_upload_threshold = kwargs.get("min_large_block_upload_threshold", 4 * 1024 * 1024 + 1)
    config.use_byte_buffer = kwargs.get("use_byte_buffer", False)

    # Page blob uploads
    config.max_page_size = kwargs.get("max_page_size", 4 * 1024 * 1024)

    # Datalake file uploads
    config.min_large_chunk_upload_threshold = kwargs.get("min_large_chunk_upload_threshold", 100 * 1024 * 1024 + 1)

    # Blob downloads
    config.max_single_get_size = kwargs.get("max_single_get_size", 32 * 1024 * 1024)
    config.max_chunk_get_size = kwargs.get("max_chunk_get_size", 4 * 1024 * 1024)

    # File uploads
    config.max_range_size = kwargs.get("max_range_size", 4 * 1024 * 1024)
    return config


def parse_query(query_str: str) -> Tuple[Optional[str], Optional[str]]:
    sas_values = QueryStringConstants.to_list()
    parsed_query = {k: v[0] for k, v in parse_qs(query_str).items()}
    sas_params = [f"{k}={quote(v, safe='')}" for k, v in parsed_query.items() if k in sas_values]
    sas_token = None
    if sas_params:
        sas_token = "&".join(sas_params)

    snapshot = parsed_query.get("snapshot") or parsed_query.get("sharesnapshot")
    return snapshot, sas_token


def is_credential_sastoken(credential: Any) -> bool:
    if not credential or not isinstance(credential, str):
        return False

    sas_values = QueryStringConstants.to_list()
    parsed_query = parse_qs(credential.lstrip("?"))
    if parsed_query and all(k in sas_values for k in parsed_query):
        return True
    return False<|MERGE_RESOLUTION|>--- conflicted
+++ resolved
@@ -31,13 +31,9 @@
     UserAgentPolicy,
 )
 
-<<<<<<< HEAD
-=======
+from .models import LocationMode
+from .authentication import SharedKeyCredentialPolicy
 from .constants import CONNECTION_TIMEOUT, DEFAULT_OAUTH_SCOPE, READ_TIMEOUT, SERVICE_HOST_BASE, STORAGE_OAUTH_SCOPE
-from .models import LocationMode
->>>>>>> d07ffe67
-from .authentication import SharedKeyCredentialPolicy
-from .constants import CONNECTION_TIMEOUT, READ_TIMEOUT, SERVICE_HOST_BASE, STORAGE_OAUTH_SCOPE
 from .models import LocationMode, StorageConfiguration
 from .policies import (
     ExponentialRetry,
@@ -230,15 +226,11 @@
     ) -> Tuple[StorageConfiguration, Pipeline]:
         self._credential_policy: Any = None
         if hasattr(credential, "get_token"):
-<<<<<<< HEAD
-            self._credential_policy = BearerTokenCredentialPolicy(credential, STORAGE_OAUTH_SCOPE)  # type: ignore
-=======
             if kwargs.get('audience'):
                 audience = str(kwargs.pop('audience')).rstrip('/') + DEFAULT_OAUTH_SCOPE
             else:
                 audience = STORAGE_OAUTH_SCOPE
             self._credential_policy = BearerTokenCredentialPolicy(credential, audience)
->>>>>>> d07ffe67
         elif isinstance(credential, SharedKeyCredentialPolicy):
             self._credential_policy = credential
         elif isinstance(credential, AzureSasCredential):
