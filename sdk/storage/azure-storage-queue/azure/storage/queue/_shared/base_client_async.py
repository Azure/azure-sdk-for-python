--- conflicted
+++ resolved
@@ -15,15 +15,11 @@
 from azure.core.pipeline.policies import (
     ContentDecodePolicy,
     AsyncBearerTokenCredentialPolicy,
-<<<<<<< HEAD
-    AsyncRedirectPolicy)
-from azure.core.pipeline.transport import AsyncHttpTransport
-=======
     AsyncRedirectPolicy,
     DistributedTracingPolicy
 )
 
->>>>>>> f1f6351e
+from azure.core.pipeline.transport import AsyncHttpTransport
 from .constants import STORAGE_OAUTH_SCOPE, DEFAULT_SOCKET_TIMEOUT
 from .authentication import SharedKeyCredentialPolicy
 from .base_client import create_configuration
