# -------------------------------------------------------------------------
# Copyright (c) Microsoft Corporation. All rights reserved.
# Licensed under the MIT License. See License.txt in the project root for
# license information.
# --------------------------------------------------------------------------

import functools
from io import BytesIO
from typing import ( # pylint: disable=unused-import
    Optional, Union, IO, List, Dict, Any, Iterable,
    TYPE_CHECKING
)
try:
    from urllib.parse import urlparse, quote, unquote
except ImportError:
    from urlparse import urlparse # type: ignore
    from urllib2 import quote, unquote # type: ignore

import six
from azure.core.polling import LROPoller
from azure.core.tracing.decorator import distributed_trace

from ._generated import AzureFileStorage
from ._generated.version import VERSION
from ._generated.models import StorageErrorException, FileHTTPHeaders
from ._shared.uploads import IterStreamer, FileChunkUploader, upload_data_chunks
from ._shared.downloads import StorageStreamDownloader
from ._shared.shared_access_signature import FileSharedAccessSignature
from ._shared.base_client import StorageAccountHostsMixin, parse_connection_str, parse_query
from ._shared.request_handlers import add_metadata_headers, get_length
from ._shared.response_handlers import return_response_headers, process_storage_error
from ._deserialize import deserialize_file_properties, deserialize_file_stream
from ._polling import CloseHandles
from .models import HandlesPaged

if TYPE_CHECKING:
    from datetime import datetime
    from .models import ShareProperties, FilePermissions, ContentSettings, FileProperties
    from ._generated.models import HandleItem


def _upload_file_helper(
        client,
        stream,
        size,
        metadata,
        content_settings,
        validate_content,
        timeout,
        max_connections,
        file_settings,
        **kwargs):
    try:
        if size is None or size < 0:
            raise ValueError("A content size must be specified for a File.")
        response = client.create_file(
            size,
            content_settings=content_settings,
            metadata=metadata,
            timeout=timeout,
            **kwargs
        )
        if size == 0:
            return response

        return upload_data_chunks(
            service=client,
            uploader_class=FileChunkUploader,
            total_size=size,
            chunk_size=file_settings.max_range_size,
            stream=stream,
            max_connections=max_connections,
            validate_content=validate_content,
            timeout=timeout,
            **kwargs)
    except StorageErrorException as error:
        process_storage_error(error)


class FileClient(StorageAccountHostsMixin):
    """A client to interact with a specific file, although that file may not yet exist.

    :ivar str url:
        The full endpoint URL to the File, including SAS token if used. This could be
        either the primary endpoint, or the secondard endpoint depending on the current `location_mode`.
    :ivar str primary_endpoint:
        The full primary endpoint URL.
    :ivar str primary_hostname:
        The hostname of the primary endpoint.
    :ivar str secondary_endpoint:
        The full secondard endpoint URL if configured. If not available
        a ValueError will be raised. To explicitly specify a secondary hostname, use the optional
        `secondary_hostname` keyword argument on instantiation.
    :ivar str secondary_hostname:
        The hostname of the secondary endpoint. If not available this
        will be None. To explicitly specify a secondary hostname, use the optional
        `secondary_hostname` keyword argument on instantiation.
    :ivar str location_mode:
        The location mode that the client is currently using. By default
        this will be "primary". Options include "primary" and "secondary".
    :param str file_url: The full URI to the file. This can also be a URL to the storage account
        or share, in which case the file and/or share must also be specified.
    :param share: The share for the file. If specified, this value will override
        a share value specified in the file URL.
    :type share: str or ~azure.storage.file.models.ShareProperties
    :param str file_path:
        The file path to the file with which to interact. If specified, this value will override
        a file value specified in the file URL.
    :param str snapshot:
        An optional file snapshot on which to operate.
    :param credential:
        The credential with which to authenticate. This is optional if the
        account URL already has a SAS token. The value can be a SAS token string or an account
        shared access key.
    """
    def __init__( # type: ignore
            self, file_url,  # type: str
            share=None,  # type: Optional[Union[str, ShareProperties]]
            file_path=None,  # type: Optional[str]
            snapshot=None,  # type: Optional[Union[str, Dict[str, Any]]]
            credential=None,  # type: Optional[Any]
            **kwargs  # type: Any
        ):
        # type: (...) -> None
        try:
            if not file_url.lower().startswith('http'):
                file_url = "https://" + file_url
        except AttributeError:
            raise ValueError("File URL must be a string.")
        parsed_url = urlparse(file_url.rstrip('/'))
        if not parsed_url.path and not (share and file_path):
            raise ValueError("Please specify a share and file name.")
        if not parsed_url.netloc:
            raise ValueError("Invalid URL: {}".format(file_url))
        if hasattr(credential, 'get_token'):
            raise ValueError("Token credentials not supported by the File service.")

        path_share, path_file = "", ""
        path_snapshot = None
        if parsed_url.path:
            path_share, _, path_file = parsed_url.path.lstrip('/').partition('/')
        path_snapshot, sas_token = parse_query(parsed_url.query)
        if not sas_token and not credential:
            raise ValueError(
                'You need to provide either an account key or SAS token when creating a storage service.')
        try:
            self.snapshot = snapshot.snapshot # type: ignore
        except AttributeError:
            try:
                self.snapshot = snapshot['snapshot'] # type: ignore
            except TypeError:
                self.snapshot = snapshot or path_snapshot

        try:
            self.share_name = share.name # type: ignore
        except AttributeError:
            self.share_name = share or unquote(path_share) # type: ignore
        if file_path:
            self.file_path = file_path.split('/')
        else:
            self.file_path = [unquote(p) for p in path_file.split('/')]

        self.file_name = self.file_path[-1]
        self.directory_path = "/".join(self.file_path[:-1])
        self._query_str, credential = self._format_query_string(
            sas_token, credential, share_snapshot=self.snapshot)
        super(FileClient, self).__init__(parsed_url, 'file', credential, **kwargs)
        self._client = AzureFileStorage(version=VERSION, url=self.url, pipeline=self._pipeline)

    def _format_url(self, hostname):
        """Format the endpoint URL according to the current location
        mode hostname.
        """
        share_name = self.share_name
        if isinstance(share_name, six.text_type):
            share_name = share_name.encode('UTF-8')
        return "{}://{}/{}/{}{}".format(
            self.scheme,
            hostname,
            quote(share_name),
            "/".join([quote(p, safe='~') for p in self.file_path]),
            self._query_str)

    @classmethod
    def from_connection_string(
            cls, conn_str,  # type: str
            share=None, # type: Optional[Union[str, ShareProperties]]
            file_path=None, # type: Optional[str]
            snapshot=None,  # type: Optional[Union[str, Dict[str, Any]]]
            credential=None,  # type: Optional[Any]
            **kwargs # type: Any
        ):
        # type: (...) -> FileClient
        """Create FileClient from a Connection String.

        :param str conn_str:
            A connection string to an Azure Storage account.
        :param share: The share. This can either be the name of the share,
            or an instance of ShareProperties
        :type share: str or ~azure.storage.file.models.ShareProperties
        :param str file_path:
            The file path.
        :param str snapshot:
            An optional file snapshot on which to operate.
        :param credential:
            The credential with which to authenticate. This is optional if the
            account URL already has a SAS token. The value can be a SAS token string or an account
            shared access key.

        Example:
            .. literalinclude:: ../tests/test_file_samples_hello_world.py
                :start-after: [START create_file_client]
                :end-before: [END create_file_client]
                :language: python
                :dedent: 12
                :caption: Creates the file client with connection string.
        """
        account_url, secondary, credential = parse_connection_str(conn_str, credential, 'file')
        if 'secondary_hostname' not in kwargs:
            kwargs['secondary_hostname'] = secondary
        return cls(
            account_url, share=share, file_path=file_path, snapshot=snapshot, credential=credential, **kwargs)

    @distributed_trace
    def generate_shared_access_signature(
            self, permission=None,  # type: Optional[Union[FilePermissions, str]]
            expiry=None,  # type: Optional[Union[datetime, str]]
            start=None,  # type: Optional[Union[datetime, str]]
            policy_id=None,  # type: Optional[str]
            ip=None,  # type: Optional[str]
            protocol=None,  # type: Optional[str]
            cache_control=None,  # type: Optional[str]
            content_disposition=None,  # type: Optional[str]
            content_encoding=None,  # type: Optional[str]
            content_language=None,  # type: Optional[str]
            content_type=None  # type: Optional[str]
        ):
        # type: (...) -> str
        """Generates a shared access signature for the file.

        Use the returned signature with the credential parameter of any FileServiceClient,
        ShareClient, DirectoryClient, or FileClient.

        :param ~azure.storage.file.models.FilePermissions permission:
            The permissions associated with the shared access signature. The
            user is restricted to operations allowed by the permissions.
            Permissions must be ordered read, write, delete, list.
            Required unless an id is given referencing a stored access policy
            which contains this field. This field must be omitted if it has been
            specified in an associated stored access policy.
        :param expiry:
            The time at which the shared access signature becomes invalid.
            Required unless an id is given referencing a stored access policy
            which contains this field. This field must be omitted if it has
            been specified in an associated stored access policy. Azure will always
            convert values to UTC. If a date is passed in without timezone info, it
            is assumed to be UTC.
        :type expiry: datetime or str
        :param start:
            The time at which the shared access signature becomes valid. If
            omitted, start time for this call is assumed to be the time when the
            storage service receives the request. Azure will always convert values
            to UTC. If a date is passed in without timezone info, it is assumed to
            be UTC.
        :type start: datetime or str
        :param str policy_id:
            A unique value up to 64 characters in length that correlates to a
            stored access policy.
        :param str ip:
            Specifies an IP address or a range of IP addresses from which to accept requests.
            If the IP address from which the request originates does not match the IP address
            or address range specified on the SAS token, the request is not authenticated.
            For example, specifying sip=168.1.5.65 or sip=168.1.5.60-168.1.5.70 on the SAS
            restricts the request to those IP addresses.
        :param str protocol:
            Specifies the protocol permitted for a request made. The default value is https.
        :param str cache_control:
            Response header value for Cache-Control when resource is accessed
            using this shared access signature.
        :param str content_disposition:
            Response header value for Content-Disposition when resource is accessed
            using this shared access signature.
        :param str content_encoding:
            Response header value for Content-Encoding when resource is accessed
            using this shared access signature.
        :param str content_language:
            Response header value for Content-Language when resource is accessed
            using this shared access signature.
        :param str content_type:
            Response header value for Content-Type when resource is accessed
            using this shared access signature.
        :return: A Shared Access Signature (sas) token.
        :rtype: str
        """
        if not hasattr(self.credential, 'account_key') or not self.credential.account_key:
            raise ValueError("No account SAS key available.")
        sas = FileSharedAccessSignature(self.credential.account_name, self.credential.account_key)
        if len(self.file_path) > 1:
            file_path = '/'.join(self.file_path[:-1])
        else:
            file_path = None # type: ignore
        return sas.generate_file( # type: ignore
            self.share_name,
            file_path,
            self.file_name,
            permission,
            expiry,
            start=start,
            policy_id=policy_id,
            ip=ip,
            protocol=protocol,
            cache_control=cache_control,
            content_disposition=content_disposition,
            content_encoding=content_encoding,
            content_language=content_language,
            content_type=content_type)

    @distributed_trace
    def create_file( # type: ignore
            self, size, # type: int
            content_settings=None, # type: Optional[ContentSettings]
            metadata=None,  # type: Optional[Dict[str, str]]
            timeout=None, # type: Optional[int]
            **kwargs # type: Any
        ):
        # type: (...) -> Dict[str, Any]
        """Creates a new file.

        Note that it only initializes the file with no content.

        :param int size: Specifies the maximum size for the file,
            up to 1 TB.
        :param ~azure.storage.file.models.ContentSettings content_settings:
            ContentSettings object used to set file properties.
        :param metadata:
            Name-value pairs associated with the file as metadata.
        :type metadata: dict(str, str)
        :param int timeout:
            The timeout parameter is expressed in seconds.
        :returns: File-updated property dict (Etag and last modified).
        :rtype: dict(str, Any)

        Example:
            .. literalinclude:: ../tests/test_file_samples_file.py
                :start-after: [START create_file]
                :end-before: [END create_file]
                :language: python
                :dedent: 12
                :caption: Create a file.
        """
        if self.require_encryption and not self.key_encryption_key:
            raise ValueError("Encryption required but no key was provided.")

        headers = kwargs.pop('headers', {})
        headers.update(add_metadata_headers(metadata))
        file_http_headers = None
        if content_settings:
            file_http_headers = FileHTTPHeaders(
                file_cache_control=content_settings.cache_control,
                file_content_type=content_settings.content_type,
                file_content_md5=bytearray(content_settings.content_md5) if content_settings.content_md5 else None,
                file_content_encoding=content_settings.content_encoding,
                file_content_language=content_settings.content_language,
                file_content_disposition=content_settings.content_disposition
            )
        try:
            return self._client.file.create( # type: ignore
                file_content_length=size,
                timeout=timeout,
                metadata=metadata,
                file_http_headers=file_http_headers,
                headers=headers,
                cls=return_response_headers,
                **kwargs)
        except StorageErrorException as error:
            process_storage_error(error)

    @distributed_trace
    def upload_file(
            self, data, # type: Any
            length=None, # type: Optional[int]
            metadata=None,  # type: Optional[Dict[str, str]]
            content_settings=None, # type: Optional[ContentSettings]
            validate_content=False,  # type: bool
            max_connections=1,  # type: Optional[int]
            timeout=None, # type: Optional[int]
            encoding='UTF-8',  # type: str
            **kwargs # type: Any
        ):
        # type: (...) -> Dict[str, Any]
        """Uploads a new file.

        :param Any data:
            Content of the file.
        :param int length:
            Length of the file in bytes. Specify its maximum size, up to 1 TiB.
        :param metadata:
            Name-value pairs associated with the file as metadata.
        :type metadata: dict(str, str)
        :param ~azure.storage.file.models.ContentSettings content_settings:
            ContentSettings object used to set file properties.
        :param bool validate_content:
            If true, calculates an MD5 hash for each range of the file. The storage
            service checks the hash of the content that has arrived with the hash
            that was sent. This is primarily valuable for detecting bitflips on
            the wire if using http instead of https as https (the default) will
            already validate. Note that this MD5 hash is not stored with the
            file.
        :param int max_connections:
            Maximum number of parallel connections to use.
        :param int timeout:
            The timeout parameter is expressed in seconds.
        :param str encoding:
            Defaults to UTF-8.
        :returns: File-updated property dict (Etag and last modified).
        :rtype: dict(str, Any)

        Example:
            .. literalinclude:: ../tests/test_file_samples_file.py
                :start-after: [START upload_file]
                :end-before: [END upload_file]
                :language: python
                :dedent: 12
                :caption: Upload a file.
        """
        if self.require_encryption or (self.key_encryption_key is not None):
            raise ValueError("Encryption not supported.")

        if isinstance(data, six.text_type):
            data = data.encode(encoding)
        if length is None:
            length = get_length(data)
        if isinstance(data, bytes):
            data = data[:length]

        if isinstance(data, bytes):
            stream = BytesIO(data)
        elif hasattr(data, 'read'):
            stream = data
        elif hasattr(data, '__iter__'):
            stream = IterStreamer(data, encoding=encoding) # type: ignore
        else:
            raise TypeError("Unsupported data type: {}".format(type(data)))
        return _upload_file_helper( # type: ignore
            self,
            stream,
            length,
            metadata,
            content_settings,
            validate_content,
            timeout,
            max_connections,
            self._config,
            **kwargs)

<<<<<<< HEAD
    @distributed_trace
    def copy_file_from_url(
=======
    def start_copy_from_url(
>>>>>>> 47d063ad
            self, source_url, # type: str
            metadata=None,  # type: Optional[Dict[str, str]]
            timeout=None, # type: Optional[int]
            **kwargs # type: Any
        ):
        # type: (...) -> Any
        """Initiates the copying of data from a source URL into the file
        referenced by the client.

        The status of this copy operation can be found using the `get_properties`
        method.

        :param str source_url:
            Specifies the URL of the source file.
        :param metadata:
            Name-value pairs associated with the file as metadata.
        :type metadata: dict(str, str)
        :param int timeout:
            The timeout parameter is expressed in seconds.
        :rtype: dict(str, Any)

        Example:
            .. literalinclude:: ../tests/test_file_samples_file.py
                :start-after: [START copy_file_from_url]
                :end-before: [END copy_file_from_url]
                :language: python
                :dedent: 12
                :caption: Copy a file from a URL
        """
        headers = kwargs.pop('headers', {})
        headers.update(add_metadata_headers(metadata))

        try:
            return self._client.file.start_copy(
                source_url,
                timeout=timeout,
                metadata=metadata,
                headers=headers,
                cls=return_response_headers,
                **kwargs)
        except StorageErrorException as error:
            process_storage_error(error)

    def abort_copy(self, copy_id, timeout=None, **kwargs):
        # type: (Union[str, FileProperties], Optional[int], Any) -> Dict[str, Any]
        """Abort an ongoing copy operation.

        This will leave a destination file with zero length and full metadata.
        This will raise an error if the copy operation has already ended.

        :param copy_id:
            The copy operation to abort. This can be either an ID, or an
            instance of FileProperties.
        :type copy_id: str or ~azure.storage.file.models.FileProperties
        :rtype: None
        """
        try:
            copy_id = copy_id.copy.id
        except AttributeError:
            try:
                copy_id = copy_id['copy_id']
            except TypeError:
                pass
        try:
            self._client.file.abort_copy(copy_id=copy_id, timeout=timeout, **kwargs)
        except StorageErrorException as error:
            process_storage_error(error)

    @distributed_trace
    def download_file(
            self, offset=None,  # type: Optional[int]
            length=None,  # type: Optional[int]
            validate_content=False,  # type: bool
            timeout=None,  # type: Optional[int]
            **kwargs
        ):
        # type: (...) -> Iterable[bytes]
        """Downloads a file to a stream with automatic chunking.

        :param int offset:
            Start of byte range to use for downloading a section of the file.
            Must be set if length is provided.
        :param int length:
            Number of bytes to read from the stream. This is optional, but
            should be supplied for optimal performance.
        :param bool validate_content:
            If true, calculates an MD5 hash for each chunk of the file. The storage
            service checks the hash of the content that has arrived with the hash
            that was sent. This is primarily valuable for detecting bitflips on
            the wire if using http instead of https as https (the default) will
            already validate. Note that this MD5 hash is not stored with the
            file. Also note that if enabled, the memory-efficient upload algorithm
            will not be used, because computing the MD5 hash requires buffering
            entire blocks, and doing so defeats the purpose of the memory-efficient algorithm.
        :param int timeout:
            The timeout parameter is expressed in seconds.
        :returns: A iterable data generator (stream)

        Example:
            .. literalinclude:: ../tests/test_file_samples_file.py
                :start-after: [START download_file]
                :end-before: [END download_file]
                :language: python
                :dedent: 12
                :caption: Download a file.
        """
        if self.require_encryption or (self.key_encryption_key is not None):
            raise ValueError("Encryption not supported.")
        if length is not None and offset is None:
            raise ValueError("Offset value must not be None is length is set.")

        return StorageStreamDownloader(
            service=self._client.file,
            config=self._config,
            offset=offset,
            length=length,
            validate_content=validate_content,
            encryption_options=None,
            extra_properties={
                'share': self.share_name,
                'name': self.file_name,
                'path': '/'.join(self.file_path),
            },
            cls=deserialize_file_stream,
            timeout=timeout,
            **kwargs)

    @distributed_trace
    def delete_file(self, timeout=None, **kwargs):
        # type: (Optional[int], Optional[Any]) -> None
        """Marks the specified file for deletion. The file is
        later deleted during garbage collection.

        :param int timeout:
            The timeout parameter is expressed in seconds.
        :rtype: None

        Example:
            .. literalinclude:: ../tests/test_file_samples_file.py
                :start-after: [START delete_file]
                :end-before: [END delete_file]
                :language: python
                :dedent: 12
                :caption: Delete a file.
        """
        try:
            self._client.file.delete(timeout=timeout, **kwargs)
        except StorageErrorException as error:
            process_storage_error(error)

    @distributed_trace
    def get_file_properties(self, timeout=None, **kwargs):
        # type: (Optional[int], Any) -> FileProperties
        """Returns all user-defined metadata, standard HTTP properties, and
        system properties for the file.

        :param int timeout:
            The timeout parameter is expressed in seconds.
        :returns: FileProperties
        :rtype: ~azure.storage.file.models.FileProperties
        """
        try:
            file_props = self._client.file.get_properties(
                sharesnapshot=self.snapshot,
                timeout=timeout,
                cls=deserialize_file_properties,
                **kwargs)
        except StorageErrorException as error:
            process_storage_error(error)
        file_props.name = self.file_name
        file_props.share = self.share_name
        file_props.snapshot = self.snapshot
        file_props.path = '/'.join(self.file_path)
        return file_props # type: ignore

    @distributed_trace
    def set_http_headers(self, content_settings, timeout=None, **kwargs): # type: ignore
        #type: (ContentSettings, Optional[int], Optional[Any]) -> Dict[str, Any]
        """Sets HTTP headers on the file.

        :param ~azure.storage.file.models.ContentSettings content_settings:
            ContentSettings object used to set file properties.
        :param int timeout:
            The timeout parameter is expressed in seconds.
        :returns: File-updated property dict (Etag and last modified).
        :rtype: dict(str, Any)
        """
        file_content_length = kwargs.pop('size', None)
        file_http_headers = FileHTTPHeaders(
            file_cache_control=content_settings.cache_control,
            file_content_type=content_settings.content_type,
            file_content_md5=bytearray(content_settings.content_md5) if content_settings.content_md5 else None,
            file_content_encoding=content_settings.content_encoding,
            file_content_language=content_settings.content_language,
            file_content_disposition=content_settings.content_disposition
        )
        try:
            return self._client.file.set_http_headers( # type: ignore
                timeout=timeout,
                file_content_length=file_content_length,
                file_http_headers=file_http_headers,
                cls=return_response_headers,
                **kwargs)
        except StorageErrorException as error:
            process_storage_error(error)

    @distributed_trace
    def set_file_metadata(self, metadata=None, timeout=None, **kwargs): # type: ignore
        #type: (Optional[Dict[str, Any]], Optional[int], Optional[Any]) -> Dict[str, Any]
        """Sets user-defined metadata for the specified file as one or more
        name-value pairs.

        Each call to this operation replaces all existing metadata
        attached to the file. To remove all metadata from the file,
        call this operation with no metadata dict.

        :param metadata:
            Name-value pairs associated with the file as metadata.
        :type metadata: dict(str, str)
        :param int timeout:
            The timeout parameter is expressed in seconds.
        :returns: File-updated property dict (Etag and last modified).
        :rtype: dict(str, Any)
        """
        headers = kwargs.pop('headers', {})
        headers.update(add_metadata_headers(metadata)) # type: ignore
        try:
            return self._client.file.set_metadata( # type: ignore
                timeout=timeout,
                cls=return_response_headers,
                headers=headers,
                metadata=metadata,
                **kwargs)
        except StorageErrorException as error:
            process_storage_error(error)

    @distributed_trace
    def upload_range( # type: ignore
            self, data,  # type: bytes
            start_range, # type: int
            end_range, # type: int
            validate_content=False, # type: Optional[bool]
            timeout=None, # type: Optional[int]
            encoding='UTF-8',
            **kwargs
        ):
        # type: (...) -> Dict[str, Any]
        """Upload a range of bytes to a file.

        :param bytes data:
            The data to upload.
        :param int start_range:
            Start of byte range to use for uploading a section of the file.
            The range can be up to 4 MB in size.
            The start_range and end_range params are inclusive.
            Ex: start_range=0, end_range=511 will upload first 512 bytes of file.
        :param int end_range:
            End of byte range to use for uploading a section of the file.
            The range can be up to 4 MB in size.
            The start_range and end_range params are inclusive.
            Ex: start_range=0, end_range=511 will upload first 512 bytes of file.
        :param bool validate_content:
            If true, calculates an MD5 hash of the page content. The storage
            service checks the hash of the content that has arrived
            with the hash that was sent. This is primarily valuable for detecting
            bitflips on the wire if using http instead of https as https (the default)
            will already validate. Note that this MD5 hash is not stored with the
            file.
        :param int timeout:
            The timeout parameter is expressed in seconds.
        :param str encoding:
            Defaults to UTF-8.
        :returns: File-updated property dict (Etag and last modified).
        :rtype: Dict[str, Any]
        """
        if self.require_encryption or (self.key_encryption_key is not None):
            raise ValueError("Encryption not supported.")
        if isinstance(data, six.text_type):
            data = data.encode(encoding)

        content_range = 'bytes={0}-{1}'.format(start_range, end_range)
        content_length = end_range - start_range + 1
        try:
            return self._client.file.upload_range( # type: ignore
                range=content_range,
                content_length=content_length,
                optionalbody=data,
                timeout=timeout,
                validate_content=validate_content,
                cls=return_response_headers,
                **kwargs)
        except StorageErrorException as error:
            process_storage_error(error)

    @distributed_trace
    def get_ranges( # type: ignore
            self, start_range=None, # type: Optional[int]
            end_range=None, # type: Optional[int]
            timeout=None, # type: Optional[int]
            **kwargs
        ):
        # type: (...) -> List[dict[str, int]]
        """Returns the list of valid ranges of a file.

        :param int start_range:
            Specifies the start offset of bytes over which to get ranges.
            The start_range and end_range params are inclusive.
            Ex: start_range=0, end_range=511 will download first 512 bytes of file.
        :param int end_range:
            Specifies the end offset of bytes over which to get ranges.
            The start_range and end_range params are inclusive.
            Ex: start_range=0, end_range=511 will download first 512 bytes of file.
        :param int timeout:
            The timeout parameter is expressed in seconds.
        :returns: A list of valid ranges.
        :rtype: List[dict[str, int]]
        """
        if self.require_encryption or (self.key_encryption_key is not None):
            raise ValueError("Unsupported method for encryption.")

        content_range = None
        if start_range is not None:
            if end_range is not None:
                content_range = 'bytes={0}-{1}'.format(start_range, end_range)
            else:
                content_range = 'bytes={0}-'.format(start_range)
        try:
            ranges = self._client.file.get_range_list(
                sharesnapshot=self.snapshot,
                timeout=timeout,
                range=content_range,
                **kwargs)
        except StorageErrorException as error:
            process_storage_error(error)
        return [{'start': b.start, 'end': b.end} for b in ranges]

    @distributed_trace
    def clear_range( # type: ignore
            self, start_range,  # type: int
            end_range,  # type: int
            timeout=None,  # type: Optional[int]
            **kwargs
        ):
        # type: (...) -> Dict[str, Any]
        """Clears the specified range and releases the space used in storage for
        that range.

        :param int start_range:
            Start of byte range to use for clearing a section of the file.
            The range can be up to 4 MB in size.
            The start_range and end_range params are inclusive.
            Ex: start_range=0, end_range=511 will download first 512 bytes of file.
        :param int end_range:
            End of byte range to use for clearing a section of the file.
            The range can be up to 4 MB in size.
            The start_range and end_range params are inclusive.
            Ex: start_range=0, end_range=511 will download first 512 bytes of file.
        :param int timeout:
            The timeout parameter is expressed in seconds.
        :returns: File-updated property dict (Etag and last modified).
        :rtype: Dict[str, Any]
        """
        if self.require_encryption or (self.key_encryption_key is not None):
            raise ValueError("Unsupported method for encryption.")

        if start_range is None or start_range % 512 != 0:
            raise ValueError("start_range must be an integer that aligns with 512 file size")
        if end_range is None or end_range % 512 != 511:
            raise ValueError("end_range must be an integer that aligns with 512 file size")
        content_range = 'bytes={0}-{1}'.format(start_range, end_range)
        try:
            return self._client.file.upload_range( # type: ignore
                timeout=timeout,
                cls=return_response_headers,
                content_length=0,
                file_range_write="clear",
                range=content_range,
                **kwargs)
        except StorageErrorException as error:
            process_storage_error(error)

    @distributed_trace
    def resize_file(self, size, timeout=None, **kwargs): # type: ignore
        # type: (int, Optional[int], Optional[Any]) -> Dict[str, Any]
        """Resizes a file to the specified size.

        :param int size:
            Size to resize file to (in bytes)
        :param int timeout:
            The timeout parameter is expressed in seconds.
        :returns: File-updated property dict (Etag and last modified).
        :rtype: Dict[str, Any]
        """
        try:
            return self._client.file.set_http_headers( # type: ignore
                timeout=timeout,
                file_content_length=size,
                cls=return_response_headers,
                **kwargs)
        except StorageErrorException as error:
            process_storage_error(error)

    @distributed_trace
    def list_handles(self, marker=None, timeout=None, **kwargs):
        """Lists handles for file.

        :param str marker:
            An opaque continuation token. This value can be retrieved from the
            next_marker field of a previous generator object. If specified,
            this generator will begin returning results from this point.
        :param int timeout:
            The timeout parameter is expressed in seconds.
        :returns: An auto-paging iterable of HandleItems
        """
        results_per_page = kwargs.pop('results_per_page', None)
        command = functools.partial(
            self._client.file.list_handles,
            sharesnapshot=self.snapshot,
            timeout=timeout,
            **kwargs)
        return HandlesPaged(
            command, results_per_page=results_per_page, marker=marker)

    @distributed_trace
    def close_handles(
            self, handle=None, # type: Union[str, HandleItem]
            timeout=None, # type: Optional[int]
            **kwargs # type: Any
        ):
        # type: (...) -> Any
        """Close open file handles.

        This operation may not finish with a single call, so a long-running poller
        is returned that can be used to wait until the operation is complete.

        :param handle:
            Optionally, a specific handle to close. The default value is '*'
            which will attempt to close all open handles.
        :type handle: str or ~azure.storage.file.models.Handle
        :param int timeout:
            The timeout parameter is expressed in seconds.
        :returns: A long-running poller to get operation status.
        :rtype: ~azure.core.polling.LROPoller
        """
        try:
            handle_id = handle.id # type: ignore
        except AttributeError:
            handle_id = handle or '*'
        command = functools.partial(
            self._client.file.force_close_handles,
            handle_id,
            timeout=timeout,
            sharesnapshot=self.snapshot,
            cls=return_response_headers,
            **kwargs)
        try:
            start_close = command()
        except StorageErrorException as error:
            process_storage_error(error)

        polling_method = CloseHandles(self._config.copy_polling_interval)
        return LROPoller(
            command,
            start_close,
            None,
            polling_method)<|MERGE_RESOLUTION|>--- conflicted
+++ resolved
@@ -453,12 +453,8 @@
             self._config,
             **kwargs)
 
-<<<<<<< HEAD
-    @distributed_trace
-    def copy_file_from_url(
-=======
+    @distributed_trace
     def start_copy_from_url(
->>>>>>> 47d063ad
             self, source_url, # type: str
             metadata=None,  # type: Optional[Dict[str, str]]
             timeout=None, # type: Optional[int]
