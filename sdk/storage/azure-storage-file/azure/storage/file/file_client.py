--- conflicted
+++ resolved
@@ -257,11 +257,7 @@
         Use the returned signature with the credential parameter of any FileServiceClient,
         ShareClient, DirectoryClient, or FileClient.
 
-<<<<<<< HEAD
-        :param ~azure.storage.file.FilePermissions permission:
-=======
-        :param ~azure.storage.file.models.FileSasPermissions permission:
->>>>>>> 61b63880
+        :param ~azure.storage.file.FileSasPermissions permission:
             The permissions associated with the shared access signature. The
             user is restricted to operations allowed by the permissions.
             Permissions must be ordered read, write, delete, list.
