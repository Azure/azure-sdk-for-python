--- conflicted
+++ resolved
@@ -668,12 +668,8 @@
         except StorageErrorException as error:
             process_storage_error(error)
 
-<<<<<<< HEAD
+    @distributed_trace
     def list_handles(self, timeout=None, **kwargs) -> AsyncItemPaged:
-=======
-    @distributed_trace
-    def list_handles(self, marker=None, timeout=None, **kwargs):
->>>>>>> e08bfc60
         """Lists handles for file.
 
         :param int timeout:
@@ -683,7 +679,6 @@
         """
         results_per_page = kwargs.pop("results_per_page", None)
         command = functools.partial(
-<<<<<<< HEAD
             self._client.file.list_handles,
             sharesnapshot=self.snapshot,
             timeout=timeout,
@@ -691,11 +686,6 @@
         return AsyncItemPaged(
             command, results_per_page=results_per_page,
             page_iterator_class=HandlesPaged)
-=======
-            self._client.file.list_handles, sharesnapshot=self.snapshot, timeout=timeout, **kwargs
-        )
-        return HandlesPaged(command, results_per_page=results_per_page, marker=marker)
->>>>>>> e08bfc60
 
     @distributed_trace_async
     async def close_handles(
