# -------------------------------------------------------------------------
# Copyright (c) Microsoft Corporation. All rights reserved.
# Licensed under the MIT License. See License.txt in the project root for
# license information.
# --------------------------------------------------------------------------

from typing import (  # pylint: disable=unused-import
    Union, Optional, Any, Iterable, Dict, List, Type, Tuple,
    TYPE_CHECKING
)
import logging

from azure.core.pipeline import AsyncPipeline
from azure.core.exceptions import HttpResponseError
from azure.core.pipeline.policies import (
    ContentDecodePolicy,
    AsyncBearerTokenCredentialPolicy,
    AsyncRedirectPolicy,
    DistributedTracingPolicy
)

from azure.core.pipeline.transport import AsyncHttpTransport
from .constants import STORAGE_OAUTH_SCOPE, DEFAULT_SOCKET_TIMEOUT
from .authentication import SharedKeyCredentialPolicy
from .base_client import create_configuration
from .policies import (
    StorageContentValidation,
    StorageRequestHook,
    StorageHosts,
    StorageHeadersPolicy,
    QueueMessagePolicy)
from .policies_async import AsyncStorageResponseHook

from .._generated.models import StorageErrorException
from .response_handlers import process_storage_error

if TYPE_CHECKING:
    from azure.core.pipeline import Pipeline
<<<<<<< HEAD
    from azure.core.pipeline.transport import HttpRequest
    from azure.core import Configuration
=======
    from azure.core.configuration import Configuration
>>>>>>> 7a67989c
_LOGGER = logging.getLogger(__name__)


class AsyncStorageAccountHostsMixin(object):

    def __enter__(self):
        raise TypeError("Async client only supports 'async with'.")

    def __exit__(self, *args):
        pass

    async def __aenter__(self):
        await self._client.__aenter__()
        return self

    async def __aexit__(self, *args):
        await self._client.__aexit__(*args)

    def _create_pipeline(self, credential, **kwargs):
        # type: (Any, **Any) -> Tuple[Configuration, Pipeline]
        self._credential_policy = None
        if hasattr(credential, 'get_token'):
            self._credential_policy = AsyncBearerTokenCredentialPolicy(credential, STORAGE_OAUTH_SCOPE)
        elif isinstance(credential, SharedKeyCredentialPolicy):
            self._credential_policy = credential
        elif credential is not None:
            raise TypeError("Unsupported credential: {}".format(credential))
        config = kwargs.get('_configuration') or create_configuration(**kwargs)
        if kwargs.get('_pipeline'):
            return config, kwargs['_pipeline']
        config.transport = kwargs.get('transport')  # type: ignore
        if 'connection_timeout' not in kwargs:
            kwargs['connection_timeout'] = DEFAULT_SOCKET_TIMEOUT[0] # type: ignore
        if not config.transport:
            try:
                from azure.core.pipeline.transport import AioHttpTransport
            except ImportError:
                raise ImportError("Unable to create async transport. Please check aiohttp is installed.")
            config.transport = AioHttpTransport(**kwargs)
        policies = [
            QueueMessagePolicy(),
            config.headers_policy,
            config.user_agent_policy,
            StorageContentValidation(),
            StorageRequestHook(**kwargs),
            self._credential_policy,
            ContentDecodePolicy(),
            AsyncRedirectPolicy(**kwargs),
            StorageHosts(hosts=self._hosts, **kwargs), # type: ignore
            config.retry_policy,
            config.logging_policy,
            AsyncStorageResponseHook(**kwargs),
            DistributedTracingPolicy(),
        ]
        return config, AsyncPipeline(config.transport, policies=policies)

    async def _batch_send(
        self, *reqs  # type: HttpRequest
    ):
        """Given a series of request, do a Storage batch call.
        """
        request = self._client._client.post(  # pylint: disable=protected-access
            url='https://{}/?comp=batch'.format(self.primary_hostname),
            headers={
                'x-ms-version': self._client._config.version  # pylint: disable=protected-access
            }
        )

        request.set_multipart_mixed(
            *reqs,
            policies=[
                StorageHeadersPolicy(),
                self._credential_policy
            ]
        )

        pipeline_response = await self._pipeline.run(
            request,
        )
        response = pipeline_response.http_response

        try:
            if response.status_code not in [202]:
                raise HttpResponseError(response=response)
            return response.parts()  # Return an AsyncIterator
        except StorageErrorException as error:
            process_storage_error(error)


class AsyncTransportWrapper(AsyncHttpTransport):
    """Wrapper class that ensures that an inner client created
    by a `get_client` method does not close the outer transport for the parent
    when used in a context manager.
    """
    def __init__(self, async_transport):
        self._transport = async_transport

    async def send(self, request, **kwargs):
        return await self._transport.send(request, **kwargs)

    async def open(self):
        pass

    async def close(self):
        pass

    async def __aenter__(self):
        pass

    async def __aexit__(self, *args):  # pylint: disable=arguments-differ
        pass<|MERGE_RESOLUTION|>--- conflicted
+++ resolved
@@ -36,12 +36,9 @@
 
 if TYPE_CHECKING:
     from azure.core.pipeline import Pipeline
-<<<<<<< HEAD
     from azure.core.pipeline.transport import HttpRequest
     from azure.core import Configuration
-=======
-    from azure.core.configuration import Configuration
->>>>>>> 7a67989c
+
 _LOGGER = logging.getLogger(__name__)
 
 
