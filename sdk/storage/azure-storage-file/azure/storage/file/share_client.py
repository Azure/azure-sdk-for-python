# -------------------------------------------------------------------------
# Copyright (c) Microsoft Corporation. All rights reserved.
# Licensed under the MIT License. See License.txt in the project root for
# license information.
# --------------------------------------------------------------------------

from typing import (  # pylint: disable=unused-import
    Optional, Union, Dict, Any, TYPE_CHECKING
)
try:
    from urllib.parse import urlparse, quote, unquote
except ImportError:
    from urlparse import urlparse # type: ignore
    from urllib2 import quote, unquote # type: ignore

import six
from azure.core.tracing.decorator import distributed_trace
from ._shared.base_client import StorageAccountHostsMixin, parse_connection_str, parse_query
from ._shared.request_handlers import add_metadata_headers, serialize_iso
from ._shared.response_handlers import (
    return_response_headers,
    process_storage_error,
    return_headers_and_deserialized)
from ._generated import AzureFileStorage
from ._generated.version import VERSION
from ._generated.models import (
    StorageErrorException,
    SignedIdentifier,
    DeleteSnapshotsOptionType,
    SharePermission)
from ._deserialize import deserialize_share_properties, deserialize_permission_key, deserialize_permission
from .directory_client import DirectoryClient
from .file_client import FileClient
from ._shared_access_signature import FileSharedAccessSignature

if TYPE_CHECKING:
    from .models import ShareProperties, AccessPolicy, ShareSasPermissions


class ShareClient(StorageAccountHostsMixin):
    """A client to interact with a specific share, although that share may not yet exist.

    For operations relating to a specific directory or file in this share, the clients for
    those entities can also be retrieved using the `get_directory_client` and `get_file_client` functions.

    :ivar str url:
        The full endpoint URL to the Share, including snapshot and SAS token if used. This could be
        either the primary endpoint, or the secondard endpoint depending on the current `location_mode`.
    :ivar str primary_endpoint:
        The full primary endpoint URL.
    :ivar str primary_hostname:
        The hostname of the primary endpoint.
    :ivar str secondary_endpoint:
        The full secondard endpoint URL if configured. If not available
        a ValueError will be raised. To explicitly specify a secondary hostname, use the optional
        `secondary_hostname` keyword argument on instantiation.
    :ivar str secondary_hostname:
        The hostname of the secondary endpoint. If not available this
        will be None. To explicitly specify a secondary hostname, use the optional
        `secondary_hostname` keyword argument on instantiation.
    :ivar str location_mode:
        The location mode that the client is currently using. By default
        this will be "primary". Options include "primary" and "secondary".
    :param str account_url:
        The URI to the storage account. In order to create a client given the full URI to the share,
        use the from_share_url classmethod.
    :param share_name:
        The name of the share with which to interact.
    :type share_name: str
    :param str snapshot:
        An optional share snapshot on which to operate.
    :param credential:
        The credential with which to authenticate. This is optional if the
        account URL already has a SAS token. The value can be a SAS token string or an account
        shared access key.
    """
    def __init__( # type: ignore
            self, account_url,  # type: str
            share_name,  # type: str
            snapshot=None,  # type: Optional[Union[str, Dict[str, Any]]]
            credential=None,  # type: Optional[Any]
            **kwargs  # type: Any
        ):
        # type: (...) -> None
        try:
            if not account_url.lower().startswith('http'):
                account_url = "https://" + account_url
        except AttributeError:
            raise ValueError("Account URL must be a string.")
        parsed_url = urlparse(account_url.rstrip('/'))
        if not share_name:
            raise ValueError("Please specify a share name.")
        if not parsed_url.netloc:
            raise ValueError("Invalid URL: {}".format(account_url))
        if hasattr(credential, 'get_token'):
            raise ValueError("Token credentials not supported by the File service.")

        path_snapshot = None
        path_snapshot, sas_token = parse_query(parsed_url.query)
        if not sas_token and not credential:
            raise ValueError(
                'You need to provide either an account key or SAS token when creating a storage service.')
        try:
            self.snapshot = snapshot.snapshot # type: ignore
        except AttributeError:
            try:
                self.snapshot = snapshot['snapshot'] # type: ignore
            except TypeError:
                self.snapshot = snapshot or path_snapshot

        self.share_name = share_name
        self._query_str, credential = self._format_query_string(
            sas_token, credential, share_snapshot=self.snapshot)
        super(ShareClient, self).__init__(parsed_url, service='file', credential=credential, **kwargs)
        self._client = AzureFileStorage(version=VERSION, url=self.url, pipeline=self._pipeline)

    @classmethod
    def from_share_url(cls, share_url,  # type: str
            snapshot=None,  # type: Optional[Union[str, Dict[str, Any]]]
            credential=None,  # type: Optional[Any]
            **kwargs  # type: Any
        ):
        # type: (...) -> ShareClient
        """
        :param str share_url: The full URI to the share.
        :param str snapshot:
            An optional share snapshot on which to operate.
        :param credential:
            The credential with which to authenticate. This is optional if the
            account URL already has a SAS token. The value can be a SAS token string or an account
            shared access key.
        """
        try:
            if not share_url.lower().startswith('http'):
                share_url = "https://" + share_url
        except AttributeError:
            raise ValueError("Share URL must be a string.")
        parsed_url = urlparse(share_url.rstrip('/'))
        if not (parsed_url.path and parsed_url.netloc):
            raise ValueError("Invalid URL: {}".format(share_url))
        account_url = parsed_url.netloc.rstrip('/') + "?" + parsed_url.query
        path_snapshot, _ = parse_query(parsed_url.query)
        share_name = unquote(parsed_url.path.lstrip('/'))
        snapshot = snapshot or unquote(path_snapshot)

        return cls(account_url, share_name, snapshot, credential, **kwargs)

    def _format_url(self, hostname):
        """Format the endpoint URL according to the current location
        mode hostname.
        """
        share_name = self.share_name
        if isinstance(share_name, six.text_type):
            share_name = share_name.encode('UTF-8')
        return "{}://{}/{}{}".format(
            self.scheme,
            hostname,
            quote(share_name),
            self._query_str)

    @classmethod
    def from_connection_string(
            cls, conn_str,  # type: str
            share_name, # type: str
            snapshot=None,  # type: Optional[str]
            credential=None, # type: Optional[Any]
            **kwargs # type: Any
        ):
        # type: (...) -> ShareClient
        """Create ShareClient from a Connection String.

        :param str conn_str:
            A connection string to an Azure Storage account.
        :param share_name: The share. This can either be the name of the share,
            or an instance of ShareProperties
        :type share_name: str
        :param str snapshot:
            The optional share snapshot on which to operate.
        :param credential:
            The credential with which to authenticate. This is optional if the
            account URL already has a SAS token. The value can be a SAS token string or an account
            shared access key.

        .. admonition:: Example:

            .. literalinclude:: ../tests/test_file_samples_share.py
                :start-after: [START create_share_client_from_conn_string]
                :end-before: [END create_share_client_from_conn_string]
                :language: python
                :dedent: 8
                :caption: Gets the share client from connection string.
        """
        account_url, secondary, credential = parse_connection_str(conn_str, credential, 'file')
        if 'secondary_hostname' not in kwargs:
            kwargs['secondary_hostname'] = secondary
        return cls(
            account_url, share_name=share_name, snapshot=snapshot, credential=credential, **kwargs)

    def generate_shared_access_signature(
            self, permission=None,  # type: Optional[Union[ShareSasPermissions, str]]
            expiry=None,  # type: Optional[Union[datetime, str]]
            start=None,  # type: Optional[Union[datetime, str]]
            policy_id=None,  # type: Optional[str]
            ip=None,  # type: Optional[str]
<<<<<<< HEAD
            cache_control=None,  # type: Optional[str]
            content_disposition=None,  # type: Optional[str]
            content_encoding=None,  # type: Optional[str]
            content_language=None,  # type: Optional[str]
            content_type=None,
            **kwargs  # type: Any
=======
            **kwargs # type: Any
>>>>>>> 72a064c2
        ):  # type: (...) -> str
        """Generates a shared access signature for the share.
        Use the returned signature with the credential parameter of any FileServiceClient,
        ShareClient, DirectoryClient, or FileClient.

        :param ~azure.storage.file.ShareSasPermissions permission:
            The permissions associated with the shared access signature. The
            user is restricted to operations allowed by the permissions.
            Permissions must be ordered read, create, write, delete, list.
            Required unless an id is given referencing a stored access policy
            which contains this field. This field must be omitted if it has been
            specified in an associated stored access policy.
        :param expiry:
            The time at which the shared access signature becomes invalid.
            Required unless an id is given referencing a stored access policy
            which contains this field. This field must be omitted if it has
            been specified in an associated stored access policy. Azure will always
            convert values to UTC. If a date is passed in without timezone info, it
            is assumed to be UTC.
        :type expiry: ~datetime.datetime or str
        :param start:
            The time at which the shared access signature becomes valid. If
            omitted, start time for this call is assumed to be the time when the
            storage service receives the request. Azure will always convert values
            to UTC. If a date is passed in without timezone info, it is assumed to
            be UTC.
        :type start: ~datetime.datetime or str
        :param str policy_id:
            A unique value up to 64 characters in length that correlates to a
            stored access policy. To create a stored access policy, use :func:`~set_share_access_policy`.
        :param str ip:
            Specifies an IP address or a range of IP addresses from which to accept requests.
            If the IP address from which the request originates does not match the IP address
            or address range specified on the SAS token, the request is not authenticated.
            For example, specifying sip=168.1.5.65 or sip=168.1.5.60-168.1.5.70 on the SAS
            restricts the request to those IP addresses.
<<<<<<< HEAD
        :param str cache_control:
=======
        :keyword str protocol:
            Specifies the protocol permitted for a request made. Possible values are
            both HTTPS and HTTP (https,http) or HTTPS only (https). The default value
            is https,http. Note that HTTP only is not a permitted value.
        :keyword str cache_control:
>>>>>>> 72a064c2
            Response header value for Cache-Control when resource is accessed
            using this shared access signature.
        :keyword str content_disposition:
            Response header value for Content-Disposition when resource is accessed
            using this shared access signature.
        :keyword str content_encoding:
            Response header value for Content-Encoding when resource is accessed
            using this shared access signature.
        :keyword str content_language:
            Response header value for Content-Language when resource is accessed
            using this shared access signature.
        :keyword str content_type:
            Response header value for Content-Type when resource is accessed
            using this shared access signature.
        :keyword str protocol:
            Specifies the protocol permitted for a request made. The default value is https.
        :return: A Shared Access Signature (sas) token.
        :rtype: str
        """
        protocol = kwargs.pop('protocol', None)
<<<<<<< HEAD
=======
        cache_control = kwargs.pop('cache_control', None)
        content_disposition = kwargs.pop('content_disposition', None)
        content_encoding = kwargs.pop('content_encoding', None)
        content_language = kwargs.pop('content_language', None)
        content_type = kwargs.pop('content_type', None)
>>>>>>> 72a064c2
        if not hasattr(self.credential, 'account_key') or not self.credential.account_key:
            raise ValueError("No account SAS key available.")
        sas = FileSharedAccessSignature(self.credential.account_name, self.credential.account_key)
        return sas.generate_share(
            share_name=self.share_name,
            permission=permission,
            expiry=expiry,
            start=start,
            policy_id=policy_id,
            ip=ip,
            protocol=protocol,
            cache_control=cache_control,
            content_disposition=content_disposition,
            content_encoding=content_encoding,
            content_language=content_language,
            content_type=content_type,
        )

    def get_directory_client(self, directory_path=None):
        # type: (Optional[str]) -> DirectoryClient
        """Get a client to interact with the specified directory.
        The directory need not already exist.

        :param str directory_path:
            Path to the specified directory.
        :returns: A Directory Client.
        :rtype: ~azure.storage.file.DirectoryClient
        """
        return DirectoryClient(
            self.url, share_name=self.share_name, directory_path=directory_path or "", snapshot=self.snapshot,
            credential=self.credential, _hosts=self._hosts, _configuration=self._config, _pipeline=self._pipeline,
            _location_mode=self._location_mode)

    def get_file_client(self, file_path):
        # type: (str) -> FileClient
        """Get a client to interact with the specified file.
        The file need not already exist.

        :param str file_path:
            Path to the specified file.
        :returns: A File Client.
        :rtype: ~azure.storage.file.FileClient
        """
        return FileClient(
            self.url, share_name=self.share_name, file_path=file_path, snapshot=self.snapshot,
            credential=self.credential, _hosts=self._hosts, _configuration=self._config,
            _pipeline=self._pipeline, _location_mode=self._location_mode)

    @distributed_trace
    def create_share(self, **kwargs):  # type: ignore
        # type: (Any) -> Dict[str, Any]
        """Creates a new Share under the account. If a share with the
        same name already exists, the operation fails.

        :keyword metadata:
            Name-value pairs associated with the share as metadata.
        :type metadata: dict(str, str)
        :keyword int quota:
            The quota to be allotted.
        :keyword int timeout:
            The timeout parameter is expressed in seconds.
        :returns: Share-updated property dict (Etag and last modified).
        :rtype: dict(str, Any)

        .. admonition:: Example:

            .. literalinclude:: ../tests/test_file_samples_share.py
                :start-after: [START create_share]
                :end-before: [END create_share]
                :language: python
                :dedent: 8
                :caption: Creates a file share.
        """
        metadata = kwargs.pop('metadata', None)
        quota = kwargs.pop('quota', None)
        timeout = kwargs.pop('timeout', None)
        headers = kwargs.pop('headers', {})
        headers.update(add_metadata_headers(metadata)) # type: ignore

        try:
            return self._client.share.create( # type: ignore
                timeout=timeout,
                metadata=metadata,
                quota=quota,
                cls=return_response_headers,
                headers=headers,
                **kwargs)
        except StorageErrorException as error:
            process_storage_error(error)

    @distributed_trace
    def create_snapshot( # type: ignore
            self,
            **kwargs # type: Optional[Any]
        ):
        # type: (...) -> Dict[str, Any]
        """Creates a snapshot of the share.

        A snapshot is a read-only version of a share that's taken at a point in time.
        It can be read, copied, or deleted, but not modified. Snapshots provide a way
        to back up a share as it appears at a moment in time.

        A snapshot of a share has the same name as the base share from which the snapshot
        is taken, with a DateTime value appended to indicate the time at which the
        snapshot was taken.

        :keyword metadata:
            Name-value pairs associated with the share as metadata.
        :type metadata: dict(str, str)
        :keyword int timeout:
            The timeout parameter is expressed in seconds.
        :returns: Share-updated property dict (Snapshot ID, Etag, and last modified).
        :rtype: dict[str, Any]

        .. admonition:: Example:

            .. literalinclude:: ../tests/test_file_samples_share.py
                :start-after: [START create_share_snapshot]
                :end-before: [END create_share_snapshot]
                :language: python
                :dedent: 12
                :caption: Creates a snapshot of the file share.
        """
        metadata = kwargs.pop('metadata', None)
        timeout = kwargs.pop('timeout', None)
        headers = kwargs.pop('headers', {})
        headers.update(add_metadata_headers(metadata)) # type: ignore
        try:
            return self._client.share.create_snapshot( # type: ignore
                timeout=timeout,
                cls=return_response_headers,
                headers=headers,
                **kwargs)
        except StorageErrorException as error:
            process_storage_error(error)

    @distributed_trace
    def delete_share(
            self, delete_snapshots=False, # type: Optional[bool]
            **kwargs
        ):
        # type: (...) -> None
        """Marks the specified share for deletion. The share is
        later deleted during garbage collection.

        :param bool delete_snapshots:
            Indicates if snapshots are to be deleted.
        :keyword int timeout:
            The timeout parameter is expressed in seconds.
        :rtype: None

        .. admonition:: Example:

            .. literalinclude:: ../tests/test_file_samples_share.py
                :start-after: [START delete_share]
                :end-before: [END delete_share]
                :language: python
                :dedent: 12
                :caption: Deletes the share and any snapshots.
        """
        timeout = kwargs.pop('timeout', None)
        delete_include = None
        if delete_snapshots:
            delete_include = DeleteSnapshotsOptionType.include
        try:
            self._client.share.delete(
                timeout=timeout,
                sharesnapshot=self.snapshot,
                delete_snapshots=delete_include,
                **kwargs)
        except StorageErrorException as error:
            process_storage_error(error)

    @distributed_trace
    def get_share_properties(self, **kwargs):
        # type: (Any) -> ShareProperties
        """Returns all user-defined metadata and system properties for the
        specified share. The data returned does not include the shares's
        list of files or directories.

        :keyword int timeout:
            The timeout parameter is expressed in seconds.
        :returns: The share properties.
        :rtype: ~azure.storage.file.ShareProperties

        .. admonition:: Example:

            .. literalinclude:: ../tests/test_file_samples_hello_world.py
                :start-after: [START get_share_properties]
                :end-before: [END get_share_properties]
                :language: python
                :dedent: 12
                :caption: Gets the share properties.
        """
        timeout = kwargs.pop('timeout', None)
        try:
            props = self._client.share.get_properties(
                timeout=timeout,
                sharesnapshot=self.snapshot,
                cls=deserialize_share_properties,
                **kwargs)
        except StorageErrorException as error:
            process_storage_error(error)
        props.name = self.share_name
        props.snapshot = self.snapshot
        return props # type: ignore

    @distributed_trace
    def set_share_quota(self, quota, **kwargs): # type: ignore
        # type: (int, Any) ->  Dict[str, Any]
        """Sets the quota for the share.

        :param int quota:
            Specifies the maximum size of the share, in gigabytes.
            Must be greater than 0, and less than or equal to 5TB.
        :keyword int timeout:
            The timeout parameter is expressed in seconds.
        :returns: Share-updated property dict (Etag and last modified).
        :rtype: dict(str, Any)

        .. admonition:: Example:

            .. literalinclude:: ../tests/test_file_samples_share.py
                :start-after: [START set_share_quota]
                :end-before: [END set_share_quota]
                :language: python
                :dedent: 12
                :caption: Sets the share quota.
        """
        timeout = kwargs.pop('timeout', None)
        try:
            return self._client.share.set_quota( # type: ignore
                timeout=timeout,
                quota=quota,
                cls=return_response_headers,
                **kwargs)
        except StorageErrorException as error:
            process_storage_error(error)

    @distributed_trace
    def set_share_metadata(self, metadata, **kwargs): # type: ignore
        # type: (Dict[str, Any], Any) ->  Dict[str, Any]
        """Sets the metadata for the share.

        Each call to this operation replaces all existing metadata
        attached to the share. To remove all metadata from the share,
        call this operation with no metadata dict.

        :param metadata:
            Name-value pairs associated with the share as metadata.
        :type metadata: dict(str, str)
        :keyword int timeout:
            The timeout parameter is expressed in seconds.
        :returns: Share-updated property dict (Etag and last modified).
        :rtype: dict(str, Any)

        .. admonition:: Example:

            .. literalinclude:: ../tests/test_file_samples_share.py
                :start-after: [START set_share_metadata]
                :end-before: [END set_share_metadata]
                :language: python
                :dedent: 12
                :caption: Sets the share metadata.
        """
        timeout = kwargs.pop('timeout', None)
        headers = kwargs.pop('headers', {})
        headers.update(add_metadata_headers(metadata))
        try:
            return self._client.share.set_metadata( # type: ignore
                timeout=timeout,
                cls=return_response_headers,
                headers=headers,
                **kwargs)
        except StorageErrorException as error:
            process_storage_error(error)

    @distributed_trace
    def get_share_access_policy(self, **kwargs):
        # type: (Any) -> Dict[str, Any]
        """Gets the permissions for the share. The permissions
        indicate whether files in a share may be accessed publicly.

        :keyword int timeout:
            The timeout parameter is expressed in seconds.
        :returns: Access policy information in a dict.
        :rtype: dict[str, str]
        """
        timeout = kwargs.pop('timeout', None)
        try:
            response, identifiers = self._client.share.get_access_policy(
                timeout=timeout,
                cls=return_headers_and_deserialized,
                **kwargs)
        except StorageErrorException as error:
            process_storage_error(error)
        return {
            'public_access': response.get('share_public_access'),
            'signed_identifiers': identifiers or []
        }

    @distributed_trace
    def set_share_access_policy(self, signed_identifiers, **kwargs): # type: ignore
        # type: (Dict[str, AccessPolicy], Any) -> Dict[str, str]
        """Sets the permissions for the share, or stored access
        policies that may be used with Shared Access Signatures. The permissions
        indicate whether files in a share may be accessed publicly.

        :param signed_identifiers:
            A dictionary of access policies to associate with the share. The
            dictionary may contain up to 5 elements. An empty dictionary
            will clear the access policies set on the service.
        :type signed_identifiers: dict(str, :class:`~azure.storage.file.AccessPolicy`)
        :keyword int timeout:
            The timeout parameter is expressed in seconds.
        :returns: Share-updated property dict (Etag and last modified).
        :rtype: dict(str, Any)
        """
        timeout = kwargs.pop('timeout', None)
        if len(signed_identifiers) > 5:
            raise ValueError(
                'Too many access policies provided. The server does not support setting '
                'more than 5 access policies on a single resource.')
        identifiers = []
        for key, value in signed_identifiers.items():
            if value:
                value.start = serialize_iso(value.start)
                value.expiry = serialize_iso(value.expiry)
            identifiers.append(SignedIdentifier(id=key, access_policy=value))
        signed_identifiers = identifiers # type: ignore
        try:
            return self._client.share.set_access_policy( # type: ignore
                share_acl=signed_identifiers or None,
                timeout=timeout,
                cls=return_response_headers,
                **kwargs)
        except StorageErrorException as error:
            process_storage_error(error)

    @distributed_trace
    def get_share_stats(self, **kwargs): # type: ignore
        # type: (Any) -> int
        """Gets the approximate size of the data stored on the share in bytes.

        Note that this value may not include all recently created
        or recently re-sized files.

        :keyword int timeout:
            The timeout parameter is expressed in seconds.
        :return: The approximate size of the data (in bytes) stored on the share.
        :rtype: int
        """
        timeout = kwargs.pop('timeout', None)
        try:
            stats = self._client.share.get_statistics(
                timeout=timeout,
                **kwargs)
            return stats.share_usage_bytes # type: ignore
        except StorageErrorException as error:
            process_storage_error(error)

    @distributed_trace
    def list_directories_and_files( # type: ignore
            self, directory_name=None,  # type: Optional[str]
            name_starts_with=None,  # type: Optional[str]
            marker=None,  # type: Optional[str]
            **kwargs  # type: Any
        ):
        # type: (...) -> Iterable[dict[str,str]]
        """Lists the directories and files under the share.

        :param str directory_name:
            Name of a directory.
        :param str name_starts_with:
            Filters the results to return only directories whose names
            begin with the specified prefix.
        :param str marker:
            An opaque continuation token. This value can be retrieved from the
            next_marker field of a previous generator object. If specified,
            this generator will begin returning results from this point.
        :keyword int timeout:
            The timeout parameter is expressed in seconds.
        :returns: An auto-paging iterable of dict-like DirectoryProperties and FileProperties

        .. admonition:: Example:

            .. literalinclude:: ../tests/test_file_samples_share.py
                :start-after: [START share_list_files_in_dir]
                :end-before: [END share_list_files_in_dir]
                :language: python
                :dedent: 12
                :caption: List directories and files in the share.
        """
        timeout = kwargs.pop('timeout', None)
        directory = self.get_directory_client(directory_name)
        kwargs.setdefault('merge_span', True)
        return directory.list_directories_and_files(
            name_starts_with=name_starts_with, marker=marker, timeout=timeout, **kwargs)

    @staticmethod
    def _create_permission_for_share_options(file_permission,  # type: str
                                             **kwargs):
        options = {
            'share_permission': SharePermission(permission=file_permission),
            'cls': deserialize_permission_key,
            'timeout': kwargs.pop('timeout', None),
        }
        options.update(kwargs)
        return options

    @distributed_trace
    def create_permission_for_share(self, file_permission,  # type: str
                                    **kwargs  # type: Any
                                    ):
        # type: (...) -> str
        """Create a permission(a security descriptor) at the share level.

        This 'permission' can be used for the files/directories in the share.
        If a 'permission' already exists, it shall return the key of it, else
        creates a new permission at the share level and return its key.

        :param str file_permission:
            File permission, a Portable SDDL
        :keyword int timeout:
            The timeout parameter is expressed in seconds.
        :returns: a file permission key
        :rtype: str
        """
        timeout = kwargs.pop('timeout', None)
        options = self._create_permission_for_share_options(file_permission, timeout=timeout, **kwargs)
        try:
            return self._client.share.create_permission(**options)
        except StorageErrorException as error:
            process_storage_error(error)

    @distributed_trace
    def get_permission_for_share(  # type: ignore
            self, permission_key,  # type: str
            **kwargs  # type: Any
    ):
        # type: (...) -> str
        """Get a permission(a security descriptor) for a given key.

        This 'permission' can be used for the files/directories in the share.

        :param str permission_key:
            Key of the file permission to retrieve
        :keyword int timeout:
            The timeout parameter is expressed in seconds.
        :returns: a file permission(a portable SDDL)
        :rtype: str
        """
        timeout = kwargs.pop('timeout', None)
        try:
            return self._client.share.get_permission(  # type: ignore
                file_permission_key=permission_key,
                cls=deserialize_permission,
                timeout=timeout,
                **kwargs)
        except StorageErrorException as error:
            process_storage_error(error)

    @distributed_trace
    def create_directory(self, directory_name, **kwargs):
        # type: (str, Any) -> DirectoryClient
        """Creates a directory in the share and returns a client to interact
        with the directory.

        :param str directory_name:
            The name of the directory.
        :keyword metadata:
            Name-value pairs associated with the directory as metadata.
        :type metadata: dict(str, str)
        :keyword int timeout:
            The timeout parameter is expressed in seconds.
        :returns: DirectoryClient
        :rtype: ~azure.storage.file.directory_client.DirectoryClient
        """
        directory = self.get_directory_client(directory_name)
        kwargs.setdefault('merge_span', True)
        directory.create_directory(**kwargs)
        return directory # type: ignore<|MERGE_RESOLUTION|>--- conflicted
+++ resolved
@@ -202,16 +202,7 @@
             start=None,  # type: Optional[Union[datetime, str]]
             policy_id=None,  # type: Optional[str]
             ip=None,  # type: Optional[str]
-<<<<<<< HEAD
-            cache_control=None,  # type: Optional[str]
-            content_disposition=None,  # type: Optional[str]
-            content_encoding=None,  # type: Optional[str]
-            content_language=None,  # type: Optional[str]
-            content_type=None,
-            **kwargs  # type: Any
-=======
             **kwargs # type: Any
->>>>>>> 72a064c2
         ):  # type: (...) -> str
         """Generates a shared access signature for the share.
         Use the returned signature with the credential parameter of any FileServiceClient,
@@ -248,15 +239,11 @@
             or address range specified on the SAS token, the request is not authenticated.
             For example, specifying sip=168.1.5.65 or sip=168.1.5.60-168.1.5.70 on the SAS
             restricts the request to those IP addresses.
-<<<<<<< HEAD
-        :param str cache_control:
-=======
         :keyword str protocol:
             Specifies the protocol permitted for a request made. Possible values are
             both HTTPS and HTTP (https,http) or HTTPS only (https). The default value
             is https,http. Note that HTTP only is not a permitted value.
         :keyword str cache_control:
->>>>>>> 72a064c2
             Response header value for Cache-Control when resource is accessed
             using this shared access signature.
         :keyword str content_disposition:
@@ -277,14 +264,11 @@
         :rtype: str
         """
         protocol = kwargs.pop('protocol', None)
-<<<<<<< HEAD
-=======
         cache_control = kwargs.pop('cache_control', None)
         content_disposition = kwargs.pop('content_disposition', None)
         content_encoding = kwargs.pop('content_encoding', None)
         content_language = kwargs.pop('content_language', None)
         content_type = kwargs.pop('content_type', None)
->>>>>>> 72a064c2
         if not hasattr(self.credential, 'account_key') or not self.credential.account_key:
             raise ValueError("No account SAS key available.")
         sas = FileSharedAccessSignature(self.credential.account_name, self.credential.account_key)
