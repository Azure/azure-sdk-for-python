--- conflicted
+++ resolved
@@ -61,11 +61,6 @@
         The credential with which to authenticate. This is optional if the
         account URL already has a SAS token. The value can be a SAS token string or an account
         shared access key.
-<<<<<<< HEAD
-=======
-    :keyword str secondary_hostname:
-        The hostname of the secondary endpoint.
->>>>>>> b3596435
     :keyword int max_range_size: The maximum range size used for a file upload. Defaults to 4*1024*1024.
     """
     def __init__( # type: ignore
