# -------------------------------------------------------------------------
# Copyright (c) Microsoft Corporation. All rights reserved.
# Licensed under the MIT License. See License.txt in the project root for
# license information.
# --------------------------------------------------------------------------

import functools
from typing import (  # pylint: disable=unused-import
    Union, Optional, Any, Dict, List,
    TYPE_CHECKING
)
try:
    from urllib.parse import urlparse
except ImportError:
    from urlparse import urlparse # type: ignore

<<<<<<< HEAD
=======
from azure.core.paging import ItemPaged

from .share_client import ShareClient
>>>>>>> 2488abbd
from ._shared.shared_access_signature import SharedAccessSignature
from ._shared.models import Services
from ._shared.base_client import StorageAccountHostsMixin, parse_connection_str, parse_query
from ._shared.response_handlers import process_storage_error
from ._generated import AzureFileStorage
from ._generated.models import StorageErrorException, StorageServiceProperties
from ._generated.version import VERSION
from .share_client import ShareClient
from .models import SharePropertiesPaged

if TYPE_CHECKING:
    from datetime import datetime
    from ._shared.models import ResourceTypes, AccountPermissions
    from .models import Metrics, CorsRule, ShareProperties


class FileServiceClient(StorageAccountHostsMixin):
    """A client to interact with the File Service at the account level.

    This client provides operations to retrieve and configure the account properties
    as well as list, create and delete shares within the account.
    For operations relating to a specific share, a client for that entity
    can also be retrieved using the `get_share_client` function.

    :ivar str url:
        The full endpoint URL to the file service endpoint, including SAS token if used. This could be
        either the primary endpoint, or the secondard endpoint depending on the current `location_mode`.
    :ivar str primary_endpoint:
        The full primary endpoint URL.
    :ivar str primary_hostname:
        The hostname of the primary endpoint.
    :ivar str secondary_endpoint:
        The full secondard endpoint URL if configured. If not available
        a ValueError will be raised. To explicitly specify a secondary hostname, use the optional
        `secondary_hostname` keyword argument on instantiation.
    :ivar str secondary_hostname:
        The hostname of the secondary endpoint. If not available this
        will be None. To explicitly specify a secondary hostname, use the optional
        `secondary_hostname` keyword argument on instantiation.
    :ivar str location_mode:
        The location mode that the client is currently using. By default
        this will be "primary". Options include "primary" and "secondary".
    :param str account_url:
        The URL to the file storage account. Any other entities included
        in the URL path (e.g. share or file) will be discarded. This URL can be optionally
        authenticated with a SAS token.
    :param credential:
        The credential with which to authenticate. This is optional if the
        account URL already has a SAS token. The value can be a SAS token string or an account
        shared access key.

    Example:
        .. literalinclude:: ../tests/test_file_samples_authentication.py
            :start-after: [START create_file_service_client]
            :end-before: [END create_file_service_client]
            :language: python
            :dedent: 8
            :caption: Create the file service client with url and credential.
    """
    def __init__(
            self, account_url,  # type: str
            credential=None,  # type: Optional[Any]
            **kwargs  # type: Any
        ):
        # type: (...) -> None
        try:
            if not account_url.lower().startswith('http'):
                account_url = "https://" + account_url
        except AttributeError:
            raise ValueError("Account URL must be a string.")
        parsed_url = urlparse(account_url.rstrip('/'))
        if not parsed_url.netloc:
            raise ValueError("Invalid URL: {}".format(account_url))
        if hasattr(credential, 'get_token'):
            raise ValueError("Token credentials not supported by the File service.")

        _, sas_token = parse_query(parsed_url.query)
        if not sas_token and not credential:
            raise ValueError(
                'You need to provide either an account key or SAS token when creating a storage service.')
        self._query_str, credential = self._format_query_string(sas_token, credential)
        super(FileServiceClient, self).__init__(parsed_url, 'file', credential, **kwargs)
        self._client = AzureFileStorage(version=VERSION, url=self.url, pipeline=self._pipeline)

    def _format_url(self, hostname):
        """Format the endpoint URL according to the current location
        mode hostname.
        """
        return "{}://{}/{}".format(self.scheme, hostname, self._query_str)

    @classmethod
    def from_connection_string(
            cls, conn_str,  # type: str
            credential=None, # type: Optional[Any]
            **kwargs  # type: Any
        ):
        """Create FileServiceClient from a Connection String.

        :param str conn_str:
            A connection string to an Azure Storage account.
        :param credential:
            The credential with which to authenticate. This is optional if the
            account URL already has a SAS token. The value can be a SAS token string or an account
            shared access key.

        Example:
            .. literalinclude:: ../tests/test_file_samples_authentication.py
                :start-after: [START create_file_service_client_from_conn_string]
                :end-before: [END create_file_service_client_from_conn_string]
                :language: python
                :dedent: 8
                :caption: Create the file service client with connection string.
        """
        account_url, secondary, credential = parse_connection_str(conn_str, credential, 'file')
        if 'secondary_hostname' not in kwargs:
            kwargs['secondary_hostname'] = secondary
        return cls(account_url, credential=credential, **kwargs)

    def generate_shared_access_signature(
            self, resource_types,  # type: Union[ResourceTypes, str]
            permission,  # type: Union[AccountPermissions, str]
            expiry,  # type: Optional[Union[datetime, str]]
            start=None,  # type: Optional[Union[datetime, str]]
            ip=None,  # type: Optional[str]
            protocol=None  # type: Optional[str]
        ):
        """Generates a shared access signature for the file service.

        Use the returned signature with the credential parameter of any FileServiceClient,
        ShareClient, DirectoryClient, or FileClient.

        :param ~azure.storage.file._shared.models.ResourceTypes resource_types:
            Specifies the resource types that are accessible with the account SAS.
        :param ~azure.storage.file._shared.models.AccountPermissions permission:
            The permissions associated with the shared access signature. The
            user is restricted to operations allowed by the permissions.
            Required unless an id is given referencing a stored access policy
            which contains this field. This field must be omitted if it has been
            specified in an associated stored access policy.
        :param expiry:
            The time at which the shared access signature becomes invalid.
            Required unless an id is given referencing a stored access policy
            which contains this field. This field must be omitted if it has
            been specified in an associated stored access policy. Azure will always
            convert values to UTC. If a date is passed in without timezone info, it
            is assumed to be UTC.
        :type expiry: datetime or str
        :param start:
            The time at which the shared access signature becomes valid. If
            omitted, start time for this call is assumed to be the time when the
            storage service receives the request. Azure will always convert values
            to UTC. If a date is passed in without timezone info, it is assumed to
            be UTC.
        :type start: datetime or str
        :param str ip:
            Specifies an IP address or a range of IP addresses from which to accept requests.
            If the IP address from which the request originates does not match the IP address
            or address range specified on the SAS token, the request is not authenticated.
            For example, specifying sip=168.1.5.65 or sip=168.1.5.60-168.1.5.70 on the SAS
            restricts the request to those IP addresses.
        :param str protocol:
            Specifies the protocol permitted for a request made. The default value is https.
        :return: A Shared Access Signature (sas) token.
        :rtype: str

        Example:
            .. literalinclude:: ../tests/test_file_samples_authentication.py
                :start-after: [START generate_sas_token]
                :end-before: [END generate_sas_token]
                :language: python
                :dedent: 8
                :caption: Generate a sas token.
        """
        if not hasattr(self.credential, 'account_key') and not self.credential.account_key:
            raise ValueError("No account SAS key available.")

        sas = SharedAccessSignature(self.credential.account_name, self.credential.account_key)
        return sas.generate_account(
            Services.FILE, resource_types, permission, expiry, start=start, ip=ip, protocol=protocol) # type: ignore

    def get_service_properties(self, timeout=None, **kwargs):
        # type(Optional[int]) -> Dict[str, Any]
        """Gets the properties of a storage account's File service, including
        Azure Storage Analytics.

        :param int timeout:
            The timeout parameter is expressed in seconds.
        :rtype: ~azure.storage.file._generated.models.StorageServiceProperties

        Example:
            .. literalinclude:: ../tests/test_file_samples_service.py
                :start-after: [START get_service_properties]
                :end-before: [END get_service_properties]
                :language: python
                :dedent: 8
                :caption: Get file service properties.
        """
        try:
            return self._client.service.get_properties(timeout=timeout, **kwargs)
        except StorageErrorException as error:
            process_storage_error(error)

    def set_service_properties(
            self, hour_metrics=None,  # type: Optional[Metrics]
            minute_metrics=None,  # type: Optional[Metrics]
            cors=None,  # type: Optional[List[CorsRule]]
            timeout=None,  # type: Optional[int]
            **kwargs
        ):
        # type: (...) -> None
        """Sets the properties of a storage account's File service, including
        Azure Storage Analytics. If an element (e.g. Logging) is left as None, the
        existing settings on the service for that functionality are preserved.

        :param hour_metrics:
            The hour metrics settings provide a summary of request
            statistics grouped by API in hourly aggregates for files.
        :type hour_metrics: ~azure.storage.file.models.Metrics
        :param minute_metrics:
            The minute metrics settings provide request statistics
            for each minute for files.
        :type minute_metrics: ~azure.storage.file.models.Metrics
        :param cors:
            You can include up to five CorsRule elements in the
            list. If an empty list is specified, all CORS rules will be deleted,
            and CORS will be disabled for the service.
        :type cors: list(:class:`~azure.storage.file.models.CorsRule`)
        :param int timeout:
            The timeout parameter is expressed in seconds.
        :rtype: None

        Example:
            .. literalinclude:: ../tests/test_file_samples_service.py
                :start-after: [START set_service_properties]
                :end-before: [END set_service_properties]
                :language: python
                :dedent: 8
                :caption: Sets file service properties.
        """
        props = StorageServiceProperties(
            hour_metrics=hour_metrics,
            minute_metrics=minute_metrics,
            cors=cors
        )
        try:
            self._client.service.set_properties(props, timeout=timeout, **kwargs)
        except StorageErrorException as error:
            process_storage_error(error)

    def list_shares(
            self, name_starts_with=None,  # type: Optional[str]
            include_metadata=False,  # type: Optional[bool]
            include_snapshots=False, # type: Optional[bool]
            timeout=None,  # type: Optional[int]
            **kwargs
        ):
        # type: (...) -> ItemPaged[ShareProperties]
        """Returns auto-paging iterable of dict-like ShareProperties under the specified account.
        The generator will lazily follow the continuation tokens returned by
        the service and stop when all shares have been returned.

        :param str name_starts_with:
            Filters the results to return only shares whose names
            begin with the specified name_starts_with.
        :param bool include_metadata:
            Specifies that share metadata be returned in the response.
        :param bool include_snapshots:
            Specifies that share snapshot be returned in the response.
        :param int timeout:
            The timeout parameter is expressed in seconds.
        :returns: An iterable (auto-paging) of ShareProperties.
        :rtype: ~azure.core.paging.ItemPaged[~azure.storage.file.models.ShareProperties]

        Example:
            .. literalinclude:: ../tests/test_file_samples_service.py
                :start-after: [START fsc_list_shares]
                :end-before: [END fsc_list_shares]
                :language: python
                :dedent: 12
                :caption: List shares in the file service.
        """
        include = []
        if include_metadata:
            include.append('metadata')
        if include_snapshots:
            include.append('snapshots')
        results_per_page = kwargs.pop('results_per_page', None)
        command = functools.partial(
            self._client.service.list_shares_segment,
            include=include,
            timeout=timeout,
            **kwargs)
        return ItemPaged(
            command, prefix=name_starts_with, results_per_page=results_per_page,
            page_iterator_class=SharePropertiesPaged)

    def create_share(
            self, share_name,  # type: str
            metadata=None,  # type: Optional[Dict[str, str]]
            quota=None,  # type: Optional[int]
            timeout=None,  # type: Optional[int]
            **kwargs
        ):
        # type: (...) -> ShareClient
        """Creates a new share under the specified account. If the share
        with the same name already exists, the operation fails. Returns a client with
        which to interact with the newly created share.

        :param str share_name: The name of the share to create.
        :param metadata:
            A dict with name_value pairs to associate with the
            share as metadata. Example:{'Category':'test'}
        :type metadata: dict(str, str)
        :param int quota:
            Quota in bytes.
        :param int timeout:
            The timeout parameter is expressed in seconds.
        :rtype: ~azure.storage.file.share_client.ShareClient

        Example:
            .. literalinclude:: ../tests/test_file_samples_service.py
                :start-after: [START fsc_create_shares]
                :end-before: [END fsc_create_shares]
                :language: python
                :dedent: 8
                :caption: Create a share in the file service.
        """
        share = self.get_share_client(share_name)
        share.create_share(metadata, quota, timeout, **kwargs)
        return share

    def delete_share(
            self, share_name,  # type: Union[ShareProperties, str]
            delete_snapshots=False, # type: Optional[bool]
            timeout=None,  # type: Optional[int]
            **kwargs
        ):
        # type: (...) -> None
        """Marks the specified share for deletion. The share is
        later deleted during garbage collection.

        :param share_name:
            The share to delete. This can either be the name of the share,
            or an instance of ShareProperties.
        :type share_name: str or ~azure.storage.file.models.ShareProperties
        :param bool delete_snapshots:
            Indicates if snapshots are to be deleted.
        :param int timeout:
            The timeout parameter is expressed in seconds.
        :rtype: None

        Example:
            .. literalinclude:: ../tests/test_file_samples_service.py
                :start-after: [START fsc_delete_shares]
                :end-before: [END fsc_delete_shares]
                :language: python
                :dedent: 12
                :caption: Delete a share in the file service.
        """
        share = self.get_share_client(share_name)
        share.delete_share(
            delete_snapshots=delete_snapshots, timeout=timeout, **kwargs)

    def get_share_client(self, share, snapshot=None):
        # type: (Union[ShareProperties, str],Optional[Union[Dict[str, Any], str]]) -> ShareClient
        """Get a client to interact with the specified share.
        The share need not already exist.

        :param share:
            The share. This can either be the name of the share,
            or an instance of ShareProperties.
        :type share: str or ~azure.storage.file.models.ShareProperties
        :param str snapshot:
            An optional share snapshot on which to operate.
        :returns: A ShareClient.
        :rtype: ~azure.storage.file.share_client.ShareClient

        Example:
            .. literalinclude:: ../tests/test_file_samples_service.py
                :start-after: [START get_share_client]
                :end-before: [END get_share_client]
                :language: python
                :dedent: 8
                :caption: Gets the share client.
        """
        return ShareClient(
            self.url, share=share, snapshot=snapshot, credential=self.credential, _hosts=self._hosts,
            _configuration=self._config, _pipeline=self._pipeline, _location_mode=self._location_mode)<|MERGE_RESOLUTION|>--- conflicted
+++ resolved
@@ -14,12 +14,9 @@
 except ImportError:
     from urlparse import urlparse # type: ignore
 
-<<<<<<< HEAD
-=======
 from azure.core.paging import ItemPaged
 
 from .share_client import ShareClient
->>>>>>> 2488abbd
 from ._shared.shared_access_signature import SharedAccessSignature
 from ._shared.models import Services
 from ._shared.base_client import StorageAccountHostsMixin, parse_connection_str, parse_query
