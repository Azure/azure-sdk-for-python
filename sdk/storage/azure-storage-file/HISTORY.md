--- conflicted
+++ resolved
@@ -12,18 +12,16 @@
 `file_path`. To use a file_url, the method `from_file_url` must be used.
 - `file_permission_key` parameter has been renamed to `permission_key`
 - `set_share_access_policy` has required parameter `signed_identifiers`.
-<<<<<<< HEAD
 - NoRetry policy has been removed. Use keyword argument `retry_total=0` for no retries.
 - Now only the async clients `FileServiceClient`, `ShareClient`, `DirectoryClient`, and `FileClient` can be imported 
 from the subnamespace `azure.storage.file.aio`.
-=======
 - NoRetry policy has been removed. Use keyword argument `retry_total=0` for no retries. 
 - Some parameters have become keyword only, rather than positional. Some examples include:
   - `loop`
   - `max_concurrency`
   - `validate_content`
   - `timeout` etc.
->>>>>>> a5e3210a
+
 
 **New features**
 
