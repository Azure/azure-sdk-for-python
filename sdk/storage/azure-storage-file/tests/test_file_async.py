# coding: utf-8

# -------------------------------------------------------------------------
# Copyright (c) Microsoft Corporation. All rights reserved.
# Licensed under the MIT License. See License.txt in the project root for
# license information.
# --------------------------------------------------------------------------
import base64
import os
import unittest
from datetime import datetime, timedelta
import asyncio
from azure.core.pipeline.transport import AioHttpTransport
from multidict import CIMultiDict, CIMultiDictProxy
import requests
import pytest

from azure.core.exceptions import HttpResponseError, ResourceNotFoundError, ResourceExistsError
from azure.storage.file import (
    NTFSAttributes,
    ContentSettings,
    FileSasPermissions,
    AccessPolicy,
    ResourceTypes,
    AccountSasPermissions,
    StorageErrorCode
)
from azure.storage.file.aio import (
    FileClient,
    FileServiceClient,
)
from filetestcase import (
    FileTestCase,
    TestMode,
    record,
)

# ------------------------------------------------------------------------------
TEST_SHARE_PREFIX = 'share'
TEST_DIRECTORY_PREFIX = 'dir'
TEST_FILE_PREFIX = 'file'
INPUT_FILE_PATH = 'file_input.temp.dat'
OUTPUT_FILE_PATH = 'file_output.temp.dat'
LARGE_FILE_SIZE = 64 * 1024 + 5


# ------------------------------------------------------------------------------

class AiohttpTestTransport(AioHttpTransport):
    """Workaround to vcrpy bug: https://github.com/kevin1024/vcrpy/pull/461
    """
    async def send(self, request, **config):
        response = await super(AiohttpTestTransport, self).send(request, **config)
        if not isinstance(response.headers, CIMultiDictProxy):
            response.headers = CIMultiDictProxy(CIMultiDict(response.internal_response.headers))
            response.content_type = response.headers.get("content-type")
        return response


class StorageFileAsyncTest(FileTestCase):
    def setUp(self):
        super(StorageFileAsyncTest, self).setUp()

        url = self.get_file_url()
        credential = self.get_shared_key_credential()

        # test chunking functionality by reducing the threshold
        # for chunking and the size of each chunk, otherwise
        # the tests would take too long to execute
        self.fsc = FileServiceClient(url, credential=credential, max_range_size=4 * 1024, transport=AiohttpTestTransport())
        loop = asyncio.get_event_loop()
        loop.run_until_complete(self.fsc.__aenter__())
        self.share_name = self.get_resource_name('utshare')
        self.short_byte_data = self.get_random_bytes(1024)

        remote_url = self.get_remote_file_url()
        remote_credential = self.get_remote_shared_key_credential()
        self.fsc2 = FileServiceClient(remote_url, credential=remote_credential, transport=AiohttpTestTransport())
        self.remote_share_name = None
        loop = asyncio.get_event_loop()
        loop.run_until_complete(self.fsc2.__aenter__())

    def tearDown(self):
        if not self.is_playback():
            loop = asyncio.get_event_loop()
            try:
                loop.run_until_complete(self.fsc.delete_share(self.share_name, delete_snapshots=True))
            except:
                pass

            if self.remote_share_name:
                try:
                    loop.run_until_complete(self.fs2.delete_share(self.remote_share_name, delete_snapshots=True))
                except:
                    pass
            loop.run_until_complete(self.fsc.__aexit__())
            loop.run_until_complete(self.fsc2.__aexit__())

        if os.path.isfile(INPUT_FILE_PATH):
            try:
                os.remove(INPUT_FILE_PATH)
            except:
                pass

        if os.path.isfile(OUTPUT_FILE_PATH):
            try:
                os.remove(OUTPUT_FILE_PATH)
            except:
                pass

        return super(StorageFileAsyncTest, self).tearDown()

    # --Helpers-----------------------------------------------------------------
    def _get_file_reference(self):
        return self.get_resource_name(TEST_FILE_PREFIX)

    async def _setup_share(self, remote=False):
        share_name = self.remote_share_name if remote else self.share_name
        async with FileServiceClient(
                self.get_file_url(),
                credential=self.get_shared_key_credential(),
                max_range_size=4 * 1024) as fsc:
            if not self.is_playback():
                try:
                    await fsc.create_share(share_name)
                except:
                    pass

    async def _create_file(self, file_name=None):
        await self._setup_share()
        file_name = self._get_file_reference() if file_name is None else file_name
        share_client = self.fsc.get_share_client(self.share_name)
        file_client = share_client.get_file_client(file_name)
        await file_client.upload_file(self.short_byte_data)
        return file_client

    async def _create_empty_file(self, file_name=None, file_size=2048):
        await self._setup_share()
        file_name = self._get_file_reference() if file_name is None else file_name
        share_client = self.fsc.get_share_client(self.share_name)
        file_client = share_client.get_file_client(file_name)
        await file_client.create_file(file_size)
        return file_client

    async def _get_file_client(self):
        await self._setup_share()
        file_name = self._get_file_reference()
        share_client = self.fsc.get_share_client(self.share_name)
        file_client = share_client.get_file_client(file_name)
        return file_client

    async def _create_remote_share(self):
        self.remote_share_name = self.get_resource_name('remoteshare')
        remote_share = self.fsc2.get_share_client(self.remote_share_name)
        try:
            await remote_share.create_share()
        except ResourceExistsError:
            pass
        return remote_share

    async def _create_remote_file(self, file_data=None):
        if not file_data:
            file_data = b'12345678' * 1024 * 1024
        source_file_name = self._get_file_reference()
        remote_share = self.fsc2.get_share_client(self.remote_share_name)
        remote_file = remote_share.get_file_client(source_file_name)
        await remote_file.upload_file(file_data)
        return remote_file

    async def _wait_for_async_copy(self, share_name, file_path):
        count = 0
        share_client = self.fsc.get_share_client(share_name)
        file_client = share_client.get_file_client(file_path)
        properties = await file_client.get_file_properties()
        while properties.copy.status != 'success':
            count = count + 1
            if count > 10:
                self.fail('Timed out waiting for async copy to complete.')
            self.sleep(6)
            properties = await file_client.get_file_properties()
        self.assertEqual(properties.copy.status, 'success')

    async def assertFileEqual(self, file_client, expected_data):
        content = await file_client.download_file()
        actual_data = await content.readall()
        self.assertEqual(actual_data, expected_data)

    class NonSeekableFile(object):
        def __init__(self, wrapped_file):
            self.wrapped_file = wrapped_file

        def write(self, data):
            self.wrapped_file.write(data)

        def read(self, count):
            return self.wrapped_file.read(count)

    # --Test cases for files ----------------------------------------------
    async def _test_make_file_url_async(self):
        # Arrange

        share = self.fsc.get_share_client("vhds")
        file_client = share.get_file_client("vhd_dir/my.vhd")

        # Act
        res = file_client.url

        # Assert
        self.assertEqual(res, 'https://' + self.settings.STORAGE_ACCOUNT_NAME
                         + '.file.core.windows.net/vhds/vhd_dir/my.vhd')
    
    @record
    def test_make_file_url_async(self):
        loop = asyncio.get_event_loop()
        loop.run_until_complete(self._test_make_file_url_async())

    async def _test_make_file_url_no_directory_async(self):
        # Arrange
        share = self.fsc.get_share_client("vhds")
        file_client = share.get_file_client("my.vhd")

        # Act
        res = file_client.url

        # Assert
        self.assertEqual(res, 'https://' + self.settings.STORAGE_ACCOUNT_NAME
                         + '.file.core.windows.net/vhds/my.vhd')

    @record
    def test_make_file_url_no_directory_async(self):
        loop = asyncio.get_event_loop()
        loop.run_until_complete(self._test_make_file_url_no_directory_async())

    async def _test_make_file_url_with_protocol(self):
        # Arrange
        url = self.get_file_url().replace('https', 'http')
        fsc = FileServiceClient(url, credential=self.settings.STORAGE_ACCOUNT_KEY)
        share = fsc.get_share_client("vhds")
        file_client = share.get_file_client("vhd_dir/my.vhd")

        # Act
        res = file_client.url

        # Assert
        self.assertEqual(res, 'http://' + self.settings.STORAGE_ACCOUNT_NAME
                         + '.file.core.windows.net/vhds/vhd_dir/my.vhd')

    @record
    def test_make_file_url_with_protocol(self):
        loop = asyncio.get_event_loop()
        loop.run_until_complete(self._test_make_file_url_with_protocol())

    async def _test_make_file_url_with_sas(self):
        # Arrange
        sas = '?sv=2015-04-05&st=2015-04-29T22%3A18%3A26Z&se=2015-04-30T02%3A23%3A26Z&sr=b&sp=rw&sip=168.1.5.60-168.1.5.70&spr=https&sig=Z%2FRHIX5Xcg0Mq2rqI3OlWTjEg2tYkboXr1P9ZUXDtkk%3D'
        file_client = FileClient(
            self.get_file_url(),
            share_name="vhds",
            file_path="vhd_dir/my.vhd",
            credential=sas
        )

        # Act
        res = file_client.url

        # Assert
        self.assertEqual(res, 'https://' + self.settings.STORAGE_ACCOUNT_NAME +
                         '.file.core.windows.net/vhds/vhd_dir/my.vhd{}'.format(sas))

    @record
    def test_make_file_url_with_sas(self):
        loop = asyncio.get_event_loop()
        loop.run_until_complete(self._test_make_file_url_with_sas())

    async def _test_create_file_async(self):
        # Arrange
        await self._setup_share()
        file_name = self._get_file_reference()
        async with FileClient(
            self.get_file_url(),
            share_name=self.share_name,
            file_path=file_name,
            credential=self.settings.STORAGE_ACCOUNT_KEY) as file_client:

            # Act
            resp = await file_client.create_file(1024)

            # Assert
            props = await file_client.get_file_properties()
            self.assertIsNotNone(props)
            self.assertEqual(props.etag, resp['etag'])
            self.assertEqual(props.last_modified, resp['last_modified'])

    @record
    def test_create_file_async(self):
        loop = asyncio.get_event_loop()
        loop.run_until_complete(self._test_create_file_async())

    async def _test_create_file_with_metadata_async(self):
        # Arrange
        await self._setup_share()
        metadata = {'hello': 'world', 'number': '42'}
        file_name = self._get_file_reference()
        async with FileClient(
            self.get_file_url(),
            share_name=self.share_name,
            file_path=file_name,
            credential=self.settings.STORAGE_ACCOUNT_KEY) as file_client:

            # Act
            resp = await file_client.create_file(1024, metadata=metadata)

            # Assert
            props = await file_client.get_file_properties()
            self.assertIsNotNone(props)
            self.assertEqual(props.etag, resp['etag'])
            self.assertEqual(props.last_modified, resp['last_modified'])
            self.assertDictEqual(props.metadata, metadata)

    @record
    def test_create_file_with_metadata_async(self):
        loop = asyncio.get_event_loop()
        loop.run_until_complete(self._test_create_file_with_metadata_async())

    async def _test_create_file_when_file_permission_is_too_long(self):
        file_client = await self._get_file_client()
        permission = str(self.get_random_bytes(8 * 1024 + 1))
        with self.assertRaises(ValueError):
            await file_client.create_file(1024, file_permission=permission)

    def test_create_file_when_file_permission_is_too_long_async(self):
        loop = asyncio.get_event_loop()
        loop.run_until_complete(self._test_create_file_when_file_permission_is_too_long())

    async def _test_create_file_with_invalid_file_permission(self):
        # Arrange
        file_name = await self._get_file_client()

        with self.assertRaises(HttpResponseError):
            await file_name.create_file(1024, file_permission="abcde")

    @record
    def test_create_file_with_invalid_file_permission_async(self):
        loop = asyncio.get_event_loop()
        loop.run_until_complete(self._test_create_file_with_invalid_file_permission())

    async def _test_create_file_will_set_all_smb_properties(self):
        # Arrange
        file_client = await self._get_file_client()

        # Act
        await file_client.create_file(1024)
        file_properties = await file_client.get_file_properties()

        # Assert
        self.assertIsNotNone(file_properties)
        self.assertIsNotNone(file_properties.change_time)
        self.assertIsNotNone(file_properties.creation_time)
        self.assertIsNotNone(file_properties.file_attributes)
        self.assertIsNotNone(file_properties.last_write_time)

    @record
    def test_create_file_will_set_all_smb_properties_async(self):
        loop = asyncio.get_event_loop()
        loop.run_until_complete(self._test_create_file_will_set_all_smb_properties())

    async def _test_file_exists_async(self):
        # Arrange
        file_client = await self._create_file()

        # Act
        exists = await file_client.get_file_properties()

        # Assert
        self.assertTrue(exists)

    @record
    def test_file_exists_async(self):
        loop = asyncio.get_event_loop()
        loop.run_until_complete(self._test_file_exists_async())

    async def _test_file_not_exists_async(self):
        # Arrange
        file_name = self._get_file_reference()
        file_client = FileClient(
            self.get_file_url(),
            share_name=self.share_name,
            file_path="missingdir/" + file_name,
            credential=self.settings.STORAGE_ACCOUNT_KEY)

        # Act
        with self.assertRaises(ResourceNotFoundError):
            await file_client.get_file_properties()

        # Assert

    @record
    def test_file_not_exists_async(self):
        loop = asyncio.get_event_loop()
        loop.run_until_complete(self._test_file_not_exists_async())

    async def _test_file_exists_with_snapshot_async(self):
        # Arrange
        file_client = await self._create_file()
        share_client = self.fsc.get_share_client(self.share_name)
        snapshot = await share_client.create_snapshot()
        await file_client.delete_file()

        # Act
        snapshot_client = FileClient(
            self.get_file_url(),
            share_name=self.share_name,
            file_path=file_client.file_name,
            snapshot=snapshot,
            credential=self.settings.STORAGE_ACCOUNT_KEY)
        props = await snapshot_client.get_file_properties()

        # Assert
        self.assertTrue(props)

    @record
    def test_file_exists_with_snapshot_async(self):
        loop = asyncio.get_event_loop()
        loop.run_until_complete(self._test_file_exists_with_snapshot_async())

    async def _test_file_not_exists_with_snapshot_async(self):
        # Arrange
        await self._setup_share()
        share_client = self.fsc.get_share_client(self.share_name)
        snapshot = await share_client.create_snapshot()

        file_client = await self._create_file()

        # Act
        snapshot_client = FileClient(
            self.get_file_url(),
            share_name=self.share_name,
            file_path=file_client.file_name,
            snapshot=snapshot,
            credential=self.settings.STORAGE_ACCOUNT_KEY)

        # Assert
        with self.assertRaises(ResourceNotFoundError):
            await snapshot_client.get_file_properties()

    @record
    def test_file_not_exists_with_snapshot_async(self):
        loop = asyncio.get_event_loop()
        loop.run_until_complete(self._test_file_not_exists_with_snapshot_async())

    async def _test_resize_file_async(self):
        # Arrange
        file_client = await self._create_file()

        # Act
        await file_client.resize_file(5)

        # Assert
        props = await file_client.get_file_properties()
        self.assertEqual(props.size, 5)

    @record
    def test_resize_file_async(self):
        loop = asyncio.get_event_loop()
        loop.run_until_complete(self._test_resize_file_async())

    async def _test_set_file_properties_async(self):
        # Arrange
        file_client = await self._create_file()

        # Act
        content_settings = ContentSettings(
            content_language='spanish',
            content_disposition='inline')
        resp = await file_client.set_http_headers(content_settings=content_settings)

        # Assert
        properties = await file_client.get_file_properties()
        self.assertEqual(properties.content_settings.content_language, content_settings.content_language)
        self.assertEqual(properties.content_settings.content_disposition, content_settings.content_disposition)
        self.assertIsNotNone(properties.last_write_time)
        self.assertIsNotNone(properties.creation_time)
        self.assertIsNotNone(properties.permission_key)

    @record
    def test_set_file_properties_async(self):
        loop = asyncio.get_event_loop()
        loop.run_until_complete(self._test_set_file_properties_async())

    async def _test_set_file_properties_with_file_permission(self):
        # Arrange
        file_client = await self._create_file()
        properties_on_creation = await file_client.get_file_properties()

        content_settings = ContentSettings(
            content_language='spanish',
            content_disposition='inline')

        ntfs_attributes = NTFSAttributes(archive=True, temporary=True)
        last_write_time = properties_on_creation.last_write_time + timedelta(hours=3)
        creation_time = properties_on_creation.creation_time + timedelta(hours=3)

        # Act
        await file_client.set_http_headers(
            content_settings=content_settings,
            file_attributes=ntfs_attributes,
            file_last_write_time=last_write_time,
            file_creation_time=creation_time,
        )

        # Assert
        properties = await file_client.get_file_properties()
        self.assertEqual(properties.content_settings.content_language, content_settings.content_language)
        self.assertEqual(properties.content_settings.content_disposition, content_settings.content_disposition)
        self.assertEqual(properties.creation_time, creation_time)
        self.assertEqual(properties.last_write_time, last_write_time)
        self.assertIn("Archive", properties.file_attributes)
        self.assertIn("Temporary", properties.file_attributes)

    @record
    def test_set_file_properties_with_file_permission_async(self):
        loop = asyncio.get_event_loop()
        loop.run_until_complete(self._test_set_file_properties_with_file_permission())

    async def _test_get_file_properties_async(self):
        # Arrange
        file_client = await self._create_file()

        # Act
        properties = await file_client.get_file_properties()

        # Assert
        self.assertIsNotNone(properties)
        self.assertEqual(properties.size, len(self.short_byte_data))
    
    @record
    def test_get_file_properties_async(self):
        loop = asyncio.get_event_loop()
        loop.run_until_complete(self._test_get_file_properties_async())

    async def _test_get_file_properties_with_snapshot_async(self):
        # Arrange
        file_client = await self._create_file()
        metadata = {"test1": "foo", "test2": "bar"}
        await file_client.set_file_metadata(metadata)

        share_client = self.fsc.get_share_client(self.share_name)
        snapshot = await share_client.create_snapshot()

        metadata2 = {"test100": "foo100", "test200": "bar200"}
        await file_client.set_file_metadata(metadata2)

        # Act
        file_props = await file_client.get_file_properties()
        snapshot_client = FileClient(
            self.get_file_url(),
            share_name=self.share_name,
            file_path=file_client.file_name,
            snapshot=snapshot,
            credential=self.settings.STORAGE_ACCOUNT_KEY)
        snapshot_props = await snapshot_client.get_file_properties()

        # Assert
        self.assertIsNotNone(file_props)
        self.assertIsNotNone(snapshot_props)
        self.assertEqual(snapshot_props.snapshot, snapshot_client.snapshot)
        self.assertEqual(file_props.size, snapshot_props.size)
        self.assertDictEqual(metadata, snapshot_props.metadata)

    @record
    def test_get_file_properties_with_snapshot_async(self):
        loop = asyncio.get_event_loop()
        loop.run_until_complete(self._test_get_file_properties_with_snapshot_async())

    async def _test_get_file_metadata_with_snapshot_async(self):
        # Arrange
        file_client = await self._create_file()
        metadata = {"test1": "foo", "test2": "bar"}
        await file_client.set_file_metadata(metadata)

        share_client = self.fsc.get_share_client(self.share_name)
        snapshot = await share_client.create_snapshot()
        snapshot_client = FileClient(
            self.get_file_url(),
            share_name=self.share_name,
            file_path=file_client.file_name,
            snapshot=snapshot,
            credential=self.settings.STORAGE_ACCOUNT_KEY)

        metadata2 = {"test100": "foo100", "test200": "bar200"}
        await file_client.set_file_metadata(metadata2)

        # Act
        file_metadata = await file_client.get_file_properties()
        file_snapshot_metadata = await snapshot_client.get_file_properties()

        # Assert
        self.assertDictEqual(metadata2, file_metadata.metadata)
        self.assertDictEqual(metadata, file_snapshot_metadata.metadata)

    @record
    def test_get_file_metadata_with_snapshot_async(self):
        loop = asyncio.get_event_loop()
        loop.run_until_complete(self._test_get_file_metadata_with_snapshot_async())

    async def _test_get_file_properties_with_non_existing_file_async(self):
        # Arrange
        file_name = self._get_file_reference()
        file_client = FileClient(
            self.get_file_url(),
            share_name=self.share_name,
            file_path=file_name,
            credential=self.settings.STORAGE_ACCOUNT_KEY)

        # Act
        with self.assertRaises(ResourceNotFoundError):
            await file_client.get_file_properties()

            # Assert

    @record
    def test_get_file_properties_with_non_existing_file_async(self):
        loop = asyncio.get_event_loop()
        loop.run_until_complete(self._test_get_file_properties_with_non_existing_file_async())

    async def _test_get_file_metadata_async(self):
        # Arrange
        file_client = await self._create_file()

        # Act
        md = await file_client.get_file_properties()

        # Assert
        self.assertIsNotNone(md.metadata)
        self.assertEqual(0, len(md.metadata))

    @record
    def test_get_file_metadata_async(self):
        loop = asyncio.get_event_loop()
        loop.run_until_complete(self._test_get_file_metadata_async())

    async def _test_set_file_metadata_with_upper_case_async(self):
        # Arrange
        metadata = {'hello': 'world', 'number': '42', 'UP': 'UPval'}
        file_client = await self._create_file()

        # Act
        await file_client.set_file_metadata(metadata)

        # Assert
        props = await file_client.get_file_properties()
        md = props.metadata
        self.assertEqual(3, len(md))
        self.assertEqual(md['hello'], 'world')
        self.assertEqual(md['number'], '42')
        self.assertEqual(md['UP'], 'UPval')
        self.assertFalse('up' in md)

    @record
    def test_set_file_metadata_with_upper_case_async(self):
        loop = asyncio.get_event_loop()
        loop.run_until_complete(self._test_set_file_metadata_with_upper_case_async())

    async def _test_delete_file_with_existing_file_async(self):
        # Arrange
        file_client = await self._create_file()

        # Act
        await file_client.delete_file()

        # Assert
        with self.assertRaises(ResourceNotFoundError):
            await file_client.get_file_properties()

    @record
    def test_delete_file_with_existing_file_async(self):
        loop = asyncio.get_event_loop()
        loop.run_until_complete(self._test_delete_file_with_existing_file_async())

    async def _test_delete_file_with_non_existing_file_async(self):
        # Arrange
        file_name = self._get_file_reference()
        file_client = FileClient(
            self.get_file_url(),
            share_name=self.share_name,
            file_path=file_name,
            credential=self.settings.STORAGE_ACCOUNT_KEY,
            transport=AiohttpTestTransport())

        # Act
        with self.assertRaises(ResourceNotFoundError):
            await file_client.delete_file()

            # Assert

    @record
    def test_delete_file_with_non_existing_file_async(self):
        loop = asyncio.get_event_loop()
        loop.run_until_complete(self._test_delete_file_with_non_existing_file_async())

    async def _test_update_range_async(self):
        # Arrange
        file_client = await self._create_file()

        # Act
        data = b'abcdefghijklmnop' * 32
        await file_client.upload_range(data, offset=0, length=512)

        # Assert
        content = await file_client.download_file()
        content = await content.readall()
        self.assertEqual(data, content[:512])
        self.assertEqual(self.short_byte_data[512:], content[512:])

    @record
    def test_update_range_async(self):
        loop = asyncio.get_event_loop()
        loop.run_until_complete(self._test_update_range_async())

    async def _test_update_range_with_md5_async(self):
        # Arrange
        file_client = await self._create_file()

        # Act
        data = b'abcdefghijklmnop' * 32
        await file_client.upload_range(data, offset=0, length=512, validate_content=True)

        # Assert

    @record
    def test_update_range_with_md5_async(self):
        loop = asyncio.get_event_loop()
        loop.run_until_complete(self._test_update_range_with_md5_async())

    async def _test_update_range_from_file_url_when_source_file_does_not_have_enough_bytes(self):
        # Arrange
        source_file_name = 'testfile1'
        source_file_client = await self._create_file(source_file_name)

        destination_file_name = 'filetoupdate'
        destination_file_client = await self._create_file(destination_file_name)

        # generate SAS for the source file
        sas_token_for_source_file = \
            source_file_client.generate_shared_access_signature()

        source_file_url = source_file_client.url + '?' + sas_token_for_source_file

        # Act
        with self.assertRaises(HttpResponseError):
            # when the source file has less bytes than 2050, throw exception
            await destination_file_client.upload_range_from_url(source_file_url, offset=0, length=2050, source_offset=0)

    @record
    def test_update_range_from_file_url_when_source_file_does_not_have_enough_bytes_async(self):
        loop = asyncio.get_event_loop()
        loop.run_until_complete(self._test_update_range_from_file_url_when_source_file_does_not_have_enough_bytes())

    async def _test_update_range_from_file_url(self):
        # Arrange
        source_file_name = 'testfile'
        source_file_client = await self._create_file(file_name=source_file_name)
        data = b'abcdefghijklmnop' * 32
        await source_file_client.upload_range(data, offset=0, length=512)

        destination_file_name = 'filetoupdate'
        destination_file_client = await self._create_empty_file(file_name=destination_file_name)

        # generate SAS for the source file
        sas_token_for_source_file = \
            source_file_client.generate_shared_access_signature(
                                                          FileSasPermissions(read=True),
                                                          expiry=datetime.utcnow() + timedelta(hours=1))

        source_file_url = source_file_client.url + '?' + sas_token_for_source_file
        # Act
        await destination_file_client.upload_range_from_url(source_file_url, offset=0, length=512, source_offset=0)

        # Assert
        # To make sure the range of the file is actually updated
        file_ranges = await destination_file_client.get_ranges()
<<<<<<< HEAD
        file_content = await destination_file_client.download_file(offset=0, length=511)
        file_content = await file_content.readall()
        self.assertEqual(1, len(file_ranges))
        self.assertEqual(0, file_ranges[0].get('start'))
        self.assertEqual(511, file_ranges[0].get('end'))
        self.assertEqual(data, file_content)
=======
        file_content = await destination_file_client.download_file(offset=0, length=512)
        file_content = await file_content.content_as_bytes()
        self.assertEquals(1, len(file_ranges))
        self.assertEquals(0, file_ranges[0].get('start'))
        self.assertEquals(511, file_ranges[0].get('end'))
        self.assertEquals(data, file_content)
>>>>>>> ea70800b

    @record
    def test_update_range_from_file_url_async(self):
        loop = asyncio.get_event_loop()
        loop.run_until_complete(self._test_update_range_from_file_url())

    async def _test_update_big_range_from_file_url(self):
        # Arrange
        source_file_name = 'testfile1'
        end = 1048575

        source_file_client = await self._create_empty_file(file_name=source_file_name, file_size=1024 * 1024)
        data = b'abcdefghijklmnop' * 65536
        await source_file_client.upload_range(data, offset=0, length=end+1)

        destination_file_name = 'filetoupdate1'
        destination_file_client = await self._create_empty_file(file_name=destination_file_name, file_size=1024 * 1024)

        # generate SAS for the source file
        sas_token_for_source_file = \
            source_file_client.generate_shared_access_signature(
                                                          FileSasPermissions(read=True),
                                                          expiry=datetime.utcnow() + timedelta(hours=1))

        source_file_url = source_file_client.url + '?' + sas_token_for_source_file

        # Act
        await destination_file_client.upload_range_from_url(source_file_url, offset=0, length=end+1, source_offset=0)

        # Assert
        # To make sure the range of the file is actually updated
        file_ranges = await destination_file_client.get_ranges()
<<<<<<< HEAD
        file_content = await destination_file_client.download_file(offset=0, length=end)
        file_content = await file_content.readall()
        self.assertEqual(1, len(file_ranges))
        self.assertEqual(0, file_ranges[0].get('start'))
        self.assertEqual(end, file_ranges[0].get('end'))
        self.assertEqual(data, file_content)
=======
        file_content = await destination_file_client.download_file(offset=0, length=end+1)
        file_content = await file_content.content_as_bytes()
        self.assertEquals(1, len(file_ranges))
        self.assertEquals(0, file_ranges[0].get('start'))
        self.assertEquals(end, file_ranges[0].get('end'))
        self.assertEquals(data, file_content)
>>>>>>> ea70800b

    @record
    def test_update_big_range_from_file_url_async(self):
        loop = asyncio.get_event_loop()
        loop.run_until_complete(self._test_update_big_range_from_file_url())

    async def _test_clear_range_async(self):
        # Arrange
        file_client = await self._create_file()

        # Act
        resp = await file_client.clear_range(offset=0, length=512)

        # Assert
        content = await file_client.download_file()
        content = await content.readall()
        self.assertEqual(b'\x00' * 512, content[:512])
        self.assertEqual(self.short_byte_data[512:], content[512:])

    @record
    def test_clear_range_async(self):
        # TODO: swagger is weird maybe wrong
        pytest.skip("TODO: fix the swagger or code.")
        loop = asyncio.get_event_loop()
        loop.run_until_complete(self._test_clear_range_async())

    async def _test_update_file_unicode_async(self):
        # Arrange
        file_client = await self._create_file()

        # Act
        data = u'abcdefghijklmnop' * 32
        await file_client.upload_range(data, offset=0, length=512)

        encoded = data.encode('utf-8')

        # Assert
        content = await file_client.download_file()
        content = await content.readall()
        self.assertEqual(encoded, content[:512])
        self.assertEqual(self.short_byte_data[512:], content[512:])

        # Assert

    @record
    def test_update_file_unicode_async(self):
        loop = asyncio.get_event_loop()
        loop.run_until_complete(self._test_update_file_unicode_async())

    async def _test_list_ranges_none_async(self):
        # Arrange
        file_name = self._get_file_reference()
        await self._setup_share()
        file_client = FileClient(
            self.get_file_url(),
            share_name=self.share_name,
            file_path=file_name,
            credential=self.settings.STORAGE_ACCOUNT_KEY,
            transport=AiohttpTestTransport())
        await file_client.create_file(1024)

        # Act
        ranges = await file_client.get_ranges()

        # Assert
        self.assertIsNotNone(ranges)
        self.assertEqual(len(ranges), 0)

    @record
    def test_list_ranges_none_async(self):
        loop = asyncio.get_event_loop()
        loop.run_until_complete(self._test_list_ranges_none_async())

    async def _test_list_ranges_2_async(self):
        # Arrange
        file_name = self._get_file_reference()
        await self._setup_share()
        file_client = FileClient(
            self.get_file_url(),
            share_name=self.share_name,
            file_path=file_name,
            credential=self.settings.STORAGE_ACCOUNT_KEY,
            transport=AiohttpTestTransport())
        await file_client.create_file(2048)

        data = b'abcdefghijklmnop' * 32
        resp1 = await file_client.upload_range(data, offset=0, length=512)
        resp2 = await file_client.upload_range(data, offset=1024, length=512)

        # Act
        ranges = await file_client.get_ranges()

        # Assert
        self.assertIsNotNone(ranges)
        self.assertEqual(len(ranges), 2)
        self.assertEqual(ranges[0]['start'], 0)
        self.assertEqual(ranges[0]['end'], 511)
        self.assertEqual(ranges[1]['start'], 1024)
        self.assertEqual(ranges[1]['end'], 1535)

    @record
    def test_list_ranges_2_async(self):
        loop = asyncio.get_event_loop()
        loop.run_until_complete(self._test_list_ranges_2_async())

    async def _test_list_ranges_none_from_snapshot_async(self):
        # Arrange
        file_name = self._get_file_reference()
        await self._setup_share()
        file_client = FileClient(
            self.get_file_url(),
            share_name=self.share_name,
            file_path=file_name,
            credential=self.settings.STORAGE_ACCOUNT_KEY)
        await file_client.create_file(1024)
        
        share_client = self.fsc.get_share_client(self.share_name)
        snapshot = await share_client.create_snapshot()
        snapshot_client = FileClient(
            self.get_file_url(),
            share_name=self.share_name,
            file_path=file_client.file_name,
            snapshot=snapshot,
            credential=self.settings.STORAGE_ACCOUNT_KEY,
            transport=AiohttpTestTransport())

        await file_client.delete_file()

        # Act
        ranges = await snapshot_client.get_ranges()

        # Assert
        self.assertIsNotNone(ranges)
        self.assertEqual(len(ranges), 0)

    @record
    def test_list_ranges_none_from_snapshot_async(self):
        loop = asyncio.get_event_loop()
        loop.run_until_complete(self._test_list_ranges_none_from_snapshot_async())

    async def _test_list_ranges_2_from_snapshot_async(self):
        # Arrange
        file_name = self._get_file_reference()
        await self._setup_share()
        file_client = FileClient(
            self.get_file_url(),
            share_name=self.share_name,
            file_path=file_name,
            credential=self.settings.STORAGE_ACCOUNT_KEY,
            transport=AiohttpTestTransport())
        await file_client.create_file(2048)
        data = b'abcdefghijklmnop' * 32
        resp1 = await file_client.upload_range(data, offset=0, length=512)
        resp2 = await file_client.upload_range(data, offset=1024, length=512)
        
        share_client = self.fsc.get_share_client(self.share_name)
        snapshot = await share_client.create_snapshot()
        snapshot_client = FileClient(
            self.get_file_url(),
            share_name=self.share_name,
            file_path=file_client.file_name,
            snapshot=snapshot,
            credential=self.settings.STORAGE_ACCOUNT_KEY,
            transport=AiohttpTestTransport())

        await file_client.delete_file()

        # Act
        ranges = await snapshot_client.get_ranges()

        # Assert
        self.assertIsNotNone(ranges)
        self.assertEqual(len(ranges), 2)
        self.assertEqual(ranges[0]['start'], 0)
        self.assertEqual(ranges[0]['end'], 511)
        self.assertEqual(ranges[1]['start'], 1024)
        self.assertEqual(ranges[1]['end'], 1535)

    @record
    def test_list_ranges_2_from_snapshot_async(self):
        loop = asyncio.get_event_loop()
        loop.run_until_complete(self._test_list_ranges_2_from_snapshot_async())

    async def _test_copy_file_with_existing_file_async(self):
        # Arrange
        source_client = await self._create_file()
        file_client = FileClient(
            self.get_file_url(),
            share_name=self.share_name,
            file_path='file1copy',
            credential=self.settings.STORAGE_ACCOUNT_KEY,
            transport=AiohttpTestTransport())

        # Act
        copy = await file_client.start_copy_from_url(source_client.url)

        # Assert
        self.assertIsNotNone(copy)
        self.assertEqual(copy['copy_status'], 'success')
        self.assertIsNotNone(copy['copy_id'])

        copy_file = await file_client.download_file()
        content = await copy_file.readall()
        self.assertEqual(content, self.short_byte_data)

    @record
    def test_copy_file_with_existing_file_async(self):
        loop = asyncio.get_event_loop()
        loop.run_until_complete(self._test_copy_file_with_existing_file_async())

    async def _test_copy_file_async_private_file_async(self):
        # Arrange
        await self._create_remote_share()
        source_file = await self._create_remote_file()

        # Act
        target_file_name = 'targetfile'
        file_client = FileClient(
            self.get_file_url(),
            share_name=self.share_name,
            file_path=target_file_name,
            credential=self.settings.STORAGE_ACCOUNT_KEY,
            transport=AiohttpTestTransport())
        with self.assertRaises(HttpResponseError) as e:
            await file_client.start_copy_from_url(source_file.url)

        # Assert
        self.assertEqual(e.exception.error_code, StorageErrorCode.cannot_verify_copy_source)

    @record
    def test_copy_file_async_private_file_async(self):
        loop = asyncio.get_event_loop()
        loop.run_until_complete(self._test_copy_file_async_private_file_async())

    async def _test_copy_file_async_private_file_with_sas_async(self):
        # Arrange
        data = b'12345678' * 1024 * 1024
        await self._create_remote_share()
        source_file = await self._create_remote_file(file_data=data)
        sas_token = source_file.generate_shared_access_signature(
            permission=FileSasPermissions(read=True),
            expiry=datetime.utcnow() + timedelta(hours=1),
        )
        source_url = source_file.url + '?' + sas_token

        # Act
        target_file_name = 'targetfile'
        await self._setup_share()
        file_client = FileClient(
            self.get_file_url(),
            share_name=self.share_name,
            file_path=target_file_name,
            credential=self.settings.STORAGE_ACCOUNT_KEY,
            transport=AiohttpTestTransport())
        copy_resp = await file_client.start_copy_from_url(source_url)

        # Assert
        self.assertTrue(copy_resp['copy_status'] in ['success', 'pending'])
        await self._wait_for_async_copy(self.share_name, target_file_name) 

        content = await file_client.download_file()
        actual_data = await content.readall()
        self.assertEqual(actual_data, data)

    @record
    def test_copy_file_async_private_file_with_sas_async(self):
        loop = asyncio.get_event_loop()
        loop.run_until_complete(self._test_copy_file_async_private_file_with_sas_async())

    async def _test_abort_copy_file_async(self):
        # Arrange
        data = b'12345678' * 1024 * 1024
        await self._create_remote_share()
        source_file = await self._create_remote_file(file_data=data)
        sas_token = source_file.generate_shared_access_signature(
            permission=FileSasPermissions(read=True),
            expiry=datetime.utcnow() + timedelta(hours=1),
        )
        source_url = source_file.url + '?' + sas_token

        # Act
        target_file_name = 'targetfile'
        await self._setup_share()
        file_client = FileClient(
            self.get_file_url(),
            share_name=self.share_name,
            file_path=target_file_name,
            credential=self.settings.STORAGE_ACCOUNT_KEY,
            transport=AiohttpTestTransport())
        copy_resp = await file_client.start_copy_from_url(source_url)
        self.assertEqual(copy_resp['copy_status'], 'pending')
        await file_client.abort_copy(copy_resp)

        # Assert
        target_file = await file_client.download_file()
        content = await target_file.readall()
        self.assertEqual(content, b'')
        self.assertEqual(target_file.properties.copy.status, 'aborted')

    @record
    def test_abort_copy_file_async(self):
        loop = asyncio.get_event_loop()
        loop.run_until_complete(self._test_abort_copy_file_async())

    async def _test_abort_copy_file_with_synchronous_copy_fails_async(self):
        # Arrange
        source_file = await self._create_file()

        # Act
        target_file_name = 'targetfile'
        file_client = FileClient(
            self.get_file_url(),
            share_name=self.share_name,
            file_path=target_file_name,
            credential=self.settings.STORAGE_ACCOUNT_KEY,
            transport=AiohttpTestTransport())
        copy_resp = await file_client.start_copy_from_url(source_file.url)

        with self.assertRaises(HttpResponseError):
            await file_client.abort_copy(copy_resp)

        # Assert
        self.assertEqual(copy_resp['copy_status'], 'success')

    @record
    def test_abort_copy_file_with_synchronous_copy_fails_async(self):
        loop = asyncio.get_event_loop()
        loop.run_until_complete(self._test_abort_copy_file_with_synchronous_copy_fails_async())

    async def _test_unicode_get_file_unicode_name_async(self):
        # Arrange
        file_name = '啊齄丂狛狜'
        await self._setup_share()
        file_client = FileClient(
            self.get_file_url(),
            share_name=self.share_name,
            file_path=file_name,
            credential=self.settings.STORAGE_ACCOUNT_KEY,
            transport=AiohttpTestTransport())
        await file_client.upload_file(b'hello world')

        # Act
        content = await file_client.download_file()
        content = await content.readall()

        # Assert
        self.assertEqual(content, b'hello world')

    @record
    def test_unicode_get_file_unicode_name_async(self):
        loop = asyncio.get_event_loop()
        loop.run_until_complete(self._test_unicode_get_file_unicode_name_async())

    async def _test_file_unicode_data_async(self):
        # Arrange
        file_name = self._get_file_reference()
        await self._setup_share()
        file_client = FileClient(
            self.get_file_url(),
            share_name=self.share_name,
            file_path=file_name,
            credential=self.settings.STORAGE_ACCOUNT_KEY)

        # Act
        data = u'hello world啊齄丂狛狜'.encode('utf-8')
        await file_client.upload_file(data)

        # Assert
        content = await file_client.download_file()
        content = await content.readall()
        self.assertEqual(content, data)

    @record
    def test_file_unicode_data_async(self):
        loop = asyncio.get_event_loop()
        loop.run_until_complete(self._test_file_unicode_data_async())

    async def _test_file_unicode_data_and_file_attributes(self):
        # Arrange
        file_client = await self._get_file_client()

        # Act
        data = u'hello world啊齄丂狛狜'.encode('utf-8')
        await file_client.upload_file(data, file_attributes=NTFSAttributes(temporary=True))

        # Assert
        content = await file_client.download_file()
        transformed_content = await content.readall()
        properties = await file_client.get_file_properties()
        self.assertEqual(transformed_content, data)
        self.assertIn('Temporary', properties.file_attributes)

    @record
    def test_file_unicode_data_and_file_attributes_async(self):
        loop = asyncio.get_event_loop()
        loop.run_until_complete(self._test_file_unicode_data_and_file_attributes())

    async def _test_unicode_get_file_binary_data_async(self):
        # Arrange
        base64_data = 'AAECAwQFBgcICQoLDA0ODxAREhMUFRYXGBkaGxwdHh8gISIjJCUmJygpKissLS4vMDEyMzQ1Njc4OTo7PD0+P0BBQkNERUZHSElKS0xNTk9QUVJTVFVWV1hZWltcXV5fYGFiY2RlZmdoaWprbG1ub3BxcnN0dXZ3eHl6e3x9fn+AgYKDhIWGh4iJiouMjY6PkJGSk5SVlpeYmZqbnJ2en6ChoqOkpaanqKmqq6ytrq+wsbKztLW2t7i5uru8vb6/wMHCw8TFxsfIycrLzM3Oz9DR0tPU1dbX2Nna29zd3t/g4eLj5OXm5+jp6uvs7e7v8PHy8/T19vf4+fr7/P3+/wABAgMEBQYHCAkKCwwNDg8QERITFBUWFxgZGhscHR4fICEiIyQlJicoKSorLC0uLzAxMjM0NTY3ODk6Ozw9Pj9AQUJDREVGR0hJSktMTU5PUFFSU1RVVldYWVpbXF1eX2BhYmNkZWZnaGlqa2xtbm9wcXJzdHV2d3h5ent8fX5/gIGCg4SFhoeIiYqLjI2Oj5CRkpOUlZaXmJmam5ydnp+goaKjpKWmp6ipqqusra6vsLGys7S1tre4ubq7vL2+v8DBwsPExcbHyMnKy8zNzs/Q0dLT1NXW19jZ2tvc3d7f4OHi4+Tl5ufo6err7O3u7/Dx8vP09fb3+Pn6+/z9/v8AAQIDBAUGBwgJCgsMDQ4PEBESExQVFhcYGRobHB0eHyAhIiMkJSYnKCkqKywtLi8wMTIzNDU2Nzg5Ojs8PT4/QEFCQ0RFRkdISUpLTE1OT1BRUlNUVVZXWFlaW1xdXl9gYWJjZGVmZ2hpamtsbW5vcHFyc3R1dnd4eXp7fH1+f4CBgoOEhYaHiImKi4yNjo+QkZKTlJWWl5iZmpucnZ6foKGio6SlpqeoqaqrrK2ur7CxsrO0tba3uLm6u7y9vr/AwcLDxMXGx8jJysvMzc7P0NHS09TV1tfY2drb3N3e3+Dh4uPk5ebn6Onq6+zt7u/w8fLz9PX29/j5+vv8/f7/AAECAwQFBgcICQoLDA0ODxAREhMUFRYXGBkaGxwdHh8gISIjJCUmJygpKissLS4vMDEyMzQ1Njc4OTo7PD0+P0BBQkNERUZHSElKS0xNTk9QUVJTVFVWV1hZWltcXV5fYGFiY2RlZmdoaWprbG1ub3BxcnN0dXZ3eHl6e3x9fn+AgYKDhIWGh4iJiouMjY6PkJGSk5SVlpeYmZqbnJ2en6ChoqOkpaanqKmqq6ytrq+wsbKztLW2t7i5uru8vb6/wMHCw8TFxsfIycrLzM3Oz9DR0tPU1dbX2Nna29zd3t/g4eLj5OXm5+jp6uvs7e7v8PHy8/T19vf4+fr7/P3+/w=='
        binary_data = base64.b64decode(base64_data)
        await self._setup_share()

        file_name = self._get_file_reference()
        file_client = FileClient(
            self.get_file_url(),
            share_name=self.share_name,
            file_path=file_name,
            credential=self.settings.STORAGE_ACCOUNT_KEY)
        await file_client.upload_file(binary_data)

        # Act
        content = await file_client.download_file()
        content = await content.readall()

        # Assert
        self.assertEqual(content, binary_data)

    @record
    def test_unicode_get_file_binary_data_async(self):
        loop = asyncio.get_event_loop()
        loop.run_until_complete(self._test_unicode_get_file_binary_data_async())

    async def _test_create_file_from_bytes_with_progress_async(self):
        # parallel tests introduce random order of requests, can only run live
        if TestMode.need_recording_file(self.test_mode):
            return

        # Arrange
        await self._setup_share()
        file_name = self._get_file_reference()
        data = self.get_random_bytes(LARGE_FILE_SIZE)
        file_client = FileClient(
            self.get_file_url(),
            share_name=self.share_name,
            file_path=file_name,
            credential=self.settings.STORAGE_ACCOUNT_KEY,
            max_range_size=4 * 1024)

        # Act
        progress = []
        def callback(response):
            current = response.context['upload_stream_current']
            total = response.context['data_stream_total']
            if current is not None:
                progress.append((current, total))

        await file_client.upload_file(data, max_concurrency=2, raw_response_hook=callback)

        # Assert
        await self.assertFileEqual(file_client, data)

    @record
    def test_create_file_from_bytes_with_progress_async(self):
        loop = asyncio.get_event_loop()
        loop.run_until_complete(self._test_create_file_from_bytes_with_progress_async())

    async def _test_create_file_from_bytes_with_index_async(self):
        # parallel tests introduce random order of requests, can only run live
        if TestMode.need_recording_file(self.test_mode):
            return

        # Arrange
        file_name = self._get_file_reference()
        await self._setup_share()
        data = self.get_random_bytes(LARGE_FILE_SIZE)
        index = 1024
        file_client = FileClient(
            self.get_file_url(),
            share_name=self.share_name,
            file_path=file_name,
            credential=self.settings.STORAGE_ACCOUNT_KEY,
            max_range_size=4 * 1024)

        # Act
        response = await file_client.upload_file(data[index:], max_concurrency=2)
        assert isinstance(response, dict)
        assert 'last_modified' in response
        assert 'etag' in response

        # Assert
        await self.assertFileEqual(file_client, data[1024:])

    @record
    def test_create_file_from_bytes_with_index_async(self):
        loop = asyncio.get_event_loop()
        loop.run_until_complete(self._test_create_file_from_bytes_with_index_async())

    async def _test_create_file_from_bytes_with_index_and_count_async(self):
        # parallel tests introduce random order of requests, can only run live
        if TestMode.need_recording_file(self.test_mode):
            return

        # Arrange
        file_name = self._get_file_reference()
        await self._setup_share()
        data = self.get_random_bytes(LARGE_FILE_SIZE)
        index = 512
        count = 1024
        file_client = FileClient(
            self.get_file_url(),
            share_name=self.share_name,
            file_path=file_name,
            credential=self.settings.STORAGE_ACCOUNT_KEY,
            max_range_size=4 * 1024)

        # Act
        response = await file_client.upload_file(data[index:], length=count, max_concurrency=2)
        assert isinstance(response, dict)
        assert 'last_modified' in response
        assert 'etag' in response

        # Assert
        await self.assertFileEqual(file_client, data[index:index + count])

    @record
    def test_create_file_from_bytes_with_index_and_count_async(self):
        loop = asyncio.get_event_loop()
        loop.run_until_complete(self._test_create_file_from_bytes_with_index_and_count_async())

    async def _test_create_file_from_path_async(self):
        # parallel tests introduce random order of requests, can only run live
        if TestMode.need_recording_file(self.test_mode):
            return

        # Arrange        
        file_name = self._get_file_reference()
        await self._setup_share()
        data = self.get_random_bytes(LARGE_FILE_SIZE)
        with open(INPUT_FILE_PATH, 'wb') as stream:
            stream.write(data)
        file_client = FileClient(
            self.get_file_url(),
            share_name=self.share_name,
            file_path=file_name,
            credential=self.settings.STORAGE_ACCOUNT_KEY,
            max_range_size=4 * 1024)

        # Act
        with open(INPUT_FILE_PATH, 'rb') as stream:
            response = await file_client.upload_file(stream, max_concurrency=2)
            assert isinstance(response, dict)
            assert 'last_modified' in response
            assert 'etag' in response

        # Assert
        await self.assertFileEqual(file_client, data)

    @record
    def test_create_file_from_path_async(self):
        loop = asyncio.get_event_loop()
        loop.run_until_complete(self._test_create_file_from_path_async())

    async def _test_create_file_from_path_with_progress_async(self):
        # parallel tests introduce random order of requests, can only run live
        if TestMode.need_recording_file(self.test_mode):
            return

        # Arrange        
        file_name = self._get_file_reference()
        await self._setup_share()
        data = self.get_random_bytes(LARGE_FILE_SIZE)
        with open(INPUT_FILE_PATH, 'wb') as stream:
            stream.write(data)
        file_client = FileClient(
            self.get_file_url(),
            share_name=self.share_name,
            file_path=file_name,
            credential=self.settings.STORAGE_ACCOUNT_KEY,
            max_range_size=4 * 1024)

        # Act
        progress = []
        def callback(response):
            current = response.context['upload_stream_current']
            total = response.context['data_stream_total']
            if current is not None:
                progress.append((current, total))

        with open(INPUT_FILE_PATH, 'rb') as stream:
            response = await file_client.upload_file(stream, max_concurrency=2, raw_response_hook=callback)
            assert isinstance(response, dict)
            assert 'last_modified' in response
            assert 'etag' in response

        # Assert
        await self.assertFileEqual(file_client, data)
        self.assert_upload_progress(
            len(data),
            self.fsc._config.max_range_size,
            progress, unknown_size=False)

    @record
    def test_create_file_from_path_with_progress_async(self):
        loop = asyncio.get_event_loop()
        loop.run_until_complete(self._test_create_file_from_path_with_progress_async())

    async def _test_create_file_from_stream_async(self):
        # parallel tests introduce random order of requests, can only run live
        if TestMode.need_recording_file(self.test_mode):
            return

        # Arrange       
        file_name = self._get_file_reference()
        await self._setup_share()
        data = self.get_random_bytes(LARGE_FILE_SIZE)
        with open(INPUT_FILE_PATH, 'wb') as stream:
            stream.write(data)
        file_client = FileClient(
            self.get_file_url(),
            share_name=self.share_name,
            file_path=file_name,
            credential=self.settings.STORAGE_ACCOUNT_KEY,
            max_range_size=4 * 1024)

        # Act
        file_size = len(data)
        with open(INPUT_FILE_PATH, 'rb') as stream:
            response = await file_client.upload_file(stream, max_concurrency=2)
            assert isinstance(response, dict)
            assert 'last_modified' in response
            assert 'etag' in response

        # Assert
        await self.assertFileEqual(file_client, data[:file_size])

    @record
    def test_create_file_from_stream_async(self):
        loop = asyncio.get_event_loop()
        loop.run_until_complete(self._test_create_file_from_stream_async())

    async def _test_create_file_from_stream_non_seekable_async(self):
        # parallel tests introduce random order of requests, can only run live
        if TestMode.need_recording_file(self.test_mode):
            return

        # Arrange      
        file_name = self._get_file_reference()
        await self._setup_share()
        data = self.get_random_bytes(LARGE_FILE_SIZE)
        with open(INPUT_FILE_PATH, 'wb') as stream:
            stream.write(data)
        file_client = FileClient(
            self.get_file_url(),
            share_name=self.share_name,
            file_path=file_name,
            credential=self.settings.STORAGE_ACCOUNT_KEY,
            max_range_size=4 * 1024)

        # Act
        file_size = len(data)
        with open(INPUT_FILE_PATH, 'rb') as stream:
            non_seekable_file = StorageFileAsyncTest.NonSeekableFile(stream)
            await file_client.upload_file(non_seekable_file, length=file_size, max_concurrency=1)

        # Assert
        await self.assertFileEqual(file_client, data[:file_size])

    @record
    def test_create_file_from_stream_non_seekable_async(self):
        loop = asyncio.get_event_loop()
        loop.run_until_complete(self._test_create_file_from_stream_non_seekable_async())

    async def _test_create_file_from_stream_with_progress_async(self):
        # parallel tests introduce random order of requests, can only run live
        if TestMode.need_recording_file(self.test_mode):
            return

        # Arrange      
        file_name = self._get_file_reference()
        await self._setup_share()
        data = self.get_random_bytes(LARGE_FILE_SIZE)
        with open(INPUT_FILE_PATH, 'wb') as stream:
            stream.write(data)
        file_client = FileClient(
            self.get_file_url(),
            share_name=self.share_name,
            file_path=file_name,
            credential=self.settings.STORAGE_ACCOUNT_KEY,
            max_range_size=4 * 1024)

        # Act
        progress = []
        def callback(response):
            current = response.context['upload_stream_current']
            total = response.context['data_stream_total']
            if current is not None:
                progress.append((current, total))

        file_size = len(data)
        with open(INPUT_FILE_PATH, 'rb') as stream:
            await file_client.upload_file(stream, max_concurrency=2, raw_response_hook=callback)

        # Assert
        await self.assertFileEqual(file_client, data[:file_size])
        self.assert_upload_progress(
            len(data),
            self.fsc._config.max_range_size,
            progress, unknown_size=False)

    @record
    def test_create_file_from_stream_with_progress_async(self):
        loop = asyncio.get_event_loop()
        loop.run_until_complete(self._test_create_file_from_stream_with_progress_async())

    async def _test_create_file_from_stream_truncated_async(self):
        # parallel tests introduce random order of requests, can only run live
        if TestMode.need_recording_file(self.test_mode):
            return

        # Arrange       
        file_name = self._get_file_reference()
        await self._setup_share()
        data = self.get_random_bytes(LARGE_FILE_SIZE)
        with open(INPUT_FILE_PATH, 'wb') as stream:
            stream.write(data)
        file_client = FileClient(
            self.get_file_url(),
            share_name=self.share_name,
            file_path=file_name,
            credential=self.settings.STORAGE_ACCOUNT_KEY,
            max_range_size=4 * 1024)

        # Act
        file_size = len(data) - 512
        with open(INPUT_FILE_PATH, 'rb') as stream:
            await file_client.upload_file(stream, length=file_size, max_concurrency=4)

        # Assert
        await self.assertFileEqual(file_client, data[:file_size])

    @record
    def test_create_file_from_stream_truncated_async(self):
        loop = asyncio.get_event_loop()
        loop.run_until_complete(self._test_create_file_from_stream_truncated_async())

    async def _test_create_file_from_stream_with_progress_truncated_async(self):
        # parallel tests introduce random order of requests, can only run live
        if TestMode.need_recording_file(self.test_mode):
            return

        # Arrange       
        file_name = self._get_file_reference()
        await self._setup_share()
        data = self.get_random_bytes(LARGE_FILE_SIZE)
        with open(INPUT_FILE_PATH, 'wb') as stream:
            stream.write(data)
        file_client = FileClient(
            self.get_file_url(),
            share_name=self.share_name,
            file_path=file_name,
            credential=self.settings.STORAGE_ACCOUNT_KEY,
            max_range_size=4 * 1024)

        # Act
        progress = []
        def callback(response):
            current = response.context['upload_stream_current']
            total = response.context['data_stream_total']
            if current is not None:
                progress.append((current, total))

        file_size = len(data) - 5
        with open(INPUT_FILE_PATH, 'rb') as stream:
            await file_client.upload_file(stream, length=file_size, max_concurrency=2, raw_response_hook=callback)


        # Assert
        await self.assertFileEqual(file_client, data[:file_size])
        self.assert_upload_progress(
            file_size,
            self.fsc._config.max_range_size,
            progress, unknown_size=False)

    @record
    def test_create_file_from_stream_with_progress_truncated_async(self):
        loop = asyncio.get_event_loop()
        loop.run_until_complete(self._test_create_file_from_stream_with_progress_truncated_async())

    async def _test_create_file_from_text_async(self):
        # Arrange
        file_name = self._get_file_reference()
        await self._setup_share()
        text = u'hello 啊齄丂狛狜 world'
        data = text.encode('utf-8')
        file_client = FileClient(
            self.get_file_url(),
            share_name=self.share_name,
            file_path=file_name,
            credential=self.settings.STORAGE_ACCOUNT_KEY,
            max_range_size=4 * 1024)

        # Act
        await file_client.upload_file(text)

        # Assert
        await self.assertFileEqual(file_client, data)

    @record
    def test_create_file_from_text_async(self):
        loop = asyncio.get_event_loop()
        loop.run_until_complete(self._test_create_file_from_text_async())

    async def _test_create_file_from_text_with_encoding_async(self):
        # Arrange
        file_name = self._get_file_reference()
        await self._setup_share()
        text = u'hello 啊齄丂狛狜 world'
        data = text.encode('utf-16')
        file_client = FileClient(
            self.get_file_url(),
            share_name=self.share_name,
            file_path=file_name,
            credential=self.settings.STORAGE_ACCOUNT_KEY,
            max_range_size=4 * 1024)

        # Act
        await file_client.upload_file(text, encoding='UTF-16')

        # Assert
        await self.assertFileEqual(file_client, data)

    @record
    def test_create_file_from_text_with_encoding_async(self):
        loop = asyncio.get_event_loop()
        loop.run_until_complete(self._test_create_file_from_text_with_encoding_async())

    async def _test_create_file_from_text_chunked_upload_async(self):
        # parallel tests introduce random order of requests, can only run live
        if TestMode.need_recording_file(self.test_mode):
            return

        # Arrange
        file_name = self._get_file_reference()
        await self._setup_share()
        data = self.get_random_text_data(LARGE_FILE_SIZE)
        encoded_data = data.encode('utf-8')
        file_client = FileClient(
            self.get_file_url(),
            share_name=self.share_name,
            file_path=file_name,
            credential=self.settings.STORAGE_ACCOUNT_KEY,
            max_range_size=4 * 1024)

        # Act
        await file_client.upload_file(data)

        # Assert
        await self.assertFileEqual(file_client, encoded_data)

    @record
    def test_create_file_from_text_chunked_upload_async(self):
        loop = asyncio.get_event_loop()
        loop.run_until_complete(self._test_create_file_from_text_chunked_upload_async())

    async def _test_create_file_with_md5_small_async(self):
        # Arrange
        file_name = self._get_file_reference()
        await self._setup_share()
        data = self.get_random_bytes(512)
        file_client = FileClient(
            self.get_file_url(),
            share_name=self.share_name,
            file_path=file_name,
            credential=self.settings.STORAGE_ACCOUNT_KEY,
            max_range_size=4 * 1024)

        # Act
        await file_client.upload_file(data, validate_content=True)

        # Assert

    @record
    def test_create_file_with_md5_small_async(self):
        loop = asyncio.get_event_loop()
        loop.run_until_complete(self._test_create_file_with_md5_small_async())

    async def _test_create_file_with_md5_large_async(self):
        # parallel tests introduce random order of requests, can only run live
        if TestMode.need_recording_file(self.test_mode):
            return

        # Arrange
        file_name = self._get_file_reference()
        await self._setup_share()
        data = self.get_random_bytes(LARGE_FILE_SIZE)
        file_client = FileClient(
            self.get_file_url(),
            share_name=self.share_name,
            file_path=file_name,
            credential=self.settings.STORAGE_ACCOUNT_KEY,
            max_range_size=4 * 1024)

        # Act
        await file_client.upload_file(data, validate_content=True, max_concurrency=2)

        # Assert

    @record
    def test_create_file_with_md5_large_async(self):
        loop = asyncio.get_event_loop()
        loop.run_until_complete(self._test_create_file_with_md5_large_async())

    # --Test cases for sas & acl ------------------------------------------------
    async def _test_sas_access_file_async(self):
        # SAS URL is calculated from storage key, so this test runs live only
        if TestMode.need_recording_file(self.test_mode):
            return

        # Arrange
        file_client = await self._create_file()
        token = file_client.generate_shared_access_signature(
            permission=FileSasPermissions(read=True),
            expiry=datetime.utcnow() + timedelta(hours=1),
        )

        # Act
        file_client = FileClient(
            self.get_file_url(),
            share_name=self.share_name,
            file_path=file_client.file_name,
            credential=token)
        content = await file_client.download_file()
        content = await content.readall()

        # Assert
        self.assertEqual(self.short_byte_data, content)

    @record
    def test_sas_access_file_async(self):
        loop = asyncio.get_event_loop()
        loop.run_until_complete(self._test_sas_access_file_async())

    async def _test_sas_signed_identifier_async(self):
        # SAS URL is calculated from storage key, so this test runs live only
        if TestMode.need_recording_file(self.test_mode):
            return

        # Arrange
        file_client = await self._create_file()
        share_client = self.fsc.get_share_client(self.share_name)

        access_policy = AccessPolicy()
        access_policy.start = datetime.utcnow() - timedelta(hours=1)
        access_policy.expiry = datetime.utcnow() + timedelta(hours=1)
        access_policy.permission = FileSasPermissions(read=True)
        identifiers = {'testid': access_policy}
        await share_client.set_share_access_policy(identifiers)

        token = file_client.generate_shared_access_signature(policy_id='testid')

        # Act
        sas_file = FileClient.from_file_url(
            file_client.url,
            credential=token)

        content = await file_client.download_file()
        content = await content.readall()

        # Assert
        self.assertEqual(self.short_byte_data, content)

    @record
    def test_sas_signed_identifier_async(self):
        loop = asyncio.get_event_loop()
        loop.run_until_complete(self._test_sas_signed_identifier_async())

    async def _test_account_sas_async(self):
        # SAS URL is calculated from storage key, so this test runs live only
        if TestMode.need_recording_file(self.test_mode):
            return

        # Arrange
        file_client = await self._create_file()
        token = self.fsc.generate_shared_access_signature(
            ResourceTypes(object=True),
            AccountSasPermissions(read=True),
            datetime.utcnow() + timedelta(hours=1),
        )

        # Act
        file_client = FileClient(
            self.get_file_url(),
            share_name=self.share_name,
            file_path=file_client.file_name,
            credential=token)

        response = requests.get(file_client.url)

        # Assert
        self.assertTrue(response.ok)
        self.assertEqual(self.short_byte_data, response.content)

    @record
    def test_account_sas_async(self):
        loop = asyncio.get_event_loop()
        loop.run_until_complete(self._test_account_sas_async())

    async def _test_shared_read_access_file_async(self):
        # SAS URL is calculated from storage key, so this test runs live only
        if TestMode.need_recording_file(self.test_mode):
            return

        # Arrange
        file_client = await self._create_file()
        token = file_client.generate_shared_access_signature(
            permission=FileSasPermissions(read=True),
            expiry=datetime.utcnow() + timedelta(hours=1),
        )

        # Act
        file_client = FileClient(
            self.get_file_url(),
            share_name=self.share_name,
            file_path=file_client.file_name,
            credential=token)
        response = requests.get(file_client.url)

        # Assert
        self.assertTrue(response.ok)
        self.assertEqual(self.short_byte_data, response.content)

    @record
    def test_shared_read_access_file_async(self):
        loop = asyncio.get_event_loop()
        loop.run_until_complete(self._test_shared_read_access_file_async())

    async def _test_shared_read_access_file_with_content_query_params_async(self):
        # SAS URL is calculated from storage key, so this test runs live only
        if TestMode.need_recording_file(self.test_mode):
            return

        # Arrange
        file_client = await self._create_file()
        token = file_client.generate_shared_access_signature(
            permission=FileSasPermissions(read=True),
            expiry=datetime.utcnow() + timedelta(hours=1),
            cache_control='no-cache',
            content_disposition='inline',
            content_encoding='utf-8',
            content_language='fr',
            content_type='text',
        )

        # Act
        file_client = FileClient(
            self.get_file_url(),
            share_name=self.share_name,
            file_path=file_client.file_name,
            credential=token)
        response = requests.get(file_client.url)

        # Assert
        self.assertEqual(self.short_byte_data, response.content)
        self.assertEqual(response.headers['cache-control'], 'no-cache')
        self.assertEqual(response.headers['content-disposition'], 'inline')
        self.assertEqual(response.headers['content-encoding'], 'utf-8')
        self.assertEqual(response.headers['content-language'], 'fr')
        self.assertEqual(response.headers['content-type'], 'text')

    @record
    def test_shared_read_access_file_with_content_query_params_async(self):
        loop = asyncio.get_event_loop()
        loop.run_until_complete(self._test_shared_read_access_file_with_content_query_params_async())

    async def _test_shared_write_access_file_async(self):
        # SAS URL is calculated from storage key, so this test runs live only
        if TestMode.need_recording_file(self.test_mode):
            return

        # Arrange
        updated_data = b'updated file data'
        file_client_admin = await self._create_file()
        token = file_client_admin.generate_shared_access_signature(
            permission=FileSasPermissions(write=True),
            expiry=datetime.utcnow() + timedelta(hours=1),
        )
        file_client = FileClient(
            self.get_file_url(),
            share_name=self.share_name,
            file_path=file_client_admin.file_name,
            credential=token)

        # Act
        headers = {'x-ms-range': 'bytes=0-16', 'x-ms-write': 'update'}
        response = requests.put(file_client.url + '&comp=range', headers=headers, data=updated_data)

        # Assert
        self.assertTrue(response.ok)
        file_content = await file_client_admin.download_file()
        file_content = await file_content.readall()
        self.assertEqual(updated_data, file_content[:len(updated_data)])

    @record
    def test_shared_write_access_file_async(self):
        loop = asyncio.get_event_loop()
        loop.run_until_complete(self._test_shared_write_access_file_async())

    async def _test_shared_delete_access_file_async(self):
        # SAS URL is calculated from storage key, so this test runs live only
        if TestMode.need_recording_file(self.test_mode):
            return

        # Arrange
        file_client_admin = await self._create_file()
        token = file_client_admin.generate_shared_access_signature(
            permission=FileSasPermissions(delete=True),
            expiry=datetime.utcnow() + timedelta(hours=1),
        )
        file_client = FileClient(
            self.get_file_url(),
            share_name=self.share_name,
            file_path=file_client_admin.file_name,
            credential=token)

        # Act
        response = requests.delete(file_client.url)

        # Assert
        self.assertTrue(response.ok)
        with self.assertRaises(ResourceNotFoundError):
            await file_client_admin.download_file()

    @record
    def test_shared_delete_access_file_async(self):
        loop = asyncio.get_event_loop()
        loop.run_until_complete(self._test_shared_delete_access_file_async())


# ------------------------------------------------------------------------------
if __name__ == '__main__':
    unittest.main()<|MERGE_RESOLUTION|>--- conflicted
+++ resolved
@@ -779,21 +779,12 @@
         # Assert
         # To make sure the range of the file is actually updated
         file_ranges = await destination_file_client.get_ranges()
-<<<<<<< HEAD
-        file_content = await destination_file_client.download_file(offset=0, length=511)
+        file_content = await destination_file_client.download_file(offset=0, length=512)
         file_content = await file_content.readall()
-        self.assertEqual(1, len(file_ranges))
-        self.assertEqual(0, file_ranges[0].get('start'))
-        self.assertEqual(511, file_ranges[0].get('end'))
-        self.assertEqual(data, file_content)
-=======
-        file_content = await destination_file_client.download_file(offset=0, length=512)
-        file_content = await file_content.content_as_bytes()
         self.assertEquals(1, len(file_ranges))
         self.assertEquals(0, file_ranges[0].get('start'))
         self.assertEquals(511, file_ranges[0].get('end'))
         self.assertEquals(data, file_content)
->>>>>>> ea70800b
 
     @record
     def test_update_range_from_file_url_async(self):
@@ -826,21 +817,12 @@
         # Assert
         # To make sure the range of the file is actually updated
         file_ranges = await destination_file_client.get_ranges()
-<<<<<<< HEAD
-        file_content = await destination_file_client.download_file(offset=0, length=end)
+        file_content = await destination_file_client.download_file(offset=0, length=end + 1)
         file_content = await file_content.readall()
-        self.assertEqual(1, len(file_ranges))
-        self.assertEqual(0, file_ranges[0].get('start'))
-        self.assertEqual(end, file_ranges[0].get('end'))
-        self.assertEqual(data, file_content)
-=======
-        file_content = await destination_file_client.download_file(offset=0, length=end+1)
-        file_content = await file_content.content_as_bytes()
         self.assertEquals(1, len(file_ranges))
         self.assertEquals(0, file_ranges[0].get('start'))
         self.assertEquals(end, file_ranges[0].get('end'))
         self.assertEquals(data, file_content)
->>>>>>> ea70800b
 
     @record
     def test_update_big_range_from_file_url_async(self):
