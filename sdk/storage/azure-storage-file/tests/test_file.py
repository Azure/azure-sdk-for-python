--- conflicted
+++ resolved
@@ -571,12 +571,8 @@
         file_client.upload_range(data, offset=0, length=512)
 
         # Assert
-<<<<<<< HEAD
         content = file_client.download_file().readall()
-=======
-        content = file_client.download_file().content_as_bytes()
         self.assertEqual(len(data), 512)
->>>>>>> ea70800b
         self.assertEqual(data, content[:512])
         self.assertEqual(self.short_byte_data[512:], content[512:])
 
@@ -635,19 +631,11 @@
         # Assert
         # To make sure the range of the file is actually updated
         file_ranges = destination_file_client.get_ranges()
-<<<<<<< HEAD
-        file_content = destination_file_client.download_file(offset=0, length=511).readall()
-        self.assertEqual(1, len(file_ranges))
-        self.assertEqual(0, file_ranges[0].get('start'))
-        self.assertEqual(511, file_ranges[0].get('end'))
-        self.assertEqual(data, file_content)
-=======
-        file_content = destination_file_client.download_file(offset=0, length=512).content_as_bytes()
+        file_content = destination_file_client.download_file(offset=0, length=512).readall()
         self.assertEquals(1, len(file_ranges))
         self.assertEquals(0, file_ranges[0].get('start'))
         self.assertEquals(511, file_ranges[0].get('end'))
         self.assertEquals(data, file_content)
->>>>>>> ea70800b
 
     @record
     def test_update_big_range_from_file_url(self):
@@ -676,19 +664,11 @@
         # Assert
         # To make sure the range of the file is actually updated
         file_ranges = destination_file_client.get_ranges()
-<<<<<<< HEAD
-        file_content = destination_file_client.download_file(offset=0, length=end).readall()
-        self.assertEqual(1, len(file_ranges))
-        self.assertEqual(0, file_ranges[0].get('start'))
-        self.assertEqual(end, file_ranges[0].get('end'))
-        self.assertEqual(data, file_content)
-=======
-        file_content = destination_file_client.download_file(offset=0, length=end+1).content_as_bytes()
+        file_content = destination_file_client.download_file(offset=0, length=end + 1).readall()
         self.assertEquals(1, len(file_ranges))
         self.assertEquals(0, file_ranges[0].get('start'))
         self.assertEquals(end, file_ranges[0].get('end'))
         self.assertEquals(data, file_content)
->>>>>>> ea70800b
 
     @record
     def test_clear_range(self):
