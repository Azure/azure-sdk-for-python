--- conflicted
+++ resolved
@@ -748,13 +748,8 @@
         start = 4
         end_range = self.MAX_SINGLE_GET_SIZE + 1024
         with open(FILE_PATH, 'wb') as stream:
-<<<<<<< HEAD
-            props = await file_client.download_file(offset=1, length=end_range, max_concurrency=2)
+            props = await file_client.download_file(offset=start, length=end_range-start+1, max_concurrency=2)
             read_bytes = await props.readinto(stream)
-=======
-            props = await file_client.download_file(offset=start, length=end_range-start+1)
-            props = await props.download_to_stream(stream, max_concurrency=2)
->>>>>>> ea70800b
 
         # Assert
         self.assertIsInstance(read_bytes, int)
@@ -785,13 +780,8 @@
         # Act
         end_range = self.MAX_SINGLE_GET_SIZE + 1024
         with open(FILE_PATH, 'wb') as stream:
-<<<<<<< HEAD
-            props = await file_client.download_file(offset=0, length=0)
+            props = await file_client.download_file(offset=0, length=1)
             read_bytes = await props.readinto(stream)
-=======
-            props = await file_client.download_file(offset=0, length=1)
-            props = await props.download_to_stream(stream)
->>>>>>> ea70800b
 
         # Assert
         self.assertIsInstance(read_bytes, int)
@@ -861,17 +851,12 @@
         start_range = 3
         end_range = self.MAX_SINGLE_GET_SIZE + 1024
         with open(FILE_PATH, 'wb') as stream:
-<<<<<<< HEAD
             props = await file_client.download_file(
                 offset=start_range,
-                length=end_range,
+                length=end_range - start_range + 1,
                 max_concurrency=2,
                 raw_response_hook=callback)
             read_bytes = await props.readinto(stream)
-=======
-            props = await file_client.download_file(offset=start_range, length=end_range-start_range+1, raw_response_hook=callback)
-            props = await props.download_to_stream(stream, max_concurrency=2)
->>>>>>> ea70800b
 
         # Assert
         self.assertIsInstance(read_bytes, int)
@@ -999,13 +984,8 @@
         start = 4
         end_range = 2 * self.MAX_SINGLE_GET_SIZE
         with open(FILE_PATH, 'wb') as stream:
-<<<<<<< HEAD
-            props = await file_client.download_file(offset=1, length=end_range, max_concurrency=1)
+            props = await file_client.download_file(offset=start, length=end_range-start+1, max_concurrency=1)
             read_bytes = await props.readinto(stream)
-=======
-            props = await file_client.download_file(offset=start, length=end_range-start+1)
-            props = await props.download_to_stream(stream, max_concurrency=1)
->>>>>>> ea70800b
 
         # Assert
         self.assertIsInstance(read_bytes, int)
