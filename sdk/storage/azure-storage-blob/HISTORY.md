--- conflicted
+++ resolved
@@ -6,12 +6,9 @@
 
 - `set_container_access_policy` has required parameter `signed_identifiers`.
 - NoRetry policy has been removed. Use keyword argument `retry_total=0` for no retries. 
-<<<<<<< HEAD
-- `Logging` has been renamed to `BlobAnalyticsLogging`.
-=======
 - Removed types that were accidentally exposed from two modules. Only `BlobServiceClient`, `ContainerClient`, 
 `BlobClient` and `LeaseClient` should be imported from azure.storage.blob.aio
->>>>>>> d77951d3
+- `Logging` has been renamed to `BlobAnalyticsLogging`.
 
 **New features**
 
