--- conflicted
+++ resolved
@@ -4,11 +4,9 @@
 
 **Breaking changes**
 
-<<<<<<< HEAD
 - `set_container_access_policy` has required parameter `signed_identifiers`.
-=======
 - NoRetry policy has been removed. Use keyword argument `retry_total=0` for no retries. 
->>>>>>> d81e1417
+
 
 ## Version 12.0.0b4:
 
