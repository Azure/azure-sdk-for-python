--- conflicted
+++ resolved
@@ -9,12 +9,8 @@
 - Removed types that were accidentally exposed from two modules. Only `BlobServiceClient`, `ContainerClient`, 
 `BlobClient` and `LeaseClient` should be imported from azure.storage.blob.aio
 - `Logging` has been renamed to `BlobAnalyticsLogging`.
-<<<<<<< HEAD
 - All operations that take Etag conditional parameters (`if_match` and `if_none_match`) now take explicit `etag` and `match_condition` parameters, where `etag` is the Etag value, and `match_condition` is an instance of `azure.core.MatchConditions`.
-=======
 - The `generate_shared_access_signature` methods on each of `BlobServiceClient`, `ContainerClient` and `BlobClient` have been replaced by module level functions `generate_account_sas`, `generate_container_sas` and `generate_blob_sas`.
-
->>>>>>> e8a94d23
 
 **New features**
 
