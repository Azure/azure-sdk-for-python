--- conflicted
+++ resolved
@@ -272,7 +272,6 @@
         self.assertIsNotNone(resp)
         self.assertEqual(len(resp), len(tags))
 
-<<<<<<< HEAD
     @BlobPreparer()
     def test_start_copy_from_url_with_tags_copy_tags(self, storage_account_name, storage_account_key):
         self._setup(storage_account_name, storage_account_key)
@@ -346,9 +345,6 @@
         self.assertIsNotNone(copy_tags)
         self.assertEqual(tags2, copy_tags)
 
-    @pytest.mark.skipif(is_version_before(ServiceVersion.V2019_12_12), reason="SV too low")
-=======
->>>>>>> bc556198
     @BlobPreparer()
     def test_list_blobs_returns_tags(self, storage_account_name, storage_account_key):
         self._setup(storage_account_name, storage_account_key)
