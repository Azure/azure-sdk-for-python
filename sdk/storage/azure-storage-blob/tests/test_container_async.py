# coding: utf-8

# -------------------------------------------------------------------------
# Copyright (c) Microsoft Corporation. All rights reserved.
# Licensed under the MIT License. See License.txt in the project root for
# license information.
# --------------------------------------------------------------------------
import pytest
import unittest
import asyncio
from dateutil.tz import tzutc

import requests
from datetime import datetime, timedelta

from azure.core.exceptions import HttpResponseError, ResourceNotFoundError, ResourceExistsError
from azure.core.pipeline.transport import AioHttpTransport
from multidict import CIMultiDict, CIMultiDictProxy
from devtools_testutils import ResourceGroupPreparer, StorageAccountPreparer

from azure.storage.blob import (
    PublicAccess,
    AccessPolicy,
    StorageErrorCode,
    BlobBlock,
    BlobType,
    ContentSettings,
    BlobProperties,
    ContainerSasPermissions,
    StandardBlobTier,
    PremiumPageBlobTier,
    generate_container_sas,
    PartialBatchErrorException
)

from testcase import LogCaptured, GlobalStorageAccountPreparer
from asyncblobtestcase import (
    AsyncBlobTestCase,
)
from azure.storage.blob.aio import (
    BlobServiceClient,
    ContainerClient,
    BlobClient,
    LeaseClient,
)

#------------------------------------------------------------------------------
TEST_CONTAINER_PREFIX = 'acontainer'
#------------------------------------------------------------------------------

class AiohttpTestTransport(AioHttpTransport):
    """Workaround to vcrpy bug: https://github.com/kevin1024/vcrpy/pull/461
    """
    async def send(self, request, **config):
        response = await super(AiohttpTestTransport, self).send(request, **config)
        if not isinstance(response.headers, CIMultiDictProxy):
            response.headers = CIMultiDictProxy(CIMultiDict(response.internal_response.headers))
            response.content_type = response.headers.get("content-type")
        return response


class StorageContainerTestAsync(AsyncBlobTestCase):

    #--Helpers-----------------------------------------------------------------
    def _get_container_reference(self, prefix=TEST_CONTAINER_PREFIX):
        container_name = self.get_resource_name(prefix)
        return container_name

    async def _create_container(self, bsc, prefix=TEST_CONTAINER_PREFIX):
        container_name = self._get_container_reference(prefix)
        container = bsc.get_container_client(container_name)
        try:
            await container.create_container()
        except ResourceExistsError:
            pass
        return container

    async def _to_list(self, async_iterator):
        result = []
        async for item in async_iterator:
            result.append(item)
        return result

    #--Test cases for containers -----------------------------------------
    @GlobalStorageAccountPreparer()
    @AsyncBlobTestCase.await_prepared_test
    async def test_create_container(self, resource_group, location, storage_account, storage_account_key):
        bsc = BlobServiceClient(self._account_url(storage_account.name), storage_account_key, transport=AiohttpTestTransport())
        container_name = self._get_container_reference()

        # Act
        container = bsc.get_container_client(container_name)
        created = await container.create_container()

        # Assert
        self.assertTrue(created)

    @GlobalStorageAccountPreparer()
    @AsyncBlobTestCase.await_prepared_test
    async def test_create_cntnr_w_existing_cntnr_fail_on_exist(self, resource_group, location, storage_account, storage_account_key):
        bsc = BlobServiceClient(self._account_url(storage_account.name), storage_account_key, transport=AiohttpTestTransport())
        container_name = self._get_container_reference()

        # Act
        container = bsc.get_container_client(container_name)
        created = await container.create_container()
        with self.assertRaises(HttpResponseError):
            await container.create_container()

        # Assert
        self.assertTrue(created)

    @GlobalStorageAccountPreparer()
    @AsyncBlobTestCase.await_prepared_test
    async def test_create_container_with_public_access_container(self, resource_group, location, storage_account, storage_account_key):
        bsc = BlobServiceClient(self._account_url(storage_account.name), storage_account_key, transport=AiohttpTestTransport())
        container_name = self._get_container_reference()

        # Act
        container = bsc.get_container_client(container_name)
        created = await container.create_container(public_access='container')

        # Assert
        self.assertTrue(created)

    @GlobalStorageAccountPreparer()
    @AsyncBlobTestCase.await_prepared_test
    async def test_create_container_with_public_access_blob(self, resource_group, location, storage_account, storage_account_key):
        bsc = BlobServiceClient(self._account_url(storage_account.name), storage_account_key, transport=AiohttpTestTransport())
        container_name = self._get_container_reference()

        # Act
        container = bsc.get_container_client(container_name)
        created = await container.create_container(public_access='blob')

        blob = container.get_blob_client("blob1")
        await blob.upload_blob(u'xyz')

        anonymous_service = BlobClient(
            self._account_url(storage_account.name),
            container_name=container_name,
            blob_name="blob1")

        # Assert
        self.assertTrue(created)
        await anonymous_service.download_blob()

    @GlobalStorageAccountPreparer()
    @AsyncBlobTestCase.await_prepared_test
    async def test_create_container_with_metadata(self, resource_group, location, storage_account, storage_account_key):
        bsc = BlobServiceClient(self._account_url(storage_account.name), storage_account_key, transport=AiohttpTestTransport())
        container_name = self._get_container_reference()
        metadata = {'hello': 'world', 'number': '42'}

        # Act
        container = bsc.get_container_client(container_name)
        created = await container.create_container(metadata)

        # Assert
        self.assertTrue(created)
        md_cr = await container.get_container_properties()
        md = md_cr.metadata
        self.assertDictEqual(md, metadata)

    @GlobalStorageAccountPreparer()
    @AsyncBlobTestCase.await_prepared_test
    async def test_container_exists_with_lease(self, resource_group, location, storage_account, storage_account_key):
        bsc = BlobServiceClient(self._account_url(storage_account.name), storage_account_key, transport=AiohttpTestTransport())
        container = await self._create_container(bsc)
        await container.acquire_lease()

        # Act
        exists = await container.get_container_properties()

        # Assert
        self.assertTrue(exists)

    @GlobalStorageAccountPreparer()
    @AsyncBlobTestCase.await_prepared_test
    async def test_unicode_create_container_unicode_name(self, resource_group, location, storage_account, storage_account_key):
        bsc = BlobServiceClient(self._account_url(storage_account.name), storage_account_key, transport=AiohttpTestTransport())
        container_name = u'啊齄丂狛狜'

        container = bsc.get_container_client(container_name)
        # Act
        with self.assertRaises(HttpResponseError):
            # not supported - container name must be alphanumeric, lowercase
            await container.create_container()

        # Assert

    @GlobalStorageAccountPreparer()
    @AsyncBlobTestCase.await_prepared_test
    async def test_list_containers(self, resource_group, location, storage_account, storage_account_key):
        bsc = BlobServiceClient(self._account_url(storage_account.name), storage_account_key, transport=AiohttpTestTransport())
        container = await self._create_container(bsc)

        # Act
        containers = []
        async for c in bsc.list_containers():
            containers.append(c)


        # Assert
        self.assertIsNotNone(containers)
        self.assertGreaterEqual(len(containers), 1)
        self.assertIsNotNone(containers[0])
        self.assert_named_item_in_container(containers, container.container_name)
        self.assertIsNotNone(containers[0].has_immutability_policy)
        self.assertIsNotNone(containers[0].has_legal_hold)

    @GlobalStorageAccountPreparer()
    @AsyncBlobTestCase.await_prepared_test
    async def test_list_containers_with_prefix(self, resource_group, location, storage_account, storage_account_key):
        bsc = BlobServiceClient(self._account_url(storage_account.name), storage_account_key, transport=AiohttpTestTransport())
        container = await self._create_container(bsc)

        # Act
        containers = []
        async for c in bsc.list_containers(name_starts_with=container.container_name):
            containers.append(c)

        # Assert
        self.assertIsNotNone(containers)
        self.assertEqual(len(containers), 1)
        self.assertIsNotNone(containers[0])
        self.assertEqual(containers[0].name, container.container_name)
        self.assertIsNone(containers[0].metadata)

    @GlobalStorageAccountPreparer()
    @AsyncBlobTestCase.await_prepared_test
    async def test_list_containers_with_include_metadata(self, resource_group, location, storage_account, storage_account_key):
        bsc = BlobServiceClient(self._account_url(storage_account.name), storage_account_key, transport=AiohttpTestTransport())
        container = await self._create_container(bsc)
        metadata = {'hello': 'world', 'number': '42'}
        resp = await container.set_container_metadata(metadata)

        # Act
        containers = []
        async for c in bsc.list_containers(
            name_starts_with=container.container_name,
            include_metadata=True):
            containers.append(c)

        # Assert
        self.assertIsNotNone(containers)
        self.assertGreaterEqual(len(containers), 1)
        self.assertIsNotNone(containers[0])
        self.assert_named_item_in_container(containers, container.container_name)
        self.assertDictEqual(containers[0].metadata, metadata)

    @GlobalStorageAccountPreparer()
    @AsyncBlobTestCase.await_prepared_test
    async def test_list_containers_with_public_access(self, resource_group, location, storage_account, storage_account_key):
        bsc = BlobServiceClient(self._account_url(storage_account.name), storage_account_key, transport=AiohttpTestTransport())
        container = await self._create_container(bsc)
        access_policy = AccessPolicy(permission=ContainerSasPermissions(read=True),
                                     expiry=datetime.utcnow() + timedelta(hours=1),
                                     start=datetime.utcnow())
        signed_identifier = {'testid': access_policy}
        resp = await container.set_container_access_policy(signed_identifier, public_access=PublicAccess.Blob)

        # Act
        containers = []
        async for c in bsc.list_containers(name_starts_with=container.container_name):
            containers.append(c)

        # Assert
        self.assertIsNotNone(containers)
        self.assertGreaterEqual(len(containers), 1)
        self.assertIsNotNone(containers[0])
        self.assert_named_item_in_container(containers, container.container_name)
        self.assertEqual(containers[0].public_access, PublicAccess.Blob)

    @GlobalStorageAccountPreparer()
    @AsyncBlobTestCase.await_prepared_test
    async def test_list_containers_with_num_results_and_marker(self, resource_group, location, storage_account, storage_account_key):
        bsc = BlobServiceClient(self._account_url(storage_account.name), storage_account_key, transport=AiohttpTestTransport())
        prefix = 'listcontainerasync'
        container_names = []
        for i in range(0, 4):
            cr = await self._create_container(bsc, prefix + str(i))
            container_names.append(cr.container_name)

        container_names.sort()

        # Act
        generator1 = bsc.list_containers(name_starts_with=prefix, results_per_page=2).by_page()
        containers1 = []
        async for c in await generator1.__anext__():
            containers1.append(c)

        generator2 = bsc.list_containers(
            name_starts_with=prefix, results_per_page=2).by_page(generator1.continuation_token)
        containers2 = []
        async for c in await generator2.__anext__():
            containers2.append(c)

        # Assert
        self.assertIsNotNone(containers1)
        self.assertEqual(len(containers1), 2)
        self.assert_named_item_in_container(containers1, container_names[0])
        self.assert_named_item_in_container(containers1, container_names[1])
        self.assertIsNotNone(containers2)
        self.assertEqual(len(containers2), 2)
        self.assert_named_item_in_container(containers2, container_names[2])
        self.assert_named_item_in_container(containers2, container_names[3])

    @GlobalStorageAccountPreparer()
    @AsyncBlobTestCase.await_prepared_test
    async def test_set_container_metadata(self, resource_group, location, storage_account, storage_account_key):
        bsc = BlobServiceClient(self._account_url(storage_account.name), storage_account_key, transport=AiohttpTestTransport())
        metadata = {'hello': 'world', 'number': '43'}
        container = await self._create_container(bsc)

        # Act
        await container.set_container_metadata(metadata)
        md = await container.get_container_properties()
        metadata_from_response = md.metadata
        # Assert
        self.assertDictEqual(metadata_from_response, metadata)

    @GlobalStorageAccountPreparer()
    @AsyncBlobTestCase.await_prepared_test
    async def test_set_container_metadata_with_lease_id(self, resource_group, location, storage_account, storage_account_key):
        bsc = BlobServiceClient(self._account_url(storage_account.name), storage_account_key, transport=AiohttpTestTransport())
        metadata = {'hello': 'world', 'number': '43'}
        container = await self._create_container(bsc)
        lease_id = await container.acquire_lease()

        # Act
        await container.set_container_metadata(metadata, lease=lease_id)

        # Assert
        md = await container.get_container_properties()
        md = md.metadata
        self.assertDictEqual(md, metadata)

    @GlobalStorageAccountPreparer()
    @AsyncBlobTestCase.await_prepared_test
    async def test_set_container_metadata_with_non_existing_container(self, resource_group, location, storage_account, storage_account_key):
        bsc = BlobServiceClient(self._account_url(storage_account.name), storage_account_key, transport=AiohttpTestTransport())
        container_name = self._get_container_reference()
        container = bsc.get_container_client(container_name)

        # Act
        with self.assertRaises(ResourceNotFoundError):
            await container.set_container_metadata({'hello': 'world', 'number': '43'})

        # Assert

    @GlobalStorageAccountPreparer()
    @AsyncBlobTestCase.await_prepared_test
    async def test_get_container_metadata(self, resource_group, location, storage_account, storage_account_key):
        bsc = BlobServiceClient(self._account_url(storage_account.name), storage_account_key, transport=AiohttpTestTransport())
        metadata = {'hello': 'world', 'number': '42'}
        container = await self._create_container(bsc)
        await container.set_container_metadata(metadata)

        # Act
        md_cr = await container.get_container_properties()
        md = md_cr.metadata

        # Assert
        self.assertDictEqual(md, metadata)

    @GlobalStorageAccountPreparer()
    @AsyncBlobTestCase.await_prepared_test
    async def test_get_container_metadata_with_lease_id(self, resource_group, location, storage_account, storage_account_key):
        bsc = BlobServiceClient(self._account_url(storage_account.name), storage_account_key, transport=AiohttpTestTransport())
        metadata = {'hello': 'world', 'number': '42'}
        container = await self._create_container(bsc)
        await container.set_container_metadata(metadata)
        lease_id = await container.acquire_lease()

        # Act
        md = await container.get_container_properties(lease=lease_id)
        md = md.metadata

        # Assert
        self.assertDictEqual(md, metadata)

    @GlobalStorageAccountPreparer()
    @AsyncBlobTestCase.await_prepared_test
    async def test_get_container_properties(self, resource_group, location, storage_account, storage_account_key):
        bsc = BlobServiceClient(self._account_url(storage_account.name), storage_account_key, transport=AiohttpTestTransport())
        metadata = {'hello': 'world', 'number': '42'}
        container = await self._create_container(bsc)
        await container.set_container_metadata(metadata)

        # Act
        props = await container.get_container_properties()

        # Assert
        self.assertIsNotNone(props)
        self.assertDictEqual(props.metadata, metadata)
        # self.assertEqual(props.lease.duration, 'infinite')
        # self.assertEqual(props.lease.state, 'leased')
        # self.assertEqual(props.lease.status, 'locked')
        # self.assertEqual(props.public_access, 'container')
        self.assertIsNotNone(props.has_immutability_policy)
        self.assertIsNotNone(props.has_legal_hold)

    @GlobalStorageAccountPreparer()
    @AsyncBlobTestCase.await_prepared_test
    async def test_get_container_properties_with_lease_id(self, resource_group, location, storage_account, storage_account_key):
        bsc = BlobServiceClient(self._account_url(storage_account.name), storage_account_key, transport=AiohttpTestTransport())
        metadata = {'hello': 'world', 'number': '42'}
        container = await self._create_container(bsc)
        await container.set_container_metadata(metadata)
        lease_id = await container.acquire_lease()

        # Act
        props = await container.get_container_properties(lease=lease_id)
        await lease_id.break_lease()

        # Assert
        self.assertIsNotNone(props)
        self.assertDictEqual(props.metadata, metadata)
        self.assertEqual(props.lease.duration, 'infinite')
        self.assertEqual(props.lease.state, 'leased')
        self.assertEqual(props.lease.status, 'locked')

    @GlobalStorageAccountPreparer()
    @AsyncBlobTestCase.await_prepared_test
    async def test_get_container_acl(self, resource_group, location, storage_account, storage_account_key):
        bsc = BlobServiceClient(self._account_url(storage_account.name), storage_account_key, transport=AiohttpTestTransport())
        container = await self._create_container(bsc)

        # Act
        acl = await container.get_container_access_policy()

        # Assert
        self.assertIsNotNone(acl)
        self.assertIsNone(acl.get('public_access'))
        self.assertEqual(len(acl.get('signed_identifiers')), 0)

    @GlobalStorageAccountPreparer()
    @AsyncBlobTestCase.await_prepared_test
    async def test_get_container_acl_with_lease_id(self, resource_group, location, storage_account, storage_account_key):
        bsc = BlobServiceClient(self._account_url(storage_account.name), storage_account_key, transport=AiohttpTestTransport())
        container = await self._create_container(bsc)
        lease_id = await container.acquire_lease()

        # Act
        acl = await container.get_container_access_policy(lease=lease_id)

        # Assert
        self.assertIsNotNone(acl)
        self.assertIsNone(acl.get('public_access'))

    @GlobalStorageAccountPreparer()
    @AsyncBlobTestCase.await_prepared_test
    async def test_set_container_acl(self, resource_group, location, storage_account, storage_account_key):
        bsc = BlobServiceClient(self._account_url(storage_account.name), storage_account_key, transport=AiohttpTestTransport())
        container = await self._create_container(bsc)

        # Act
        access_policy = AccessPolicy(permission=ContainerSasPermissions(read=True),
                                     expiry=datetime.utcnow() + timedelta(hours=1),
                                     start=datetime.utcnow())
        signed_identifier = {'testid': access_policy}
        response = await container.set_container_access_policy(signed_identifier)

        self.assertIsNotNone(response.get('etag'))
        self.assertIsNotNone(response.get('last_modified'))

        # Assert
        acl = await container.get_container_access_policy()
        self.assertIsNotNone(acl)
        self.assertEqual(len(acl.get('signed_identifiers')), 1)
        self.assertIsNone(acl.get('public_access'))

    @GlobalStorageAccountPreparer()
    @AsyncBlobTestCase.await_prepared_test
    async def test_set_container_acl_with_one_signed_identifier(self, resource_group, location, storage_account, storage_account_key):
        bsc = BlobServiceClient(self._account_url(storage_account.name), storage_account_key, transport=AiohttpTestTransport())
        from dateutil.tz import tzutc
        container = await self._create_container(bsc)

        # Act
        access_policy = AccessPolicy(permission=ContainerSasPermissions(read=True),
                                     expiry=datetime.utcnow() + timedelta(hours=1),
                                     start=datetime.utcnow())
        signed_identifier = {'testid': access_policy}

        response = await container.set_container_access_policy(signed_identifier)

        # Assert
        self.assertIsNotNone(response.get('etag'))
        self.assertIsNotNone(response.get('last_modified'))

    @GlobalStorageAccountPreparer()
    @AsyncBlobTestCase.await_prepared_test
    async def test_set_container_acl_with_lease_id(self, resource_group, location, storage_account, storage_account_key):
        bsc = BlobServiceClient(self._account_url(storage_account.name), storage_account_key, transport=AiohttpTestTransport())
        container = await self._create_container(bsc)
        lease_id = await container.acquire_lease()

        # Act
        access_policy = AccessPolicy(permission=ContainerSasPermissions(read=True),
                                     expiry=datetime.utcnow() + timedelta(hours=1),
                                     start=datetime.utcnow())
        signed_identifier = {'testid': access_policy}
        await container.set_container_access_policy(signed_identifier, lease=lease_id)

        # Assert
        acl = await container.get_container_access_policy()
        self.assertIsNotNone(acl)
        self.assertIsNone(acl.get('public_access'))

    @GlobalStorageAccountPreparer()
    @AsyncBlobTestCase.await_prepared_test
    async def test_set_container_acl_with_public_access(self, resource_group, location, storage_account, storage_account_key):
        bsc = BlobServiceClient(self._account_url(storage_account.name), storage_account_key, transport=AiohttpTestTransport())
        container = await self._create_container(bsc)

        # Act
        access_policy = AccessPolicy(permission=ContainerSasPermissions(read=True),
                                     expiry=datetime.utcnow() + timedelta(hours=1),
                                     start=datetime.utcnow())
        signed_identifier = {'testid': access_policy}
        await container.set_container_access_policy(signed_identifier, public_access='container')

        # Assert
        acl = await container.get_container_access_policy()
        self.assertIsNotNone(acl)
        self.assertEqual('container', acl.get('public_access'))

    @GlobalStorageAccountPreparer()
    @AsyncBlobTestCase.await_prepared_test
    async def test_set_container_acl_with_empty_signed_identifiers(self, resource_group, location, storage_account, storage_account_key):
        bsc = BlobServiceClient(self._account_url(storage_account.name), storage_account_key, transport=AiohttpTestTransport())
        container = await self._create_container(bsc)

        # Act
        await container.set_container_access_policy(signed_identifiers=dict())

        # Assert
        acl = await container.get_container_access_policy()
        self.assertIsNotNone(acl)
        self.assertEqual(len(acl.get('signed_identifiers')), 0)
        self.assertIsNone(acl.get('public_access'))

    @GlobalStorageAccountPreparer()
    @AsyncBlobTestCase.await_prepared_test
    async def test_set_container_acl_with_signed_identifiers(self, resource_group, location, storage_account, storage_account_key):
        bsc = BlobServiceClient(self._account_url(storage_account.name), storage_account_key, transport=AiohttpTestTransport())
        container = await self._create_container(bsc)

        # Act
        access_policy = AccessPolicy(permission=ContainerSasPermissions(read=True),
                                     expiry=datetime.utcnow() + timedelta(hours=1),
                                     start=datetime.utcnow() - timedelta(minutes=1))
        identifiers = {'testid': access_policy}
        await container.set_container_access_policy(identifiers)

        # Assert
        acl = await container.get_container_access_policy()
        self.assertIsNotNone(acl)
        self.assertEqual('testid', acl.get('signed_identifiers')[0].id)
        self.assertIsNone(acl.get('public_access'))

    @GlobalStorageAccountPreparer()
    @AsyncBlobTestCase.await_prepared_test
    async def test_set_container_acl_with_empty_identifiers(self, resource_group, location, storage_account, storage_account_key):
        bsc = BlobServiceClient(self._account_url(storage_account.name), storage_account_key, transport=AiohttpTestTransport())
        container = await self._create_container(bsc)
        identifiers = {i: None for i in range(0, 3)}

        # Act
        await container.set_container_access_policy(identifiers)

        # Assert
        acl = await container.get_container_access_policy()
        self.assertIsNotNone(acl)
        self.assertEqual(len(acl.get('signed_identifiers')), 3)
        self.assertEqual('0', acl.get('signed_identifiers')[0].id)
        self.assertIsNone(acl.get('signed_identifiers')[0].access_policy)
        self.assertIsNone(acl.get('public_access'))

    @GlobalStorageAccountPreparer()
    @AsyncBlobTestCase.await_prepared_test
    async def test_set_container_acl_with_three_identifiers(self, resource_group, location, storage_account, storage_account_key):
        bsc = BlobServiceClient(self._account_url(storage_account.name), storage_account_key, transport=AiohttpTestTransport())
        container = await self._create_container(bsc)
        access_policy = AccessPolicy(permission=ContainerSasPermissions(read=True),
                                     expiry=datetime.utcnow() + timedelta(hours=1),
                                     start=datetime.utcnow() - timedelta(minutes=1))
        identifiers = {i: access_policy for i in range(2)}

        # Act
        await container.set_container_access_policy(identifiers)

        # Assert
        acl = await container.get_container_access_policy()
        self.assertIsNotNone(acl)
        self.assertEqual(len(acl.get('signed_identifiers')), 2)
        self.assertEqual('0', acl.get('signed_identifiers')[0].id)
        self.assertIsNotNone(acl.get('signed_identifiers')[0].access_policy)
        self.assertIsNone(acl.get('public_access'))

    @GlobalStorageAccountPreparer()
    @AsyncBlobTestCase.await_prepared_test
    async def test_set_container_acl_too_many_ids(self, resource_group, location, storage_account, storage_account_key):
        bsc = BlobServiceClient(self._account_url(storage_account.name), storage_account_key, transport=AiohttpTestTransport())
        container_name = await self._create_container(bsc)

        # Act
        identifiers = dict()
        for i in range(0, 6):
            identifiers['id{}'.format(i)] = AccessPolicy()

        # Assert
        with self.assertRaises(ValueError) as e:
            await container_name.set_container_access_policy(identifiers)
        self.assertEqual(
            str(e.exception),
            'Too many access policies provided. The server does not support setting more than 5 access policies on a single resource.'
        )

    @GlobalStorageAccountPreparer()
    @AsyncBlobTestCase.await_prepared_test
    async def test_lease_container_acquire_and_release(self, resource_group, location, storage_account, storage_account_key):
        bsc = BlobServiceClient(self._account_url(storage_account.name), storage_account_key, transport=AiohttpTestTransport())
        container = await self._create_container(bsc)

        # Act
        lease = await container.acquire_lease()
        await lease.release()

        # Assert

    @GlobalStorageAccountPreparer()
    @AsyncBlobTestCase.await_prepared_test
    async def test_lease_container_renew(self, resource_group, location, storage_account, storage_account_key):
        bsc = BlobServiceClient(self._account_url(storage_account.name), storage_account_key, transport=AiohttpTestTransport())
        container = await self._create_container(bsc)
        lease = await container.acquire_lease(lease_duration=15)
        self.sleep(10)
        lease_id_start = lease.id

        # Act
        await lease.renew()

        # Assert
        self.assertEqual(lease.id, lease_id_start)
        self.sleep(5)
        with self.assertRaises(HttpResponseError):
            await container.delete_container()
        self.sleep(10)
        await container.delete_container()

    @GlobalStorageAccountPreparer()
    @AsyncBlobTestCase.await_prepared_test
    async def test_lease_container_break_period(self, resource_group, location, storage_account, storage_account_key):
        bsc = BlobServiceClient(self._account_url(storage_account.name), storage_account_key, transport=AiohttpTestTransport())
        container = await self._create_container(bsc)

        # Act
        lease = await container.acquire_lease(lease_duration=15)

        # Assert
        await lease.break_lease(lease_break_period=5)
        self.sleep(6)
        with self.assertRaises(HttpResponseError):
            await container.delete_container(lease=lease)

    @GlobalStorageAccountPreparer()
    @AsyncBlobTestCase.await_prepared_test
    async def test_lease_container_break_released_lease_fails(self, resource_group, location, storage_account, storage_account_key):
        bsc = BlobServiceClient(self._account_url(storage_account.name), storage_account_key, transport=AiohttpTestTransport())
        container = await self._create_container(bsc)
        lease = await container.acquire_lease()
        await lease.release()

        # Act
        with self.assertRaises(HttpResponseError):
            await lease.break_lease()

        # Assert

    @GlobalStorageAccountPreparer()
    @AsyncBlobTestCase.await_prepared_test
    async def test_lease_container_with_duration(self, resource_group, location, storage_account, storage_account_key):
        bsc = BlobServiceClient(self._account_url(storage_account.name), storage_account_key, transport=AiohttpTestTransport())
        container = await self._create_container(bsc)

        # Act
        lease = await container.acquire_lease(lease_duration=15)

        # Assert
        with self.assertRaises(HttpResponseError):
            await container.acquire_lease()
        self.sleep(15)
        await container.acquire_lease()

    @GlobalStorageAccountPreparer()
    @AsyncBlobTestCase.await_prepared_test
    async def test_lease_container_twice(self, resource_group, location, storage_account, storage_account_key):
        bsc = BlobServiceClient(self._account_url(storage_account.name), storage_account_key, transport=AiohttpTestTransport())
        container = await self._create_container(bsc)

        # Act
        lease = await container.acquire_lease(lease_duration=15)

        # Assert
        lease2 = await container.acquire_lease(lease_id=lease.id)
        self.assertEqual(lease.id, lease2.id)

    @GlobalStorageAccountPreparer()
    @AsyncBlobTestCase.await_prepared_test
    async def test_lease_container_with_proposed_lease_id(self, resource_group, location, storage_account, storage_account_key):
        bsc = BlobServiceClient(self._account_url(storage_account.name), storage_account_key, transport=AiohttpTestTransport())
        container = await self._create_container(bsc)

        # Act
        proposed_lease_id = '55e97f64-73e8-4390-838d-d9e84a374321'
        lease = await container.acquire_lease(lease_id=proposed_lease_id)

        # Assert
        self.assertEqual(proposed_lease_id, lease.id)

    @GlobalStorageAccountPreparer()
    @AsyncBlobTestCase.await_prepared_test
    async def test_lease_container_change_lease_id(self, resource_group, location, storage_account, storage_account_key):
        bsc = BlobServiceClient(self._account_url(storage_account.name), storage_account_key, transport=AiohttpTestTransport())
        container = await self._create_container(bsc)

        # Act
        lease_id = '29e0b239-ecda-4f69-bfa3-95f6af91464c'
        lease = await container.acquire_lease()
        lease_id1 = lease.id
        await lease.change(proposed_lease_id=lease_id)
        await lease.renew()
        lease_id2 = lease.id

        # Assert
        self.assertIsNotNone(lease_id1)
        self.assertIsNotNone(lease_id2)
        self.assertNotEqual(lease_id1, lease_id)
        self.assertEqual(lease_id2, lease_id)

    @GlobalStorageAccountPreparer()
    @AsyncBlobTestCase.await_prepared_test
    async def test_delete_container_with_existing_container(self, resource_group, location, storage_account, storage_account_key):
        bsc = BlobServiceClient(self._account_url(storage_account.name), storage_account_key, transport=AiohttpTestTransport())
        container = await self._create_container(bsc)

        # Act
        deleted = await container.delete_container()

        # Assert
        self.assertIsNone(deleted)

    @GlobalStorageAccountPreparer()
    @AsyncBlobTestCase.await_prepared_test
    async def test_delete_cntnr_w_nonexisting_cntnr_fail_not_exist(self, resource_group, location, storage_account, storage_account_key):
        bsc = BlobServiceClient(self._account_url(storage_account.name), storage_account_key, transport=AiohttpTestTransport())
        container_name = self._get_container_reference()
        container = bsc.get_container_client(container_name)

        # Act
        with LogCaptured(self) as log_captured:
            with self.assertRaises(ResourceNotFoundError):
                await container.delete_container()

            log_as_str = log_captured.getvalue()
            #self.assertTrue('ERROR' in log_as_str)

    @GlobalStorageAccountPreparer()
    @AsyncBlobTestCase.await_prepared_test
    async def test_delete_container_with_lease_id(self, resource_group, location, storage_account, storage_account_key):
        bsc = BlobServiceClient(self._account_url(storage_account.name), storage_account_key, transport=AiohttpTestTransport())
        container = await self._create_container(bsc)
        lease = await container.acquire_lease(lease_duration=15)

        # Act
        deleted = await container.delete_container(lease=lease)

        # Assert
        self.assertIsNone(deleted)
        with self.assertRaises(ResourceNotFoundError):
            await container.get_container_properties()

    @GlobalStorageAccountPreparer()
    @AsyncBlobTestCase.await_prepared_test
    async def test_list_names(self, resource_group, location, storage_account, storage_account_key):
        bsc = BlobServiceClient(self._account_url(storage_account.name), storage_account_key, transport=AiohttpTestTransport())
        container = await self._create_container(bsc)
        data = b'hello world'

        await (container.get_blob_client('blob1')).upload_blob(data)
        await (container.get_blob_client('blob2')).upload_blob(data)


        # Act
        blobs = []
        async for b in container.list_blobs():
            blobs.append(b.name)

        self.assertEqual(blobs, ['blob1', 'blob2'])

    @GlobalStorageAccountPreparer()
    @AsyncBlobTestCase.await_prepared_test
    async def test_list_blobs(self, resource_group, location, storage_account, storage_account_key):
        bsc = BlobServiceClient(self._account_url(storage_account.name), storage_account_key, transport=AiohttpTestTransport())
        container = await self._create_container(bsc)
        data = b'hello world'
        cr0 = container.get_blob_client('blob1')
        await cr0.upload_blob(data)
        cr1 = container.get_blob_client('blob2')
        await cr1.upload_blob(data)

        # Act
        blobs = []
        async for b in container.list_blobs():
            blobs.append(b)

        # Assert
        self.assertIsNotNone(blobs)
        self.assertGreaterEqual(len(blobs), 2)
        self.assertIsNotNone(blobs[0])
        self.assert_named_item_in_container(blobs, 'blob1')
        self.assert_named_item_in_container(blobs, 'blob2')
        self.assertEqual(blobs[0].size, 11)
        self.assertEqual(blobs[1].content_settings.content_type,
                         'application/octet-stream')
        self.assertIsNotNone(blobs[0].creation_time)

    @GlobalStorageAccountPreparer()
    @AsyncBlobTestCase.await_prepared_test
    async def test_list_blobs_leased_blob(self, resource_group, location, storage_account, storage_account_key):
        bsc = BlobServiceClient(self._account_url(storage_account.name), storage_account_key, transport=AiohttpTestTransport())
        container = await self._create_container(bsc)
        data = b'hello world'
        blob1 = container.get_blob_client('blob1')
        await blob1.upload_blob(data)
        lease = await blob1.acquire_lease()

        # Act
        resp = []
        async for b in container.list_blobs():
            resp.append(b)
        # Assert
        self.assertIsNotNone(resp)
        self.assertGreaterEqual(len(resp), 1)
        self.assertIsNotNone(resp[0])
        self.assert_named_item_in_container(resp, 'blob1')
        self.assertEqual(resp[0].size, 11)
        self.assertEqual(resp[0].lease.duration, 'infinite')
        self.assertEqual(resp[0].lease.status, 'locked')
        self.assertEqual(resp[0].lease.state, 'leased')

    @GlobalStorageAccountPreparer()
    @AsyncBlobTestCase.await_prepared_test
    async def test_list_blobs_with_prefix(self, resource_group, location, storage_account, storage_account_key):
        bsc = BlobServiceClient(self._account_url(storage_account.name), storage_account_key, transport=AiohttpTestTransport())
        container = await self._create_container(bsc)
        data = b'hello world'
        c0 = container.get_blob_client('blob_a1')
        await c0.upload_blob(data)
        c1 = container.get_blob_client('blob_a2')
        await c1.upload_blob(data)
        c2 = container.get_blob_client('blob_b1')
        await c2.upload_blob(data)

        # Act
        resp = []
        async for b in container.list_blobs(name_starts_with='blob_a'):
            resp.append(b)

        # Assert
        self.assertIsNotNone(resp)
        self.assertEqual(len(resp), 2)
        self.assert_named_item_in_container(resp, 'blob_a1')
        self.assert_named_item_in_container(resp, 'blob_a2')

    @GlobalStorageAccountPreparer()
    @AsyncBlobTestCase.await_prepared_test
    async def test_list_blobs_with_num_results(self, resource_group, location, storage_account, storage_account_key):
        bsc = BlobServiceClient(self._account_url(storage_account.name), storage_account_key, transport=AiohttpTestTransport())
        container = await self._create_container(bsc)
        data = b'hello world'
        c0 = container.get_blob_client('blob_a1')
        await c0.upload_blob(data)
        c1 = container.get_blob_client('blob_a2')
        await c1.upload_blob(data)
        c2 = container.get_blob_client('blob_a3')
        await c2.upload_blob(data)
        c3 = container.get_blob_client('blob_b1')
        await c3.upload_blob(data)

        # Act
        generator = container.list_blobs(results_per_page=2).by_page()
        blobs = []
        async for b in await generator.__anext__():
            blobs.append(b)

        # Assert
        self.assertIsNotNone(blobs)
        self.assertEqual(len(blobs), 2)
        self.assert_named_item_in_container(generator.current_page, 'blob_a1')
        self.assert_named_item_in_container(generator.current_page, 'blob_a2')

    @GlobalStorageAccountPreparer()
    @AsyncBlobTestCase.await_prepared_test
    async def test_list_blobs_with_include_snapshots(self, resource_group, location, storage_account, storage_account_key):
        bsc = BlobServiceClient(self._account_url(storage_account.name), storage_account_key, transport=AiohttpTestTransport())
        container = await self._create_container(bsc)
        data = b'hello world'
        blob1 = container.get_blob_client('blob1')
        await blob1.upload_blob(data)
        await blob1.create_snapshot()
        await (container.get_blob_client('blob2')).upload_blob(data)

        # Act
        blobs = []
        async for b in container.list_blobs(include="snapshots"):
            blobs.append(b)

        # Assert
        self.assertEqual(len(blobs), 3)
        self.assertEqual(blobs[0].name, 'blob1')
        self.assertIsNotNone(blobs[0].snapshot)
        self.assertEqual(blobs[1].name, 'blob1')
        self.assertIsNone(blobs[1].snapshot)
        self.assertEqual(blobs[2].name, 'blob2')
        self.assertIsNone(blobs[2].snapshot)

    @GlobalStorageAccountPreparer()
    @AsyncBlobTestCase.await_prepared_test
    async def test_list_blobs_with_include_metadata(self, resource_group, location, storage_account, storage_account_key):
        bsc = BlobServiceClient(self._account_url(storage_account.name), storage_account_key, transport=AiohttpTestTransport())
        container = await self._create_container(bsc)
        data = b'hello world'
        blob1 = container.get_blob_client('blob1')
        await blob1.upload_blob(data, metadata={'number': '1', 'name': 'bob'})
        await blob1.create_snapshot()
        cr = container.get_blob_client('blob2')
        await cr.upload_blob(data, metadata={'number': '2', 'name': 'car'})

        # Act
        blobs = []
        async for b in container.list_blobs(include="metadata"):
            blobs.append(b)

        # Assert
        self.assertEqual(len(blobs), 2)
        self.assertEqual(blobs[0].name, 'blob1')
        self.assertEqual(blobs[0].metadata['number'], '1')
        self.assertEqual(blobs[0].metadata['name'], 'bob')
        self.assertEqual(blobs[1].name, 'blob2')
        self.assertEqual(blobs[1].metadata['number'], '2')
        self.assertEqual(blobs[1].metadata['name'], 'car')

    @GlobalStorageAccountPreparer()
    @AsyncBlobTestCase.await_prepared_test
    async def test_list_blobs_with_include_uncommittedblobs(self, resource_group, location, storage_account, storage_account_key):
        bsc = BlobServiceClient(self._account_url(storage_account.name), storage_account_key, transport=AiohttpTestTransport())
        container = await self._create_container(bsc)
        data = b'hello world'
        blob1 = container.get_blob_client('blob1')
        await blob1.stage_block('1', b'AAA')
        await blob1.stage_block('2', b'BBB')
        await blob1.stage_block('3', b'CCC')

        blob2 = container.get_blob_client('blob2')
        await blob2.upload_blob(data, metadata={'number': '2', 'name': 'car'})

        # Act
        blobs = []
        async for b in container.list_blobs(include="uncommittedblobs"):
            blobs.append(b)

        # Assert
        self.assertEqual(len(blobs), 2)
        self.assertEqual(blobs[0].name, 'blob1')
        self.assertEqual(blobs[1].name, 'blob2')

    @GlobalStorageAccountPreparer()
    @AsyncBlobTestCase.await_prepared_test
    async def test_list_blobs_with_include_copy(self, resource_group, location, storage_account, storage_account_key):
        bsc = BlobServiceClient(self._account_url(storage_account.name), storage_account_key, transport=AiohttpTestTransport())
        container = await self._create_container(bsc)
        data = b'hello world'
        await (container.get_blob_client('blob1')).upload_blob(data, metadata={'status': 'original'})
        sourceblob = 'https://{0}.blob.core.windows.net/{1}/blob1'.format(
        storage_account.name,
            container.container_name)

        blobcopy = container.get_blob_client('blob1copy')
        await blobcopy.start_copy_from_url(sourceblob, metadata={'status': 'copy'})

        # Act
        blobs = []
        async for b in container.list_blobs(include="copy"):
            blobs.append(b)

        # Assert
        self.assertEqual(len(blobs), 2)
        self.assertEqual(blobs[0].name, 'blob1')
        self.assertEqual(blobs[1].name, 'blob1copy')
        self.assertEqual(blobs[1].blob_type, blobs[0].blob_type)
        self.assertEqual(blobs[1].size, 11)
        self.assertEqual(blobs[1].content_settings.content_type,
                         'application/octet-stream')
        self.assertEqual(blobs[1].content_settings.cache_control, None)
        self.assertEqual(blobs[1].content_settings.content_encoding, None)
        self.assertEqual(blobs[1].content_settings.content_language, None)
        self.assertEqual(blobs[1].content_settings.content_disposition, None)
        self.assertNotEqual(blobs[1].content_settings.content_md5, None)
        self.assertEqual(blobs[1].lease.status, 'unlocked')
        self.assertEqual(blobs[1].lease.state, 'available')
        self.assertNotEqual(blobs[1].copy.id, None)
        self.assertEqual(blobs[1].copy.source, sourceblob)
        self.assertEqual(blobs[1].copy.status, 'success')
        self.assertEqual(blobs[1].copy.progress, '11/11')
        self.assertNotEqual(blobs[1].copy.completion_time, None)

    @GlobalStorageAccountPreparer()
    @AsyncBlobTestCase.await_prepared_test
    async def test_list_blobs_with_delimiter(self, resource_group, location, storage_account, storage_account_key):
        bsc = BlobServiceClient(self._account_url(storage_account.name), storage_account_key, transport=AiohttpTestTransport())
        container = await self._create_container(bsc)
        data = b'hello world'

        cr0 = container.get_blob_client('a/blob1')
        await cr0.upload_blob(data)
        cr1 = container.get_blob_client('a/blob2')
        await cr1.upload_blob(data)
        cr2 = container.get_blob_client('b/blob3')
        await cr2.upload_blob(data)
        cr4 = container.get_blob_client('blob4')
        await cr4.upload_blob(data)

        # Act
        resp = []
        async for w in container.walk_blobs():
            resp.append(w)

        # Assert
        self.assertIsNotNone(resp)
        self.assertEqual(len(resp), 3)
        self.assert_named_item_in_container(resp, 'a/')
        self.assert_named_item_in_container(resp, 'b/')
        self.assert_named_item_in_container(resp, 'blob4')

    @GlobalStorageAccountPreparer()
    @AsyncBlobTestCase.await_prepared_test
    async def test_delete_blobs_simple(self, resource_group, location, storage_account, storage_account_key):
        # Arrange
        bsc = BlobServiceClient(self._account_url(storage_account.name), storage_account_key, transport=AiohttpTestTransport())
        container = await self._create_container(bsc)
        data = b'hello world'

        try:
            await container.get_blob_client('blob1').upload_blob(data)
            await container.get_blob_client('blob2').upload_blob(data)
            await container.get_blob_client('blob3').upload_blob(data)
        except:
            pass

        # Act
        response = await self._to_list(await container.delete_blobs(
            'blob1',
            'blob2',
            'blob3',
        ))
        assert len(response) == 3
        assert response[0].status_code == 202
        assert response[1].status_code == 202
        assert response[2].status_code == 202

<<<<<<< HEAD
    @GlobalStorageAccountPreparer()
    @AsyncBlobTestCase.await_prepared_test
    async def test_delete_blobs_snapshot(self, resource_group, location, storage_account, storage_account_key):
=======
    @record
    def test_delete_blobs_simple_no_raise_async(self):
        if TestMode.need_recording_file(self.test_mode):
            return
        loop = asyncio.get_event_loop()
        loop.run_until_complete(self._test_delete_blobs_simple())

    async def _test_delete_blobs_simple_no_raise(self):
>>>>>>> e1647e1e
        # Arrange
        bsc = BlobServiceClient(self._account_url(storage_account.name), storage_account_key, transport=AiohttpTestTransport())
        container = await self._create_container(bsc)
        data = b'hello world'

        try:
            await container.get_blob_client('blob1').upload_blob(data)
            await container.get_blob_client('blob2').upload_blob(data)
            await container.get_blob_client('blob3').upload_blob(data)
        except:
            pass
<<<<<<< HEAD
        blobs = await self._to_list(container.list_blobs(include='snapshots'))
        assert len(blobs) == 4  # 3 blobs + 1 snapshot
=======
>>>>>>> e1647e1e

        # Act
        response = await self._to_list(await container.delete_blobs(
            'blob1',
            'blob2',
            'blob3',
            raise_on_any_failure=False
        ))
        assert len(response) == 3
        assert response[0].status_code == 202
        assert response[1].status_code == 202
        assert response[2].status_code == 202

    @record
    def test_delete_blobs_snapshot(self):
        loop = asyncio.get_event_loop()
        loop.run_until_complete(self._test_delete_blobs_snapshot())

<<<<<<< HEAD
        blobs = await self._to_list(container.list_blobs(include='snapshots'))
        assert len(blobs) == 3  # 3 blobs
=======
    async def _test_delete_blobs_snapshot(self):
        # Arrange
        container = await self._create_container()
        data = b'hello world'

        try:
            blob1_client = container.get_blob_client('blob1')
            await blob1_client.upload_blob(data)
            await blob1_client.create_snapshot()
            await container.get_blob_client('blob2').upload_blob(data)
            await container.get_blob_client('blob3').upload_blob(data)
        except:
            pass
        blobs = await _to_list(container.list_blobs(include='snapshots'))
        assert len(blobs) == 4  # 3 blobs + 1 snapshot

        # Act
        try:
            response = await _to_list(await container.delete_blobs(
                'blob1',
                'blob2',
                'blob3',
                delete_snapshots='only'
            ))
        except PartialBatchErrorException as err:
            parts_list = err.parts
            assert len(parts_list) == 3
            assert parts_list[0].status_code == 202
            assert parts_list[1].status_code == 404  # There was no snapshot
            assert parts_list[2].status_code == 404  # There was no snapshot

            blobs = await _to_list(container.list_blobs(include='snapshots'))
            assert len(blobs) == 3  # 3 blobs
>>>>>>> e1647e1e

    @GlobalStorageAccountPreparer()
    @AsyncBlobTestCase.await_prepared_test
    async def test_standard_blob_tier_set_tier_api_batch(self, resource_group, location, storage_account, storage_account_key):
        bsc = BlobServiceClient(self._account_url(storage_account.name), storage_account_key, transport=AiohttpTestTransport())
        container = await self._create_container(bsc)
        tiers = [StandardBlobTier.Archive, StandardBlobTier.Cool, StandardBlobTier.Hot]

        for tier in tiers:
            try:
                blob = container.get_blob_client('blob1')
                data = b'hello world'
                await blob.upload_blob(data)
                await container.get_blob_client('blob2').upload_blob(data)
                await container.get_blob_client('blob3').upload_blob(data)

                blob_ref = await blob.get_blob_properties()
                assert blob_ref.blob_tier is not None
                assert blob_ref.blob_tier_inferred
                assert blob_ref.blob_tier_change_time is None

                parts = await self._to_list(await container.set_standard_blob_tier_blobs(
                    tier,
                    'blob1',
                    'blob2',
                    'blob3',
                ))

                assert len(parts) == 3

                assert parts[0].status_code in [200, 202]
                assert parts[1].status_code in [200, 202]
                assert parts[2].status_code in [200, 202]

                blob_ref2 = await blob.get_blob_properties()
                assert tier == blob_ref2.blob_tier
                assert not blob_ref2.blob_tier_inferred
                assert blob_ref2.blob_tier_change_time is not None

            finally:
                await container.delete_blobs(
                    'blob1',
                    'blob2',
                    'blob3',
                )

    @pytest.mark.skip(reason="Wasn't able to get premium account with batch enabled")
    @GlobalStorageAccountPreparer()
    @AsyncBlobTestCase.await_prepared_test
    async def test_premium_tier_set_tier_api_batch(self, resource_group, location, storage_account, storage_account_key):
        bsc = BlobServiceClient(self._account_url(storage_account.name), storage_account_key, transport=AiohttpTestTransport())
        url = self._get_premium_account_url()
        credential = self._get_premium_shared_key_credential()
        pbs = BlobServiceClient(url, credential=credential)

        try:
            container_name = self.get_resource_name('utpremiumcontainer')
            container = pbs.get_container_client(container_name)

            if not self.is_playback():
                try:
                    await container.create_container()
                except ResourceExistsError:
                    pass

            pblob = container.get_blob_client('blob1')
            await pblob.create_page_blob(1024)
            await container.get_blob_client('blob2').create_page_blob(1024)
            await container.get_blob_client('blob3').create_page_blob(1024)

            blob_ref = await pblob.get_blob_properties()
            assert PremiumPageBlobTier.P10 == blob_ref.blob_tier
            assert blob_ref.blob_tier is not None
            assert blob_ref.blob_tier_inferred

            parts = await self._to_list(container.set_premium_page_blob_tier_blobs(
                PremiumPageBlobTier.P50,
                'blob1',
                'blob2',
                'blob3',
            ))

            assert len(parts) == 3

            assert parts[0].status_code in [200, 202]
            assert parts[1].status_code in [200, 202]
            assert parts[2].status_code in [200, 202]


            blob_ref2 = await pblob.get_blob_properties()
            assert PremiumPageBlobTier.P50 == blob_ref2.blob_tier
            assert not blob_ref2.blob_tier_inferred

        finally:
            await container.delete_blobs(
                'blob1',
                'blob2',
                'blob3',
            )

    @GlobalStorageAccountPreparer()
    @AsyncBlobTestCase.await_prepared_test
    async def test_walk_blobs_with_delimiter(self, resource_group, location, storage_account, storage_account_key):
        bsc = BlobServiceClient(self._account_url(storage_account.name), storage_account_key, transport=AiohttpTestTransport())
        container = await self._create_container(bsc)
        data = b'hello world'

        cr0 = container.get_blob_client('a/blob1')
        await cr0.upload_blob(data)
        cr1 = container.get_blob_client('a/blob2')
        await cr1.upload_blob(data)
        cr2 = container.get_blob_client('b/c/blob3')
        await cr2.upload_blob(data)
        cr3 = container.get_blob_client('blob4')
        await cr3.upload_blob(data)

        blob_list = []
        async def recursive_walk(prefix):
            async for b in prefix:
                if b.get('prefix'):
                    await recursive_walk(b)
                else:
                    blob_list.append(b.name)

        # Act
        await recursive_walk(container.walk_blobs())

        # Assert
        self.assertEqual(len(blob_list), 4)
        self.assertEqual(blob_list, ['a/blob1', 'a/blob2', 'b/c/blob3', 'blob4'])

    @GlobalStorageAccountPreparer()
    @AsyncBlobTestCase.await_prepared_test
    async def test_list_blobs_with_include_multiple(self, resource_group, location, storage_account, storage_account_key):
        bsc = BlobServiceClient(self._account_url(storage_account.name), storage_account_key, transport=AiohttpTestTransport())
        container = await self._create_container(bsc)
        data = b'hello world'
        blob1 = container.get_blob_client('blob1')
        await blob1.upload_blob(data, metadata={'number': '1', 'name': 'bob'})
        await blob1.create_snapshot()

        client = container.get_blob_client('blob2')
        await client.upload_blob(data, metadata={'number': '2', 'name': 'car'})

        # Act
        blobs = []
        async for b in container.list_blobs(include=["snapshots", "metadata"]):
            blobs.append(b)

        # Assert
        self.assertEqual(len(blobs), 3)
        self.assertEqual(blobs[0].name, 'blob1')
        self.assertIsNotNone(blobs[0].snapshot)
        self.assertEqual(blobs[0].metadata['number'], '1')
        self.assertEqual(blobs[0].metadata['name'], 'bob')
        self.assertEqual(blobs[1].name, 'blob1')
        self.assertIsNone(blobs[1].snapshot)
        self.assertEqual(blobs[1].metadata['number'], '1')
        self.assertEqual(blobs[1].metadata['name'], 'bob')
        self.assertEqual(blobs[2].name, 'blob2')
        self.assertIsNone(blobs[2].snapshot)
        self.assertEqual(blobs[2].metadata['number'], '2')
        self.assertEqual(blobs[2].metadata['name'], 'car')

    @GlobalStorageAccountPreparer()
    @AsyncBlobTestCase.await_prepared_test
    async def test_shared_access_container(self, resource_group, location, storage_account, storage_account_key):
        # SAS URL is calculated from storage key, so this test runs live only
        if not self.is_live:
            pytest.skip("live only")

        bsc = BlobServiceClient(self._account_url(storage_account.name), storage_account_key, transport=AiohttpTestTransport())
        container = await self._create_container(bsc)
        blob_name  = 'blob1'
        data = b'hello world'

        blob = container.get_blob_client(blob_name)
        await blob.upload_blob(data)

        token = generate_container_sas(
            container.account_name,
            container.container_name,
            account_key=container.credential.account_key,
            expiry=datetime.utcnow() + timedelta(hours=1),
            permission=ContainerSasPermissions(read=True),
        )
        blob = BlobClient.from_blob_url(blob.url, credential=token)

        # Act
        response = requests.get(blob.url)

        # Assert
        self.assertTrue(response.ok)
        self.assertEqual(data, response.content)

    @GlobalStorageAccountPreparer()
    @AsyncBlobTestCase.await_prepared_test
    async def test_web_container_normal_operations_working(self, resource_group, location, storage_account, storage_account_key):
        web_container = "web"
        bsc = BlobServiceClient(self._account_url(storage_account.name), storage_account_key, transport=AiohttpTestTransport())

        # create the web container in case it does not exist yet
        container = bsc.get_container_client(web_container)
        try:
            try:
                created = await container.create_container()
                self.assertIsNotNone(created)
            except ResourceExistsError:
                pass

            # test if web container exists
            exist = await container.get_container_properties()
            self.assertTrue(exist)

            # create a blob
            blob_name = self.get_resource_name("blob")
            blob_content = self.get_random_text_data(1024)
            blob = container.get_blob_client(blob_name)
            await blob.upload_blob(blob_content)

            # get a blob
            blob_data = await (await blob.download_blob()).readall()
            self.assertIsNotNone(blob)
            self.assertEqual(blob_data.decode('utf-8'), blob_content)

        finally:
            # delete container
            await container.delete_container()

#------------------------------------------------------------------------------<|MERGE_RESOLUTION|>--- conflicted
+++ resolved
@@ -1072,20 +1072,9 @@
         assert response[1].status_code == 202
         assert response[2].status_code == 202
 
-<<<<<<< HEAD
-    @GlobalStorageAccountPreparer()
-    @AsyncBlobTestCase.await_prepared_test
-    async def test_delete_blobs_snapshot(self, resource_group, location, storage_account, storage_account_key):
-=======
-    @record
-    def test_delete_blobs_simple_no_raise_async(self):
-        if TestMode.need_recording_file(self.test_mode):
-            return
-        loop = asyncio.get_event_loop()
-        loop.run_until_complete(self._test_delete_blobs_simple())
-
-    async def _test_delete_blobs_simple_no_raise(self):
->>>>>>> e1647e1e
+    @GlobalStorageAccountPreparer()
+    @AsyncBlobTestCase.await_prepared_test
+    async def test_delete_blobs_simple_no_raise(self, resource_group, location, storage_account, storage_account_key):
         # Arrange
         bsc = BlobServiceClient(self._account_url(storage_account.name), storage_account_key, transport=AiohttpTestTransport())
         container = await self._create_container(bsc)
@@ -1097,11 +1086,6 @@
             await container.get_blob_client('blob3').upload_blob(data)
         except:
             pass
-<<<<<<< HEAD
-        blobs = await self._to_list(container.list_blobs(include='snapshots'))
-        assert len(blobs) == 4  # 3 blobs + 1 snapshot
-=======
->>>>>>> e1647e1e
 
         # Act
         response = await self._to_list(await container.delete_blobs(
@@ -1115,16 +1099,9 @@
         assert response[1].status_code == 202
         assert response[2].status_code == 202
 
-    @record
-    def test_delete_blobs_snapshot(self):
-        loop = asyncio.get_event_loop()
-        loop.run_until_complete(self._test_delete_blobs_snapshot())
-
-<<<<<<< HEAD
-        blobs = await self._to_list(container.list_blobs(include='snapshots'))
-        assert len(blobs) == 3  # 3 blobs
-=======
-    async def _test_delete_blobs_snapshot(self):
+    @GlobalStorageAccountPreparer()
+    @AsyncBlobTestCase.await_prepared_test
+    async def test_delete_blobs_snapshot(self, resource_group, location, storage_account, storage_account_key):
         # Arrange
         container = await self._create_container()
         data = b'hello world'
@@ -1157,7 +1134,6 @@
 
             blobs = await _to_list(container.list_blobs(include='snapshots'))
             assert len(blobs) == 3  # 3 blobs
->>>>>>> e1647e1e
 
     @GlobalStorageAccountPreparer()
     @AsyncBlobTestCase.await_prepared_test
