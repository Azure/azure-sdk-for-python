# coding: utf-8

# -------------------------------------------------------------------------
# Copyright (c) Microsoft Corporation. All rights reserved.
# Licensed under the MIT License. See License.txt in the project root for
# license information.
# --------------------------------------------------------------------------
import pytest
import asyncio
import requests
import time
import unittest
import os
from datetime import datetime, timedelta

from azure.core.exceptions import (
    HttpResponseError,
    ResourceNotFoundError,
    ResourceExistsError,
    ClientAuthenticationError)
from azure.core.pipeline.transport import AsyncioRequestsTransport
from azure.core.pipeline.transport import AioHttpTransport
from multidict import CIMultiDict, CIMultiDictProxy

from azure.storage.blob._generated.models import RehydratePriority
from azure.storage.blob.aio import (
    BlobServiceClient,
    ContainerClient,
    BlobClient,
)

from azure.storage.blob import (
    upload_blob_to_url,
    download_blob_from_url,
    generate_blob_sas,
    generate_account_sas,
    generate_container_sas,
    BlobType,
    StorageErrorCode,
    BlobSasPermissions,
    ContainerSasPermissions,
    ContentSettings,
    BlobProperties,
    RetentionPolicy,
    AccessPolicy,
    ResourceTypes,
    AccountSasPermissions,
    StandardBlobTier)

from testcase import (
    StorageTestCase,
    TestMode,
    record
)

# ------------------------------------------------------------------------------
TEST_CONTAINER_PREFIX = 'container'
TEST_BLOB_PREFIX = 'blob'
FILE_PATH = 'blob_data.temp.dat'


# ------------------------------------------------------------------------------

class AiohttpTestTransport(AioHttpTransport):
    """Workaround to vcrpy bug: https://github.com/kevin1024/vcrpy/pull/461
    """
    async def send(self, request, **config):
        response = await super(AiohttpTestTransport, self).send(request, **config)
        if not isinstance(response.headers, CIMultiDictProxy):
            response.headers = CIMultiDictProxy(CIMultiDict(response.internal_response.headers))
            response.content_type = response.headers.get("content-type")
        return response


class StorageCommonBlobTestAsync(StorageTestCase):

    def setUp(self):
        super(StorageCommonBlobTestAsync, self).setUp()

        url = self._get_account_url()
        credential = self._get_shared_key_credential()
        self.bsc = BlobServiceClient(url, credential=credential, transport=AiohttpTestTransport())

        self.container_name = self.get_resource_name('utcontainer')
        self.byte_data = self.get_random_bytes(1024)

        remote_url = self._get_remote_account_url()
        remote_credential = self._get_remote_shared_key_credential()
        self.bsc2 = BlobServiceClient(remote_url, credential=remote_credential, transport=AiohttpTestTransport())
        self.remote_container_name = None

    def tearDown(self):
        if not self.is_playback():
            loop = asyncio.get_event_loop()
            try:
                loop.run_until_complete(self.bsc.delete_container(self.container_name, timeout=5))
            except:
                pass

            if self.remote_container_name:
                try:
                    loop.run_until_complete(self.bsc2.delete_container(self.remote_container_name))
                except:
                    pass

        if os.path.isfile(FILE_PATH):
            try:
                os.remove(FILE_PATH)
            except:
                pass

        return super(StorageCommonBlobTestAsync, self).tearDown()

    # --Helpers-----------------------------------------------------------------

    async def _setup(self):
        if not self.is_playback():
            container = self.bsc.get_container_client(self.container_name)
            try:
                await container.create_container(timeout=5)
            except ResourceExistsError:
                pass

    def _get_container_reference(self):
        return self.get_resource_name(TEST_CONTAINER_PREFIX)

    def _get_blob_reference(self):
        return self.get_resource_name(TEST_BLOB_PREFIX)

    async def _create_block_blob(self):
        blob_name = self._get_blob_reference()
        blob = self.bsc.get_blob_client(self.container_name, blob_name)
        await blob.upload_blob(self.byte_data, length=len(self.byte_data))
        return blob_name

    async def _create_remote_container(self):
        self.remote_container_name = self.get_resource_name('remotectnr')
        remote_container = self.bsc2.get_container_client(self.remote_container_name)
        try:
            await remote_container.create_container()
        except ResourceExistsError:
            pass

    async def _create_remote_block_blob(self, blob_data=None):
        if not blob_data:
            blob_data = b'12345678' * 1024 * 1024
        source_blob_name = self._get_blob_reference()
        source_blob = self.bsc2.get_blob_client(self.remote_container_name, source_blob_name)
        await source_blob.upload_blob(blob_data)
        return source_blob

    async def _wait_for_async_copy(self, blob):
        count = 0
        props = await blob.get_blob_properties()
        while props.copy.status == 'pending':
            count = count + 1
            if count > 10:
                self.fail('Timed out waiting for async copy to complete.')
            self.sleep(6)
            props = await blob.get_blob_properties()
        return props

    async def _enable_soft_delete(self):
        delete_retention_policy = RetentionPolicy(enabled=True, days=2)
        await self.bsc.set_service_properties(delete_retention_policy=delete_retention_policy)

        # wait until the policy has gone into effect
        if not self.is_playback():
            time.sleep(30)

    async def _disable_soft_delete(self):
        delete_retention_policy = RetentionPolicy(enabled=False)
        await self.bsc.set_service_properties(delete_retention_policy=delete_retention_policy)

    def _assert_blob_is_soft_deleted(self, blob):
        self.assertTrue(blob.deleted)
        self.assertIsNotNone(blob.deleted_time)
        self.assertIsNotNone(blob.remaining_retention_days)

    def _assert_blob_not_soft_deleted(self, blob):
        self.assertFalse(blob.deleted)
        self.assertIsNone(blob.deleted_time)
        self.assertIsNone(blob.remaining_retention_days)

    # -- Common test cases for blobs ----------------------------------------------

    async def _test_blob_exists(self):
        # Arrange
        await self._setup()
        blob_name = await self._create_block_blob()

        # Act
        blob = self.bsc.get_blob_client(self.container_name, blob_name)
        exists = await blob.get_blob_properties()

        # Assert
        self.assertTrue(exists)

    def _generate_oauth_token(self):
        from azure.identity.aio import ClientSecretCredential

        return ClientSecretCredential(
            self.settings.ACTIVE_DIRECTORY_APPLICATION_ID,
            self.settings.ACTIVE_DIRECTORY_APPLICATION_SECRET,
            self.settings.ACTIVE_DIRECTORY_TENANT_ID
        )

    @record
    def test_blob_exists(self):
        loop = asyncio.get_event_loop()
        loop.run_until_complete(self._test_blob_exists())

    async def _test_blob_not_exists(self):
        # Arrange
        await self._setup()
        blob_name = self._get_blob_reference()

        # Act
        blob = self.bsc.get_blob_client(self.container_name, blob_name)
        with self.assertRaises(ResourceNotFoundError):
            await blob.get_blob_properties()

    @record
    def test_blob_not_exists(self):
        loop = asyncio.get_event_loop()
        loop.run_until_complete(self._test_blob_not_exists())

    async def _test_blob_snapshot_exists(self):
        # Arrange
        await self._setup()
        blob_name = await self._create_block_blob()
        blob = self.bsc.get_blob_client(self.container_name, blob_name)
        snapshot = await blob.create_snapshot()

        # Act
        blob = self.bsc.get_blob_client(self.container_name, blob_name, snapshot=snapshot)
        exists = await blob.get_blob_properties()

        # Assert
        self.assertTrue(exists)

    @record
    def test_blob_snapshot_exists(self):
        loop = asyncio.get_event_loop()
        loop.run_until_complete(self._test_blob_snapshot_exists())

    async def _test_blob_snapshot_not_exists(self):
        # Arrange
        await self._setup()
        blob_name = await self._create_block_blob()

        # Act
        blob = self.bsc.get_blob_client(self.container_name, blob_name, snapshot="1988-08-18T07:52:31.6690068Z")
        with self.assertRaises(ResourceNotFoundError):
            await blob.get_blob_properties()

    @record
    def test_blob_snapshot_not_exists(self):
        loop = asyncio.get_event_loop()
        loop.run_until_complete(self._test_blob_snapshot_not_exists())

    async def _test_blob_container_not_exists(self):
        # In this case both the blob and container do not exist
        # Arrange
        await self._setup()
        blob_name = self._get_blob_reference()

        # Act
        blob = self.bsc.get_blob_client(self._get_container_reference(), blob_name)
        with self.assertRaises(ResourceNotFoundError):
            await blob.get_blob_properties()

    @record
    def test_blob_container_not_exists(self):
        loop = asyncio.get_event_loop()
        loop.run_until_complete(self._test_blob_container_not_exists())

    async def _test_create_blob_with_question_mark(self):
        # Arrange
        await self._setup()
        blob_name = '?ques?tion?'
        blob_data = u'???'

        # Act
        blob = self.bsc.get_blob_client(self.container_name, blob_name)
        await blob.upload_blob(blob_data)

        # Assert
        stream = await blob.download_blob()
        data = await stream.content_as_bytes()
        self.assertIsNotNone(data)
        content = data.decode('utf-8')
        self.assertEqual(content, blob_data)

    @record
    def test_create_blob_with_question_mark(self):
        loop = asyncio.get_event_loop()
        loop.run_until_complete(self._test_create_blob_with_question_mark())

    async def _test_create_blob_with_special_chars(self):
        # Arrange
        await self._setup()
        # Act
        for c in '-._ /()$=\',~':
            blob_name = '{0}a{0}a{0}'.format(c)
            blob_data = c
            blob = self.bsc.get_blob_client(self.container_name, blob_name)
            await blob.upload_blob(blob_data, length=len(blob_data))

            data = await (await blob.download_blob()).content_as_bytes()
            content = data.decode('utf-8')
            self.assertEqual(content, blob_data)

        # Assert
    @record
    def test_create_blob_with_special_chars(self):
        loop = asyncio.get_event_loop()
        loop.run_until_complete(self._test_create_blob_with_special_chars())

    async def _test_create_blob_with_lease_id(self):
        # Arrange
        await self._setup()
        blob_name = await self._create_block_blob()
        blob = self.bsc.get_blob_client(self.container_name, blob_name)
        lease = await blob.acquire_lease()

        # Act
        data = b'hello world again'
        resp = await blob.upload_blob(data, length=len(data), lease=lease)

        # Assert
        self.assertIsNotNone(resp.get('etag'))
        stream = await blob.download_blob(lease=lease)
        content = await stream.content_as_bytes()
        self.assertEqual(content, data)

    @record
    def test_create_blob_with_lease_id(self):
        loop = asyncio.get_event_loop()
        loop.run_until_complete(self._test_create_blob_with_lease_id())

    async def _test_create_blob_with_metadata(self):
        # Arrange
        await self._setup()
        blob_name = self._get_blob_reference()
        metadata = {'hello': 'world', 'number': '42'}

        # Act
        data = b'hello world'
        blob = self.bsc.get_blob_client(self.container_name, blob_name)
        resp = await blob.upload_blob(data, length=len(data), metadata=metadata)

        # Assert
        self.assertIsNotNone(resp.get('etag'))
        md = (await blob.get_blob_properties()).metadata
        self.assertDictEqual(md, metadata)

    @record
    def test_create_blob_with_metadata(self):
        loop = asyncio.get_event_loop()
        loop.run_until_complete(self._test_create_blob_with_metadata())

    async def _test_get_blob_with_existing_blob(self):
        # Arrange
        await self._setup()
        blob_name = await self._create_block_blob()

        # Act
        blob = self.bsc.get_blob_client(self.container_name, blob_name)
        stream = await blob.download_blob()
        content = await stream.content_as_bytes()

        # Assert
        self.assertEqual(content, self.byte_data)

    @record
    def test_get_blob_with_existing_blob(self):
        loop = asyncio.get_event_loop()
        loop.run_until_complete(self._test_get_blob_with_existing_blob())

    async def _test_get_blob_with_snapshot(self):
        # Arrange
        await self._setup()
        blob_name = await self._create_block_blob()
        blob = self.bsc.get_blob_client(self.container_name, blob_name)
        snap = await blob.create_snapshot()
        snapshot = self.bsc.get_blob_client(
            self.container_name, blob_name, snapshot=snap)

        # Act
        stream = await snapshot.download_blob()
        content = await stream.content_as_bytes()

        # Assert
        self.assertEqual(content, self.byte_data)

    @record
    def test_get_blob_with_snapshot(self):
        loop = asyncio.get_event_loop()
        loop.run_until_complete(self._test_get_blob_with_snapshot())

    async def _test_get_blob_with_snapshot_previous(self):
        # Arrange
        await self._setup()
        blob_name = await self._create_block_blob()
        blob = self.bsc.get_blob_client(self.container_name, blob_name)
        snap = await blob.create_snapshot()
        snapshot = self.bsc.get_blob_client(
            self.container_name, blob_name, snapshot=snap)

        upload_data = b'hello world again'
        await blob.upload_blob(upload_data, length=len(upload_data), overwrite=True)

        # Act
        blob_previous = await snapshot.download_blob()
        blob_previous_bytes = await blob_previous.content_as_bytes()
        blob_latest = await blob.download_blob()
        blob_latest_bytes = await blob_latest.content_as_bytes()

        # Assert
        self.assertEqual(blob_previous_bytes, self.byte_data)
        self.assertEqual(blob_latest_bytes, b'hello world again')

    @record
    def test_get_blob_with_snapshot_previous(self):
        loop = asyncio.get_event_loop()
        loop.run_until_complete(self._test_get_blob_with_snapshot_previous())

    async def _test_get_blob_with_range(self):
        # Arrange
        await self._setup()
        blob_name = await self._create_block_blob()

        # Act
        blob = self.bsc.get_blob_client(self.container_name, blob_name)
        stream = await blob.download_blob(offset=0, length=5)
        content = await stream.content_as_bytes()

        # Assert
        self.assertEqual(content, self.byte_data[:5])

    @record
    def test_get_blob_with_range(self):
        if TestMode.need_recording_file(self.test_mode):
            pytest.skip("Issue with the recording")
        loop = asyncio.get_event_loop()
        loop.run_until_complete(self._test_get_blob_with_range())

    async def _test_get_blob_with_lease(self):
        # Arrange
        await self._setup()
        blob_name = await self._create_block_blob()
        blob = self.bsc.get_blob_client(self.container_name, blob_name)
        lease = await blob.acquire_lease()

        # Act
        stream = await blob.download_blob(lease=lease)
        content = await stream.content_as_bytes()
        await lease.release()

        # Assert
        self.assertEqual(content, self.byte_data)

    @record
    def test_get_blob_with_lease(self):
        loop = asyncio.get_event_loop()
        loop.run_until_complete(self._test_get_blob_with_lease())

    async def _test_get_blob_with_non_existing_blob(self):
        # Arrange
        await self._setup()
        blob_name = self._get_blob_reference()

        # Act
        blob = self.bsc.get_blob_client(self.container_name, blob_name)
        with self.assertRaises(ResourceNotFoundError):
            await blob.download_blob()

        # Assert
    @record
    def test_get_blob_with_non_existing_blob(self):
        loop = asyncio.get_event_loop()
        loop.run_until_complete(self._test_get_blob_with_non_existing_blob())

    async def _test_set_blob_properties_with_existing_blob(self):
        # Arrange
        await self._setup()
        blob_name = await self._create_block_blob()

        # Act
        blob = self.bsc.get_blob_client(self.container_name, blob_name)
        await blob.set_http_headers(
            content_settings=ContentSettings(
                content_language='spanish',
                content_disposition='inline'),
        )

        # Assert
        props = await blob.get_blob_properties()
        self.assertEqual(props.content_settings.content_language, 'spanish')
        self.assertEqual(props.content_settings.content_disposition, 'inline')

    @record
    def test_set_blob_properties_with_existing_blob(self):
        loop = asyncio.get_event_loop()
        loop.run_until_complete(self._test_set_blob_properties_with_existing_blob())

    async def _test_set_blob_properties_with_blob_settings_param(self):
        # Arrange
        await self._setup()
        blob_name = await self._create_block_blob()
        blob = self.bsc.get_blob_client(self.container_name, blob_name)
        props = await blob.get_blob_properties()

        # Act
        props.content_settings.content_language = 'spanish'
        props.content_settings.content_disposition = 'inline'
        await blob.set_http_headers(content_settings=props.content_settings)

        # Assert
        props = await blob.get_blob_properties()
        self.assertEqual(props.content_settings.content_language, 'spanish')
        self.assertEqual(props.content_settings.content_disposition, 'inline')

    @record
    def test_set_blob_properties_with_blob_settings_param(self):
        loop = asyncio.get_event_loop()
        loop.run_until_complete(self._test_set_blob_properties_with_blob_settings_param())

    async def _test_get_blob_properties(self):
        # Arrange
        await self._setup()
        blob_name = await self._create_block_blob()

        # Act
        blob = self.bsc.get_blob_client(self.container_name, blob_name)
        props = await blob.get_blob_properties()

        # Assert
        self.assertIsInstance(props, BlobProperties)
        self.assertEqual(props.blob_type, BlobType.BlockBlob)
        self.assertEqual(props.size, len(self.byte_data))
        self.assertEqual(props.lease.status, 'unlocked')
        self.assertIsNotNone(props.creation_time)

    @record
    def test_get_blob_properties(self):
        loop = asyncio.get_event_loop()
        loop.run_until_complete(self._test_get_blob_properties())

    # This test is to validate that the ErrorCode is retrieved from the header during a
    # HEAD request.
    async def _test_get_blob_properties_fail(self):
        # Arrange
        await self._setup()
        blob_name = await self._create_block_blob()

        # Act
        blob = self.bsc.get_blob_client(self.container_name, blob_name, snapshot=1)

        with self.assertRaises(HttpResponseError) as e:
            await blob.get_blob_properties()  # Invalid snapshot value of 1

        # Assert
        # TODO: No error code returned
        # self.assertEqual(StorageErrorCode.invalid_query_parameter_value, e.exception.error_code)

    @record
    def test_get_blob_properties_fail(self):
        loop = asyncio.get_event_loop()
        loop.run_until_complete(self._test_get_blob_properties_fail())

    # This test is to validate that the ErrorCode is retrieved from the header during a
    # GET request. This is preferred to relying on the ErrorCode in the body.
    async def _test_get_blob_metadata_fail(self):
        # Arrange
        await self._setup()
        blob_name = await self._create_block_blob()

        # Act
        blob = self.bsc.get_blob_client(self.container_name, blob_name, snapshot=1)
        with self.assertRaises(HttpResponseError) as e:
            (await blob.get_blob_properties()).metadata  # Invalid snapshot value of 1

        # Assert
        # TODO: No error code returned
        # self.assertEqual(StorageErrorCode.invalid_query_parameter_value, e.exception.error_code)

    @record
    def test_get_blob_metadata_fail(self):
        loop = asyncio.get_event_loop()
        loop.run_until_complete(self._test_get_blob_metadata_fail())

    async def _test_get_blob_server_encryption(self):
        # Arrange
        await self._setup()
        blob_name = await self._create_block_blob()

        # Act
        blob = self.bsc.get_blob_client(self.container_name, blob_name)
        data = await blob.download_blob()

        # Assert
        self.assertTrue(data.properties.server_encrypted)

    @record
    def test_get_blob_server_encryption(self):
        loop = asyncio.get_event_loop()
        loop.run_until_complete(self._test_get_blob_server_encryption())

    async def _test_get_blob_properties_server_encryption(self):
        # Arrange
        await self._setup()
        blob_name = await self._create_block_blob()

        # Act
        blob = self.bsc.get_blob_client(self.container_name, blob_name)
        props = await blob.get_blob_properties()

        # Assert
        self.assertTrue(props.server_encrypted)

    @record
    def test_get_blob_properties_server_encryption(self):
        loop = asyncio.get_event_loop()
        loop.run_until_complete(self._test_get_blob_properties_server_encryption())

    async def _test_list_blobs_server_encryption(self):
        # test can only run live
        if TestMode.need_recording_file(self.test_mode):
            return
        # Arrange
        await self._setup()
        await self._create_block_blob()
        await self._create_block_blob()
        container = self.bsc.get_container_client(self.container_name)
        blob_list = []
        async for b in container.list_blobs():
            blob_list.append(b)

        # Act

        # Assert
        for blob in blob_list:
            self.assertTrue(blob.server_encrypted)

    @record
    def test_list_blobs_server_encryption(self):
        loop = asyncio.get_event_loop()
        loop.run_until_complete(self._test_list_blobs_server_encryption())

    async def _test_no_server_encryption(self):
        pytest.skip("Aiohttp headers dict (CIMultiDictProxy) is immutable.")
        if TestMode.need_recording_file(self.test_mode):
            return
        # Arrange
        await self._setup()
        blob_name = await self._create_block_blob()
        blob = self.bsc.get_blob_client(self.container_name, blob_name)

        # Act
        def callback(response):
            response.http_response.headers['x-ms-server-encrypted'] = 'false'

        props = await blob.get_blob_properties(raw_response_hook=callback)

        # Assert
        self.assertFalse(props.server_encrypted)

    @record
    def test_no_server_encryption(self):
        loop = asyncio.get_event_loop()
        loop.run_until_complete(self._test_no_server_encryption())

    async def _test_get_blob_properties_with_snapshot(self):
        # Arrange
        await self._setup()
        blob_name = await self._create_block_blob()
        container = self.bsc.get_container_client(self.container_name)
        blob = self.bsc.get_blob_client(self.container_name, blob_name)
        res = await blob.create_snapshot()
        blobs = []
        async for b in container.list_blobs(include='snapshots'):
            blobs.append(b)

        self.assertEqual(len(blobs), 2)

        # Act
        snapshot = self.bsc.get_blob_client(self.container_name, blob_name, snapshot=res)
        props = await snapshot.get_blob_properties()

        # Assert
        self.assertIsNotNone(blob)
        self.assertEqual(props.blob_type, BlobType.BlockBlob)
        self.assertEqual(props.size, len(self.byte_data))

    @record
    def test_get_blob_properties_with_snapshot(self):
        loop = asyncio.get_event_loop()
        loop.run_until_complete(self._test_get_blob_properties_with_snapshot())

    async def _test_get_blob_properties_with_leased_blob(self):
        # Arrange
        await self._setup()
        blob_name = await self._create_block_blob()
        blob = self.bsc.get_blob_client(self.container_name, blob_name)
        lease = await blob.acquire_lease()

        # Act
        props = await blob.get_blob_properties()

        # Assert
        self.assertIsInstance(props, BlobProperties)
        self.assertEqual(props.blob_type, BlobType.BlockBlob)
        self.assertEqual(props.size, len(self.byte_data))
        self.assertEqual(props.lease.status, 'locked')
        self.assertEqual(props.lease.state, 'leased')
        self.assertEqual(props.lease.duration, 'infinite')

    @record
    def test_get_blob_properties_with_leased_blob(self):
        loop = asyncio.get_event_loop()
        loop.run_until_complete(self._test_get_blob_properties_with_leased_blob())

    async def _test_get_blob_metadata(self):
        # Arrange
        await self._setup()
        blob_name = await self._create_block_blob()

        # Act
        blob = self.bsc.get_blob_client(self.container_name, blob_name)
        md = (await blob.get_blob_properties()).metadata

        # Assert
        self.assertIsNotNone(md)

    @record
    def test_get_blob_metadata(self):
        loop = asyncio.get_event_loop()
        loop.run_until_complete(self._test_get_blob_metadata())

    async def _test_set_blob_metadata_with_upper_case(self):
        # Arrange
        await self._setup()
        metadata = {'hello': 'world', 'number': '42', 'UP': 'UPval'}
        blob_name = await self._create_block_blob()

        # Act
        blob = self.bsc.get_blob_client(self.container_name, blob_name)
        await blob.set_blob_metadata(metadata)

        # Assert
        md = (await blob.get_blob_properties()).metadata
        self.assertEqual(3, len(md))
        self.assertEqual(md['hello'], 'world')
        self.assertEqual(md['number'], '42')
        self.assertEqual(md['UP'], 'UPval')
        self.assertFalse('up' in md)

    @record
    def test_set_blob_metadata_with_upper_case(self):
        loop = asyncio.get_event_loop()
        loop.run_until_complete(self._test_set_blob_metadata_with_upper_case())

    async def _test_delete_blob_with_existing_blob(self):
        # Arrange
        await self._setup()
        blob_name = await self._create_block_blob()

        # Act
        blob = self.bsc.get_blob_client(self.container_name, blob_name)
        resp = await blob.delete_blob()

        # Assert
        self.assertIsNone(resp)

    @record
    def test_delete_blob_with_existing_blob(self):
        loop = asyncio.get_event_loop()
        loop.run_until_complete(self._test_delete_blob_with_existing_blob())

    async def _test_delete_blob_with_non_existing_blob(self):
        # Arrange
        await self._setup()
        blob_name = self._get_blob_reference()

        # Act
        blob = self.bsc.get_blob_client(self.container_name, blob_name)
        with self.assertRaises(ResourceNotFoundError):
            await blob.delete_blob()

        # Assert

    @record
    def test_delete_blob_with_non_existing_blob(self):
        loop = asyncio.get_event_loop()
        loop.run_until_complete(self._test_delete_blob_with_non_existing_blob())

    async def _test_delete_blob_snapshot(self):
        # Arrange
        await self._setup()
        blob_name = await self._create_block_blob()
        blob = self.bsc.get_blob_client(self.container_name, blob_name)
        snap = await blob.create_snapshot()
        snapshot = self.bsc.get_blob_client(
            self.container_name, blob_name, snapshot=snap)

        # Act
        await snapshot.delete_blob()

        # Assert
        container = self.bsc.get_container_client(self.container_name)
        blobs = []
        async for b in container.list_blobs(include='snapshots'):
            blobs.append(b)
        self.assertEqual(len(blobs), 1)
        self.assertEqual(blobs[0].name, blob_name)
        self.assertIsNone(blobs[0].snapshot)

    @record
    def test_delete_blob_snapshot(self):
        loop = asyncio.get_event_loop()
        loop.run_until_complete(self._test_delete_blob_snapshot())

    async def _test_delete_blob_snapshots(self):
        # Arrange
        await self._setup()
        blob_name = await self._create_block_blob()
        blob = self.bsc.get_blob_client(self.container_name, blob_name)
        await blob.create_snapshot()

        # Act
        await blob.delete_blob(delete_snapshots='only')

        # Assert
        container = self.bsc.get_container_client(self.container_name)
        blobs = []
        async for b in container.list_blobs(include='snapshots'):
            blobs.append(b)
        self.assertEqual(len(blobs), 1)
        self.assertIsNone(blobs[0].snapshot)

    @record
    def test_delete_blob_snapshots(self):
        loop = asyncio.get_event_loop()
        loop.run_until_complete(self._test_delete_blob_snapshots())

    async def _test_delete_blob_with_snapshots(self):
        # Arrange
        await self._setup()
        blob_name = await self._create_block_blob()
        blob = self.bsc.get_blob_client(self.container_name, blob_name)
        await blob.create_snapshot()

        # Act
        # with self.assertRaises(HttpResponseError):
        #    blob.delete_blob()

        await blob.delete_blob(delete_snapshots='include')

        # Assert
        container = self.bsc.get_container_client(self.container_name)
        blobs = []
        async for b in container.list_blobs(include='snapshots'):
            blobs.append(b)
        self.assertEqual(len(blobs), 0)

    @record
    def test_delete_blob_with_snapshots(self):
        loop = asyncio.get_event_loop()
        loop.run_until_complete(self._test_delete_blob_with_snapshots())

    async def _test_soft_delete_blob_without_snapshots(self):
        try:
            # Arrange
            await self._setup()
            await self._enable_soft_delete()
            blob_name = await self._create_block_blob()

            container = self.bsc.get_container_client(self.container_name)
            blob = container.get_blob_client(blob_name)

            # Soft delete the blob
            await blob.delete_blob()
            blob_list = []
            async for b in container.list_blobs(include='deleted'):
                blob_list.append(b)

            # Assert
            self.assertEqual(len(blob_list), 1)
            self._assert_blob_is_soft_deleted(blob_list[0])

            # list_blobs should not list soft deleted blobs if Include(deleted=True) is not specified
            blob_list = []
            async for b in container.list_blobs():
                blob_list.append(b)

            # Assert
            self.assertEqual(len(blob_list), 0)

            # Restore blob with undelete
            await blob.undelete_blob()
            blob_list = []
            async for b in container.list_blobs(include='deleted'):
                blob_list.append(b)

            # Assert
            self.assertEqual(len(blob_list), 1)
            self._assert_blob_not_soft_deleted(blob_list[0])

        finally:
            await self._disable_soft_delete()

    @record
    def test_soft_delete_blob_without_snapshots(self):
        loop = asyncio.get_event_loop()
        loop.run_until_complete(self._test_soft_delete_blob_without_snapshots())

    async def _test_soft_delete_single_blob_snapshot(self):
        try:
            # Arrange
            await self._setup()
            await self._enable_soft_delete()
            blob_name = await self._create_block_blob()
            blob = self.bsc.get_blob_client(self.container_name, blob_name)
            blob_snapshot_1 = await blob.create_snapshot()
            blob_snapshot_2 = await blob.create_snapshot()

            # Soft delete blob_snapshot_1
            snapshot_1 = self.bsc.get_blob_client(
                self.container_name, blob_name, snapshot=blob_snapshot_1)
            await snapshot_1.delete_blob()

            with self.assertRaises(ValueError):
                await snapshot_1.delete_blob(delete_snapshots='only')

            container = self.bsc.get_container_client(self.container_name)
            blob_list = []
            async for b in container.list_blobs(include=["snapshots", "deleted"]):
                blob_list.append(b)

            # Assert
            self.assertEqual(len(blob_list), 3)
            for listedblob in blob_list:
                if listedblob.snapshot == blob_snapshot_1['snapshot']:
                    self._assert_blob_is_soft_deleted(listedblob)
                else:
                    self._assert_blob_not_soft_deleted(listedblob)

            # list_blobs should not list soft deleted blob snapshots if Include(deleted=True) is not specified
            blob_list = []
            async for b in container.list_blobs(include='snapshots'):
                blob_list.append(b)

            # Assert
            self.assertEqual(len(blob_list), 2)

            # Restore snapshot with undelete
            await blob.undelete_blob()
            blob_list = []
            async for b in container.list_blobs(include=["snapshots", "deleted"]):
                blob_list.append(b)

            # Assert
            self.assertEqual(len(blob_list), 3)
            for blob in blob_list:
                self._assert_blob_not_soft_deleted(blob)
        finally:
            await self._disable_soft_delete()

    @record
    def test_soft_delete_single_blob_snapshot(self):
        loop = asyncio.get_event_loop()
        loop.run_until_complete(self._test_soft_delete_single_blob_snapshot())

    async def _test_soft_delete_only_snapshots_of_blob(self):
        try:
            # Arrange
            await self._setup()
            await self._enable_soft_delete()
            blob_name = await self._create_block_blob()
            blob = self.bsc.get_blob_client(self.container_name, blob_name)
            blob_snapshot_1 = await blob.create_snapshot()
            blob_snapshot_2 = await blob.create_snapshot()

            # Soft delete all snapshots
            await blob.delete_blob(delete_snapshots='only')
            container = self.bsc.get_container_client(self.container_name)
            blob_list = []
            async for b in container.list_blobs(include=["snapshots", "deleted"]):
                blob_list.append(b)

            # Assert
            self.assertEqual(len(blob_list), 3)
            for listedblob in blob_list:
                if listedblob.snapshot == blob_snapshot_1['snapshot']:
                    self._assert_blob_is_soft_deleted(listedblob)
                elif listedblob.snapshot == blob_snapshot_2['snapshot']:
                    self._assert_blob_is_soft_deleted(listedblob)
                else:
                    self._assert_blob_not_soft_deleted(listedblob)

            # list_blobs should not list soft deleted blob snapshots if Include(deleted=True) is not specified
            blob_list = []
            async for b in container.list_blobs(include="snapshots"):
                blob_list.append(b)

            # Assert
            self.assertEqual(len(blob_list), 1)

            # Restore snapshots with undelete
            await blob.undelete_blob()
            blob_list = []
            async for b in container.list_blobs(include=["snapshots", "deleted"]):
                blob_list.append(b)

            # Assert
            self.assertEqual(len(blob_list), 3)
            for blob in blob_list:
                self._assert_blob_not_soft_deleted(blob)

        finally:
            await self._disable_soft_delete()

    @record
    def test_soft_delete_only_snapshots_of_blob(self):
        loop = asyncio.get_event_loop()
        loop.run_until_complete(self._test_soft_delete_only_snapshots_of_blob())

    async def _test_soft_delete_blob_including_all_snapshots(self):
        try:
            # Arrange
            await self._setup()
            await self._enable_soft_delete()
            blob_name = await self._create_block_blob()
            blob = self.bsc.get_blob_client(self.container_name, blob_name)
            blob_snapshot_1 = await blob.create_snapshot()
            blob_snapshot_2 = await blob.create_snapshot()

            # Soft delete blob and all snapshots
            await blob.delete_blob(delete_snapshots='include')
            container = self.bsc.get_container_client(self.container_name)
            blob_list = []
            async for b in container.list_blobs(include=["snapshots", "deleted"]):
                blob_list.append(b)

            # Assert
            self.assertEqual(len(blob_list), 3)
            for listedblob in blob_list:
                self._assert_blob_is_soft_deleted(listedblob)

            # list_blobs should not list soft deleted blob snapshots if Include(deleted=True) is not specified
            blob_list = []
            async for b in container.list_blobs(include=["snapshots"]):
                blob_list.append(b)

            # Assert
            self.assertEqual(len(blob_list), 0)

            # Restore blob and snapshots with undelete
            await blob.undelete_blob()
            blob_list = []
            async for b in container.list_blobs(include=["snapshots", "deleted"]):
                blob_list.append(b)

            # Assert
            self.assertEqual(len(blob_list), 3)
            for blob in blob_list:
                self._assert_blob_not_soft_deleted(blob)

        finally:
            await self._disable_soft_delete()

    @record
    def test_soft_delete_blob_including_all_snapshots(self):
        loop = asyncio.get_event_loop()
        loop.run_until_complete(self._test_soft_delete_blob_including_all_snapshots())

    async def _test_soft_delete_with_leased_blob(self):
        try:
            # Arrange
            await self._setup()
            await self._enable_soft_delete()
            blob_name = await self._create_block_blob()
            blob = self.bsc.get_blob_client(self.container_name, blob_name)
            lease = await blob.acquire_lease()

            # Soft delete the blob without lease_id should fail
            with self.assertRaises(HttpResponseError):
                await blob.delete_blob()

            # Soft delete the blob
            await blob.delete_blob(lease=lease)
            container = self.bsc.get_container_client(self.container_name)
            blob_list = []
            async for b in container.list_blobs(include="deleted"):
                blob_list.append(b)

            # Assert
            self.assertEqual(len(blob_list), 1)
            self._assert_blob_is_soft_deleted(blob_list[0])

            # list_blobs should not list soft deleted blobs if Include(deleted=True) is not specified
            blob_list = []
            async for b in container.list_blobs():
                blob_list.append(b)

            # Assert
            self.assertEqual(len(blob_list), 0)

            # Restore blob with undelete, this also gets rid of the lease
            await blob.undelete_blob()
            blob_list = []
            async for b in container.list_blobs(include="deleted"):
                blob_list.append(b)

            # Assert
            self.assertEqual(len(blob_list), 1)
            self._assert_blob_not_soft_deleted(blob_list[0])

        finally:
            await self._disable_soft_delete()

    @record
    def test_soft_delete_with_leased_blob(self):
        loop = asyncio.get_event_loop()
        loop.run_until_complete(self._test_soft_delete_with_leased_blob())

    async def _test_copy_blob_with_existing_blob(self):
        # Arrange
        await self._setup()
        blob_name = await self._create_block_blob()
        blob = self.bsc.get_blob_client(self.container_name, blob_name)

        # Act
        sourceblob = '{0}/{1}/{2}'.format(
            self._get_account_url(), self.container_name, blob_name)

        copyblob = self.bsc.get_blob_client(self.container_name, 'blob1copy')
        copy = await copyblob.start_copy_from_url(sourceblob)

        # Assert
        self.assertIsNotNone(copy)
        self.assertEqual(copy['copy_status'], 'success')
        self.assertIsNotNone(copy['copy_id'])

        copy_content = await (await copyblob.download_blob()).content_as_bytes()
        self.assertEqual(copy_content, self.byte_data)

    @record
    def test_copy_blob_with_existing_blob(self):
        loop = asyncio.get_event_loop()
        loop.run_until_complete(self._test_copy_blob_with_existing_blob())

    async def _test_copy_blob_with_blob_tier_specified(self):
        # Arrange
        await self._setup()
        blob_name = await self._create_block_blob()
        self.bsc.get_blob_client(self.container_name, blob_name)

        # Act
        sourceblob = '{0}/{1}/{2}'.format(
            self._get_account_url(), self.container_name, blob_name)

        copyblob = self.bsc.get_blob_client(self.container_name, 'blob1copy')
        blob_tier = StandardBlobTier.Cool
        await copyblob.start_copy_from_url(sourceblob, standard_blob_tier=blob_tier)

        copy_blob_properties = await copyblob.get_blob_properties()

        # Assert
        self.assertEqual(copy_blob_properties.blob_tier, blob_tier)

    @record
    def test_copy_blob_with_blob_tier_specified_async(self):
        loop = asyncio.get_event_loop()
        loop.run_until_complete(self._test_copy_blob_with_blob_tier_specified())

    async def _test_copy_blob_with_rehydrate_priority(self):
        # Arrange
        await self._setup()
        blob_name = await self._create_block_blob()

        # Act
        sourceblob = '{0}/{1}/{2}'.format(
            self._get_account_url(), self.container_name, blob_name)

        blob_tier = StandardBlobTier.Archive
        rehydrate_priority = RehydratePriority.high
        copyblob = self.bsc.get_blob_client(self.container_name, 'blob1copy')
        copy = await copyblob.start_copy_from_url(sourceblob,
                                                  standard_blob_tier=blob_tier,
                                                  rehydrate_priority=rehydrate_priority)
        copy_blob_properties = await copyblob.get_blob_properties()
        await copyblob.set_standard_blob_tier(StandardBlobTier.Hot)
        second_resp = await copyblob.get_blob_properties()

        # Assert
        self.assertIsNotNone(copy)
        self.assertIsNotNone(copy.get('copy_id'))
        self.assertEqual(copy_blob_properties.blob_tier, blob_tier)
        self.assertEqual(second_resp.archive_status, 'rehydrate-pending-to-hot')

    @record
    def test_copy_blob_with_rehydrate_priority_async(self):
        loop = asyncio.get_event_loop()
        loop.run_until_complete(self._test_copy_blob_with_rehydrate_priority())

    # TODO: external copy was supported since 2019-02-02
    # async def _test_copy_blob_with_external_blob_fails(self):
    #     # Arrange
    #     await self._setup()
    #     source_blob = "http://www.gutenberg.org/files/59466/59466-0.txt"
    #     copied_blob = self.bsc.get_blob_client(self.container_name, '59466-0.txt')
    #
    #     # Act
    #     copy = await copied_blob.start_copy_from_url(source_blob)
    #     self.assertEqual(copy['copy_status'], 'pending')
    #     props = await self._wait_for_async_copy(copied_blob)
    #
    #     # Assert
    #     self.assertEqual(props.copy.status_description, '500 InternalServerError "Copy failed."')
    #     self.assertEqual(props.copy.status, 'failed')
    #     self.assertIsNotNone(props.copy.id)
    #
    # @record
    # def test_copy_blob_with_external_blob_fails(self):
    #     loop = asyncio.get_event_loop()
    #     loop.run_until_complete(self._test_copy_blob_with_external_blob_fails())

    async def _test_copy_blob_async_private_blob_no_sas(self):
        # Arrange
        await self._setup()
        await self._create_remote_container()
        source_blob = await self._create_remote_block_blob()

        # Act
        target_blob_name = 'targetblob'
        target_blob = self.bsc.get_blob_client(self.container_name, target_blob_name)

        # Assert
        with self.assertRaises(ResourceNotFoundError):
            await target_blob.start_copy_from_url(source_blob.url)

    @record
    def test_copy_blob_async_private_blob_no_sas(self):
        loop = asyncio.get_event_loop()
        loop.run_until_complete(self._test_copy_blob_async_private_blob_no_sas())

    async def _test_copy_blob_async_private_blob_with_sas(self):
        # Arrange
        await self._setup()
        data = b'12345678' * 1024 * 1024
        await self._create_remote_container()
        source_blob = await self._create_remote_block_blob(blob_data=data)
        sas_token = generate_blob_sas(
            source_blob.account_name,
            source_blob.container_name,
            source_blob.blob_name,
            snapshot=source_blob.snapshot,
            account_key=source_blob.credential.account_key,
            permission=BlobSasPermissions(read=True),
            expiry=datetime.utcnow() + timedelta(hours=1),
        )
        blob = BlobClient.from_blob_url(source_blob.url, credential=sas_token)

        # Act
        target_blob_name = 'targetblob'
        target_blob = self.bsc.get_blob_client(self.container_name, target_blob_name)
        copy_resp = await target_blob.start_copy_from_url(blob.url)

        # Assert
        props = await self._wait_for_async_copy(target_blob)
        self.assertEqual(props.copy.status, 'success')
        actual_data = await (await target_blob.download_blob()).content_as_bytes()
        self.assertEqual(actual_data, data)

    @record
    def test_copy_blob_async_private_blob_with_sas(self):
        loop = asyncio.get_event_loop()
        loop.run_until_complete(self._test_copy_blob_async_private_blob_with_sas())

    async def _test_abort_copy_blob(self):
        # Arrange
        await self._setup()
        source_blob = "http://www.gutenberg.org/files/59466/59466-0.txt"
        copied_blob = self.bsc.get_blob_client(self.container_name, '59466-0.txt')

        # Act
        copy = await copied_blob.start_copy_from_url(source_blob)
        self.assertEqual(copy['copy_status'], 'pending')

        await copied_blob.abort_copy(copy)
        props = await self._wait_for_async_copy(copied_blob)
        self.assertEqual(props.copy.status, 'aborted')

        # Assert
        actual_data = await copied_blob.download_blob()
        bytes_data = await (await copied_blob.download_blob()).content_as_bytes()
        self.assertEqual(bytes_data, b"")
        self.assertEqual(actual_data.properties.copy.status, 'aborted')

    @record
    def test_abort_copy_blob(self):
        loop = asyncio.get_event_loop()
        loop.run_until_complete(self._test_abort_copy_blob())

    async def _test_abort_copy_blob_with_synchronous_copy_fails(self):
        # Arrange
        await self._setup()
        source_blob_name = await self._create_block_blob()
        source_blob = self.bsc.get_blob_client(self.container_name, source_blob_name)

        # Act
        target_blob_name = 'targetblob'
        target_blob = self.bsc.get_blob_client(self.container_name, target_blob_name)
        copy_resp = await target_blob.start_copy_from_url(source_blob.url)

        with self.assertRaises(HttpResponseError):
            await target_blob.abort_copy(copy_resp)

        # Assert
        self.assertEqual(copy_resp['copy_status'], 'success')

    @record
    def test_abort_copy_blob_with_synchronous_copy_fails(self):
        loop = asyncio.get_event_loop()
        loop.run_until_complete(self._test_abort_copy_blob_with_synchronous_copy_fails())

    async def _test_snapshot_blob(self):
        # Arrange
        await self._setup()
        blob_name = await self._create_block_blob()

        # Act
        blob = self.bsc.get_blob_client(self.container_name, blob_name)
        resp = await blob.create_snapshot()

        # Assert
        self.assertIsNotNone(resp)
        self.assertIsNotNone(resp['snapshot'])

    @record
    def test_snapshot_blob(self):
        loop = asyncio.get_event_loop()
        loop.run_until_complete(self._test_snapshot_blob())

    async def _test_lease_blob_acquire_and_release(self):
        # Arrange
        await self._setup()
        blob_name = await self._create_block_blob()

        # Act
        blob = self.bsc.get_blob_client(self.container_name, blob_name)
        lease = await blob.acquire_lease()
        await lease.release()
        lease2 = await blob.acquire_lease()

        # Assert
        self.assertIsNotNone(lease)
        self.assertIsNotNone(lease2)

    @record
    def test_lease_blob_acquire_and_release(self):
        loop = asyncio.get_event_loop()
        loop.run_until_complete(self._test_lease_blob_acquire_and_release())

    async def _test_lease_blob_with_duration(self):
        # Arrange
        await self._setup()
        blob_name = await self._create_block_blob()

        # Act
        blob = self.bsc.get_blob_client(self.container_name, blob_name)
        lease = await blob.acquire_lease(lease_duration=15)
        resp = await blob.upload_blob(b'hello 2', length=7, lease=lease)
        self.sleep(15)

        # Assert
        with self.assertRaises(HttpResponseError):
            await blob.upload_blob(b'hello 3', length=7, lease=lease)

    @record
    def test_lease_blob_with_duration(self):
        loop = asyncio.get_event_loop()
        loop.run_until_complete(self._test_lease_blob_with_duration())

    async def _test_lease_blob_with_proposed_lease_id(self):
        # Arrange
        await self._setup()
        blob_name = await self._create_block_blob()

        # Act
        blob = self.bsc.get_blob_client(self.container_name, blob_name)
        lease_id = 'a0e6c241-96ea-45a3-a44b-6ae868bc14d0'
        lease = await blob.acquire_lease(lease_id=lease_id)

        # Assert
        self.assertEqual(lease.id, lease_id)

    @record
    def test_lease_blob_with_proposed_lease_id(self):
        loop = asyncio.get_event_loop()
        loop.run_until_complete(self._test_lease_blob_with_proposed_lease_id())

    async def _test_lease_blob_change_lease_id(self):
        # Arrange
        await self._setup()
        blob_name = await self._create_block_blob()

        # Act
        blob = self.bsc.get_blob_client(self.container_name, blob_name)
        lease_id = 'a0e6c241-96ea-45a3-a44b-6ae868bc14d0'
        lease = await blob.acquire_lease()
        first_lease_id = lease.id
        await lease.change(lease_id)
        await lease.renew()

        # Assert
        self.assertNotEqual(first_lease_id, lease.id)
        self.assertEqual(lease.id, lease_id)

    @record
    def test_lease_blob_change_lease_id(self):
        loop = asyncio.get_event_loop()
        loop.run_until_complete(self._test_lease_blob_change_lease_id())

    async def _test_lease_blob_break_period(self):
        # Arrange
        await self._setup()
        blob_name = await self._create_block_blob()

        # Act
        blob = self.bsc.get_blob_client(self.container_name, blob_name)
        lease = await blob.acquire_lease(lease_duration=15)
        lease_time = await lease.break_lease(lease_break_period=5)

        resp = await blob.upload_blob(b'hello 2', length=7, lease=lease)
        self.sleep(5)

        with self.assertRaises(HttpResponseError):
            await blob.upload_blob(b'hello 3', length=7, lease=lease)

        # Assert
        self.assertIsNotNone(lease.id)
        self.assertIsNotNone(lease_time)
        self.assertIsNotNone(resp.get('etag'))

    @record
    def test_lease_blob_break_period(self):
        loop = asyncio.get_event_loop()
        loop.run_until_complete(self._test_lease_blob_break_period())

    async def _test_lease_blob_acquire_and_renew(self):
        # Arrange
        await self._setup()
        blob_name = await self._create_block_blob()

        # Act
        blob = self.bsc.get_blob_client(self.container_name, blob_name)
        lease = await blob.acquire_lease()
        first_id = lease.id
        await lease.renew()

        # Assert
        self.assertEqual(first_id, lease.id)

    @record
    def test_lease_blob_acquire_and_renew(self):
        loop = asyncio.get_event_loop()
        loop.run_until_complete(self._test_lease_blob_acquire_and_renew())

    async def _test_lease_blob_acquire_twice_fails(self):
        # Arrange
        await self._setup()
        blob_name = await self._create_block_blob()
        blob = self.bsc.get_blob_client(self.container_name, blob_name)
        lease = await blob.acquire_lease()

        # Act
        with self.assertRaises(HttpResponseError):
            await blob.acquire_lease()

        # Assert
        self.assertIsNotNone(lease.id)

    @record
    def test_lease_blob_acquire_twice_fails(self):
        loop = asyncio.get_event_loop()
        loop.run_until_complete(self._test_lease_blob_acquire_twice_fails())

    async def _test_unicode_get_blob_unicode_name(self):
        # Arrange
        await self._setup()
        blob_name = '啊齄丂狛狜'
        blob = self.bsc.get_blob_client(self.container_name, blob_name)
        await blob.upload_blob(b'hello world')

        # Act
        stream = await blob.download_blob()
        content = await stream.content_as_bytes()

        # Assert
        self.assertEqual(content, b'hello world')

    @record
    def test_unicode_get_blob_unicode_name(self):
        loop = asyncio.get_event_loop()
        loop.run_until_complete(self._test_unicode_get_blob_unicode_name())

    async def _test_create_blob_blob_unicode_data(self):
        # Arrange
        await self._setup()
        blob_name = self._get_blob_reference()
        blob = self.bsc.get_blob_client(self.container_name, blob_name)

        # Act
        data = u'hello world啊齄丂狛狜'
        resp = await blob.upload_blob(data)

        # Assert
        self.assertIsNotNone(resp.get('etag'))

    @record
    def test_create_blob_blob_unicode_data(self):
        loop = asyncio.get_event_loop()
        loop.run_until_complete(self._test_create_blob_blob_unicode_data())

    async def _test_no_sas_private_blob(self):
        # Arrange
        await self._setup()
        blob_name = await self._create_block_blob()
        blob = self.bsc.get_blob_client(self.container_name, blob_name)

        # Act
        response = requests.get(blob.url)

        # Assert
        self.assertFalse(response.ok)
        self.assertNotEqual(-1, response.text.find('ResourceNotFound'))

    @record
    def test_no_sas_private_blob(self):
        loop = asyncio.get_event_loop()
        loop.run_until_complete(self._test_no_sas_private_blob())

    async def _test_no_sas_public_blob(self):
        # test is live only
        if TestMode.need_recording_file(self.test_mode):
            return
        # Arrange
        await self._setup()
        data = b'a public blob can be read without a shared access signature'
        blob_name = 'blob1.txt'
        container_name = self._get_container_reference()
        try:
            container = await self.bsc.create_container(container_name, public_access='blob')
        except ResourceExistsError:
            container = self.bsc.get_container_client(container_name)
        blob = await container.upload_blob(blob_name, data)

        # Act
        response = requests.get(blob.url)

        # Assert
        self.assertTrue(response.ok)
        self.assertEqual(data, response.content)

    @record
    def test_no_sas_public_blob(self):
        loop = asyncio.get_event_loop()
        loop.run_until_complete(self._test_no_sas_public_blob())

    async def _test_public_access_blob(self):
        # test is live only
        if TestMode.need_recording_file(self.test_mode):
            return
        # Arrange
        await self._setup()
        data = b'public access blob'
        blob_name = 'blob1.txt'
        container_name = self._get_container_reference()
        try:
            container = await self.bsc.create_container(container_name, public_access='blob')
        except ResourceExistsError:
            container = self.bsc.get_container_client(container_name)
        blob = await container.upload_blob(blob_name, data)

        # Act
        service = BlobClient.from_blob_url(blob.url)
        # self._set_test_proxy(service, self.settings)
        content = await (await service.download_blob()).content_as_bytes()

        # Assert
        self.assertEqual(data, content)

    @record
    def test_public_access_blob(self):
        loop = asyncio.get_event_loop()
        loop.run_until_complete(self._test_public_access_blob())

    async def _test_sas_access_blob(self):
        # SAS URL is calculated from storage key, so this test runs live only
        if TestMode.need_recording_file(self.test_mode):
            return

        # Arrange
        await self._setup()
        blob_name = await self._create_block_blob()
        blob = self.bsc.get_blob_client(self.container_name, blob_name)

        token = generate_blob_sas(
            blob.account_name,
            blob.container_name,
            blob.blob_name,
            snapshot=blob.snapshot,
            account_key=blob.credential.account_key,
            permission=BlobSasPermissions(read=True),
            expiry=datetime.utcnow() + timedelta(hours=1),
        )

        # Act
        service = BlobClient.from_blob_url(blob.url, credential=token)
        # self._set_test_proxy(service, self.settings)
        content = await (await service.download_blob()).content_as_bytes()

        # Assert
        self.assertEqual(self.byte_data, content)

    @record
    def test_sas_access_blob(self):
        loop = asyncio.get_event_loop()
        loop.run_until_complete(self._test_sas_access_blob())

    async def _test_sas_signed_identifier(self):
        # SAS URL is calculated from storage key, so this test runs live only
        if TestMode.need_recording_file(self.test_mode):
            return

        # Arrange
        await self._setup()
        blob_name = await self._create_block_blob()
        container = self.bsc.get_container_client(self.container_name)
        blob = self.bsc.get_blob_client(self.container_name, blob_name)

        access_policy = AccessPolicy()
        access_policy.start = datetime.utcnow() - timedelta(hours=1)
        access_policy.expiry = datetime.utcnow() + timedelta(hours=1)
        access_policy.permission = BlobSasPermissions(read=True)
        identifiers = {'testid': access_policy}

        resp = await container.set_container_access_policy(identifiers)

        token = generate_blob_sas(
            blob.account_name,
            blob.container_name,
            blob.blob_name,
            snapshot=blob.snapshot,
            account_key=blob.credential.account_key,
            policy_id='testid')

        # Act
        service = BlobClient.from_blob_url(blob.url, credential=token)
        # self._set_test_proxy(service, self.settings)
        result = await (await service.download_blob()).content_as_bytes()

        # Assert
        self.assertEqual(self.byte_data, result)

    @record
    def test_sas_signed_identifier(self):
        loop = asyncio.get_event_loop()
        loop.run_until_complete(self._test_sas_signed_identifier())

    async def _test_account_sas(self):
        # SAS URL is calculated from storage key, so this test runs live only
        if TestMode.need_recording_file(self.test_mode):
            return

        # Arrange
        await self._setup()
        blob_name = await self._create_block_blob()

        token = generate_account_sas(
            self.bsc.account_name,
            self.bsc.credential.account_key,
            ResourceTypes(container=True, object=True),
            AccountSasPermissions(read=True),
            datetime.utcnow() + timedelta(hours=1),
        )

        # Act
        blob = BlobClient(
            self.bsc.url, container_name=self.container_name, blob_name=blob_name, credential=token)
        container = ContainerClient(
            self.bsc.url, container_name=self.container_name, credential=token)
        await container.get_container_properties()
        blob_response = requests.get(blob.url)
        container_response = requests.get(container.url, params={'restype': 'container'})

        # Assert
        self.assertTrue(blob_response.ok)
        self.assertEqual(self.byte_data, blob_response.content)
        self.assertTrue(container_response.ok)

    @record
    def test_account_sas(self):
        loop = asyncio.get_event_loop()
        loop.run_until_complete(self._test_account_sas())

    async def _test_get_user_delegation_key(self):
        # TODO: figure out why recording does not work
        pytest.skip("Current Framework Cannot Support OAUTH")
        if TestMode.need_recording_file(self.test_mode):
            return
        # Act
        token_credential = self._generate_oauth_token()

        # Action 1: make sure token works
        service = BlobServiceClient(self._get_oauth_account_url(), credential=token_credential)

        start = datetime.utcnow()
        expiry = datetime.utcnow() + timedelta(hours=1)
        user_delegation_key_1 = await service.get_user_delegation_key(key_start_time=start, key_expiry_time=expiry)
        user_delegation_key_2 = await service.get_user_delegation_key(key_start_time=start, key_expiry_time=expiry)

        # Assert key1 is valid
        self.assertIsNotNone(user_delegation_key_1.signed_oid)
        self.assertIsNotNone(user_delegation_key_1.signed_tid)
        self.assertIsNotNone(user_delegation_key_1.signed_start)
        self.assertIsNotNone(user_delegation_key_1.signed_expiry)
        self.assertIsNotNone(user_delegation_key_1.signed_version)
        self.assertIsNotNone(user_delegation_key_1.signed_service)
        self.assertIsNotNone(user_delegation_key_1.value)

        # Assert key1 and key2 are equal, since they have the exact same start and end times
        self.assertEqual(user_delegation_key_1.signed_oid, user_delegation_key_2.signed_oid)
        self.assertEqual(user_delegation_key_1.signed_tid, user_delegation_key_2.signed_tid)
        self.assertEqual(user_delegation_key_1.signed_start, user_delegation_key_2.signed_start)
        self.assertEqual(user_delegation_key_1.signed_expiry, user_delegation_key_2.signed_expiry)
        self.assertEqual(user_delegation_key_1.signed_version, user_delegation_key_2.signed_version)
        self.assertEqual(user_delegation_key_1.signed_service, user_delegation_key_2.signed_service)
        self.assertEqual(user_delegation_key_1.value, user_delegation_key_2.value)

    def test_get_user_delegation_key_async(self):
        loop = asyncio.get_event_loop()
        loop.run_until_complete(self._test_get_user_delegation_key())

    async def _test_token_credential(self):
        pytest.skip("Current Framework Cannot Support OAUTH")
        if TestMode.need_recording_file(self.test_mode):
            return

        await self._setup()
        token_credential = self._generate_oauth_token()

        # Action 1: make sure token works
        service = BlobServiceClient(self._get_oauth_account_url(), credential=token_credential, transport=AiohttpTestTransport())
        result = await service.get_service_properties()
        self.assertIsNotNone(result)

        # Action 2: change token value to make request fail
        fake_credential = self.generate_fake_token()
        service = BlobServiceClient(self._get_oauth_account_url(), credential=fake_credential, transport=AiohttpTestTransport())
        with self.assertRaises(ClientAuthenticationError):
            await service.get_service_properties()

        # Action 3: update token to make it working again
        service = BlobServiceClient(self._get_oauth_account_url(), credential=token_credential, transport=AiohttpTestTransport())
        result = await service.get_service_properties()
        self.assertIsNotNone(result)

    @record
    def test_token_credential(self):
        pytest.skip("not set up to use async azure-identity")
        loop = asyncio.get_event_loop()
        loop.run_until_complete(self._test_token_credential())

    async def _test_shared_read_access_blob(self):
        # SAS URL is calculated from storage key, so this test runs live only
        if TestMode.need_recording_file(self.test_mode):
            return

        await self._setup()
        # Arrange
        blob_name = await self._create_block_blob()
        blob = self.bsc.get_blob_client(self.container_name, blob_name)

        token = generate_blob_sas(
            blob.account_name,
            blob.container_name,
            blob.blob_name,
            snapshot=blob.snapshot,
            account_key=blob.credential.account_key,
            permission=BlobSasPermissions(read=True),
            expiry=datetime.utcnow() + timedelta(hours=1),
        )

        # Act
        sas_blob = BlobClient.from_blob_url(blob.url, credential=token)
        response = requests.get(sas_blob.url)

        # Assert
        response.raise_for_status()
        self.assertTrue(response.ok)
        self.assertEqual(self.byte_data, response.content)

    @record
    def test_shared_read_access_blob(self):
        loop = asyncio.get_event_loop()
        loop.run_until_complete(self._test_shared_read_access_blob())

    async def _test_shared_read_access_blob_with_content_query_params(self):
        # SAS URL is calculated from storage key, so this test runs live only
        if TestMode.need_recording_file(self.test_mode):
            return

        # Arrange
        await self._setup()
        blob_name = await self._create_block_blob()
        blob = self.bsc.get_blob_client(self.container_name, blob_name)

        token = generate_blob_sas(
            blob.account_name,
            blob.container_name,
            blob.blob_name,
            snapshot=blob.snapshot,
            account_key=blob.credential.account_key,
            permission=BlobSasPermissions(read=True),
            expiry=datetime.utcnow() + timedelta(hours=1),
            cache_control='no-cache',
            content_disposition='inline',
            content_encoding='utf-8',
            content_language='fr',
            content_type='text',
        )
        sas_blob = BlobClient.from_blob_url(blob.url, credential=token)

        # Act
        response = requests.get(sas_blob.url)

        # Assert
        response.raise_for_status()
        self.assertEqual(self.byte_data, response.content)
        self.assertEqual(response.headers['cache-control'], 'no-cache')
        self.assertEqual(response.headers['content-disposition'], 'inline')
        self.assertEqual(response.headers['content-encoding'], 'utf-8')
        self.assertEqual(response.headers['content-language'], 'fr')
        self.assertEqual(response.headers['content-type'], 'text')

    @record
    def test_shared_read_access_blob_with_content_query_params(self):
        loop = asyncio.get_event_loop()
        loop.run_until_complete(self._test_shared_read_access_blob_with_content_query_params())

    async def _test_shared_write_access_blob(self):
        # SAS URL is calculated from storage key, so this test runs live only
        if TestMode.need_recording_file(self.test_mode):
            return

        # Arrange
        await self._setup()
        updated_data = b'updated blob data'
        blob_name = await self._create_block_blob()
        blob = self.bsc.get_blob_client(self.container_name, blob_name)

        token = generate_blob_sas(
            blob.account_name,
            blob.container_name,
            blob.blob_name,
            snapshot=blob.snapshot,
            account_key=blob.credential.account_key,
            permission=BlobSasPermissions(write=True),
            expiry=datetime.utcnow() + timedelta(hours=1),
        )
        sas_blob = BlobClient.from_blob_url(blob.url, credential=token)

        # Act
        headers = {'x-ms-blob-type': 'BlockBlob'}
        response = requests.put(sas_blob.url, headers=headers, data=updated_data)

        # Assert
        response.raise_for_status()
        self.assertTrue(response.ok)
        data = await (await blob.download_blob()).content_as_bytes()
        self.assertEqual(updated_data, data)

    @record
    def test_shared_write_access_blob(self):
        loop = asyncio.get_event_loop()
        loop.run_until_complete(self._test_shared_write_access_blob())

    async def _test_shared_delete_access_blob(self):
        # SAS URL is calculated from storage key, so this test runs live only
        if TestMode.need_recording_file(self.test_mode):
            return

        # Arrange
        await self._setup()
        blob_name = await self._create_block_blob()
        blob = self.bsc.get_blob_client(self.container_name, blob_name)

        token = generate_blob_sas(
            blob.account_name,
            blob.container_name,
            blob.blob_name,
            snapshot=blob.snapshot,
            account_key=blob.credential.account_key,
            permission=BlobSasPermissions(delete=True),
            expiry=datetime.utcnow() + timedelta(hours=1),
        )
        sas_blob = BlobClient.from_blob_url(blob.url, credential=token)

        # Act
        response = requests.delete(sas_blob.url)

        # Assert
        response.raise_for_status()
        self.assertTrue(response.ok)
        with self.assertRaises(HttpResponseError):
            await sas_blob.download_blob()

    @record
    def test_shared_delete_access_blob(self):
        loop = asyncio.get_event_loop()
        loop.run_until_complete(self._test_shared_delete_access_blob())

    async def _test_get_account_information(self):
        # Act
        await self._setup()
        info = await self.bsc.get_account_information()

        # Assert
        self.assertIsNotNone(info.get('sku_name'))
        self.assertIsNotNone(info.get('account_kind'))

    @record
    def test_get_account_information(self):
        loop = asyncio.get_event_loop()
        loop.run_until_complete(self._test_get_account_information())

    async def _test_get_account_information_with_container_name(self):
        # Act
        # Container name gets ignored
        await self._setup()
        container = self.bsc.get_container_client("missing")
        info = await container.get_account_information()

        # Assert
        self.assertIsNotNone(info.get('sku_name'))
        self.assertIsNotNone(info.get('account_kind'))

    @record
    def test_get_account_information_with_container_name(self):
        loop = asyncio.get_event_loop()
        loop.run_until_complete(self._test_get_account_information_with_container_name())

    async def _test_get_account_information_with_blob_name(self):
        # Act
        # Both container and blob names get ignored
        await self._setup()
        blob = self.bsc.get_blob_client("missing", "missing")
        info = await blob.get_account_information()

        # Assert
        self.assertIsNotNone(info.get('sku_name'))
        self.assertIsNotNone(info.get('account_kind'))

    @record
    def test_get_account_information_with_blob_name(self):
        loop = asyncio.get_event_loop()
        loop.run_until_complete(self._test_get_account_information_with_blob_name())

    async def _test_get_account_information_with_container_sas(self):
        # SAS URL is calculated from storage key, so this test runs live only
        if TestMode.need_recording_file(self.test_mode):
            return

        # Arrange
        await self._setup()
        container = self.bsc.get_container_client(self.container_name)
        token = generate_container_sas(
            container.account_name,
            container.container_name,
            account_key=container.credential.account_key,
            permission=ContainerSasPermissions(read=True),
            expiry=datetime.utcnow() + timedelta(hours=1),
        )
        sas_container = ContainerClient.from_container_url(container.url, credential=token)

        # Act
        info = await sas_container.get_account_information()

        # Assert
        self.assertIsNotNone(info.get('sku_name'))
        self.assertIsNotNone(info.get('account_kind'))

    @record
    def test_get_account_information_with_container_sas(self):
        loop = asyncio.get_event_loop()
        loop.run_until_complete(self._test_get_account_information_with_container_sas())

    async def _test_get_account_information_with_blob_sas(self):
        # SAS URL is calculated from storage key, so this test runs live only
        if TestMode.need_recording_file(self.test_mode):
            return

        # Arrange
        await self._setup()
        blob_name = await self._create_block_blob()
        blob = self.bsc.get_blob_client(self.container_name, blob_name)

        token = generate_blob_sas(
            blob.account_name,
            blob.container_name,
            blob.blob_name,
            snapshot=blob.snapshot,
            account_key=blob.credential.account_key,
            permission=BlobSasPermissions(read=True),
            expiry=datetime.utcnow() + timedelta(hours=1),
        )
        sas_blob = BlobClient.from_blob_url(blob.url, credential=token)

        # Act
        info = await sas_blob.get_account_information()

        # Assert
        self.assertIsNotNone(info.get('sku_name'))
        self.assertIsNotNone(info.get('account_kind'))

    @record
    def test_get_account_information_with_blob_sas(self):
        loop = asyncio.get_event_loop()
        loop.run_until_complete(self._test_get_account_information_with_blob_sas())

    async def _test_download_to_file_with_sas(self):
        if TestMode.need_recording_file(self.test_mode):
            return
        # Arrange
        await self._setup()
        data = b'12345678' * 1024 * 1024
        await self._create_remote_container()
        source_blob = await self._create_remote_block_blob(blob_data=data)
        sas_token = generate_blob_sas(
            source_blob.account_name,
            source_blob.container_name,
            source_blob.blob_name,
            snapshot=source_blob.snapshot,
            account_key=source_blob.credential.account_key,
            permission=BlobSasPermissions(read=True),
            expiry=datetime.utcnow() + timedelta(hours=1),
        )
        blob = BlobClient.from_blob_url(source_blob.url, credential=sas_token)

        # Act
        download_blob_from_url(blob.url, FILE_PATH)

        # Assert
        with open(FILE_PATH, 'rb') as stream:
            actual = stream.read()
            self.assertEqual(data, actual)

    @record
    def test_download_to_file_with_sas(self):
        loop = asyncio.get_event_loop()
        loop.run_until_complete(self._test_download_to_file_with_sas())

    async def _test_download_to_file_with_credential(self):
        if TestMode.need_recording_file(self.test_mode):
            return
        # Arrange
        await self._setup()
        data = b'12345678' * 1024 * 1024
        await self._create_remote_container()
        source_blob = await self._create_remote_block_blob(blob_data=data)

        # Act
        download_blob_from_url(
            source_blob.url, FILE_PATH,
            max_concurrency=2,
            credential=self.settings.REMOTE_STORAGE_ACCOUNT_KEY)

        # Assert
        with open(FILE_PATH, 'rb') as stream:
            actual = stream.read()
            self.assertEqual(data, actual)

    @record
    def test_download_to_file_with_credential(self):
        loop = asyncio.get_event_loop()
        loop.run_until_complete(self._test_download_to_file_with_credential())

    async def _test_download_to_stream_with_credential(self):
        if TestMode.need_recording_file(self.test_mode):
            return
        # Arrange
        await self._setup()
        data = b'12345678' * 1024 * 1024
        await self._create_remote_container()
        source_blob = await self._create_remote_block_blob(blob_data=data)

        # Act
        with open(FILE_PATH, 'wb') as stream:
            download_blob_from_url(
                source_blob.url, stream,
                max_concurrency=2,
                credential=self.settings.REMOTE_STORAGE_ACCOUNT_KEY)

        # Assert
        with open(FILE_PATH, 'rb') as stream:
            actual = stream.read()
            self.assertEqual(data, actual)

    @record
    def test_download_to_stream_with_credential(self):
        loop = asyncio.get_event_loop()
        loop.run_until_complete(self._test_download_to_stream_with_credential())

    async def _test_download_to_file_with_existing_file(self):
        if TestMode.need_recording_file(self.test_mode):
            return
        # Arrange
        await self._setup()
        data = b'12345678' * 1024 * 1024
        await self._create_remote_container()
        source_blob = await self._create_remote_block_blob(blob_data=data)

        # Act
        download_blob_from_url(
            source_blob.url, FILE_PATH,
            credential=self.settings.REMOTE_STORAGE_ACCOUNT_KEY)

        with self.assertRaises(ValueError):
            download_blob_from_url(source_blob.url, FILE_PATH)

        # Assert
        with open(FILE_PATH, 'rb') as stream:
            actual = stream.read()
            self.assertEqual(data, actual)

    @record
    def test_download_to_file_with_existing_file(self):
        loop = asyncio.get_event_loop()
        loop.run_until_complete(self._test_download_to_file_with_existing_file())

    async def _test_download_to_file_with_existing_file_overwrite(self):
        if TestMode.need_recording_file(self.test_mode):
            return
        # Arrange
        await self._setup()
        data = b'12345678' * 1024 * 1024
        await self._create_remote_container()
        source_blob = await self._create_remote_block_blob(blob_data=data)

        # Act
        download_blob_from_url(
            source_blob.url, FILE_PATH,
            credential=self.settings.REMOTE_STORAGE_ACCOUNT_KEY)

        data2 = b'ABCDEFGH' * 1024 * 1024
        source_blob = await self._create_remote_block_blob(blob_data=data2)
        download_blob_from_url(
            source_blob.url, FILE_PATH, overwrite=True,
            credential=self.settings.REMOTE_STORAGE_ACCOUNT_KEY)

        # Assert
        with open(FILE_PATH, 'rb') as stream:
            actual = stream.read()
            self.assertEqual(data2, actual)

    @record
    def test_download_to_file_with_existing_file_overwrite(self):
        loop = asyncio.get_event_loop()
        loop.run_until_complete(self._test_download_to_file_with_existing_file_overwrite())

    async def _test_upload_to_url_bytes_with_sas(self):
        # SAS URL is calculated from storage key, so this test runs live only
        if TestMode.need_recording_file(self.test_mode):
            return

        # Arrange
        await self._setup()
        data = b'12345678' * 1024 * 1024
        blob_name = self._get_blob_reference()
        blob = self.bsc.get_blob_client(self.container_name, blob_name)

        token = generate_blob_sas(
            blob.account_name,
            blob.container_name,
            blob.blob_name,
            snapshot=blob.snapshot,
            account_key=blob.credential.account_key,
            permission=BlobSasPermissions(write=True),
            expiry=datetime.utcnow() + timedelta(hours=1),
        )
        sas_blob = BlobClient.from_blob_url(blob.url, credential=token)

        # Act
        uploaded = upload_blob_to_url(sas_blob.url, data)

        # Assert
        self.assertIsNotNone(uploaded)
        content = await (await blob.download_blob()).content_as_bytes()
        self.assertEqual(data, content)

    @record
    def test_upload_to_url_bytes_with_sas(self):
        loop = asyncio.get_event_loop()
        loop.run_until_complete(self._test_upload_to_url_bytes_with_sas())

    async def _test_upload_to_url_bytes_with_credential(self):
        # SAS URL is calculated from storage key, so this test runs live only
        if TestMode.need_recording_file(self.test_mode):
            return

        # Arrange
        await self._setup()
        data = b'12345678' * 1024 * 1024
        blob_name = self._get_blob_reference()
        blob = self.bsc.get_blob_client(self.container_name, blob_name)

        # Act
        uploaded = upload_blob_to_url(
            blob.url, data, credential=self.settings.STORAGE_ACCOUNT_KEY)

        # Assert
        self.assertIsNotNone(uploaded)
        content = await (await blob.download_blob()).content_as_bytes()
        self.assertEqual(data, content)

    @record
    def test_upload_to_url_bytes_with_credential(self):
        loop = asyncio.get_event_loop()
        loop.run_until_complete(self._test_upload_to_url_bytes_with_credential())

    async def _test_upload_to_url_bytes_with_existing_blob(self):
        # SAS URL is calculated from storage key, so this test runs live only
        if TestMode.need_recording_file(self.test_mode):
            return

        # Arrange
        await self._setup()
        data = b'12345678' * 1024 * 1024
        blob_name = self._get_blob_reference()
        blob = self.bsc.get_blob_client(self.container_name, blob_name)
        await blob.upload_blob(b"existing_data")

        # Act
        with self.assertRaises(ResourceExistsError):
            upload_blob_to_url(
                blob.url, data, credential=self.settings.STORAGE_ACCOUNT_KEY)

        # Assert
        content = await (await blob.download_blob()).content_as_bytes()
        self.assertEqual(b"existing_data", content)

    @record
    def test_upload_to_url_bytes_with_existing_blob(self):
        loop = asyncio.get_event_loop()
        loop.run_until_complete(self._test_upload_to_url_bytes_with_existing_blob())

    async def _test_upload_to_url_bytes_with_existing_blob_overwrite(self):
        # SAS URL is calculated from storage key, so this test runs live only
        if TestMode.need_recording_file(self.test_mode):
            return

        # Arrange
        await self._setup()
        data = b'12345678' * 1024 * 1024
        blob_name = self._get_blob_reference()
        blob = self.bsc.get_blob_client(self.container_name, blob_name)
        await blob.upload_blob(b"existing_data")

        # Act
        uploaded = upload_blob_to_url(
            blob.url, data,
            overwrite=True,
            credential=self.settings.STORAGE_ACCOUNT_KEY)

        # Assert
        self.assertIsNotNone(uploaded)
        content = await (await blob.download_blob()).content_as_bytes()
        self.assertEqual(data, content)

    @record
    def test_upload_to_url_bytes_with_existing_blob_overwrite(self):
        loop = asyncio.get_event_loop()
        loop.run_until_complete(self._test_upload_to_url_bytes_with_existing_blob_overwrite())

    async def _test_upload_to_url_text_with_credential(self):
        # SAS URL is calculated from storage key, so this test runs live only
        if TestMode.need_recording_file(self.test_mode):
            return

        # Arrange
        await self._setup()
        data = '12345678' * 1024 * 1024
        blob_name = self._get_blob_reference()
        blob = self.bsc.get_blob_client(self.container_name, blob_name)

        # Act
        uploaded = upload_blob_to_url(
            blob.url, data, credential=self.settings.STORAGE_ACCOUNT_KEY)

        # Assert
        self.assertIsNotNone(uploaded)
        content = await (await blob.download_blob()).content_as_text()
        self.assertEqual(data, content)

    @record
    def test_upload_to_url_text_with_credential(self):
        loop = asyncio.get_event_loop()
        loop.run_until_complete(self._test_upload_to_url_text_with_credential())

    async def _test_upload_to_url_file_with_credential(self):
        # SAS URL is calculated from storage key, so this test runs live only
        if TestMode.need_recording_file(self.test_mode):
            return

        # Arrange
        await self._setup()
        data = b'12345678' * 1024 * 1024
        with open(FILE_PATH, 'wb') as stream:
            stream.write(data)
        blob_name = self._get_blob_reference()
        blob = self.bsc.get_blob_client(self.container_name, blob_name)

        # Act
        with open(FILE_PATH, 'rb'):
            uploaded = upload_blob_to_url(
                blob.url, data, credential=self.settings.STORAGE_ACCOUNT_KEY)

        # Assert
        self.assertIsNotNone(uploaded)
        content = await (await blob.download_blob()).content_as_bytes()
        self.assertEqual(data, content)

    @record
    def test_upload_to_url_file_with_credential(self):
        loop = asyncio.get_event_loop()
        loop.run_until_complete(self._test_upload_to_url_file_with_credential())

    async def _test_transport_closed_only_once(self):
        if TestMode.need_recording_file(self.test_mode):
            return
        transport = AioHttpTransport()
        url = self._get_account_url()
        credential = self._get_shared_key_credential()
        blob_name = self._get_blob_reference()
        async with BlobServiceClient(url, credential=credential, transport=transport) as bsc:
            await bsc.get_service_properties()
            assert transport.session is not None
            async with bsc.get_blob_client(self.container_name, blob_name) as bc:
                assert transport.session is not None
            await bsc.get_service_properties()
            assert transport.session is not None

    @record
    def test_transport_closed_only_once(self):
        loop = asyncio.get_event_loop()
        loop.run_until_complete(self._test_transport_closed_only_once())
<<<<<<< HEAD
=======

>>>>>>> ba91941e
# ------------------------------------------------------------------------------
if __name__ == '__main__':
    unittest.main()<|MERGE_RESOLUTION|>--- conflicted
+++ resolved
@@ -2359,10 +2359,7 @@
     def test_transport_closed_only_once(self):
         loop = asyncio.get_event_loop()
         loop.run_until_complete(self._test_transport_closed_only_once())
-<<<<<<< HEAD
-=======
-
->>>>>>> ba91941e
+
 # ------------------------------------------------------------------------------
 if __name__ == '__main__':
     unittest.main()