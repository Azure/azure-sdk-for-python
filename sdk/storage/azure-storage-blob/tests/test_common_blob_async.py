# -------------------------------------------------------------------------
# Copyright (c) Microsoft Corporation. All rights reserved.
# Licensed under the MIT License. See License.txt in the project root for
# license information.
# --------------------------------------------------------------------------

import asyncio
import jwt
import os
import tempfile
import uuid
from datetime import datetime, timedelta
from enum import Enum
from io import BytesIO

import aiohttp
import pytest
import requests
from azure.core import MatchConditions
from azure.core.credentials import AzureSasCredential, AzureNamedKeyCredential
from azure.core.exceptions import (
    HttpResponseError,
    ResourceNotFoundError,
    ResourceExistsError,
    ClientAuthenticationError, ResourceModifiedError)
from azure.core.pipeline.transport import AioHttpTransport
from azure.mgmt.storage.aio import StorageManagementClient
from azure.storage.blob.aio import (
    BlobClient,
    BlobServiceClient,
    ContainerClient,
    download_blob_from_url,
    upload_blob_to_url)
from azure.storage.blob import (
    AccessPolicy,
    AccountSasPermissions,
    BlobImmutabilityPolicyMode,
    BlobProperties,
    BlobSasPermissions,
    BlobType,
    ContainerSasPermissions,
    ContentSettings,
    ImmutabilityPolicy,
    RehydratePriority,
    ResourceTypes,
    RetentionPolicy,
    Services,
    StandardBlobTier,
    StorageErrorCode,
    generate_account_sas,
    generate_container_sas,
    generate_blob_sas)
from devtools_testutils.fake_credentials_async import AsyncFakeCredential
from devtools_testutils.aio import recorded_by_proxy_async
from devtools_testutils.storage.aio import AsyncStorageRecordedTestCase
from settings.testcase import BlobPreparer
from test_helpers_async import (
    AsyncStream,
    _build_base_file_share_headers,
    _create_file_share_oauth
)

# ------------------------------------------------------------------------------
SMALL_BLOB_SIZE = 1024
TEST_CONTAINER_PREFIX = 'container'
TEST_BLOB_PREFIX = 'blob'
# ------------------------------------------------------------------------------


class TestStorageCommonBlobAsync(AsyncStorageRecordedTestCase):
    # --Helpers-----------------------------------------------------------------
    async def _setup(self, storage_account_name, key):
        self.bsc = BlobServiceClient(self.account_url(storage_account_name, "blob"), credential=key)
        self.container_name = self.get_resource_name('utcontainer')
        self.source_container_name = self.get_resource_name('utcontainersource')
        self.byte_data = self.get_random_bytes(1024)
        if self.is_live:
            try:
                await self.bsc.create_container(self.container_name)
            except ResourceExistsError:
                pass
            try:
                await self.bsc.create_container(self.source_container_name)
            except ResourceExistsError:
                pass

    async def _create_source_blob(self, data):
        blob_client = self.bsc.get_blob_client(self.source_container_name, self.get_resource_name(TEST_BLOB_PREFIX))
        await blob_client.upload_blob(data, overwrite=True)
        return blob_client

    async def _create_blob(self, tags=None, data=b'', **kwargs):
        blob_name = self._get_blob_reference()
        blob = self.bsc.get_blob_client(self.container_name, blob_name)
        await blob.upload_blob(data, tags=tags, overwrite=True, **kwargs)
        return blob

    async def _get_bearer_token_string(self, resource: str = "https://storage.azure.com/.default") -> str:
        access_token = await self.get_credential(BlobServiceClient, is_async=True).get_token(resource)
        return "Bearer " + access_token.token

    async def _setup_remote(self, storage_account_name, key):
        self.bsc2 = BlobServiceClient(self.account_url(storage_account_name, "blob"), credential=key)
        self.remote_container_name = 'rmt'

    def _teardown(self, file_path):
        if os.path.isfile(file_path):
            try:
                os.remove(file_path)
            except:
                pass

    def _get_container_reference(self):
        return self.get_resource_name(TEST_CONTAINER_PREFIX)

    def _get_blob_reference(self):
        return self.get_resource_name(TEST_BLOB_PREFIX)

    async def _create_block_blob(self, overwrite=False, tags=None, standard_blob_tier=None):
        blob_name = self._get_blob_reference()
        blob = self.bsc.get_blob_client(self.container_name, blob_name)
        await blob.upload_blob(self.byte_data, length=len(self.byte_data), overwrite=overwrite, tags=tags,
                              standard_blob_tier=standard_blob_tier)
        return blob_name

    async def _create_empty_block_blob(self, overwrite=False, tags=None):
        blob_name = self._get_blob_reference()
        blob = self.bsc.get_blob_client(self.container_name, blob_name)
        await blob.upload_blob("", length=0, overwrite=overwrite, tags=tags)
        return blob_name

    async def _create_remote_container(self):
        self.remote_container_name = self.get_resource_name('remotectnr')
        remote_container = self.bsc2.get_container_client(self.remote_container_name)
        try:
            await remote_container.create_container()
        except ResourceExistsError:
            pass

    async def _create_remote_block_blob(self, blob_data=None):
        if not blob_data:
            blob_data = b'12345678' * 1024 * 1024
        source_blob_name = self._get_blob_reference()
        source_blob = self.bsc2.get_blob_client(self.remote_container_name, source_blob_name)
        await source_blob.upload_blob(blob_data, overwrite=True)
        return source_blob

    async def _wait_for_async_copy(self, blob):
        count = 0
        props = await blob.get_blob_properties()
        while props.copy.status == 'pending':
            count = count + 1
            if count > 10:
                self.fail('Timed out waiting for async copy to complete.')
            self.sleep(6)
            props = await blob.get_blob_properties()
        return props

    def _assert_blob_is_soft_deleted(self, blob):
        assert blob.deleted
        assert blob.deleted_time is not None
        assert blob.remaining_retention_days is not None

    def _assert_blob_not_soft_deleted(self, blob):
        assert not blob.deleted
        assert blob.deleted_time is None
        assert blob.remaining_retention_days is None

    # -- Common test cases for blobs ----------------------------------------------
    @BlobPreparer()
    @recorded_by_proxy_async
    async def test_copy_from_file_to_blob_with_oauth(self, **kwargs):
        storage_account_name = kwargs.pop("storage_account_name")
        storage_account_key = kwargs.pop("storage_account_key")

        # Arrange
        await self._setup(storage_account_name, storage_account_key)
        bearer_token_string = await self._get_bearer_token_string()

        # Set up source file share with random data
        source_data = self.get_random_bytes(SMALL_BLOB_SIZE)
        file_name, base_url = await _create_file_share_oauth(
            self.get_resource_name("utshare"),
            self.get_resource_name("file"),
            bearer_token_string,
            storage_account_name,
            source_data,
            self.is_live
        )

        # Set up destination blob without data
        blob_service_client = BlobServiceClient(
            account_url=self.account_url(storage_account_name, "blob"),
            credential=storage_account_key
        )
        destination_blob_client = blob_service_client.get_blob_client(
            container=self.source_container_name,
            blob=self.get_resource_name(TEST_BLOB_PREFIX + "1")
        )

        try:
            # Act
            with pytest.raises(ValueError):
                await destination_blob_client.start_copy_from_url(
                    source_url=base_url + "/" + file_name,
                    source_authorization=bearer_token_string,
                    source_token_intent='backup',
                    requires_sync=False
                )
            await destination_blob_client.start_copy_from_url(
                source_url=base_url + "/" + file_name,
                source_authorization=bearer_token_string,
                source_token_intent='backup',
                requires_sync=True
            )
            destination_blob = await destination_blob_client.download_blob()
            destination_blob_data = await destination_blob.readall()

            # Assert
            assert destination_blob_data == source_data
        finally:
            if self.is_live:
                async with aiohttp.ClientSession() as session:
                    await session.delete(
                        url=base_url,
                        headers=_build_base_file_share_headers(bearer_token_string, 0),
                        params={'restype': 'share'}
                    )
                await blob_service_client.delete_container(self.source_container_name)

    @BlobPreparer()
    @recorded_by_proxy_async
    async def test_start_copy_from_url_with_oauth(self, **kwargs):
        storage_account_name = kwargs.pop("storage_account_name")
        storage_account_key = kwargs.pop("storage_account_key")

        # Arrange
        await self._setup(storage_account_name, storage_account_key)
        # Create source blob
        source_blob_data = self.get_random_bytes(16 * 1024 + 5)
        source_blob_client = await self._create_source_blob(data=source_blob_data)
        # Create destination blob
        destination_blob_client = await self._create_blob()
        access_token = await self.get_credential(BlobServiceClient, is_async=True).get_token("https://storage.azure.com/.default")
        token = "Bearer {}".format(access_token.token)

        with pytest.raises(HttpResponseError):
            await destination_blob_client.start_copy_from_url(source_blob_client.url, requires_sync=True)
        with pytest.raises(ValueError):
            await destination_blob_client.start_copy_from_url(
                source_blob_client.url, source_authorization=token, requires_sync=False)

        await destination_blob_client.start_copy_from_url(
            source_blob_client.url, source_authorization=token, requires_sync=True)
        destination_blob = await destination_blob_client.download_blob()
        destination_blob_data = await destination_blob.readall()
        assert source_blob_data == destination_blob_data

    @BlobPreparer()
    @recorded_by_proxy_async
    async def test_blob_exists(self, **kwargs):
        storage_account_name = kwargs.pop("storage_account_name")
        storage_account_key = kwargs.pop("storage_account_key")

        # Arrange
        await self._setup(storage_account_name, storage_account_key)
        blob_name = await self._create_block_blob()

        # Act
        blob = self.bsc.get_blob_client(self.container_name, blob_name)
        exists = await blob.get_blob_properties()

        # Assert
        assert exists

    @BlobPreparer()
    @recorded_by_proxy_async
    async def test_blob_exists_with_if_tags(self, **kwargs):
        storage_account_name = kwargs.pop("storage_account_name")
        storage_account_key = kwargs.pop("storage_account_key")

        await self._setup(storage_account_name, storage_account_key)
        tags = {"tag1 name": "my tag", "tag2": "secondtag", "tag3": "thirdtag"}

        blob_name = await self._create_block_blob(overwrite=True, tags=tags)

        # Act
        blob = self.bsc.get_blob_client(self.container_name, blob_name)

        with pytest.raises(ResourceModifiedError):
            await blob.get_blob_properties(if_tags_match_condition="\"tag1\"='first tag'")
        await blob.get_blob_properties(if_tags_match_condition="\"tag1 name\"='my tag' AND \"tag2\"='secondtag'")

    @BlobPreparer()
    @recorded_by_proxy_async
    async def test_blob_not_exists(self, **kwargs):
        storage_account_name = kwargs.pop("storage_account_name")
        storage_account_key = kwargs.pop("storage_account_key")

        # Arrange
        await self._setup(storage_account_name, storage_account_key)
        blob_name = self._get_blob_reference()

        # Act
        blob = self.bsc.get_blob_client(self.container_name, blob_name)
        with pytest.raises(ResourceNotFoundError):
            await blob.get_blob_properties()

    @BlobPreparer()
    @recorded_by_proxy_async
    async def test_blob_snapshot_exists(self, **kwargs):
        storage_account_name = kwargs.pop("storage_account_name")
        storage_account_key = kwargs.pop("storage_account_key")

        # Arrange
        await self._setup(storage_account_name, storage_account_key)
        blob_name = await self._create_block_blob()
        blob = self.bsc.get_blob_client(self.container_name, blob_name)
        snapshot = await blob.create_snapshot()

        # Act
        blob = self.bsc.get_blob_client(self.container_name, blob_name, snapshot=snapshot)
        prop = await blob.get_blob_properties()

        # Assert
        assert prop
        assert snapshot['snapshot'] == prop.snapshot

    @BlobPreparer()
    @recorded_by_proxy_async
    async def test_upload_blob_from_generator(self, **kwargs):
        storage_account_name = kwargs.pop("storage_account_name")
        storage_account_key = kwargs.pop("storage_account_key")

        await self._setup(storage_account_name, storage_account_key)
        blob_name = self._get_blob_reference()
        # Act
        raw_data = self.get_random_bytes(3 * 1024 * 1024) + b"hello random text"

        def data_generator():
            for i in range(0, 2):
                yield raw_data

        blob = self.bsc.get_blob_client(self.container_name, blob_name)
        await blob.upload_blob(data=data_generator())
        dl_blob = await blob.download_blob()
        data = await dl_blob.readall()

        # Assert
        assert data == raw_data*2

    @BlobPreparer()
    @recorded_by_proxy_async
    async def test_upload_blob_from_async_generator(self, **kwargs):
        storage_account_name = kwargs.pop("storage_account_name")
        storage_account_key = kwargs.pop("storage_account_key")

        await self._setup(storage_account_name, storage_account_key)
        blob_name = self._get_blob_reference()
        data = b'Hello Async World!'

        async def data_generator():
            for _ in range(3):
                yield data
                await asyncio.sleep(0.1)

        # Act
        blob = self.bsc.get_blob_client(self.container_name, blob_name)
        await blob.upload_blob(data=data_generator())

        # Assert
        result = await (await blob.download_blob()).readall()
        assert result == data*3

    @BlobPreparer()
    @recorded_by_proxy_async
    async def test_upload_blob_from_async_generator_chunks(self, **kwargs):
        storage_account_name = kwargs.pop("storage_account_name")
        storage_account_key = kwargs.pop("storage_account_key")

        await self._setup(storage_account_name, storage_account_key)
        self.bsc._config.max_single_put_size = 1024
        self.bsc._config.max_block_size = 1024

        blob_name = self._get_blob_reference()
        data = b'abc' * 1024

        async def data_generator():
            for _ in range(3):
                yield data
                await asyncio.sleep(0.1)

        # Act
        blob = self.bsc.get_blob_client(self.container_name, blob_name)
        await blob.upload_blob(data=data_generator())

        # Assert
        result = await (await blob.download_blob()).readall()
        assert result == data*3

    @pytest.mark.live_test_only
    @BlobPreparer()
    async def test_upload_blob_from_async_generator_chunks_parallel(self, **kwargs):
        storage_account_name = kwargs.pop("storage_account_name")
        storage_account_key = kwargs.pop("storage_account_key")

        await self._setup(storage_account_name, storage_account_key)
        self.bsc._config.max_single_put_size = 1024
        self.bsc._config.max_block_size = 1024

        blob_name = self._get_blob_reference()
        data = b'abcde' * 1024

        async def data_generator():
            for _ in range(3):
                yield data
                await asyncio.sleep(0.1)

        # Act
        blob = self.bsc.get_blob_client(self.container_name, blob_name)
        await blob.upload_blob(data=data_generator(), max_concurrency=3, overwrite=True)

        # Assert
        result = await (await blob.download_blob()).readall()
        assert result == data * 3

    @pytest.mark.live_test_only
    @BlobPreparer()
    async def test_upload_blob_from_pipe(self, **kwargs):
        # Different OSs have different behavior, so this can't be recorded.
        storage_account_name = kwargs.pop("storage_account_name")
        storage_account_key = kwargs.pop("storage_account_key")

        await self._setup(storage_account_name, storage_account_key)
        blob_name = self._get_blob_reference()
        data = b"Hello World"

        reader_fd, writer_fd = os.pipe()

        with os.fdopen(writer_fd, 'wb') as writer:
            writer.write(data)

        # Act
        blob = self.bsc.get_blob_client(self.container_name, blob_name)
        with os.fdopen(reader_fd, mode='rb') as reader:
            await blob.upload_blob(data=reader, overwrite=True)

        blob_data = await (await blob.download_blob()).readall()

        # Assert
        assert data == blob_data

    @BlobPreparer()
    @recorded_by_proxy_async
    async def test_upload_blob_from_async_stream_single_chunk(self, **kwargs):
        storage_account_name = kwargs.pop("storage_account_name")
        storage_account_key = kwargs.pop("storage_account_key")

        await self._setup(storage_account_name, storage_account_key)
        blob_name = self._get_blob_reference()
        blob = self.bsc.get_blob_client(self.container_name, blob_name)

        data = b"Hello Async World!"
        stream = AsyncStream(data)

        # Act
        await blob.upload_blob(stream, overwrite=True)
        blob_data = await (await blob.download_blob()).readall()

        # Assert
        assert data == blob_data

    @BlobPreparer()
    @recorded_by_proxy_async
    async def test_upload_blob_from_async_stream_chunks(self, **kwargs):
        storage_account_name = kwargs.pop("storage_account_name")
        storage_account_key = kwargs.pop("storage_account_key")

        await self._setup(storage_account_name, storage_account_key)
        self.bsc._config.max_single_put_size = 1024
        self.bsc._config.max_block_size = 1024

        blob_name = self._get_blob_reference()
        blob = self.bsc.get_blob_client(self.container_name, blob_name)

        data = b"12345" * 1024
        stream = AsyncStream(data)

        # Act
        await blob.upload_blob(stream, overwrite=True)
        blob_data = await (await blob.download_blob()).readall()

        # Assert
        assert data == blob_data

    @pytest.mark.live_test_only
    @BlobPreparer()
    async def test_upload_blob_from_async_stream_chunks_parallel(self, **kwargs):
        storage_account_name = kwargs.pop("storage_account_name")
        storage_account_key = kwargs.pop("storage_account_key")

        await self._setup(storage_account_name, storage_account_key)
        self.bsc._config.max_single_put_size = 1024
        self.bsc._config.max_block_size = 1024

        blob_name = self._get_blob_reference()
        blob = self.bsc.get_blob_client(self.container_name, blob_name)

        data = b"12345" * 1024
        stream = AsyncStream(data)

        # Act
        await blob.upload_blob(stream, overwrite=True, max_concurrency=3)
        blob_data = await (await blob.download_blob()).readall()

        # Assert
        assert data == blob_data

    @BlobPreparer()
    @recorded_by_proxy_async
    async def test_blob_snapshot_not_exists(self, **kwargs):
        storage_account_name = kwargs.pop("storage_account_name")
        storage_account_key = kwargs.pop("storage_account_key")

        # Arrange
        await self._setup(storage_account_name, storage_account_key)
        blob_name = await self._create_block_blob()

        # Act
        blob = self.bsc.get_blob_client(self.container_name, blob_name, snapshot="1988-08-18T07:52:31.6690068Z")
        with pytest.raises(ResourceNotFoundError):
            await blob.get_blob_properties()

    @BlobPreparer()
    @recorded_by_proxy_async
    async def test_blob_container_not_exists(self, **kwargs):
        storage_account_name = kwargs.pop("storage_account_name")
        storage_account_key = kwargs.pop("storage_account_key")

        # In this case both the blob and container do not exist
        # Arrange
        await self._setup(storage_account_name, storage_account_key)
        blob_name = self._get_blob_reference()

        # Act
        blob = self.bsc.get_blob_client(self._get_container_reference(), blob_name)
        with pytest.raises(ResourceNotFoundError):
            await blob.get_blob_properties()

    @BlobPreparer()
    @recorded_by_proxy_async
    async def test_create_blob_with_question_mark(self, **kwargs):
        storage_account_name = kwargs.pop("storage_account_name")
        storage_account_key = kwargs.pop("storage_account_key")

        # Arrange
        await self._setup(storage_account_name, storage_account_key)
        blob_name = '?ques?tion?'
        blob_data = '???'

        # Act
        blob = self.bsc.get_blob_client(self.container_name, blob_name)
        await blob.upload_blob(blob_data)

        # Assert
        stream = await blob.download_blob(encoding='utf-8')
        data = await stream.readall()
        assert data is not None
        assert data == blob_data

    @BlobPreparer()
    @recorded_by_proxy_async
    async def test_create_blob_with_equal_sign(self, **kwargs):
        storage_account_name = kwargs.pop("storage_account_name")
        storage_account_key = kwargs.pop("storage_account_key")

        # Arrange
        await self._setup(storage_account_name, storage_account_key)
        blob_name = '=ques=tion!'
        blob_data = '???'

        # Act
        blob = self.bsc.get_blob_client(self.container_name, blob_name)
        await blob.upload_blob(blob_data)

        # Assert
        stream = await blob.download_blob(encoding='utf-8')
        data = await stream.readall()
        assert data is not None
        assert data == blob_data

    @BlobPreparer()
    @recorded_by_proxy_async
    async def test_create_blob_with_special_chars(self, **kwargs):
        storage_account_name = kwargs.pop("storage_account_name")
        storage_account_key = kwargs.pop("storage_account_key")

        # Arrange
        await self._setup(storage_account_name, storage_account_key)
        # Act
        for c in '-._ /()$=\',~':
            blob_name = '{0}a{0}a{0}'.format(c)
            blob_data = c
            blob = self.bsc.get_blob_client(self.container_name, blob_name)
            await blob.upload_blob(blob_data, length=len(blob_data))

            data = await (await blob.download_blob()).readall()
            content = data.decode('utf-8')
            assert content == blob_data

    @BlobPreparer()
    @recorded_by_proxy_async
    async def test_create_blob_and_download_blob_with_vid(self, **kwargs):
        versioned_storage_account_name = kwargs.pop("versioned_storage_account_name")
        versioned_storage_account_key = kwargs.pop("versioned_storage_account_key")

        # Arrange
        await self._setup(versioned_storage_account_name, versioned_storage_account_key)
        # Act
        for c in '-._ /()$=\',~':
            blob_name = '{0}a{0}a{0}'.format(c)
            blob_data = c
            blob = self.bsc.get_blob_client(self.container_name, blob_name)
            resp = await blob.upload_blob(blob_data, length=len(blob_data), overwrite=True)
            assert resp.get('version_id') is not None

            data = await (await blob.download_blob(version_id=resp.get('version_id'))).readall()
            content = data.decode('utf-8')
            assert content == blob_data

        # Assert

    @BlobPreparer()
    @recorded_by_proxy_async
    async def test_create_blob_with_lease_id(self, **kwargs):
        storage_account_name = kwargs.pop("storage_account_name")
        storage_account_key = kwargs.pop("storage_account_key")

        # Arrange
        await self._setup(storage_account_name, storage_account_key)
        blob_name = await self._create_block_blob()
        blob = self.bsc.get_blob_client(self.container_name, blob_name)
        lease = await blob.acquire_lease(lease_id='00000000-1111-2222-3333-444444444444')

        # Act
        data = b'hello world again'
        resp = await blob.upload_blob(data, length=len(data), lease=lease)

        # Assert
        assert resp.get('etag') is not None
        stream = await blob.download_blob(lease=lease)
        content = await stream.readall()
        assert content == data

    @BlobPreparer()
    @recorded_by_proxy_async
    async def test_create_blob_with_metadata(self, **kwargs):
        storage_account_name = kwargs.pop("storage_account_name")
        storage_account_key = kwargs.pop("storage_account_key")

        # Arrange
        await self._setup(storage_account_name, storage_account_key)
        blob_name = self._get_blob_reference()
        metadata = {'hello': 'world', 'number': '42'}

        # Act
        data = b'hello world'
        blob = self.bsc.get_blob_client(self.container_name, blob_name)
        resp = await blob.upload_blob(data, length=len(data), metadata=metadata)

        # Assert
        assert resp.get('etag') is not None
        md = (await blob.get_blob_properties()).metadata
        assert md == metadata

    @BlobPreparer()
    @recorded_by_proxy_async
    async def test_upload_blob_with_dictionary(self, **kwargs):
        storage_account_name = kwargs.pop("storage_account_name")
        storage_account_key = kwargs.pop("storage_account_key")

        await self._setup(storage_account_name, storage_account_key)
        blob_name = 'test_blob'
        blob_data = {'hello': 'world'}

        # Act
        blob = self.bsc.get_blob_client(self.container_name, blob_name)

        # Assert
        with pytest.raises(TypeError):
            await blob.upload_blob(blob_data)

    @BlobPreparer()
    @recorded_by_proxy_async
    async def test_create_blob_with_generator(self, **kwargs):
        storage_account_name = kwargs.pop("storage_account_name")
        storage_account_key = kwargs.pop("storage_account_key")

        await self._setup(storage_account_name, storage_account_key)

        # Act
        def gen():
            yield "hello"
            yield "world!"
            yield " eom"
        blob = self.bsc.get_blob_client(self.container_name, "gen_blob")
        resp = await blob.upload_blob(data=gen())

        # Assert
        assert resp.get('etag') is not None
        content = await (await blob.download_blob()).readall()
        assert content == b"helloworld! eom"

    @pytest.mark.live_test_only
    @BlobPreparer()
    async def test_create_blob_with_requests(self, **kwargs):
        storage_account_name = kwargs.pop("storage_account_name")
        storage_account_key = kwargs.pop("storage_account_key")

        await self._setup(storage_account_name, storage_account_key)
        # Act
        uri = "https://en.wikipedia.org/wiki/Microsoft"
        data = requests.get(uri, stream=True)
        blob = self.bsc.get_blob_client(self.container_name, "msft")
        resp = await blob.upload_blob(data=data.raw, overwrite=True)

        assert resp.get('etag') is not None

    @pytest.mark.live_test_only
    @BlobPreparer()
    async def test_create_blob_with_aiohttp(self, **kwargs):
        storage_account_name = kwargs.pop("storage_account_name")
        storage_account_key = kwargs.pop("storage_account_key")

        await self._setup(storage_account_name, storage_account_key)

        # Create a blob to download with aiohttp using SAS
        data = b'a' * 1024 * 1024
        blob = await self._create_blob(data=data)

        sas = self.generate_sas(
            generate_blob_sas,
            blob.account_name,
            blob.container_name,
            blob.blob_name,
            account_key=storage_account_key,
            permission=BlobSasPermissions(read=True),
            expiry=datetime.utcnow() + timedelta(hours=1),
        )

        # Act
        uri = blob.url + '?' + sas
        async with aiohttp.ClientSession() as session:
            async with session.get(uri) as data:
                async for text, _ in data.content.iter_chunks():
                    blob2 = self.bsc.get_blob_client(self.container_name, blob.blob_name + '_copy')
                    resp = await blob2.upload_blob(data=text, overwrite=True)
                    assert resp.get('etag') is not None

    @BlobPreparer()
    @recorded_by_proxy_async
    async def test_get_blob_with_existing_blob(self, **kwargs):
        storage_account_name = kwargs.pop("storage_account_name")
        storage_account_key = kwargs.pop("storage_account_key")

        # Arrange
        await self._setup(storage_account_name, storage_account_key)
        blob_name = await self._create_block_blob()

        # Act
        blob = self.bsc.get_blob_client(self.container_name, blob_name)
        stream = await blob.download_blob()
        content = await stream.readall()

        # Assert
        assert content == self.byte_data

    @BlobPreparer()
    @recorded_by_proxy_async
    async def test_get_blob_with_snapshot(self, **kwargs):
        storage_account_name = kwargs.pop("storage_account_name")
        storage_account_key = kwargs.pop("storage_account_key")

        # Arrange
        await self._setup(storage_account_name, storage_account_key)
        blob_name = await self._create_block_blob()
        blob = self.bsc.get_blob_client(self.container_name, blob_name)
        snap = await blob.create_snapshot()
        snapshot = self.bsc.get_blob_client(
            self.container_name, blob_name, snapshot=snap)

        # Act
        stream = await snapshot.download_blob()
        content = await stream.readall()

        # Assert
        assert content == self.byte_data

    @BlobPreparer()
    @recorded_by_proxy_async
    async def test_get_blob_with_snapshot_previous(self, **kwargs):
        storage_account_name = kwargs.pop("storage_account_name")
        storage_account_key = kwargs.pop("storage_account_key")

        # Arrange
        await self._setup(storage_account_name, storage_account_key)
        blob_name = await self._create_block_blob()
        blob = self.bsc.get_blob_client(self.container_name, blob_name)
        snap = await blob.create_snapshot()
        snapshot = self.bsc.get_blob_client(
            self.container_name, blob_name, snapshot=snap)

        upload_data = b'hello world again'
        await blob.upload_blob(upload_data, length=len(upload_data), overwrite=True)

        # Act
        blob_previous = await snapshot.download_blob()
        blob_previous_bytes = await blob_previous.readall()
        blob_latest = await blob.download_blob()
        blob_latest_bytes = await blob_latest.readall()

        # Assert
        assert blob_previous_bytes == self.byte_data
        assert blob_latest_bytes == b'hello world again'

    @BlobPreparer()
    @recorded_by_proxy_async
    async def test_get_blob_with_range(self, **kwargs):
        storage_account_name = kwargs.pop("storage_account_name")
        storage_account_key = kwargs.pop("storage_account_key")

        # Arrange
        await self._setup(storage_account_name, storage_account_key)
        blob_name = await self._create_block_blob()

        # Act
        blob = self.bsc.get_blob_client(self.container_name, blob_name)
        stream = await blob.download_blob(offset=0, length=5)
        content = await stream.readall()

        # Assert
        assert content == self.byte_data[:5]

    @BlobPreparer()
    @recorded_by_proxy_async
    async def test_get_blob_with_lease(self, **kwargs):
        storage_account_name = kwargs.pop("storage_account_name")
        storage_account_key = kwargs.pop("storage_account_key")

        # Arrange
        await self._setup(storage_account_name, storage_account_key)
        blob_name = await self._create_block_blob()
        blob = self.bsc.get_blob_client(self.container_name, blob_name)
        lease = await blob.acquire_lease(lease_id='00000000-1111-2222-3333-444444444444')

        # Act
        stream = await blob.download_blob(lease=lease)
        content = await stream.readall()
        await lease.release()

        # Assert
        assert content == self.byte_data

    @BlobPreparer()
    @recorded_by_proxy_async
    async def test_get_blob_with_non_existing_blob(self, **kwargs):
        storage_account_name = kwargs.pop("storage_account_name")
        storage_account_key = kwargs.pop("storage_account_key")

        # Arrange
        await self._setup(storage_account_name, storage_account_key)
        blob_name = self._get_blob_reference()

        # Act
        blob = self.bsc.get_blob_client(self.container_name, blob_name)
        with pytest.raises(ResourceNotFoundError):
            await blob.download_blob()

        # Assert

    @BlobPreparer()
    @recorded_by_proxy_async
    async def test_set_blob_properties_with_existing_blob(self, **kwargs):
        storage_account_name = kwargs.pop("storage_account_name")
        storage_account_key = kwargs.pop("storage_account_key")

        # Arrange
        await self._setup(storage_account_name, storage_account_key)
        blob_name = await self._create_block_blob()

        # Act
        blob = self.bsc.get_blob_client(self.container_name, blob_name)
        await blob.set_http_headers(
            content_settings=ContentSettings(
                content_language='spanish',
                content_disposition='inline'),
        )

        # Assert
        props = await blob.get_blob_properties()
        assert props.content_settings.content_language == 'spanish'
        assert props.content_settings.content_disposition == 'inline'

    @BlobPreparer()
    @recorded_by_proxy_async
    async def test_set_blob_properties_with_if_tags(self, **kwargs):
        storage_account_name = kwargs.pop("storage_account_name")
        storage_account_key = kwargs.pop("storage_account_key")

        await self._setup(storage_account_name, storage_account_key)
        tags = {"tag1 name": "my tag", "tag2": "secondtag", "tag3": "thirdtag"}
        blob_name = await self._create_block_blob(tags=tags, overwrite=True)

        # Act
        blob = self.bsc.get_blob_client(self.container_name, blob_name)
        with pytest.raises(ResourceModifiedError):
            await blob.set_http_headers(content_settings=ContentSettings(
                content_language='spanish',
                content_disposition='inline'),
                if_tags_match_condition="\"tag1\"='first tag'")
        await blob.set_http_headers(
            content_settings=ContentSettings(
                content_language='spanish',
                content_disposition='inline'),
            if_tags_match_condition="\"tag1 name\"='my tag' AND \"tag2\"='secondtag'"
        )

        # Assert
        props = await blob.get_blob_properties()
        assert props.content_settings.content_language == 'spanish'
        assert props.content_settings.content_disposition == 'inline'

    @BlobPreparer()
    @recorded_by_proxy_async
    async def test_set_blob_properties_with_blob_settings_param(self, **kwargs):
        storage_account_name = kwargs.pop("storage_account_name")
        storage_account_key = kwargs.pop("storage_account_key")

        # Arrange
        await self._setup(storage_account_name, storage_account_key)
        blob_name = await self._create_block_blob()
        blob = self.bsc.get_blob_client(self.container_name, blob_name)
        props = await blob.get_blob_properties()

        # Act
        props.content_settings.content_language = 'spanish'
        props.content_settings.content_disposition = 'inline'
        await blob.set_http_headers(content_settings=props.content_settings)

        # Assert
        props = await blob.get_blob_properties()
        assert props.content_settings.content_language == 'spanish'
        assert props.content_settings.content_disposition == 'inline'

    @BlobPreparer()
    @recorded_by_proxy_async
    async def test_get_blob_properties(self, **kwargs):
        storage_account_name = kwargs.pop("storage_account_name")
        storage_account_key = kwargs.pop("storage_account_key")

        # Arrange
        await self._setup(storage_account_name, storage_account_key)
        blob_name = await self._create_block_blob()

        # Act
        blob = self.bsc.get_blob_client(self.container_name, blob_name)
        props = await blob.get_blob_properties()

        # Assert
        assert isinstance(props, BlobProperties)
        assert props.blob_type == BlobType.BlockBlob
        assert props.size == len(self.byte_data)
        assert props.lease.status == 'unlocked'
        assert props.creation_time is not None

    @BlobPreparer()
    @recorded_by_proxy_async
    async def test_get_blob_properties_returns_rehydrate_priority(self, **kwargs):
        storage_account_name = kwargs.pop("storage_account_name")
        storage_account_key = kwargs.pop("storage_account_key")

        # Arrange
        await self._setup(storage_account_name, storage_account_key)
        blob_name = await self._create_block_blob(standard_blob_tier=StandardBlobTier.Archive)

        # Act
        blob = self.bsc.get_blob_client(self.container_name, blob_name)
        await blob.set_standard_blob_tier(StandardBlobTier.Hot, rehydrate_priority=RehydratePriority.high)
        props = await blob.get_blob_properties()

        # Assert
        assert isinstance(props, BlobProperties)
        assert props.blob_type == BlobType.BlockBlob
        assert props.size == len(self.byte_data)
        assert props.rehydrate_priority == 'High'

    @BlobPreparer()
    @recorded_by_proxy_async
    async def test_get_blob_properties_fail(self, **kwargs):
        storage_account_name = kwargs.pop("storage_account_name")
        storage_account_key = kwargs.pop("storage_account_key")

        # Arrange
        await self._setup(storage_account_name, storage_account_key)
        blob_name = await self._create_block_blob()

        # Act
        blob = self.bsc.get_blob_client(self.container_name, blob_name, snapshot=1)

        with pytest.raises(HttpResponseError) as e:
            await blob.get_blob_properties()  # Invalid snapshot value of 1

        # Assert
        # TODO: No error code returned
        # assert StorageErrorCode.invalid_query_parameter_value == e.exception.error_code

    # This test is to validate that the ErrorCode is retrieved from the header during a
    # GET request. This is preferred to relying on the ErrorCode in the body.
    @BlobPreparer()
    @recorded_by_proxy_async
    async def test_get_blob_metadata_fail(self, **kwargs):
        storage_account_name = kwargs.pop("storage_account_name")
        storage_account_key = kwargs.pop("storage_account_key")

        # Arrange
        await self._setup(storage_account_name, storage_account_key)
        blob_name = await self._create_block_blob()

        # Act
        blob = self.bsc.get_blob_client(self.container_name, blob_name, snapshot=1)
        with pytest.raises(HttpResponseError) as e:
            (await blob.get_blob_properties()).metadata  # Invalid snapshot value of 1

        # Assert
        # TODO: No error code returned
        # assert StorageErrorCode.invalid_query_parameter_value == e.exception.error_code

    @BlobPreparer()
    @recorded_by_proxy_async
    async def test_get_blob_server_encryption(self, **kwargs):
        storage_account_name = kwargs.pop("storage_account_name")
        storage_account_key = kwargs.pop("storage_account_key")

        # Arrange
        await self._setup(storage_account_name, storage_account_key)
        blob_name = await self._create_block_blob()

        # Act
        blob = self.bsc.get_blob_client(self.container_name, blob_name)
        data = await blob.download_blob()

        # Assert
        assert data.properties.server_encrypted

    @BlobPreparer()
    @recorded_by_proxy_async
    async def test_get_blob_properties_server_encryption(self, **kwargs):
        storage_account_name = kwargs.pop("storage_account_name")
        storage_account_key = kwargs.pop("storage_account_key")

        # Arrange
        await self._setup(storage_account_name, storage_account_key)
        blob_name = await self._create_block_blob()

        # Act
        blob = self.bsc.get_blob_client(self.container_name, blob_name)
        props = await blob.get_blob_properties()

        # Assert
        assert props.server_encrypted

    @BlobPreparer()
    @recorded_by_proxy_async
    async def test_list_blobs_server_encryption(self, **kwargs):
        storage_account_name = kwargs.pop("storage_account_name")
        storage_account_key = kwargs.pop("storage_account_key")

        # Arrange
        await self._setup(storage_account_name, storage_account_key)
        await self._create_block_blob()
        container = self.bsc.get_container_client(self.container_name)
        blob_list = []
        async for b in container.list_blobs():
            blob_list.append(b)

        # Act

        # Assert
        for blob in blob_list:
            assert blob.server_encrypted

    @BlobPreparer()
    @recorded_by_proxy_async
    async def test_no_server_encryption(self, **kwargs):
        storage_account_name = kwargs.pop("storage_account_name")
        storage_account_key = kwargs.pop("storage_account_key")

        # Arrange
        self.bsc = BlobServiceClient(self.account_url(storage_account_name, "blob"), credential=storage_account_key)
        self.container_name = self.get_resource_name('utcontainer')
        self.source_container_name = self.get_resource_name('utcontainersource')
        self.byte_data = self.get_random_bytes(1024)
        await self.bsc.create_container(self.container_name)
        blob_name = await self._create_block_blob()
        blob = self.bsc.get_blob_client(self.container_name, blob_name)

        # Act
        def callback(response):
            response.http_response.headers['x-ms-server-encrypted'] = 'false'

        props = await blob.get_blob_properties(raw_response_hook=callback)

        # Assert
        assert not props.server_encrypted

    @BlobPreparer()
    @recorded_by_proxy_async
    async def test_get_blob_properties_with_snapshot(self, **kwargs):
        storage_account_name = kwargs.pop("storage_account_name")
        storage_account_key = kwargs.pop("storage_account_key")

        # Arrange
        await self._setup(storage_account_name, storage_account_key)
        blob_name = await self._create_block_blob()
        container = self.bsc.get_container_client(self.container_name)
        blob = self.bsc.get_blob_client(self.container_name, blob_name)
        res = await blob.create_snapshot()
        blobs = []
        async for b in container.list_blobs(include='snapshots'):
            blobs.append(b)

        assert len(blobs) == 2

        # Act
        snapshot = self.bsc.get_blob_client(self.container_name, blob_name, snapshot=res)
        props = await snapshot.get_blob_properties()

        # Assert
        assert blob is not None
        assert props.blob_type == BlobType.BlockBlob
        assert props.size == len(self.byte_data)

    @BlobPreparer()
    @recorded_by_proxy_async
    async def test_get_blob_properties_with_leased_blob(self, **kwargs):
        storage_account_name = kwargs.pop("storage_account_name")
        storage_account_key = kwargs.pop("storage_account_key")

        # Arrange
        await self._setup(storage_account_name, storage_account_key)
        blob_name = await self._create_block_blob()
        blob = self.bsc.get_blob_client(self.container_name, blob_name)
        lease = await blob.acquire_lease(lease_id='00000000-1111-2222-3333-444444444444')

        # Act
        props = await blob.get_blob_properties()

        # Assert
        assert isinstance(props, BlobProperties)
        assert props.blob_type == BlobType.BlockBlob
        assert props.size == len(self.byte_data)
        assert props.lease.status == 'locked'
        assert props.lease.state == 'leased'
        assert props.lease.duration == 'infinite'

    @BlobPreparer()
    @recorded_by_proxy_async
    async def test_get_blob_metadata(self, **kwargs):
        storage_account_name = kwargs.pop("storage_account_name")
        storage_account_key = kwargs.pop("storage_account_key")

        # Arrange
        await self._setup(storage_account_name, storage_account_key)
        blob_name = await self._create_block_blob()

        # Act
        blob = self.bsc.get_blob_client(self.container_name, blob_name)
        md = (await blob.get_blob_properties()).metadata

        # Assert
        assert md is not None

    @BlobPreparer()
    @recorded_by_proxy_async
    async def test_set_blob_metadata_with_upper_case(self, **kwargs):
        storage_account_name = kwargs.pop("storage_account_name")
        storage_account_key = kwargs.pop("storage_account_key")

        # Arrange
        await self._setup(storage_account_name, storage_account_key)
        metadata = {'hello': ' world ', ' number ': '42', 'UP': 'UPval'}
        blob_name = await self._create_block_blob()

        # Act
        blob = self.bsc.get_blob_client(self.container_name, blob_name)
        await blob.set_blob_metadata(metadata)

        # Assert
        md = (await blob.get_blob_properties()).metadata
        assert 3 == len(md)
        assert md['hello'] == 'world'
        assert md['number'] == '42'
        assert md['UP'] == 'UPval'
        assert not 'up' in md

    @BlobPreparer()
    @recorded_by_proxy_async
    async def test_set_blob_metadata_with_if_tags(self, **kwargs):
        storage_account_name = kwargs.pop("storage_account_name")
        storage_account_key = kwargs.pop("storage_account_key")

        # Arrange
        await self._setup(storage_account_name, storage_account_key)
        tags = {"tag1 name": "my tag", "tag2": "secondtag", "tag3": "thirdtag"}
        metadata = {'hello': ' world ', ' number ': '42', 'UP': 'UPval'}
        blob_name = await self._create_block_blob(tags=tags, overwrite=True)

        # Act
        blob = self.bsc.get_blob_client(self.container_name, blob_name)
        with pytest.raises(ResourceModifiedError):
            await blob.set_blob_metadata(metadata, if_tags_match_condition="\"tag1\"='first tag'")
        await blob.set_blob_metadata(metadata, if_tags_match_condition="\"tag1 name\"='my tag' AND \"tag2\"='secondtag'")

        # Assert
        md = (await blob.get_blob_properties()).metadata
        assert 3 == len(md)
        assert md['hello'] == 'world'
        assert md['number'] == '42'
        assert md['UP'] == 'UPval'
        assert not 'up' in md

    @BlobPreparer()
    @recorded_by_proxy_async
    async def test_set_blob_metadata_returns_vid(self, **kwargs):
        versioned_storage_account_name = kwargs.pop("versioned_storage_account_name")
        versioned_storage_account_key = kwargs.pop("versioned_storage_account_key")

        # Arrange
        await self._setup(versioned_storage_account_name, versioned_storage_account_key)
        metadata = {'hello': 'world', 'number': '42', 'UP': 'UPval'}
        blob_name = await self._create_block_blob()

        # Act
        blob = self.bsc.get_blob_client(self.container_name, blob_name)
        resp = await blob.set_blob_metadata(metadata)

        # Assert
        assert resp['version_id'] is not None
        md = (await blob.get_blob_properties()).metadata
        assert 3 == len(md)
        assert md['hello'] == 'world'
        assert md['number'] == '42'
        assert md['UP'] == 'UPval'
        assert not 'up' in md

    @BlobPreparer()
    @recorded_by_proxy_async
    async def test_delete_blob_with_existing_blob(self, **kwargs):
        storage_account_name = kwargs.pop("storage_account_name")
        storage_account_key = kwargs.pop("storage_account_key")

        # Arrange
        await self._setup(storage_account_name, storage_account_key)
        blob_name = await self._create_block_blob()

        # Act
        blob = self.bsc.get_blob_client(self.container_name, blob_name)
        resp = await blob.delete_blob()

        # Assert
        assert resp is None

    @BlobPreparer()
    @recorded_by_proxy_async
    async def test_delete_blob_with_if_tags(self, **kwargs):
        storage_account_name = kwargs.pop("storage_account_name")
        storage_account_key = kwargs.pop("storage_account_key")

        await self._setup(storage_account_name, storage_account_key)
        tags = {"tag1 name": "my tag", "tag2": "secondtag", "tag3": "thirdtag"}

        blob_name = await self._create_block_blob(tags=tags, overwrite=True)

        # Act
        blob = self.bsc.get_blob_client(self.container_name, blob_name)
        prop = await blob.get_blob_properties()

        with pytest.raises(ResourceModifiedError):
            await blob.delete_blob(if_tags_match_condition="\"tag1\"='first tag'")
        resp = await blob.delete_blob(etag=prop.etag, match_condition=MatchConditions.IfNotModified, if_tags_match_condition="\"tag1 name\"='my tag' AND \"tag2\"='secondtag'")

        # Assert
        assert resp is None

    @BlobPreparer()
    @recorded_by_proxy_async
    async def test_delete_specific_blob_version(self, **kwargs):
        versioned_storage_account_name = kwargs.pop("versioned_storage_account_name")
        versioned_storage_account_key = kwargs.pop("versioned_storage_account_key")

        # Arrange
        await self._setup(versioned_storage_account_name, versioned_storage_account_key)
        blob_name = self.get_resource_name("blobtodelete")

        # Act
        blob = self.bsc.get_blob_client(self.container_name, blob_name)
        resp = await blob.upload_blob(b'abc', overwrite=True)

        # Assert
        assert resp['version_id'] is not None

        # upload to override the previous version
        await blob.upload_blob(b'abc', overwrite=True)

        # Act
        resp = await blob.delete_blob(version_id=resp['version_id'])
        blob_list = []
        async for blob in self.bsc.get_container_client(self.container_name).list_blobs(include="versions"):
            blob_list.append(blob)
        # Assert
        assert resp is None
        assert len(blob_list) > 0

    @pytest.mark.live_test_only
    @BlobPreparer()
    async def test_delete_blob_version_with_blob_sas(self, **kwargs):
        versioned_storage_account_name = kwargs.pop("versioned_storage_account_name")
        versioned_storage_account_key = kwargs.pop("versioned_storage_account_key")

        await self._setup(versioned_storage_account_name, versioned_storage_account_key)
        blob_name = await self._create_block_blob()
        blob_client = self.bsc.get_blob_client(self.container_name, blob_name)
        resp = await blob_client.upload_blob(b'abcde', overwrite=True)

        version_id = resp['version_id']
        assert version_id is not None
        await blob_client.upload_blob(b'abc', overwrite=True)

        token = self.generate_sas(
            generate_blob_sas,
            blob_client.account_name,
            blob_client.container_name,
            blob_client.blob_name,
            version_id=version_id,
            account_key=versioned_storage_account_key,
            permission=BlobSasPermissions(delete=True, delete_previous_version=True),
            expiry=datetime.utcnow() + timedelta(hours=1),
        )

        # Act
        blob_client_using_sas = BlobClient.from_blob_url(blob_client.url, credential=token)
        resp = await blob_client_using_sas.delete_blob(version_id=version_id)

        # Assert
        assert resp is None
        async for blob in self.bsc.get_container_client(self.container_name).list_blobs(include="versions"):
            assert blob.version_id != version_id

    @BlobPreparer()
    @recorded_by_proxy_async
    async def test_delete_blob_with_non_existing_blob(self, **kwargs):
        storage_account_name = kwargs.pop("storage_account_name")
        storage_account_key = kwargs.pop("storage_account_key")

        # Arrange
        await self._setup(storage_account_name, storage_account_key)
        blob_name = self._get_blob_reference()

        # Act
        blob = self.bsc.get_blob_client(self.container_name, blob_name)
        with pytest.raises(ResourceNotFoundError):
            await blob.delete_blob()

        # Assert

    @BlobPreparer()
    @recorded_by_proxy_async
    async def test_delete_blob_snapshot(self, **kwargs):
        storage_account_name = kwargs.pop("storage_account_name")
        storage_account_key = kwargs.pop("storage_account_key")

        # Arrange
        await self._setup(storage_account_name, storage_account_key)
        blob_name = await self._create_block_blob()
        blob = self.bsc.get_blob_client(self.container_name, blob_name)
        snap = await blob.create_snapshot()
        snapshot = self.bsc.get_blob_client(
            self.container_name, blob_name, snapshot=snap)

        # Act
        await snapshot.delete_blob()

        # Assert
        container = self.bsc.get_container_client(self.container_name)
        blobs = []
        async for b in container.list_blobs(include='snapshots'):
            blobs.append(b)
        assert len(blobs) == 1
        assert blobs[0].name == blob_name
        assert blobs[0].snapshot is None

    @BlobPreparer()
    @recorded_by_proxy_async
    async def test_delete_blob_snapshots(self, **kwargs):
        storage_account_name = kwargs.pop("storage_account_name")
        storage_account_key = kwargs.pop("storage_account_key")

        # Arrange
        await self._setup(storage_account_name, storage_account_key)
        blob_name = await self._create_block_blob()
        blob = self.bsc.get_blob_client(self.container_name, blob_name)
        await blob.create_snapshot()

        # Act
        await blob.delete_blob(delete_snapshots='only')

        # Assert
        container = self.bsc.get_container_client(self.container_name)
        blobs = []
        async for b in container.list_blobs(include='snapshots'):
            blobs.append(b)
        assert len(blobs) == 1
        assert blobs[0].snapshot is None

    @BlobPreparer()
    @recorded_by_proxy_async
    async def test_create_blob_snapshot_returns_vid(self, **kwargs):
        versioned_storage_account_name = kwargs.pop("versioned_storage_account_name")
        versioned_storage_account_key = kwargs.pop("versioned_storage_account_key")

        # Arrange
        await self._setup(versioned_storage_account_name, versioned_storage_account_key)
        container = self.bsc.get_container_client(self.container_name)

        blob_name = await self._create_block_blob()
        blob = self.bsc.get_blob_client(self.container_name, blob_name)
        resp = await blob.create_snapshot()
        blobs = []
        async for b in container.list_blobs(include='snapshots'):
            blobs.append(b)

        # Assert
        assert resp['version_id'] is not None
        # Both create blob and create snapshot will create a new version
        assert len(blobs) >= 2

        # Act
        await blob.delete_blob(delete_snapshots='only')

        # Assert
        blobs = []
        async for b in container.list_blobs(include=['snapshots', 'versions']):
            blobs.append(b)
        assert len(blobs) > 0
        assert blobs[0].snapshot is None

    @BlobPreparer()
    @recorded_by_proxy_async
    async def test_delete_blob_with_snapshots(self, **kwargs):
        storage_account_name = kwargs.pop("storage_account_name")
        storage_account_key = kwargs.pop("storage_account_key")

        # Arrange
        await self._setup(storage_account_name, storage_account_key)
        blob_name = await self._create_block_blob()
        blob = self.bsc.get_blob_client(self.container_name, blob_name)
        await blob.create_snapshot()

        # Act
        # with pytest.raises(HttpResponseError):
        #    blob.delete_blob()

        await blob.delete_blob(delete_snapshots='include')

        # Assert
        container = self.bsc.get_container_client(self.container_name)
        blobs = []
        async for b in container.list_blobs(include='snapshots'):
            blobs.append(b)
        assert len(blobs) == 0

    @BlobPreparer()
    @recorded_by_proxy_async
    async def test_soft_delete_blob_without_snapshots(self, **kwargs):
        storage_account_name = kwargs.pop("soft_delete_storage_account_name")
        storage_account_key = kwargs.pop("soft_delete_storage_account_key")

        # Arrange
        await self._setup(storage_account_name, storage_account_key)
        blob_name = await self._create_block_blob()

        container = self.bsc.get_container_client(self.container_name)
        blob = container.get_blob_client(blob_name)

        # Soft delete the blob
        await blob.delete_blob()
        blob_list = []
        async for b in container.list_blobs(include='deleted'):
            blob_list.append(b)

        # Assert
        assert len(blob_list) == 1
        self._assert_blob_is_soft_deleted(blob_list[0])


        # list_blobs should not list soft deleted blobs if Include(deleted=True) is not specified
        blob_list = []
        async for b in container.list_blobs():
            blob_list.append(b)

        # Assert
        assert len(blob_list) == 0

        # Restore blob with undelete
        await blob.undelete_blob()
        blob_list = []
        async for b in container.list_blobs(include='deleted'):
            blob_list.append(b)

        # Assert
        assert len(blob_list) == 1
        self._assert_blob_not_soft_deleted(blob_list[0])

    @BlobPreparer()
    @recorded_by_proxy_async
    async def test_soft_delete_single_blob_snapshot(self, **kwargs):
        storage_account_name = kwargs.pop("soft_delete_storage_account_name")
        storage_account_key = kwargs.pop("soft_delete_storage_account_key")

        # Arrange
        await self._setup(storage_account_name, storage_account_key)
        blob_name = await self._create_block_blob()
        blob = self.bsc.get_blob_client(self.container_name, blob_name)
        blob_snapshot_1 = await blob.create_snapshot()
        blob_snapshot_2 = await blob.create_snapshot()

        # Soft delete blob_snapshot_1
        snapshot_1 = self.bsc.get_blob_client(
            self.container_name, blob_name, snapshot=blob_snapshot_1)
        await snapshot_1.delete_blob()

        with pytest.raises(ValueError):
            await snapshot_1.delete_blob(delete_snapshots='only')

        container = self.bsc.get_container_client(self.container_name)
        blob_list = []
        async for b in container.list_blobs(include=["snapshots", "deleted"]):
            blob_list.append(b)

        # Assert
        assert len(blob_list) == 3
        for listedblob in blob_list:
            if listedblob.snapshot == blob_snapshot_1['snapshot']:
                self._assert_blob_is_soft_deleted(listedblob)
            else:
                self._assert_blob_not_soft_deleted(listedblob)

        # list_blobs should not list soft deleted blob snapshots if Include(deleted=True) is not specified
        blob_list = []
        async for b in container.list_blobs(include='snapshots'):
            blob_list.append(b)

        # Assert
        assert len(blob_list) == 2

        # Restore snapshot with undelete
        await blob.undelete_blob()
        blob_list = []
        async for b in container.list_blobs(include=["snapshots", "deleted"]):
            blob_list.append(b)

        # Assert
        assert len(blob_list) == 3
        for blob in blob_list:
            self._assert_blob_not_soft_deleted(blob)

    @BlobPreparer()
    @recorded_by_proxy_async
    async def test_soft_delete_only_snapshots_of_blob(self, **kwargs):
        storage_account_name = kwargs.pop("soft_delete_storage_account_name")
        storage_account_key = kwargs.pop("soft_delete_storage_account_key")

        # Arrange
        await self._setup(storage_account_name, storage_account_key)
        blob_name = await self._create_block_blob()
        blob = self.bsc.get_blob_client(self.container_name, blob_name)
        blob_snapshot_1 = await blob.create_snapshot()
        blob_snapshot_2 = await blob.create_snapshot()

        # Soft delete all snapshots
        await blob.delete_blob(delete_snapshots='only')
        container = self.bsc.get_container_client(self.container_name)
        blob_list = []
        async for b in container.list_blobs(include=["snapshots", "deleted"]):
            blob_list.append(b)

        # Assert
        assert len(blob_list) == 3
        for listedblob in blob_list:
            if listedblob.snapshot == blob_snapshot_1['snapshot']:
                self._assert_blob_is_soft_deleted(listedblob)
            elif listedblob.snapshot == blob_snapshot_2['snapshot']:
                self._assert_blob_is_soft_deleted(listedblob)
            else:
                self._assert_blob_not_soft_deleted(listedblob)

        # list_blobs should not list soft deleted blob snapshots if Include(deleted=True) is not specified
        blob_list = []
        async for b in container.list_blobs(include="snapshots"):
            blob_list.append(b)

        # Assert
        assert len(blob_list) == 1

        # Restore snapshots with undelete
        await blob.undelete_blob()
        blob_list = []
        async for b in container.list_blobs(include=["snapshots", "deleted"]):
            blob_list.append(b)

        # Assert
        assert len(blob_list) == 3
        for blob in blob_list:
            self._assert_blob_not_soft_deleted(blob)

    @BlobPreparer()
    @recorded_by_proxy_async
    async def test_soft_delete_blob_including_all_snapshots(self, **kwargs):
        storage_account_name = kwargs.pop("soft_delete_storage_account_name")
        storage_account_key = kwargs.pop("soft_delete_storage_account_key")

        # Arrange
        await self._setup(storage_account_name, storage_account_key)
        blob_name = await self._create_block_blob()
        blob = self.bsc.get_blob_client(self.container_name, blob_name)
        blob_snapshot_1 = await blob.create_snapshot()
        blob_snapshot_2 = await blob.create_snapshot()

        # Soft delete blob and all snapshots
        await blob.delete_blob(delete_snapshots='include')
        container = self.bsc.get_container_client(self.container_name)
        blob_list = []
        async for b in container.list_blobs(include=["snapshots", "deleted"]):
            blob_list.append(b)

        # Assert
        assert len(blob_list) == 3
        for listedblob in blob_list:
            self._assert_blob_is_soft_deleted(listedblob)

        # list_blobs should not list soft deleted blob snapshots if Include(deleted=True) is not specified
        blob_list = []
        async for b in container.list_blobs(include=["snapshots"]):
            blob_list.append(b)

        # Assert
        assert len(blob_list) == 0

        # Restore blob and snapshots with undelete
        await blob.undelete_blob()
        blob_list = []
        async for b in container.list_blobs(include=["snapshots", "deleted"]):
            blob_list.append(b)

        # Assert
        assert len(blob_list) == 3
        for blob in blob_list:
            self._assert_blob_not_soft_deleted(blob)

    @BlobPreparer()
    @recorded_by_proxy_async
    async def test_soft_delete_with_leased_blob(self, **kwargs):
        storage_account_name = kwargs.pop("soft_delete_storage_account_name")
        storage_account_key = kwargs.pop("soft_delete_storage_account_key")

        # Arrange
        await self._setup(storage_account_name, storage_account_key)
        blob_name = await self._create_block_blob()
        blob = self.bsc.get_blob_client(self.container_name, blob_name)
        lease = await blob.acquire_lease(lease_id='00000000-1111-2222-3333-444444444444')

        # Soft delete the blob without lease_id should fail
        with pytest.raises(HttpResponseError):
            await blob.delete_blob()

        # Soft delete the blob
        await blob.delete_blob(lease=lease)
        container = self.bsc.get_container_client(self.container_name)
        blob_list = []
        async for b in container.list_blobs(include="deleted"):
            blob_list.append(b)

        # Assert
        assert len(blob_list) == 1
        self._assert_blob_is_soft_deleted(blob_list[0])

        # list_blobs should not list soft deleted blobs if Include(deleted=True) is not specified
        blob_list = []
        async for b in container.list_blobs():
            blob_list.append(b)

        # Assert
        assert len(blob_list) == 0

        # Restore blob with undelete, this also gets rid of the lease
        await blob.undelete_blob()
        blob_list = []
        async for b in container.list_blobs(include="deleted"):
            blob_list.append(b)

        # Assert
        assert len(blob_list) == 1
        self._assert_blob_not_soft_deleted(blob_list[0])

    @BlobPreparer()
    @recorded_by_proxy_async
    async def test_async_copy_blob_with_if_tags(self, **kwargs):
        storage_account_name = kwargs.pop("storage_account_name")
        storage_account_key = kwargs.pop("storage_account_key")

        await self._setup(storage_account_name, storage_account_key)
        source_tags = {"source": "source tag"}
        blob_name = await self._create_block_blob(overwrite=True, tags=source_tags)
        blob = self.bsc.get_blob_client(self.container_name, blob_name)
        tags1 = {"tag1 name": "my tag", "tag2": "secondtag", "tag3": "thirdtag"}

        # Act
        sourceblob = '{0}/{1}/{2}'.format(
            self.account_url(storage_account_name, "blob"), self.container_name, blob_name)

        copyblob = self.bsc.get_blob_client(self.container_name, 'blob1copy')
        await copyblob.upload_blob("abc", overwrite=True)
        await copyblob.set_blob_tags(tags=tags1)

        tags = {"tag1": "first tag", "tag2": "secondtag", "tag3": "thirdtag"}
        with pytest.raises(ResourceModifiedError):
            await copyblob.set_blob_tags(tags, if_tags_match_condition="\"tag1\"='first tag'")
        await copyblob.set_blob_tags(tags, if_tags_match_condition="\"tag1 name\"='my tag' AND \"tag2\"='secondtag'")

        with pytest.raises(ResourceModifiedError):
            await copyblob.get_blob_tags(if_tags_match_condition="\"tag1\"='first taga'")
        dest_tags = await copyblob.get_blob_tags(if_tags_match_condition="\"tag1\"='first tag'")

        assert len(dest_tags) == len(tags)

        with pytest.raises(ResourceModifiedError):
            await copyblob.start_copy_from_url(sourceblob, tags=tags, source_if_tags_match_condition="\"source\"='sourcetag'")
        await copyblob.start_copy_from_url(sourceblob, tags=tags, source_if_tags_match_condition="\"source\"='source tag'")

        with pytest.raises(ResourceModifiedError):
            await copyblob.start_copy_from_url(sourceblob, tags={"tag1": "abc"}, if_tags_match_condition="\"tag1\"='abc'")
        copy = await copyblob.start_copy_from_url(sourceblob, tags={"tag1": "abc"}, if_tags_match_condition="\"tag1\"='first tag'")

        # Assert
        assert copy is not None
        assert copy['copy_status'] == 'success'
        assert not isinstance(copy['copy_status'], Enum)
        assert copy['copy_id'] is not None

        with pytest.raises(ResourceModifiedError):
            await (await copyblob.download_blob(if_tags_match_condition="\"tag1\"='abc1'")).readall()
        copy_content = await (await copyblob.download_blob(if_tags_match_condition="\"tag1\"='abc'")).readall()
        assert copy_content == self.byte_data

    @BlobPreparer()
    @recorded_by_proxy_async
    async def test_copy_blob_returns_vid(self, **kwargs):
        versioned_storage_account_name = kwargs.pop("versioned_storage_account_name")
        versioned_storage_account_key = kwargs.pop("versioned_storage_account_key")

        # Arrange
        await self._setup(versioned_storage_account_name, versioned_storage_account_key)
        blob_name = await self._create_block_blob()
        blob = self.bsc.get_blob_client(self.container_name, blob_name)

        # Act
        sourceblob = '{0}/{1}/{2}'.format(
            self.account_url(versioned_storage_account_name, "blob"), self.container_name, blob_name)

        copyblob = self.bsc.get_blob_client(self.container_name, 'blob1copy')
        copy = await copyblob.start_copy_from_url(sourceblob)

        # Assert
        assert copy is not None
        assert copy['version_id'] is not None
        assert copy['copy_status'] == 'success'
        assert not isinstance(copy['copy_status'], Enum)
        assert copy['copy_id'] is not None

        copy_content = await (await copyblob.download_blob()).readall()
        assert copy_content == self.byte_data

    @BlobPreparer()
    @recorded_by_proxy_async
    async def test_copy_blob_with_existing_blob(self, **kwargs):
        storage_account_name = kwargs.pop("storage_account_name")
        storage_account_key = kwargs.pop("storage_account_key")

        # Arrange
        await self._setup(storage_account_name, storage_account_key)
        blob_name = await self._create_block_blob()
        blob = self.bsc.get_blob_client(self.container_name, blob_name)

        # Act
        sourceblob = '{0}/{1}/{2}'.format(
            self.account_url(storage_account_name, "blob"), self.container_name, blob_name)

        copyblob = self.bsc.get_blob_client(self.container_name, 'blob1copy')
        copy = await copyblob.start_copy_from_url(sourceblob)

        # Assert
        assert copy is not None
        assert copy['copy_status'] == 'success'
        assert not isinstance(copy['copy_status'], Enum)
        assert copy['copy_id'] is not None

        copy_content = await (await copyblob.download_blob()).readall()
        assert copy_content == self.byte_data

    @BlobPreparer()
    @recorded_by_proxy_async
    async def test_copy_blob_with_immutability_policy(self, **kwargs):
        versioned_storage_account_name = kwargs.pop("versioned_storage_account_name")
        versioned_storage_account_key = kwargs.pop("versioned_storage_account_key")
        storage_resource_group_name = kwargs.pop("storage_resource_group_name")
        variables = kwargs.pop("variables", {})

        await self._setup(versioned_storage_account_name, versioned_storage_account_key)

        container_name = self.get_resource_name('vlwcontainer')
        if self.is_live:
            token_credential = self.get_credential(BlobServiceClient, is_async=True)
            subscription_id = self.get_settings_value("SUBSCRIPTION_ID")
            mgmt_client = StorageManagementClient(token_credential, subscription_id, '2021-04-01')
            property = mgmt_client.models().BlobContainer(
                immutable_storage_with_versioning=mgmt_client.models().ImmutableStorageWithVersioning(enabled=True))
            await mgmt_client.blob_containers.create(storage_resource_group_name, versioned_storage_account_name, container_name, blob_container=property)

        blob_name = await self._create_block_blob()
        # Act
        sourceblob = '{0}/{1}/{2}'.format(
            self.account_url(versioned_storage_account_name, "blob"), self.container_name, blob_name)

        copyblob = self.bsc.get_blob_client(container_name, 'blob1copy')
        expiry_time = self.get_datetime_variable(variables, 'expiry_time', datetime.utcnow() + timedelta(seconds=5))
        immutability_policy = ImmutabilityPolicy(expiry_time=expiry_time,
                                                 policy_mode=BlobImmutabilityPolicyMode.Unlocked)

        copy = await copyblob.start_copy_from_url(sourceblob, immutability_policy=immutability_policy,
                                                  legal_hold=True)

        download_resp = await copyblob.download_blob()
        assert await download_resp.readall() == self.byte_data

        assert download_resp.properties['has_legal_hold']
        assert download_resp.properties['immutability_policy']['expiry_time'] is not None
        assert download_resp.properties['immutability_policy']['policy_mode'] is not None
        assert copy is not None
        assert copy['copy_status'] == 'success'
        assert not isinstance(copy['copy_status'], Enum)

        if self.is_live:
            await copyblob.delete_immutability_policy()
            await copyblob.set_legal_hold(False)
            await copyblob.delete_blob()
            await mgmt_client.blob_containers.delete(storage_resource_group_name, versioned_storage_account_name, container_name)

        return variables

    @BlobPreparer()
    @recorded_by_proxy_async
    async def test_copy_blob_async_private_blob_no_sas(self, **kwargs):
        storage_account_name = kwargs.pop("storage_account_name")
        storage_account_key = kwargs.pop("storage_account_key")
        secondary_storage_account_name = kwargs.pop("secondary_storage_account_name")
        secondary_storage_account_key = kwargs.pop("secondary_storage_account_key")

        # Arrange
        await self._setup(storage_account_name, storage_account_key)
        await self._setup_remote(secondary_storage_account_name, secondary_storage_account_key)
        await self._create_remote_container()
        source_blob = await self._create_remote_block_blob()

        # Act
        target_blob_name = 'targetblob'
        target_blob = self.bsc.get_blob_client(self.container_name, target_blob_name)

        # Assert
        with pytest.raises(ClientAuthenticationError):
            await target_blob.start_copy_from_url(source_blob.url)

    @BlobPreparer()
    @recorded_by_proxy_async
    async def test_copy_blob_async_private_blob_with_sas(self, **kwargs):
        storage_account_name = kwargs.pop("storage_account_name")
        storage_account_key = kwargs.pop("storage_account_key")
        secondary_storage_account_name = kwargs.pop("secondary_storage_account_name")
        secondary_storage_account_key = kwargs.pop("secondary_storage_account_key")

        # Arrange
        await self._setup(storage_account_name, storage_account_key)
        data = b'12345678' * 1024 * 1024
        await self._setup_remote(secondary_storage_account_name, secondary_storage_account_key)
        await self._create_remote_container()
        source_blob = await self._create_remote_block_blob(blob_data=data)
        sas_token = self.generate_sas(
            generate_blob_sas,
            source_blob.account_name,
            source_blob.container_name,
            source_blob.blob_name,
            snapshot=source_blob.snapshot,
            account_key=source_blob.credential.account_key,
            permission=BlobSasPermissions(read=True),
            expiry=datetime.utcnow() + timedelta(hours=1),
        )
        blob = BlobClient.from_blob_url(source_blob.url, credential=sas_token)

        # Act
        target_blob_name = 'targetblob'
        target_blob = self.bsc.get_blob_client(self.container_name, target_blob_name)
        copy_resp = await target_blob.start_copy_from_url(blob.url)

        # Assert
        props = await self._wait_for_async_copy(target_blob)
        assert props.copy.status == 'success'
        actual_data = await (await target_blob.download_blob()).readall()
        assert actual_data == data

    @BlobPreparer()
    @recorded_by_proxy_async
    async def test_abort_copy_blob(self, **kwargs):
        storage_account_name = kwargs.pop("storage_account_name")
        storage_account_key = kwargs.pop("storage_account_key")

        # Arrange
        await self._setup(storage_account_name, storage_account_key)
        source_blob = "https://www.gutenberg.org/files/59466/59466-0.txt"
        copied_blob = self.bsc.get_blob_client(self.container_name, '59466-0.txt')

        # Act
        copy = await copied_blob.start_copy_from_url(source_blob)
        assert copy['copy_status'] == 'pending'

        try:
            await copied_blob.abort_copy(copy)
            props = await self._wait_for_async_copy(copied_blob)
            assert props.copy.status == 'aborted'

            # Assert
            actual_data = await copied_blob.download_blob()
            bytes_data = await (await copied_blob.download_blob()).readall()
            assert bytes_data == b""
            assert actual_data.properties.copy.status == 'aborted'

        # In the Live test pipeline, the copy occasionally finishes before it can be aborted.
        # Catch and assert on error code to prevent this test from failing.
        except HttpResponseError as e:
            assert e.error_code == StorageErrorCode.NO_PENDING_COPY_OPERATION

    @BlobPreparer()
    @recorded_by_proxy_async
    async def test_abort_copy_blob_with_synchronous_copy_fails(self, **kwargs):
        storage_account_name = kwargs.pop("storage_account_name")
        storage_account_key = kwargs.pop("storage_account_key")

        # Arrange
        await self._setup(storage_account_name, storage_account_key)
        source_blob_name = await self._create_block_blob()
        source_blob = self.bsc.get_blob_client(self.container_name, source_blob_name)

        # Act
        target_blob_name = 'targetblob'
        target_blob = self.bsc.get_blob_client(self.container_name, target_blob_name)
        copy_resp = await target_blob.start_copy_from_url(source_blob.url)

        with pytest.raises(HttpResponseError):
            await target_blob.abort_copy(copy_resp)

        # Assert
        assert copy_resp['copy_status'] == 'success'

    @BlobPreparer()
    @recorded_by_proxy_async
    async def test_snapshot_blob(self, **kwargs):
        storage_account_name = kwargs.pop("storage_account_name")
        storage_account_key = kwargs.pop("storage_account_key")

        # Arrange
        await self._setup(storage_account_name, storage_account_key)
        blob_name = await self._create_block_blob()

        # Act
        blob = self.bsc.get_blob_client(self.container_name, blob_name)
        resp = await blob.create_snapshot()

        # Assert
        assert resp is not None
        assert resp['snapshot'] is not None

    @BlobPreparer()
    @recorded_by_proxy_async
    async def test_lease_blob_acquire_and_release(self, **kwargs):
        storage_account_name = kwargs.pop("storage_account_name")
        storage_account_key = kwargs.pop("storage_account_key")

        # Arrange
        await self._setup(storage_account_name, storage_account_key)
        blob_name = await self._create_block_blob()

        # Act
        blob = self.bsc.get_blob_client(self.container_name, blob_name)
        lease = await blob.acquire_lease(lease_id='00000000-1111-2222-3333-444444444444')
        await lease.release()
        lease2 = await blob.acquire_lease(lease_id='00000000-1111-2222-3333-444444444444')

        # Assert
        assert lease is not None
        assert lease2 is not None

    @BlobPreparer()
    @recorded_by_proxy_async
    async def test_lease_blob_with_duration(self, **kwargs):
        storage_account_name = kwargs.pop("storage_account_name")
        storage_account_key = kwargs.pop("storage_account_key")

        # Arrange
        await self._setup(storage_account_name, storage_account_key)
        blob_name = await self._create_block_blob()

        # Act
        blob = self.bsc.get_blob_client(self.container_name, blob_name)
        lease = await blob.acquire_lease(lease_id='00000000-1111-2222-3333-444444444444', lease_duration=15)
        resp = await blob.upload_blob(b'hello 2', length=7, lease=lease)
        self.sleep(20)

        # Assert
        with pytest.raises(HttpResponseError):
            await blob.upload_blob(b'hello 3', length=7, lease=lease)

    @BlobPreparer()
    @recorded_by_proxy_async
    async def test_lease_blob_with_proposed_lease_id(self, **kwargs):
        storage_account_name = kwargs.pop("storage_account_name")
        storage_account_key = kwargs.pop("storage_account_key")

        # Arrange
        await self._setup(storage_account_name, storage_account_key)
        blob_name = await self._create_block_blob()

        # Act
        blob = self.bsc.get_blob_client(self.container_name, blob_name)
        lease_id = 'a0e6c241-96ea-45a3-a44b-6ae868bc14d0'
        lease = await blob.acquire_lease(lease_id=lease_id)

        # Assert
        assert lease.id == lease_id

    @BlobPreparer()
    @recorded_by_proxy_async
    async def test_lease_blob_change_lease_id(self, **kwargs):
        storage_account_name = kwargs.pop("storage_account_name")
        storage_account_key = kwargs.pop("storage_account_key")

        # Arrange
        await self._setup(storage_account_name, storage_account_key)
        blob_name = await self._create_block_blob()

        # Act
        blob = self.bsc.get_blob_client(self.container_name, blob_name)
        lease_id = 'a0e6c241-96ea-45a3-a44b-6ae868bc14d0'
        lease = await blob.acquire_lease(lease_id='00000000-1111-2222-3333-444444444444')
        first_lease_id = lease.id
        await lease.change(lease_id)
        await lease.renew()

        # Assert
        assert first_lease_id != lease.id
        assert lease.id == lease_id

    @BlobPreparer()
    @recorded_by_proxy_async
    async def test_lease_blob_break_period(self, **kwargs):
        storage_account_name = kwargs.pop("storage_account_name")
        storage_account_key = kwargs.pop("storage_account_key")

        # Arrange
        await self._setup(storage_account_name, storage_account_key)
        blob_name = await self._create_block_blob()

        # Act
        blob = self.bsc.get_blob_client(self.container_name, blob_name)
        lease = await blob.acquire_lease(lease_id='00000000-1111-2222-3333-444444444444', lease_duration=15)
        lease_time = await lease.break_lease(lease_break_period=5)

        resp = await blob.upload_blob(b'hello 2', length=7, lease=lease)
        self.sleep(5)

        with pytest.raises(HttpResponseError):
            await blob.upload_blob(b'hello 3', length=7, lease=lease)

        # Assert
        assert lease.id is not None
        assert lease_time is not None
        assert resp.get('etag') is not None

    @BlobPreparer()
    @recorded_by_proxy_async
    async def test_lease_blob_acquire_and_renew(self, **kwargs):
        storage_account_name = kwargs.pop("storage_account_name")
        storage_account_key = kwargs.pop("storage_account_key")

        # Arrange
        await self._setup(storage_account_name, storage_account_key)
        blob_name = await self._create_block_blob()

        # Act
        blob = self.bsc.get_blob_client(self.container_name, blob_name)
        lease = await blob.acquire_lease(lease_id='00000000-1111-2222-3333-444444444444')
        first_id = lease.id
        await lease.renew()

        # Assert
        assert first_id == lease.id

    @BlobPreparer()
    @recorded_by_proxy_async
    async def test_lease_blob_acquire_twice_fails(self, **kwargs):
        storage_account_name = kwargs.pop("storage_account_name")
        storage_account_key = kwargs.pop("storage_account_key")

        # Arrange
        await self._setup(storage_account_name, storage_account_key)
        blob_name = await self._create_block_blob()
        blob = self.bsc.get_blob_client(self.container_name, blob_name)
        lease = await blob.acquire_lease(lease_id='00000000-1111-2222-3333-444444444444')

        # Act
        with pytest.raises(HttpResponseError):
            await blob.acquire_lease(lease_id='00000000-1111-2222-3333-555555555555')

        # Assert
        assert lease.id is not None

    @BlobPreparer()
    @recorded_by_proxy_async
    async def test_unicode_get_blob_unicode_name(self, **kwargs):
        storage_account_name = kwargs.pop("storage_account_name")
        storage_account_key = kwargs.pop("storage_account_key")

        # Arrange
        await self._setup(storage_account_name, storage_account_key)
        blob_name = '啊齄丂狛狜'
        blob = self.bsc.get_blob_client(self.container_name, blob_name)
        await blob.upload_blob(b'hello world')

        # Act
        stream = await blob.download_blob()
        content = await stream.readall()

        # Assert
        assert content == b'hello world'

    @BlobPreparer()
    @recorded_by_proxy_async
    async def test_create_blob_blob_unicode_data(self, **kwargs):
        storage_account_name = kwargs.pop("storage_account_name")
        storage_account_key = kwargs.pop("storage_account_key")

        # Arrange
        await self._setup(storage_account_name, storage_account_key)
        blob_name = self._get_blob_reference()
        blob = self.bsc.get_blob_client(self.container_name, blob_name)

        # Act
        data = u'hello world啊齄丂狛狜'
        resp = await blob.upload_blob(data)

        # Assert
        assert resp.get('etag') is not None

    @pytest.mark.live_test_only
    @BlobPreparer()
    async def test_sas_access_blob(self, **kwargs):
        storage_account_name = kwargs.pop("storage_account_name")
        storage_account_key = kwargs.pop("storage_account_key")

        # Arrange
        await self._setup(storage_account_name, storage_account_key)
        blob_name = await self._create_block_blob()
        blob = self.bsc.get_blob_client(self.container_name, blob_name)

        permission = BlobSasPermissions(read=True, write=True, delete=True, delete_previous_version=True,
                                        permanent_delete=True, list=True, add=True, create=True, update=True)
        assert 'y' in str(permission)

        token = self.generate_sas(
            generate_blob_sas,
            blob.account_name,
            blob.container_name,
            blob.blob_name,
            snapshot=blob.snapshot,
            account_key=blob.credential.account_key,
            permission=permission,
            expiry=datetime.utcnow() + timedelta(hours=1),
        )

        # Act
        service = BlobClient.from_blob_url(blob.url, credential=token)
        content = await (await service.download_blob()).readall()

        # Assert
        assert self.byte_data == content

    @pytest.mark.live_test_only
    @BlobPreparer()
    async def test_sas_signed_identifier(self, **kwargs):
        storage_account_name = kwargs.pop("storage_account_name")
        storage_account_key = kwargs.pop("storage_account_key")
        variables = kwargs.pop("variables", {})

        # Arrange
        await self._setup(storage_account_name, storage_account_key)
        blob_name = await self._create_block_blob()
        container = self.bsc.get_container_client(self.container_name)
        blob = self.bsc.get_blob_client(self.container_name, blob_name)

        start = self.get_datetime_variable(variables, 'start', datetime.utcnow() - timedelta(hours=1))
        expiry = self.get_datetime_variable(variables, 'expiry', datetime.utcnow() + timedelta(hours=1))

        access_policy = AccessPolicy()
        access_policy.start = start
        access_policy.expiry = expiry
        access_policy.permission = BlobSasPermissions(read=True)
        identifiers = {'testid': access_policy}

        await container.set_container_access_policy(identifiers)

        token = self.generate_sas(
            generate_blob_sas,
            blob.account_name,
            blob.container_name,
            blob.blob_name,
            snapshot=blob.snapshot,
            account_key=blob.credential.account_key,
            policy_id='testid')

        # Act
        service = BlobClient.from_blob_url(blob.url, credential=token)
        result = await (await service.download_blob()).readall()

        # Assert
        assert self.byte_data == result

        return variables

    @BlobPreparer()
    @recorded_by_proxy_async
    async def test_account_sas(self, **kwargs):
        storage_account_name = kwargs.pop("storage_account_name")
        storage_account_key = kwargs.pop("storage_account_key")

        # Arrange
        await self._setup(storage_account_name, storage_account_key)
        blob_name = await self._create_block_blob()

        account_sas_permission = AccountSasPermissions(read=True, write=True, delete=True, add=True,
                                                       permanent_delete=True, list=True)
        assert 'y' in str(account_sas_permission)

        token = self.generate_sas(
            generate_account_sas,
            self.bsc.account_name,
            self.bsc.credential.account_key,
            ResourceTypes(container=True, object=True),
            account_sas_permission,
            datetime.utcnow() + timedelta(hours=1),
        )

        # Act
        blob = BlobClient(
            self.bsc.url, container_name=self.container_name, blob_name=blob_name, credential=token)
        container = ContainerClient(
            self.bsc.url, container_name=self.container_name, credential=token)

        container_props = await container.get_container_properties()
        blob_props = await blob.get_blob_properties()

        # Assert
        assert container_props is not None
        assert blob_props is not None

    @pytest.mark.live_test_only
    @BlobPreparer()
    async def test_account_sas_credential(self, **kwargs):
        storage_account_name = kwargs.pop("storage_account_name")
        storage_account_key = kwargs.pop("storage_account_key")

        await self._setup(storage_account_name, storage_account_key)
        blob_name = await self._create_block_blob()

        token = self.generate_sas(
            generate_account_sas,
            self.bsc.account_name,
            self.bsc.credential.account_key,
            ResourceTypes(container=True, object=True),
            AccountSasPermissions(read=True),
            datetime.utcnow() + timedelta(hours=1),
        )

        # Act
        blob = BlobClient(
            self.bsc.url, container_name=self.container_name, blob_name=blob_name, credential=AzureSasCredential(token))
        container = ContainerClient(
            self.bsc.url, container_name=self.container_name, credential=AzureSasCredential(token))
        blob_properties = await blob.get_blob_properties()
        container_properties = await container.get_container_properties()

        # Assert
        assert blob_name == blob_properties.name
        assert self.container_name == container_properties.name

    @BlobPreparer()
    async def test_multiple_services_sas(self, **kwargs):
        storage_account_name = kwargs.pop("storage_account_name")
        storage_account_key = kwargs.pop("storage_account_key")

        # Act
        token = self.generate_sas(
            generate_account_sas,
            storage_account_name,
            storage_account_key,
            ResourceTypes(container=True, object=True, service=True),
            AccountSasPermissions(read=True, list=True),
            datetime.utcnow() + timedelta(hours=1),
            services=Services(blob=True, fileshare=True)
        )

        # Assert
        assert 'ss=bf' in token

    @BlobPreparer()
    @recorded_by_proxy_async
    async def test_azure_named_key_credential_access(self, **kwargs):
        storage_account_name = kwargs.pop("storage_account_name")
        storage_account_key = kwargs.pop("storage_account_key")

        named_key = AzureNamedKeyCredential(storage_account_name, storage_account_key)
        bsc = BlobServiceClient(self.account_url(storage_account_name, "blob"), named_key)
        container_name = self._get_container_reference()

        # Act
        container = bsc.get_container_client(container_name)
        created = await container.create_container()

        # Assert
        assert created

    @BlobPreparer()
    @recorded_by_proxy_async
    async def test_token_credential(self, **kwargs):
        storage_account_name = kwargs.pop("storage_account_name")
        storage_account_key = kwargs.pop("storage_account_key")

        await self._setup(storage_account_name, storage_account_key)
        token_credential = self.get_credential(BlobServiceClient, is_async=True)

        # Action 1: make sure token works
        service = BlobServiceClient(self.account_url(storage_account_name, "blob"), credential=token_credential)
        result = await service.get_service_properties()
        assert result is not None

        # Action 2: change token value to make request fail
        fake_credential = AsyncFakeCredential()
        service = BlobServiceClient(self.account_url(storage_account_name, "blob"), credential=fake_credential)
        with pytest.raises(ClientAuthenticationError):
            await service.get_service_properties()

        # Action 3: update token to make it working again
        service = BlobServiceClient(self.account_url(storage_account_name, "blob"), credential=token_credential)
        result = await service.get_service_properties()
        assert result is not None

    @BlobPreparer()
    @recorded_by_proxy_async
    async def test_token_credential_blob(self, **kwargs):
        storage_account_name = kwargs.pop("storage_account_name")

        # Setup
        container_name = self._get_container_reference()
        blob_name = self._get_blob_reference()
        blob_data = b'Helloworld'
        token_credential = self.get_credential(BlobServiceClient, is_async=True)

        service = BlobServiceClient(self.account_url(storage_account_name, "blob"), credential=token_credential)
        container = service.get_container_client(container_name)

        # Act / Assert
        try:
            await container.create_container()
            blob = await container.upload_blob(blob_name, blob_data)

            data = await (await blob.download_blob()).readall()
            assert blob_data == data

            await blob.delete_blob()
        finally:
            await container.delete_container()

    @pytest.mark.live_test_only
    @BlobPreparer()
    async def test_token_credential_with_batch_operation(self, **kwargs):
        storage_account_name = kwargs.pop("storage_account_name")

        # Setup
        container_name = self._get_container_reference()
        blob_name = self._get_blob_reference()
        token_credential = self.get_credential(BlobServiceClient, is_async=True)
        async with BlobServiceClient(self.account_url(storage_account_name, "blob"), credential=token_credential) as service:
            container = service.get_container_client(container_name)
            try:
                await container.create_container()
                await container.upload_blob(blob_name + '1', b'HelloWorld')
                await container.upload_blob(blob_name + '2', b'HelloWorld')
                await container.upload_blob(blob_name + '3', b'HelloWorld')

                delete_batch = []
                blob_list = container.list_blobs(name_starts_with=blob_name)
                async for blob in blob_list:
                    delete_batch.append(blob.name)

                await container.delete_blobs(*delete_batch)
            finally:
                await container.delete_container()

    @pytest.mark.live_test_only
    @BlobPreparer()
    async def test_shared_read_access_blob(self, **kwargs):
        storage_account_name = kwargs.pop("storage_account_name")
        storage_account_key = kwargs.pop("storage_account_key")

        await self._setup(storage_account_name, storage_account_key)
        # Arrange
        blob_name = await self._create_block_blob()
        blob = self.bsc.get_blob_client(self.container_name, blob_name)

        token = self.generate_sas(
            generate_blob_sas,
            blob.account_name,
            blob.container_name,
            blob.blob_name,
            snapshot=blob.snapshot,
            account_key=blob.credential.account_key,
            permission=BlobSasPermissions(read=True),
            expiry=datetime.utcnow() + timedelta(hours=1),
        )

        # Act
        sas_blob = BlobClient.from_blob_url(blob.url, credential=token)
        response = requests.get(sas_blob.url)

        # Assert
        response.raise_for_status()
        assert response.ok
        assert self.byte_data == response.content

    @pytest.mark.live_test_only
    @BlobPreparer()
    async def test_shared_read_access_blob_with_content_query_params(self, **kwargs):
        storage_account_name = kwargs.pop("storage_account_name")
        storage_account_key = kwargs.pop("storage_account_key")

        # Arrange
        await self._setup(storage_account_name, storage_account_key)
        blob_name = await self._create_block_blob()
        blob = self.bsc.get_blob_client(self.container_name, blob_name)

        token = self.generate_sas(
            generate_blob_sas,
            blob.account_name,
            blob.container_name,
            blob.blob_name,
            snapshot=blob.snapshot,
            account_key=blob.credential.account_key,
            permission=BlobSasPermissions(read=True),
            expiry=datetime.utcnow() + timedelta(hours=1),
            cache_control='no-cache',
            content_disposition='inline',
            content_encoding='utf-8',
            content_language='fr',
            content_type='text',
        )
        sas_blob = BlobClient.from_blob_url(blob.url, credential=token)

        # Act
        response = requests.get(sas_blob.url)

        # Assert
        response.raise_for_status()
        assert self.byte_data == response.content
        assert response.headers['cache-control'] == 'no-cache'
        assert response.headers['content-disposition'] == 'inline'
        assert response.headers['content-encoding'] == 'utf-8'
        assert response.headers['content-language'] == 'fr'
        assert response.headers['content-type'] == 'text'

    @pytest.mark.live_test_only
    @BlobPreparer()
    async def test_shared_write_access_blob(self, **kwargs):
        storage_account_name = kwargs.pop("storage_account_name")
        storage_account_key = kwargs.pop("storage_account_key")

        # Arrange
        await self._setup(storage_account_name, storage_account_key)
        updated_data = b'updated blob data'
        blob_name = await self._create_block_blob()
        blob = self.bsc.get_blob_client(self.container_name, blob_name)

        token = self.generate_sas(
            generate_blob_sas,
            blob.account_name,
            blob.container_name,
            blob.blob_name,
            snapshot=blob.snapshot,
            account_key=blob.credential.account_key,
            permission=BlobSasPermissions(write=True),
            expiry=datetime.utcnow() + timedelta(hours=1),
        )
        sas_blob = BlobClient.from_blob_url(blob.url, credential=token)

        # Act
        headers = {'x-ms-blob-type': 'BlockBlob'}
        response = requests.put(sas_blob.url, headers=headers, data=updated_data)

        # Assert
        response.raise_for_status()
        assert response.ok
        data = await (await blob.download_blob()).readall()
        assert updated_data == data

    @pytest.mark.live_test_only
    @BlobPreparer()
    async def test_shared_delete_access_blob(self, **kwargs):
        storage_account_name = kwargs.pop("storage_account_name")
        storage_account_key = kwargs.pop("storage_account_key")

        # Arrange
        await self._setup(storage_account_name, storage_account_key)
        blob_name = await self._create_block_blob()
        blob = self.bsc.get_blob_client(self.container_name, blob_name)

        token = self.generate_sas(
            generate_blob_sas,
            blob.account_name,
            blob.container_name,
            blob.blob_name,
            snapshot=blob.snapshot,
            account_key=blob.credential.account_key,
            permission=BlobSasPermissions(delete=True),
            expiry=datetime.utcnow() + timedelta(hours=1),
        )
        sas_blob = BlobClient.from_blob_url(blob.url, credential=token)

        # Act
        response = requests.delete(sas_blob.url)

        # Assert
        response.raise_for_status()
        assert response.ok
        with pytest.raises(HttpResponseError):
            await sas_blob.download_blob()

    @BlobPreparer()
    @recorded_by_proxy_async
    async def test_get_account_information(self, **kwargs):
        storage_account_name = kwargs.pop("storage_account_name")
        storage_account_key = kwargs.pop("storage_account_key")

        # Act
        await self._setup(storage_account_name, storage_account_key)
        bsc_info = await self.bsc.get_account_information()
        container_client = self.bsc.get_container_client(self.container_name)
        cc_info = await container_client.get_account_information()
        blob_client = await self._create_blob()
        bc_info = await blob_client.get_account_information()

        # Assert
        assert bsc_info.get('sku_name') is not None
        assert bsc_info.get('account_kind') is not None
        assert not bsc_info.get('is_hns_enabled')
        assert cc_info.get('sku_name') is not None
        assert cc_info.get('account_kind') is not None
        assert not cc_info.get('is_hns_enabled')
        assert bc_info.get('sku_name') is not None
        assert bc_info.get('account_kind') is not None
        assert not bc_info.get('is_hns_enabled')

    @BlobPreparer()
    @recorded_by_proxy_async
    async def test_get_account_information_sas(self, **kwargs):
        storage_account_name = kwargs.pop("storage_account_name")
        storage_account_key = kwargs.pop("storage_account_key")
        await self._setup(storage_account_name, storage_account_key)

        account_token = self.generate_sas(
            generate_account_sas,
            account_name=storage_account_name,
            account_key=storage_account_key,
            resource_types=ResourceTypes(service=True),
            permission=AccountSasPermissions(read=True),
            expiry=datetime.utcnow() + timedelta(hours=1),
        )

        container_token = self.generate_sas(
            generate_container_sas,
            account_name=storage_account_name,
            container_name=self.container_name,
            account_key=storage_account_key,
            permission=ContainerSasPermissions(read=True),
            expiry=datetime.utcnow() + timedelta(hours=1),
        )

        blob_token = self.generate_sas(
            generate_blob_sas,
            account_name=storage_account_name,
            container_name=self.container_name,
            blob_name=self._get_blob_reference(),
            account_key=storage_account_key,
            permission=BlobSasPermissions(read=True),
            expiry=datetime.utcnow() + timedelta(hours=1),
        )

        # Act
        bsc = BlobServiceClient(
            self.account_url(storage_account_name, "blob"),
            credential=account_token)
        bsc_info = await bsc.get_account_information()
        container_client = ContainerClient(
            self.account_url(storage_account_name, "blob"),
            self.container_name,
            credential=container_token)
        cc_info = await container_client.get_account_information()
        blob_client = BlobClient(
            self.account_url(storage_account_name, "blob"),
            self.container_name,
            self._get_blob_reference(),
            credential=blob_token)
        bc_info = await blob_client.get_account_information()

        # Assert
        assert bsc_info.get('sku_name') is not None
        assert bsc_info.get('account_kind') is not None
        assert not bsc_info.get('is_hns_enabled')
        assert cc_info.get('sku_name') is not None
        assert cc_info.get('account_kind') is not None
        assert not cc_info.get('is_hns_enabled')
        assert bc_info.get('sku_name') is not None
        assert bc_info.get('account_kind') is not None
        assert not bc_info.get('is_hns_enabled')

    @BlobPreparer()
    @recorded_by_proxy_async
    async def test_get_account_information_with_container_name(self, **kwargs):
        storage_account_name = kwargs.pop("storage_account_name")
        storage_account_key = kwargs.pop("storage_account_key")

        # Act
        # Container name gets ignored
        await self._setup(storage_account_name, storage_account_key)
        container = self.bsc.get_container_client("missing")
        info = await container.get_account_information()

        # Assert
        assert info.get('sku_name') is not None
        assert info.get('account_kind') is not None

    @BlobPreparer()
    @recorded_by_proxy_async
    async def test_get_account_information_with_blob_name(self, **kwargs):
        storage_account_name = kwargs.pop("storage_account_name")
        storage_account_key = kwargs.pop("storage_account_key")

        # Act
        # Both container and blob names get ignored
        await self._setup(storage_account_name, storage_account_key)
        blob = self.bsc.get_blob_client("missing", "missing")
        info = await blob.get_account_information()

        # Assert
        assert info.get('sku_name') is not None
        assert info.get('account_kind') is not None

    @pytest.mark.live_test_only
    @BlobPreparer()
    async def test_get_account_information_with_container_sas(self, **kwargs):
        storage_account_name = kwargs.pop("storage_account_name")
        storage_account_key = kwargs.pop("storage_account_key")

        # Arrange
        await self._setup(storage_account_name, storage_account_key)
        container = self.bsc.get_container_client(self.container_name)
        permission = ContainerSasPermissions(read=True, write=True, delete=True, delete_previous_version=True,
                                             list=True, tag=True, set_immutability_policy=True,
                                             permanent_delete=True)
        assert 'y' in str(permission)
        token = self.generate_sas(
            generate_container_sas,
            container.account_name,
            container.container_name,
            account_key=container.credential.account_key,
            permission=permission,
            expiry=datetime.utcnow() + timedelta(hours=1),
        )
        sas_container = ContainerClient.from_container_url(container.url, credential=token)

        # Act
        info = await sas_container.get_account_information()

        # Assert
        assert info.get('sku_name') is not None
        assert info.get('account_kind') is not None

    @pytest.mark.live_test_only
    @BlobPreparer()
    async def test_get_account_information_with_blob_sas(self, **kwargs):
        storage_account_name = kwargs.pop("storage_account_name")
        storage_account_key = kwargs.pop("storage_account_key")

        # Arrange
        await self._setup(storage_account_name, storage_account_key)
        blob_name = await self._create_block_blob()
        blob = self.bsc.get_blob_client(self.container_name, blob_name)

        token = self.generate_sas(
            generate_blob_sas,
            blob.account_name,
            blob.container_name,
            blob.blob_name,
            snapshot=blob.snapshot,
            account_key=blob.credential.account_key,
            permission=BlobSasPermissions(read=True),
            expiry=datetime.utcnow() + timedelta(hours=1),
        )
        sas_blob = BlobClient.from_blob_url(blob.url, credential=token)

        # Act
        info = await sas_blob.get_account_information()

        # Assert
        assert info.get('sku_name') is not None
        assert info.get('account_kind') is not None

    @pytest.mark.live_test_only
    @BlobPreparer()
    async def test_download_to_file_with_sas(self, **kwargs):
        storage_account_name = kwargs.pop("storage_account_name")
        storage_account_key = kwargs.pop("storage_account_key")

        await self._setup(storage_account_name, storage_account_key)
        data = b'123' * 1024
        source_blob = await self._create_blob(data=data)

        sas_token = self.generate_sas(
            generate_blob_sas,
            source_blob.account_name,
            source_blob.container_name,
            source_blob.blob_name,
            snapshot=source_blob.snapshot,
            account_key=source_blob.credential.account_key,
            permission=BlobSasPermissions(read=True),
            expiry=datetime.utcnow() + timedelta(hours=1),
        )
        blob = BlobClient.from_blob_url(source_blob.url, credential=sas_token)

        # Act
        with tempfile.TemporaryFile() as temp_file:
            await download_blob_from_url(blob.url, temp_file)
            temp_file.seek(0)
            # Assert
            actual = temp_file.read()
            assert data == actual

    @BlobPreparer()
    @recorded_by_proxy_async
    async def test_download_to_file_with_credential(self, **kwargs):
        storage_account_name = kwargs.pop("storage_account_name")
        storage_account_key = kwargs.pop("storage_account_key")

        await self._setup(storage_account_name, storage_account_key)
        data = b'123' * 1024
        source_blob = await self._create_blob(data=data)

        # Act
        with tempfile.TemporaryFile() as temp_file:
            await download_blob_from_url(source_blob.url, temp_file, credential=storage_account_key)
            temp_file.seek(0)
            actual = temp_file.read()
            assert data == actual

    @BlobPreparer()
    @recorded_by_proxy_async
    async def test_download_to_stream_with_credential(self, **kwargs):
        storage_account_name = kwargs.pop("storage_account_name")
        storage_account_key = kwargs.pop("storage_account_key")

        await self._setup(storage_account_name, storage_account_key)
        data = b'123' * 1024
        source_blob = await self._create_blob(data=data)

        # Act
        with tempfile.TemporaryFile() as temp_file:
            await download_blob_from_url(source_blob.url, temp_file, credential=storage_account_key)
            temp_file.seek(0)
            # Assert
            actual = temp_file.read()
            assert data == actual

    @BlobPreparer()
    @recorded_by_proxy_async
    async def test_download_to_file_with_existing_file(self, **kwargs):
        storage_account_name = kwargs.pop("storage_account_name")
        storage_account_key = kwargs.pop("storage_account_key")

        await self._setup(storage_account_name, storage_account_key)
        data = b'123' * 1024
        source_blob = await self._create_blob(data=data)

        # Act
        with tempfile.NamedTemporaryFile(delete=False) as temp_file:
            await download_blob_from_url(source_blob.url, temp_file.name, credential=storage_account_key, overwrite=True)

            with pytest.raises(ValueError):
                await download_blob_from_url(source_blob.url, temp_file.name)

            # Assert
            temp_file.seek(0)
            actual = temp_file.read()
            assert data == actual

            temp_file.close()
            os.unlink(temp_file.name)

    @BlobPreparer()
    @recorded_by_proxy_async
    async def test_download_to_file_with_existing_file_overwrite(self, **kwargs):
        storage_account_name = kwargs.pop("storage_account_name")
        storage_account_key = kwargs.pop("storage_account_key")

        await self._setup(storage_account_name, storage_account_key)
        data = b'123' * 1024
        source_blob = await self._create_blob(data=data)
        file_path = 'file_with_existing_file_overwrite.temp.{}.dat'.format(str(uuid.uuid4()))

        # Act
        await download_blob_from_url(
            source_blob.url, file_path,
            credential=storage_account_key)

        data2 = b'ABC' * 1024
        source_blob = await self._create_blob(data=data2)
        await download_blob_from_url(
            source_blob.url, file_path, overwrite=True,
            credential=storage_account_key)

        # Assert
        with open(file_path, 'rb') as stream:
            actual = stream.read()
            assert data2 == actual
        self._teardown(file_path)

    @pytest.mark.live_test_only
    @BlobPreparer()
    async def test_upload_to_url_bytes_with_sas(self, **kwargs):
        storage_account_name = kwargs.pop("storage_account_name")
        storage_account_key = kwargs.pop("storage_account_key")

        # Arrange
        await self._setup(storage_account_name, storage_account_key)
        data = b'123' * 1024
        blob_name = self._get_blob_reference()
        blob = self.bsc.get_blob_client(self.container_name, blob_name)

        token = self.generate_sas(
            generate_blob_sas,
            blob.account_name,
            blob.container_name,
            blob.blob_name,
            snapshot=blob.snapshot,
            account_key=blob.credential.account_key,
            permission=BlobSasPermissions(write=True),
            expiry=datetime.utcnow() + timedelta(hours=1),
        )
        sas_blob = BlobClient.from_blob_url(blob.url, credential=token)

        # Act
        uploaded = await upload_blob_to_url(sas_blob.url, data)

        # Assert
        assert uploaded is not None
        content = await (await blob.download_blob()).readall()
        assert data == content

    @BlobPreparer()
    @recorded_by_proxy_async
    async def test_upload_to_url_bytes_with_credential(self, **kwargs):
        storage_account_name = kwargs.pop("storage_account_name")
        storage_account_key = kwargs.pop("storage_account_key")

        # Arrange
        await self._setup(storage_account_name, storage_account_key)
        data = b'123' * 1024
        blob_name = self._get_blob_reference()
        blob = self.bsc.get_blob_client(self.container_name, blob_name)

        # Act
        uploaded = await upload_blob_to_url(
            blob.url, data, credential=storage_account_key)

        # Assert
        assert uploaded is not None
        content = await (await blob.download_blob()).readall()
        assert data == content

    @BlobPreparer()
    @recorded_by_proxy_async
    async def test_upload_to_url_bytes_with_existing_blob(self, **kwargs):
        storage_account_name = kwargs.pop("storage_account_name")
        storage_account_key = kwargs.pop("storage_account_key")

        # Arrange
        await self._setup(storage_account_name, storage_account_key)
        data = b'123' * 1024
        blob_name = self._get_blob_reference()
        blob = self.bsc.get_blob_client(self.container_name, blob_name)
        await blob.upload_blob(b"existing_data")

        # Act
        with pytest.raises(ResourceExistsError):
            await upload_blob_to_url(
                blob.url, data, credential=storage_account_key)

        # Assert
        content = await (await blob.download_blob()).readall()
        assert b"existing_data" == content

    @BlobPreparer()
    @recorded_by_proxy_async
    async def test_upload_to_url_bytes_with_existing_blob_overwrite(self, **kwargs):
        storage_account_name = kwargs.pop("storage_account_name")
        storage_account_key = kwargs.pop("storage_account_key")

        # Arrange
        await self._setup(storage_account_name, storage_account_key)
        data = b'123' * 1024
        blob_name = self._get_blob_reference()
        blob = self.bsc.get_blob_client(self.container_name, blob_name)
        await blob.upload_blob(b"existing_data")

        # Act
        uploaded = await upload_blob_to_url(
            blob.url, data,
            overwrite=True,
            credential=storage_account_key)

        # Assert
        assert uploaded is not None
        content = await (await blob.download_blob()).readall()
        assert data == content

    @BlobPreparer()
    @recorded_by_proxy_async
    async def test_upload_to_url_text_with_credential(self, **kwargs):
        storage_account_name = kwargs.pop("storage_account_name")
        storage_account_key = kwargs.pop("storage_account_key")

        # Arrange
        await self._setup(storage_account_name, storage_account_key)
        data = '123' * 1024
        blob_name = self._get_blob_reference()
        blob = self.bsc.get_blob_client(self.container_name, blob_name)

        # Act
        uploaded = await upload_blob_to_url(
            blob.url, data, credential=storage_account_key)

        # Assert
        assert uploaded is not None
        stream = await blob.download_blob(encoding='UTF-8')
        content = await stream.readall()
        assert data == content

    @BlobPreparer()
    @recorded_by_proxy_async
    async def test_upload_to_url_file_with_credential(self, **kwargs):
        storage_account_name = kwargs.pop("storage_account_name")
        storage_account_key = kwargs.pop("storage_account_key")

        # Arrange
        await self._setup(storage_account_name, storage_account_key)
        data = b'123' * 1024
        blob_name = self._get_blob_reference()
        blob = self.bsc.get_blob_client(self.container_name, blob_name)

        # Act
        with tempfile.TemporaryFile() as temp_file:
            temp_file.write(data)
            temp_file.seek(0)
            uploaded = await upload_blob_to_url(blob.url, data, credential=storage_account_key)

            # Assert
            assert uploaded is not None
            content = await (await blob.download_blob()).readall()
            assert data == content

    @BlobPreparer()
    @recorded_by_proxy_async
    async def test_transport_closed_only_once(self, **kwargs):
        storage_account_name = kwargs.pop("storage_account_name")
        storage_account_key = kwargs.pop("storage_account_key")

        container_name = self.get_resource_name('utcontainerasync')
        transport = AioHttpTransport()
        bsc = BlobServiceClient(self.account_url(storage_account_name, "blob"), credential=storage_account_key, transport=transport)
        blob_name = self._get_blob_reference()
        async with bsc:
            await bsc.get_service_properties()
            assert transport.session is not None
            async with bsc.get_blob_client(container_name, blob_name) as bc:
                assert transport.session is not None
            await bsc.get_service_properties()
            assert transport.session is not None

    @BlobPreparer()
    @recorded_by_proxy_async
    async def test_blob_immutability_policy(self, **kwargs):
        versioned_storage_account_name = kwargs.pop("versioned_storage_account_name")
        versioned_storage_account_key = kwargs.pop("versioned_storage_account_key")
        storage_resource_group_name = kwargs.pop("storage_resource_group_name")
        variables = kwargs.pop("variables", {})

        await self._setup(versioned_storage_account_name, versioned_storage_account_key)

        container_name = self.get_resource_name('vlwcontainer')
        if self.is_live:
            token_credential = self.get_credential(BlobServiceClient, is_async=True)
            subscription_id = self.get_settings_value("SUBSCRIPTION_ID")
            mgmt_client = StorageManagementClient(token_credential, subscription_id, '2021-04-01')
            property = mgmt_client.models().BlobContainer(
                immutable_storage_with_versioning=mgmt_client.models().ImmutableStorageWithVersioning(enabled=True))
            await mgmt_client.blob_containers.create(storage_resource_group_name, versioned_storage_account_name, container_name, blob_container=property)

        # Act
        blob_name = self.get_resource_name('vlwblob')
        blob = self.bsc.get_blob_client(container_name, blob_name)
        await blob.upload_blob(b"abc", overwrite=True)

        expiry_time = self.get_datetime_variable(variables, 'expiry_time', datetime.utcnow() + timedelta(seconds=5))
        immutability_policy = ImmutabilityPolicy(expiry_time=expiry_time,
                                                 policy_mode=BlobImmutabilityPolicyMode.Unlocked)
        resp = await blob.set_immutability_policy(
            immutability_policy=immutability_policy)

        # Assert
        # check immutability policy after set_immutability_policy()
        props = await blob.get_blob_properties()
        assert resp['immutability_policy_until_date'] is not None
        assert resp['immutability_policy_mode'] is not None
        assert props['immutability_policy']['expiry_time'] is not None
        assert props['immutability_policy']['policy_mode'] is not None
        assert props['immutability_policy']['policy_mode'] == "unlocked"

        # check immutability policy after delete_immutability_policy()
        await blob.delete_immutability_policy()
        props = await blob.get_blob_properties()
        assert props['immutability_policy']['policy_mode'] is None
        assert props['immutability_policy']['policy_mode'] is None

        if self.is_live:
            await blob.delete_immutability_policy()
            await blob.set_legal_hold(False)
            await blob.delete_blob()
            await mgmt_client.blob_containers.delete(storage_resource_group_name, versioned_storage_account_name, container_name)

        return variables

    @BlobPreparer()
    @recorded_by_proxy_async
    async def test_blob_legal_hold(self, **kwargs):
        versioned_storage_account_name = kwargs.pop("versioned_storage_account_name")
        versioned_storage_account_key = kwargs.pop("versioned_storage_account_key")
        storage_resource_group_name = kwargs.pop("storage_resource_group_name")

        await self._setup(versioned_storage_account_name, versioned_storage_account_key)

        container_name = self.get_resource_name('vlwcontainer')
        if self.is_live:
            token_credential = self.get_credential(BlobServiceClient, is_async=True)
            subscription_id = self.get_settings_value("SUBSCRIPTION_ID")
            mgmt_client = StorageManagementClient(token_credential, subscription_id, '2021-04-01')
            property = mgmt_client.models().BlobContainer(
                immutable_storage_with_versioning=mgmt_client.models().ImmutableStorageWithVersioning(enabled=True))
            await mgmt_client.blob_containers.create(storage_resource_group_name, versioned_storage_account_name, container_name, blob_container=property)

        # Act
        blob_name = self.get_resource_name('vlwblob')
        blob = self.bsc.get_blob_client(container_name, blob_name)
        await blob.upload_blob(b"abc", overwrite=True)
        resp = await blob.set_legal_hold(True)
        props = await blob.get_blob_properties()

        with pytest.raises(HttpResponseError):
            await blob.delete_blob()

        assert resp['legal_hold']
        assert props['has_legal_hold']

        resp2 = await blob.set_legal_hold(False)
        props2 = await blob.get_blob_properties()

        assert not resp2['legal_hold']
        assert not props2['has_legal_hold']

        if self.is_live:
            await blob.delete_immutability_policy()
            await blob.set_legal_hold(False)
            await blob.delete_blob()
            await mgmt_client.blob_containers.delete(storage_resource_group_name, versioned_storage_account_name, container_name)

    @BlobPreparer()
    @recorded_by_proxy_async
    async def test_download_blob_with_immutability_policy(self, **kwargs):
        versioned_storage_account_name = kwargs.pop("versioned_storage_account_name")
        versioned_storage_account_key = kwargs.pop("versioned_storage_account_key")
        storage_resource_group_name = kwargs.pop("storage_resource_group_name")
        variables = kwargs.pop("variables", {})

        await self._setup(versioned_storage_account_name, versioned_storage_account_key)
        container_name = self.get_resource_name('vlwcontainer')
        if self.is_live:
            token_credential = self.get_credential(BlobServiceClient, is_async=True)
            subscription_id = self.get_settings_value("SUBSCRIPTION_ID")
            mgmt_client = StorageManagementClient(token_credential, subscription_id, '2021-04-01')
            property = mgmt_client.models().BlobContainer(
                immutable_storage_with_versioning=mgmt_client.models().ImmutableStorageWithVersioning(enabled=True))
            await mgmt_client.blob_containers.create(storage_resource_group_name, versioned_storage_account_name, container_name, blob_container=property)

        # Act
        blob_name = self.get_resource_name('vlwblob')
        blob = self.bsc.get_blob_client(container_name, blob_name)
        content = b"abcedfg"

        expiry_time = self.get_datetime_variable(variables, 'expiry_time', datetime.utcnow() + timedelta(seconds=5))
        immutability_policy = ImmutabilityPolicy(expiry_time=expiry_time,
                                                 policy_mode=BlobImmutabilityPolicyMode.Unlocked)
        await blob.upload_blob(content,
                               immutability_policy=immutability_policy,
                               legal_hold=True,
                               overwrite=True)

        download_resp = await blob.download_blob()

        with pytest.raises(HttpResponseError):
            await blob.delete_blob()

        assert download_resp.properties['has_legal_hold']
        assert download_resp.properties['immutability_policy']['expiry_time'] is not None
        assert download_resp.properties['immutability_policy']['policy_mode'] is not None

        # Cleanup
        await blob.set_legal_hold(False)
        await blob.delete_immutability_policy()

        if self.is_live:
            await blob.delete_immutability_policy()
            await blob.set_legal_hold(False)
            await blob.delete_blob()
            await mgmt_client.blob_containers.delete(storage_resource_group_name, versioned_storage_account_name, container_name)

        return variables

    @BlobPreparer()
    @recorded_by_proxy_async
    async def test_list_blobs_with_immutability_policy(self, **kwargs):
        versioned_storage_account_name = kwargs.pop("versioned_storage_account_name")
        versioned_storage_account_key = kwargs.pop("versioned_storage_account_key")
        storage_resource_group_name = kwargs.pop("storage_resource_group_name")
        variables = kwargs.pop("variables", {})

        await self._setup(versioned_storage_account_name, versioned_storage_account_key)
        container_name = self.get_resource_name('vlwcontainer')
        if self.is_live:
            token_credential = self.get_credential(BlobServiceClient, is_async=True)
            subscription_id = self.get_settings_value("SUBSCRIPTION_ID")
            mgmt_client = StorageManagementClient(token_credential, subscription_id, '2021-04-01')
            property = mgmt_client.models().BlobContainer(
                immutable_storage_with_versioning=mgmt_client.models().ImmutableStorageWithVersioning(enabled=True))
            await mgmt_client.blob_containers.create(storage_resource_group_name, versioned_storage_account_name, container_name, blob_container=property)

        # Act
        blob_name = self.get_resource_name('vlwblob')
        container_client = self.bsc.get_container_client(container_name)
        blob = self.bsc.get_blob_client(container_name, blob_name)
        content = b"abcedfg"

        expiry_time = self.get_datetime_variable(variables, 'expiry_time', datetime.utcnow() + timedelta(seconds=5))
        immutability_policy = ImmutabilityPolicy(expiry_time=expiry_time,
                                                 policy_mode=BlobImmutabilityPolicyMode.Unlocked)
        await blob.upload_blob(content,
                               immutability_policy=immutability_policy,
                               legal_hold=True,
                               overwrite=True)

        blob_list = []
        async for blob_prop in container_client.list_blobs(include=['immutabilitypolicy', 'legalhold']):
            blob_list.append(blob_prop)

        assert blob_list[0]['has_legal_hold']
        assert blob_list[0]['immutability_policy']['expiry_time'] is not None
        assert blob_list[0]['immutability_policy']['policy_mode'] is not None

        if self.is_live:
            await blob.delete_immutability_policy()
            await blob.set_legal_hold(False)
            await blob.delete_blob()
            await mgmt_client.blob_containers.delete(storage_resource_group_name, versioned_storage_account_name, container_name)

        return variables

    @BlobPreparer()
    @recorded_by_proxy_async
    async def test_snapshot_immutability_policy_and_legal_hold(self, **kwargs):
        versioned_storage_account_name = kwargs.pop("versioned_storage_account_name")
        versioned_storage_account_key = kwargs.pop("versioned_storage_account_key")
        storage_resource_group_name = kwargs.pop("storage_resource_group_name")
        variables = kwargs.pop("variables", {})

        await self._setup(versioned_storage_account_name, versioned_storage_account_key)
        container_name = self.get_resource_name('container')
        if self.is_live:
            token_credential = self.get_credential(BlobServiceClient, is_async=True)
            subscription_id = self.get_settings_value("SUBSCRIPTION_ID")
            mgmt_client = StorageManagementClient(token_credential, subscription_id, '2021-04-01')
            property = mgmt_client.models().BlobContainer(
                immutable_storage_with_versioning=mgmt_client.models().ImmutableStorageWithVersioning(enabled=True))
            await mgmt_client.blob_containers.create(storage_resource_group_name, versioned_storage_account_name,
                                               container_name, blob_container=property)

        blob_name = self._get_blob_reference()
        blob = self.bsc.get_blob_client(container_name, blob_name)
        await blob.upload_blob(self.byte_data, length=len(self.byte_data), overwrite=True)
        snapshot = await blob.create_snapshot()
        snapshot_blob = self.bsc.get_blob_client(container_name, blob_name, snapshot=snapshot)

        try:
            expiry_time = self.get_datetime_variable(variables, 'expiry_time', datetime.utcnow() + timedelta(seconds=5))
            immutability_policy = ImmutabilityPolicy(
                expiry_time=expiry_time,
                policy_mode=BlobImmutabilityPolicyMode.Unlocked
            )

            await snapshot_blob.set_immutability_policy(immutability_policy=immutability_policy)
            props = await snapshot_blob.get_blob_properties()
            assert props['immutability_policy']['expiry_time'] is not None
            assert props['immutability_policy']['policy_mode'] == "unlocked"

            await snapshot_blob.delete_immutability_policy()
            props = await snapshot_blob.get_blob_properties()
            assert props['immutability_policy']['expiry_time'] is None
            assert props['immutability_policy']['policy_mode'] is None

            await snapshot_blob.set_legal_hold(True)
            props = await snapshot_blob.get_blob_properties()
            assert props['has_legal_hold']
        finally:
            await snapshot_blob.set_legal_hold(False)
            await blob.delete_blob(delete_snapshots="include")

        return variables

    @BlobPreparer()
    @recorded_by_proxy_async
    async def test_versioning_immutability_policy_and_legal_hold(self, **kwargs):
        versioned_storage_account_name = kwargs.pop("versioned_storage_account_name")
        versioned_storage_account_key = kwargs.pop("versioned_storage_account_key")
        storage_resource_group_name = kwargs.pop("storage_resource_group_name")
        variables = kwargs.pop("variables", {})

        await self._setup(versioned_storage_account_name, versioned_storage_account_key)
        container_name = self.get_resource_name('container')
        if self.is_live:
            token_credential = self.get_credential(BlobServiceClient, is_async=True)
            subscription_id = self.get_settings_value("SUBSCRIPTION_ID")
            mgmt_client = StorageManagementClient(token_credential, subscription_id, '2021-04-01')
            property = mgmt_client.models().BlobContainer(
                immutable_storage_with_versioning=mgmt_client.models().ImmutableStorageWithVersioning(enabled=True))
            await mgmt_client.blob_containers.create(storage_resource_group_name, versioned_storage_account_name,
                                                     container_name, blob_container=property)

        blob_name = self.get_resource_name('blob')
        root_blob = self.bsc.get_blob_client(container_name, blob_name)
        old_version_dict = await root_blob.upload_blob(b"abc", overwrite=True)
        await root_blob.upload_blob(b"abcdef", overwrite=True)

        try:
            expiry_time = self.get_datetime_variable(variables, 'expiry_time', datetime.utcnow() + timedelta(seconds=5))
            immutability_policy = ImmutabilityPolicy(
                expiry_time=expiry_time,
                policy_mode=BlobImmutabilityPolicyMode.Unlocked
            )
            old_version_blob = self.bsc.get_blob_client(
                container_name, blob_name,
                version_id=old_version_dict['version_id']
            )

            await old_version_blob.set_immutability_policy(immutability_policy=immutability_policy)
            props = await old_version_blob.get_blob_properties()
            assert props['immutability_policy']['expiry_time'] is not None
            assert props['immutability_policy']['policy_mode'] == "unlocked"

            await old_version_blob.delete_immutability_policy()
            props = await old_version_blob.get_blob_properties()
            assert props['immutability_policy']['expiry_time'] is None
            assert props['immutability_policy']['policy_mode'] is None

            await old_version_blob.set_legal_hold(True)
            props = await old_version_blob.get_blob_properties()
            assert props['has_legal_hold']
        finally:
            await old_version_blob.set_legal_hold(False)
            await root_blob.delete_blob(delete_snapshots="include")

        return variables

    @BlobPreparer()
    @recorded_by_proxy_async
    async def test_validate_empty_blob(self, **kwargs):
        """Test that we can upload an empty blob with validate=True."""
        storage_account_name = kwargs.pop("storage_account_name")
        storage_account_key = kwargs.pop("storage_account_key")

        await self._setup(storage_account_name, storage_account_key)

        blob_name = self.get_resource_name("utcontainer")
        container_client = self.bsc.get_container_client(self.container_name)
        await container_client.upload_blob(blob_name, b"", validate_content=True)

        blob_client = container_client.get_blob_client(blob_name)

        assert await blob_client.exists()
        assert (await blob_client.get_blob_properties()).size == 0

    @BlobPreparer()
    @recorded_by_proxy_async
    async def test_download_properties(self, **kwargs):
        storage_account_name = kwargs.pop("storage_account_name")
        storage_account_key = kwargs.pop("storage_account_key")

        await self._setup(storage_account_name, storage_account_key)

        blob_name = self.get_resource_name("utcontainer")
        blob_data = 'abc'

        # Act
        blob = self.bsc.get_blob_client(self.container_name, blob_name)
        await blob.upload_blob(blob_data)

        # Assert
        stream = await blob.download_blob(encoding='utf-8')
        props = stream.properties
        data = await stream.readall()

        assert data is not None
        assert data == blob_data
        assert props['creation_time'] is not None
        assert props['content_settings'] is not None
        assert props['size'] == len(blob_data)

    @BlobPreparer()
    @recorded_by_proxy_async
    async def test_blob_version_id_operations(self, **kwargs):
        versioned_storage_account_name = kwargs.pop("versioned_storage_account_name")
        versioned_storage_account_key = kwargs.pop("versioned_storage_account_key")

        await self._setup(versioned_storage_account_name, versioned_storage_account_key)
        container = self.bsc.get_container_client(self.container_name)
        blob_name = self.get_resource_name("utcontainer")
        blob_data = b'abc'
        blob_client = container.get_blob_client(blob_name)
        tags_a = {"color": "red"}
        tags_b = {"color": "yellow"}
        tags_c = {"color": "orange"}

        await blob_client.upload_blob(blob_data, overwrite=True)
        v1_props = await blob_client.get_blob_properties()
        v1_blob = BlobClient(self.bsc.url, container_name=self.container_name, blob_name=blob_name,
                             version_id=v1_props['version_id'], credential=versioned_storage_account_key)
        await blob_client.upload_blob(blob_data * 2, overwrite=True)
        v2_props = await blob_client.get_blob_properties()
        v2_blob = container.get_blob_client(v2_props, version_id=v2_props['version_id'])
        await blob_client.upload_blob(blob_data * 3, overwrite=True)
        v3_props = await blob_client.get_blob_properties()

        await v1_blob.set_standard_blob_tier(StandardBlobTier.Cool)
        await v1_blob.set_blob_tags(tags_a)
        await v2_blob.set_standard_blob_tier(StandardBlobTier.Cool, version_id=v3_props['version_id'])
        await v1_blob.set_blob_tags(tags_c, version_id=v3_props['version_id'])
        await v2_blob.set_standard_blob_tier(StandardBlobTier.Hot)
        await v2_blob.set_blob_tags(tags_b)

        # Assert
        assert await (await v1_blob.download_blob()).readall() == blob_data
        assert await (await v2_blob.download_blob()).readall() == blob_data * 2
        assert await (await v1_blob.download_blob(version_id=v3_props['version_id'])).readall() == blob_data * 3
        assert await v1_blob.get_blob_tags() == tags_a
        assert await v2_blob.get_blob_tags() == tags_b
        assert await v2_blob.get_blob_tags(version_id=v3_props['version_id']) == tags_c
        await v1_blob.delete_blob(version_id=v2_props['version_id'])
        assert await v1_blob.exists() is True
        assert await v1_blob.exists(version_id=v2_props['version_id']) is False
        assert await blob_client.exists() is True

    @BlobPreparer()
    @recorded_by_proxy_async
    async def test_storage_account_audience_blob_service_client(self, **kwargs):
        storage_account_name = kwargs.pop("storage_account_name")
        storage_account_key = kwargs.pop("storage_account_key")

        # Arrange
        await self._setup(storage_account_name, storage_account_key)
        self.bsc.list_containers()

        # Act
        token_credential = self.get_credential(BlobServiceClient, is_async=True)
        bsc = BlobServiceClient(
            self.account_url(storage_account_name, "blob"), credential=token_credential,
            audience=f'https://{storage_account_name}.blob.core.windows.net'
        )

        # Assert
        response = bsc.list_containers()
        assert response is not None

    @BlobPreparer()
    @recorded_by_proxy_async
    async def test_storage_account_audience_blob_client(self, **kwargs):
        storage_account_name = kwargs.pop("storage_account_name")
        storage_account_key = kwargs.pop("storage_account_key")

        # Arrange
        await self._setup(storage_account_name, storage_account_key)
        blob_name = await self._create_block_blob()
        blob = self.bsc.get_blob_client(self.container_name, blob_name)
        await blob.exists()

        # Act
        token_credential = self.get_credential(BlobClient, is_async=True)
        blob = BlobClient(
            self.bsc.url, container_name=self.container_name, blob_name=blob_name,
            credential=token_credential, audience=f'https://{storage_account_name}.blob.core.windows.net'
        )

        # Assert
        response = await blob.exists()
        assert response is not None

    @pytest.mark.live_test_only
    @BlobPreparer()
    async def test_oauth_error_handling(self, **kwargs):
        storage_account_name = kwargs.pop("storage_account_name")

        # Arrange
        from azure.identity.aio import ClientSecretCredential

        # Generate an invalid credential
        creds = ClientSecretCredential(
            "00000000-0000-0000-0000-000000000000",
            "00000000-0000-0000-0000-000000000000",
            "00000000-0000-0000-0000-000000000000" + 'a'
        )

        bsc = BlobServiceClient(self.account_url(storage_account_name, "blob"), credential=creds, retry_total=0)
        container = bsc.get_container_client('testing')

        # Act
        with pytest.raises(ClientAuthenticationError):
            await container.exists()

    @BlobPreparer()
    @recorded_by_proxy_async
    async def test_upload_blob_partial_stream(self, **kwargs):
        storage_account_name = kwargs.pop("storage_account_name")
        storage_account_key = kwargs.pop("storage_account_key")

        # Arrange
        await self._setup(storage_account_name, storage_account_key)
        blob = self.bsc.get_container_client(self.container_name).get_blob_client(self._get_blob_reference())
        data = b'abcde' * 100
        stream = BytesIO(data)
        length = 207

        # Act
        await blob.upload_blob(stream, length=length, overwrite=True)

        # Assert
        result = await (await blob.download_blob()).readall()
        assert result == data[:length]

    @BlobPreparer()
    @recorded_by_proxy_async
    async def test_upload_blob_partial_stream_chunked(self, **kwargs):
        storage_account_name = kwargs.pop("storage_account_name")
        storage_account_key = kwargs.pop("storage_account_key")

        # Arrange
        await self._setup(storage_account_name, storage_account_key)
        self.bsc._config.max_single_put_size = 1024
        self.bsc._config.max_block_size = 1024

        blob = self.bsc.get_container_client(self.container_name).get_blob_client(self._get_blob_reference())
        data = b'abcde' * 1024
        stream = BytesIO(data)
        length = 3000

        # Act
        await blob.upload_blob(stream, length=length, overwrite=True)

        # Assert
        result = await (await blob.download_blob()).readall()
        assert result == data[:length]

    @pytest.mark.live_test_only
    @BlobPreparer()
<<<<<<< HEAD
    async def test_download_blob_decompress(self, **kwargs):
        storage_account_name = kwargs.pop("storage_account_name")
        storage_account_key = kwargs.pop("storage_account_key")

        # Arrange
        await self._setup(storage_account_name, storage_account_key)
        blob_name = self._get_blob_reference()
        blob = self.bsc.get_blob_client(self.container_name, blob_name)
        compressed_data = b'\x1f\x8b\x08\x00\x00\x00\x00\x00\x00\xff\xcaH\xcd\xc9\xc9WH+\xca\xcfUH\xaf\xca,\x00\x00\x00\x00\xff\xff\x03\x00d\xaa\x8e\xb5\x0f\x00\x00\x00'
        decompressed_data = b"hello from gzip"
        content_settings = ContentSettings(content_encoding='gzip')

        # Act / Assert
        await blob.upload_blob(data=compressed_data, overwrite=True, content_settings=content_settings)

        downloaded = await blob.download_blob(decompress=True)
        result = await downloaded.readall()
        assert result == decompressed_data

        downloaded = await blob.download_blob(decompress=False)
        result = await downloaded.readall()
        assert result == compressed_data

    @pytest.mark.live_test_only
    @BlobPreparer()
    async def test_download_blob_no_decompress_chunks(self, **kwargs):
        storage_account_name = kwargs.pop("storage_account_name")
        storage_account_key = kwargs.pop("storage_account_key")

        # Arrange
        await self._setup(storage_account_name, storage_account_key)
        blob_name = self._get_blob_reference()
        blob = BlobClient(
            account_url=self.account_url(storage_account_name, "blob"),
            container_name=self.container_name,
            blob_name=blob_name,
            credential=storage_account_key,
            max_chunk_get_size=4,
            max_single_get_size=4,
        )
        compressed_data = b'\x1f\x8b\x08\x00\x00\x00\x00\x00\x00\xff\xcaH\xcd\xc9\xc9WH+\xca\xcfUH\xaf\xca,\x00\x00\x00\x00\xff\xff\x03\x00d\xaa\x8e\xb5\x0f\x00\x00\x00'
        content_settings = ContentSettings(content_encoding='gzip')

        # Act / Assert
        await blob.upload_blob(data=compressed_data, overwrite=True, content_settings=content_settings)

        result = await (await blob.download_blob(decompress=False)).readall()
        assert result == compressed_data
=======
    async def test_blob_user_delegation_oid(self, **kwargs):
        storage_account_name = kwargs.pop("storage_account_name")
        variables = kwargs.pop("variables", {})
        token_credential = self.get_credential(BlobServiceClient, is_async=True)
        data = b"abc123"

        service = BlobServiceClient(
            account_url=self.account_url(storage_account_name, "blob"),
            credential=token_credential
        )
        start = self.get_datetime_variable(variables, 'start', datetime.utcnow())
        expiry = self.get_datetime_variable(variables, 'expiry', datetime.utcnow() + timedelta(hours=1))
        user_delegation_key = await service.get_user_delegation_key(key_start_time=start, key_expiry_time=expiry)
        token = await token_credential.get_token("https://storage.azure.com/.default")
        user_delegation_oid = jwt.decode(token.token, options={"verify_signature": False}).get("oid")

        container_name = self.get_resource_name('oauthcontainer')
        container = await service.create_container(container_name)
        blob = container.get_blob_client(self.get_resource_name('oauthblob'))
        await blob.upload_blob(BytesIO(data), length=len(data))

        container_token = self.generate_sas(
            generate_container_sas,
            container.account_name,
            container.container_name,
            permission=ContainerSasPermissions(read=True, list=True),
            expiry=datetime.utcnow() + timedelta(hours=1),
            user_delegation_key=user_delegation_key,
            user_delegation_oid=user_delegation_oid
        )
        assert "sduoid=" + user_delegation_oid in container_token

        container_client = ContainerClient.from_container_url(
            f"{container.url}?{container_token}",
            credential=token_credential
        )

        blobs_list = []
        async for b in container_client.list_blobs():
            blobs_list.append(b)
        assert blobs_list is not None

        sas_token = self.generate_sas(
            generate_blob_sas,
            blob.account_name,
            blob.container_name,
            blob.blob_name,
            permission=BlobSasPermissions(read=True),
            expiry=datetime.utcnow() + timedelta(hours=1),
            user_delegation_key=user_delegation_key,
            user_delegation_oid=user_delegation_oid
        )
        assert "sduoid=" + user_delegation_oid in sas_token

        blob_client = BlobClient.from_blob_url(
            f"{blob.url}?{sas_token}",
            credential=token_credential
        )
        content = await (await blob_client.download_blob()).readall()
        assert content == data

        return variables
>>>>>>> 93a80ece

# ------------------------------------------------------------------------------<|MERGE_RESOLUTION|>--- conflicted
+++ resolved
@@ -3529,7 +3529,71 @@
 
     @pytest.mark.live_test_only
     @BlobPreparer()
-<<<<<<< HEAD
+    async def test_blob_user_delegation_oid(self, **kwargs):
+        storage_account_name = kwargs.pop("storage_account_name")
+        variables = kwargs.pop("variables", {})
+        token_credential = self.get_credential(BlobServiceClient, is_async=True)
+        data = b"abc123"
+
+        service = BlobServiceClient(
+            account_url=self.account_url(storage_account_name, "blob"),
+            credential=token_credential
+        )
+        start = self.get_datetime_variable(variables, 'start', datetime.utcnow())
+        expiry = self.get_datetime_variable(variables, 'expiry', datetime.utcnow() + timedelta(hours=1))
+        user_delegation_key = await service.get_user_delegation_key(key_start_time=start, key_expiry_time=expiry)
+        token = await token_credential.get_token("https://storage.azure.com/.default")
+        user_delegation_oid = jwt.decode(token.token, options={"verify_signature": False}).get("oid")
+
+        container_name = self.get_resource_name('oauthcontainer')
+        container = await service.create_container(container_name)
+        blob = container.get_blob_client(self.get_resource_name('oauthblob'))
+        await blob.upload_blob(BytesIO(data), length=len(data))
+
+        container_token = self.generate_sas(
+            generate_container_sas,
+            container.account_name,
+            container.container_name,
+            permission=ContainerSasPermissions(read=True, list=True),
+            expiry=datetime.utcnow() + timedelta(hours=1),
+            user_delegation_key=user_delegation_key,
+            user_delegation_oid=user_delegation_oid
+        )
+        assert "sduoid=" + user_delegation_oid in container_token
+
+        container_client = ContainerClient.from_container_url(
+            f"{container.url}?{container_token}",
+            credential=token_credential
+        )
+
+        blobs_list = []
+        async for b in container_client.list_blobs():
+            blobs_list.append(b)
+        assert blobs_list is not None
+
+        sas_token = self.generate_sas(
+            generate_blob_sas,
+            blob.account_name,
+            blob.container_name,
+            blob.blob_name,
+            permission=BlobSasPermissions(read=True),
+            expiry=datetime.utcnow() + timedelta(hours=1),
+            user_delegation_key=user_delegation_key,
+            user_delegation_oid=user_delegation_oid
+        )
+        assert "sduoid=" + user_delegation_oid in sas_token
+
+        blob_client = BlobClient.from_blob_url(
+            f"{blob.url}?{sas_token}",
+            credential=token_credential
+        )
+        content = await (await blob_client.download_blob()).readall()
+        assert content == data
+
+        return variables
+
+    @pytest.mark.live_test_only
+    @BlobPreparer()
     async def test_download_blob_decompress(self, **kwargs):
         storage_account_name = kwargs.pop("storage_account_name")
         storage_account_key = kwargs.pop("storage_account_key")
@@ -3578,69 +3642,5 @@
 
         result = await (await blob.download_blob(decompress=False)).readall()
         assert result == compressed_data
-=======
-    async def test_blob_user_delegation_oid(self, **kwargs):
-        storage_account_name = kwargs.pop("storage_account_name")
-        variables = kwargs.pop("variables", {})
-        token_credential = self.get_credential(BlobServiceClient, is_async=True)
-        data = b"abc123"
-
-        service = BlobServiceClient(
-            account_url=self.account_url(storage_account_name, "blob"),
-            credential=token_credential
-        )
-        start = self.get_datetime_variable(variables, 'start', datetime.utcnow())
-        expiry = self.get_datetime_variable(variables, 'expiry', datetime.utcnow() + timedelta(hours=1))
-        user_delegation_key = await service.get_user_delegation_key(key_start_time=start, key_expiry_time=expiry)
-        token = await token_credential.get_token("https://storage.azure.com/.default")
-        user_delegation_oid = jwt.decode(token.token, options={"verify_signature": False}).get("oid")
-
-        container_name = self.get_resource_name('oauthcontainer')
-        container = await service.create_container(container_name)
-        blob = container.get_blob_client(self.get_resource_name('oauthblob'))
-        await blob.upload_blob(BytesIO(data), length=len(data))
-
-        container_token = self.generate_sas(
-            generate_container_sas,
-            container.account_name,
-            container.container_name,
-            permission=ContainerSasPermissions(read=True, list=True),
-            expiry=datetime.utcnow() + timedelta(hours=1),
-            user_delegation_key=user_delegation_key,
-            user_delegation_oid=user_delegation_oid
-        )
-        assert "sduoid=" + user_delegation_oid in container_token
-
-        container_client = ContainerClient.from_container_url(
-            f"{container.url}?{container_token}",
-            credential=token_credential
-        )
-
-        blobs_list = []
-        async for b in container_client.list_blobs():
-            blobs_list.append(b)
-        assert blobs_list is not None
-
-        sas_token = self.generate_sas(
-            generate_blob_sas,
-            blob.account_name,
-            blob.container_name,
-            blob.blob_name,
-            permission=BlobSasPermissions(read=True),
-            expiry=datetime.utcnow() + timedelta(hours=1),
-            user_delegation_key=user_delegation_key,
-            user_delegation_oid=user_delegation_oid
-        )
-        assert "sduoid=" + user_delegation_oid in sas_token
-
-        blob_client = BlobClient.from_blob_url(
-            f"{blob.url}?{sas_token}",
-            credential=token_credential
-        )
-        content = await (await blob_client.download_blob()).readall()
-        assert content == data
-
-        return variables
->>>>>>> 93a80ece
 
 # ------------------------------------------------------------------------------