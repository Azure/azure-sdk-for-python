# -------------------------------------------------------------------------
# Copyright (c) Microsoft Corporation. All rights reserved.
# Licensed under the MIT License. See License.txt in the project root for
# license information.
# --------------------------------------------------------------------------

import asyncio
import jwt
import os
import tempfile
import uuid
from datetime import datetime, timedelta
from enum import Enum
from io import BytesIO

import aiohttp
import pytest
import requests
from azure.core import MatchConditions
from azure.core.credentials import AzureSasCredential, AzureNamedKeyCredential
from azure.core.exceptions import (
    HttpResponseError,
    ResourceNotFoundError,
    ResourceExistsError,
    ClientAuthenticationError,
    ResourceModifiedError
)
from azure.core.pipeline.transport import AioHttpTransport
from azure.mgmt.storage.aio import StorageManagementClient
from azure.storage.blob.aio import (
    BlobClient,
    BlobServiceClient,
    ContainerClient,
    download_blob_from_url,
    upload_blob_to_url
)
from azure.storage.blob import (
    AccessPolicy,
    AccountSasPermissions,
    BlobImmutabilityPolicyMode,
    BlobProperties,
    BlobSasPermissions,
    BlobType,
    ContainerSasPermissions,
    ContentSettings,
    ImmutabilityPolicy,
    RehydratePriority,
    ResourceTypes,
    Services,
    StandardBlobTier,
    StorageErrorCode,
    generate_account_sas,
    generate_container_sas,
    generate_blob_sas
)
from devtools_testutils.fake_credentials_async import AsyncFakeCredential
from devtools_testutils.aio import recorded_by_proxy_async
from devtools_testutils.storage.aio import AsyncStorageRecordedTestCase
from settings.testcase import BlobPreparer
from test_helpers_async import (
    AsyncStream,
    _build_base_file_share_headers,
    _create_file_share_oauth
)

# ------------------------------------------------------------------------------
SMALL_BLOB_SIZE = 1024
TEST_CONTAINER_PREFIX = 'container'
TEST_BLOB_PREFIX = 'blob'
# ------------------------------------------------------------------------------


class TestStorageCommonBlobAsync(AsyncStorageRecordedTestCase):
    # --Helpers-----------------------------------------------------------------
    async def _setup(self, storage_account_name, key):
        self.bsc = BlobServiceClient(self.account_url(storage_account_name, "blob"), credential=key)
        self.container_name = self.get_resource_name('utcontainer')
        self.source_container_name = self.get_resource_name('utcontainersource')
        self.byte_data = self.get_random_bytes(1024)
        if self.is_live:
            try:
                await self.bsc.create_container(self.container_name)
            except ResourceExistsError:
                pass
            try:
                await self.bsc.create_container(self.source_container_name)
            except ResourceExistsError:
                pass

    async def _create_source_blob(self, data):
        blob_client = self.bsc.get_blob_client(self.source_container_name, self.get_resource_name(TEST_BLOB_PREFIX))
        await blob_client.upload_blob(data, overwrite=True)
        return blob_client

    async def _create_blob(self, tags=None, data=b'', **kwargs):
        blob_name = self._get_blob_reference()
        blob = self.bsc.get_blob_client(self.container_name, blob_name)
        await blob.upload_blob(data, tags=tags, overwrite=True, **kwargs)
        return blob

    async def _get_bearer_token_string(self, resource: str = "https://storage.azure.com/.default") -> str:
        access_token = await self.get_credential(BlobServiceClient, is_async=True).get_token(resource)
        return "Bearer " + access_token.token

    async def _setup_remote(self, storage_account_name, key):
        self.bsc2 = BlobServiceClient(self.account_url(storage_account_name, "blob"), credential=key)
        self.remote_container_name = 'rmt'

    def _teardown(self, file_path):
        if os.path.isfile(file_path):
            try:
                os.remove(file_path)
            except:
                pass

    def _get_container_reference(self):
        return self.get_resource_name(TEST_CONTAINER_PREFIX)

    def _get_blob_reference(self):
        return self.get_resource_name(TEST_BLOB_PREFIX)

    async def _create_block_blob(self, overwrite=False, tags=None, standard_blob_tier=None):
        blob_name = self._get_blob_reference()
        blob = self.bsc.get_blob_client(self.container_name, blob_name)
        await blob.upload_blob(self.byte_data, length=len(self.byte_data), overwrite=overwrite, tags=tags,
                              standard_blob_tier=standard_blob_tier)
        return blob_name

    async def _create_empty_block_blob(self, overwrite=False, tags=None):
        blob_name = self._get_blob_reference()
        blob = self.bsc.get_blob_client(self.container_name, blob_name)
        await blob.upload_blob("", length=0, overwrite=overwrite, tags=tags)
        return blob_name

    async def _create_remote_container(self):
        self.remote_container_name = self.get_resource_name('remotectnr')
        remote_container = self.bsc2.get_container_client(self.remote_container_name)
        try:
            await remote_container.create_container()
        except ResourceExistsError:
            pass

    async def _create_remote_block_blob(self, blob_data=None):
        if not blob_data:
            blob_data = b'12345678' * 1024 * 1024
        source_blob_name = self._get_blob_reference()
        source_blob = self.bsc2.get_blob_client(self.remote_container_name, source_blob_name)
        await source_blob.upload_blob(blob_data, overwrite=True)
        return source_blob

    async def _wait_for_async_copy(self, blob):
        count = 0
        props = await blob.get_blob_properties()
        while props.copy.status == 'pending':
            count = count + 1
            if count > 10:
                self.fail('Timed out waiting for async copy to complete.')
            self.sleep(6)
            props = await blob.get_blob_properties()
        return props

    def _assert_blob_is_soft_deleted(self, blob):
        assert blob.deleted
        assert blob.deleted_time is not None
        assert blob.remaining_retention_days is not None

    def _assert_blob_not_soft_deleted(self, blob):
        assert not blob.deleted
        assert blob.deleted_time is None
        assert blob.remaining_retention_days is None

    # -- Common test cases for blobs ----------------------------------------------
    @BlobPreparer()
    @recorded_by_proxy_async
    async def test_copy_from_file_to_blob_with_oauth(self, **kwargs):
        storage_account_name = kwargs.pop("storage_account_name")
        storage_account_key = kwargs.pop("storage_account_key")

        # Arrange
        await self._setup(storage_account_name, storage_account_key)
        bearer_token_string = await self._get_bearer_token_string()

        # Set up source file share with random data
        source_data = self.get_random_bytes(SMALL_BLOB_SIZE)
        file_name, base_url = await _create_file_share_oauth(
            self.get_resource_name("utshare"),
            self.get_resource_name("file"),
            bearer_token_string,
            storage_account_name,
            source_data,
            self.is_live
        )

        # Set up destination blob without data
        blob_service_client = BlobServiceClient(
            account_url=self.account_url(storage_account_name, "blob"),
            credential=storage_account_key
        )
        destination_blob_client = blob_service_client.get_blob_client(
            container=self.source_container_name,
            blob=self.get_resource_name(TEST_BLOB_PREFIX + "1")
        )

        try:
            # Act
            with pytest.raises(ValueError):
                await destination_blob_client.start_copy_from_url(
                    source_url=base_url + "/" + file_name,
                    source_authorization=bearer_token_string,
                    source_token_intent='backup',
                    requires_sync=False
                )
            await destination_blob_client.start_copy_from_url(
                source_url=base_url + "/" + file_name,
                source_authorization=bearer_token_string,
                source_token_intent='backup',
                requires_sync=True
            )
            destination_blob = await destination_blob_client.download_blob()
            destination_blob_data = await destination_blob.readall()

            # Assert
            assert destination_blob_data == source_data
        finally:
            if self.is_live:
                async with aiohttp.ClientSession() as session:
                    await session.delete(
                        url=base_url,
                        headers=_build_base_file_share_headers(bearer_token_string, 0),
                        params={'restype': 'share'}
                    )
                await blob_service_client.delete_container(self.source_container_name)

    @BlobPreparer()
    @recorded_by_proxy_async
    async def test_start_copy_from_url_with_oauth(self, **kwargs):
        storage_account_name = kwargs.pop("storage_account_name")
        storage_account_key = kwargs.pop("storage_account_key")

        # Arrange
        await self._setup(storage_account_name, storage_account_key)
        # Create source blob
        source_blob_data = self.get_random_bytes(16 * 1024 + 5)
        source_blob_client = await self._create_source_blob(data=source_blob_data)
        # Create destination blob
        destination_blob_client = await self._create_blob()
        access_token = await self.get_credential(BlobServiceClient, is_async=True).get_token("https://storage.azure.com/.default")
        token = "Bearer {}".format(access_token.token)

        with pytest.raises(HttpResponseError):
            await destination_blob_client.start_copy_from_url(source_blob_client.url, requires_sync=True)
        with pytest.raises(ValueError):
            await destination_blob_client.start_copy_from_url(
                source_blob_client.url, source_authorization=token, requires_sync=False)

        await destination_blob_client.start_copy_from_url(
            source_blob_client.url, source_authorization=token, requires_sync=True)
        destination_blob = await destination_blob_client.download_blob()
        destination_blob_data = await destination_blob.readall()
        assert source_blob_data == destination_blob_data

    @BlobPreparer()
    @recorded_by_proxy_async
    async def test_blob_exists(self, **kwargs):
        storage_account_name = kwargs.pop("storage_account_name")
        storage_account_key = kwargs.pop("storage_account_key")

        # Arrange
        await self._setup(storage_account_name, storage_account_key)
        blob_name = await self._create_block_blob()

        # Act
        blob = self.bsc.get_blob_client(self.container_name, blob_name)
        exists = await blob.get_blob_properties()

        # Assert
        assert exists

    @BlobPreparer()
    @recorded_by_proxy_async
    async def test_blob_exists_with_if_tags(self, **kwargs):
        storage_account_name = kwargs.pop("storage_account_name")
        storage_account_key = kwargs.pop("storage_account_key")

        await self._setup(storage_account_name, storage_account_key)
        tags = {"tag1 name": "my tag", "tag2": "secondtag", "tag3": "thirdtag"}

        blob_name = await self._create_block_blob(overwrite=True, tags=tags)

        # Act
        blob = self.bsc.get_blob_client(self.container_name, blob_name)

        with pytest.raises(ResourceModifiedError):
            await blob.get_blob_properties(if_tags_match_condition="\"tag1\"='first tag'")
        await blob.get_blob_properties(if_tags_match_condition="\"tag1 name\"='my tag' AND \"tag2\"='secondtag'")

    @BlobPreparer()
    @recorded_by_proxy_async
    async def test_blob_not_exists(self, **kwargs):
        storage_account_name = kwargs.pop("storage_account_name")
        storage_account_key = kwargs.pop("storage_account_key")

        # Arrange
        await self._setup(storage_account_name, storage_account_key)
        blob_name = self._get_blob_reference()

        # Act
        blob = self.bsc.get_blob_client(self.container_name, blob_name)
        with pytest.raises(ResourceNotFoundError):
            await blob.get_blob_properties()

    @BlobPreparer()
    @recorded_by_proxy_async
    async def test_blob_snapshot_exists(self, **kwargs):
        storage_account_name = kwargs.pop("storage_account_name")
        storage_account_key = kwargs.pop("storage_account_key")

        # Arrange
        await self._setup(storage_account_name, storage_account_key)
        blob_name = await self._create_block_blob()
        blob = self.bsc.get_blob_client(self.container_name, blob_name)
        snapshot = await blob.create_snapshot()

        # Act
        blob = self.bsc.get_blob_client(self.container_name, blob_name, snapshot=snapshot)
        prop = await blob.get_blob_properties()

        # Assert
        assert prop
        assert snapshot['snapshot'] == prop.snapshot

    @BlobPreparer()
    @recorded_by_proxy_async
    async def test_upload_blob_from_generator(self, **kwargs):
        storage_account_name = kwargs.pop("storage_account_name")
        storage_account_key = kwargs.pop("storage_account_key")

        await self._setup(storage_account_name, storage_account_key)
        blob_name = self._get_blob_reference()
        # Act
        raw_data = self.get_random_bytes(3 * 1024 * 1024) + b"hello random text"

        def data_generator():
            for i in range(0, 2):
                yield raw_data

        blob = self.bsc.get_blob_client(self.container_name, blob_name)
        await blob.upload_blob(data=data_generator())
        dl_blob = await blob.download_blob()
        data = await dl_blob.readall()

        # Assert
        assert data == raw_data*2

    @BlobPreparer()
    @recorded_by_proxy_async
    async def test_upload_blob_from_async_generator(self, **kwargs):
        storage_account_name = kwargs.pop("storage_account_name")
        storage_account_key = kwargs.pop("storage_account_key")

        await self._setup(storage_account_name, storage_account_key)
        blob_name = self._get_blob_reference()
        data = b'Hello Async World!'

        async def data_generator():
            for _ in range(3):
                yield data
                await asyncio.sleep(0.1)

        # Act
        blob = self.bsc.get_blob_client(self.container_name, blob_name)
        await blob.upload_blob(data=data_generator())

        # Assert
        result = await (await blob.download_blob()).readall()
        assert result == data*3

    @BlobPreparer()
    @recorded_by_proxy_async
    async def test_upload_blob_from_async_generator_chunks(self, **kwargs):
        storage_account_name = kwargs.pop("storage_account_name")
        storage_account_key = kwargs.pop("storage_account_key")

        await self._setup(storage_account_name, storage_account_key)
        self.bsc._config.max_single_put_size = 1024
        self.bsc._config.max_block_size = 1024

        blob_name = self._get_blob_reference()
        data = b'abc' * 1024

        async def data_generator():
            for _ in range(3):
                yield data
                await asyncio.sleep(0.1)

        # Act
        blob = self.bsc.get_blob_client(self.container_name, blob_name)
        await blob.upload_blob(data=data_generator())

        # Assert
        result = await (await blob.download_blob()).readall()
        assert result == data*3

    @pytest.mark.live_test_only
    @BlobPreparer()
    async def test_upload_blob_from_async_generator_chunks_parallel(self, **kwargs):
        storage_account_name = kwargs.pop("storage_account_name")
        storage_account_key = kwargs.pop("storage_account_key")

        await self._setup(storage_account_name, storage_account_key)
        self.bsc._config.max_single_put_size = 1024
        self.bsc._config.max_block_size = 1024

        blob_name = self._get_blob_reference()
        data = b'abcde' * 1024

        async def data_generator():
            for _ in range(3):
                yield data
                await asyncio.sleep(0.1)

        # Act
        blob = self.bsc.get_blob_client(self.container_name, blob_name)
        await blob.upload_blob(data=data_generator(), max_concurrency=3, overwrite=True)

        # Assert
        result = await (await blob.download_blob()).readall()
        assert result == data * 3

    @pytest.mark.live_test_only
    @BlobPreparer()
    async def test_upload_blob_from_pipe(self, **kwargs):
        # Different OSs have different behavior, so this can't be recorded.
        storage_account_name = kwargs.pop("storage_account_name")
        storage_account_key = kwargs.pop("storage_account_key")

        await self._setup(storage_account_name, storage_account_key)
        blob_name = self._get_blob_reference()
        data = b"Hello World"

        reader_fd, writer_fd = os.pipe()

        with os.fdopen(writer_fd, 'wb') as writer:
            writer.write(data)

        # Act
        blob = self.bsc.get_blob_client(self.container_name, blob_name)
        with os.fdopen(reader_fd, mode='rb') as reader:
            await blob.upload_blob(data=reader, overwrite=True)

        blob_data = await (await blob.download_blob()).readall()

        # Assert
        assert data == blob_data

    @BlobPreparer()
    @recorded_by_proxy_async
    async def test_upload_blob_from_async_stream_single_chunk(self, **kwargs):
        storage_account_name = kwargs.pop("storage_account_name")
        storage_account_key = kwargs.pop("storage_account_key")

        await self._setup(storage_account_name, storage_account_key)
        blob_name = self._get_blob_reference()
        blob = self.bsc.get_blob_client(self.container_name, blob_name)

        data = b"Hello Async World!"
        stream = AsyncStream(data)

        # Act
        await blob.upload_blob(stream, overwrite=True)
        blob_data = await (await blob.download_blob()).readall()

        # Assert
        assert data == blob_data

    @BlobPreparer()
    @recorded_by_proxy_async
    async def test_upload_blob_from_async_stream_chunks(self, **kwargs):
        storage_account_name = kwargs.pop("storage_account_name")
        storage_account_key = kwargs.pop("storage_account_key")

        await self._setup(storage_account_name, storage_account_key)
        self.bsc._config.max_single_put_size = 1024
        self.bsc._config.max_block_size = 1024

        blob_name = self._get_blob_reference()
        blob = self.bsc.get_blob_client(self.container_name, blob_name)

        data = b"12345" * 1024
        stream = AsyncStream(data)

        # Act
        await blob.upload_blob(stream, overwrite=True)
        blob_data = await (await blob.download_blob()).readall()

        # Assert
        assert data == blob_data

    @pytest.mark.live_test_only
    @BlobPreparer()
    async def test_upload_blob_from_async_stream_chunks_parallel(self, **kwargs):
        storage_account_name = kwargs.pop("storage_account_name")
        storage_account_key = kwargs.pop("storage_account_key")

        await self._setup(storage_account_name, storage_account_key)
        self.bsc._config.max_single_put_size = 1024
        self.bsc._config.max_block_size = 1024

        blob_name = self._get_blob_reference()
        blob = self.bsc.get_blob_client(self.container_name, blob_name)

        data = b"12345" * 1024
        stream = AsyncStream(data)

        # Act
        await blob.upload_blob(stream, overwrite=True, max_concurrency=3)
        blob_data = await (await blob.download_blob()).readall()

        # Assert
        assert data == blob_data

    @BlobPreparer()
    @recorded_by_proxy_async
    async def test_blob_snapshot_not_exists(self, **kwargs):
        storage_account_name = kwargs.pop("storage_account_name")
        storage_account_key = kwargs.pop("storage_account_key")

        # Arrange
        await self._setup(storage_account_name, storage_account_key)
        blob_name = await self._create_block_blob()

        # Act
        blob = self.bsc.get_blob_client(self.container_name, blob_name, snapshot="1988-08-18T07:52:31.6690068Z")
        with pytest.raises(ResourceNotFoundError):
            await blob.get_blob_properties()

    @BlobPreparer()
    @recorded_by_proxy_async
    async def test_blob_container_not_exists(self, **kwargs):
        storage_account_name = kwargs.pop("storage_account_name")
        storage_account_key = kwargs.pop("storage_account_key")

        # In this case both the blob and container do not exist
        # Arrange
        await self._setup(storage_account_name, storage_account_key)
        blob_name = self._get_blob_reference()

        # Act
        blob = self.bsc.get_blob_client(self._get_container_reference(), blob_name)
        with pytest.raises(ResourceNotFoundError):
            await blob.get_blob_properties()

    @BlobPreparer()
    @recorded_by_proxy_async
    async def test_create_blob_with_question_mark(self, **kwargs):
        storage_account_name = kwargs.pop("storage_account_name")
        storage_account_key = kwargs.pop("storage_account_key")

        # Arrange
        await self._setup(storage_account_name, storage_account_key)
        blob_name = '?ques?tion?'
        blob_data = '???'

        # Act
        blob = self.bsc.get_blob_client(self.container_name, blob_name)
        await blob.upload_blob(blob_data)

        # Assert
        stream = await blob.download_blob(encoding='utf-8')
        data = await stream.readall()
        assert data is not None
        assert data == blob_data

    @BlobPreparer()
    @recorded_by_proxy_async
    async def test_create_blob_with_equal_sign(self, **kwargs):
        storage_account_name = kwargs.pop("storage_account_name")
        storage_account_key = kwargs.pop("storage_account_key")

        # Arrange
        await self._setup(storage_account_name, storage_account_key)
        blob_name = '=ques=tion!'
        blob_data = '???'

        # Act
        blob = self.bsc.get_blob_client(self.container_name, blob_name)
        await blob.upload_blob(blob_data)

        # Assert
        stream = await blob.download_blob(encoding='utf-8')
        data = await stream.readall()
        assert data is not None
        assert data == blob_data

    @BlobPreparer()
    @recorded_by_proxy_async
    async def test_create_blob_with_special_chars(self, **kwargs):
        storage_account_name = kwargs.pop("storage_account_name")
        storage_account_key = kwargs.pop("storage_account_key")

        # Arrange
        await self._setup(storage_account_name, storage_account_key)
        # Act
        for c in '-._ /()$=\',~':
            blob_name = '{0}a{0}a{0}'.format(c)
            blob_data = c
            blob = self.bsc.get_blob_client(self.container_name, blob_name)
            await blob.upload_blob(blob_data, length=len(blob_data))

            data = await (await blob.download_blob()).readall()
            content = data.decode('utf-8')
            assert content == blob_data

    @BlobPreparer()
    @recorded_by_proxy_async
    async def test_create_blob_and_download_blob_with_vid(self, **kwargs):
        versioned_storage_account_name = kwargs.pop("versioned_storage_account_name")
        versioned_storage_account_key = kwargs.pop("versioned_storage_account_key")

        # Arrange
        await self._setup(versioned_storage_account_name, versioned_storage_account_key)
        # Act
        for c in '-._ /()$=\',~':
            blob_name = '{0}a{0}a{0}'.format(c)
            blob_data = c
            blob = self.bsc.get_blob_client(self.container_name, blob_name)
            resp = await blob.upload_blob(blob_data, length=len(blob_data), overwrite=True)
            assert resp.get('version_id') is not None

            data = await (await blob.download_blob(version_id=resp.get('version_id'))).readall()
            content = data.decode('utf-8')
            assert content == blob_data

        # Assert

    @BlobPreparer()
    @recorded_by_proxy_async
    async def test_create_blob_with_lease_id(self, **kwargs):
        storage_account_name = kwargs.pop("storage_account_name")
        storage_account_key = kwargs.pop("storage_account_key")

        # Arrange
        await self._setup(storage_account_name, storage_account_key)
        blob_name = await self._create_block_blob()
        blob = self.bsc.get_blob_client(self.container_name, blob_name)
        lease = await blob.acquire_lease(lease_id='00000000-1111-2222-3333-444444444444')

        # Act
        data = b'hello world again'
        resp = await blob.upload_blob(data, length=len(data), lease=lease)

        # Assert
        assert resp.get('etag') is not None
        stream = await blob.download_blob(lease=lease)
        content = await stream.readall()
        assert content == data

    @BlobPreparer()
    @recorded_by_proxy_async
    async def test_create_blob_with_metadata(self, **kwargs):
        storage_account_name = kwargs.pop("storage_account_name")
        storage_account_key = kwargs.pop("storage_account_key")

        # Arrange
        await self._setup(storage_account_name, storage_account_key)
        blob_name = self._get_blob_reference()
        metadata = {'hello': 'world', 'number': '42'}

        # Act
        data = b'hello world'
        blob = self.bsc.get_blob_client(self.container_name, blob_name)
        resp = await blob.upload_blob(data, length=len(data), metadata=metadata)

        # Assert
        assert resp.get('etag') is not None
        md = (await blob.get_blob_properties()).metadata
        assert md == metadata

    @BlobPreparer()
    @recorded_by_proxy_async
    async def test_upload_blob_with_dictionary(self, **kwargs):
        storage_account_name = kwargs.pop("storage_account_name")
        storage_account_key = kwargs.pop("storage_account_key")

        await self._setup(storage_account_name, storage_account_key)
        blob_name = 'test_blob'
        blob_data = {'hello': 'world'}

        # Act
        blob = self.bsc.get_blob_client(self.container_name, blob_name)

        # Assert
        with pytest.raises(TypeError):
            await blob.upload_blob(blob_data)

    @BlobPreparer()
    @recorded_by_proxy_async
    async def test_create_blob_with_generator(self, **kwargs):
        storage_account_name = kwargs.pop("storage_account_name")
        storage_account_key = kwargs.pop("storage_account_key")

        await self._setup(storage_account_name, storage_account_key)

        # Act
        def gen():
            yield "hello"
            yield "world!"
            yield " eom"
        blob = self.bsc.get_blob_client(self.container_name, "gen_blob")
        resp = await blob.upload_blob(data=gen())

        # Assert
        assert resp.get('etag') is not None
        content = await (await blob.download_blob()).readall()
        assert content == b"helloworld! eom"

    @pytest.mark.live_test_only
    @BlobPreparer()
    async def test_create_blob_with_requests(self, **kwargs):
        storage_account_name = kwargs.pop("storage_account_name")
        storage_account_key = kwargs.pop("storage_account_key")

        await self._setup(storage_account_name, storage_account_key)
        # Act
        uri = "https://en.wikipedia.org/wiki/Microsoft"
        data = requests.get(uri, stream=True)
        blob = self.bsc.get_blob_client(self.container_name, "msft")
        resp = await blob.upload_blob(data=data.raw, overwrite=True)

        assert resp.get('etag') is not None

    @pytest.mark.live_test_only
    @BlobPreparer()
    async def test_create_blob_with_aiohttp(self, **kwargs):
        storage_account_name = kwargs.pop("storage_account_name")
        storage_account_key = kwargs.pop("storage_account_key")

        await self._setup(storage_account_name, storage_account_key)

        # Create a blob to download with aiohttp using SAS
        data = b'a' * 1024 * 1024
        blob = await self._create_blob(data=data)

        sas = self.generate_sas(
            generate_blob_sas,
            blob.account_name,
            blob.container_name,
            blob.blob_name,
            account_key=storage_account_key,
            permission=BlobSasPermissions(read=True),
            expiry=datetime.utcnow() + timedelta(hours=1),
        )

        # Act
        uri = blob.url + '?' + sas
        async with aiohttp.ClientSession() as session:
            async with session.get(uri) as data:
                async for text, _ in data.content.iter_chunks():
                    blob2 = self.bsc.get_blob_client(self.container_name, blob.blob_name + '_copy')
                    resp = await blob2.upload_blob(data=text, overwrite=True)
                    assert resp.get('etag') is not None

    @BlobPreparer()
    @recorded_by_proxy_async
    async def test_get_blob_with_existing_blob(self, **kwargs):
        storage_account_name = kwargs.pop("storage_account_name")
        storage_account_key = kwargs.pop("storage_account_key")

        # Arrange
        await self._setup(storage_account_name, storage_account_key)
        blob_name = await self._create_block_blob()

        # Act
        blob = self.bsc.get_blob_client(self.container_name, blob_name)
        stream = await blob.download_blob()
        content = await stream.readall()

        # Assert
        assert content == self.byte_data

    @BlobPreparer()
    @recorded_by_proxy_async
    async def test_get_blob_with_snapshot(self, **kwargs):
        storage_account_name = kwargs.pop("storage_account_name")
        storage_account_key = kwargs.pop("storage_account_key")

        # Arrange
        await self._setup(storage_account_name, storage_account_key)
        blob_name = await self._create_block_blob()
        blob = self.bsc.get_blob_client(self.container_name, blob_name)
        snap = await blob.create_snapshot()
        snapshot = self.bsc.get_blob_client(
            self.container_name, blob_name, snapshot=snap)

        # Act
        stream = await snapshot.download_blob()
        content = await stream.readall()

        # Assert
        assert content == self.byte_data

    @BlobPreparer()
    @recorded_by_proxy_async
    async def test_get_blob_with_snapshot_previous(self, **kwargs):
        storage_account_name = kwargs.pop("storage_account_name")
        storage_account_key = kwargs.pop("storage_account_key")

        # Arrange
        await self._setup(storage_account_name, storage_account_key)
        blob_name = await self._create_block_blob()
        blob = self.bsc.get_blob_client(self.container_name, blob_name)
        snap = await blob.create_snapshot()
        snapshot = self.bsc.get_blob_client(
            self.container_name, blob_name, snapshot=snap)

        upload_data = b'hello world again'
        await blob.upload_blob(upload_data, length=len(upload_data), overwrite=True)

        # Act
        blob_previous = await snapshot.download_blob()
        blob_previous_bytes = await blob_previous.readall()
        blob_latest = await blob.download_blob()
        blob_latest_bytes = await blob_latest.readall()

        # Assert
        assert blob_previous_bytes == self.byte_data
        assert blob_latest_bytes == b'hello world again'

    @BlobPreparer()
    @recorded_by_proxy_async
    async def test_get_blob_with_range(self, **kwargs):
        storage_account_name = kwargs.pop("storage_account_name")
        storage_account_key = kwargs.pop("storage_account_key")

        # Arrange
        await self._setup(storage_account_name, storage_account_key)
        blob_name = await self._create_block_blob()

        # Act
        blob = self.bsc.get_blob_client(self.container_name, blob_name)
        stream = await blob.download_blob(offset=0, length=5)
        content = await stream.readall()

        # Assert
        assert content == self.byte_data[:5]

    @BlobPreparer()
    @recorded_by_proxy_async
    async def test_get_blob_with_lease(self, **kwargs):
        storage_account_name = kwargs.pop("storage_account_name")
        storage_account_key = kwargs.pop("storage_account_key")

        # Arrange
        await self._setup(storage_account_name, storage_account_key)
        blob_name = await self._create_block_blob()
        blob = self.bsc.get_blob_client(self.container_name, blob_name)
        lease = await blob.acquire_lease(lease_id='00000000-1111-2222-3333-444444444444')

        # Act
        stream = await blob.download_blob(lease=lease)
        content = await stream.readall()
        await lease.release()

        # Assert
        assert content == self.byte_data

    @BlobPreparer()
    @recorded_by_proxy_async
    async def test_get_blob_with_non_existing_blob(self, **kwargs):
        storage_account_name = kwargs.pop("storage_account_name")
        storage_account_key = kwargs.pop("storage_account_key")

        # Arrange
        await self._setup(storage_account_name, storage_account_key)
        blob_name = self._get_blob_reference()

        # Act
        blob = self.bsc.get_blob_client(self.container_name, blob_name)
        with pytest.raises(ResourceNotFoundError):
            await blob.download_blob()

        # Assert

    @BlobPreparer()
    @recorded_by_proxy_async
    async def test_set_blob_properties_with_existing_blob(self, **kwargs):
        storage_account_name = kwargs.pop("storage_account_name")
        storage_account_key = kwargs.pop("storage_account_key")

        # Arrange
        await self._setup(storage_account_name, storage_account_key)
        blob_name = await self._create_block_blob()

        # Act
        blob = self.bsc.get_blob_client(self.container_name, blob_name)
        await blob.set_http_headers(
            content_settings=ContentSettings(
                content_language='spanish',
                content_disposition='inline'),
        )

        # Assert
        props = await blob.get_blob_properties()
        assert props.content_settings.content_language == 'spanish'
        assert props.content_settings.content_disposition == 'inline'

    @BlobPreparer()
    @recorded_by_proxy_async
    async def test_set_blob_properties_with_if_tags(self, **kwargs):
        storage_account_name = kwargs.pop("storage_account_name")
        storage_account_key = kwargs.pop("storage_account_key")

        await self._setup(storage_account_name, storage_account_key)
        tags = {"tag1 name": "my tag", "tag2": "secondtag", "tag3": "thirdtag"}
        blob_name = await self._create_block_blob(tags=tags, overwrite=True)

        # Act
        blob = self.bsc.get_blob_client(self.container_name, blob_name)
        with pytest.raises(ResourceModifiedError):
            await blob.set_http_headers(content_settings=ContentSettings(
                content_language='spanish',
                content_disposition='inline'),
                if_tags_match_condition="\"tag1\"='first tag'")
        await blob.set_http_headers(
            content_settings=ContentSettings(
                content_language='spanish',
                content_disposition='inline'),
            if_tags_match_condition="\"tag1 name\"='my tag' AND \"tag2\"='secondtag'"
        )

        # Assert
        props = await blob.get_blob_properties()
        assert props.content_settings.content_language == 'spanish'
        assert props.content_settings.content_disposition == 'inline'

    @BlobPreparer()
    @recorded_by_proxy_async
    async def test_set_blob_properties_with_blob_settings_param(self, **kwargs):
        storage_account_name = kwargs.pop("storage_account_name")
        storage_account_key = kwargs.pop("storage_account_key")

        # Arrange
        await self._setup(storage_account_name, storage_account_key)
        blob_name = await self._create_block_blob()
        blob = self.bsc.get_blob_client(self.container_name, blob_name)
        props = await blob.get_blob_properties()

        # Act
        props.content_settings.content_language = 'spanish'
        props.content_settings.content_disposition = 'inline'
        await blob.set_http_headers(content_settings=props.content_settings)

        # Assert
        props = await blob.get_blob_properties()
        assert props.content_settings.content_language == 'spanish'
        assert props.content_settings.content_disposition == 'inline'

    @BlobPreparer()
    @recorded_by_proxy_async
    async def test_get_blob_properties(self, **kwargs):
        storage_account_name = kwargs.pop("storage_account_name")
        storage_account_key = kwargs.pop("storage_account_key")

        # Arrange
        await self._setup(storage_account_name, storage_account_key)
        blob_name = await self._create_block_blob()

        # Act
        blob = self.bsc.get_blob_client(self.container_name, blob_name)
        props = await blob.get_blob_properties()

        # Assert
        assert isinstance(props, BlobProperties)
        assert props.blob_type == BlobType.BlockBlob
        assert props.size == len(self.byte_data)
        assert props.lease.status == 'unlocked'
        assert props.creation_time is not None

    @BlobPreparer()
    @recorded_by_proxy_async
    async def test_get_blob_properties_returns_rehydrate_priority(self, **kwargs):
        storage_account_name = kwargs.pop("storage_account_name")
        storage_account_key = kwargs.pop("storage_account_key")

        # Arrange
        await self._setup(storage_account_name, storage_account_key)
        blob_name = await self._create_block_blob(standard_blob_tier=StandardBlobTier.Archive)

        # Act
        blob = self.bsc.get_blob_client(self.container_name, blob_name)
        await blob.set_standard_blob_tier(StandardBlobTier.Hot, rehydrate_priority=RehydratePriority.high)
        props = await blob.get_blob_properties()

        # Assert
        assert isinstance(props, BlobProperties)
        assert props.blob_type == BlobType.BlockBlob
        assert props.size == len(self.byte_data)
        assert props.rehydrate_priority == 'High'

    @BlobPreparer()
    @recorded_by_proxy_async
    async def test_get_blob_properties_fail(self, **kwargs):
        storage_account_name = kwargs.pop("storage_account_name")
        storage_account_key = kwargs.pop("storage_account_key")

        # Arrange
        await self._setup(storage_account_name, storage_account_key)
        blob_name = await self._create_block_blob()

        # Act
        blob = self.bsc.get_blob_client(self.container_name, blob_name, snapshot=1)

        with pytest.raises(HttpResponseError) as e:
            await blob.get_blob_properties()  # Invalid snapshot value of 1

        # Assert
        # TODO: No error code returned
        # assert StorageErrorCode.invalid_query_parameter_value == e.exception.error_code

    # This test is to validate that the ErrorCode is retrieved from the header during a
    # GET request. This is preferred to relying on the ErrorCode in the body.
    @BlobPreparer()
    @recorded_by_proxy_async
    async def test_get_blob_metadata_fail(self, **kwargs):
        storage_account_name = kwargs.pop("storage_account_name")
        storage_account_key = kwargs.pop("storage_account_key")

        # Arrange
        await self._setup(storage_account_name, storage_account_key)
        blob_name = await self._create_block_blob()

        # Act
        blob = self.bsc.get_blob_client(self.container_name, blob_name, snapshot=1)
        with pytest.raises(HttpResponseError) as e:
            (await blob.get_blob_properties()).metadata  # Invalid snapshot value of 1

        # Assert
        # TODO: No error code returned
        # assert StorageErrorCode.invalid_query_parameter_value == e.exception.error_code

    @BlobPreparer()
    @recorded_by_proxy_async
    async def test_get_blob_server_encryption(self, **kwargs):
        storage_account_name = kwargs.pop("storage_account_name")
        storage_account_key = kwargs.pop("storage_account_key")

        # Arrange
        await self._setup(storage_account_name, storage_account_key)
        blob_name = await self._create_block_blob()

        # Act
        blob = self.bsc.get_blob_client(self.container_name, blob_name)
        data = await blob.download_blob()

        # Assert
        assert data.properties.server_encrypted

    @BlobPreparer()
    @recorded_by_proxy_async
    async def test_get_blob_properties_server_encryption(self, **kwargs):
        storage_account_name = kwargs.pop("storage_account_name")
        storage_account_key = kwargs.pop("storage_account_key")

        # Arrange
        await self._setup(storage_account_name, storage_account_key)
        blob_name = await self._create_block_blob()

        # Act
        blob = self.bsc.get_blob_client(self.container_name, blob_name)
        props = await blob.get_blob_properties()

        # Assert
        assert props.server_encrypted

    @BlobPreparer()
    @recorded_by_proxy_async
    async def test_list_blobs_server_encryption(self, **kwargs):
        storage_account_name = kwargs.pop("storage_account_name")
        storage_account_key = kwargs.pop("storage_account_key")

        # Arrange
        await self._setup(storage_account_name, storage_account_key)
        await self._create_block_blob()
        container = self.bsc.get_container_client(self.container_name)
        blob_list = []
        async for b in container.list_blobs():
            blob_list.append(b)

        # Act

        # Assert
        for blob in blob_list:
            assert blob.server_encrypted

    @BlobPreparer()
    @recorded_by_proxy_async
    async def test_no_server_encryption(self, **kwargs):
        storage_account_name = kwargs.pop("storage_account_name")
        storage_account_key = kwargs.pop("storage_account_key")

        # Arrange
        self.bsc = BlobServiceClient(self.account_url(storage_account_name, "blob"), credential=storage_account_key)
        self.container_name = self.get_resource_name('utcontainer')
        self.source_container_name = self.get_resource_name('utcontainersource')
        self.byte_data = self.get_random_bytes(1024)
        await self.bsc.create_container(self.container_name)
        blob_name = await self._create_block_blob()
        blob = self.bsc.get_blob_client(self.container_name, blob_name)

        # Act
        def callback(response):
            response.http_response.headers['x-ms-server-encrypted'] = 'false'

        props = await blob.get_blob_properties(raw_response_hook=callback)

        # Assert
        assert not props.server_encrypted

    @BlobPreparer()
    @recorded_by_proxy_async
    async def test_get_blob_properties_with_snapshot(self, **kwargs):
        storage_account_name = kwargs.pop("storage_account_name")
        storage_account_key = kwargs.pop("storage_account_key")

        # Arrange
        await self._setup(storage_account_name, storage_account_key)
        blob_name = await self._create_block_blob()
        container = self.bsc.get_container_client(self.container_name)
        blob = self.bsc.get_blob_client(self.container_name, blob_name)
        res = await blob.create_snapshot()
        blobs = []
        async for b in container.list_blobs(include='snapshots'):
            blobs.append(b)

        assert len(blobs) == 2

        # Act
        snapshot = self.bsc.get_blob_client(self.container_name, blob_name, snapshot=res)
        props = await snapshot.get_blob_properties()

        # Assert
        assert blob is not None
        assert props.blob_type == BlobType.BlockBlob
        assert props.size == len(self.byte_data)

    @BlobPreparer()
    @recorded_by_proxy_async
    async def test_get_blob_properties_with_leased_blob(self, **kwargs):
        storage_account_name = kwargs.pop("storage_account_name")
        storage_account_key = kwargs.pop("storage_account_key")

        # Arrange
        await self._setup(storage_account_name, storage_account_key)
        blob_name = await self._create_block_blob()
        blob = self.bsc.get_blob_client(self.container_name, blob_name)
        lease = await blob.acquire_lease(lease_id='00000000-1111-2222-3333-444444444444')

        # Act
        props = await blob.get_blob_properties()

        # Assert
        assert isinstance(props, BlobProperties)
        assert props.blob_type == BlobType.BlockBlob
        assert props.size == len(self.byte_data)
        assert props.lease.status == 'locked'
        assert props.lease.state == 'leased'
        assert props.lease.duration == 'infinite'

    @BlobPreparer()
    @recorded_by_proxy_async
    async def test_get_blob_metadata(self, **kwargs):
        storage_account_name = kwargs.pop("storage_account_name")
        storage_account_key = kwargs.pop("storage_account_key")

        # Arrange
        await self._setup(storage_account_name, storage_account_key)
        blob_name = await self._create_block_blob()

        # Act
        blob = self.bsc.get_blob_client(self.container_name, blob_name)
        md = (await blob.get_blob_properties()).metadata

        # Assert
        assert md is not None

    @BlobPreparer()
    @recorded_by_proxy_async
    async def test_set_blob_metadata_with_upper_case(self, **kwargs):
        storage_account_name = kwargs.pop("storage_account_name")
        storage_account_key = kwargs.pop("storage_account_key")

        # Arrange
        await self._setup(storage_account_name, storage_account_key)
        metadata = {'hello': ' world ', ' number ': '42', 'UP': 'UPval'}
        blob_name = await self._create_block_blob()

        # Act
        blob = self.bsc.get_blob_client(self.container_name, blob_name)
        await blob.set_blob_metadata(metadata)

        # Assert
        md = (await blob.get_blob_properties()).metadata
        assert 3 == len(md)
        assert md['hello'] == 'world'
        assert md['number'] == '42'
        assert md['UP'] == 'UPval'
        assert not 'up' in md

    @BlobPreparer()
    @recorded_by_proxy_async
    async def test_set_blob_metadata_with_if_tags(self, **kwargs):
        storage_account_name = kwargs.pop("storage_account_name")
        storage_account_key = kwargs.pop("storage_account_key")

        # Arrange
        await self._setup(storage_account_name, storage_account_key)
        tags = {"tag1 name": "my tag", "tag2": "secondtag", "tag3": "thirdtag"}
        metadata = {'hello': ' world ', ' number ': '42', 'UP': 'UPval'}
        blob_name = await self._create_block_blob(tags=tags, overwrite=True)

        # Act
        blob = self.bsc.get_blob_client(self.container_name, blob_name)
        with pytest.raises(ResourceModifiedError):
            await blob.set_blob_metadata(metadata, if_tags_match_condition="\"tag1\"='first tag'")
        await blob.set_blob_metadata(metadata, if_tags_match_condition="\"tag1 name\"='my tag' AND \"tag2\"='secondtag'")

        # Assert
        md = (await blob.get_blob_properties()).metadata
        assert 3 == len(md)
        assert md['hello'] == 'world'
        assert md['number'] == '42'
        assert md['UP'] == 'UPval'
        assert not 'up' in md

    @BlobPreparer()
    @recorded_by_proxy_async
    async def test_set_blob_metadata_returns_vid(self, **kwargs):
        versioned_storage_account_name = kwargs.pop("versioned_storage_account_name")
        versioned_storage_account_key = kwargs.pop("versioned_storage_account_key")

        # Arrange
        await self._setup(versioned_storage_account_name, versioned_storage_account_key)
        metadata = {'hello': 'world', 'number': '42', 'UP': 'UPval'}
        blob_name = await self._create_block_blob()

        # Act
        blob = self.bsc.get_blob_client(self.container_name, blob_name)
        resp = await blob.set_blob_metadata(metadata)

        # Assert
        assert resp['version_id'] is not None
        md = (await blob.get_blob_properties()).metadata
        assert 3 == len(md)
        assert md['hello'] == 'world'
        assert md['number'] == '42'
        assert md['UP'] == 'UPval'
        assert not 'up' in md

    @BlobPreparer()
    @recorded_by_proxy_async
    async def test_delete_blob_with_existing_blob(self, **kwargs):
        storage_account_name = kwargs.pop("storage_account_name")
        storage_account_key = kwargs.pop("storage_account_key")

        # Arrange
        await self._setup(storage_account_name, storage_account_key)
        blob_name = await self._create_block_blob()

        # Act
        blob = self.bsc.get_blob_client(self.container_name, blob_name)
        resp = await blob.delete_blob()

        # Assert
        assert resp is None

    @BlobPreparer()
    @recorded_by_proxy_async
    async def test_delete_blob_with_if_tags(self, **kwargs):
        storage_account_name = kwargs.pop("storage_account_name")
        storage_account_key = kwargs.pop("storage_account_key")

        await self._setup(storage_account_name, storage_account_key)
        tags = {"tag1 name": "my tag", "tag2": "secondtag", "tag3": "thirdtag"}

        blob_name = await self._create_block_blob(tags=tags, overwrite=True)

        # Act
        blob = self.bsc.get_blob_client(self.container_name, blob_name)
        prop = await blob.get_blob_properties()

        with pytest.raises(ResourceModifiedError):
            await blob.delete_blob(if_tags_match_condition="\"tag1\"='first tag'")
        resp = await blob.delete_blob(etag=prop.etag, match_condition=MatchConditions.IfNotModified, if_tags_match_condition="\"tag1 name\"='my tag' AND \"tag2\"='secondtag'")

        # Assert
        assert resp is None

    @BlobPreparer()
    @recorded_by_proxy_async
    async def test_delete_specific_blob_version(self, **kwargs):
        versioned_storage_account_name = kwargs.pop("versioned_storage_account_name")
        versioned_storage_account_key = kwargs.pop("versioned_storage_account_key")

        # Arrange
        await self._setup(versioned_storage_account_name, versioned_storage_account_key)
        blob_name = self.get_resource_name("blobtodelete")

        # Act
        blob = self.bsc.get_blob_client(self.container_name, blob_name)
        resp = await blob.upload_blob(b'abc', overwrite=True)

        # Assert
        assert resp['version_id'] is not None

        # upload to override the previous version
        await blob.upload_blob(b'abc', overwrite=True)

        # Act
        resp = await blob.delete_blob(version_id=resp['version_id'])
        blob_list = []
        async for blob in self.bsc.get_container_client(self.container_name).list_blobs(include="versions"):
            blob_list.append(blob)
        # Assert
        assert resp is None
        assert len(blob_list) > 0

    @pytest.mark.live_test_only
    @BlobPreparer()
    async def test_delete_blob_version_with_blob_sas(self, **kwargs):
        versioned_storage_account_name = kwargs.pop("versioned_storage_account_name")
        versioned_storage_account_key = kwargs.pop("versioned_storage_account_key")

        await self._setup(versioned_storage_account_name, versioned_storage_account_key)
        blob_name = await self._create_block_blob()
        blob_client = self.bsc.get_blob_client(self.container_name, blob_name)
        resp = await blob_client.upload_blob(b'abcde', overwrite=True)

        version_id = resp['version_id']
        assert version_id is not None
        await blob_client.upload_blob(b'abc', overwrite=True)

        token = self.generate_sas(
            generate_blob_sas,
            blob_client.account_name,
            blob_client.container_name,
            blob_client.blob_name,
            version_id=version_id,
            account_key=versioned_storage_account_key,
            permission=BlobSasPermissions(delete=True, delete_previous_version=True),
            expiry=datetime.utcnow() + timedelta(hours=1),
        )

        # Act
        blob_client_using_sas = BlobClient.from_blob_url(blob_client.url, credential=token)
        resp = await blob_client_using_sas.delete_blob(version_id=version_id)

        # Assert
        assert resp is None
        async for blob in self.bsc.get_container_client(self.container_name).list_blobs(include="versions"):
            assert blob.version_id != version_id

    @BlobPreparer()
    @recorded_by_proxy_async
    async def test_delete_blob_with_non_existing_blob(self, **kwargs):
        storage_account_name = kwargs.pop("storage_account_name")
        storage_account_key = kwargs.pop("storage_account_key")

        # Arrange
        await self._setup(storage_account_name, storage_account_key)
        blob_name = self._get_blob_reference()

        # Act
        blob = self.bsc.get_blob_client(self.container_name, blob_name)
        with pytest.raises(ResourceNotFoundError):
            await blob.delete_blob()

        # Assert

    @BlobPreparer()
    @recorded_by_proxy_async
    async def test_delete_blob_snapshot(self, **kwargs):
        storage_account_name = kwargs.pop("storage_account_name")
        storage_account_key = kwargs.pop("storage_account_key")

        # Arrange
        await self._setup(storage_account_name, storage_account_key)
        blob_name = await self._create_block_blob()
        blob = self.bsc.get_blob_client(self.container_name, blob_name)
        snap = await blob.create_snapshot()
        snapshot = self.bsc.get_blob_client(
            self.container_name, blob_name, snapshot=snap)

        # Act
        await snapshot.delete_blob()

        # Assert
        container = self.bsc.get_container_client(self.container_name)
        blobs = []
        async for b in container.list_blobs(include='snapshots'):
            blobs.append(b)
        assert len(blobs) == 1
        assert blobs[0].name == blob_name
        assert blobs[0].snapshot is None

    @BlobPreparer()
    @recorded_by_proxy_async
    async def test_delete_blob_snapshots(self, **kwargs):
        storage_account_name = kwargs.pop("storage_account_name")
        storage_account_key = kwargs.pop("storage_account_key")

        # Arrange
        await self._setup(storage_account_name, storage_account_key)
        blob_name = await self._create_block_blob()
        blob = self.bsc.get_blob_client(self.container_name, blob_name)
        await blob.create_snapshot()

        # Act
        await blob.delete_blob(delete_snapshots='only')

        # Assert
        container = self.bsc.get_container_client(self.container_name)
        blobs = []
        async for b in container.list_blobs(include='snapshots'):
            blobs.append(b)
        assert len(blobs) == 1
        assert blobs[0].snapshot is None

    @BlobPreparer()
    @recorded_by_proxy_async
    async def test_create_blob_snapshot_returns_vid(self, **kwargs):
        versioned_storage_account_name = kwargs.pop("versioned_storage_account_name")
        versioned_storage_account_key = kwargs.pop("versioned_storage_account_key")

        # Arrange
        await self._setup(versioned_storage_account_name, versioned_storage_account_key)
        container = self.bsc.get_container_client(self.container_name)

        blob_name = await self._create_block_blob()
        blob = self.bsc.get_blob_client(self.container_name, blob_name)
        resp = await blob.create_snapshot()
        blobs = []
        async for b in container.list_blobs(include='snapshots'):
            blobs.append(b)

        # Assert
        assert resp['version_id'] is not None
        # Both create blob and create snapshot will create a new version
        assert len(blobs) >= 2

        # Act
        await blob.delete_blob(delete_snapshots='only')

        # Assert
        blobs = []
        async for b in container.list_blobs(include=['snapshots', 'versions']):
            blobs.append(b)
        assert len(blobs) > 0
        assert blobs[0].snapshot is None

    @BlobPreparer()
    @recorded_by_proxy_async
    async def test_delete_blob_with_snapshots(self, **kwargs):
        storage_account_name = kwargs.pop("storage_account_name")
        storage_account_key = kwargs.pop("storage_account_key")

        # Arrange
        await self._setup(storage_account_name, storage_account_key)
        blob_name = await self._create_block_blob()
        blob = self.bsc.get_blob_client(self.container_name, blob_name)
        await blob.create_snapshot()

        # Act
        # with pytest.raises(HttpResponseError):
        #    blob.delete_blob()

        await blob.delete_blob(delete_snapshots='include')

        # Assert
        container = self.bsc.get_container_client(self.container_name)
        blobs = []
        async for b in container.list_blobs(include='snapshots'):
            blobs.append(b)
        assert len(blobs) == 0

    @BlobPreparer()
    @recorded_by_proxy_async
    async def test_soft_delete_blob_without_snapshots(self, **kwargs):
        storage_account_name = kwargs.pop("soft_delete_storage_account_name")
        storage_account_key = kwargs.pop("soft_delete_storage_account_key")

        # Arrange
        await self._setup(storage_account_name, storage_account_key)
        blob_name = await self._create_block_blob()

        container = self.bsc.get_container_client(self.container_name)
        blob = container.get_blob_client(blob_name)

        # Soft delete the blob
        await blob.delete_blob()
        blob_list = []
        async for b in container.list_blobs(include='deleted'):
            blob_list.append(b)

        # Assert
        assert len(blob_list) == 1
        self._assert_blob_is_soft_deleted(blob_list[0])


        # list_blobs should not list soft deleted blobs if Include(deleted=True) is not specified
        blob_list = []
        async for b in container.list_blobs():
            blob_list.append(b)

        # Assert
        assert len(blob_list) == 0

        # Restore blob with undelete
        await blob.undelete_blob()
        blob_list = []
        async for b in container.list_blobs(include='deleted'):
            blob_list.append(b)

        # Assert
        assert len(blob_list) == 1
        self._assert_blob_not_soft_deleted(blob_list[0])

    @BlobPreparer()
    @recorded_by_proxy_async
    async def test_soft_delete_single_blob_snapshot(self, **kwargs):
        storage_account_name = kwargs.pop("soft_delete_storage_account_name")
        storage_account_key = kwargs.pop("soft_delete_storage_account_key")

        # Arrange
        await self._setup(storage_account_name, storage_account_key)
        blob_name = await self._create_block_blob()
        blob = self.bsc.get_blob_client(self.container_name, blob_name)
        blob_snapshot_1 = await blob.create_snapshot()
        blob_snapshot_2 = await blob.create_snapshot()

        # Soft delete blob_snapshot_1
        snapshot_1 = self.bsc.get_blob_client(
            self.container_name, blob_name, snapshot=blob_snapshot_1)
        await snapshot_1.delete_blob()

        with pytest.raises(ValueError):
            await snapshot_1.delete_blob(delete_snapshots='only')

        container = self.bsc.get_container_client(self.container_name)
        blob_list = []
        async for b in container.list_blobs(include=["snapshots", "deleted"]):
            blob_list.append(b)

        # Assert
        assert len(blob_list) == 3
        for listedblob in blob_list:
            if listedblob.snapshot == blob_snapshot_1['snapshot']:
                self._assert_blob_is_soft_deleted(listedblob)
            else:
                self._assert_blob_not_soft_deleted(listedblob)

        # list_blobs should not list soft deleted blob snapshots if Include(deleted=True) is not specified
        blob_list = []
        async for b in container.list_blobs(include='snapshots'):
            blob_list.append(b)

        # Assert
        assert len(blob_list) == 2

        # Restore snapshot with undelete
        await blob.undelete_blob()
        blob_list = []
        async for b in container.list_blobs(include=["snapshots", "deleted"]):
            blob_list.append(b)

        # Assert
        assert len(blob_list) == 3
        for blob in blob_list:
            self._assert_blob_not_soft_deleted(blob)

    @BlobPreparer()
    @recorded_by_proxy_async
    async def test_soft_delete_only_snapshots_of_blob(self, **kwargs):
        storage_account_name = kwargs.pop("soft_delete_storage_account_name")
        storage_account_key = kwargs.pop("soft_delete_storage_account_key")

        # Arrange
        await self._setup(storage_account_name, storage_account_key)
        blob_name = await self._create_block_blob()
        blob = self.bsc.get_blob_client(self.container_name, blob_name)
        blob_snapshot_1 = await blob.create_snapshot()
        blob_snapshot_2 = await blob.create_snapshot()

        # Soft delete all snapshots
        await blob.delete_blob(delete_snapshots='only')
        container = self.bsc.get_container_client(self.container_name)
        blob_list = []
        async for b in container.list_blobs(include=["snapshots", "deleted"]):
            blob_list.append(b)

        # Assert
        assert len(blob_list) == 3
        for listedblob in blob_list:
            if listedblob.snapshot == blob_snapshot_1['snapshot']:
                self._assert_blob_is_soft_deleted(listedblob)
            elif listedblob.snapshot == blob_snapshot_2['snapshot']:
                self._assert_blob_is_soft_deleted(listedblob)
            else:
                self._assert_blob_not_soft_deleted(listedblob)

        # list_blobs should not list soft deleted blob snapshots if Include(deleted=True) is not specified
        blob_list = []
        async for b in container.list_blobs(include="snapshots"):
            blob_list.append(b)

        # Assert
        assert len(blob_list) == 1

        # Restore snapshots with undelete
        await blob.undelete_blob()
        blob_list = []
        async for b in container.list_blobs(include=["snapshots", "deleted"]):
            blob_list.append(b)

        # Assert
        assert len(blob_list) == 3
        for blob in blob_list:
            self._assert_blob_not_soft_deleted(blob)

    @BlobPreparer()
    @recorded_by_proxy_async
    async def test_soft_delete_blob_including_all_snapshots(self, **kwargs):
        storage_account_name = kwargs.pop("soft_delete_storage_account_name")
        storage_account_key = kwargs.pop("soft_delete_storage_account_key")

        # Arrange
        await self._setup(storage_account_name, storage_account_key)
        blob_name = await self._create_block_blob()
        blob = self.bsc.get_blob_client(self.container_name, blob_name)
        blob_snapshot_1 = await blob.create_snapshot()
        blob_snapshot_2 = await blob.create_snapshot()

        # Soft delete blob and all snapshots
        await blob.delete_blob(delete_snapshots='include')
        container = self.bsc.get_container_client(self.container_name)
        blob_list = []
        async for b in container.list_blobs(include=["snapshots", "deleted"]):
            blob_list.append(b)

        # Assert
        assert len(blob_list) == 3
        for listedblob in blob_list:
            self._assert_blob_is_soft_deleted(listedblob)

        # list_blobs should not list soft deleted blob snapshots if Include(deleted=True) is not specified
        blob_list = []
        async for b in container.list_blobs(include=["snapshots"]):
            blob_list.append(b)

        # Assert
        assert len(blob_list) == 0

        # Restore blob and snapshots with undelete
        await blob.undelete_blob()
        blob_list = []
        async for b in container.list_blobs(include=["snapshots", "deleted"]):
            blob_list.append(b)

        # Assert
        assert len(blob_list) == 3
        for blob in blob_list:
            self._assert_blob_not_soft_deleted(blob)

    @BlobPreparer()
    @recorded_by_proxy_async
    async def test_soft_delete_with_leased_blob(self, **kwargs):
        storage_account_name = kwargs.pop("soft_delete_storage_account_name")
        storage_account_key = kwargs.pop("soft_delete_storage_account_key")

        # Arrange
        await self._setup(storage_account_name, storage_account_key)
        blob_name = await self._create_block_blob()
        blob = self.bsc.get_blob_client(self.container_name, blob_name)
        lease = await blob.acquire_lease(lease_id='00000000-1111-2222-3333-444444444444')

        # Soft delete the blob without lease_id should fail
        with pytest.raises(HttpResponseError):
            await blob.delete_blob()

        # Soft delete the blob
        await blob.delete_blob(lease=lease)
        container = self.bsc.get_container_client(self.container_name)
        blob_list = []
        async for b in container.list_blobs(include="deleted"):
            blob_list.append(b)

        # Assert
        assert len(blob_list) == 1
        self._assert_blob_is_soft_deleted(blob_list[0])

        # list_blobs should not list soft deleted blobs if Include(deleted=True) is not specified
        blob_list = []
        async for b in container.list_blobs():
            blob_list.append(b)

        # Assert
        assert len(blob_list) == 0

        # Restore blob with undelete, this also gets rid of the lease
        await blob.undelete_blob()
        blob_list = []
        async for b in container.list_blobs(include="deleted"):
            blob_list.append(b)

        # Assert
        assert len(blob_list) == 1
        self._assert_blob_not_soft_deleted(blob_list[0])

    @BlobPreparer()
    @recorded_by_proxy_async
    async def test_async_copy_blob_with_if_tags(self, **kwargs):
        storage_account_name = kwargs.pop("storage_account_name")
        storage_account_key = kwargs.pop("storage_account_key")

        await self._setup(storage_account_name, storage_account_key)
        source_tags = {"source": "source tag"}
        blob_name = await self._create_block_blob(overwrite=True, tags=source_tags)
        blob = self.bsc.get_blob_client(self.container_name, blob_name)
        tags1 = {"tag1 name": "my tag", "tag2": "secondtag", "tag3": "thirdtag"}

        # Act
        sourceblob = '{0}/{1}/{2}'.format(
            self.account_url(storage_account_name, "blob"), self.container_name, blob_name)

        copyblob = self.bsc.get_blob_client(self.container_name, 'blob1copy')
        await copyblob.upload_blob("abc", overwrite=True)
        await copyblob.set_blob_tags(tags=tags1)

        tags = {"tag1": "first tag", "tag2": "secondtag", "tag3": "thirdtag"}
        with pytest.raises(ResourceModifiedError):
            await copyblob.set_blob_tags(tags, if_tags_match_condition="\"tag1\"='first tag'")
        await copyblob.set_blob_tags(tags, if_tags_match_condition="\"tag1 name\"='my tag' AND \"tag2\"='secondtag'")

        with pytest.raises(ResourceModifiedError):
            await copyblob.get_blob_tags(if_tags_match_condition="\"tag1\"='first taga'")
        dest_tags = await copyblob.get_blob_tags(if_tags_match_condition="\"tag1\"='first tag'")

        assert len(dest_tags) == len(tags)

        with pytest.raises(ResourceModifiedError):
            await copyblob.start_copy_from_url(sourceblob, tags=tags, source_if_tags_match_condition="\"source\"='sourcetag'")
        await copyblob.start_copy_from_url(sourceblob, tags=tags, source_if_tags_match_condition="\"source\"='source tag'")

        with pytest.raises(ResourceModifiedError):
            await copyblob.start_copy_from_url(sourceblob, tags={"tag1": "abc"}, if_tags_match_condition="\"tag1\"='abc'")
        copy = await copyblob.start_copy_from_url(sourceblob, tags={"tag1": "abc"}, if_tags_match_condition="\"tag1\"='first tag'")

        # Assert
        assert copy is not None
        assert copy['copy_status'] == 'success'
        assert not isinstance(copy['copy_status'], Enum)
        assert copy['copy_id'] is not None

        with pytest.raises(ResourceModifiedError):
            await (await copyblob.download_blob(if_tags_match_condition="\"tag1\"='abc1'")).readall()
        copy_content = await (await copyblob.download_blob(if_tags_match_condition="\"tag1\"='abc'")).readall()
        assert copy_content == self.byte_data

    @BlobPreparer()
    @recorded_by_proxy_async
    async def test_copy_blob_returns_vid(self, **kwargs):
        versioned_storage_account_name = kwargs.pop("versioned_storage_account_name")
        versioned_storage_account_key = kwargs.pop("versioned_storage_account_key")

        # Arrange
        await self._setup(versioned_storage_account_name, versioned_storage_account_key)
        blob_name = await self._create_block_blob()
        blob = self.bsc.get_blob_client(self.container_name, blob_name)

        # Act
        sourceblob = '{0}/{1}/{2}'.format(
            self.account_url(versioned_storage_account_name, "blob"), self.container_name, blob_name)

        copyblob = self.bsc.get_blob_client(self.container_name, 'blob1copy')
        copy = await copyblob.start_copy_from_url(sourceblob)

        # Assert
        assert copy is not None
        assert copy['version_id'] is not None
        assert copy['copy_status'] == 'success'
        assert not isinstance(copy['copy_status'], Enum)
        assert copy['copy_id'] is not None

        copy_content = await (await copyblob.download_blob()).readall()
        assert copy_content == self.byte_data

    @BlobPreparer()
    @recorded_by_proxy_async
    async def test_copy_blob_with_existing_blob(self, **kwargs):
        storage_account_name = kwargs.pop("storage_account_name")
        storage_account_key = kwargs.pop("storage_account_key")

        # Arrange
        await self._setup(storage_account_name, storage_account_key)
        blob_name = await self._create_block_blob()
        blob = self.bsc.get_blob_client(self.container_name, blob_name)

        # Act
        sourceblob = '{0}/{1}/{2}'.format(
            self.account_url(storage_account_name, "blob"), self.container_name, blob_name)

        copyblob = self.bsc.get_blob_client(self.container_name, 'blob1copy')
        copy = await copyblob.start_copy_from_url(sourceblob)

        # Assert
        assert copy is not None
        assert copy['copy_status'] == 'success'
        assert not isinstance(copy['copy_status'], Enum)
        assert copy['copy_id'] is not None

        copy_content = await (await copyblob.download_blob()).readall()
        assert copy_content == self.byte_data

    @BlobPreparer()
    @recorded_by_proxy_async
    async def test_copy_blob_with_immutability_policy(self, **kwargs):
        versioned_storage_account_name = kwargs.pop("versioned_storage_account_name")
        versioned_storage_account_key = kwargs.pop("versioned_storage_account_key")
        storage_resource_group_name = kwargs.pop("storage_resource_group_name")
        variables = kwargs.pop("variables", {})

        await self._setup(versioned_storage_account_name, versioned_storage_account_key)

        container_name = self.get_resource_name('vlwcontainer')
        if self.is_live:
            token_credential = self.get_credential(BlobServiceClient, is_async=True)
            subscription_id = self.get_settings_value("SUBSCRIPTION_ID")
            mgmt_client = StorageManagementClient(token_credential, subscription_id, '2021-04-01')
            property = mgmt_client.models().BlobContainer(
                immutable_storage_with_versioning=mgmt_client.models().ImmutableStorageWithVersioning(enabled=True))
            await mgmt_client.blob_containers.create(storage_resource_group_name, versioned_storage_account_name, container_name, blob_container=property)

        blob_name = await self._create_block_blob()
        # Act
        sourceblob = '{0}/{1}/{2}'.format(
            self.account_url(versioned_storage_account_name, "blob"), self.container_name, blob_name)

        copyblob = self.bsc.get_blob_client(container_name, 'blob1copy')
        expiry_time = self.get_datetime_variable(variables, 'expiry_time', datetime.utcnow() + timedelta(seconds=5))
        immutability_policy = ImmutabilityPolicy(expiry_time=expiry_time,
                                                 policy_mode=BlobImmutabilityPolicyMode.Unlocked)

        copy = await copyblob.start_copy_from_url(sourceblob, immutability_policy=immutability_policy,
                                                  legal_hold=True)

        download_resp = await copyblob.download_blob()
        assert await download_resp.readall() == self.byte_data

        assert download_resp.properties['has_legal_hold']
        assert download_resp.properties['immutability_policy']['expiry_time'] is not None
        assert download_resp.properties['immutability_policy']['policy_mode'] is not None
        assert copy is not None
        assert copy['copy_status'] == 'success'
        assert not isinstance(copy['copy_status'], Enum)

        if self.is_live:
            await copyblob.delete_immutability_policy()
            await copyblob.set_legal_hold(False)
            await copyblob.delete_blob()
            await mgmt_client.blob_containers.delete(storage_resource_group_name, versioned_storage_account_name, container_name)

        return variables

    @BlobPreparer()
    @recorded_by_proxy_async
    async def test_copy_blob_async_private_blob_no_sas(self, **kwargs):
        storage_account_name = kwargs.pop("storage_account_name")
        storage_account_key = kwargs.pop("storage_account_key")
        secondary_storage_account_name = kwargs.pop("secondary_storage_account_name")
        secondary_storage_account_key = kwargs.pop("secondary_storage_account_key")

        # Arrange
        await self._setup(storage_account_name, storage_account_key)
        await self._setup_remote(secondary_storage_account_name, secondary_storage_account_key)
        await self._create_remote_container()
        source_blob = await self._create_remote_block_blob()

        # Act
        target_blob_name = 'targetblob'
        target_blob = self.bsc.get_blob_client(self.container_name, target_blob_name)

        # Assert
        with pytest.raises(ClientAuthenticationError):
            await target_blob.start_copy_from_url(source_blob.url)

    @BlobPreparer()
    @recorded_by_proxy_async
    async def test_copy_blob_async_private_blob_with_sas(self, **kwargs):
        storage_account_name = kwargs.pop("storage_account_name")
        storage_account_key = kwargs.pop("storage_account_key")
        secondary_storage_account_name = kwargs.pop("secondary_storage_account_name")
        secondary_storage_account_key = kwargs.pop("secondary_storage_account_key")

        # Arrange
        await self._setup(storage_account_name, storage_account_key)
        data = b'12345678' * 1024 * 1024
        await self._setup_remote(secondary_storage_account_name, secondary_storage_account_key)
        await self._create_remote_container()
        source_blob = await self._create_remote_block_blob(blob_data=data)
        sas_token = self.generate_sas(
            generate_blob_sas,
            source_blob.account_name,
            source_blob.container_name,
            source_blob.blob_name,
            snapshot=source_blob.snapshot,
            account_key=source_blob.credential.account_key,
            permission=BlobSasPermissions(read=True),
            expiry=datetime.utcnow() + timedelta(hours=1),
        )
        blob = BlobClient.from_blob_url(source_blob.url, credential=sas_token)

        # Act
        target_blob_name = 'targetblob'
        target_blob = self.bsc.get_blob_client(self.container_name, target_blob_name)
        copy_resp = await target_blob.start_copy_from_url(blob.url)

        # Assert
        props = await self._wait_for_async_copy(target_blob)
        assert props.copy.status == 'success'
        actual_data = await (await target_blob.download_blob()).readall()
        assert actual_data == data

    @BlobPreparer()
    @recorded_by_proxy_async
    async def test_abort_copy_blob(self, **kwargs):
        storage_account_name = kwargs.pop("storage_account_name")
        storage_account_key = kwargs.pop("storage_account_key")

        # Arrange
        await self._setup(storage_account_name, storage_account_key)
        source_blob = "https://www.gutenberg.org/files/59466/59466-0.txt"
        copied_blob = self.bsc.get_blob_client(self.container_name, '59466-0.txt')

        # Act
        copy = await copied_blob.start_copy_from_url(source_blob)
        assert copy['copy_status'] == 'pending'

        try:
            await copied_blob.abort_copy(copy)
            props = await self._wait_for_async_copy(copied_blob)
            assert props.copy.status == 'aborted'

            # Assert
            actual_data = await copied_blob.download_blob()
            bytes_data = await (await copied_blob.download_blob()).readall()
            assert bytes_data == b""
            assert actual_data.properties.copy.status == 'aborted'

        # In the Live test pipeline, the copy occasionally finishes before it can be aborted.
        # Catch and assert on error code to prevent this test from failing.
        except HttpResponseError as e:
            assert e.error_code == StorageErrorCode.NO_PENDING_COPY_OPERATION

    @BlobPreparer()
    @recorded_by_proxy_async
    async def test_abort_copy_blob_with_synchronous_copy_fails(self, **kwargs):
        storage_account_name = kwargs.pop("storage_account_name")
        storage_account_key = kwargs.pop("storage_account_key")

        # Arrange
        await self._setup(storage_account_name, storage_account_key)
        source_blob_name = await self._create_block_blob()
        source_blob = self.bsc.get_blob_client(self.container_name, source_blob_name)

        # Act
        target_blob_name = 'targetblob'
        target_blob = self.bsc.get_blob_client(self.container_name, target_blob_name)
        copy_resp = await target_blob.start_copy_from_url(source_blob.url)

        with pytest.raises(HttpResponseError):
            await target_blob.abort_copy(copy_resp)

        # Assert
        assert copy_resp['copy_status'] == 'success'

    @BlobPreparer()
    @recorded_by_proxy_async
    async def test_snapshot_blob(self, **kwargs):
        storage_account_name = kwargs.pop("storage_account_name")
        storage_account_key = kwargs.pop("storage_account_key")

        # Arrange
        await self._setup(storage_account_name, storage_account_key)
        blob_name = await self._create_block_blob()

        # Act
        blob = self.bsc.get_blob_client(self.container_name, blob_name)
        resp = await blob.create_snapshot()

        # Assert
        assert resp is not None
        assert resp['snapshot'] is not None

    @BlobPreparer()
    @recorded_by_proxy_async
    async def test_lease_blob_acquire_and_release(self, **kwargs):
        storage_account_name = kwargs.pop("storage_account_name")
        storage_account_key = kwargs.pop("storage_account_key")

        # Arrange
        await self._setup(storage_account_name, storage_account_key)
        blob_name = await self._create_block_blob()

        # Act
        blob = self.bsc.get_blob_client(self.container_name, blob_name)
        lease = await blob.acquire_lease(lease_id='00000000-1111-2222-3333-444444444444')
        await lease.release()
        lease2 = await blob.acquire_lease(lease_id='00000000-1111-2222-3333-444444444444')

        # Assert
        assert lease is not None
        assert lease2 is not None

    @BlobPreparer()
    @recorded_by_proxy_async
    async def test_lease_blob_with_duration(self, **kwargs):
        storage_account_name = kwargs.pop("storage_account_name")
        storage_account_key = kwargs.pop("storage_account_key")

        # Arrange
        await self._setup(storage_account_name, storage_account_key)
        blob_name = await self._create_block_blob()

        # Act
        blob = self.bsc.get_blob_client(self.container_name, blob_name)
        lease = await blob.acquire_lease(lease_id='00000000-1111-2222-3333-444444444444', lease_duration=15)
        resp = await blob.upload_blob(b'hello 2', length=7, lease=lease)
        self.sleep(20)

        # Assert
        with pytest.raises(HttpResponseError):
            await blob.upload_blob(b'hello 3', length=7, lease=lease)

    @BlobPreparer()
    @recorded_by_proxy_async
    async def test_lease_blob_with_proposed_lease_id(self, **kwargs):
        storage_account_name = kwargs.pop("storage_account_name")
        storage_account_key = kwargs.pop("storage_account_key")

        # Arrange
        await self._setup(storage_account_name, storage_account_key)
        blob_name = await self._create_block_blob()

        # Act
        blob = self.bsc.get_blob_client(self.container_name, blob_name)
        lease_id = 'a0e6c241-96ea-45a3-a44b-6ae868bc14d0'
        lease = await blob.acquire_lease(lease_id=lease_id)

        # Assert
        assert lease.id == lease_id

    @BlobPreparer()
    @recorded_by_proxy_async
    async def test_lease_blob_change_lease_id(self, **kwargs):
        storage_account_name = kwargs.pop("storage_account_name")
        storage_account_key = kwargs.pop("storage_account_key")

        # Arrange
        await self._setup(storage_account_name, storage_account_key)
        blob_name = await self._create_block_blob()

        # Act
        blob = self.bsc.get_blob_client(self.container_name, blob_name)
        lease_id = 'a0e6c241-96ea-45a3-a44b-6ae868bc14d0'
        lease = await blob.acquire_lease(lease_id='00000000-1111-2222-3333-444444444444')
        first_lease_id = lease.id
        await lease.change(lease_id)
        await lease.renew()

        # Assert
        assert first_lease_id != lease.id
        assert lease.id == lease_id

    @BlobPreparer()
    @recorded_by_proxy_async
    async def test_lease_blob_break_period(self, **kwargs):
        storage_account_name = kwargs.pop("storage_account_name")
        storage_account_key = kwargs.pop("storage_account_key")

        # Arrange
        await self._setup(storage_account_name, storage_account_key)
        blob_name = await self._create_block_blob()

        # Act
        blob = self.bsc.get_blob_client(self.container_name, blob_name)
        lease = await blob.acquire_lease(lease_id='00000000-1111-2222-3333-444444444444', lease_duration=15)
        lease_time = await lease.break_lease(lease_break_period=5)

        resp = await blob.upload_blob(b'hello 2', length=7, lease=lease)
        self.sleep(5)

        with pytest.raises(HttpResponseError):
            await blob.upload_blob(b'hello 3', length=7, lease=lease)

        # Assert
        assert lease.id is not None
        assert lease_time is not None
        assert resp.get('etag') is not None

    @BlobPreparer()
    @recorded_by_proxy_async
    async def test_lease_blob_acquire_and_renew(self, **kwargs):
        storage_account_name = kwargs.pop("storage_account_name")
        storage_account_key = kwargs.pop("storage_account_key")

        # Arrange
        await self._setup(storage_account_name, storage_account_key)
        blob_name = await self._create_block_blob()

        # Act
        blob = self.bsc.get_blob_client(self.container_name, blob_name)
        lease = await blob.acquire_lease(lease_id='00000000-1111-2222-3333-444444444444')
        first_id = lease.id
        await lease.renew()

        # Assert
        assert first_id == lease.id

    @BlobPreparer()
    @recorded_by_proxy_async
    async def test_lease_blob_acquire_twice_fails(self, **kwargs):
        storage_account_name = kwargs.pop("storage_account_name")
        storage_account_key = kwargs.pop("storage_account_key")

        # Arrange
        await self._setup(storage_account_name, storage_account_key)
        blob_name = await self._create_block_blob()
        blob = self.bsc.get_blob_client(self.container_name, blob_name)
        lease = await blob.acquire_lease(lease_id='00000000-1111-2222-3333-444444444444')

        # Act
        with pytest.raises(HttpResponseError):
            await blob.acquire_lease(lease_id='00000000-1111-2222-3333-555555555555')

        # Assert
        assert lease.id is not None

    @BlobPreparer()
    @recorded_by_proxy_async
    async def test_unicode_get_blob_unicode_name(self, **kwargs):
        storage_account_name = kwargs.pop("storage_account_name")
        storage_account_key = kwargs.pop("storage_account_key")

        # Arrange
        await self._setup(storage_account_name, storage_account_key)
        blob_name = '啊齄丂狛狜'
        blob = self.bsc.get_blob_client(self.container_name, blob_name)
        await blob.upload_blob(b'hello world')

        # Act
        stream = await blob.download_blob()
        content = await stream.readall()

        # Assert
        assert content == b'hello world'

    @BlobPreparer()
    @recorded_by_proxy_async
    async def test_create_blob_blob_unicode_data(self, **kwargs):
        storage_account_name = kwargs.pop("storage_account_name")
        storage_account_key = kwargs.pop("storage_account_key")

        # Arrange
        await self._setup(storage_account_name, storage_account_key)
        blob_name = self._get_blob_reference()
        blob = self.bsc.get_blob_client(self.container_name, blob_name)

        # Act
        data = u'hello world啊齄丂狛狜'
        resp = await blob.upload_blob(data)

        # Assert
        assert resp.get('etag') is not None

    @pytest.mark.live_test_only
    @BlobPreparer()
    async def test_sas_access_blob(self, **kwargs):
        storage_account_name = kwargs.pop("storage_account_name")
        storage_account_key = kwargs.pop("storage_account_key")

        # Arrange
        await self._setup(storage_account_name, storage_account_key)
        blob_name = await self._create_block_blob()
        blob = self.bsc.get_blob_client(self.container_name, blob_name)

        permission = BlobSasPermissions(read=True, write=True, delete=True, delete_previous_version=True,
                                        permanent_delete=True, list=True, add=True, create=True, update=True)
        assert 'y' in str(permission)

        token = self.generate_sas(
            generate_blob_sas,
            blob.account_name,
            blob.container_name,
            blob.blob_name,
            snapshot=blob.snapshot,
            account_key=blob.credential.account_key,
            permission=permission,
            expiry=datetime.utcnow() + timedelta(hours=1),
        )

        # Act
        service = BlobClient.from_blob_url(blob.url, credential=token)
        content = await (await service.download_blob()).readall()

        # Assert
        assert self.byte_data == content

    @pytest.mark.live_test_only
    @BlobPreparer()
    async def test_sas_signed_identifier(self, **kwargs):
        storage_account_name = kwargs.pop("storage_account_name")
        storage_account_key = kwargs.pop("storage_account_key")
        variables = kwargs.pop("variables", {})

        # Arrange
        await self._setup(storage_account_name, storage_account_key)
        blob_name = await self._create_block_blob()
        container = self.bsc.get_container_client(self.container_name)
        blob = self.bsc.get_blob_client(self.container_name, blob_name)

        start = self.get_datetime_variable(variables, 'start', datetime.utcnow() - timedelta(hours=1))
        expiry = self.get_datetime_variable(variables, 'expiry', datetime.utcnow() + timedelta(hours=1))

        access_policy = AccessPolicy()
        access_policy.start = start
        access_policy.expiry = expiry
        access_policy.permission = BlobSasPermissions(read=True)
        identifiers = {'testid': access_policy}

        await container.set_container_access_policy(identifiers)

        token = self.generate_sas(
            generate_blob_sas,
            blob.account_name,
            blob.container_name,
            blob.blob_name,
            snapshot=blob.snapshot,
            account_key=blob.credential.account_key,
            policy_id='testid')

        # Act
        service = BlobClient.from_blob_url(blob.url, credential=token)
        result = await (await service.download_blob()).readall()

        # Assert
        assert self.byte_data == result

        return variables

    @BlobPreparer()
    @recorded_by_proxy_async
    async def test_account_sas(self, **kwargs):
        storage_account_name = kwargs.pop("storage_account_name")
        storage_account_key = kwargs.pop("storage_account_key")

        # Arrange
        await self._setup(storage_account_name, storage_account_key)
        blob_name = await self._create_block_blob()

        account_sas_permission = AccountSasPermissions(read=True, write=True, delete=True, add=True,
                                                       permanent_delete=True, list=True)
        assert 'y' in str(account_sas_permission)

        token = self.generate_sas(
            generate_account_sas,
            self.bsc.account_name,
            self.bsc.credential.account_key,
            ResourceTypes(container=True, object=True),
            account_sas_permission,
            datetime.utcnow() + timedelta(hours=1),
        )

        # Act
        blob = BlobClient(
            self.bsc.url, container_name=self.container_name, blob_name=blob_name, credential=token)
        container = ContainerClient(
            self.bsc.url, container_name=self.container_name, credential=token)

        container_props = await container.get_container_properties()
        blob_props = await blob.get_blob_properties()

        # Assert
        assert container_props is not None
        assert blob_props is not None

    @pytest.mark.live_test_only
    @BlobPreparer()
    async def test_account_sas_credential(self, **kwargs):
        storage_account_name = kwargs.pop("storage_account_name")
        storage_account_key = kwargs.pop("storage_account_key")

        await self._setup(storage_account_name, storage_account_key)
        blob_name = await self._create_block_blob()

        token = self.generate_sas(
            generate_account_sas,
            self.bsc.account_name,
            self.bsc.credential.account_key,
            ResourceTypes(container=True, object=True),
            AccountSasPermissions(read=True),
            datetime.utcnow() + timedelta(hours=1),
        )

        # Act
        blob = BlobClient(
            self.bsc.url, container_name=self.container_name, blob_name=blob_name, credential=AzureSasCredential(token))
        container = ContainerClient(
            self.bsc.url, container_name=self.container_name, credential=AzureSasCredential(token))
        blob_properties = await blob.get_blob_properties()
        container_properties = await container.get_container_properties()

        # Assert
        assert blob_name == blob_properties.name
        assert self.container_name == container_properties.name

    @BlobPreparer()
    async def test_multiple_services_sas(self, **kwargs):
        storage_account_name = kwargs.pop("storage_account_name")
        storage_account_key = kwargs.pop("storage_account_key")

        # Act
        token = self.generate_sas(
            generate_account_sas,
            storage_account_name,
            storage_account_key,
            ResourceTypes(container=True, object=True, service=True),
            AccountSasPermissions(read=True, list=True),
            datetime.utcnow() + timedelta(hours=1),
            services=Services(blob=True, fileshare=True)
        )

        # Assert
        assert 'ss=bf' in token

    @BlobPreparer()
    @recorded_by_proxy_async
    async def test_azure_named_key_credential_access(self, **kwargs):
        storage_account_name = kwargs.pop("storage_account_name")
        storage_account_key = kwargs.pop("storage_account_key")

        named_key = AzureNamedKeyCredential(storage_account_name, storage_account_key)
        bsc = BlobServiceClient(self.account_url(storage_account_name, "blob"), named_key)
        container_name = self._get_container_reference()

        # Act
        container = bsc.get_container_client(container_name)
        created = await container.create_container()

        # Assert
        assert created

    @BlobPreparer()
    @recorded_by_proxy_async
    async def test_token_credential(self, **kwargs):
        storage_account_name = kwargs.pop("storage_account_name")
        storage_account_key = kwargs.pop("storage_account_key")

        await self._setup(storage_account_name, storage_account_key)
        token_credential = self.get_credential(BlobServiceClient, is_async=True)

        # Action 1: make sure token works
        service = BlobServiceClient(self.account_url(storage_account_name, "blob"), credential=token_credential)
        result = await service.get_service_properties()
        assert result is not None

        # Action 2: change token value to make request fail
        fake_credential = AsyncFakeCredential()
        service = BlobServiceClient(self.account_url(storage_account_name, "blob"), credential=fake_credential)
        with pytest.raises(ClientAuthenticationError):
            await service.get_service_properties()

        # Action 3: update token to make it working again
        service = BlobServiceClient(self.account_url(storage_account_name, "blob"), credential=token_credential)
        result = await service.get_service_properties()
        assert result is not None

    @BlobPreparer()
    @recorded_by_proxy_async
    async def test_token_credential_blob(self, **kwargs):
        storage_account_name = kwargs.pop("storage_account_name")

        # Setup
        container_name = self._get_container_reference()
        blob_name = self._get_blob_reference()
        blob_data = b'Helloworld'
        token_credential = self.get_credential(BlobServiceClient, is_async=True)

        service = BlobServiceClient(self.account_url(storage_account_name, "blob"), credential=token_credential)
        container = service.get_container_client(container_name)

        # Act / Assert
        try:
            await container.create_container()
            blob = await container.upload_blob(blob_name, blob_data)

            data = await (await blob.download_blob()).readall()
            assert blob_data == data

            await blob.delete_blob()
        finally:
            await container.delete_container()

    @pytest.mark.live_test_only
    @BlobPreparer()
    async def test_token_credential_with_batch_operation(self, **kwargs):
        storage_account_name = kwargs.pop("storage_account_name")

        # Setup
        container_name = self._get_container_reference()
        blob_name = self._get_blob_reference()
        token_credential = self.get_credential(BlobServiceClient, is_async=True)
        async with BlobServiceClient(self.account_url(storage_account_name, "blob"), credential=token_credential) as service:
            container = service.get_container_client(container_name)
            try:
                await container.create_container()
                await container.upload_blob(blob_name + '1', b'HelloWorld')
                await container.upload_blob(blob_name + '2', b'HelloWorld')
                await container.upload_blob(blob_name + '3', b'HelloWorld')

                delete_batch = []
                blob_list = container.list_blobs(name_starts_with=blob_name)
                async for blob in blob_list:
                    delete_batch.append(blob.name)

                await container.delete_blobs(*delete_batch)
            finally:
                await container.delete_container()

    @pytest.mark.live_test_only
    @BlobPreparer()
    async def test_shared_read_access_blob(self, **kwargs):
        storage_account_name = kwargs.pop("storage_account_name")
        storage_account_key = kwargs.pop("storage_account_key")

        await self._setup(storage_account_name, storage_account_key)
        # Arrange
        blob_name = await self._create_block_blob()
        blob = self.bsc.get_blob_client(self.container_name, blob_name)

        token = self.generate_sas(
            generate_blob_sas,
            blob.account_name,
            blob.container_name,
            blob.blob_name,
            snapshot=blob.snapshot,
            account_key=blob.credential.account_key,
            permission=BlobSasPermissions(read=True),
            expiry=datetime.utcnow() + timedelta(hours=1),
        )

        # Act
        sas_blob = BlobClient.from_blob_url(blob.url, credential=token)
        response = requests.get(sas_blob.url)

        # Assert
        response.raise_for_status()
        assert response.ok
        assert self.byte_data == response.content

    @pytest.mark.live_test_only
    @BlobPreparer()
    async def test_shared_read_access_blob_with_content_query_params(self, **kwargs):
        storage_account_name = kwargs.pop("storage_account_name")
        storage_account_key = kwargs.pop("storage_account_key")

        # Arrange
        await self._setup(storage_account_name, storage_account_key)
        blob_name = await self._create_block_blob()
        blob = self.bsc.get_blob_client(self.container_name, blob_name)

        token = self.generate_sas(
            generate_blob_sas,
            blob.account_name,
            blob.container_name,
            blob.blob_name,
            snapshot=blob.snapshot,
            account_key=blob.credential.account_key,
            permission=BlobSasPermissions(read=True),
            expiry=datetime.utcnow() + timedelta(hours=1),
            cache_control='no-cache',
            content_disposition='inline',
            content_encoding='utf-8',
            content_language='fr',
            content_type='text',
        )
        sas_blob = BlobClient.from_blob_url(blob.url, credential=token)

        # Act
        response = requests.get(sas_blob.url)

        # Assert
        response.raise_for_status()
        assert self.byte_data == response.content
        assert response.headers['cache-control'] == 'no-cache'
        assert response.headers['content-disposition'] == 'inline'
        assert response.headers['content-encoding'] == 'utf-8'
        assert response.headers['content-language'] == 'fr'
        assert response.headers['content-type'] == 'text'

    @pytest.mark.live_test_only
    @BlobPreparer()
    async def test_shared_write_access_blob(self, **kwargs):
        storage_account_name = kwargs.pop("storage_account_name")
        storage_account_key = kwargs.pop("storage_account_key")

        # Arrange
        await self._setup(storage_account_name, storage_account_key)
        updated_data = b'updated blob data'
        blob_name = await self._create_block_blob()
        blob = self.bsc.get_blob_client(self.container_name, blob_name)

        token = self.generate_sas(
            generate_blob_sas,
            blob.account_name,
            blob.container_name,
            blob.blob_name,
            snapshot=blob.snapshot,
            account_key=blob.credential.account_key,
            permission=BlobSasPermissions(write=True),
            expiry=datetime.utcnow() + timedelta(hours=1),
        )
        sas_blob = BlobClient.from_blob_url(blob.url, credential=token)

        # Act
        headers = {'x-ms-blob-type': 'BlockBlob'}
        response = requests.put(sas_blob.url, headers=headers, data=updated_data)

        # Assert
        response.raise_for_status()
        assert response.ok
        data = await (await blob.download_blob()).readall()
        assert updated_data == data

    @pytest.mark.live_test_only
    @BlobPreparer()
    async def test_shared_delete_access_blob(self, **kwargs):
        storage_account_name = kwargs.pop("storage_account_name")
        storage_account_key = kwargs.pop("storage_account_key")

        # Arrange
        await self._setup(storage_account_name, storage_account_key)
        blob_name = await self._create_block_blob()
        blob = self.bsc.get_blob_client(self.container_name, blob_name)

        token = self.generate_sas(
            generate_blob_sas,
            blob.account_name,
            blob.container_name,
            blob.blob_name,
            snapshot=blob.snapshot,
            account_key=blob.credential.account_key,
            permission=BlobSasPermissions(delete=True),
            expiry=datetime.utcnow() + timedelta(hours=1),
        )
        sas_blob = BlobClient.from_blob_url(blob.url, credential=token)

        # Act
        response = requests.delete(sas_blob.url)

        # Assert
        response.raise_for_status()
        assert response.ok
        with pytest.raises(HttpResponseError):
            await sas_blob.download_blob()

    @BlobPreparer()
    @recorded_by_proxy_async
    async def test_get_account_information(self, **kwargs):
        storage_account_name = kwargs.pop("storage_account_name")
        storage_account_key = kwargs.pop("storage_account_key")

        # Act
        await self._setup(storage_account_name, storage_account_key)
        bsc_info = await self.bsc.get_account_information()
        container_client = self.bsc.get_container_client(self.container_name)
        cc_info = await container_client.get_account_information()
        blob_client = await self._create_blob()
        bc_info = await blob_client.get_account_information()

        # Assert
        assert bsc_info.get('sku_name') is not None
        assert bsc_info.get('account_kind') is not None
        assert not bsc_info.get('is_hns_enabled')
        assert cc_info.get('sku_name') is not None
        assert cc_info.get('account_kind') is not None
        assert not cc_info.get('is_hns_enabled')
        assert bc_info.get('sku_name') is not None
        assert bc_info.get('account_kind') is not None
        assert not bc_info.get('is_hns_enabled')

    @BlobPreparer()
    @recorded_by_proxy_async
    async def test_get_account_information_sas(self, **kwargs):
        storage_account_name = kwargs.pop("storage_account_name")
        storage_account_key = kwargs.pop("storage_account_key")
        await self._setup(storage_account_name, storage_account_key)

        account_token = self.generate_sas(
            generate_account_sas,
            account_name=storage_account_name,
            account_key=storage_account_key,
            resource_types=ResourceTypes(service=True),
            permission=AccountSasPermissions(read=True),
            expiry=datetime.utcnow() + timedelta(hours=1),
        )

        container_token = self.generate_sas(
            generate_container_sas,
            account_name=storage_account_name,
            container_name=self.container_name,
            account_key=storage_account_key,
            permission=ContainerSasPermissions(read=True),
            expiry=datetime.utcnow() + timedelta(hours=1),
        )

        blob_token = self.generate_sas(
            generate_blob_sas,
            account_name=storage_account_name,
            container_name=self.container_name,
            blob_name=self._get_blob_reference(),
            account_key=storage_account_key,
            permission=BlobSasPermissions(read=True),
            expiry=datetime.utcnow() + timedelta(hours=1),
        )

        # Act
        bsc = BlobServiceClient(
            self.account_url(storage_account_name, "blob"),
            credential=account_token)
        bsc_info = await bsc.get_account_information()
        container_client = ContainerClient(
            self.account_url(storage_account_name, "blob"),
            self.container_name,
            credential=container_token)
        cc_info = await container_client.get_account_information()
        blob_client = BlobClient(
            self.account_url(storage_account_name, "blob"),
            self.container_name,
            self._get_blob_reference(),
            credential=blob_token)
        bc_info = await blob_client.get_account_information()

        # Assert
        assert bsc_info.get('sku_name') is not None
        assert bsc_info.get('account_kind') is not None
        assert not bsc_info.get('is_hns_enabled')
        assert cc_info.get('sku_name') is not None
        assert cc_info.get('account_kind') is not None
        assert not cc_info.get('is_hns_enabled')
        assert bc_info.get('sku_name') is not None
        assert bc_info.get('account_kind') is not None
        assert not bc_info.get('is_hns_enabled')

    @BlobPreparer()
    @recorded_by_proxy_async
    async def test_get_account_information_with_container_name(self, **kwargs):
        storage_account_name = kwargs.pop("storage_account_name")
        storage_account_key = kwargs.pop("storage_account_key")

        # Act
        # Container name gets ignored
        await self._setup(storage_account_name, storage_account_key)
        container = self.bsc.get_container_client("missing")
        info = await container.get_account_information()

        # Assert
        assert info.get('sku_name') is not None
        assert info.get('account_kind') is not None

    @BlobPreparer()
    @recorded_by_proxy_async
    async def test_get_account_information_with_blob_name(self, **kwargs):
        storage_account_name = kwargs.pop("storage_account_name")
        storage_account_key = kwargs.pop("storage_account_key")

        # Act
        # Both container and blob names get ignored
        await self._setup(storage_account_name, storage_account_key)
        blob = self.bsc.get_blob_client("missing", "missing")
        info = await blob.get_account_information()

        # Assert
        assert info.get('sku_name') is not None
        assert info.get('account_kind') is not None

    @pytest.mark.live_test_only
    @BlobPreparer()
    async def test_get_account_information_with_container_sas(self, **kwargs):
        storage_account_name = kwargs.pop("storage_account_name")
        storage_account_key = kwargs.pop("storage_account_key")

        # Arrange
        await self._setup(storage_account_name, storage_account_key)
        container = self.bsc.get_container_client(self.container_name)
        permission = ContainerSasPermissions(read=True, write=True, delete=True, delete_previous_version=True,
                                             list=True, tag=True, set_immutability_policy=True,
                                             permanent_delete=True)
        assert 'y' in str(permission)
        token = self.generate_sas(
            generate_container_sas,
            container.account_name,
            container.container_name,
            account_key=container.credential.account_key,
            permission=permission,
            expiry=datetime.utcnow() + timedelta(hours=1),
        )
        sas_container = ContainerClient.from_container_url(container.url, credential=token)

        # Act
        info = await sas_container.get_account_information()

        # Assert
        assert info.get('sku_name') is not None
        assert info.get('account_kind') is not None

    @pytest.mark.live_test_only
    @BlobPreparer()
    async def test_get_account_information_with_blob_sas(self, **kwargs):
        storage_account_name = kwargs.pop("storage_account_name")
        storage_account_key = kwargs.pop("storage_account_key")

        # Arrange
        await self._setup(storage_account_name, storage_account_key)
        blob_name = await self._create_block_blob()
        blob = self.bsc.get_blob_client(self.container_name, blob_name)

        token = self.generate_sas(
            generate_blob_sas,
            blob.account_name,
            blob.container_name,
            blob.blob_name,
            snapshot=blob.snapshot,
            account_key=blob.credential.account_key,
            permission=BlobSasPermissions(read=True),
            expiry=datetime.utcnow() + timedelta(hours=1),
        )
        sas_blob = BlobClient.from_blob_url(blob.url, credential=token)

        # Act
        info = await sas_blob.get_account_information()

        # Assert
        assert info.get('sku_name') is not None
        assert info.get('account_kind') is not None

    @pytest.mark.live_test_only
    @BlobPreparer()
    async def test_download_to_file_with_sas(self, **kwargs):
        storage_account_name = kwargs.pop("storage_account_name")
        storage_account_key = kwargs.pop("storage_account_key")

        await self._setup(storage_account_name, storage_account_key)
        data = b'123' * 1024
        source_blob = await self._create_blob(data=data)

        sas_token = self.generate_sas(
            generate_blob_sas,
            source_blob.account_name,
            source_blob.container_name,
            source_blob.blob_name,
            snapshot=source_blob.snapshot,
            account_key=source_blob.credential.account_key,
            permission=BlobSasPermissions(read=True),
            expiry=datetime.utcnow() + timedelta(hours=1),
        )
        blob = BlobClient.from_blob_url(source_blob.url, credential=sas_token)

        # Act
        with tempfile.TemporaryFile() as temp_file:
            await download_blob_from_url(blob.url, temp_file)
            temp_file.seek(0)
            # Assert
            actual = temp_file.read()
            assert data == actual

    @BlobPreparer()
    @recorded_by_proxy_async
    async def test_download_to_file_with_credential(self, **kwargs):
        storage_account_name = kwargs.pop("storage_account_name")
        storage_account_key = kwargs.pop("storage_account_key")

        await self._setup(storage_account_name, storage_account_key)
        data = b'123' * 1024
        source_blob = await self._create_blob(data=data)

        # Act
        with tempfile.TemporaryFile() as temp_file:
            await download_blob_from_url(source_blob.url, temp_file, credential=storage_account_key)
            temp_file.seek(0)
            actual = temp_file.read()
            assert data == actual

    @BlobPreparer()
    @recorded_by_proxy_async
    async def test_download_to_stream_with_credential(self, **kwargs):
        storage_account_name = kwargs.pop("storage_account_name")
        storage_account_key = kwargs.pop("storage_account_key")

        await self._setup(storage_account_name, storage_account_key)
        data = b'123' * 1024
        source_blob = await self._create_blob(data=data)

        # Act
        with tempfile.TemporaryFile() as temp_file:
            await download_blob_from_url(source_blob.url, temp_file, credential=storage_account_key)
            temp_file.seek(0)
            # Assert
            actual = temp_file.read()
            assert data == actual

    @BlobPreparer()
    @recorded_by_proxy_async
    async def test_download_to_file_with_existing_file(self, **kwargs):
        storage_account_name = kwargs.pop("storage_account_name")
        storage_account_key = kwargs.pop("storage_account_key")

        await self._setup(storage_account_name, storage_account_key)
        data = b'123' * 1024
        source_blob = await self._create_blob(data=data)

        # Act
        with tempfile.NamedTemporaryFile(delete=False) as temp_file:
            await download_blob_from_url(source_blob.url, temp_file.name, credential=storage_account_key, overwrite=True)

            with pytest.raises(ValueError):
                await download_blob_from_url(source_blob.url, temp_file.name)

            # Assert
            temp_file.seek(0)
            actual = temp_file.read()
            assert data == actual

            temp_file.close()
            os.unlink(temp_file.name)

    @BlobPreparer()
    @recorded_by_proxy_async
    async def test_download_to_file_with_existing_file_overwrite(self, **kwargs):
        storage_account_name = kwargs.pop("storage_account_name")
        storage_account_key = kwargs.pop("storage_account_key")

        await self._setup(storage_account_name, storage_account_key)
        data = b'123' * 1024
        source_blob = await self._create_blob(data=data)
        file_path = 'file_with_existing_file_overwrite.temp.{}.dat'.format(str(uuid.uuid4()))

        # Act
        await download_blob_from_url(
            source_blob.url, file_path,
            credential=storage_account_key)

        data2 = b'ABC' * 1024
        source_blob = await self._create_blob(data=data2)
        await download_blob_from_url(
            source_blob.url, file_path, overwrite=True,
            credential=storage_account_key)

        # Assert
        with open(file_path, 'rb') as stream:
            actual = stream.read()
            assert data2 == actual
        self._teardown(file_path)

    @pytest.mark.live_test_only
    @BlobPreparer()
    async def test_upload_to_url_bytes_with_sas(self, **kwargs):
        storage_account_name = kwargs.pop("storage_account_name")
        storage_account_key = kwargs.pop("storage_account_key")

        # Arrange
        await self._setup(storage_account_name, storage_account_key)
        data = b'123' * 1024
        blob_name = self._get_blob_reference()
        blob = self.bsc.get_blob_client(self.container_name, blob_name)

        token = self.generate_sas(
            generate_blob_sas,
            blob.account_name,
            blob.container_name,
            blob.blob_name,
            snapshot=blob.snapshot,
            account_key=blob.credential.account_key,
            permission=BlobSasPermissions(write=True),
            expiry=datetime.utcnow() + timedelta(hours=1),
        )
        sas_blob = BlobClient.from_blob_url(blob.url, credential=token)

        # Act
        uploaded = await upload_blob_to_url(sas_blob.url, data)

        # Assert
        assert uploaded is not None
        content = await (await blob.download_blob()).readall()
        assert data == content

    @BlobPreparer()
    @recorded_by_proxy_async
    async def test_upload_to_url_bytes_with_credential(self, **kwargs):
        storage_account_name = kwargs.pop("storage_account_name")
        storage_account_key = kwargs.pop("storage_account_key")

        # Arrange
        await self._setup(storage_account_name, storage_account_key)
        data = b'123' * 1024
        blob_name = self._get_blob_reference()
        blob = self.bsc.get_blob_client(self.container_name, blob_name)

        # Act
        uploaded = await upload_blob_to_url(
            blob.url, data, credential=storage_account_key)

        # Assert
        assert uploaded is not None
        content = await (await blob.download_blob()).readall()
        assert data == content

    @BlobPreparer()
    @recorded_by_proxy_async
    async def test_upload_to_url_bytes_with_existing_blob(self, **kwargs):
        storage_account_name = kwargs.pop("storage_account_name")
        storage_account_key = kwargs.pop("storage_account_key")

        # Arrange
        await self._setup(storage_account_name, storage_account_key)
        data = b'123' * 1024
        blob_name = self._get_blob_reference()
        blob = self.bsc.get_blob_client(self.container_name, blob_name)
        await blob.upload_blob(b"existing_data")

        # Act
        with pytest.raises(ResourceExistsError):
            await upload_blob_to_url(
                blob.url, data, credential=storage_account_key)

        # Assert
        content = await (await blob.download_blob()).readall()
        assert b"existing_data" == content

    @BlobPreparer()
    @recorded_by_proxy_async
    async def test_upload_to_url_bytes_with_existing_blob_overwrite(self, **kwargs):
        storage_account_name = kwargs.pop("storage_account_name")
        storage_account_key = kwargs.pop("storage_account_key")

        # Arrange
        await self._setup(storage_account_name, storage_account_key)
        data = b'123' * 1024
        blob_name = self._get_blob_reference()
        blob = self.bsc.get_blob_client(self.container_name, blob_name)
        await blob.upload_blob(b"existing_data")

        # Act
        uploaded = await upload_blob_to_url(
            blob.url, data,
            overwrite=True,
            credential=storage_account_key)

        # Assert
        assert uploaded is not None
        content = await (await blob.download_blob()).readall()
        assert data == content

    @BlobPreparer()
    @recorded_by_proxy_async
    async def test_upload_to_url_text_with_credential(self, **kwargs):
        storage_account_name = kwargs.pop("storage_account_name")
        storage_account_key = kwargs.pop("storage_account_key")

        # Arrange
        await self._setup(storage_account_name, storage_account_key)
        data = '123' * 1024
        blob_name = self._get_blob_reference()
        blob = self.bsc.get_blob_client(self.container_name, blob_name)

        # Act
        uploaded = await upload_blob_to_url(
            blob.url, data, credential=storage_account_key)

        # Assert
        assert uploaded is not None
        stream = await blob.download_blob(encoding='UTF-8')
        content = await stream.readall()
        assert data == content

    @BlobPreparer()
    @recorded_by_proxy_async
    async def test_upload_to_url_file_with_credential(self, **kwargs):
        storage_account_name = kwargs.pop("storage_account_name")
        storage_account_key = kwargs.pop("storage_account_key")

        # Arrange
        await self._setup(storage_account_name, storage_account_key)
        data = b'123' * 1024
        blob_name = self._get_blob_reference()
        blob = self.bsc.get_blob_client(self.container_name, blob_name)

        # Act
        with tempfile.TemporaryFile() as temp_file:
            temp_file.write(data)
            temp_file.seek(0)
            uploaded = await upload_blob_to_url(blob.url, data, credential=storage_account_key)

            # Assert
            assert uploaded is not None
            content = await (await blob.download_blob()).readall()
            assert data == content

    @BlobPreparer()
    @recorded_by_proxy_async
    async def test_transport_closed_only_once(self, **kwargs):
        storage_account_name = kwargs.pop("storage_account_name")
        storage_account_key = kwargs.pop("storage_account_key")

        container_name = self.get_resource_name('utcontainerasync')
        transport = AioHttpTransport()
        bsc = BlobServiceClient(self.account_url(storage_account_name, "blob"), credential=storage_account_key, transport=transport)
        blob_name = self._get_blob_reference()
        async with bsc:
            await bsc.get_service_properties()
            assert transport.session is not None
            async with bsc.get_blob_client(container_name, blob_name) as bc:
                assert transport.session is not None
            await bsc.get_service_properties()
            assert transport.session is not None

    @BlobPreparer()
    @recorded_by_proxy_async
    async def test_blob_immutability_policy(self, **kwargs):
        versioned_storage_account_name = kwargs.pop("versioned_storage_account_name")
        versioned_storage_account_key = kwargs.pop("versioned_storage_account_key")
        storage_resource_group_name = kwargs.pop("storage_resource_group_name")
        variables = kwargs.pop("variables", {})

        await self._setup(versioned_storage_account_name, versioned_storage_account_key)

        container_name = self.get_resource_name('vlwcontainer')
        if self.is_live:
            token_credential = self.get_credential(BlobServiceClient, is_async=True)
            subscription_id = self.get_settings_value("SUBSCRIPTION_ID")
            mgmt_client = StorageManagementClient(token_credential, subscription_id, '2021-04-01')
            property = mgmt_client.models().BlobContainer(
                immutable_storage_with_versioning=mgmt_client.models().ImmutableStorageWithVersioning(enabled=True))
            await mgmt_client.blob_containers.create(storage_resource_group_name, versioned_storage_account_name, container_name, blob_container=property)

        # Act
        blob_name = self.get_resource_name('vlwblob')
        blob = self.bsc.get_blob_client(container_name, blob_name)
        await blob.upload_blob(b"abc", overwrite=True)

        expiry_time = self.get_datetime_variable(variables, 'expiry_time', datetime.utcnow() + timedelta(seconds=5))
        immutability_policy = ImmutabilityPolicy(expiry_time=expiry_time,
                                                 policy_mode=BlobImmutabilityPolicyMode.Unlocked)
        resp = await blob.set_immutability_policy(
            immutability_policy=immutability_policy)

        # Assert
        # check immutability policy after set_immutability_policy()
        props = await blob.get_blob_properties()
        assert resp['immutability_policy_until_date'] is not None
        assert resp['immutability_policy_mode'] is not None
        assert props['immutability_policy']['expiry_time'] is not None
        assert props['immutability_policy']['policy_mode'] is not None
        assert props['immutability_policy']['policy_mode'] == "unlocked"

        # check immutability policy after delete_immutability_policy()
        await blob.delete_immutability_policy()
        props = await blob.get_blob_properties()
        assert props['immutability_policy']['policy_mode'] is None
        assert props['immutability_policy']['policy_mode'] is None

        if self.is_live:
            await blob.delete_immutability_policy()
            await blob.set_legal_hold(False)
            await blob.delete_blob()
            await mgmt_client.blob_containers.delete(storage_resource_group_name, versioned_storage_account_name, container_name)

        return variables

    @BlobPreparer()
    @recorded_by_proxy_async
    async def test_blob_legal_hold(self, **kwargs):
        versioned_storage_account_name = kwargs.pop("versioned_storage_account_name")
        versioned_storage_account_key = kwargs.pop("versioned_storage_account_key")
        storage_resource_group_name = kwargs.pop("storage_resource_group_name")

        await self._setup(versioned_storage_account_name, versioned_storage_account_key)

        container_name = self.get_resource_name('vlwcontainer')
        if self.is_live:
            token_credential = self.get_credential(BlobServiceClient, is_async=True)
            subscription_id = self.get_settings_value("SUBSCRIPTION_ID")
            mgmt_client = StorageManagementClient(token_credential, subscription_id, '2021-04-01')
            property = mgmt_client.models().BlobContainer(
                immutable_storage_with_versioning=mgmt_client.models().ImmutableStorageWithVersioning(enabled=True))
            await mgmt_client.blob_containers.create(storage_resource_group_name, versioned_storage_account_name, container_name, blob_container=property)

        # Act
        blob_name = self.get_resource_name('vlwblob')
        blob = self.bsc.get_blob_client(container_name, blob_name)
        await blob.upload_blob(b"abc", overwrite=True)
        resp = await blob.set_legal_hold(True)
        props = await blob.get_blob_properties()

        with pytest.raises(HttpResponseError):
            await blob.delete_blob()

        assert resp['legal_hold']
        assert props['has_legal_hold']

        resp2 = await blob.set_legal_hold(False)
        props2 = await blob.get_blob_properties()

        assert not resp2['legal_hold']
        assert not props2['has_legal_hold']

        if self.is_live:
            await blob.delete_immutability_policy()
            await blob.set_legal_hold(False)
            await blob.delete_blob()
            await mgmt_client.blob_containers.delete(storage_resource_group_name, versioned_storage_account_name, container_name)

    @BlobPreparer()
    @recorded_by_proxy_async
    async def test_download_blob_with_immutability_policy(self, **kwargs):
        versioned_storage_account_name = kwargs.pop("versioned_storage_account_name")
        versioned_storage_account_key = kwargs.pop("versioned_storage_account_key")
        storage_resource_group_name = kwargs.pop("storage_resource_group_name")
        variables = kwargs.pop("variables", {})

        await self._setup(versioned_storage_account_name, versioned_storage_account_key)
        container_name = self.get_resource_name('vlwcontainer')
        if self.is_live:
            token_credential = self.get_credential(BlobServiceClient, is_async=True)
            subscription_id = self.get_settings_value("SUBSCRIPTION_ID")
            mgmt_client = StorageManagementClient(token_credential, subscription_id, '2021-04-01')
            property = mgmt_client.models().BlobContainer(
                immutable_storage_with_versioning=mgmt_client.models().ImmutableStorageWithVersioning(enabled=True))
            await mgmt_client.blob_containers.create(storage_resource_group_name, versioned_storage_account_name, container_name, blob_container=property)

        # Act
        blob_name = self.get_resource_name('vlwblob')
        blob = self.bsc.get_blob_client(container_name, blob_name)
        content = b"abcedfg"

        expiry_time = self.get_datetime_variable(variables, 'expiry_time', datetime.utcnow() + timedelta(seconds=5))
        immutability_policy = ImmutabilityPolicy(expiry_time=expiry_time,
                                                 policy_mode=BlobImmutabilityPolicyMode.Unlocked)
        await blob.upload_blob(content,
                               immutability_policy=immutability_policy,
                               legal_hold=True,
                               overwrite=True)

        download_resp = await blob.download_blob()

        with pytest.raises(HttpResponseError):
            await blob.delete_blob()

        assert download_resp.properties['has_legal_hold']
        assert download_resp.properties['immutability_policy']['expiry_time'] is not None
        assert download_resp.properties['immutability_policy']['policy_mode'] is not None

        # Cleanup
        await blob.set_legal_hold(False)
        await blob.delete_immutability_policy()

        if self.is_live:
            await blob.delete_immutability_policy()
            await blob.set_legal_hold(False)
            await blob.delete_blob()
            await mgmt_client.blob_containers.delete(storage_resource_group_name, versioned_storage_account_name, container_name)

        return variables

    @BlobPreparer()
    @recorded_by_proxy_async
    async def test_list_blobs_with_immutability_policy(self, **kwargs):
        versioned_storage_account_name = kwargs.pop("versioned_storage_account_name")
        versioned_storage_account_key = kwargs.pop("versioned_storage_account_key")
        storage_resource_group_name = kwargs.pop("storage_resource_group_name")
        variables = kwargs.pop("variables", {})

        await self._setup(versioned_storage_account_name, versioned_storage_account_key)
        container_name = self.get_resource_name('vlwcontainer')
        if self.is_live:
            token_credential = self.get_credential(BlobServiceClient, is_async=True)
            subscription_id = self.get_settings_value("SUBSCRIPTION_ID")
            mgmt_client = StorageManagementClient(token_credential, subscription_id, '2021-04-01')
            property = mgmt_client.models().BlobContainer(
                immutable_storage_with_versioning=mgmt_client.models().ImmutableStorageWithVersioning(enabled=True))
            await mgmt_client.blob_containers.create(storage_resource_group_name, versioned_storage_account_name, container_name, blob_container=property)

        # Act
        blob_name = self.get_resource_name('vlwblob')
        container_client = self.bsc.get_container_client(container_name)
        blob = self.bsc.get_blob_client(container_name, blob_name)
        content = b"abcedfg"

        expiry_time = self.get_datetime_variable(variables, 'expiry_time', datetime.utcnow() + timedelta(seconds=5))
        immutability_policy = ImmutabilityPolicy(expiry_time=expiry_time,
                                                 policy_mode=BlobImmutabilityPolicyMode.Unlocked)
        await blob.upload_blob(content,
                               immutability_policy=immutability_policy,
                               legal_hold=True,
                               overwrite=True)

        blob_list = []
        async for blob_prop in container_client.list_blobs(include=['immutabilitypolicy', 'legalhold']):
            blob_list.append(blob_prop)

        assert blob_list[0]['has_legal_hold']
        assert blob_list[0]['immutability_policy']['expiry_time'] is not None
        assert blob_list[0]['immutability_policy']['policy_mode'] is not None

        if self.is_live:
            await blob.delete_immutability_policy()
            await blob.set_legal_hold(False)
            await blob.delete_blob()
            await mgmt_client.blob_containers.delete(storage_resource_group_name, versioned_storage_account_name, container_name)

        return variables

    @BlobPreparer()
    @recorded_by_proxy_async
    async def test_snapshot_immutability_policy_and_legal_hold(self, **kwargs):
        versioned_storage_account_name = kwargs.pop("versioned_storage_account_name")
        versioned_storage_account_key = kwargs.pop("versioned_storage_account_key")
        storage_resource_group_name = kwargs.pop("storage_resource_group_name")
        variables = kwargs.pop("variables", {})

        await self._setup(versioned_storage_account_name, versioned_storage_account_key)
        container_name = self.get_resource_name('container')
        if self.is_live:
            token_credential = self.get_credential(BlobServiceClient, is_async=True)
            subscription_id = self.get_settings_value("SUBSCRIPTION_ID")
            mgmt_client = StorageManagementClient(token_credential, subscription_id, '2021-04-01')
            property = mgmt_client.models().BlobContainer(
                immutable_storage_with_versioning=mgmt_client.models().ImmutableStorageWithVersioning(enabled=True))
            await mgmt_client.blob_containers.create(storage_resource_group_name, versioned_storage_account_name,
                                               container_name, blob_container=property)

        blob_name = self._get_blob_reference()
        blob = self.bsc.get_blob_client(container_name, blob_name)
        await blob.upload_blob(self.byte_data, length=len(self.byte_data), overwrite=True)
        snapshot = await blob.create_snapshot()
        snapshot_blob = self.bsc.get_blob_client(container_name, blob_name, snapshot=snapshot)

        try:
            expiry_time = self.get_datetime_variable(variables, 'expiry_time', datetime.utcnow() + timedelta(seconds=5))
            immutability_policy = ImmutabilityPolicy(
                expiry_time=expiry_time,
                policy_mode=BlobImmutabilityPolicyMode.Unlocked
            )

            await snapshot_blob.set_immutability_policy(immutability_policy=immutability_policy)
            props = await snapshot_blob.get_blob_properties()
            assert props['immutability_policy']['expiry_time'] is not None
            assert props['immutability_policy']['policy_mode'] == "unlocked"

            await snapshot_blob.delete_immutability_policy()
            props = await snapshot_blob.get_blob_properties()
            assert props['immutability_policy']['expiry_time'] is None
            assert props['immutability_policy']['policy_mode'] is None

            await snapshot_blob.set_legal_hold(True)
            props = await snapshot_blob.get_blob_properties()
            assert props['has_legal_hold']
        finally:
            await snapshot_blob.set_legal_hold(False)
            await blob.delete_blob(delete_snapshots="include")

        return variables

    @BlobPreparer()
    @recorded_by_proxy_async
    async def test_versioning_immutability_policy_and_legal_hold(self, **kwargs):
        versioned_storage_account_name = kwargs.pop("versioned_storage_account_name")
        versioned_storage_account_key = kwargs.pop("versioned_storage_account_key")
        storage_resource_group_name = kwargs.pop("storage_resource_group_name")
        variables = kwargs.pop("variables", {})

        await self._setup(versioned_storage_account_name, versioned_storage_account_key)
        container_name = self.get_resource_name('container')
        if self.is_live:
            token_credential = self.get_credential(BlobServiceClient, is_async=True)
            subscription_id = self.get_settings_value("SUBSCRIPTION_ID")
            mgmt_client = StorageManagementClient(token_credential, subscription_id, '2021-04-01')
            property = mgmt_client.models().BlobContainer(
                immutable_storage_with_versioning=mgmt_client.models().ImmutableStorageWithVersioning(enabled=True))
            await mgmt_client.blob_containers.create(storage_resource_group_name, versioned_storage_account_name,
                                                     container_name, blob_container=property)

        blob_name = self.get_resource_name('blob')
        root_blob = self.bsc.get_blob_client(container_name, blob_name)
        old_version_dict = await root_blob.upload_blob(b"abc", overwrite=True)
        await root_blob.upload_blob(b"abcdef", overwrite=True)

        try:
            expiry_time = self.get_datetime_variable(variables, 'expiry_time', datetime.utcnow() + timedelta(seconds=5))
            immutability_policy = ImmutabilityPolicy(
                expiry_time=expiry_time,
                policy_mode=BlobImmutabilityPolicyMode.Unlocked
            )
            old_version_blob = self.bsc.get_blob_client(
                container_name, blob_name,
                version_id=old_version_dict['version_id']
            )

            await old_version_blob.set_immutability_policy(immutability_policy=immutability_policy)
            props = await old_version_blob.get_blob_properties()
            assert props['immutability_policy']['expiry_time'] is not None
            assert props['immutability_policy']['policy_mode'] == "unlocked"

            await old_version_blob.delete_immutability_policy()
            props = await old_version_blob.get_blob_properties()
            assert props['immutability_policy']['expiry_time'] is None
            assert props['immutability_policy']['policy_mode'] is None

            await old_version_blob.set_legal_hold(True)
            props = await old_version_blob.get_blob_properties()
            assert props['has_legal_hold']
        finally:
            await old_version_blob.set_legal_hold(False)
            await root_blob.delete_blob(delete_snapshots="include")

        return variables

    @BlobPreparer()
    @recorded_by_proxy_async
    async def test_validate_empty_blob(self, **kwargs):
        """Test that we can upload an empty blob with validate=True."""
        storage_account_name = kwargs.pop("storage_account_name")
        storage_account_key = kwargs.pop("storage_account_key")

        await self._setup(storage_account_name, storage_account_key)

        blob_name = self.get_resource_name("utcontainer")
        container_client = self.bsc.get_container_client(self.container_name)
        await container_client.upload_blob(blob_name, b"", validate_content=True)

        blob_client = container_client.get_blob_client(blob_name)

        assert await blob_client.exists()
        assert (await blob_client.get_blob_properties()).size == 0

    @BlobPreparer()
    @recorded_by_proxy_async
    async def test_download_properties(self, **kwargs):
        storage_account_name = kwargs.pop("storage_account_name")
        storage_account_key = kwargs.pop("storage_account_key")

        await self._setup(storage_account_name, storage_account_key)

        blob_name = self.get_resource_name("utcontainer")
        blob_data = 'abc'

        # Act
        blob = self.bsc.get_blob_client(self.container_name, blob_name)
        await blob.upload_blob(blob_data)

        # Assert
        stream = await blob.download_blob(encoding='utf-8')
        props = stream.properties
        data = await stream.readall()

        assert data is not None
        assert data == blob_data
        assert props['creation_time'] is not None
        assert props['content_settings'] is not None
        assert props['size'] == len(blob_data)

    @BlobPreparer()
    @recorded_by_proxy_async
    async def test_blob_version_id_operations(self, **kwargs):
        versioned_storage_account_name = kwargs.pop("versioned_storage_account_name")
        versioned_storage_account_key = kwargs.pop("versioned_storage_account_key")

        await self._setup(versioned_storage_account_name, versioned_storage_account_key)
        container = self.bsc.get_container_client(self.container_name)
        blob_name = self.get_resource_name("utcontainer")
        blob_data = b'abc'
        blob_client = container.get_blob_client(blob_name)
        tags_a = {"color": "red"}
        tags_b = {"color": "yellow"}
        tags_c = {"color": "orange"}

        await blob_client.upload_blob(blob_data, overwrite=True)
        v1_props = await blob_client.get_blob_properties()
        v1_blob = BlobClient(self.bsc.url, container_name=self.container_name, blob_name=blob_name,
                             version_id=v1_props['version_id'], credential=versioned_storage_account_key)
        await blob_client.upload_blob(blob_data * 2, overwrite=True)
        v2_props = await blob_client.get_blob_properties()
        v2_blob = container.get_blob_client(v2_props, version_id=v2_props['version_id'])
        await blob_client.upload_blob(blob_data * 3, overwrite=True)
        v3_props = await blob_client.get_blob_properties()

        await v1_blob.set_standard_blob_tier(StandardBlobTier.Cool)
        await v1_blob.set_blob_tags(tags_a)
        await v2_blob.set_standard_blob_tier(StandardBlobTier.Cool, version_id=v3_props['version_id'])
        await v1_blob.set_blob_tags(tags_c, version_id=v3_props['version_id'])
        await v2_blob.set_standard_blob_tier(StandardBlobTier.Hot)
        await v2_blob.set_blob_tags(tags_b)

        # Assert
        assert await (await v1_blob.download_blob()).readall() == blob_data
        assert await (await v2_blob.download_blob()).readall() == blob_data * 2
        assert await (await v1_blob.download_blob(version_id=v3_props['version_id'])).readall() == blob_data * 3
        assert await v1_blob.get_blob_tags() == tags_a
        assert await v2_blob.get_blob_tags() == tags_b
        assert await v2_blob.get_blob_tags(version_id=v3_props['version_id']) == tags_c
        await v1_blob.delete_blob(version_id=v2_props['version_id'])
        assert await v1_blob.exists() is True
        assert await v1_blob.exists(version_id=v2_props['version_id']) is False
        assert await blob_client.exists() is True

    @BlobPreparer()
    @recorded_by_proxy_async
    async def test_storage_account_audience_blob_service_client(self, **kwargs):
        storage_account_name = kwargs.pop("storage_account_name")
        storage_account_key = kwargs.pop("storage_account_key")

        # Arrange
        await self._setup(storage_account_name, storage_account_key)
        self.bsc.list_containers()

        # Act
        token_credential = self.get_credential(BlobServiceClient, is_async=True)
        bsc = BlobServiceClient(
            self.account_url(storage_account_name, "blob"), credential=token_credential,
            audience=f'https://{storage_account_name}.blob.core.windows.net'
        )

        # Assert
        response = bsc.list_containers()
        assert response is not None

    @BlobPreparer()
    @recorded_by_proxy_async
    async def test_storage_account_audience_blob_client(self, **kwargs):
        storage_account_name = kwargs.pop("storage_account_name")
        storage_account_key = kwargs.pop("storage_account_key")

        # Arrange
        await self._setup(storage_account_name, storage_account_key)
        blob_name = await self._create_block_blob()
        blob = self.bsc.get_blob_client(self.container_name, blob_name)
        await blob.exists()

        # Act
        token_credential = self.get_credential(BlobClient, is_async=True)
        blob = BlobClient(
            self.bsc.url, container_name=self.container_name, blob_name=blob_name,
            credential=token_credential, audience=f'https://{storage_account_name}.blob.core.windows.net'
        )

        # Assert
        response = await blob.exists()
        assert response is not None

    @pytest.mark.live_test_only
    @BlobPreparer()
    async def test_oauth_error_handling(self, **kwargs):
        storage_account_name = kwargs.pop("storage_account_name")

        # Arrange
        from azure.identity.aio import ClientSecretCredential

        # Generate an invalid credential
        creds = ClientSecretCredential(
            "00000000-0000-0000-0000-000000000000",
            "00000000-0000-0000-0000-000000000000",
            "00000000-0000-0000-0000-000000000000" + 'a'
        )

        bsc = BlobServiceClient(self.account_url(storage_account_name, "blob"), credential=creds, retry_total=0)
        container = bsc.get_container_client('testing')

        # Act
        with pytest.raises(ClientAuthenticationError):
            await container.exists()

    @BlobPreparer()
    @recorded_by_proxy_async
    async def test_upload_blob_partial_stream(self, **kwargs):
        storage_account_name = kwargs.pop("storage_account_name")
        storage_account_key = kwargs.pop("storage_account_key")

        # Arrange
        await self._setup(storage_account_name, storage_account_key)
        blob = self.bsc.get_container_client(self.container_name).get_blob_client(self._get_blob_reference())
        data = b'abcde' * 100
        stream = BytesIO(data)
        length = 207

        # Act
        await blob.upload_blob(stream, length=length, overwrite=True)

        # Assert
        result = await (await blob.download_blob()).readall()
        assert result == data[:length]

    @BlobPreparer()
    @recorded_by_proxy_async
    async def test_upload_blob_partial_stream_chunked(self, **kwargs):
        storage_account_name = kwargs.pop("storage_account_name")
        storage_account_key = kwargs.pop("storage_account_key")

        # Arrange
        await self._setup(storage_account_name, storage_account_key)
        self.bsc._config.max_single_put_size = 1024
        self.bsc._config.max_block_size = 1024

        blob = self.bsc.get_container_client(self.container_name).get_blob_client(self._get_blob_reference())
        data = b'abcde' * 1024
        stream = BytesIO(data)
        length = 3000

        # Act
        await blob.upload_blob(stream, length=length, overwrite=True)

        # Assert
        result = await (await blob.download_blob()).readall()
        assert result == data[:length]

    @pytest.mark.live_test_only
    @BlobPreparer()
    async def test_blob_user_delegation_oid(self, **kwargs):
        storage_account_name = kwargs.pop("storage_account_name")
        variables = kwargs.pop("variables", {})
        token_credential = self.get_credential(BlobServiceClient, is_async=True)
        data = b"abc123"

        service = BlobServiceClient(
            account_url=self.account_url(storage_account_name, "blob"),
            credential=token_credential
        )
        start = self.get_datetime_variable(variables, 'start', datetime.utcnow())
        expiry = self.get_datetime_variable(variables, 'expiry', datetime.utcnow() + timedelta(hours=1))
        user_delegation_key = await service.get_user_delegation_key(key_start_time=start, key_expiry_time=expiry)
        token = await token_credential.get_token("https://storage.azure.com/.default")
        user_delegation_oid = jwt.decode(token.token, options={"verify_signature": False}).get("oid")

        container_name = self.get_resource_name('oauthcontainer')
        container = await service.create_container(container_name)
        blob = container.get_blob_client(self.get_resource_name('oauthblob'))
        await blob.upload_blob(BytesIO(data), length=len(data))

        container_token = self.generate_sas(
            generate_container_sas,
            container.account_name,
            container.container_name,
            permission=ContainerSasPermissions(read=True, list=True),
            expiry=datetime.utcnow() + timedelta(hours=1),
            user_delegation_key=user_delegation_key,
            user_delegation_oid=user_delegation_oid
        )
        assert "sduoid=" + user_delegation_oid in container_token

        container_client = ContainerClient.from_container_url(
            f"{container.url}?{container_token}",
            credential=token_credential
        )

        blobs_list = []
        async for b in container_client.list_blobs():
            blobs_list.append(b)
        assert blobs_list is not None

        sas_token = self.generate_sas(
            generate_blob_sas,
            blob.account_name,
            blob.container_name,
            blob.blob_name,
            permission=BlobSasPermissions(read=True),
            expiry=datetime.utcnow() + timedelta(hours=1),
            user_delegation_key=user_delegation_key,
            user_delegation_oid=user_delegation_oid
        )
        assert "sduoid=" + user_delegation_oid in sas_token

        blob_client = BlobClient.from_blob_url(
            f"{blob.url}?{sas_token}",
            credential=token_credential
        )
        content = await (await blob_client.download_blob()).readall()
        assert content == data

        return variables

<<<<<<< HEAD
    @BlobPreparer()
    @recorded_by_proxy_async
    async def test_delete_blob_access_tier_conditionals(self, **kwargs):
        storage_account_name = kwargs.pop("storage_account_name")
        storage_account_key = kwargs.pop("storage_account_key")
        variables = kwargs.pop("variables", {})

        await self._setup(storage_account_name, storage_account_key)

        early = self.get_datetime_variable(variables, 'early', datetime.utcnow())

        blob1_name = await self._create_block_blob()
        blob1 = self.bsc.get_blob_client(self.container_name, blob1_name)
        blob2_name = self._get_blob_reference() + "2"
        blob2 = self.bsc.get_blob_client(self.container_name, blob2_name)
        await blob2.upload_blob(
            self.byte_data,
            length=len(self.byte_data),
            standard_blob_tier=StandardBlobTier.COOL,
            overwrite=True
        )
        await blob1.set_standard_blob_tier('Cool')
        await blob2.set_standard_blob_tier('Hot')

        late = self.get_datetime_variable(variables, 'late', datetime.utcnow())

        with pytest.raises(HttpResponseError):
            await blob1.delete_blob(access_tier_if_modified_since=late)
        resp = await blob1.delete_blob(access_tier_if_modified_since=early)
        assert resp is None

        with pytest.raises(HttpResponseError):
            await blob2.delete_blob(access_tier_if_unmodified_since=early)
        resp = await blob2.delete_blob(access_tier_if_unmodified_since=late)
        assert resp is None

        return variables
=======
    @pytest.mark.live_test_only
    @BlobPreparer()
    async def test_download_blob_decompress(self, **kwargs):
        storage_account_name = kwargs.pop("storage_account_name")
        storage_account_key = kwargs.pop("storage_account_key")

        # Arrange
        await self._setup(storage_account_name, storage_account_key)
        blob_name = self._get_blob_reference()
        blob = self.bsc.get_blob_client(self.container_name, blob_name)
        compressed_data = b'\x1f\x8b\x08\x00\x00\x00\x00\x00\x00\xff\xcaH\xcd\xc9\xc9WH+\xca\xcfUH\xaf\xca,\x00\x00\x00\x00\xff\xff\x03\x00d\xaa\x8e\xb5\x0f\x00\x00\x00'
        decompressed_data = b"hello from gzip"
        content_settings = ContentSettings(content_encoding='gzip')

        # Act / Assert
        await blob.upload_blob(data=compressed_data, overwrite=True, content_settings=content_settings)

        downloaded = await blob.download_blob(decompress=True)
        result = await downloaded.readall()
        assert result == decompressed_data

        downloaded = await blob.download_blob(decompress=False)
        result = await downloaded.readall()
        assert result == compressed_data

    @pytest.mark.live_test_only
    @BlobPreparer()
    async def test_download_blob_no_decompress_chunks(self, **kwargs):
        storage_account_name = kwargs.pop("storage_account_name")
        storage_account_key = kwargs.pop("storage_account_key")

        # Arrange
        await self._setup(storage_account_name, storage_account_key)
        blob_name = self._get_blob_reference()
        blob = BlobClient(
            account_url=self.account_url(storage_account_name, "blob"),
            container_name=self.container_name,
            blob_name=blob_name,
            credential=storage_account_key,
            max_chunk_get_size=4,
            max_single_get_size=4,
        )
        compressed_data = b'\x1f\x8b\x08\x00\x00\x00\x00\x00\x00\xff\xcaH\xcd\xc9\xc9WH+\xca\xcfUH\xaf\xca,\x00\x00\x00\x00\xff\xff\x03\x00d\xaa\x8e\xb5\x0f\x00\x00\x00'
        content_settings = ContentSettings(content_encoding='gzip')

        # Act / Assert
        await blob.upload_blob(data=compressed_data, overwrite=True, content_settings=content_settings)

        result = await (await blob.download_blob(decompress=False)).readall()
        assert result == compressed_data
>>>>>>> e549ce00

# ------------------------------------------------------------------------------<|MERGE_RESOLUTION|>--- conflicted
+++ resolved
@@ -3595,7 +3595,6 @@
 
         return variables
 
-<<<<<<< HEAD
     @BlobPreparer()
     @recorded_by_proxy_async
     async def test_delete_blob_access_tier_conditionals(self, **kwargs):
@@ -3633,7 +3632,7 @@
         assert resp is None
 
         return variables
-=======
+
     @pytest.mark.live_test_only
     @BlobPreparer()
     async def test_download_blob_decompress(self, **kwargs):
@@ -3684,6 +3683,5 @@
 
         result = await (await blob.download_blob(decompress=False)).readall()
         assert result == compressed_data
->>>>>>> e549ce00
 
 # ------------------------------------------------------------------------------