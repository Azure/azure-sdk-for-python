# -------------------------------------------------------------------------
# Copyright (c) Microsoft Corporation. All rights reserved.
# Licensed under the MIT License. See License.txt in the project root for
# license information.
# --------------------------------------------------------------------------

import pytest
import logging

import sys
from datetime import datetime, timedelta

from azure.storage.blob import (
    BlobServiceClient,
    ContainerClient,
    BlobClient,
    ContainerSasPermissions,
    BlobSasPermissions,
    generate_blob_sas,
    generate_container_sas
)
from azure.storage.blob._shared.shared_access_signature import QueryStringConstants
from devtools_testutils.storage import StorageTestCase, LogCaptured

from settings.testcase import BlobPreparer

if sys.version_info >= (3,):
    from urllib.parse import parse_qs, quote, urlparse
else:
    from urlparse import parse_qs, urlparse
    from urllib2 import quote

_AUTHORIZATION_HEADER_NAME = 'Authorization'

class StorageLoggingTest(StorageTestCase):
    def _setup(self, bsc):
        self.container_name = self.get_resource_name('utcontainer')

        # create source blob to be copied from
        self.source_blob_name = self.get_resource_name('srcblob')
        self.source_blob_data = self.get_random_bytes(4 * 1024)
        source_blob = bsc.get_blob_client(self.container_name, self.source_blob_name)

        if self.is_live:
            try:
                bsc.create_container(self.container_name)
            except:
                pass
            source_blob.upload_blob(self.source_blob_data, overwrite=True)

        # generate a SAS so that it is accessible with a URL
        sas_token = generate_blob_sas(
            source_blob.account_name,
            source_blob.container_name,
            source_blob.blob_name,
            snapshot=source_blob.snapshot,
            account_key=source_blob.credential.account_key,
            permission=BlobSasPermissions(read=True),
            expiry=datetime.utcnow() + timedelta(hours=1),
        )
        sas_source = BlobClient.from_blob_url(source_blob.url, credential=sas_token)
        self.source_blob_url = sas_source.url

<<<<<<< HEAD
    @GlobalStorageAccountPreparer()
    def test_logging_request_and_response_body(self, resource_group, location, storage_account, storage_account_key):
        # Arrange
        bsc = BlobServiceClient(self.account_url(storage_account, "blob"), storage_account_key, logging_enable=True)
        self._setup(bsc)
        container = bsc.get_container_client(self.container_name)
        request_body = 'testloggingbody'
        blob_name = self.get_resource_name("testloggingblob")
        blob_client = container.get_blob_client(blob_name)
        blob_client.upload_blob(request_body, overwrite=True)
        # Act
        with LogCaptured(self) as log_captured:
            blob_client.download_blob()
            log_as_str = log_captured.getvalue()
            self.assertFalse(request_body in log_as_str)

        with LogCaptured(self) as log_captured:
            blob_client.download_blob(logging_body=True)
            log_as_str = log_captured.getvalue()
            self.assertTrue(request_body in log_as_str)
            self.assertEqual(log_as_str.count(request_body), 1)

    @GlobalStorageAccountPreparer()
    def test_authorization_is_scrubbed_off(self, resource_group, location, storage_account, storage_account_key):
=======
    @BlobPreparer()
    def test_authorization_is_scrubbed_off(self, storage_account_name, storage_account_key):
>>>>>>> 8af1100a
        # Arrange
        bsc = BlobServiceClient(self.account_url(storage_account_name, "blob"), storage_account_key)
        self._setup(bsc)
        container = bsc.get_container_client(self.container_name)
        # Act
        with LogCaptured(self) as log_captured:
            container.get_container_properties(logging_enable=True)
            log_as_str = log_captured.getvalue()
            # Assert
            # make sure authorization header is logged, but its value is not
            # the keyword SharedKey is present in the authorization header's value
            self.assertTrue(_AUTHORIZATION_HEADER_NAME in log_as_str)
            self.assertFalse('SharedKey' in log_as_str)

    @pytest.mark.live_test_only
    @BlobPreparer()
    def test_sas_signature_is_scrubbed_off(self, storage_account_name, storage_account_key):
        # SAS URL is calculated from storage key, so this test runs live only
        bsc = BlobServiceClient(self.account_url(storage_account_name, "blob"), storage_account_key)
        self._setup(bsc)
        # Arrange
        container = bsc.get_container_client(self.container_name)
        token = generate_container_sas(
            container.account_name,
            container.container_name,
            account_key=container.credential.account_key,
            permission=ContainerSasPermissions(read=True),
            expiry=datetime.utcnow() + timedelta(hours=1),
        )
        # parse out the signed signature
        token_components = parse_qs(token)
        signed_signature = quote(token_components[QueryStringConstants.SIGNED_SIGNATURE][0])

        sas_service = ContainerClient.from_container_url(container.url, credential=token)

        # Act
        with LogCaptured(self) as log_captured:
            sas_service.get_account_information(logging_enable=True)
            log_as_str = log_captured.getvalue()

            # Assert
            # make sure the query parameter 'sig' is logged, but its value is not
            self.assertTrue(QueryStringConstants.SIGNED_SIGNATURE in log_as_str)
            self.assertFalse(signed_signature in log_as_str)

    @pytest.mark.live_test_only
    @BlobPreparer()
    def test_copy_source_sas_is_scrubbed_off(self, storage_account_name, storage_account_key):
        # SAS URL is calculated from storage key, so this test runs live only
        bsc = BlobServiceClient(self.account_url(storage_account_name, "blob"), storage_account_key)
        self._setup(bsc)
        # Arrange
        dest_blob_name = self.get_resource_name('destblob')
        dest_blob = bsc.get_blob_client(self.container_name, dest_blob_name)

        # parse out the signed signature
        query_parameters = urlparse(self.source_blob_url).query
        token_components = parse_qs(query_parameters)
        if QueryStringConstants.SIGNED_SIGNATURE not in token_components:
            pytest.fail("Blob URL {} doesn't contain {}, parsed query params: {}".format(
                self.source_blob_url,
                QueryStringConstants.SIGNED_SIGNATURE,
                list(token_components.keys())
            ))
        signed_signature = quote(token_components[QueryStringConstants.SIGNED_SIGNATURE][0])

        # Act
        with LogCaptured(self) as log_captured:
            dest_blob.start_copy_from_url(
                self.source_blob_url, requires_sync=True, logging_enable=True)
            log_as_str = log_captured.getvalue()

            # Assert
            # make sure the query parameter 'sig' is logged, but its value is not
            self.assertTrue(QueryStringConstants.SIGNED_SIGNATURE in log_as_str)
            self.assertFalse(signed_signature in log_as_str)

            # make sure authorization header is logged, but its value is not
            # the keyword SharedKey is present in the authorization header's value
            self.assertTrue(_AUTHORIZATION_HEADER_NAME in log_as_str)
            self.assertFalse('SharedKey' in log_as_str)<|MERGE_RESOLUTION|>--- conflicted
+++ resolved
@@ -60,12 +60,11 @@
         )
         sas_source = BlobClient.from_blob_url(source_blob.url, credential=sas_token)
         self.source_blob_url = sas_source.url
-
-<<<<<<< HEAD
-    @GlobalStorageAccountPreparer()
-    def test_logging_request_and_response_body(self, resource_group, location, storage_account, storage_account_key):
+        
+    @BlobPreparer()
+    def test_logging_request_and_response_body(self, storage_account_name, storage_account_key):
         # Arrange
-        bsc = BlobServiceClient(self.account_url(storage_account, "blob"), storage_account_key, logging_enable=True)
+        bsc = BlobServiceClient(self.account_url(storage_account_name, "blob"), storage_account_key, logging_enable=True)
         self._setup(bsc)
         container = bsc.get_container_client(self.container_name)
         request_body = 'testloggingbody'
@@ -84,12 +83,8 @@
             self.assertTrue(request_body in log_as_str)
             self.assertEqual(log_as_str.count(request_body), 1)
 
-    @GlobalStorageAccountPreparer()
-    def test_authorization_is_scrubbed_off(self, resource_group, location, storage_account, storage_account_key):
-=======
     @BlobPreparer()
     def test_authorization_is_scrubbed_off(self, storage_account_name, storage_account_key):
->>>>>>> 8af1100a
         # Arrange
         bsc = BlobServiceClient(self.account_url(storage_account_name, "blob"), storage_account_key)
         self._setup(bsc)
