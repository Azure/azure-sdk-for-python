# coding: utf-8

# -------------------------------------------------------------------------
# Copyright (c) Microsoft Corporation. All rights reserved.
# Licensed under the MIT License. See License.txt in the project root for
# license information.
# --------------------------------------------------------------------------
import pytest
import requests
import time
import unittest
import os
from datetime import datetime, timedelta

from azure.core.exceptions import (
    HttpResponseError,
    ResourceNotFoundError,
    ResourceExistsError,
    ClientAuthenticationError)
from azure.core.pipeline.transport import RequestsTransport
from azure.storage.blob import (
    upload_blob_to_url,
    download_blob_from_url,
    BlobServiceClient,
    ContainerClient,
    BlobClient,
    BlobType,
    StorageErrorCode,
    BlobSasPermissions,
    ContainerSasPermissions,
    ContentSettings,
    BlobProperties,
    RetentionPolicy,
    AccessPolicy,
    ResourceTypes,
    AccountSasPermissions,
    StandardBlobTier)
from azure.storage.blob._generated.models import RehydratePriority
from testcase import (
    StorageTestCase,
    TestMode,
    record,
)

#------------------------------------------------------------------------------
TEST_CONTAINER_PREFIX = 'container'
TEST_BLOB_PREFIX = 'blob'
FILE_PATH = 'blob_data.temp.dat'
#------------------------------------------------------------------------------

class StorageCommonBlobTest(StorageTestCase):

    def setUp(self):
        super(StorageCommonBlobTest, self).setUp()

        url = self._get_account_url()
        credential = self._get_shared_key_credential()
        self.bsc = BlobServiceClient(url, credential=credential)

        self.container_name = self.get_resource_name('utcontainer')

        if not self.is_playback():
            container = self.bsc.get_container_client(self.container_name)
            try:
                container.create_container(timeout=5)
            except ResourceExistsError:
                pass

        self.byte_data = self.get_random_bytes(1024)

        remote_url = self._get_remote_account_url()
        remote_credential = self._get_remote_shared_key_credential()
        self.bsc2 = BlobServiceClient(remote_url, credential=remote_credential)
        self.remote_container_name = None

    def tearDown(self):
        if not self.is_playback():
            try:
                self.bsc.delete_container(self.container_name, timeout=5)
            except:
                pass

            if self.remote_container_name:
                try:
                    self.bsc2.delete_container(self.remote_container_name)
                except:
                    pass
        if os.path.isfile(FILE_PATH):
            try:
                os.remove(FILE_PATH)
            except:
                pass

        return super(StorageCommonBlobTest, self).tearDown()

    #--Helpers-----------------------------------------------------------------
    def _get_container_reference(self):
        return self.get_resource_name(TEST_CONTAINER_PREFIX)

    def _get_blob_reference(self):
        return self.get_resource_name(TEST_BLOB_PREFIX)

    def _create_block_blob(self):
        blob_name = self._get_blob_reference()
        blob = self.bsc.get_blob_client(self.container_name, blob_name)
        blob.upload_blob(self.byte_data, length=len(self.byte_data))
        return blob_name

    def _create_remote_container(self):
        self.remote_container_name = self.get_resource_name('remotectnr')
        remote_container = self.bsc2.get_container_client(self.remote_container_name)
        try:
            remote_container.create_container()
        except ResourceExistsError:
            pass

    def _create_remote_block_blob(self, blob_data=None):
        if not blob_data:
            blob_data = b'12345678' * 1024 * 1024
        source_blob_name = self._get_blob_reference()
        source_blob = self.bsc2.get_blob_client(self.remote_container_name, source_blob_name)
        source_blob.upload_blob(blob_data)
        return source_blob

    def _wait_for_async_copy(self, blob):
        count = 0
        props = blob.get_blob_properties()
        while props.copy.status == 'pending':
            count = count + 1
            if count > 10:
                self.fail('Timed out waiting for async copy to complete.')
            self.sleep(6)
            props = blob.get_blob_properties()
        return props

    def _enable_soft_delete(self):
        delete_retention_policy = RetentionPolicy(enabled=True, days=2)
        self.bsc.set_service_properties(delete_retention_policy=delete_retention_policy)

        # wait until the policy has gone into effect
        if not self.is_playback():
            time.sleep(30)

    def _disable_soft_delete(self):
        delete_retention_policy = RetentionPolicy(enabled=False)
        self.bsc.set_service_properties(delete_retention_policy=delete_retention_policy)

    def _assert_blob_is_soft_deleted(self, blob):
        self.assertTrue(blob.deleted)
        self.assertIsNotNone(blob.deleted_time)
        self.assertIsNotNone(blob.remaining_retention_days)

    def _assert_blob_not_soft_deleted(self, blob):
        self.assertFalse(blob.deleted)
        self.assertIsNone(blob.deleted_time)
        self.assertIsNone(blob.remaining_retention_days)

    #-- Common test cases for blobs ----------------------------------------------
    @record
    def test_blob_exists(self):
        # Arrange
        blob_name = self._create_block_blob()

        # Act
        blob = self.bsc.get_blob_client(self.container_name, blob_name)
        exists = blob.get_blob_properties()

        # Assert
        self.assertTrue(exists)

    @record
    def test_blob_not_exists(self):
        # Arrange
        blob_name = self._get_blob_reference()

        # Act
        blob = self.bsc.get_blob_client(self.container_name, blob_name)
        with self.assertRaises(ResourceNotFoundError):
            blob.get_blob_properties()

    @record
    def test_blob_snapshot_exists(self):
        # Arrange
        blob_name = self._create_block_blob()
        blob = self.bsc.get_blob_client(self.container_name, blob_name)
        snapshot = blob.create_snapshot()

        # Act
        blob = self.bsc.get_blob_client(self.container_name, blob_name, snapshot=snapshot)
        exists = blob.get_blob_properties()

        # Assert
        self.assertTrue(exists)

    @record
    def test_blob_snapshot_not_exists(self):
        # Arrange
        blob_name = self._create_block_blob()

        # Act
        blob = self.bsc.get_blob_client(self.container_name, blob_name, snapshot="1988-08-18T07:52:31.6690068Z")
        with self.assertRaises(ResourceNotFoundError):
            blob.get_blob_properties()

    @record
    def test_blob_container_not_exists(self):
        # In this case both the blob and container do not exist
        # Arrange
        blob_name = self._get_blob_reference()

        # Act
        blob = self.bsc.get_blob_client(self._get_container_reference(), blob_name)
        with self.assertRaises(ResourceNotFoundError):
            blob.get_blob_properties()

    @record
    def test_create_blob_with_question_mark(self):
        # Arrange
        blob_name = '?ques?tion?'
        blob_data = u'???'

        # Act
        blob = self.bsc.get_blob_client(self.container_name, blob_name)
        blob.upload_blob(blob_data)

        # Assert
        data = blob.download_blob()
        self.assertIsNotNone(data)
        content = b"".join(list(data))
        self.assertEqual(content.decode('utf-8'), blob_data)

    @record
    def test_create_blob_with_special_chars(self):
        # Arrange

        # Act
        for c in '-._ /()$=\',~':
            blob_name = '{0}a{0}a{0}'.format(c)
            blob_data = c
            blob = self.bsc.get_blob_client(self.container_name, blob_name)
            blob.upload_blob(blob_data, length=len(blob_data))

            data = blob.download_blob()
            content = b"".join(list(data))
            self.assertEqual(content.decode('utf-8'), blob_data)

        # Assert

    @record
    def test_create_blob_with_lease_id(self):
        # Arrange
        blob_name = self._create_block_blob()
        blob = self.bsc.get_blob_client(self.container_name, blob_name)
        lease = blob.acquire_lease()

        # Act
        data = b'hello world again'
        resp = blob.upload_blob(data, length=len(data), lease=lease)

        # Assert
        self.assertIsNotNone(resp.get('etag'))
        content = b"".join(list(blob.download_blob(lease=lease)))
        self.assertEqual(content, data)

    @record
    def test_create_blob_with_metadata(self):
        # Arrange
        blob_name = self._get_blob_reference()
        metadata={'hello': 'world', 'number': '42'}

        # Act
        data = b'hello world'
        blob = self.bsc.get_blob_client(self.container_name, blob_name)
        resp = blob.upload_blob(data, length=len(data), metadata=metadata)

        # Assert
        self.assertIsNotNone(resp.get('etag'))
        md = blob.get_blob_properties().metadata
        self.assertDictEqual(md, metadata)

    @record
    def test_get_blob_with_existing_blob(self):
        # Arrange
        blob_name = self._create_block_blob()

        # Act
        blob = self.bsc.get_blob_client(self.container_name, blob_name)
        data = blob.download_blob()

        # Assert
        content = b"".join(list(data))
        self.assertEqual(content, self.byte_data)

    @record
    def test_get_blob_with_snapshot(self):
        # Arrange
        blob_name = self._create_block_blob()
        blob = self.bsc.get_blob_client(self.container_name, blob_name)
        snapshot = self.bsc.get_blob_client(
            self.container_name, blob_name, snapshot=blob.create_snapshot())

        # Act
        data = snapshot.download_blob()

        # Assert
        content = b"".join(list(data))
        self.assertEqual(content, self.byte_data)

    @record
    def test_get_blob_with_snapshot_previous(self):
        # Arrange
        blob_name = self._create_block_blob()
        blob = self.bsc.get_blob_client(self.container_name, blob_name)
        snapshot = self.bsc.get_blob_client(
            self.container_name, blob_name, snapshot=blob.create_snapshot())

        upload_data = b'hello world again'
        blob.upload_blob(upload_data, length=len(upload_data), overwrite=True)

        # Act
        blob_previous = snapshot.download_blob()
        blob_latest = blob.download_blob()

        # Assert
        self.assertEqual(b"".join(list(blob_previous)), self.byte_data)
        self.assertEqual(b"".join(list(blob_latest)), b'hello world again')

    @record
    def test_get_blob_with_range(self):
        # Arrange
        blob_name = self._create_block_blob()

        # Act
        blob = self.bsc.get_blob_client(self.container_name, blob_name)
        data = blob.download_blob(offset=0, length=5)

        # Assert
        self.assertEqual(b"".join(list(data)), self.byte_data[:5])

    @record
    def test_get_blob_with_lease(self):
        # Arrange
        blob_name = self._create_block_blob()
        blob = self.bsc.get_blob_client(self.container_name, blob_name)
        lease = blob.acquire_lease()

        # Act
        data = blob.download_blob(lease=lease)
        lease.release()

        # Assert
        self.assertEqual(b"".join(list(data)), self.byte_data)

    @record
    def test_get_blob_with_non_existing_blob(self):
        # Arrange
        blob_name = self._get_blob_reference()

        # Act
        blob = self.bsc.get_blob_client(self.container_name, blob_name)
        with self.assertRaises(ResourceNotFoundError):
            blob.download_blob()

        # Assert

    @record
    def test_set_blob_properties_with_existing_blob(self):
        # Arrange
        blob_name = self._create_block_blob()

        # Act
        blob = self.bsc.get_blob_client(self.container_name, blob_name)
        blob.set_http_headers(
            content_settings=ContentSettings(
                content_language='spanish',
                content_disposition='inline'),
        )

        # Assert
        props = blob.get_blob_properties()
        self.assertEqual(props.content_settings.content_language, 'spanish')
        self.assertEqual(props.content_settings.content_disposition, 'inline')

    @record
    def test_set_blob_properties_with_blob_settings_param(self):
        # Arrange
        blob_name = self._create_block_blob()
        blob = self.bsc.get_blob_client(self.container_name, blob_name)
        props = blob.get_blob_properties()

        # Act
        props.content_settings.content_language = 'spanish'
        props.content_settings.content_disposition = 'inline'
        blob.set_http_headers(content_settings=props.content_settings)

        # Assert
        props = blob.get_blob_properties()
        self.assertEqual(props.content_settings.content_language, 'spanish')
        self.assertEqual(props.content_settings.content_disposition, 'inline')

    @record
    def test_get_blob_properties(self):
        # Arrange
        blob_name = self._create_block_blob()

        # Act
        blob = self.bsc.get_blob_client(self.container_name, blob_name)
        props = blob.get_blob_properties()

        # Assert
        self.assertIsInstance(props, BlobProperties)
        self.assertEqual(props.blob_type, BlobType.BlockBlob)
        self.assertEqual(props.size, len(self.byte_data))
        self.assertEqual(props.lease.status, 'unlocked')
        self.assertIsNotNone(props.creation_time)

    # This test is to validate that the ErrorCode is retrieved from the header during a
    # HEAD request.
    @record
    def test_get_blob_properties_fail(self):
        # Arrange
        blob_name = self._create_block_blob()

        # Act
        blob = self.bsc.get_blob_client(self.container_name, blob_name, snapshot=1)

        with self.assertRaises(HttpResponseError) as e:
            blob.get_blob_properties() # Invalid snapshot value of 1

        # Assert
        # TODO: No error code returned
        #self.assertEqual(StorageErrorCode.invalid_query_parameter_value, e.exception.error_code)

    # This test is to validate that the ErrorCode is retrieved from the header during a
    # GET request. This is preferred to relying on the ErrorCode in the body.
    @ record
    def test_get_blob_metadata_fail(self):
        # Arrange
        blob_name = self._create_block_blob()

        # Act
        blob = self.bsc.get_blob_client(self.container_name, blob_name, snapshot=1)
        with self.assertRaises(HttpResponseError) as e:
            blob.get_blob_properties().metadata # Invalid snapshot value of 1

        # Assert
        # TODO: No error code returned
        #self.assertEqual(StorageErrorCode.invalid_query_parameter_value, e.exception.error_code)

    @record
    def test_get_blob_server_encryption(self):
        # Arrange
        blob_name = self._create_block_blob()

        # Act
        blob = self.bsc.get_blob_client(self.container_name, blob_name)
        data = blob.download_blob()

        # Assert
        self.assertTrue(data.properties.server_encrypted)

    @record
    def test_get_blob_properties_server_encryption(self):
        # Arrange
        blob_name = self._create_block_blob()

        # Act
        blob = self.bsc.get_blob_client(self.container_name, blob_name)
        props = blob.get_blob_properties()

        # Assert
        self.assertTrue(props.server_encrypted)

    @record
    def test_list_blobs_server_encryption(self):
        #Arrange
        self._create_block_blob()
        container = self.bsc.get_container_client(self.container_name)
        blob_list = container.list_blobs()

        #Act

        #Assert
        for blob in blob_list:
            self.assertTrue(blob.server_encrypted)

    @record
    def test_no_server_encryption(self):
        # Arrange
        blob_name = self._create_block_blob()
        blob = self.bsc.get_blob_client(self.container_name, blob_name)

        #Act
        def callback(response):
            response.http_response.headers['x-ms-server-encrypted'] = 'false'

        props = blob.get_blob_properties(raw_response_hook=callback)

        #Assert
        self.assertFalse(props.server_encrypted)

    @record
    def test_get_blob_properties_with_snapshot(self):
        # Arrange
        blob_name = self._create_block_blob()
        container = self.bsc.get_container_client(self.container_name)
        blob = self.bsc.get_blob_client(self.container_name, blob_name)
        res = blob.create_snapshot()
        blobs = list(container.list_blobs(include='snapshots'))
        self.assertEqual(len(blobs), 2)

        # Act
        snapshot = self.bsc.get_blob_client(self.container_name, blob_name, snapshot=res)
        props = snapshot.get_blob_properties()

        # Assert
        self.assertIsNotNone(blob)
        self.assertEqual(props.blob_type, BlobType.BlockBlob)
        self.assertEqual(props.size, len(self.byte_data))

    @record
    def test_get_blob_properties_with_leased_blob(self):
        # Arrange
        blob_name = self._create_block_blob()
        blob = self.bsc.get_blob_client(self.container_name, blob_name)
        lease = blob.acquire_lease()

        # Act
        props = blob.get_blob_properties()

        # Assert
        self.assertIsInstance(props, BlobProperties)
        self.assertEqual(props.blob_type, BlobType.BlockBlob)
        self.assertEqual(props.size, len(self.byte_data))
        self.assertEqual(props.lease.status, 'locked')
        self.assertEqual(props.lease.state, 'leased')
        self.assertEqual(props.lease.duration, 'infinite')

    @record
    def test_get_blob_metadata(self):
        # Arrange
        blob_name = self._create_block_blob()

        # Act
        blob = self.bsc.get_blob_client(self.container_name, blob_name)
        md = blob.get_blob_properties().metadata

        # Assert
        self.assertIsNotNone(md)

    @record
    def test_set_blob_metadata_with_upper_case(self):
        # Arrange
        metadata = {'hello': 'world', 'number': '42', 'UP': 'UPval'}
        blob_name = self._create_block_blob()

        # Act
        blob = self.bsc.get_blob_client(self.container_name, blob_name)
        blob.set_blob_metadata(metadata)

        # Assert
        md = blob.get_blob_properties().metadata
        self.assertEqual(3, len(md))
        self.assertEqual(md['hello'], 'world')
        self.assertEqual(md['number'], '42')
        self.assertEqual(md['UP'], 'UPval')
        self.assertFalse('up' in md)

    @record
    def test_delete_blob_with_existing_blob(self):
        # Arrange
        blob_name = self._create_block_blob()

        # Act
        blob = self.bsc.get_blob_client(self.container_name, blob_name)
        resp = blob.delete_blob()

        # Assert
        self.assertIsNone(resp)

    @record
    def test_delete_blob_with_non_existing_blob(self):
        # Arrange
        blob_name = self._get_blob_reference()

        # Act
        blob = self.bsc.get_blob_client(self.container_name, blob_name)
        with self.assertRaises(ResourceNotFoundError):
            blob.delete_blob()

        # Assert

    @record
    def test_delete_blob_snapshot(self):
        # Arrange
        blob_name = self._create_block_blob()
        blob = self.bsc.get_blob_client(self.container_name, blob_name)
        snapshot = self.bsc.get_blob_client(
            self.container_name, blob_name, snapshot=blob.create_snapshot())

        # Act
        snapshot.delete_blob()

        # Assert
        container = self.bsc.get_container_client(self.container_name)
        blobs = list(container.list_blobs(include='snapshots'))
        self.assertEqual(len(blobs), 1)
        self.assertEqual(blobs[0].name, blob_name)
        self.assertIsNone(blobs[0].snapshot)

    @record
    def test_delete_blob_snapshots(self):
        # Arrange
        blob_name = self._create_block_blob()
        blob = self.bsc.get_blob_client(self.container_name, blob_name)
        blob.create_snapshot()

        # Act
        blob.delete_blob(delete_snapshots='only')

        # Assert
        container = self.bsc.get_container_client(self.container_name)
        blobs = list(container.list_blobs(include='snapshots'))
        self.assertEqual(len(blobs), 1)
        self.assertIsNone(blobs[0].snapshot)

    @record
    def test_delete_blob_with_snapshots(self):
        # Arrange
        blob_name = self._create_block_blob()
        blob = self.bsc.get_blob_client(self.container_name, blob_name)
        blob.create_snapshot()

        # Act
        #with self.assertRaises(HttpResponseError):
        #    blob.delete_blob()

        blob.delete_blob(delete_snapshots='include')

        # Assert
        container = self.bsc.get_container_client(self.container_name)
        blobs = list(container.list_blobs(include='snapshots'))
        self.assertEqual(len(blobs), 0)

    @record
    def test_soft_delete_blob_without_snapshots(self):
        try:
            # Arrange
            self._enable_soft_delete()
            blob_name = self._create_block_blob()

            container = self.bsc.get_container_client(self.container_name)
            blob = container.get_blob_client(blob_name)

            # Soft delete the blob
            blob.delete_blob()
            blob_list = list(container.list_blobs(include='deleted'))

            # Assert
            self.assertEqual(len(blob_list), 1)
            self._assert_blob_is_soft_deleted(blob_list[0])

            # list_blobs should not list soft deleted blobs if Include(deleted=True) is not specified
            blob_list = list(container.list_blobs())

            # Assert
            self.assertEqual(len(blob_list), 0)

            # Restore blob with undelete
            blob.undelete_blob()
            blob_list = list(container.list_blobs(include='deleted'))

            # Assert
            self.assertEqual(len(blob_list), 1)
            self._assert_blob_not_soft_deleted(blob_list[0])

        finally:
            self._disable_soft_delete()

    @record
    def test_soft_delete_single_blob_snapshot(self):
        try:
            # Arrange
            self._enable_soft_delete()
            blob_name = self._create_block_blob()
            blob = self.bsc.get_blob_client(self.container_name, blob_name)
            blob_snapshot_1 = blob.create_snapshot()
            blob_snapshot_2 = blob.create_snapshot()

            # Soft delete blob_snapshot_1
            snapshot_1 = self.bsc.get_blob_client(
                self.container_name, blob_name, snapshot=blob_snapshot_1)
            snapshot_1.delete_blob()

            with self.assertRaises(ValueError):
                snapshot_1.delete_blob(delete_snapshots='only')

            container = self.bsc.get_container_client(self.container_name)
            blob_list = list(container.list_blobs(include=["snapshots", "deleted"]))

            # Assert
            self.assertEqual(len(blob_list), 3)
            for listedblob in blob_list:
                if listedblob.snapshot == blob_snapshot_1['snapshot']:
                    self._assert_blob_is_soft_deleted(listedblob)
                else:
                    self._assert_blob_not_soft_deleted(listedblob)

            # list_blobs should not list soft deleted blob snapshots if Include(deleted=True) is not specified
            blob_list = list(container.list_blobs(include='snapshots'))

            # Assert
            self.assertEqual(len(blob_list), 2)

            # Restore snapshot with undelete
            blob.undelete_blob()
            blob_list = list(container.list_blobs(include=["snapshots", "deleted"]))

            # Assert
            self.assertEqual(len(blob_list), 3)
            for blob in blob_list:
                self._assert_blob_not_soft_deleted(blob)
        finally:
            self._disable_soft_delete()

    @record
    def test_soft_delete_only_snapshots_of_blob(self):
        try:
            # Arrange
            self._enable_soft_delete()
            blob_name = self._create_block_blob()
            blob = self.bsc.get_blob_client(self.container_name, blob_name)
            blob_snapshot_1 = blob.create_snapshot()
            blob_snapshot_2 = blob.create_snapshot()

            # Soft delete all snapshots
            blob.delete_blob(delete_snapshots='only')
            container = self.bsc.get_container_client(self.container_name)
            blob_list = list(container.list_blobs(include=["snapshots", "deleted"]))

            # Assert
            self.assertEqual(len(blob_list), 3)
            for listedblob in blob_list:
                if listedblob.snapshot == blob_snapshot_1['snapshot']:
                    self._assert_blob_is_soft_deleted(listedblob)
                elif listedblob.snapshot == blob_snapshot_2['snapshot']:
                    self._assert_blob_is_soft_deleted(listedblob)
                else:
                    self._assert_blob_not_soft_deleted(listedblob)

            # list_blobs should not list soft deleted blob snapshots if Include(deleted=True) is not specified
            blob_list = list(container.list_blobs(include="snapshots"))

            # Assert
            self.assertEqual(len(blob_list), 1)

            # Restore snapshots with undelete
            blob.undelete_blob()
            blob_list = list(container.list_blobs(include=["snapshots", "deleted"]))

            # Assert
            self.assertEqual(len(blob_list), 3)
            for blob in blob_list:
                self._assert_blob_not_soft_deleted(blob)

        finally:
            self._disable_soft_delete()

    @record
    def test_soft_delete_blob_including_all_snapshots(self):
        try:
            # Arrange
            self._enable_soft_delete()
            blob_name = self._create_block_blob()
            blob = self.bsc.get_blob_client(self.container_name, blob_name)
            blob_snapshot_1 = blob.create_snapshot()
            blob_snapshot_2 = blob.create_snapshot()

            # Soft delete blob and all snapshots
            blob.delete_blob(delete_snapshots='include')
            container = self.bsc.get_container_client(self.container_name)
            blob_list = list(container.list_blobs(include=["snapshots", "deleted"]))

            # Assert
            self.assertEqual(len(blob_list), 3)
            for listedblob in blob_list:
                self._assert_blob_is_soft_deleted(listedblob)

            # list_blobs should not list soft deleted blob snapshots if Include(deleted=True) is not specified
            blob_list = list(container.list_blobs(include=["snapshots"]))

            # Assert
            self.assertEqual(len(blob_list), 0)

            # Restore blob and snapshots with undelete
            blob.undelete_blob()
            blob_list = list(container.list_blobs(include=["snapshots", "deleted"]))

            # Assert
            self.assertEqual(len(blob_list), 3)
            for blob in blob_list:
                self._assert_blob_not_soft_deleted(blob)

        finally:
            self._disable_soft_delete()

    @record
    def test_soft_delete_with_leased_blob(self):
        try:
            # Arrange
            self._enable_soft_delete()
            blob_name = self._create_block_blob()
            blob = self.bsc.get_blob_client(self.container_name, blob_name)
            lease = blob.acquire_lease()

            # Soft delete the blob without lease_id should fail
            with self.assertRaises(HttpResponseError):
                blob.delete_blob()

            # Soft delete the blob
            blob.delete_blob(lease=lease)
            container = self.bsc.get_container_client(self.container_name)
            blob_list = list(container.list_blobs(include="deleted"))

            # Assert
            self.assertEqual(len(blob_list), 1)
            self._assert_blob_is_soft_deleted(blob_list[0])

            # list_blobs should not list soft deleted blobs if Include(deleted=True) is not specified
            blob_list = list(container.list_blobs())

            # Assert
            self.assertEqual(len(blob_list), 0)

            # Restore blob with undelete, this also gets rid of the lease
            blob.undelete_blob()
            blob_list = list(container.list_blobs(include="deleted"))

            # Assert
            self.assertEqual(len(blob_list), 1)
            self._assert_blob_not_soft_deleted(blob_list[0])

        finally:
            self._disable_soft_delete()

    @record
    def test_copy_blob_with_existing_blob(self):
        # Arrange
        blob_name = self._create_block_blob()
        blob = self.bsc.get_blob_client(self.container_name, blob_name)

        # Act
        sourceblob = '{0}/{1}/{2}'.format(
            self._get_account_url(), self.container_name, blob_name)

        copyblob = self.bsc.get_blob_client(self.container_name, 'blob1copy')
        copy = copyblob.start_copy_from_url(sourceblob)

        # Assert
        self.assertIsNotNone(copy)
        self.assertEqual(copy['copy_status'], 'success')
        self.assertIsNotNone(copy['copy_id'])

        copy_content = copyblob.download_blob().content_as_bytes()
        self.assertEqual(copy_content, self.byte_data)

    @record
    def test_copy_blob_with_blob_tier_specified(self):
        # Arrange
        blob_name = self._create_block_blob()
        self.bsc.get_blob_client(self.container_name, blob_name)

        # Act
        sourceblob = '{0}/{1}/{2}'.format(
            self._get_account_url(), self.container_name, blob_name)

        copyblob = self.bsc.get_blob_client(self.container_name, 'blob1copy')
        blob_tier = StandardBlobTier.Cool
        copyblob.start_copy_from_url(sourceblob, standard_blob_tier=blob_tier)

        copy_blob_properties = copyblob.get_blob_properties()

        # Assert
        self.assertEqual(copy_blob_properties.blob_tier, blob_tier)

    @record
    def test_copy_blob_with_rehydrate_priority(self):
        # Arrange
        blob_name = self._create_block_blob()

        # Act
        sourceblob = '{0}/{1}/{2}'.format(
            self._get_account_url(), self.container_name, blob_name)

        blob_tier = StandardBlobTier.Archive
        rehydrate_priority = RehydratePriority.high
        copyblob = self.bsc.get_blob_client(self.container_name, 'blob1copy')
        copy = copyblob.start_copy_from_url(sourceblob,
                                            standard_blob_tier=blob_tier,
                                            rehydrate_priority=rehydrate_priority)
        copy_blob_properties = copyblob.get_blob_properties()
        copyblob.set_standard_blob_tier(StandardBlobTier.Hot)
        second_resp = copyblob.get_blob_properties()

        # Assert
        self.assertIsNotNone(copy)
        self.assertIsNotNone(copy.get('copy_id'))
        self.assertEqual(copy_blob_properties.blob_tier, blob_tier)
        self.assertEqual(second_resp.archive_status, 'rehydrate-pending-to-hot')

    # TODO: external copy was supported since 2019-02-02
    # @record
    # def test_copy_blob_with_external_blob_fails(self):
    #     # Arrange
    #     source_blob = "http://www.google.com"
    #     copied_blob = self.bsc.get_blob_client(self.container_name, '59466-0.txt')
    #
    #     # Act
    #     copy = copied_blob.start_copy_from_url(source_blob)
    #     self.assertEqual(copy['copy_status'], 'pending')
    #     props = self._wait_for_async_copy(copied_blob)
    #
    #     # Assert
    #     self.assertEqual(props.copy.status_description, '500 InternalServerError "Copy failed."')
    #     self.assertEqual(props.copy.status, 'success')
    #     self.assertIsNotNone(props.copy.id)

    @record
    def test_copy_blob_async_private_blob_no_sas(self):
        # Arrange
        self._create_remote_container()
        source_blob = self._create_remote_block_blob()

        # Act
        target_blob_name = 'targetblob'
        target_blob = self.bsc.get_blob_client(self.container_name, target_blob_name)

        # Assert
        with self.assertRaises(ResourceNotFoundError):
            target_blob.start_copy_from_url(source_blob.url)

    @record
    def test_copy_blob_async_private_blob_with_sas(self):
        # Arrange
        data = b'12345678' * 1024 * 1024
        self._create_remote_container()
        source_blob = self._create_remote_block_blob(blob_data=data)
        sas_token = source_blob.generate_shared_access_signature(
            permission=BlobSasPermissions(read=True),
            expiry=datetime.utcnow() + timedelta(hours=1),
        )
        blob = BlobClient.from_blob_url(source_blob.url, credential=sas_token)

        # Act
        target_blob_name = 'targetblob'
        target_blob = self.bsc.get_blob_client(self.container_name, target_blob_name)
        copy_resp = target_blob.start_copy_from_url(blob.url)

        # Assert
        props = self._wait_for_async_copy(target_blob)
        self.assertEqual(props.copy.status, 'success')
        actual_data = target_blob.download_blob()
        self.assertEqual(b"".join(list(actual_data)), data)

    @record
    def test_abort_copy_blob(self):
        # Arrange
        source_blob = "http://www.gutenberg.org/files/59466/59466-0.txt"
        copied_blob = self.bsc.get_blob_client(self.container_name, '59466-0.txt')

        # Act
        copy = copied_blob.start_copy_from_url(source_blob)
        self.assertEqual(copy['copy_status'], 'pending')

        copied_blob.abort_copy(copy)
        props = self._wait_for_async_copy(copied_blob)
        self.assertEqual(props.copy.status, 'aborted')

        # Assert
        actual_data = copied_blob.download_blob()
        self.assertEqual(b"".join(list(actual_data)), b"")
        self.assertEqual(actual_data.properties.copy.status, 'aborted')

    @record
    def test_abort_copy_blob_with_synchronous_copy_fails(self):
        # Arrange
        source_blob_name = self._create_block_blob()
        source_blob = self.bsc.get_blob_client(self.container_name, source_blob_name)

        # Act
        target_blob_name = 'targetblob'
        target_blob = self.bsc.get_blob_client(self.container_name, target_blob_name)
        copy_resp = target_blob.start_copy_from_url(source_blob.url)

        with self.assertRaises(HttpResponseError):
            target_blob.abort_copy(copy_resp)

        # Assert
        self.assertEqual(copy_resp['copy_status'], 'success')

    @record
    def test_snapshot_blob(self):
        # Arrange
        blob_name = self._create_block_blob()

        # Act
        blob = self.bsc.get_blob_client(self.container_name, blob_name)
        resp = blob.create_snapshot()

        # Assert
        self.assertIsNotNone(resp)
        self.assertIsNotNone(resp['snapshot'])

    @record
    def test_lease_blob_acquire_and_release(self):
        # Arrange
        blob_name = self._create_block_blob()

        # Act
        blob = self.bsc.get_blob_client(self.container_name, blob_name)
        lease = blob.acquire_lease()
        lease.release()
        lease2 = blob.acquire_lease()

        # Assert
        self.assertIsNotNone(lease)
        self.assertIsNotNone(lease2)

    @record
    def test_lease_blob_with_duration(self):
        # Arrange
        blob_name = self._create_block_blob()

        # Act
        blob = self.bsc.get_blob_client(self.container_name, blob_name)
        lease = blob.acquire_lease(lease_duration=15)
        resp = blob.upload_blob(b'hello 2', length=7, lease=lease)
        self.sleep(15)

        # Assert
        with self.assertRaises(HttpResponseError):
            blob.upload_blob(b'hello 3', length=7, lease=lease)

    @record
    def test_lease_blob_with_proposed_lease_id(self):
        # Arrange
        blob_name = self._create_block_blob()

        # Act
        blob = self.bsc.get_blob_client(self.container_name, blob_name)
        lease_id = 'a0e6c241-96ea-45a3-a44b-6ae868bc14d0'
        lease = blob.acquire_lease(lease_id=lease_id)

        # Assert
        self.assertEqual(lease.id, lease_id)

    @record
    def test_lease_blob_change_lease_id(self):
        # Arrange
        blob_name = self._create_block_blob()

        # Act
        blob = self.bsc.get_blob_client(self.container_name, blob_name)
        lease_id = 'a0e6c241-96ea-45a3-a44b-6ae868bc14d0'
        lease = blob.acquire_lease()
        first_lease_id = lease.id
        lease.change(lease_id)
        lease.renew()

        # Assert
        self.assertNotEqual(first_lease_id, lease.id)
        self.assertEqual(lease.id, lease_id)

    @record
    def test_lease_blob_break_period(self):
        # Arrange
        blob_name = self._create_block_blob()

        # Act
        blob = self.bsc.get_blob_client(self.container_name, blob_name)
        lease = blob.acquire_lease(lease_duration=15)
        lease_time = lease.break_lease(lease_break_period=5)

        resp = blob.upload_blob(b'hello 2', length=7, lease=lease)
        self.sleep(5)

        with self.assertRaises(HttpResponseError):
            blob.upload_blob(b'hello 3', length=7, lease=lease)

        # Assert
        self.assertIsNotNone(lease.id)
        self.assertIsNotNone(lease_time)
        self.assertIsNotNone(resp.get('etag'))

    @record
    def test_lease_blob_acquire_and_renew(self):
        # Arrange
        blob_name = self._create_block_blob()

        # Act
        blob = self.bsc.get_blob_client(self.container_name, blob_name)
        lease = blob.acquire_lease()
        first_id = lease.id
        lease.renew()
        
        # Assert
        self.assertEqual(first_id, lease.id)

    @record
    def test_lease_blob_acquire_twice_fails(self):
        # Arrange
        blob_name = self._create_block_blob()
        blob = self.bsc.get_blob_client(self.container_name, blob_name)
        lease = blob.acquire_lease()

        # Act
        with self.assertRaises(HttpResponseError):
            blob.acquire_lease()

        # Assert
        self.assertIsNotNone(lease.id)

    @record
    def test_unicode_get_blob_unicode_name(self):
        # Arrange
        blob_name = '啊齄丂狛狜'
        blob = self.bsc.get_blob_client(self.container_name, blob_name)
        blob.upload_blob(b'hello world')

        # Act
        data = blob.download_blob()

        # Assert
        self.assertEqual(b"".join(list(data)), b'hello world')

    @record
    def test_create_blob_blob_unicode_data(self):
        # Arrange
        blob_name = self._get_blob_reference()
        blob = self.bsc.get_blob_client(self.container_name, blob_name)

        # Act
        data = u'hello world啊齄丂狛狜'
        resp = blob.upload_blob(data)

        # Assert
        self.assertIsNotNone(resp.get('etag'))

    @record
    def test_no_sas_private_blob(self):
        # Arrange
        blob_name = self._create_block_blob()
        blob = self.bsc.get_blob_client(self.container_name, blob_name)

        # Act
        response = requests.get(blob.url)

        # Assert
        self.assertFalse(response.ok)
        self.assertNotEqual(-1, response.text.find('ResourceNotFound'))

    @record
    def test_no_sas_public_blob(self):
        # Arrange
        data = b'a public blob can be read without a shared access signature'
        blob_name = 'blob1.txt'
        container_name = self._get_container_reference()
        try:
            container = self.bsc.create_container(container_name, public_access='blob')
        except ResourceExistsError:
            container = self.bsc.get_container_client(container_name)
        blob = container.upload_blob(blob_name, data, overwrite=True)

        # Act
        response = requests.get(blob.url)

        # Assert
        self.assertTrue(response.ok)
        self.assertEqual(data, response.content)

    @record
    def test_public_access_blob(self):
        # Arrange
        data = b'public access blob'
        blob_name = 'blob1.txt'
        container_name = self._get_container_reference()
        try:
            container = self.bsc.create_container(container_name, public_access='blob')
        except ResourceExistsError:
            container = self.bsc.get_container_client(container_name)
        blob = container.upload_blob(blob_name, data, overwrite=True)

        # Act
        service = BlobClient.from_blob_url(blob.url)
        #self._set_test_proxy(service, self.settings)
        content = service.download_blob().content_as_bytes()

        # Assert
        self.assertEqual(data, content)

    @record
    def test_sas_access_blob(self):
        # SAS URL is calculated from storage key, so this test runs live only
        if TestMode.need_recording_file(self.test_mode):
            return

        # Arrange
        blob_name = self._create_block_blob()
        blob = self.bsc.get_blob_client(self.container_name, blob_name)
        
        token = blob.generate_shared_access_signature(
            permission=BlobSasPermissions(read=True),
            expiry=datetime.utcnow() + timedelta(hours=1),
        )

        # Act
        service = BlobClient.from_blob_url(blob.url, credential=token)
        #self._set_test_proxy(service, self.settings)
        content = service.download_blob().content_as_bytes()

        # Assert
        self.assertEqual(self.byte_data, content)

    def test_sas_access_blob_snapshot(self):
        # SAS URL is calculated from storage key, so this test runs live only
        if TestMode.need_recording_file(self.test_mode):
            return

        # Arrange
        blob_name = self._create_block_blob()
        blob_client = self.bsc.get_blob_client(self.container_name, blob_name)
        blob_snapshot = blob_client.create_snapshot()
        blob_snapshot_client = self.bsc.get_blob_client(self.container_name, blob_name, snapshot=blob_snapshot)

        token = blob_snapshot_client.generate_shared_access_signature(
            permission=BlobSasPermissions(read=True, delete=True),
            expiry=datetime.utcnow() + timedelta(hours=1),
        )

        service = BlobClient.from_blob_url(blob_snapshot_client.url, credential=token)

        # Act
        snapshot_content = service.download_blob().content_as_bytes()

        # Assert
        self.assertEqual(self.byte_data, snapshot_content)

        # Act
        service.delete_blob()

        # Assert
        with self.assertRaises(ResourceNotFoundError):
            service.get_blob_properties()

    @record
    def test_sas_signed_identifier(self):
        # SAS URL is calculated from storage key, so this test runs live only
        if TestMode.need_recording_file(self.test_mode):
            return

        # Arrange
        blob_name = self._create_block_blob()
        container = self.bsc.get_container_client(self.container_name)
        blob = self.bsc.get_blob_client(self.container_name, blob_name)

        access_policy = AccessPolicy()
        access_policy.start = datetime.utcnow() - timedelta(hours=1)
        access_policy.expiry = datetime.utcnow() + timedelta(hours=1)
        access_policy.permission = BlobSasPermissions(read=True)
        identifiers = {'testid': access_policy}

        resp = container.set_container_access_policy(identifiers)

        token = blob.generate_shared_access_signature(policy_id='testid')

        # Act
        service = BlobClient.from_blob_url(blob.url, credential=token)
        #self._set_test_proxy(service, self.settings)
        result = service.download_blob().content_as_bytes()

        # Assert
        self.assertEqual(self.byte_data, result)

    @record
    def test_account_sas(self):
        # SAS URL is calculated from storage key, so this test runs live only
        if TestMode.need_recording_file(self.test_mode):
            return

        # Arrange
        blob_name = self._create_block_blob()

        token = self.bsc.generate_shared_access_signature(
            ResourceTypes(container=True, object=True),
            AccountSasPermissions(read=True),
            datetime.utcnow() + timedelta(hours=1),
        )

        # Act
        blob = BlobClient(
            self.bsc.url, container_name=self.container_name, blob_name=blob_name, credential=token)
        container = ContainerClient(
            self.bsc.url, container_name=self.container_name, credential=token)
        container.get_container_properties()
        blob_response = requests.get(blob.url)
        container_response = requests.get(container.url, params={'restype':'container'})

        # Assert
        self.assertTrue(blob_response.ok)
        self.assertEqual(self.byte_data, blob_response.content)
        self.assertTrue(container_response.ok)

    @record
    def test_get_user_delegation_key(self):
        # Act
        token_credential = self.generate_oauth_token()

        # Action 1: make sure token works
        service = BlobServiceClient(self._get_oauth_account_url(), credential=token_credential)

        start = datetime.utcnow()
        expiry = datetime.utcnow() + timedelta(hours=1)
        user_delegation_key_1 = service.get_user_delegation_key(key_start_time=start, key_expiry_time=expiry)
        user_delegation_key_2 = service.get_user_delegation_key(key_start_time=start, key_expiry_time=expiry)

        # Assert key1 is valid
        self.assertIsNotNone(user_delegation_key_1.signed_oid)
        self.assertIsNotNone(user_delegation_key_1.signed_tid)
        self.assertIsNotNone(user_delegation_key_1.signed_start)
        self.assertIsNotNone(user_delegation_key_1.signed_expiry)
        self.assertIsNotNone(user_delegation_key_1.signed_version)
        self.assertIsNotNone(user_delegation_key_1.signed_service)
        self.assertIsNotNone(user_delegation_key_1.value)

        # Assert key1 and key2 are equal, since they have the exact same start and end times
        self.assertEqual(user_delegation_key_1.signed_oid, user_delegation_key_2.signed_oid)
        self.assertEqual(user_delegation_key_1.signed_tid, user_delegation_key_2.signed_tid)
        self.assertEqual(user_delegation_key_1.signed_start, user_delegation_key_2.signed_start)
        self.assertEqual(user_delegation_key_1.signed_expiry, user_delegation_key_2.signed_expiry)
        self.assertEqual(user_delegation_key_1.signed_version, user_delegation_key_2.signed_version)
        self.assertEqual(user_delegation_key_1.signed_service, user_delegation_key_2.signed_service)
        self.assertEqual(user_delegation_key_1.value, user_delegation_key_2.value)

    def test_user_delegation_sas_for_blob(self):
        pytest.skip("Current Framework Cannot Support OAUTH")
        # SAS URL is calculated from storage key, so this test runs live only
        if TestMode.need_recording_file(self.test_mode):
            return

        # Arrange
        token_credential = self.generate_oauth_token()
        service_client = BlobServiceClient(self._get_oauth_account_url(), credential=token_credential)
        user_delegation_key = service_client.get_user_delegation_key(datetime.utcnow(),
                                                                     datetime.utcnow() + timedelta(hours=1))

        container_client = service_client.create_container(self.get_resource_name('oauthcontainer'))
        blob_client = container_client.get_blob_client(self.get_resource_name('oauthblob'))
        blob_client.upload_blob(self.byte_data, length=len(self.byte_data))

        token = blob_client.generate_shared_access_signature(
            permission=BlobSasPermissions(read=True),
            expiry=datetime.utcnow() + timedelta(hours=1),
            user_delegation_key=user_delegation_key,
            account_name='emilydevtest',
        )

        # Act
        # Use the generated identity sas
        new_blob_client = BlobClient.from_blob_url(blob_client.url, credential=token)
        content = new_blob_client.download_blob()

        # Assert
        self.assertEqual(self.byte_data, b"".join(list(content)))

    @record
    def test_token_credential(self):
        token_credential = self.generate_oauth_token()
        get_token = token_credential.get_token

        # Action 1: make sure token works
        service = BlobServiceClient(self._get_oauth_account_url(), credential=token_credential)
        result = service.get_service_properties()
        self.assertIsNotNone(result)

        # Action 2: change token value to make request fail
        fake_credential = self.generate_fake_token()
        service = BlobServiceClient(self._get_oauth_account_url(), credential=fake_credential)
        with self.assertRaises(ClientAuthenticationError):
            service.get_service_properties()

        # Action 3: update token to make it working again
        service = BlobServiceClient(self._get_oauth_account_url(), credential=token_credential)
        result = service.get_service_properties()
        self.assertIsNotNone(result)

    @record
    def test_shared_read_access_blob(self):
        # SAS URL is calculated from storage key, so this test runs live only
        if TestMode.need_recording_file(self.test_mode):
            return

        # Arrange
        blob_name = self._create_block_blob()
        blob = self.bsc.get_blob_client(self.container_name, blob_name)

        token = blob.generate_shared_access_signature(
            permission=BlobSasPermissions(read=True),
            expiry=datetime.utcnow() + timedelta(hours=1),
        )

        # Act
        sas_blob = BlobClient.from_blob_url(blob.url, credential=token)
        response = requests.get(sas_blob.url)

        # Assert
        response.raise_for_status()
        self.assertTrue(response.ok)
        self.assertEqual(self.byte_data, response.content)

    @record
    def test_shared_read_access_blob_with_content_query_params(self):
        # SAS URL is calculated from storage key, so this test runs live only
        if TestMode.need_recording_file(self.test_mode):
            return

        # Arrange
        blob_name = self._create_block_blob()
        blob = self.bsc.get_blob_client(self.container_name, blob_name)

        token = blob.generate_shared_access_signature(
            permission=BlobSasPermissions(read=True),
            expiry=datetime.utcnow() + timedelta(hours=1),
            cache_control='no-cache',
            content_disposition='inline',
            content_encoding='utf-8',
            content_language='fr',
            content_type='text',
        )
        sas_blob = BlobClient.from_blob_url(blob.url, credential=token)

        # Act
        response = requests.get(sas_blob.url)

        # Assert
        response.raise_for_status()
        self.assertEqual(self.byte_data, response.content)
        self.assertEqual(response.headers['cache-control'], 'no-cache')
        self.assertEqual(response.headers['content-disposition'], 'inline')
        self.assertEqual(response.headers['content-encoding'], 'utf-8')
        self.assertEqual(response.headers['content-language'], 'fr')
        self.assertEqual(response.headers['content-type'], 'text')

    @record
    def test_shared_write_access_blob(self):
        # SAS URL is calculated from storage key, so this test runs live only
        if TestMode.need_recording_file(self.test_mode):
            return

        # Arrange
        updated_data = b'updated blob data'
        blob_name = self._create_block_blob()
        blob = self.bsc.get_blob_client(self.container_name, blob_name)

        token = blob.generate_shared_access_signature(
            permission=BlobSasPermissions(write=True),
            expiry=datetime.utcnow() + timedelta(hours=1),
        )
        sas_blob = BlobClient.from_blob_url(blob.url, credential=token)

        # Act
        headers = {'x-ms-blob-type': 'BlockBlob'}
        response = requests.put(sas_blob.url, headers=headers, data=updated_data)

        # Assert
        response.raise_for_status()
        self.assertTrue(response.ok)
        data = blob.download_blob()
        self.assertEqual(updated_data, b"".join(list(data)))

    @record
    def test_shared_delete_access_blob(self):
        # SAS URL is calculated from storage key, so this test runs live only
        if TestMode.need_recording_file(self.test_mode):
            return

        # Arrange
        blob_name = self._create_block_blob()
        blob = self.bsc.get_blob_client(self.container_name, blob_name)

        token = blob.generate_shared_access_signature(
            permission=BlobSasPermissions(delete=True),
            expiry=datetime.utcnow() + timedelta(hours=1),
        )
        sas_blob = BlobClient.from_blob_url(blob.url, credential=token)

        # Act
        response = requests.delete(sas_blob.url)

        # Assert
        response.raise_for_status()
        self.assertTrue(response.ok)
        with self.assertRaises(HttpResponseError):
            sas_blob.download_blob()

    @record
    def test_get_account_information(self):
        # Act
        info = self.bsc.get_account_information()

        # Assert
        self.assertIsNotNone(info.get('sku_name'))
        self.assertIsNotNone(info.get('account_kind'))

    @record
    def test_get_account_information_with_container_name(self):
        # Act
        # Container name gets ignored
        container = self.bsc.get_container_client("missing")
        info = container.get_account_information()

        # Assert
        self.assertIsNotNone(info.get('sku_name'))
        self.assertIsNotNone(info.get('account_kind'))

    @record
    def test_get_account_information_with_blob_name(self):
        # Act
        # Both container and blob names get ignored
        blob = self.bsc.get_blob_client("missing", "missing")
        info = blob.get_account_information()

        # Assert
        self.assertIsNotNone(info.get('sku_name'))
        self.assertIsNotNone(info.get('account_kind'))

    @record
    def test_get_account_information_with_container_sas(self):
        # SAS URL is calculated from storage key, so this test runs live only
        if TestMode.need_recording_file(self.test_mode):
            return

        # Arrange
        container = self.bsc.get_container_client(self.container_name)
        token = container.generate_shared_access_signature(
            permission=ContainerSasPermissions(read=True),
            expiry=datetime.utcnow() + timedelta(hours=1),
        )
        sas_container = ContainerClient.from_container_url(container.url, credential=token)

        # Act
        info = sas_container.get_account_information()

        # Assert
        self.assertIsNotNone(info.get('sku_name'))
        self.assertIsNotNone(info.get('account_kind'))

    @record
    def test_get_account_information_with_blob_sas(self):
        # SAS URL is calculated from storage key, so this test runs live only
        if TestMode.need_recording_file(self.test_mode):
            return

        # Arrange
        blob_name = self._create_block_blob()
        blob = self.bsc.get_blob_client(self.container_name, blob_name)

        token = blob.generate_shared_access_signature(
            permission=BlobSasPermissions(read=True),
            expiry=datetime.utcnow() + timedelta(hours=1),
        )
        sas_blob = BlobClient.from_blob_url(blob.url, credential=token)

        # Act
        info = sas_blob.get_account_information()

        # Assert
        self.assertIsNotNone(info.get('sku_name'))
        self.assertIsNotNone(info.get('account_kind'))

    @record
    def test_download_to_file_with_sas(self):
        if TestMode.need_recording_file(self.test_mode):
            return
        # Arrange
        data = b'12345678' * 1024 * 1024
        self._create_remote_container()
        source_blob = self._create_remote_block_blob(blob_data=data)
        sas_token = source_blob.generate_shared_access_signature(
            permission=BlobSasPermissions(read=True),
            expiry=datetime.utcnow() + timedelta(hours=1),
        )
        blob = BlobClient.from_blob_url(source_blob.url, credential=sas_token)


        # Act
        download_blob_from_url(blob.url, FILE_PATH)

        # Assert
        with open(FILE_PATH, 'rb') as stream:
            actual = stream.read()
            self.assertEqual(data, actual)

    @record
    def test_download_to_file_with_credential(self):
        if TestMode.need_recording_file(self.test_mode):
            return
        # Arrange
        data = b'12345678' * 1024 * 1024
        self._create_remote_container()
        source_blob = self._create_remote_block_blob(blob_data=data)

        # Act
        download_blob_from_url(
            source_blob.url, FILE_PATH,
            max_concurrency=2,
            credential=self.settings.REMOTE_STORAGE_ACCOUNT_KEY)

        # Assert
        with open(FILE_PATH, 'rb') as stream:
            actual = stream.read()
            self.assertEqual(data, actual)

    @record
    def test_download_to_stream_with_credential(self):
        if TestMode.need_recording_file(self.test_mode):
            return
        # Arrange
        data = b'12345678' * 1024 * 1024
        self._create_remote_container()
        source_blob = self._create_remote_block_blob(blob_data=data)

        # Act
        with open(FILE_PATH, 'wb') as stream:
            download_blob_from_url(
                source_blob.url, stream,
                max_concurrency=2,
                credential=self.settings.REMOTE_STORAGE_ACCOUNT_KEY)

        # Assert
        with open(FILE_PATH, 'rb') as stream:
            actual = stream.read()
            self.assertEqual(data, actual)

    @record
    def test_download_to_file_with_existing_file(self):
        if TestMode.need_recording_file(self.test_mode):
            return
        # Arrange
        data = b'12345678' * 1024 * 1024
        self._create_remote_container()
        source_blob = self._create_remote_block_blob(blob_data=data)

        # Act
        download_blob_from_url(
            source_blob.url, FILE_PATH,
            credential=self.settings.REMOTE_STORAGE_ACCOUNT_KEY)

        with self.assertRaises(ValueError):
            download_blob_from_url(source_blob.url, FILE_PATH)

        # Assert
        with open(FILE_PATH, 'rb') as stream:
            actual = stream.read()
            self.assertEqual(data, actual)

    @record
    def test_download_to_file_with_existing_file_overwrite(self):
        if TestMode.need_recording_file(self.test_mode):
            return
        # Arrange
        data = b'12345678' * 1024 * 1024
        self._create_remote_container()
        source_blob = self._create_remote_block_blob(blob_data=data)

        # Act
        download_blob_from_url(
            source_blob.url, FILE_PATH,
            credential=self.settings.REMOTE_STORAGE_ACCOUNT_KEY)

        data2 = b'ABCDEFGH' * 1024 * 1024
        source_blob = self._create_remote_block_blob(blob_data=data2)
        download_blob_from_url(
            source_blob.url, FILE_PATH, overwrite=True,
            credential=self.settings.REMOTE_STORAGE_ACCOUNT_KEY)

        # Assert
        with open(FILE_PATH, 'rb') as stream:
            actual = stream.read()
            self.assertEqual(data2, actual)

    @record
    def test_upload_to_url_bytes_with_sas(self):
        # SAS URL is calculated from storage key, so this test runs live only
        if TestMode.need_recording_file(self.test_mode):
            return

        # Arrange
        data = b'12345678' * 1024 * 1024
        blob_name = self._get_blob_reference()
        blob = self.bsc.get_blob_client(self.container_name, blob_name)

        token = blob.generate_shared_access_signature(
            permission=BlobSasPermissions(write=True),
            expiry=datetime.utcnow() + timedelta(hours=1),
        )
        sas_blob = BlobClient.from_blob_url(blob.url, credential=token)

        # Act
        uploaded = upload_blob_to_url(sas_blob.url, data)

        # Assert
        self.assertIsNotNone(uploaded)
        content = blob.download_blob().content_as_bytes()
        self.assertEqual(data, content)

    @record
    def test_upload_to_url_bytes_with_credential(self):
        # SAS URL is calculated from storage key, so this test runs live only
        if TestMode.need_recording_file(self.test_mode):
            return

        # Arrange
        data = b'12345678' * 1024 * 1024
        blob_name = self._get_blob_reference()
        blob = self.bsc.get_blob_client(self.container_name, blob_name)

        # Act
        uploaded = upload_blob_to_url(
            blob.url, data, credential=self.settings.STORAGE_ACCOUNT_KEY)

        # Assert
        self.assertIsNotNone(uploaded)
        content = blob.download_blob().content_as_bytes()
        self.assertEqual(data, content)

    @record
    def test_upload_to_url_bytes_with_existing_blob(self):
        # SAS URL is calculated from storage key, so this test runs live only
        if TestMode.need_recording_file(self.test_mode):
            return

        # Arrange
        data = b'12345678' * 1024 * 1024
        blob_name = self._get_blob_reference()
        blob = self.bsc.get_blob_client(self.container_name, blob_name)
        blob.upload_blob(b"existing_data")

        # Act
        with self.assertRaises(ResourceExistsError):
            upload_blob_to_url(
                blob.url, data, credential=self.settings.STORAGE_ACCOUNT_KEY)

        # Assert
        content = blob.download_blob().content_as_bytes()
        self.assertEqual(b"existing_data", content)

    @record
    def test_upload_to_url_bytes_with_existing_blob_overwrite(self):
        # SAS URL is calculated from storage key, so this test runs live only
        if TestMode.need_recording_file(self.test_mode):
            return

        # Arrange
        data = b'12345678' * 1024 * 1024
        blob_name = self._get_blob_reference()
        blob = self.bsc.get_blob_client(self.container_name, blob_name)
        blob.upload_blob(b"existing_data")

        # Act
        uploaded = upload_blob_to_url(
            blob.url, data,
            overwrite=True,
            credential=self.settings.STORAGE_ACCOUNT_KEY)

        # Assert
        self.assertIsNotNone(uploaded)
        content = blob.download_blob().content_as_bytes()
        self.assertEqual(data, content)

    @record
    def test_upload_to_url_text_with_credential(self):
        # SAS URL is calculated from storage key, so this test runs live only
        if TestMode.need_recording_file(self.test_mode):
            return

        # Arrange
        data = '12345678' * 1024 * 1024
        blob_name = self._get_blob_reference()
        blob = self.bsc.get_blob_client(self.container_name, blob_name)

        # Act
        uploaded = upload_blob_to_url(
            blob.url, data, credential=self.settings.STORAGE_ACCOUNT_KEY)

        # Assert
        self.assertIsNotNone(uploaded)
        content = blob.download_blob().content_as_text()
        self.assertEqual(data, content)

    @record
    def test_upload_to_url_file_with_credential(self):
        # SAS URL is calculated from storage key, so this test runs live only
        if TestMode.need_recording_file(self.test_mode):
            return

        # Arrange
        data = b'12345678' * 1024 * 1024
        with open(FILE_PATH, 'wb') as stream:
            stream.write(data)
        blob_name = self._get_blob_reference()
        blob = self.bsc.get_blob_client(self.container_name, blob_name)

        # Act
        with open(FILE_PATH, 'rb'):
            uploaded = upload_blob_to_url(
                blob.url, data, credential=self.settings.STORAGE_ACCOUNT_KEY)

        # Assert
        self.assertIsNotNone(uploaded)
        content = blob.download_blob().content_as_bytes()
        self.assertEqual(data, content)

    def test_set_blob_permission_from_string(self):
        # Arrange
        permission1 = BlobSasPermissions(read=True, write=True)
        permission2 = BlobSasPermissions.from_string('wr')
        self.assertEqual(permission1.read, permission2.read)
        self.assertEqual(permission1.write, permission2.write)

    def test_set_blob_permission(self):
        # Arrange
        permission = BlobSasPermissions.from_string('wrdx')
        self.assertEqual(permission.read, True)
        self.assertEqual(permission.delete, True)
        self.assertEqual(permission.write, True)
        self.assertEqual(permission._str, 'wrdx')
    
    def test_transport_closed_only_once(self):
<<<<<<< HEAD
        if TestMode.need_recording_file(self.test_mode):
            return
=======
>>>>>>> d0ac1f09
        transport = RequestsTransport()
        url = self._get_account_url()
        credential = self._get_shared_key_credential()
        blob_name = self._get_blob_reference()
        with BlobServiceClient(url, credential=credential, transport=transport) as bsc:
<<<<<<< HEAD
            bsc.get_service_properties()
            assert transport.session is not None
            with bsc.get_blob_client(self.container_name, blob_name) as bc:
                assert transport.session is not None
            bsc.get_service_properties()
            assert transport.session is not None
=======
            assert transport.session is not None
            with bsc.get_blob_client(self.container_name, blob_name) as bc:
                assert transport.session is not None
            assert transport.session is not None  # Right now it's None
>>>>>>> d0ac1f09

#------------------------------------------------------------------------------
if __name__ == '__main__':
    unittest.main()<|MERGE_RESOLUTION|>--- conflicted
+++ resolved
@@ -1836,29 +1836,20 @@
         self.assertEqual(permission._str, 'wrdx')
     
     def test_transport_closed_only_once(self):
-<<<<<<< HEAD
-        if TestMode.need_recording_file(self.test_mode):
-            return
-=======
->>>>>>> d0ac1f09
+        if TestMode.need_recording_file(self.test_mode):
+            return
         transport = RequestsTransport()
         url = self._get_account_url()
         credential = self._get_shared_key_credential()
         blob_name = self._get_blob_reference()
         with BlobServiceClient(url, credential=credential, transport=transport) as bsc:
-<<<<<<< HEAD
             bsc.get_service_properties()
             assert transport.session is not None
             with bsc.get_blob_client(self.container_name, blob_name) as bc:
                 assert transport.session is not None
             bsc.get_service_properties()
             assert transport.session is not None
-=======
-            assert transport.session is not None
-            with bsc.get_blob_client(self.container_name, blob_name) as bc:
-                assert transport.session is not None
-            assert transport.session is not None  # Right now it's None
->>>>>>> d0ac1f09
+
 
 #------------------------------------------------------------------------------
 if __name__ == '__main__':
