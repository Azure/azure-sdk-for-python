# -------------------------------------------------------------------------
# Copyright (c) Microsoft Corporation. All rights reserved.
# Licensed under the MIT License. See License.txt in the project root for
# license information.
# --------------------------------------------------------------------------

import jwt
import os
import tempfile
import uuid
from datetime import datetime, timedelta
from enum import Enum
from io import BytesIO

from azure.mgmt.storage import StorageManagementClient

import pytest
import requests
from azure.core import MatchConditions
from azure.core.credentials import AzureSasCredential, AzureNamedKeyCredential
from azure.core.exceptions import (
    ClientAuthenticationError,
    HttpResponseError,
    ResourceExistsError,
    ResourceModifiedError,
    ResourceNotFoundError)
from azure.core.pipeline.transport import RequestsTransport
from azure.storage.blob import (
    AccessPolicy,
    AccountSasPermissions,
    BlobClient,
    BlobImmutabilityPolicyMode,
    BlobProperties,
    BlobSasPermissions,
    BlobServiceClient,
    BlobType,
    ContainerClient,
    ContainerSasPermissions,
    ContentSettings,
    ImmutabilityPolicy,
    LinearRetry,
    ResourceTypes,
    RetentionPolicy,
    Services,
    StandardBlobTier,
    StorageErrorCode,
    download_blob_from_url,
    generate_account_sas,
    generate_blob_sas,
    generate_container_sas,
    upload_blob_to_url)
from azure.storage.blob._generated.models import RehydratePriority

from devtools_testutils import FakeTokenCredential, recorded_by_proxy
from devtools_testutils.storage import StorageRecordedTestCase
from settings.testcase import BlobPreparer
from test_helpers import _build_base_file_share_headers, _create_file_share_oauth

# ------------------------------------------------------------------------------
SMALL_BLOB_SIZE = 1024
TEST_CONTAINER_PREFIX = 'container'
TEST_BLOB_PREFIX = 'blob'
# ------------------------------------------------------------------------------


class TestStorageCommonBlob(StorageRecordedTestCase):
    def _setup(self, storage_account_name, key):
        self.bsc = BlobServiceClient(self.account_url(storage_account_name, "blob"), credential=key)
        self.container_name = self.get_resource_name('utcontainer')
        self.source_container_name = self.get_resource_name('utcontainersource')
        if self.is_live:
            try:
                self.bsc.create_container(self.container_name, timeout=5)
            except ResourceExistsError:
                pass
            try:
                self.bsc.create_container(self.source_container_name, timeout=5)
            except ResourceExistsError:
                pass
        self.byte_data = self.get_random_bytes(1024)

    def _create_blob(self, tags=None, data=b'', **kwargs):
        blob_name = self._get_blob_reference()
        blob = self.bsc.get_blob_client(self.container_name, blob_name)
        blob.upload_blob(data, tags=tags, overwrite=True, **kwargs)
        return blob

    def _create_source_blob(self, data):
        blob_client = self.bsc.get_blob_client(self.source_container_name, self.get_resource_name(TEST_BLOB_PREFIX))
        blob_client.upload_blob(data, overwrite=True)
        return blob_client

    def _setup_remote(self, storage_account_name, key):
        self.bsc2 = BlobServiceClient(self.account_url(storage_account_name, "blob"), credential=key)
        self.remote_container_name = 'rmt'

    def _teardown(self, file_path):
        if os.path.isfile(file_path):
            try:
                os.remove(file_path)
            except:
                pass

    # --Helpers-----------------------------------------------------------------
    def _get_container_reference(self):
        return self.get_resource_name(TEST_CONTAINER_PREFIX)

    def _get_blob_reference(self):
        return self.get_resource_name(TEST_BLOB_PREFIX)

    def _get_bearer_token_string(self, resource: str = "https://storage.azure.com/.default") -> str:
        return "Bearer " + f"{self.get_credential(BlobServiceClient).get_token(resource).token}"

    def _create_block_blob(self, standard_blob_tier=None, overwrite=False, tags=None):
        blob_name = self._get_blob_reference()
        blob = self.bsc.get_blob_client(self.container_name, blob_name)
        blob.upload_blob(self.byte_data, length=len(self.byte_data), standard_blob_tier=standard_blob_tier,
                         overwrite=overwrite, tags=tags)
        return blob_name

    def _create_empty_block_blob(self, overwrite=False, tags=None):
        blob_name = self._get_blob_reference()
        blob = self.bsc.get_blob_client(self.container_name, blob_name)
        blob.upload_blob("", length=0, overwrite=overwrite, tags=tags)
        return blob_name

    def _create_remote_container(self):
        self.remote_container_name = self.get_resource_name('remotectnr')
        remote_container = self.bsc2.get_container_client(self.remote_container_name)
        try:
            remote_container.create_container()
        except ResourceExistsError:
            pass

    def _create_remote_block_blob(self, blob_data=None):
        if not blob_data:
            blob_data = b'12345678' * 1024
        source_blob_name = self._get_blob_reference()
        source_blob = self.bsc2.get_blob_client(self.remote_container_name, source_blob_name)
        source_blob.upload_blob(blob_data, overwrite=True)
        return source_blob

    def _wait_for_async_copy(self, blob):
        count = 0
        props = blob.get_blob_properties()
        while props.copy.status == 'pending':
            count = count + 1
            if count > 10:
                self.fail('Timed out waiting for async copy to complete.')
            self.sleep(6)
            props = blob.get_blob_properties()
        return props

    def _assert_blob_is_soft_deleted(self, blob):
        assert blob.deleted
        assert blob.deleted_time is not None
        assert blob.remaining_retention_days is not None

    def _assert_blob_not_soft_deleted(self, blob):
        assert not blob.deleted
        assert blob.deleted_time is None
        assert blob.remaining_retention_days is None

    # -- Common test cases for blobs ----------------------------------------------
    @BlobPreparer()
    @recorded_by_proxy
    def test_copy_from_file_to_blob_with_oauth(self, **kwargs):
        storage_account_name = kwargs.pop("storage_account_name")
        storage_account_key = kwargs.pop("storage_account_key")

        # Arrange
        self._setup(storage_account_name, storage_account_key)
        bearer_token_string = self._get_bearer_token_string()

        # Set up source file share with random data
        source_data = self.get_random_bytes(SMALL_BLOB_SIZE)
        file_name, base_url = _create_file_share_oauth(
            self.get_resource_name("utshare"),
            self.get_resource_name("file"),
            bearer_token_string,
            storage_account_name,
            source_data,
            self.is_live
        )

        # Set up destination blob without data
        blob_service_client = BlobServiceClient(
            account_url=self.account_url(storage_account_name, "blob"),
            credential=storage_account_key
        )
        destination_blob_client = blob_service_client.get_blob_client(
            container=self.source_container_name,
            blob=self.get_resource_name(TEST_BLOB_PREFIX + "1")
        )

        try:
            # Act
            with pytest.raises(ValueError):
                destination_blob_client.start_copy_from_url(
                    source_url=base_url + "/" + file_name,
                    source_authorization=bearer_token_string,
                    source_token_intent='backup',
                    requires_sync=False
                )
            destination_blob_client.start_copy_from_url(
                source_url=base_url + "/" + file_name,
                source_authorization=bearer_token_string,
                source_token_intent='backup',
                requires_sync=True
            )
            destination_blob_data = destination_blob_client.download_blob().readall()

            # Assert
            assert destination_blob_data == source_data
        finally:
            if self.is_live:
                requests.delete(
                    url=base_url,
                    headers=_build_base_file_share_headers(bearer_token_string, 0),
                    params={'restype': 'share'}
                )
                blob_service_client.delete_container(self.source_container_name)

    @BlobPreparer()
    @recorded_by_proxy
    def test_blob_exists(self, **kwargs):
        storage_account_name = kwargs.pop("storage_account_name")
        storage_account_key = kwargs.pop("storage_account_key")

        self._setup(storage_account_name, storage_account_key)
        blob_name = self._create_block_blob(overwrite=True)

        # Act
        blob = self.bsc.get_blob_client(self.container_name, blob_name)
        exists = blob.get_blob_properties()

        # Assert
        assert exists

    @BlobPreparer()
    @recorded_by_proxy
    def test_blob_exists_with_if_tags(self, **kwargs):
        storage_account_name = kwargs.pop("storage_account_name")
        storage_account_key = kwargs.pop("storage_account_key")

        self._setup(storage_account_name, storage_account_key)
        tags = {"tag1 name": "my tag", "tag2": "secondtag", "tag3": "thirdtag"}

        blob_name = self._create_block_blob(overwrite=True, tags=tags)

        # Act
        blob = self.bsc.get_blob_client(self.container_name, blob_name)

        with pytest.raises(ResourceModifiedError):
            blob.get_blob_properties(if_tags_match_condition="\"tag1\"='first tag'")
        blob.get_blob_properties(if_tags_match_condition="\"tag1 name\"='my tag' AND \"tag2\"='secondtag'")

    @BlobPreparer()
    @recorded_by_proxy
    def test_blob_not_exists(self, **kwargs):
        storage_account_name = kwargs.pop("storage_account_name")
        storage_account_key = kwargs.pop("storage_account_key")

        self._setup(storage_account_name, storage_account_key)
        blob_name = self._get_blob_reference()

        # Act
        blob = self.bsc.get_blob_client(self.container_name, blob_name)
        with pytest.raises(ResourceNotFoundError):
            blob.get_blob_properties()

    @BlobPreparer()
    @recorded_by_proxy
    def test_blob_snapshot_exists(self, **kwargs):
        storage_account_name = kwargs.pop("storage_account_name")
        storage_account_key = kwargs.pop("storage_account_key")

        self._setup(storage_account_name, storage_account_key)
        blob_name = self._create_block_blob()
        blob = self.bsc.get_blob_client(self.container_name, blob_name)
        snapshot = blob.create_snapshot()

        # Act
        blob = self.bsc.get_blob_client(self.container_name, blob_name, snapshot=snapshot)
        prop = blob.get_blob_properties()

        # Assert
        assert prop
        assert snapshot['snapshot'] == prop.snapshot

    @BlobPreparer()
    @recorded_by_proxy
    def test_blob_snapshot_not_exists(self, **kwargs):
        storage_account_name = kwargs.pop("storage_account_name")
        storage_account_key = kwargs.pop("storage_account_key")

        self._setup(storage_account_name, storage_account_key)
        blob_name = self._create_block_blob()

        # Act
        blob = self.bsc.get_blob_client(self.container_name, blob_name, snapshot="1988-08-18T07:52:31.6690068Z")
        with pytest.raises(ResourceNotFoundError):
            blob.get_blob_properties()

    @BlobPreparer()
    @recorded_by_proxy
    def test_blob_container_not_exists(self, **kwargs):
        storage_account_name = kwargs.pop("storage_account_name")
        storage_account_key = kwargs.pop("storage_account_key")

        # In this case both the blob and container do not exist
        self._setup(storage_account_name, storage_account_key)
        blob_name = self._get_blob_reference()

        # Act
        blob = self.bsc.get_blob_client(self._get_container_reference(), blob_name)
        with pytest.raises(ResourceNotFoundError):
            blob.get_blob_properties()

    @BlobPreparer()
    @recorded_by_proxy
    def test_create_blob_with_question_mark(self, **kwargs):
        storage_account_name = kwargs.pop("storage_account_name")
        storage_account_key = kwargs.pop("storage_account_key")

        self._setup(storage_account_name, storage_account_key)
        blob_name = '?ques?tion?'
        blob_data = '???'

        # Act
        blob = self.bsc.get_blob_client(self.container_name, blob_name)
        blob.upload_blob(blob_data)

        # Assert
        data = blob.download_blob(encoding='utf-8')
        assert data is not None
        assert data.readall() == blob_data

    @BlobPreparer()
    @recorded_by_proxy
    def test_create_blob_with_if_tags(self, **kwargs):
        storage_account_name = kwargs.pop("storage_account_name")
        storage_account_key = kwargs.pop("storage_account_key")

        self._setup(storage_account_name, storage_account_key)
        tags = {"tag1 name": "my tag", "tag2": "secondtag", "tag3": "thirdtag"}
        blob_name = self._create_empty_block_blob(tags=tags, overwrite=True)
        blob_data = '???'

        # Act
        blob = self.bsc.get_blob_client(self.container_name, blob_name)
        with pytest.raises(ResourceModifiedError):
            blob.upload_blob(blob_data, overwrite=True, if_tags_match_condition="\"tag1\"='first tag'")
        blob.upload_blob(blob_data, overwrite=True, if_tags_match_condition="\"tag1 name\"='my tag' AND \"tag2\"='secondtag'")

        # Assert
        data = blob.download_blob(encoding='utf-8')
        assert data is not None
        assert data.readall() == blob_data

    @BlobPreparer()
    @recorded_by_proxy
    def test_create_blob_with_special_chars(self, **kwargs):
        storage_account_name = kwargs.pop("storage_account_name")
        storage_account_key = kwargs.pop("storage_account_key")

        self._setup(storage_account_name, storage_account_key)

        # Act
        for c in '-._ /()$=\',~':
            blob_name = '{0}a{0}a{0}'.format(c)
            blob_data = c
            blob = self.bsc.get_blob_client(self.container_name, blob_name)
            blob.upload_blob(blob_data, length=len(blob_data))

            data = blob.download_blob(encoding='utf-8')
            assert data.readall() == blob_data

    @BlobPreparer()
    @recorded_by_proxy
    def test_create_blob_and_download_blob_with_vid(self, **kwargs):
        versioned_storage_account_name = kwargs.pop("versioned_storage_account_name")
        versioned_storage_account_key = kwargs.pop("versioned_storage_account_key")

        self._setup(versioned_storage_account_name, versioned_storage_account_key)

        # Act
        for c in '-._ /()$=\',~':
            blob_name = '{0}a{0}a{0}'.format(c)
            blob_data = c
            blob = self.bsc.get_blob_client(self.container_name, blob_name)
            resp = blob.upload_blob(blob_data, length=len(blob_data), overwrite=True)
            assert resp.get('version_id') is not None

            data = blob.download_blob(encoding='utf-8', version_id=resp.get('version_id'))
            assert data.readall() == blob_data
            assert data.properties.get('version_id') is not None

    @BlobPreparer()
    @recorded_by_proxy
    def test_create_blob_with_lease_id(self, **kwargs):
        storage_account_name = kwargs.pop("storage_account_name")
        storage_account_key = kwargs.pop("storage_account_key")

        self._setup(storage_account_name, storage_account_key)
        blob_name = self._create_block_blob()
        blob = self.bsc.get_blob_client(self.container_name, blob_name)
        lease = blob.acquire_lease(lease_id='00000000-1111-2222-3333-444444444444')

        # Act
        data = b'hello world again'
        resp = blob.upload_blob(data, length=len(data), lease=lease)

        # Assert
        assert resp.get('etag') is not None
        content = blob.download_blob(lease=lease).readall()
        assert content == data

    @BlobPreparer()
    @recorded_by_proxy
    def test_create_blob_with_generator(self, **kwargs):
        storage_account_name = kwargs.pop("storage_account_name")
        storage_account_key = kwargs.pop("storage_account_key")

        self._setup(storage_account_name, storage_account_key)

        # Act
        def gen():
            yield "hello"
            yield "world!"
            yield " eom"
        blob = self.bsc.get_blob_client(self.container_name, "gen_blob")
        resp = blob.upload_blob(data=gen())

        # Assert
        assert resp.get('etag') is not None
        content = blob.download_blob().readall()
        assert content == b"helloworld! eom"

    @pytest.mark.live_test_only
    @BlobPreparer()
    def test_create_blob_with_requests(self, **kwargs):
        # Live only due to size of blob
        storage_account_name = kwargs.pop("storage_account_name")
        storage_account_key = kwargs.pop("storage_account_key")

        self._setup(storage_account_name, storage_account_key)

        # Create a blob to download with requests using SAS
        data = b'a' * 1024 * 1024
        blob = self._create_blob(data=data)

        sas = self.generate_sas(
            generate_blob_sas,
            blob.account_name,
            blob.container_name,
            blob.blob_name,
            account_key=storage_account_key,
            permission=BlobSasPermissions(read=True),
            expiry=datetime.utcnow() + timedelta(hours=1),
        )

        # Act
        uri = blob.url + '?' + sas
        data = requests.get(uri, stream=True)
        blob2 = self.bsc.get_blob_client(self.container_name, blob.blob_name + '_copy')
        resp = blob2.upload_blob(data=data.raw)

        assert resp.get('etag') is not None

    @BlobPreparer()
    @recorded_by_proxy
    def test_create_blob_with_metadata(self, **kwargs):
        storage_account_name = kwargs.pop("storage_account_name")
        storage_account_key = kwargs.pop("storage_account_key")

        self._setup(storage_account_name, storage_account_key)
        blob_name = self._get_blob_reference()
        metadata={'hello': 'world', 'number': '42'}

        # Act
        data = b'hello world'
        blob = self.bsc.get_blob_client(self.container_name, blob_name)
        resp = blob.upload_blob(data, length=len(data), metadata=metadata)

        # Assert
        assert resp.get('etag') is not None
        md = blob.get_blob_properties().metadata
        assert md == metadata

    @BlobPreparer()
    @recorded_by_proxy
    def test_upload_blob_with_dictionary(self, **kwargs):
        storage_account_name = kwargs.pop("storage_account_name")
        storage_account_key = kwargs.pop("storage_account_key")

        self._setup(storage_account_name, storage_account_key)
        blob_name = 'test_blob'
        blob_data = {'hello': 'world'}

        # Act
        blob = self.bsc.get_blob_client(self.container_name, blob_name)

        # Assert
        with pytest.raises(TypeError):
            blob.upload_blob(blob_data)

    @BlobPreparer()
    @recorded_by_proxy
    def test_upload_blob_from_generator(self, **kwargs):
        storage_account_name = kwargs.pop("storage_account_name")
        storage_account_key = kwargs.pop("storage_account_key")

        self._setup(storage_account_name, storage_account_key)
        blob_name = self._get_blob_reference()
        # Act
        raw_data = self.get_random_bytes(3 * 1024 * 1024) + b"hello random text"

        def data_generator():
            for i in range(0, 2):
                yield raw_data

        blob = self.bsc.get_blob_client(self.container_name, blob_name)
        blob.upload_blob(data=data_generator())
        data = blob.download_blob().readall()

        # Assert
        assert data == raw_data*2

    @pytest.mark.live_test_only
    @BlobPreparer()
    def test_upload_blob_from_pipe(self, **kwargs):
        # Different OSs have different behavior, so this can't be recorded.
        storage_account_name = kwargs.pop("storage_account_name")
        storage_account_key = kwargs.pop("storage_account_key")

        self._setup(storage_account_name, storage_account_key)
        blob_name = self._get_blob_reference()
        data = b"Hello World"

        reader_fd, writer_fd = os.pipe()

        with os.fdopen(writer_fd, 'wb') as writer:
            writer.write(data)

        # Act
        blob = self.bsc.get_blob_client(self.container_name, blob_name)
        with os.fdopen(reader_fd, mode='rb') as reader:
            blob.upload_blob(data=reader, overwrite=True)

        blob_data = blob.download_blob().readall()

        # Assert
        assert data == blob_data

    @BlobPreparer()
    @recorded_by_proxy
    def test_get_blob_with_existing_blob(self, **kwargs):
        storage_account_name = kwargs.pop("storage_account_name")
        storage_account_key = kwargs.pop("storage_account_key")

        self._setup(storage_account_name, storage_account_key)
        blob_name = self._create_block_blob()

        # Act
        blob = self.bsc.get_blob_client(self.container_name, blob_name)
        data = blob.download_blob()

        # Assert
        content = data.readall()
        assert content == self.byte_data

    @BlobPreparer()
    @recorded_by_proxy
    def test_get_blob_with_snapshot(self, **kwargs):
        storage_account_name = kwargs.pop("storage_account_name")
        storage_account_key = kwargs.pop("storage_account_key")

        self._setup(storage_account_name, storage_account_key)
        blob_name = self._create_block_blob()
        blob = self.bsc.get_blob_client(self.container_name, blob_name)
        snapshot = self.bsc.get_blob_client(
            self.container_name, blob_name, snapshot=blob.create_snapshot())

        # Act
        data = snapshot.download_blob()

        # Assert
        content = data.readall()
        assert content == self.byte_data

    @BlobPreparer()
    @recorded_by_proxy
    def test_get_blob_with_snapshot_previous(self, **kwargs):
        storage_account_name = kwargs.pop("storage_account_name")
        storage_account_key = kwargs.pop("storage_account_key")

        self._setup(storage_account_name, storage_account_key)
        blob_name = self._create_block_blob()
        blob = self.bsc.get_blob_client(self.container_name, blob_name)
        snapshot = self.bsc.get_blob_client(
            self.container_name, blob_name, snapshot=blob.create_snapshot())

        upload_data = b'hello world again'
        blob.upload_blob(upload_data, length=len(upload_data), overwrite=True)

        # Act
        blob_previous = snapshot.download_blob()
        blob_latest = blob.download_blob()

        # Assert
        assert blob_previous.readall() == self.byte_data
        assert blob_latest.readall() == b'hello world again'

    @BlobPreparer()
    @recorded_by_proxy
    def test_get_blob_with_range(self, **kwargs):
        storage_account_name = kwargs.pop("storage_account_name")
        storage_account_key = kwargs.pop("storage_account_key")

        self._setup(storage_account_name, storage_account_key)
        blob_name = self._create_block_blob()

        # Act
        blob = self.bsc.get_blob_client(self.container_name, blob_name)
        data = blob.download_blob(offset=0, length=5)

        # Assert
        assert data.readall() == self.byte_data[:5]

    @BlobPreparer()
    @recorded_by_proxy
    def test_get_blob_with_lease(self, **kwargs):
        storage_account_name = kwargs.pop("storage_account_name")
        storage_account_key = kwargs.pop("storage_account_key")

        self._setup(storage_account_name, storage_account_key)
        blob_name = self._create_block_blob()
        blob = self.bsc.get_blob_client(self.container_name, blob_name)
        lease = blob.acquire_lease(lease_id='00000000-1111-2222-3333-444444444444')

        # Act
        data = blob.download_blob(lease=lease)
        lease.release()

        # Assert
        assert data.readall() == self.byte_data

    @BlobPreparer()
    @recorded_by_proxy
    def test_get_blob_with_non_existing_blob(self, **kwargs):
        storage_account_name = kwargs.pop("storage_account_name")
        storage_account_key = kwargs.pop("storage_account_key")

        self._setup(storage_account_name, storage_account_key)
        blob_name = self._get_blob_reference()

        # Act
        blob = self.bsc.get_blob_client(self.container_name, blob_name)
        with pytest.raises(ResourceNotFoundError):
            blob.download_blob()

        # Assert

    @BlobPreparer()
    @recorded_by_proxy
    def test_set_blob_properties_with_existing_blob(self, **kwargs):
        storage_account_name = kwargs.pop("storage_account_name")
        storage_account_key = kwargs.pop("storage_account_key")

        self._setup(storage_account_name, storage_account_key)
        blob_name = self._create_block_blob()

        # Act
        blob = self.bsc.get_blob_client(self.container_name, blob_name)
        blob.set_http_headers(
            content_settings=ContentSettings(
                content_language='spanish',
                content_disposition='inline'),
        )

        # Assert
        props = blob.get_blob_properties()
        assert props.content_settings.content_language == 'spanish'
        assert props.content_settings.content_disposition == 'inline'

    @BlobPreparer()
    @recorded_by_proxy
    def test_set_blob_properties_with_if_tags(self, **kwargs):
        storage_account_name = kwargs.pop("storage_account_name")
        storage_account_key = kwargs.pop("storage_account_key")

        self._setup(storage_account_name, storage_account_key)
        tags = {"tag1 name": "my tag", "tag2": "secondtag", "tag3": "thirdtag"}
        blob_name = self._create_block_blob(tags=tags, overwrite=True)

        # Act
        blob = self.bsc.get_blob_client(self.container_name, blob_name)
        with pytest.raises(ResourceModifiedError):
            blob.set_http_headers(content_settings=ContentSettings(
                content_language='spanish',
                content_disposition='inline'),
                if_tags_match_condition="\"tag1\"='first tag'")
        blob.set_http_headers(
            content_settings=ContentSettings(
                content_language='spanish',
                content_disposition='inline'),
            if_tags_match_condition="\"tag1 name\"='my tag' AND \"tag2\"='secondtag'"
        )

        # Assert
        props = blob.get_blob_properties()
        assert props.content_settings.content_language == 'spanish'
        assert props.content_settings.content_disposition == 'inline'

    @BlobPreparer()
    @recorded_by_proxy
    def test_set_blob_properties_with_blob_settings_param(self, **kwargs):
        storage_account_name = kwargs.pop("storage_account_name")
        storage_account_key = kwargs.pop("storage_account_key")

        self._setup(storage_account_name, storage_account_key)
        blob_name = self._create_block_blob()
        blob = self.bsc.get_blob_client(self.container_name, blob_name)
        props = blob.get_blob_properties()

        # Act
        props.content_settings.content_language = 'spanish'
        props.content_settings.content_disposition = 'inline'
        blob.set_http_headers(content_settings=props.content_settings)

        # Assert
        props = blob.get_blob_properties()
        assert props.content_settings.content_language == 'spanish'
        assert props.content_settings.content_disposition == 'inline'


    @BlobPreparer()
    @recorded_by_proxy
    def test_get_blob_properties(self, **kwargs):
        storage_account_name = kwargs.pop("storage_account_name")
        storage_account_key = kwargs.pop("storage_account_key")

        self._setup(storage_account_name, storage_account_key)
        blob_name = self._create_block_blob()

        # Act
        blob = self.bsc.get_blob_client(self.container_name, blob_name)
        props = blob.get_blob_properties()

        # Assert
        assert isinstance(props, BlobProperties)
        assert props.blob_type == BlobType.BlockBlob
        assert props.size == len(self.byte_data)
        assert props.lease.status == 'unlocked'
        assert props.creation_time is not None

    @BlobPreparer()
    @recorded_by_proxy
    def test_get_blob_properties_returns_rehydrate_priority(self, **kwargs):
        storage_account_name = kwargs.pop("storage_account_name")
        storage_account_key = kwargs.pop("storage_account_key")

        self._setup(storage_account_name, storage_account_key)
        blob_name = self._create_block_blob(standard_blob_tier=StandardBlobTier.Archive, overwrite=True)
        blob = self.bsc.get_blob_client(self.container_name, blob_name)
        blob.set_standard_blob_tier(StandardBlobTier.Hot, rehydrate_priority=RehydratePriority.high)

        # Act
        props = blob.get_blob_properties()

        # Assert
        assert isinstance(props, BlobProperties)
        assert props.blob_type == BlobType.BlockBlob
        assert props.size == len(self.byte_data)
        assert props.rehydrate_priority == 'High'

    # This test is to validate that the ErrorCode is retrieved from the header during a
    # HEAD request.
    @BlobPreparer()
    @recorded_by_proxy
    def test_get_blob_properties_fail(self, **kwargs):
        storage_account_name = kwargs.pop("storage_account_name")
        storage_account_key = kwargs.pop("storage_account_key")

        self._setup(storage_account_name, storage_account_key)
        blob_name = self._create_block_blob()

        # Act
        blob = self.bsc.get_blob_client(self.container_name, blob_name, snapshot=1)

        with pytest.raises(HttpResponseError) as e:
            blob.get_blob_properties() # Invalid snapshot value of 1

        # Assert
        # TODO: No error code returned
        #assert StorageErrorCode.invalid_query_parameter_value == e.exception.error_code

    # This test is to validate that the ErrorCode is retrieved from the header during a
    # GET request. This is preferred to relying on the ErrorCode in the body.
    @BlobPreparer()
    @recorded_by_proxy
    def test_get_blob_metadata_fail(self, **kwargs):
        storage_account_name = kwargs.pop("storage_account_name")
        storage_account_key = kwargs.pop("storage_account_key")

        self._setup(storage_account_name, storage_account_key)
        blob_name = self._create_block_blob()

        # Act
        blob = self.bsc.get_blob_client(self.container_name, blob_name, snapshot=1)
        with pytest.raises(HttpResponseError) as e:
            blob.get_blob_properties().metadata # Invalid snapshot value of 1

        # Assert
        # TODO: No error code returned
        #assert StorageErrorCode.invalid_query_parameter_value == e.exception.error_code

    @BlobPreparer()
    @recorded_by_proxy
    def test_get_blob_server_encryption(self, **kwargs):
        storage_account_name = kwargs.pop("storage_account_name")
        storage_account_key = kwargs.pop("storage_account_key")

        self._setup(storage_account_name, storage_account_key)
        blob_name = self._create_block_blob()

        # Act
        blob = self.bsc.get_blob_client(self.container_name, blob_name)
        data = blob.download_blob()

        # Assert
        assert data.properties.server_encrypted

    @BlobPreparer()
    @recorded_by_proxy
    def test_get_blob_properties_server_encryption(self, **kwargs):
        storage_account_name = kwargs.pop("storage_account_name")
        storage_account_key = kwargs.pop("storage_account_key")

        self._setup(storage_account_name, storage_account_key)
        blob_name = self._create_block_blob()

        # Act
        blob = self.bsc.get_blob_client(self.container_name, blob_name)
        props = blob.get_blob_properties()

        # Assert
        assert props.server_encrypted

    @BlobPreparer()
    @recorded_by_proxy
    def test_list_blobs_server_encryption(self, **kwargs):
        storage_account_name = kwargs.pop("storage_account_name")
        storage_account_key = kwargs.pop("storage_account_key")

        self._setup(storage_account_name, storage_account_key)
        self._create_block_blob()
        container = self.bsc.get_container_client(self.container_name)
        blob_list = container.list_blobs()

        #Act

        #Assert
        for blob in blob_list:
            assert blob.server_encrypted

    @BlobPreparer()
    @recorded_by_proxy
    def test_no_server_encryption(self, **kwargs):
        storage_account_name = kwargs.pop("storage_account_name")
        storage_account_key = kwargs.pop("storage_account_key")

        self._setup(storage_account_name, storage_account_key)
        blob_name = self._create_block_blob()
        blob = self.bsc.get_blob_client(self.container_name, blob_name)

        #Act
        def callback(response):
            response.http_response.headers['x-ms-server-encrypted'] = 'false'

        props = blob.get_blob_properties(raw_response_hook=callback)

        #Assert
        assert not props.server_encrypted

    @BlobPreparer()
    @recorded_by_proxy
    def test_get_blob_properties_with_snapshot(self, **kwargs):
        storage_account_name = kwargs.pop("storage_account_name")
        storage_account_key = kwargs.pop("storage_account_key")

        self._setup(storage_account_name, storage_account_key)
        blob_name = self._create_block_blob()
        container = self.bsc.get_container_client(self.container_name)
        blob = self.bsc.get_blob_client(self.container_name, blob_name)
        res = blob.create_snapshot()
        blobs = list(container.list_blobs(include='snapshots'))
        assert len(blobs) == 2

        # Act
        snapshot = self.bsc.get_blob_client(self.container_name, blob_name, snapshot=res)
        props = snapshot.get_blob_properties()

        # Assert
        assert blob is not None
        assert props.blob_type == BlobType.BlockBlob
        assert props.size == len(self.byte_data)

    @BlobPreparer()
    @recorded_by_proxy
    def test_get_blob_properties_with_leased_blob(self, **kwargs):
        storage_account_name = kwargs.pop("storage_account_name")
        storage_account_key = kwargs.pop("storage_account_key")

        self._setup(storage_account_name, storage_account_key)
        blob_name = self._create_block_blob()
        blob = self.bsc.get_blob_client(self.container_name, blob_name)
        blob.acquire_lease(lease_id='00000000-1111-2222-3333-444444444444')

        # Act
        props = blob.get_blob_properties()

        # Assert
        assert isinstance(props, BlobProperties)
        assert props.blob_type == BlobType.BlockBlob
        assert props.size == len(self.byte_data)
        assert props.lease.status == 'locked'
        assert props.lease.state == 'leased'
        assert props.lease.duration == 'infinite'

    @BlobPreparer()
    @recorded_by_proxy
    def test_get_blob_metadata(self, **kwargs):
        storage_account_name = kwargs.pop("storage_account_name")
        storage_account_key = kwargs.pop("storage_account_key")

        self._setup(storage_account_name, storage_account_key)
        blob_name = self._create_block_blob()

        # Act
        blob = self.bsc.get_blob_client(self.container_name, blob_name)
        md = blob.get_blob_properties().metadata

        # Assert
        assert md is not None

    @BlobPreparer()
    @recorded_by_proxy
    def test_set_blob_metadata_with_upper_case(self, **kwargs):
        storage_account_name = kwargs.pop("storage_account_name")
        storage_account_key = kwargs.pop("storage_account_key")

        self._setup(storage_account_name, storage_account_key)
        metadata = {'hello': ' world ', ' number ': '42', 'UP': 'UPval'}
        blob_name = self._create_block_blob()

        # Act
        blob = self.bsc.get_blob_client(self.container_name, blob_name)
        blob.set_blob_metadata(metadata)

        # Assert
        md = blob.get_blob_properties().metadata
        assert 3 == len(md)
        assert md['hello'] == 'world'
        assert md['number'] == '42'
        assert md['UP'] == 'UPval'
        assert not 'up' in md

    @BlobPreparer()
    @recorded_by_proxy
    def test_set_blob_metadata_with_if_tags(self, **kwargs):
        storage_account_name = kwargs.pop("storage_account_name")
        storage_account_key = kwargs.pop("storage_account_key")

        self._setup(storage_account_name, storage_account_key)
        tags = {"tag1 name": "my tag", "tag2": "secondtag", "tag3": "thirdtag"}
        metadata = {'hello': ' world ', ' number ': '42', 'UP': 'UPval'}
        blob_name = self._create_block_blob(tags=tags, overwrite=True)

        # Act
        blob = self.bsc.get_blob_client(self.container_name, blob_name)
        with pytest.raises(ResourceModifiedError):
            blob.set_blob_metadata(metadata, if_tags_match_condition="\"tag1\"='first tag'")
        blob.set_blob_metadata(metadata, if_tags_match_condition="\"tag1 name\"='my tag' AND \"tag2\"='secondtag'")

        # Assert
        md = blob.get_blob_properties().metadata
        assert 3 == len(md)
        assert md['hello'] == 'world'
        assert md['number'] == '42'
        assert md['UP'] == 'UPval'
        assert not 'up' in md

    @BlobPreparer()
    @recorded_by_proxy
    def test_set_blob_metadata_returns_vid(self, **kwargs):
        versioned_storage_account_name = kwargs.pop("versioned_storage_account_name")
        versioned_storage_account_key = kwargs.pop("versioned_storage_account_key")

        self._setup(versioned_storage_account_name, versioned_storage_account_key)
        metadata = {'hello': 'world', 'number': '42', 'UP': 'UPval'}
        blob_name = self._create_block_blob()

        # Act
        blob = self.bsc.get_blob_client(self.container_name, blob_name)
        resp = blob.set_blob_metadata(metadata)

        # Assert
        assert resp['version_id'] is not None
        md = blob.get_blob_properties().metadata
        assert 3 == len(md)
        assert md['hello'] == 'world'
        assert md['number'] == '42'
        assert md['UP'] == 'UPval'
        assert not 'up' in md

    @BlobPreparer()
    @recorded_by_proxy
    def test_delete_blob_with_existing_blob(self, **kwargs):
        storage_account_name = kwargs.pop("storage_account_name")
        storage_account_key = kwargs.pop("storage_account_key")

        self._setup(storage_account_name, storage_account_key)
        blob_name = self._create_block_blob()

        # Act
        blob = self.bsc.get_blob_client(self.container_name, blob_name)
        resp = blob.delete_blob()

        # Assert
        assert resp is None

    @BlobPreparer()
    @recorded_by_proxy
    def test_delete_blob_with_if_tags(self, **kwargs):
        storage_account_name = kwargs.pop("storage_account_name")
        storage_account_key = kwargs.pop("storage_account_key")

        self._setup(storage_account_name, storage_account_key)
        tags = {"tag1 name": "my tag", "tag2": "secondtag", "tag3": "thirdtag"}

        blob_name = self._create_block_blob(tags=tags)

        # Act
        blob = self.bsc.get_blob_client(self.container_name, blob_name)
        prop = blob.get_blob_properties()

        with pytest.raises(ResourceModifiedError):
            blob.delete_blob(if_tags_match_condition="\"tag1\"='first tag'")
        resp = blob.delete_blob(etag=prop.etag, match_condition=MatchConditions.IfNotModified, if_tags_match_condition="\"tag1 name\"='my tag' AND \"tag2\"='secondtag'")

        # Assert
        assert resp is None

    @BlobPreparer()
    @recorded_by_proxy
    def test_delete_specific_blob_version(self, **kwargs):
        versioned_storage_account_name = kwargs.pop("versioned_storage_account_name")
        versioned_storage_account_key = kwargs.pop("versioned_storage_account_key")

        self._setup(versioned_storage_account_name, versioned_storage_account_key)
        blob_name = self.get_resource_name("blobtodelete")
        blob_client = self.bsc.get_blob_client(self.container_name, blob_name)

        resp = blob_client.upload_blob(b'abc', overwrite=True)
        assert resp['version_id'] is not None

        blob_client.upload_blob(b'abc', overwrite=True)

        # Act
        resp = blob_client.delete_blob(version_id=resp['version_id'])

        blob_list = list(self.bsc.get_container_client(self.container_name).list_blobs(include="versions"))

        # Assert
        assert resp is None
        assert len(blob_list) > 0

    @pytest.mark.live_test_only
    @BlobPreparer()
    def test_delete_blob_version_with_blob_sas(self, **kwargs):
        versioned_storage_account_name = kwargs.pop("versioned_storage_account_name")
        versioned_storage_account_key = kwargs.pop("versioned_storage_account_key")

        self._setup(versioned_storage_account_name, versioned_storage_account_key)
        blob_name = self._create_block_blob()
        blob_client = self.bsc.get_blob_client(self.container_name, blob_name)
        resp = blob_client.upload_blob(b'abcde', overwrite=True)

        version_id = resp['version_id']
        assert version_id is not None
        blob_client.upload_blob(b'abc', overwrite=True)

        token = self.generate_sas(
            generate_blob_sas,
            blob_client.account_name,
            blob_client.container_name,
            blob_client.blob_name,
            version_id=version_id,
            account_key=versioned_storage_account_key,
            permission=BlobSasPermissions(delete=True, delete_previous_version=True),
            expiry=datetime.utcnow() + timedelta(hours=1),
        )

        # Act
        blob_client_using_sas = BlobClient.from_blob_url(blob_client.url, credential=token)
        resp = blob_client_using_sas.delete_blob(version_id=version_id)

        # Assert
        assert resp is None

        blob_list = list(self.bsc.get_container_client(self.container_name).list_blobs(include="versions"))
        # make sure the deleted version is not in the blob version list
        for blob in blob_list:
            assert blob.version_id != version_id

    @BlobPreparer()
    @recorded_by_proxy
    def test_delete_blob_with_non_existing_blob(self, **kwargs):
        storage_account_name = kwargs.pop("storage_account_name")
        storage_account_key = kwargs.pop("storage_account_key")

        self._setup(storage_account_name, storage_account_key)
        blob_name = self._get_blob_reference()

        # Act
        blob = self.bsc.get_blob_client(self.container_name, blob_name)
        with pytest.raises(ResourceNotFoundError):
            blob.delete_blob()

        # Assert

    @BlobPreparer()
    @recorded_by_proxy
    def test_delete_blob_snapshot(self, **kwargs):
        storage_account_name = kwargs.pop("storage_account_name")
        storage_account_key = kwargs.pop("storage_account_key")

        self._setup(storage_account_name, storage_account_key)
        blob_name = self._create_block_blob()
        blob = self.bsc.get_blob_client(self.container_name, blob_name)
        snapshot = self.bsc.get_blob_client(
            self.container_name, blob_name, snapshot=blob.create_snapshot())

        # Act
        snapshot.delete_blob()

        # Assert
        container = self.bsc.get_container_client(self.container_name)
        blobs = list(container.list_blobs(include='snapshots'))
        assert len(blobs) == 1
        assert blobs[0].name == blob_name
        assert blobs[0].snapshot is None

    @BlobPreparer()
    @recorded_by_proxy
    def test_delete_blob_snapshots(self, **kwargs):
        storage_account_name = kwargs.pop("storage_account_name")
        storage_account_key = kwargs.pop("storage_account_key")

        self._setup(storage_account_name, storage_account_key)
        blob_name = self._create_block_blob()
        blob = self.bsc.get_blob_client(self.container_name, blob_name)
        blob.create_snapshot()

        # Act
        blob.delete_blob(delete_snapshots='only')

        # Assert
        container = self.bsc.get_container_client(self.container_name)
        blobs = list(container.list_blobs(include='snapshots'))
        assert len(blobs) == 1
        assert blobs[0].snapshot is None

    @BlobPreparer()
    @recorded_by_proxy
    def test_create_blob_snapshot_returns_vid(self, **kwargs):
        versioned_storage_account_name = kwargs.pop("versioned_storage_account_name")
        versioned_storage_account_key = kwargs.pop("versioned_storage_account_key")

        self._setup(versioned_storage_account_name, versioned_storage_account_key)
        container = self.bsc.get_container_client(self.container_name)

        blob_name = self._create_block_blob()
        blob = self.bsc.get_blob_client(self.container_name, blob_name)
        resp = blob.create_snapshot()
        blobs = list(container.list_blobs(include='versions'))

        assert resp['version_id'] is not None
        # Both create blob and create snapshot will create a new version
        assert len(blobs) >= 2

        # Act
        blob.delete_blob(delete_snapshots='include')

        # Assert
        blobs = list(container.list_blobs(include=['snapshots', 'versions']))
        # versions are not deleted so blob lists shouldn't be empty
        assert len(blobs) > 0
        assert blobs[0].snapshot is None

    @BlobPreparer()
    @recorded_by_proxy
    def test_delete_blob_with_snapshots(self, **kwargs):
        storage_account_name = kwargs.pop("storage_account_name")
        storage_account_key = kwargs.pop("storage_account_key")

        self._setup(storage_account_name, storage_account_key)
        blob_name = self._create_block_blob()
        blob = self.bsc.get_blob_client(self.container_name, blob_name)
        blob.create_snapshot()

        # Act
        #with pytest.raises(HttpResponseError):
        #    blob.delete_blob()

        blob.delete_blob(delete_snapshots='include')

        # Assert
        container = self.bsc.get_container_client(self.container_name)
        blobs = list(container.list_blobs(include='snapshots'))
        assert len(blobs) == 0

    @BlobPreparer()
    @recorded_by_proxy
    def test_soft_delete_blob_without_snapshots(self, **kwargs):
        storage_account_name = kwargs.pop("soft_delete_storage_account_name")
        storage_account_key = kwargs.pop("soft_delete_storage_account_key")

        self._setup(storage_account_name, storage_account_key)
        blob_name = self._create_block_blob()

        container = self.bsc.get_container_client(self.container_name)
        blob = container.get_blob_client(blob_name)

        # Soft delete the blob
        blob.delete_blob()
        blob_list = list(container.list_blobs(include='deleted'))

        # Assert
        assert len(blob_list) == 1
        self._assert_blob_is_soft_deleted(blob_list[0])

        # list_blobs should not list soft deleted blobs if Include(deleted=True) is not specified
        blob_list = list(container.list_blobs())

        # Assert
        assert len(blob_list) == 0

        # Restore blob with undelete
        blob.undelete_blob()
        blob_list = list(container.list_blobs(include='deleted'))

        # Assert
        assert len(blob_list) == 1
        self._assert_blob_not_soft_deleted(blob_list[0])

    @BlobPreparer()
    @recorded_by_proxy
    def test_soft_delete_single_blob_snapshot(self, **kwargs):
        storage_account_name = kwargs.pop("soft_delete_storage_account_name")
        storage_account_key = kwargs.pop("soft_delete_storage_account_key")

        self._setup(storage_account_name, storage_account_key)
        blob_name = self._create_block_blob()
        blob = self.bsc.get_blob_client(self.container_name, blob_name)
        blob_snapshot_1 = blob.create_snapshot()
        blob_snapshot_2 = blob.create_snapshot()

        # Soft delete blob_snapshot_1
        snapshot_1 = self.bsc.get_blob_client(
            self.container_name, blob_name, snapshot=blob_snapshot_1)
        snapshot_1.delete_blob()

        with pytest.raises(ValueError):
            snapshot_1.delete_blob(delete_snapshots='only')

        container = self.bsc.get_container_client(self.container_name)
        blob_list = list(container.list_blobs(include=["snapshots", "deleted"]))

        # Assert
        assert len(blob_list) == 3
        for listedblob in blob_list:
            if listedblob.snapshot == blob_snapshot_1['snapshot']:
                self._assert_blob_is_soft_deleted(listedblob)
            else:
                self._assert_blob_not_soft_deleted(listedblob)

        # list_blobs should not list soft deleted blob snapshots if Include(deleted=True) is not specified
        blob_list = list(container.list_blobs(include='snapshots'))

        # Assert
        assert len(blob_list) == 2

        # Restore snapshot with undelete
        blob.undelete_blob()
        blob_list = list(container.list_blobs(include=["snapshots", "deleted"]))

        # Assert
        assert len(blob_list) == 3
        for blob in blob_list:
            self._assert_blob_not_soft_deleted(blob)

    @BlobPreparer()
    @recorded_by_proxy
    def test_soft_delete_only_snapshots_of_blob(self, **kwargs):
        storage_account_name = kwargs.pop("soft_delete_storage_account_name")
        storage_account_key = kwargs.pop("soft_delete_storage_account_key")

        self._setup(storage_account_name, storage_account_key)
        blob_name = self._create_block_blob()
        blob = self.bsc.get_blob_client(self.container_name, blob_name)
        blob_snapshot_1 = blob.create_snapshot()
        blob_snapshot_2 = blob.create_snapshot()

        # Soft delete all snapshots
        blob.delete_blob(delete_snapshots='only')
        container = self.bsc.get_container_client(self.container_name)
        blob_list = list(container.list_blobs(include=["snapshots", "deleted"]))

        # Assert
        assert len(blob_list) == 3
        for listedblob in blob_list:
            if listedblob.snapshot == blob_snapshot_1['snapshot']:
                self._assert_blob_is_soft_deleted(listedblob)
            elif listedblob.snapshot == blob_snapshot_2['snapshot']:
                self._assert_blob_is_soft_deleted(listedblob)
            else:
                self._assert_blob_not_soft_deleted(listedblob)

        # list_blobs should not list soft deleted blob snapshots if Include(deleted=True) is not specified
        blob_list = list(container.list_blobs(include="snapshots"))

        # Assert
        assert len(blob_list) == 1

        # Restore snapshots with undelete
        blob.undelete_blob()
        blob_list = list(container.list_blobs(include=["snapshots", "deleted"]))

        # Assert
        assert len(blob_list) == 3
        for blob in blob_list:
            self._assert_blob_not_soft_deleted(blob)

    @BlobPreparer()
    @recorded_by_proxy
    def test_soft_delete_blob_including_all_snapshots(self, **kwargs):
        storage_account_name = kwargs.pop("soft_delete_storage_account_name")
        storage_account_key = kwargs.pop("soft_delete_storage_account_key")

        self._setup(storage_account_name, storage_account_key)
        blob_name = self._create_block_blob()
        blob = self.bsc.get_blob_client(self.container_name, blob_name)
        blob_snapshot_1 = blob.create_snapshot()
        blob_snapshot_2 = blob.create_snapshot()

        # Soft delete blob and all snapshots
        blob.delete_blob(delete_snapshots='include')
        container = self.bsc.get_container_client(self.container_name)
        blob_list = list(container.list_blobs(include=["snapshots", "deleted"]))

        # Assert
        assert len(blob_list) == 3
        for listedblob in blob_list:
            self._assert_blob_is_soft_deleted(listedblob)

        # list_blobs should not list soft deleted blob snapshots if Include(deleted=True) is not specified
        blob_list = list(container.list_blobs(include=["snapshots"]))

        # Assert
        assert len(blob_list) == 0

        # Restore blob and snapshots with undelete
        blob.undelete_blob()
        blob_list = list(container.list_blobs(include=["snapshots", "deleted"]))

        # Assert
        assert len(blob_list) == 3
        for blob in blob_list:
            self._assert_blob_not_soft_deleted(blob)

    @BlobPreparer()
    @recorded_by_proxy
    def test_soft_delete_with_leased_blob(self, **kwargs):
        storage_account_name = kwargs.pop("soft_delete_storage_account_name")
        storage_account_key = kwargs.pop("soft_delete_storage_account_key")

        self._setup(storage_account_name, storage_account_key)
        blob_name = self._create_block_blob()
        blob = self.bsc.get_blob_client(self.container_name, blob_name)
        lease = blob.acquire_lease(lease_id='00000000-1111-2222-3333-444444444444')

        # Soft delete the blob without lease_id should fail
        with pytest.raises(HttpResponseError):
            blob.delete_blob()

        # Soft delete the blob
        blob.delete_blob(lease=lease)
        container = self.bsc.get_container_client(self.container_name)
        blob_list = list(container.list_blobs(include="deleted"))

        # Assert
        assert len(blob_list) == 1
        self._assert_blob_is_soft_deleted(blob_list[0])

        # list_blobs should not list soft deleted blobs if Include(deleted=True) is not specified
        blob_list = list(container.list_blobs())

        # Assert
        assert len(blob_list) == 0

        # Restore blob with undelete, this also gets rid of the lease
        blob.undelete_blob()
        blob_list = list(container.list_blobs(include="deleted"))

        # Assert
        assert len(blob_list) == 1
        self._assert_blob_not_soft_deleted(blob_list[0])

    @BlobPreparer()
    @recorded_by_proxy
    def test_start_copy_from_url_with_oauth(self, **kwargs):
        storage_account_name = kwargs.pop("storage_account_name")
        storage_account_key = kwargs.pop("storage_account_key")

        # Arrange
        self._setup(storage_account_name, storage_account_key)
        # Create source blob
        source_blob_data = self.get_random_bytes(16 * 1024 + 5)
        source_blob_client = self._create_source_blob(data=source_blob_data)
        # Create destination blob
        destination_blob_client = self._create_blob()
        token = self._get_bearer_token_string()

        with pytest.raises(HttpResponseError):
            destination_blob_client.start_copy_from_url(source_blob_client.url, requires_sync=True)
        with pytest.raises(ValueError):
            destination_blob_client.start_copy_from_url(
                source_blob_client.url, source_authorization=token, requires_sync=False)

        destination_blob_client.start_copy_from_url(
            source_blob_client.url, source_authorization=token, requires_sync=True)
        destination_blob_data = destination_blob_client.download_blob().readall()
        assert source_blob_data == destination_blob_data

    @BlobPreparer()
    @recorded_by_proxy
    def test_copy_blob_with_existing_blob(self, **kwargs):
        storage_account_name = kwargs.pop("storage_account_name")
        storage_account_key = kwargs.pop("storage_account_key")

        self._setup(storage_account_name, storage_account_key)
        blob_name = self._create_block_blob()
        blob = self.bsc.get_blob_client(self.container_name, blob_name)

        # Act
        sourceblob = '{0}/{1}/{2}'.format(
            self.account_url(storage_account_name, "blob"), self.container_name, blob_name)

        copyblob = self.bsc.get_blob_client(self.container_name, 'blob1copy')
        copy = copyblob.start_copy_from_url(sourceblob)

        # Assert
        assert copy is not None
        assert copy['copy_status'] == 'success'
        assert not isinstance(copy['copy_status'], Enum)
        assert copy['copy_id'] is not None

        copy_content = copyblob.download_blob().readall()
        assert copy_content == self.byte_data

    @BlobPreparer()
    @recorded_by_proxy
    def test_copy_blob_with_immutability_policy(self, **kwargs):
        versioned_storage_account_name = kwargs.pop("versioned_storage_account_name")
        versioned_storage_account_key = kwargs.pop("versioned_storage_account_key")
        storage_resource_group_name = kwargs.pop("storage_resource_group_name")
        variables = kwargs.pop("variables", {})

        self._setup(versioned_storage_account_name, versioned_storage_account_key)

        container_name = self.get_resource_name('vlwcontainer')
        if self.is_live:
            token_credential = self.get_credential(BlobServiceClient)
            subscription_id = self.get_settings_value("SUBSCRIPTION_ID")
            mgmt_client = StorageManagementClient(token_credential, subscription_id, '2021-04-01')
            property = mgmt_client.models().BlobContainer(
                immutable_storage_with_versioning=mgmt_client.models().ImmutableStorageWithVersioning(enabled=True))
            mgmt_client.blob_containers.create(storage_resource_group_name, versioned_storage_account_name, container_name, blob_container=property)

        blob_name = self._create_block_blob()
        # Act
        sourceblob = '{0}/{1}/{2}'.format(
            self.account_url(versioned_storage_account_name, "blob"), self.container_name, blob_name)

        copyblob = self.bsc.get_blob_client(container_name, 'blob1copy')
        expiry_time = self.get_datetime_variable(variables, 'expiry_time', datetime.utcnow() + timedelta(seconds=5))
        immutability_policy = ImmutabilityPolicy(expiry_time=expiry_time,
                                                 policy_mode=BlobImmutabilityPolicyMode.Unlocked)
        copy = copyblob.start_copy_from_url(sourceblob, immutability_policy=immutability_policy,
                                            legal_hold=True)

        download_resp = copyblob.download_blob()
        assert download_resp.readall() == self.byte_data

        assert download_resp.properties['has_legal_hold']
        assert download_resp.properties['immutability_policy']['expiry_time'] is not None
        assert download_resp.properties['immutability_policy']['policy_mode'] is not None
        assert copy is not None
        assert copy['copy_status'] == 'success'
        assert not isinstance(copy['copy_status'], Enum)

        if self.is_live:
            copyblob.delete_immutability_policy()
            copyblob.set_legal_hold(False)
            copyblob.delete_blob()
            mgmt_client.blob_containers.delete(storage_resource_group_name, versioned_storage_account_name, container_name)

        return variables

    @BlobPreparer()
    @recorded_by_proxy
    def test_async_copy_blob_with_if_tags(self, **kwargs):
        storage_account_name = kwargs.pop("storage_account_name")
        storage_account_key = kwargs.pop("storage_account_key")

        self._setup(storage_account_name, storage_account_key)
        source_tags = {"source": "source tag"}
        blob_name = self._create_block_blob(overwrite=True, tags=source_tags)
        blob = self.bsc.get_blob_client(self.container_name, blob_name)
        tags1 = {"tag1 name": "my tag", "tag2": "secondtag", "tag3": "thirdtag"}

        # Act
        sourceblob = '{0}/{1}/{2}'.format(
            self.account_url(storage_account_name, "blob"), self.container_name, blob_name)

        copyblob = self.bsc.get_blob_client(self.container_name, 'blob1copy')
        copyblob.upload_blob("abc", overwrite=True)
        copyblob.set_blob_tags(tags=tags1)

        tags = {"tag1": "first tag", "tag2": "secondtag", "tag3": "thirdtag"}
        with pytest.raises(ResourceModifiedError):
            copyblob.set_blob_tags(tags, if_tags_match_condition="\"tag1\"='first tag'")
        copyblob.set_blob_tags(tags, if_tags_match_condition="\"tag1 name\"='my tag' AND \"tag2\"='secondtag'")

        with pytest.raises(ResourceModifiedError):
            copyblob.get_blob_tags(if_tags_match_condition="\"tag1\"='first taga'")
        dest_tags = copyblob.get_blob_tags(if_tags_match_condition="\"tag1\"='first tag'")

        assert len(dest_tags) == len(tags)

        with pytest.raises(ResourceModifiedError):
            copyblob.start_copy_from_url(sourceblob, tags=tags, source_if_tags_match_condition="\"source\"='sourcetag'")
        copyblob.start_copy_from_url(sourceblob, tags=tags, source_if_tags_match_condition="\"source\"='source tag'")

        with pytest.raises(ResourceModifiedError):
            copyblob.start_copy_from_url(sourceblob, tags={"tag1": "abc"}, if_tags_match_condition="\"tag1\"='abc'")
        copy = copyblob.start_copy_from_url(sourceblob, tags={"tag1": "abc"}, if_tags_match_condition="\"tag1\"='first tag'")

        # Assert
        assert copy is not None
        assert copy['copy_status'] == 'success'
        assert not isinstance(copy['copy_status'], Enum)
        assert copy['copy_id'] is not None

        with pytest.raises(ResourceModifiedError):
            copyblob.download_blob(if_tags_match_condition="\"tag1\"='abc1'").readall()
        copy_content = copyblob.download_blob(if_tags_match_condition="\"tag1\"='abc'").readall()
        assert copy_content == self.byte_data

    @BlobPreparer()
    @recorded_by_proxy
    def test_copy_blob_returns_vid(self, **kwargs):
        versioned_storage_account_name = kwargs.pop("versioned_storage_account_name")
        versioned_storage_account_key = kwargs.pop("versioned_storage_account_key")

        self._setup(versioned_storage_account_name, versioned_storage_account_key)
        blob_name = self._create_block_blob()
        blob = self.bsc.get_blob_client(self.container_name, blob_name)

        # Act
        sourceblob = '{0}/{1}/{2}'.format(
            self.account_url(versioned_storage_account_name, "blob"), self.container_name, blob_name)

        copyblob = self.bsc.get_blob_client(self.container_name, 'blob1copy')
        copy = copyblob.start_copy_from_url(sourceblob)

        # Assert
        assert copy is not None
        assert copy['version_id'] is not None
        assert copy['copy_status'] == 'success'
        assert not isinstance(copy['copy_status'], Enum)
        assert copy['copy_id'] is not None

        copy_content = copyblob.download_blob().readall()
        assert copy_content == self.byte_data

    @BlobPreparer()
    @recorded_by_proxy
    def test_copy_blob_with_blob_tier_specified(self, **kwargs):
        storage_account_name = kwargs.pop("storage_account_name")
        storage_account_key = kwargs.pop("storage_account_key")

        # Arrange
        self._setup(storage_account_name, storage_account_key)
        blob_name = self._create_block_blob()
        self.bsc.get_blob_client(self.container_name, blob_name)

        # Act
        sourceblob = '{0}/{1}/{2}'.format(
            self.account_url(storage_account_name, "blob"), self.container_name, blob_name)

        copyblob = self.bsc.get_blob_client(self.container_name, 'blob1copy')
        blob_tier = StandardBlobTier.Cool
        copyblob.start_copy_from_url(sourceblob, standard_blob_tier=blob_tier)

        copy_blob_properties = copyblob.get_blob_properties()

        # Assert
        assert copy_blob_properties.blob_tier == blob_tier

    @BlobPreparer()
    @recorded_by_proxy
    def test_copy_blob_with_rehydrate_priority(self, **kwargs):
        storage_account_name = kwargs.pop("storage_account_name")
        storage_account_key = kwargs.pop("storage_account_key")

        # Arrange
        self._setup(storage_account_name, storage_account_key)
        blob_name = self._create_block_blob()

        # Act
        sourceblob = '{0}/{1}/{2}'.format(
            self.account_url(storage_account_name, "blob"), self.container_name, blob_name)

        blob_tier = StandardBlobTier.Archive
        rehydrate_priority = RehydratePriority.high
        copyblob = self.bsc.get_blob_client(self.container_name, 'blob1copy')
        copy = copyblob.start_copy_from_url(sourceblob,
                                            standard_blob_tier=blob_tier,
                                            rehydrate_priority=rehydrate_priority)
        copy_blob_properties = copyblob.get_blob_properties()
        copyblob.set_standard_blob_tier(StandardBlobTier.Hot)
        second_resp = copyblob.get_blob_properties()

        # Assert
        assert copy is not None
        assert copy.get('copy_id') is not None
        assert copy_blob_properties.blob_tier == blob_tier
        assert second_resp.archive_status == 'rehydrate-pending-to-hot'

    @BlobPreparer()
    @recorded_by_proxy
    def test_copy_blob_async_private_blob_no_sas(self, **kwargs):
        storage_account_name = kwargs.pop("storage_account_name")
        storage_account_key = kwargs.pop("storage_account_key")
        secondary_storage_account_name = kwargs.pop("secondary_storage_account_name")
        secondary_storage_account_key = kwargs.pop("secondary_storage_account_key")

        self._setup(storage_account_name, storage_account_key)
        self._setup_remote(secondary_storage_account_name, secondary_storage_account_key)
        self._create_remote_container()
        source_blob = self._create_remote_block_blob()

        # Act
        target_blob_name = 'targetblob'
        target_blob = self.bsc.get_blob_client(self.container_name, target_blob_name)

        # Assert
        with pytest.raises(ClientAuthenticationError):
            target_blob.start_copy_from_url(source_blob.url)

    @BlobPreparer()
    @recorded_by_proxy
    def test_copy_blob_async_private_blob_with_sas(self, **kwargs):
        storage_account_name = kwargs.pop("storage_account_name")
        storage_account_key = kwargs.pop("storage_account_key")
        secondary_storage_account_name = kwargs.pop("secondary_storage_account_name")
        secondary_storage_account_key = kwargs.pop("secondary_storage_account_key")

        self._setup(storage_account_name, storage_account_key)
        data = b'12345678' * 1024
        self._setup_remote(secondary_storage_account_name, secondary_storage_account_key)
        self._create_remote_container()
        source_blob = self._create_remote_block_blob(blob_data=data)
        sas_token = self.generate_sas(
            generate_blob_sas,
            source_blob.account_name,
            source_blob.container_name,
            source_blob.blob_name,
            snapshot=source_blob.snapshot,
            account_key=source_blob.credential.account_key,
            permission=BlobSasPermissions(read=True),
            expiry=datetime.utcnow() + timedelta(hours=1),
        )
        blob = BlobClient.from_blob_url(source_blob.url, credential=sas_token)

        # Act
        target_blob_name = 'targetblob'
        target_blob = self.bsc.get_blob_client(self.container_name, target_blob_name)
        copy_resp = target_blob.start_copy_from_url(blob.url)

        # Assert
        props = self._wait_for_async_copy(target_blob)
        assert props.copy.status == 'success'
        actual_data = target_blob.download_blob()
        assert actual_data.readall() == data

    @BlobPreparer()
    @recorded_by_proxy
    def test_abort_copy_blob(self, **kwargs):
        storage_account_name = kwargs.pop("storage_account_name")
        storage_account_key = kwargs.pop("storage_account_key")

        self._setup(storage_account_name, storage_account_key)
        source_blob = "https://www.gutenberg.org/files/59466/59466-0.txt"
        copied_blob = self.bsc.get_blob_client(self.container_name, '59466-0.txt')

        # Act
        copy = copied_blob.start_copy_from_url(source_blob)
        assert copy['copy_status'] == 'pending'

        try:
            copied_blob.abort_copy(copy)
            props = self._wait_for_async_copy(copied_blob)
            assert props.copy.status == 'aborted'

            # Assert
            actual_data = copied_blob.download_blob()
            assert actual_data.readall() == b""
            assert actual_data.properties.copy.status == 'aborted'

        # In the Live test pipeline, the copy occasionally finishes before it can be aborted.
        # Catch and assert on error code to prevent this test from failing.
        except HttpResponseError as e:
            assert e.error_code == StorageErrorCode.NO_PENDING_COPY_OPERATION

    @BlobPreparer()
    @recorded_by_proxy
    def test_abort_copy_blob_with_synchronous_copy_fails(self, **kwargs):
        storage_account_name = kwargs.pop("storage_account_name")
        storage_account_key = kwargs.pop("storage_account_key")

        self._setup(storage_account_name, storage_account_key)
        source_blob_name = self._create_block_blob()
        source_blob = self.bsc.get_blob_client(self.container_name, source_blob_name)

        # Act
        target_blob_name = 'targetblob'
        target_blob = self.bsc.get_blob_client(self.container_name, target_blob_name)
        copy_resp = target_blob.start_copy_from_url(source_blob.url)

        with pytest.raises(HttpResponseError):
            target_blob.abort_copy(copy_resp)

        # Assert
        assert copy_resp['copy_status'] == 'success'

    @BlobPreparer()
    @recorded_by_proxy
    def test_snapshot_blob(self, **kwargs):
        storage_account_name = kwargs.pop("storage_account_name")
        storage_account_key = kwargs.pop("storage_account_key")

        self._setup(storage_account_name, storage_account_key)
        blob_name = self._create_block_blob()

        # Act
        blob = self.bsc.get_blob_client(self.container_name, blob_name)
        resp = blob.create_snapshot()

        # Assert
        assert resp is not None
        assert resp['snapshot'] is not None

    @BlobPreparer()
    @recorded_by_proxy
    def test_lease_blob_acquire_and_release(self, **kwargs):
        storage_account_name = kwargs.pop("storage_account_name")
        storage_account_key = kwargs.pop("storage_account_key")

        self._setup(storage_account_name, storage_account_key)
        blob_name = self._create_block_blob()

        # Act
        blob = self.bsc.get_blob_client(self.container_name, blob_name)
        lease = blob.acquire_lease(lease_id='00000000-1111-2222-3333-444444444444')
        lease.release()
        lease2 = blob.acquire_lease(lease_id='00000000-1111-2222-3333-444444444444')

        # Assert
        assert lease is not None
        assert lease2 is not None

    @BlobPreparer()
    @recorded_by_proxy
    def test_lease_blob_with_duration(self, **kwargs):
        storage_account_name = kwargs.pop("storage_account_name")
        storage_account_key = kwargs.pop("storage_account_key")

        self._setup(storage_account_name, storage_account_key)
        blob_name = self._create_block_blob()

        # Act
        blob = self.bsc.get_blob_client(self.container_name, blob_name)
        lease = blob.acquire_lease(lease_id='00000000-1111-2222-3333-444444444444', lease_duration=15)
        resp = blob.upload_blob(b'hello 2', length=7, lease=lease)
        self.sleep(20)

        # Assert
        with pytest.raises(HttpResponseError):
            blob.upload_blob(b'hello 3', length=7, lease=lease)

    @BlobPreparer()
    @recorded_by_proxy
    def test_lease_blob_with_proposed_lease_id(self, **kwargs):
        storage_account_name = kwargs.pop("storage_account_name")
        storage_account_key = kwargs.pop("storage_account_key")

        self._setup(storage_account_name, storage_account_key)
        blob_name = self._create_block_blob()

        # Act
        blob = self.bsc.get_blob_client(self.container_name, blob_name)
        lease_id = 'a0e6c241-96ea-45a3-a44b-6ae868bc14d0'
        lease = blob.acquire_lease(lease_id=lease_id)

        # Assert
        assert lease.id == lease_id

    @BlobPreparer()
    @recorded_by_proxy
    def test_lease_blob_change_lease_id(self, **kwargs):
        storage_account_name = kwargs.pop("storage_account_name")
        storage_account_key = kwargs.pop("storage_account_key")

        self._setup(storage_account_name, storage_account_key)
        blob_name = self._create_block_blob()

        # Act
        blob = self.bsc.get_blob_client(self.container_name, blob_name)
        lease_id = 'a0e6c241-96ea-45a3-a44b-6ae868bc14d0'
        lease = blob.acquire_lease(lease_id='00000000-1111-2222-3333-444444444444')
        first_lease_id = lease.id
        lease.change(lease_id)
        lease.renew()

        # Assert
        assert first_lease_id != lease.id
        assert lease.id == lease_id

    @BlobPreparer()
    @recorded_by_proxy
    def test_lease_blob_break_period(self, **kwargs):
        storage_account_name = kwargs.pop("storage_account_name")
        storage_account_key = kwargs.pop("storage_account_key")

        self._setup(storage_account_name, storage_account_key)
        blob_name = self._create_block_blob()

        # Act
        blob = self.bsc.get_blob_client(self.container_name, blob_name)
        lease = blob.acquire_lease(lease_id='00000000-1111-2222-3333-444444444444', lease_duration=15)
        lease_time = lease.break_lease(lease_break_period=5)

        resp = blob.upload_blob(b'hello 2', length=7, lease=lease)
        self.sleep(5)

        with pytest.raises(HttpResponseError):
            blob.upload_blob(b'hello 3', length=7, lease=lease)

        # Assert
        assert lease.id is not None
        assert lease_time is not None
        assert resp.get('etag') is not None

    @BlobPreparer()
    @recorded_by_proxy
    def test_lease_blob_acquire_and_renew(self, **kwargs):
        storage_account_name = kwargs.pop("storage_account_name")
        storage_account_key = kwargs.pop("storage_account_key")

        self._setup(storage_account_name, storage_account_key)
        blob_name = self._create_block_blob()

        # Act
        blob = self.bsc.get_blob_client(self.container_name, blob_name)
        lease = blob.acquire_lease(lease_id='00000000-1111-2222-3333-444444444444')
        first_id = lease.id
        lease.renew()

        # Assert
        assert first_id == lease.id

    @BlobPreparer()
    @recorded_by_proxy
    def test_lease_blob_acquire_twice_fails(self, **kwargs):
        storage_account_name = kwargs.pop("storage_account_name")
        storage_account_key = kwargs.pop("storage_account_key")

        self._setup(storage_account_name, storage_account_key)
        blob_name = self._create_block_blob()
        blob = self.bsc.get_blob_client(self.container_name, blob_name)
        lease = blob.acquire_lease(lease_id='00000000-1111-2222-3333-444444444444')

        # Act
        with pytest.raises(HttpResponseError):
            blob.acquire_lease(lease_id='00000000-1111-2222-3333-555555555555')

        # Assert
        assert lease.id is not None

    @BlobPreparer()
    @recorded_by_proxy
    def test_unicode_get_blob_unicode_name(self, **kwargs):
        storage_account_name = kwargs.pop("storage_account_name")
        storage_account_key = kwargs.pop("storage_account_key")

        self._setup(storage_account_name, storage_account_key)
        blob_name = '啊齄丂狛狜'
        blob = self.bsc.get_blob_client(self.container_name, blob_name)
        blob.upload_blob(b'hello world')

        # Act
        data = blob.download_blob()

        # Assert
        assert data.readall() == b'hello world'

    @BlobPreparer()
    @recorded_by_proxy
    def test_create_blob_blob_unicode_data(self, **kwargs):
        storage_account_name = kwargs.pop("storage_account_name")
        storage_account_key = kwargs.pop("storage_account_key")

        self._setup(storage_account_name, storage_account_key)
        blob_name = self._get_blob_reference()
        blob = self.bsc.get_blob_client(self.container_name, blob_name)

        # Act
        data = u'hello world啊齄丂狛狜'
        resp = blob.upload_blob(data)

        # Assert
        assert resp.get('etag') is not None

    @pytest.mark.live_test_only
    @BlobPreparer()
    def test_sas_access_blob(self, **kwargs):
        storage_account_name = kwargs.pop("storage_account_name")
        storage_account_key = kwargs.pop("storage_account_key")

        self._setup(storage_account_name, storage_account_key)
        blob_name = self._create_block_blob()
        blob = self.bsc.get_blob_client(self.container_name, blob_name)

        token = self.generate_sas(
            generate_blob_sas,
            blob.account_name,
            blob.container_name,
            blob.blob_name,
            snapshot=blob.snapshot,
            account_key=blob.credential.account_key,
            permission=BlobSasPermissions(read=True),
            expiry=datetime.utcnow() + timedelta(hours=1),
        )

        # Act
        service = BlobClient.from_blob_url(blob.url, credential=token)
        #self._set_test_proxy(service, self.settings)
        content = service.download_blob().readall()

        # Assert
        assert self.byte_data == content

    @pytest.mark.live_test_only
    @BlobPreparer()
    def test_sas_access_blob_snapshot(self, **kwargs):
        storage_account_name = kwargs.pop("storage_account_name")
        storage_account_key = kwargs.pop("storage_account_key")

        self._setup(storage_account_name, storage_account_key)
        blob_name = self._create_block_blob()
        blob_client = self.bsc.get_blob_client(self.container_name, blob_name)
        blob_snapshot = blob_client.create_snapshot()
        blob_snapshot_client = self.bsc.get_blob_client(self.container_name, blob_name, snapshot=blob_snapshot)

        permission = BlobSasPermissions(read=True, write=True, delete=True, delete_previous_version=True,
                                          permanent_delete=True, list=True, add=True, create=True, update=True)
        assert 'y' in str(permission)
        token = self.generate_sas(
            generate_blob_sas,
            blob_snapshot_client.account_name,
            blob_snapshot_client.container_name,
            blob_snapshot_client.blob_name,
            snapshot=blob_snapshot_client.snapshot,
            account_key=blob_snapshot_client.credential.account_key,
            permission=permission,
            expiry=datetime.utcnow() + timedelta(hours=1),
        )

        service = BlobClient.from_blob_url(blob_snapshot_client.url, credential=token)

        # Act
        snapshot_content = service.download_blob().readall()

        # Assert
        assert self.byte_data == snapshot_content

        # Act
        service.delete_blob()

        # Assert
        with pytest.raises(ResourceNotFoundError):
            service.get_blob_properties()

    @pytest.mark.live_test_only
    @BlobPreparer()
    def test_sas_signed_identifier(self, **kwargs):
        storage_account_name = kwargs.pop("storage_account_name")
        storage_account_key = kwargs.pop("storage_account_key")
        variables = kwargs.pop("variables", {})

        self._setup(storage_account_name, storage_account_key)
        blob_name = self._create_block_blob()
        container = self.bsc.get_container_client(self.container_name)
        blob = self.bsc.get_blob_client(self.container_name, blob_name)

        start = self.get_datetime_variable(variables, 'start', datetime.utcnow() - timedelta(hours=1))
        expiry = self.get_datetime_variable(variables, 'expiry', datetime.utcnow() + timedelta(hours=1))

        access_policy = AccessPolicy()
        access_policy.start = start
        access_policy.expiry = expiry
        access_policy.permission = BlobSasPermissions(read=True)
        identifiers = {'testid': access_policy}

        container.set_container_access_policy(identifiers)

        token = self.generate_sas(
            generate_blob_sas,
            blob.account_name,
            blob.container_name,
            blob.blob_name,
            snapshot=blob.snapshot,
            account_key=blob.credential.account_key,
            policy_id='testid')

        # Act
        service = BlobClient.from_blob_url(blob.url, credential=token)
        #self._set_test_proxy(service, self.settings)
        result = service.download_blob().readall()

        # Assert
        assert self.byte_data == result

        return variables

    @BlobPreparer()
    @recorded_by_proxy
    def test_account_sas(self, **kwargs):
        storage_account_name = kwargs.pop("storage_account_name")
        storage_account_key = kwargs.pop("storage_account_key")

        self._setup(storage_account_name, storage_account_key)
        blob_name = self._create_block_blob()

        token = self.generate_sas(
            generate_account_sas,
            self.bsc.account_name,
            self.bsc.credential.account_key,
            ResourceTypes(container=True, object=True),
            AccountSasPermissions(read=True),
            datetime.utcnow() + timedelta(hours=1),
        )

        # Act
        blob = BlobClient(
            self.bsc.url, container_name=self.container_name, blob_name=blob_name, credential=token)
        container = ContainerClient(
            self.bsc.url, container_name=self.container_name, credential=token)

        container_props = container.get_container_properties()
        blob_props = blob.get_blob_properties()

        # Assert
        assert container_props is not None
        assert blob_props is not None

    @BlobPreparer()
    @recorded_by_proxy
    def test_blob_service_sas(self, **kwargs):
        storage_account_name = kwargs.pop("storage_account_name")
        storage_account_key = kwargs.pop("storage_account_key")

        self._setup(storage_account_name, storage_account_key)
        container = self.bsc.get_container_client(self.container_name)
        blob_name = self._create_block_blob(overwrite=True)
        blob = self.bsc.get_blob_client(self.container_name, blob_name)

        # Generate SAS with all available permissions
        container_sas = self.generate_sas(
            generate_container_sas,
            container.account_name,
            container.container_name,
            account_key=container.credential.account_key,
            permission=ContainerSasPermissions(
                read=True, write=True, delete=True, list=True, delete_previous_version=True,
                tag=True, add=True, create=True, permanent_delete=True, filter_by_tags=True, move=True,
                execute=True, set_immutability_policy=True
            ),
            expiry=datetime.utcnow() + timedelta(hours=1),
        )

        blob_sas = self.generate_sas(
            generate_blob_sas,
            blob.account_name,
            blob.container_name,
            blob.blob_name,
            snapshot=blob.snapshot,
            account_key=blob.credential.account_key,
            permission=BlobSasPermissions(
                read=True, add=True, create=True, write=True, delete=True, delete_previous_version=True,
                permanent_delete=True, tag=True, move=True, execute=True, set_immutability_policy=True
            ),
            expiry=datetime.utcnow() + timedelta(hours=1),
        )

        # Act
        container_client = ContainerClient.from_container_url(container.url, credential=container_sas)
        blob_list = list(container_client.list_blobs())

        blob_client = BlobClient.from_blob_url(blob.url, credential=blob_sas)
        blob_props = blob_client.get_blob_properties()

        # Assert
        assert blob_list is not None
        assert blob_props is not None

    @BlobPreparer()
    def test_multiple_services_sas(self, **kwargs):
        storage_account_name = kwargs.pop("storage_account_name")
        storage_account_key = kwargs.pop("storage_account_key")

        # Act
        token = self.generate_sas(
            generate_account_sas,
            storage_account_name,
            storage_account_key,
            ResourceTypes(container=True, object=True, service=True),
            AccountSasPermissions(read=True, list=True),
            datetime.utcnow() + timedelta(hours=1),
            services=Services(blob=True, fileshare=True)
        )

        # Assert
        assert 'ss=bf' in token

    @pytest.mark.live_test_only
    @BlobPreparer()
    def test_set_immutability_policy_using_sas(self, **kwargs):
        versioned_storage_account_name = kwargs.pop("versioned_storage_account_name")
        versioned_storage_account_key = kwargs.pop("versioned_storage_account_key")
        storage_resource_group_name = kwargs.pop("storage_resource_group_name")
        variables = kwargs.pop("variables", {})

        self._setup(versioned_storage_account_name, versioned_storage_account_key)

        container_name = self.get_resource_name('vlwcontainer')
        if self.is_live:
            token_credential = self.get_credential(BlobServiceClient)
            subscription_id = self.get_settings_value("SUBSCRIPTION_ID")
            mgmt_client = StorageManagementClient(token_credential, subscription_id, '2021-04-01')
            property = mgmt_client.models().BlobContainer(
                immutable_storage_with_versioning=mgmt_client.models().ImmutableStorageWithVersioning(enabled=True))
            mgmt_client.blob_containers.create(storage_resource_group_name, versioned_storage_account_name, container_name, blob_container=property)

        blob_name = self.get_resource_name('vlwblob')
        blob_client = self.bsc.get_blob_client(container_name, blob_name)
        blob_client.upload_blob(b"abc", overwrite=True)

        # Act using account sas
        account_sas_token = self.generate_sas(
            generate_account_sas,
            self.bsc.account_name,
            self.bsc.credential.account_key,
            ResourceTypes(container=True, object=True),
            AccountSasPermissions(read=True, set_immutability_policy=True),
            datetime.utcnow() + timedelta(hours=1),
        )
        blob = BlobClient(
            self.bsc.url, container_name= container_name, blob_name=blob_name, credential=account_sas_token)
        expiry_time = self.get_datetime_variable(variables, 'expiry_time', datetime.utcnow() + timedelta(seconds=5))
        immutability_policy = ImmutabilityPolicy(expiry_time=expiry_time,
                                                 policy_mode=BlobImmutabilityPolicyMode.Unlocked)
        resp_with_account_sas = blob.set_immutability_policy(immutability_policy=immutability_policy)
        blob_response = requests.get(blob.url)

        # Assert response using account sas
        assert blob_response.ok
        assert resp_with_account_sas['immutability_policy_until_date'] is not None
        assert resp_with_account_sas['immutability_policy_mode'] is not None

        # Acting using container sas
        container_sas_token = self.generate_sas(
            generate_container_sas,
            self.bsc.account_name,
            container_name,
            account_key=self.bsc.credential.account_key,
            permission=ContainerSasPermissions(read=True, set_immutability_policy=True),
            expiry=datetime.utcnow() + timedelta(hours=1),
        )
        blob1 = BlobClient(
            self.bsc.url, container_name=container_name, blob_name=blob_name, credential=container_sas_token)

        expiry_time2 = self.get_datetime_variable(variables, 'expiry_time2', datetime.utcnow() + timedelta(seconds=5))
        immutability_policy = ImmutabilityPolicy(expiry_time=expiry_time2,
                                                 policy_mode=BlobImmutabilityPolicyMode.Unlocked)
        resp_with_container_sas = blob1.set_immutability_policy(immutability_policy=immutability_policy)
        # Assert response using container sas
        assert resp_with_container_sas['immutability_policy_until_date'] is not None
        assert resp_with_container_sas['immutability_policy_mode'] is not None

        # Acting using blob sas
        blob_sas_token = self.generate_sas(
            generate_blob_sas,
            self.bsc.account_name,
            container_name,
            blob_name,
            account_key=self.bsc.credential.account_key,
            permission=BlobSasPermissions(read=True, set_immutability_policy=True),
            expiry=datetime.utcnow() + timedelta(hours=1),
        )
        blob2 = BlobClient(
            self.bsc.url, container_name=container_name, blob_name=blob_name, credential=blob_sas_token)

        expiry_time3 = self.get_datetime_variable(variables, 'expiry_time3', datetime.utcnow() + timedelta(seconds=5))
        immutability_policy = ImmutabilityPolicy(expiry_time=expiry_time3,
                                                 policy_mode=BlobImmutabilityPolicyMode.Unlocked)
        resp_with_blob_sas = blob2.set_immutability_policy(immutability_policy=immutability_policy)

        # Assert response using blob sas
        assert resp_with_blob_sas['immutability_policy_until_date'] is not None
        assert resp_with_blob_sas['immutability_policy_mode'] is not None

        if self.is_live:
            blob_client.delete_immutability_policy()
            blob_client.set_legal_hold(False)
            blob_client.delete_blob()
            mgmt_client.blob_containers.delete(storage_resource_group_name, versioned_storage_account_name, container_name)

        return variables

    @pytest.mark.live_test_only
    @BlobPreparer()
    def test_account_sas_credential(self, **kwargs):
        storage_account_name = kwargs.pop("storage_account_name")
        storage_account_key = kwargs.pop("storage_account_key")

        self._setup(storage_account_name, storage_account_key)
        blob_name = self._create_block_blob()

        account_sas_permission = AccountSasPermissions(read=True, write=True, delete=True, add=True,
                                                       permanent_delete=True, list=True)
        assert 'y' in str(account_sas_permission)

        token = self.generate_sas(
            generate_account_sas,
            self.bsc.account_name,
            self.bsc.credential.account_key,
            ResourceTypes(container=True, object=True),
            account_sas_permission,
            datetime.utcnow() + timedelta(hours=1),
        )

        # Act
        blob = BlobClient(
            self.bsc.url, container_name=self.container_name, blob_name=blob_name, credential=AzureSasCredential(token))
        container = ContainerClient(
            self.bsc.url, container_name=self.container_name, credential=AzureSasCredential(token))
        blob_properties = blob.get_blob_properties()
        container_properties = container.get_container_properties()

        # Assert
        assert blob_name == blob_properties.name
        assert self.container_name == container_properties.name

    @BlobPreparer()
    @recorded_by_proxy
    def test_azure_named_key_credential_access(self, **kwargs):
        storage_account_name = kwargs.pop("storage_account_name")
        storage_account_key = kwargs.pop("storage_account_key")

        named_key = AzureNamedKeyCredential(storage_account_name, storage_account_key)
        bsc = BlobServiceClient(self.account_url(storage_account_name, "blob"), named_key)
        container_name = self._get_container_reference()

        # Act
        container = bsc.get_container_client(container_name)
        created = container.create_container()

        # Assert
        assert created

    @BlobPreparer()
    @recorded_by_proxy
    def test_get_user_delegation_key(self, **kwargs):
        storage_account_name = kwargs.pop("storage_account_name")
        storage_account_key = kwargs.pop("storage_account_key")
        variables = kwargs.pop("variables", {})

        # Act
        self._setup(storage_account_name, storage_account_key)
        token_credential = self.get_credential(BlobServiceClient)

        # Action 1: make sure token works
        service = BlobServiceClient(self.account_url(storage_account_name, "blob"), credential=token_credential)

        start = self.get_datetime_variable(variables, 'start', datetime.utcnow())
        expiry = self.get_datetime_variable(variables, 'expiry', datetime.utcnow() + timedelta(hours=1))
        user_delegation_key_1 = service.get_user_delegation_key(key_start_time=start, key_expiry_time=expiry)
        user_delegation_key_2 = service.get_user_delegation_key(key_start_time=start, key_expiry_time=expiry)

        # Assert key1 is valid
        assert user_delegation_key_1.signed_oid is not None
        assert user_delegation_key_1.signed_tid is not None
        assert user_delegation_key_1.signed_start is not None
        assert user_delegation_key_1.signed_expiry is not None
        assert user_delegation_key_1.signed_version is not None
        assert user_delegation_key_1.signed_service is not None
        assert user_delegation_key_1.value is not None

        # Assert key1 and key2 are equal, since they have the exact same start and end times
        assert user_delegation_key_1.signed_oid == user_delegation_key_2.signed_oid
        assert user_delegation_key_1.signed_tid == user_delegation_key_2.signed_tid
        assert user_delegation_key_1.signed_start == user_delegation_key_2.signed_start
        assert user_delegation_key_1.signed_expiry == user_delegation_key_2.signed_expiry
        assert user_delegation_key_1.signed_version == user_delegation_key_2.signed_version
        assert user_delegation_key_1.signed_service == user_delegation_key_2.signed_service
        assert user_delegation_key_1.value == user_delegation_key_2.value

        return variables

    @pytest.mark.live_test_only
    @BlobPreparer()
    def test_user_delegation_sas_for_blob(self, **kwargs):
        storage_account_name = kwargs.pop("storage_account_name")
        variables = kwargs.pop("variables", {})
        byte_data = self.get_random_bytes(1024)
        # Arrange
        token_credential = self.get_credential(BlobServiceClient)
        service_client = BlobServiceClient(self.account_url(storage_account_name, "blob"), credential=token_credential)

        start = self.get_datetime_variable(variables, 'start', datetime.utcnow())
        expiry = self.get_datetime_variable(variables, 'expiry', datetime.utcnow() + timedelta(hours=1))
        user_delegation_key = service_client.get_user_delegation_key(start, expiry)

        container_client = service_client.create_container(self.get_resource_name('oauthcontainer'))
        blob_client = container_client.get_blob_client(self.get_resource_name('oauthblob'))
        blob_client.upload_blob(byte_data, length=len(byte_data))

        token = self.generate_sas(
            generate_blob_sas,
            blob_client.account_name,
            blob_client.container_name,
            blob_client.blob_name,
            snapshot=blob_client.snapshot,
            permission=BlobSasPermissions(read=True),
            expiry=datetime.utcnow() + timedelta(hours=1),
            user_delegation_key=user_delegation_key,
        )

        # Act
        # Use the generated identity sas
        new_blob_client = BlobClient.from_blob_url(blob_client.url, credential=token)
        content = new_blob_client.download_blob()

        # Assert
        assert byte_data == content.readall()

        return variables

    @BlobPreparer()
    @recorded_by_proxy
    def test_token_credential(self, **kwargs):
        storage_account_name = kwargs.pop("storage_account_name")
        storage_account_key = kwargs.pop("storage_account_key")

        self._setup(storage_account_name, storage_account_key)
        token_credential = self.get_credential(BlobServiceClient)

        # Action 1: make sure token works
        service = BlobServiceClient(self.account_url(storage_account_name, "blob"), credential=token_credential)
        result = service.get_service_properties()
        assert result is not None

        # Action 2: change token value to make request fail
        fake_credential = FakeTokenCredential()
        service = BlobServiceClient(self.account_url(storage_account_name, "blob"), credential=fake_credential)
        with pytest.raises(ClientAuthenticationError):
            service.get_service_properties()

        # Action 3: update token to make it working again
        service = BlobServiceClient(self.account_url(storage_account_name, "blob"), credential=token_credential)
        result = service.get_service_properties()
        assert result is not None

    @BlobPreparer()
    @recorded_by_proxy
    def test_token_credential_blob(self, **kwargs):
        storage_account_name = kwargs.pop("storage_account_name")

        # Setup
        container_name = self._get_container_reference()
        blob_name = self._get_blob_reference()
        blob_data = b'Helloworld'
        token_credential = self.get_credential(BlobServiceClient)

        service = BlobServiceClient(self.account_url(storage_account_name, "blob"), credential=token_credential)
        container = service.get_container_client(container_name)

        # Act / Assert
        try:
            container.create_container()
            blob = container.upload_blob(blob_name, blob_data)

            data = blob.download_blob().readall()
            assert blob_data == data

            blob.delete_blob()
        finally:
            container.delete_container()

    @pytest.mark.live_test_only
    @BlobPreparer()
    def test_token_credential_with_batch_operation(self, **kwargs):
        storage_account_name = kwargs.pop("storage_account_name")

        # Setup
        container_name = self._get_container_reference()
        blob_name = self._get_blob_reference()
        token_credential = self.get_credential(BlobServiceClient)
        service = BlobServiceClient(self.account_url(storage_account_name, "blob"), credential=token_credential)
        container = service.get_container_client(container_name)
        try:
            container.create_container()
            container.upload_blob(blob_name + '1', b'HelloWorld')
            container.upload_blob(blob_name + '2', b'HelloWorld')
            container.upload_blob(blob_name + '3', b'HelloWorld')

            delete_batch = []
            blob_list = container.list_blobs(name_starts_with=blob_name)
            for blob in blob_list:
                delete_batch.append(blob.name)

            container.delete_blobs(*delete_batch)
        finally:
            container.delete_container()

    @pytest.mark.live_test_only
    @BlobPreparer()
    def test_shared_read_access_blob(self, **kwargs):
        storage_account_name = kwargs.pop("storage_account_name")
        storage_account_key = kwargs.pop("storage_account_key")

        self._setup(storage_account_name, storage_account_key)
        blob_name = self._create_block_blob()
        blob = self.bsc.get_blob_client(self.container_name, blob_name)

        token = self.generate_sas(
            generate_blob_sas,
            blob.account_name,
            blob.container_name,
            blob.blob_name,
            snapshot=blob.snapshot,
            account_key=blob.credential.account_key,
            permission=BlobSasPermissions(read=True),
            expiry=datetime.utcnow() + timedelta(hours=1),
        )

        # Act
        sas_blob = BlobClient.from_blob_url(blob.url, credential=token)
        response = requests.get(sas_blob.url)

        # Assert
        response.raise_for_status()
        assert response.ok
        assert self.byte_data == response.content

    @pytest.mark.live_test_only
    @BlobPreparer()
    def test_shared_read_access_blob_with_content_query_params(self, **kwargs):
        storage_account_name = kwargs.pop("storage_account_name")
        storage_account_key = kwargs.pop("storage_account_key")

        self._setup(storage_account_name, storage_account_key)
        blob_name = self._create_block_blob()
        blob = self.bsc.get_blob_client(self.container_name, blob_name)

        token = self.generate_sas(
            generate_blob_sas,
            blob.account_name,
            blob.container_name,
            blob.blob_name,
            snapshot=blob.snapshot,
            account_key=blob.credential.account_key,
            permission=BlobSasPermissions(read=True),
            expiry=datetime.utcnow() + timedelta(hours=1),
            cache_control='no-cache',
            content_disposition='inline',
            content_encoding='utf-8',
            content_language='fr',
            content_type='text',
        )
        sas_blob = BlobClient.from_blob_url(blob.url, credential=token)

        # Act
        response = requests.get(sas_blob.url)

        # Assert
        response.raise_for_status()
        assert self.byte_data == response.content
        assert response.headers['cache-control'] == 'no-cache'
        assert response.headers['content-disposition'] == 'inline'
        assert response.headers['content-encoding'] == 'utf-8'
        assert response.headers['content-language'] == 'fr'
        assert response.headers['content-type'] == 'text'

    @pytest.mark.live_test_only
    @BlobPreparer()
    def test_shared_write_access_blob(self, **kwargs):
        storage_account_name = kwargs.pop("storage_account_name")
        storage_account_key = kwargs.pop("storage_account_key")

        self._setup(storage_account_name, storage_account_key)
        updated_data = b'updated blob data'
        blob_name = self._create_block_blob()
        blob = self.bsc.get_blob_client(self.container_name, blob_name)

        token = self.generate_sas(
            generate_blob_sas,
            blob.account_name,
            blob.container_name,
            blob.blob_name,
            snapshot=blob.snapshot,
            account_key=blob.credential.account_key,
            permission=BlobSasPermissions(write=True),
            expiry=datetime.utcnow() + timedelta(hours=1),
        )
        sas_blob = BlobClient.from_blob_url(blob.url, credential=token)

        # Act
        headers = {'x-ms-blob-type': 'BlockBlob'}
        response = requests.put(sas_blob.url, headers=headers, data=updated_data)

        # Assert
        response.raise_for_status()
        assert response.ok
        data = blob.download_blob()
        assert updated_data == data.readall()

    @pytest.mark.live_test_only
    @BlobPreparer()
    def test_shared_delete_access_blob(self, **kwargs):
        storage_account_name = kwargs.pop("storage_account_name")
        storage_account_key = kwargs.pop("storage_account_key")

        self._setup(storage_account_name, storage_account_key)
        blob_name = self._create_block_blob()
        blob = self.bsc.get_blob_client(self.container_name, blob_name)

        token = self.generate_sas(
            generate_blob_sas,
            blob.account_name,
            blob.container_name,
            blob.blob_name,
            snapshot=blob.snapshot,
            account_key=blob.credential.account_key,
            permission=BlobSasPermissions(delete=True),
            expiry=datetime.utcnow() + timedelta(hours=1),
        )
        sas_blob = BlobClient.from_blob_url(blob.url, credential=token)

        # Act
        response = requests.delete(sas_blob.url)

        # Assert
        response.raise_for_status()
        assert response.ok
        with pytest.raises(HttpResponseError):
            sas_blob.download_blob()

    @BlobPreparer()
    @recorded_by_proxy
    def test_get_account_information(self, **kwargs):
        storage_account_name = kwargs.pop("storage_account_name")
        storage_account_key = kwargs.pop("storage_account_key")

        # Act
        self._setup(storage_account_name, storage_account_key)
        bsc_info = self.bsc.get_account_information()
        container_client = self.bsc.get_container_client(self.container_name)
        cc_info = container_client.get_account_information()
        blob_client = self._create_blob()
        bc_info = blob_client.get_account_information()

        # Assert
        assert bsc_info.get('sku_name') is not None
        assert bsc_info.get('account_kind') is not None
        assert not bsc_info.get('is_hns_enabled')
        assert cc_info.get('sku_name') is not None
        assert cc_info.get('account_kind') is not None
        assert not cc_info.get('is_hns_enabled')
        assert bc_info.get('sku_name') is not None
        assert bc_info.get('account_kind') is not None
        assert not bc_info.get('is_hns_enabled')

    @BlobPreparer()
    @recorded_by_proxy
    def test_get_account_information_sas(self, **kwargs):
        storage_account_name = kwargs.pop("storage_account_name")
        storage_account_key = kwargs.pop("storage_account_key")
        self._setup(storage_account_name, storage_account_key)

        account_token = self.generate_sas(
            generate_account_sas,
            account_name=storage_account_name,
            account_key=storage_account_key,
            resource_types=ResourceTypes(service=True),
            permission=AccountSasPermissions(read=True),
            expiry=datetime.utcnow() + timedelta(hours=1),
        )

        container_token = self.generate_sas(
            generate_container_sas,
            account_name=storage_account_name,
            container_name=self.container_name,
            account_key=storage_account_key,
            permission=ContainerSasPermissions(read=True),
            expiry=datetime.utcnow() + timedelta(hours=1),
        )

        blob_token = self.generate_sas(
            generate_blob_sas,
            account_name=storage_account_name,
            container_name=self.container_name,
            blob_name=self._get_blob_reference(),
            account_key=storage_account_key,
            permission=BlobSasPermissions(read=True),
            expiry=datetime.utcnow() + timedelta(hours=1),
        )

        # Act
        bsc = BlobServiceClient(
            self.account_url(storage_account_name, "blob"),
            credential=account_token)
        bsc_info = bsc.get_account_information()
        container_client = ContainerClient(
            self.account_url(storage_account_name, "blob"),
            self.container_name,
            credential=container_token)
        cc_info = container_client.get_account_information()
        blob_client = BlobClient(
            self.account_url(storage_account_name, "blob"),
            self.container_name,
            self._get_blob_reference(),
            credential=blob_token)
        bc_info = blob_client.get_account_information()

        # Assert
        assert bsc_info.get('sku_name') is not None
        assert bsc_info.get('account_kind') is not None
        assert not bsc_info.get('is_hns_enabled')
        assert cc_info.get('sku_name') is not None
        assert cc_info.get('account_kind') is not None
        assert not cc_info.get('is_hns_enabled')
        assert bc_info.get('sku_name') is not None
        assert bc_info.get('account_kind') is not None
        assert not bc_info.get('is_hns_enabled')

    @BlobPreparer()
    @recorded_by_proxy
    def test_get_account_information_with_container_name(self, **kwargs):
        storage_account_name = kwargs.pop("storage_account_name")
        storage_account_key = kwargs.pop("storage_account_key")

        # Act
        self._setup(storage_account_name, storage_account_key)
        # Container name gets ignored
        container = self.bsc.get_container_client("missing")
        info = container.get_account_information()

        # Assert
        assert info.get('sku_name') is not None
        assert info.get('account_kind') is not None

    @BlobPreparer()
    @recorded_by_proxy
    def test_get_account_information_with_blob_name(self, **kwargs):
        storage_account_name = kwargs.pop("storage_account_name")
        storage_account_key = kwargs.pop("storage_account_key")

        # Act
        self._setup(storage_account_name, storage_account_key)
        # Both container and blob names get ignored
        blob = self.bsc.get_blob_client("missing", "missing")
        info = blob.get_account_information()

        # Assert
        assert info.get('sku_name') is not None
        assert info.get('account_kind') is not None

    @pytest.mark.live_test_only
    @BlobPreparer()
    def test_get_account_information_with_container_sas(self, **kwargs):
        storage_account_name = kwargs.pop("storage_account_name")
        storage_account_key = kwargs.pop("storage_account_key")

        self._setup(storage_account_name, storage_account_key)
        container = self.bsc.get_container_client(self.container_name)
        permission = ContainerSasPermissions(read=True, write=True, delete=True, delete_previous_version=True,
                                             list=True, tag=True, set_immutability_policy=True,
                                             permanent_delete=True)
        assert 'y' in str(permission)
        token = self.generate_sas(
            generate_container_sas,
            container.account_name,
            container.container_name,
            account_key=container.credential.account_key,
            permission=permission,
            expiry=datetime.utcnow() + timedelta(hours=1),
        )
        sas_container = ContainerClient.from_container_url(container.url, credential=token)

        # Act
        info = sas_container.get_account_information()

        # Assert
        assert info.get('sku_name') is not None
        assert info.get('account_kind') is not None

    @pytest.mark.live_test_only
    @BlobPreparer()
    def test_get_account_information_with_blob_sas(self, **kwargs):
        storage_account_name = kwargs.pop("storage_account_name")
        storage_account_key = kwargs.pop("storage_account_key")

        self._setup(storage_account_name, storage_account_key)
        blob_name = self._create_block_blob()
        blob = self.bsc.get_blob_client(self.container_name, blob_name)

        token = self.generate_sas(
            generate_blob_sas,
            blob.account_name,
            blob.container_name,
            blob.blob_name,
            snapshot=blob.snapshot,
            account_key=blob.credential.account_key,
            permission=BlobSasPermissions(read=True),
            expiry=datetime.utcnow() + timedelta(hours=1),
        )
        sas_blob = BlobClient.from_blob_url(blob.url, credential=token)

        # Act
        info = sas_blob.get_account_information()

        # Assert
        assert info.get('sku_name') is not None
        assert info.get('account_kind') is not None

    @pytest.mark.live_test_only
    @BlobPreparer()
    def test_download_to_file_with_sas(self, **kwargs):
        storage_account_name = kwargs.pop("storage_account_name")
        storage_account_key = kwargs.pop("storage_account_key")

        self._setup(storage_account_name, storage_account_key)
        data = b'123' * 1024
        source_blob = self._create_blob(data=data)

        sas_token = self.generate_sas(
            generate_blob_sas,
            source_blob.account_name,
            source_blob.container_name,
            source_blob.blob_name,
            snapshot=source_blob.snapshot,
            account_key=source_blob.credential.account_key,
            permission=BlobSasPermissions(read=True),
            expiry=datetime.utcnow() + timedelta(hours=1),
        )
        blob = BlobClient.from_blob_url(source_blob.url, credential=sas_token)

        # Act
        with tempfile.TemporaryFile() as temp_file:
            download_blob_from_url(blob.url, temp_file)
            temp_file.seek(0)
            # Assert
            actual = temp_file.read()
            assert data == actual

    @BlobPreparer()
    @recorded_by_proxy
    def test_download_to_file_with_credential(self, **kwargs):
        storage_account_name = kwargs.pop("storage_account_name")
        storage_account_key = kwargs.pop("storage_account_key")

        self._setup(storage_account_name, storage_account_key)
        data = b'123' * 1024
        source_blob = self._create_blob(data=data)

        # Act
        with tempfile.TemporaryFile() as temp_file:
            download_blob_from_url(source_blob.url, temp_file, credential=storage_account_key)
            temp_file.seek(0)
            # Assert
            actual = temp_file.read()
            assert data == actual

    @BlobPreparer()
    @recorded_by_proxy
    def test_download_to_stream_with_credential(self, **kwargs):
        storage_account_name = kwargs.pop("storage_account_name")
        storage_account_key = kwargs.pop("storage_account_key")

        self._setup(storage_account_name, storage_account_key)
        data = b'123' * 1024
        source_blob = self._create_blob(data=data)

        # Act
        with tempfile.TemporaryFile() as temp_file:
            download_blob_from_url(source_blob.url, temp_file, credential=storage_account_key)
            temp_file.seek(0)
            # Assert
            actual = temp_file.read()
            assert data == actual

    @BlobPreparer()
    @recorded_by_proxy
    def test_download_to_file_with_existing_file(self, **kwargs):
        storage_account_name = kwargs.pop("storage_account_name")
        storage_account_key = kwargs.pop("storage_account_key")

        self._setup(storage_account_name, storage_account_key)
        data = b'123' * 1024
        source_blob = self._create_blob(data=data)

        # Act
        with tempfile.NamedTemporaryFile(delete=False) as temp_file:
            download_blob_from_url(source_blob.url, temp_file.name, credential=storage_account_key, overwrite=True)

            with pytest.raises(ValueError):
                download_blob_from_url(source_blob.url, temp_file.name)

            # Assert
            temp_file.seek(0)
            actual = temp_file.read()
            assert data == actual

            temp_file.close()
            os.unlink(temp_file.name)

    @BlobPreparer()
    @recorded_by_proxy
    def test_download_to_file_with_existing_file_overwrite(self, **kwargs):
        storage_account_name = kwargs.pop("storage_account_name")
        storage_account_key = kwargs.pop("storage_account_key")

        self._setup(storage_account_name, storage_account_key)
        data = b'123' * 1024
        source_blob = self._create_blob(data=data)
        file_path = 'file_with_existing_file_overwrite.temp.{}.dat'.format(str(uuid.uuid4()))

        # Act
        download_blob_from_url(
            source_blob.url, file_path,
            credential=storage_account_key)

        data2 = b'ABC' * 1024
        source_blob = self._create_blob(data=data2)
        download_blob_from_url(
            source_blob.url, file_path, overwrite=True,
            credential=storage_account_key)

        # Assert
        with open(file_path, 'rb') as stream:
            actual = stream.read()
            assert data2 == actual
        self._teardown(file_path)

    @pytest.mark.live_test_only
    @BlobPreparer()
    def test_upload_to_url_bytes_with_sas(self, **kwargs):
        storage_account_name = kwargs.pop("storage_account_name")
        storage_account_key = kwargs.pop("storage_account_key")

        self._setup(storage_account_name, storage_account_key)
        data = b'123' * 1024
        blob_name = self._get_blob_reference()
        blob = self.bsc.get_blob_client(self.container_name, blob_name)

        token = self.generate_sas(
            generate_blob_sas,
            blob.account_name,
            blob.container_name,
            blob.blob_name,
            snapshot=blob.snapshot,
            account_key=blob.credential.account_key,
            permission=BlobSasPermissions(write=True),
            expiry=datetime.utcnow() + timedelta(hours=1),
        )
        sas_blob = BlobClient.from_blob_url(blob.url, credential=token)

        # Act
        uploaded = upload_blob_to_url(sas_blob.url, data)

        # Assert
        assert uploaded is not None
        content = blob.download_blob().readall()
        assert data == content

    @BlobPreparer()
    @recorded_by_proxy
    def test_upload_to_url_bytes_with_credential(self, **kwargs):
        storage_account_name = kwargs.pop("storage_account_name")
        storage_account_key = kwargs.pop("storage_account_key")

        self._setup(storage_account_name, storage_account_key)
        data = b'123' * 1024
        blob_name = self._get_blob_reference()
        blob = self.bsc.get_blob_client(self.container_name, blob_name)

        # Act
        uploaded = upload_blob_to_url(
            blob.url, data, credential=storage_account_key)

        # Assert
        assert uploaded is not None
        content = blob.download_blob().readall()
        assert data == content

    @BlobPreparer()
    @recorded_by_proxy
    def test_upload_to_url_bytes_with_existing_blob(self, **kwargs):
        storage_account_name = kwargs.pop("storage_account_name")
        storage_account_key = kwargs.pop("storage_account_key")

        self._setup(storage_account_name, storage_account_key)
        data = b'123' * 1024
        blob_name = self._get_blob_reference()
        blob = self.bsc.get_blob_client(self.container_name, blob_name)
        blob.upload_blob(b"existing_data")

        # Act
        with pytest.raises(ResourceExistsError):
            upload_blob_to_url(
                blob.url, data, credential=storage_account_key)

        # Assert
        content = blob.download_blob().readall()
        assert b"existing_data" == content

    @BlobPreparer()
    @recorded_by_proxy
    def test_upload_to_url_bytes_with_existing_blob_overwrite(self, **kwargs):
        storage_account_name = kwargs.pop("storage_account_name")
        storage_account_key = kwargs.pop("storage_account_key")

        self._setup(storage_account_name, storage_account_key)
        data = b'123' * 1024
        blob_name = self._get_blob_reference()
        blob = self.bsc.get_blob_client(self.container_name, blob_name)
        blob.upload_blob(b"existing_data")

        # Act
        uploaded = upload_blob_to_url(
            blob.url, data,
            overwrite=True,
            credential=storage_account_key)

        # Assert
        assert uploaded is not None
        content = blob.download_blob().readall()
        assert data == content

    @BlobPreparer()
    @recorded_by_proxy
    def test_upload_to_url_text_with_credential(self, **kwargs):
        storage_account_name = kwargs.pop("storage_account_name")
        storage_account_key = kwargs.pop("storage_account_key")

        self._setup(storage_account_name, storage_account_key)
        data = '123' * 1024
        blob_name = self._get_blob_reference()
        blob = self.bsc.get_blob_client(self.container_name, blob_name)

        # Act
        uploaded = upload_blob_to_url(
            blob.url, data, credential=storage_account_key)

        # Assert
        assert uploaded is not None

        stream = blob.download_blob(encoding='UTF-8')
        content = stream.readall()
        assert data == content

    @BlobPreparer()
    @recorded_by_proxy
    def test_upload_to_url_file_with_credential(self, **kwargs):
        storage_account_name = kwargs.pop("storage_account_name")
        storage_account_key = kwargs.pop("storage_account_key")

        self._setup(storage_account_name, storage_account_key)
        data = b'123' * 1024
        blob_name = self._get_blob_reference()
        blob = self.bsc.get_blob_client(self.container_name, blob_name)

        # Act
        with tempfile.TemporaryFile() as temp_file:
            temp_file.write(data)
            temp_file.seek(0)
            uploaded = upload_blob_to_url(blob.url, data, credential=storage_account_key)

            # Assert
            assert uploaded is not None
            content = blob.download_blob().readall()
            assert data == content

    def test_set_blob_permission_from_string(self):
        # Arrange
        permission1 = BlobSasPermissions(read=True, write=True)
        permission2 = BlobSasPermissions.from_string('wr')
        assert permission1.read == permission2.read
        assert permission1.write == permission2.write

    def test_set_blob_permission(self):
        # Arrange
        permission = BlobSasPermissions.from_string('wrdx')
        assert permission.read == True
        assert permission.delete == True
        assert permission.write == True
        assert permission._str == 'rwdx'

    @BlobPreparer()
    @recorded_by_proxy
    def test_transport_closed_only_once(self, **kwargs):
        storage_account_name = kwargs.pop("storage_account_name")
        storage_account_key = kwargs.pop("storage_account_key")

        container_name = self.get_resource_name('utcontainersync')
        transport = RequestsTransport()
        bsc = BlobServiceClient(self.account_url(storage_account_name, "blob"), credential=storage_account_key, transport=transport)
        blob_name = self._get_blob_reference()
        with bsc:
            bsc.get_service_properties()
            assert transport.session is not None
            with bsc.get_blob_client(container_name, blob_name) as bc:
                assert transport.session is not None
            bsc.get_service_properties()
            assert transport.session is not None

    @BlobPreparer()
    @recorded_by_proxy
    def test_set_blob_tier_for_a_version(self, **kwargs):
        versioned_storage_account_name = kwargs.pop("versioned_storage_account_name")
        versioned_storage_account_key = kwargs.pop("versioned_storage_account_key")

        self._setup(versioned_storage_account_name, versioned_storage_account_key)
        blob_name = self.get_resource_name("blobtodelete")
        blob = self.bsc.get_blob_client(self.container_name, blob_name)
        data_for_the_first_version = "abc"
        data_for_the_second_version = "efgefgefg"
        resp = blob.upload_blob(data_for_the_first_version, overwrite=True)
        assert resp['version_id'] is not None
        blob.upload_blob(data_for_the_second_version, overwrite=True)
        blob.set_standard_blob_tier(StandardBlobTier.Cool)
        blob.set_standard_blob_tier(StandardBlobTier.Cool, rehydrate_priority=RehydratePriority.high, version_id=resp['version_id'])
        blob.set_standard_blob_tier(StandardBlobTier.Hot, version_id=resp['version_id'])
        # Act
        props = blob.get_blob_properties(version_id=resp['version_id'])
        origin_props = blob.get_blob_properties()

        # Assert
        assert isinstance(props, BlobProperties)
        assert props.blob_type == BlobType.BlockBlob
        assert props.size == len(data_for_the_first_version)
        assert props.blob_tier == 'Hot'
        assert origin_props.blob_tier == 'Cool'

    @BlobPreparer()
    @recorded_by_proxy
    def test_access_token_refresh_after_retry(self, **kwargs):
        storage_account_name = kwargs.pop("storage_account_name")

        def fail_response(response):
            response.http_response.status_code = 408
        token_credential = FakeTokenCredential()
        retry = LinearRetry(backoff=2, random_jitter_range=1, retry_total=4)

        bsc = BlobServiceClient(self.account_url(storage_account_name, "blob"), credential=token_credential, retry_policy=retry)
        self.container_name = self.get_resource_name('retrytest')
        container = bsc.get_container_client(self.container_name)
        with pytest.raises(Exception):
            container.create_container(raw_response_hook=fail_response)
        # Assert that the token attempts to refresh 4 times (i.e, get_token called 4 times)
        assert token_credential.get_token_count == 4

    @BlobPreparer()
    @recorded_by_proxy
    def test_blob_immutability_policy(self, **kwargs):
        versioned_storage_account_name = kwargs.pop("versioned_storage_account_name")
        versioned_storage_account_key = kwargs.pop("versioned_storage_account_key")
        storage_resource_group_name = kwargs.pop("storage_resource_group_name")
        variables = kwargs.pop("variables", {})

        self._setup(versioned_storage_account_name, versioned_storage_account_key)

        container_name = self.get_resource_name('vlwcontainer')
        if self.is_live:
            token_credential = self.get_credential(BlobServiceClient)
            subscription_id = self.get_settings_value("SUBSCRIPTION_ID")
            mgmt_client = StorageManagementClient(token_credential, subscription_id, '2021-04-01')
            property = mgmt_client.models().BlobContainer(
                immutable_storage_with_versioning=mgmt_client.models().ImmutableStorageWithVersioning(enabled=True))
            mgmt_client.blob_containers.create(storage_resource_group_name, versioned_storage_account_name, container_name, blob_container=property)

        # Act
        blob_name = self.get_resource_name('vlwblob')
        blob = self.bsc.get_blob_client(container_name, blob_name)
        blob.upload_blob(b"abc", overwrite=True)

        expiry_time = self.get_datetime_variable(variables, 'expiry_time', datetime.utcnow() + timedelta(seconds=5))
        immutability_policy = ImmutabilityPolicy(expiry_time=expiry_time,
                                                 policy_mode=BlobImmutabilityPolicyMode.Unlocked)
        resp = blob.set_immutability_policy(immutability_policy=immutability_policy)

        # Assert
        # check immutability policy after set_immutability_policy()
        props = blob.get_blob_properties()
        assert resp['immutability_policy_until_date'] is not None
        assert resp['immutability_policy_mode'] is not None
        assert props['immutability_policy']['expiry_time'] is not None
        assert props['immutability_policy']['policy_mode'] is not None
        assert props['immutability_policy']['policy_mode'] == "unlocked"

        # check immutability policy after delete_immutability_policy()
        blob.delete_immutability_policy()
        props = blob.get_blob_properties()
        assert props['immutability_policy']['policy_mode'] is None
        assert props['immutability_policy']['policy_mode'] is None

        if self.is_live:
            blob.delete_immutability_policy()
            blob.set_legal_hold(False)
            blob.delete_blob()
            mgmt_client.blob_containers.delete(storage_resource_group_name, versioned_storage_account_name, container_name)

        return variables

    @BlobPreparer()
    @recorded_by_proxy
    def test_blob_legal_hold(self, **kwargs):
        versioned_storage_account_name = kwargs.pop("versioned_storage_account_name")
        versioned_storage_account_key = kwargs.pop("versioned_storage_account_key")
        storage_resource_group_name = kwargs.pop("storage_resource_group_name")

        self._setup(versioned_storage_account_name, versioned_storage_account_key)

        container_name = self.get_resource_name('vlwcontainer')
        if self.is_live:
            token_credential = self.get_credential(BlobServiceClient)
            subscription_id = self.get_settings_value("SUBSCRIPTION_ID")
            mgmt_client = StorageManagementClient(token_credential, subscription_id, '2021-04-01')
            property = mgmt_client.models().BlobContainer(
                immutable_storage_with_versioning=mgmt_client.models().ImmutableStorageWithVersioning(enabled=True))
            mgmt_client.blob_containers.create(storage_resource_group_name, versioned_storage_account_name, container_name, blob_container=property)

        # Act
        blob_name = self.get_resource_name('vlwblob')
        blob = self.bsc.get_blob_client(container_name, blob_name)
        blob.upload_blob(b"abc", overwrite=True)
        resp = blob.set_legal_hold(True)
        props = blob.get_blob_properties()

        with pytest.raises(HttpResponseError):
            blob.delete_blob()

        assert resp['legal_hold']
        assert props['has_legal_hold']

        resp2 = blob.set_legal_hold(False)
        props2 = blob.get_blob_properties()

        assert not resp2['legal_hold']
        assert not props2['has_legal_hold']

        if self.is_live:
            blob.delete_immutability_policy()
            blob.set_legal_hold(False)
            blob.delete_blob()
            mgmt_client.blob_containers.delete(storage_resource_group_name, versioned_storage_account_name, container_name)

    @BlobPreparer()
    @recorded_by_proxy
    def test_download_blob_with_immutability_policy(self, **kwargs):
        versioned_storage_account_name = kwargs.pop("versioned_storage_account_name")
        versioned_storage_account_key = kwargs.pop("versioned_storage_account_key")
        storage_resource_group_name = kwargs.pop("storage_resource_group_name")
        variables = kwargs.pop("variables", {})

        self._setup(versioned_storage_account_name, versioned_storage_account_key)
        container_name = self.get_resource_name('vlwcontainer')
        if self.is_live:
            token_credential = self.get_credential(BlobServiceClient)
            subscription_id = self.get_settings_value("SUBSCRIPTION_ID")
            mgmt_client = StorageManagementClient(token_credential, subscription_id, '2021-04-01')
            property = mgmt_client.models().BlobContainer(
                immutable_storage_with_versioning=mgmt_client.models().ImmutableStorageWithVersioning(enabled=True))
            mgmt_client.blob_containers.create(storage_resource_group_name, versioned_storage_account_name, container_name, blob_container=property)

        # Act
        blob_name = self.get_resource_name('vlwblob')
        blob = self.bsc.get_blob_client(container_name, blob_name)
        content = b"abcedfg"

        expiry_time = self.get_datetime_variable(variables, 'expiry_time', datetime.utcnow() + timedelta(seconds=5))
        immutability_policy = ImmutabilityPolicy(expiry_time=expiry_time,
                                                 policy_mode=BlobImmutabilityPolicyMode.Unlocked)
        blob.upload_blob(content,
                         immutability_policy=immutability_policy,
                         legal_hold=True,
                         overwrite=True)

        download_resp = blob.download_blob()

        with pytest.raises(HttpResponseError):
            blob.delete_blob()

        assert download_resp.properties['has_legal_hold']
        assert download_resp.properties['immutability_policy']['expiry_time'] is not None
        assert download_resp.properties['immutability_policy']['policy_mode'] is not None

        # Cleanup
        if self.is_live:
            blob.delete_immutability_policy()
            blob.set_legal_hold(False)
            blob.delete_blob()
            mgmt_client.blob_containers.delete(storage_resource_group_name, versioned_storage_account_name, container_name)

        return variables

    @BlobPreparer()
    @recorded_by_proxy
    def test_list_blobs_with_immutability_policy(self, **kwargs):
        versioned_storage_account_name = kwargs.pop("versioned_storage_account_name")
        versioned_storage_account_key = kwargs.pop("versioned_storage_account_key")
        storage_resource_group_name = kwargs.pop("storage_resource_group_name")
        variables = kwargs.pop("variables", {})

        self._setup(versioned_storage_account_name, versioned_storage_account_key)
        container_name = self.get_resource_name('vlwcontainer')
        if self.is_live:
            token_credential = self.get_credential(BlobServiceClient)
            subscription_id = self.get_settings_value("SUBSCRIPTION_ID")
            mgmt_client = StorageManagementClient(token_credential, subscription_id, '2021-04-01')
            property = mgmt_client.models().BlobContainer(
                immutable_storage_with_versioning=mgmt_client.models().ImmutableStorageWithVersioning(enabled=True))
            mgmt_client.blob_containers.create(storage_resource_group_name, versioned_storage_account_name, container_name, blob_container=property)

        # Act
        blob_name = self.get_resource_name('vlwblob')
        container_client = self.bsc.get_container_client(container_name)
        blob = self.bsc.get_blob_client(container_name, blob_name)
        content = b"abcedfg"

        expiry_time = self.get_datetime_variable(variables, 'expiry_time', datetime.utcnow() + timedelta(seconds=5))
        immutability_policy = ImmutabilityPolicy(expiry_time=expiry_time,
                                                 policy_mode=BlobImmutabilityPolicyMode.Unlocked)
        blob.upload_blob(content,immutability_policy=immutability_policy,
                         legal_hold=True,
                         overwrite=True)

        blob_list = list(container_client.list_blobs(include=['immutabilitypolicy', 'legalhold']))

        assert blob_list[0]['has_legal_hold']
        assert blob_list[0]['immutability_policy']['expiry_time'] is not None
        assert blob_list[0]['immutability_policy']['policy_mode'] is not None

        if self.is_live:
            blob.delete_immutability_policy()
            blob.set_legal_hold(False)
            blob.delete_blob()
            mgmt_client.blob_containers.delete(storage_resource_group_name, versioned_storage_account_name, container_name)

        return variables

    @BlobPreparer()
    @recorded_by_proxy
    def test_snapshot_immutability_policy_and_legal_hold(self, **kwargs):
        versioned_storage_account_name = kwargs.pop("versioned_storage_account_name")
        versioned_storage_account_key = kwargs.pop("versioned_storage_account_key")
        storage_resource_group_name = kwargs.pop("storage_resource_group_name")
        variables = kwargs.pop("variables", {})

        self._setup(versioned_storage_account_name, versioned_storage_account_key)
        container_name = self.get_resource_name('container')
        if self.is_live:
            token_credential = self.get_credential(BlobServiceClient)
            subscription_id = self.get_settings_value("SUBSCRIPTION_ID")
            mgmt_client = StorageManagementClient(token_credential, subscription_id, '2021-04-01')
            property = mgmt_client.models().BlobContainer(
                immutable_storage_with_versioning=mgmt_client.models().ImmutableStorageWithVersioning(enabled=True))
            mgmt_client.blob_containers.create(storage_resource_group_name, versioned_storage_account_name, container_name, blob_container=property)

        blob_name = self._get_blob_reference()
        blob = self.bsc.get_blob_client(container_name, blob_name)
        blob.upload_blob(self.byte_data, length=len(self.byte_data), overwrite=True)
        snapshot_blob = self.bsc.get_blob_client(container_name, blob_name, snapshot=blob.create_snapshot())

        try:
            expiry_time = self.get_datetime_variable(variables, 'expiry_time', datetime.utcnow() + timedelta(seconds=5))
            immutability_policy = ImmutabilityPolicy(
                expiry_time=expiry_time,
                policy_mode=BlobImmutabilityPolicyMode.Unlocked
            )

            snapshot_blob.set_immutability_policy(immutability_policy=immutability_policy)
            props = snapshot_blob.get_blob_properties()
            assert props['immutability_policy']['expiry_time'] is not None
            assert props['immutability_policy']['policy_mode'] == "unlocked"

            snapshot_blob.delete_immutability_policy()
            props = snapshot_blob.get_blob_properties()
            assert props['immutability_policy']['expiry_time'] is None
            assert props['immutability_policy']['policy_mode'] is None

            snapshot_blob.set_legal_hold(True)
            props = snapshot_blob.get_blob_properties()
            assert props['has_legal_hold']
        finally:
            snapshot_blob.set_legal_hold(False)
            blob.delete_blob(delete_snapshots="include")

        return variables

    @BlobPreparer()
    @recorded_by_proxy
    def test_versioning_immutability_policy_and_legal_hold(self, **kwargs):
        versioned_storage_account_name = kwargs.pop("versioned_storage_account_name")
        versioned_storage_account_key = kwargs.pop("versioned_storage_account_key")
        storage_resource_group_name = kwargs.pop("storage_resource_group_name")
        variables = kwargs.pop("variables", {})

        self._setup(versioned_storage_account_name, versioned_storage_account_key)
        container_name = self.get_resource_name('container')
        if self.is_live:
            token_credential = self.get_credential(BlobServiceClient)
            subscription_id = self.get_settings_value("SUBSCRIPTION_ID")
            mgmt_client = StorageManagementClient(token_credential, subscription_id, '2021-04-01')
            property = mgmt_client.models().BlobContainer(
                immutable_storage_with_versioning=mgmt_client.models().ImmutableStorageWithVersioning(enabled=True))
            mgmt_client.blob_containers.create(storage_resource_group_name, versioned_storage_account_name,
                                               container_name, blob_container=property)

        blob_name = self._get_blob_reference()
        root_blob = self.bsc.get_blob_client(container_name, blob_name)
        old_version_dict = root_blob.upload_blob(b"abc", overwrite=True)
        root_blob.upload_blob(b"abcdef", overwrite=True)

        try:
            expiry_time = self.get_datetime_variable(variables, 'expiry_time', datetime.utcnow() + timedelta(seconds=5))
            immutability_policy = ImmutabilityPolicy(
                expiry_time=expiry_time,
                policy_mode=BlobImmutabilityPolicyMode.Unlocked
            )
            old_version_blob = self.bsc.get_blob_client(
                container_name, blob_name,
                version_id=old_version_dict['version_id']
            )

            old_version_blob.set_immutability_policy(immutability_policy=immutability_policy)
            props = old_version_blob.get_blob_properties()
            assert props['immutability_policy']['expiry_time'] is not None
            assert props['immutability_policy']['policy_mode'] == "unlocked"

            old_version_blob.delete_immutability_policy()
            props = old_version_blob.get_blob_properties()
            assert props['immutability_policy']['expiry_time'] is None
            assert props['immutability_policy']['policy_mode'] is None

            old_version_blob.set_legal_hold(True)
            props = old_version_blob.get_blob_properties()
            assert props['has_legal_hold']
        finally:
            old_version_blob.set_legal_hold(False)
            root_blob.delete_blob(delete_snapshots="include")

        return variables

    @BlobPreparer()
    @recorded_by_proxy
    def test_validate_empty_blob(self, **kwargs):
        """Test that we can upload an empty blob with validate=True."""
        storage_account_name = kwargs.pop("storage_account_name")
        storage_account_key = kwargs.pop("storage_account_key")

        self._setup(storage_account_name, storage_account_key)

        blob_name = self.get_resource_name("utcontainer")
        container_client = self.bsc.get_container_client(self.container_name)
        container_client.upload_blob(blob_name, b"", validate_content=True)

        blob_client = container_client.get_blob_client(blob_name)

        assert blob_client.exists()
        assert blob_client.get_blob_properties().size == 0

    @BlobPreparer()
    @recorded_by_proxy
    def test_download_properties(self, **kwargs):
        storage_account_name = kwargs.pop("storage_account_name")
        storage_account_key = kwargs.pop("storage_account_key")

        self._setup(storage_account_name, storage_account_key)

        blob_name = self.get_resource_name("utcontainer")
        blob_data = 'abc'

        # Act
        blob = self.bsc.get_blob_client(self.container_name, blob_name)
        blob.upload_blob(blob_data)

        # Assert
        data = blob.download_blob(encoding='utf-8')
        props = data.properties

        assert data is not None
        assert data.readall() == blob_data
        assert props['name'] == blob_name
        assert props['creation_time'] is not None
        assert props['content_settings'] is not None
        assert props['size'] == len(blob_data)

    @BlobPreparer()
    @recorded_by_proxy
    def test_blob_version_id_operations(self, **kwargs):
        versioned_storage_account_name = kwargs.pop("versioned_storage_account_name")
        versioned_storage_account_key = kwargs.pop("versioned_storage_account_key")

        self._setup(versioned_storage_account_name, versioned_storage_account_key)
        container = self.bsc.get_container_client(self.container_name)
        blob_name = self.get_resource_name("utcontainer")
        blob_data = b'abc'
        blob_client = container.get_blob_client(blob_name)
        tags_a = {"color": "red"}
        tags_b = {"color": "yellow"}
        tags_c = {"color": "orange"}

        blob_client.upload_blob(blob_data, overwrite=True)
        v1_props = blob_client.get_blob_properties()
        v1_blob = BlobClient(self.bsc.url, container_name=self.container_name, blob_name=blob_name,
                             version_id=v1_props['version_id'], credential=versioned_storage_account_key)
        blob_client.upload_blob(blob_data * 2, overwrite=True)
        v2_props = blob_client.get_blob_properties()
        v2_blob = container.get_blob_client(v2_props, version_id=v2_props['version_id'])
        blob_client.upload_blob(blob_data * 3, overwrite=True)
        v3_props = blob_client.get_blob_properties()

        v1_blob.set_standard_blob_tier(StandardBlobTier.Cool)
        v1_blob.set_blob_tags(tags_a)
        v2_blob.set_standard_blob_tier(StandardBlobTier.Cool, version_id=v3_props['version_id'])
        v1_blob.set_blob_tags(tags_c, version_id=v3_props['version_id'])
        v2_blob.set_standard_blob_tier(StandardBlobTier.Hot)
        v2_blob.set_blob_tags(tags_b)

        # Assert
        assert (v1_blob.download_blob()).readall() == blob_data
        assert (v2_blob.download_blob()).readall() == blob_data * 2
        assert (v1_blob.download_blob(version_id=v3_props['version_id'])).readall() == blob_data * 3
        assert v1_blob.get_blob_tags() == tags_a
        assert v2_blob.get_blob_tags() == tags_b
        assert v2_blob.get_blob_tags(version_id=v3_props['version_id']) == tags_c
        v1_blob.delete_blob(version_id=v2_props['version_id'])
        assert v1_blob.exists() is True
        assert v1_blob.exists(version_id=v2_props['version_id']) is False
        assert blob_client.exists() is True

    @BlobPreparer()
    @recorded_by_proxy
    def test_storage_account_audience_blob_service_client(self, **kwargs):
        storage_account_name = kwargs.pop("storage_account_name")
        storage_account_key = kwargs.pop("storage_account_key")

        # Arrange
        self._setup(storage_account_name, storage_account_key)
        self.bsc.list_containers()

        # Act
        token_credential = self.get_credential(BlobServiceClient)
        bsc = BlobServiceClient(
            self.account_url(storage_account_name, "blob"), credential=token_credential,
            audience=f'https://{storage_account_name}.blob.core.windows.net'
        )

        # Assert
        response = bsc.list_containers()
        assert response is not None

    @BlobPreparer()
    @recorded_by_proxy
    def test_storage_account_audience_blob_client(self, **kwargs):
        storage_account_name = kwargs.pop("storage_account_name")
        storage_account_key = kwargs.pop("storage_account_key")

        # Arrange
        self._setup(storage_account_name, storage_account_key)
        blob_name = self._create_block_blob()
        blob = self.bsc.get_blob_client(self.container_name, blob_name)
        blob.exists()

        # Act
        token_credential = self.get_credential(BlobClient)
        blob = BlobClient(
            self.bsc.url, container_name=self.container_name, blob_name=blob_name,
            credential=token_credential, audience=f'https://{storage_account_name}.blob.core.windows.net'
        )

        # Assert
        response = blob.exists()
        assert response is not None

    @pytest.mark.live_test_only
    @BlobPreparer()
    def test_oauth_error_handling(self, **kwargs):
        storage_account_name = kwargs.pop("storage_account_name")

        # Arrange
        from azure.identity import ClientSecretCredential

        # Generate an invalid credential
        creds = ClientSecretCredential(
            "00000000-0000-0000-0000-000000000000",
            "00000000-0000-0000-0000-000000000000",
            "00000000-0000-0000-0000-000000000000" + 'a'
        )

        bsc = BlobServiceClient(self.account_url(storage_account_name, "blob"), credential=creds, retry_total=0)
        container = bsc.get_container_client('testing')

        # Act
        with pytest.raises(ClientAuthenticationError):
            container.exists()

    @BlobPreparer()
    @recorded_by_proxy
    def test_upload_blob_partial_stream(self, **kwargs):
        storage_account_name = kwargs.pop("storage_account_name")
        storage_account_key = kwargs.pop("storage_account_key")

        # Arrange
        self._setup(storage_account_name, storage_account_key)
        blob = self.bsc.get_container_client(self.container_name).get_blob_client(self._get_blob_reference())
        data = b'abcde' * 100
        stream = BytesIO(data)
        read_length = 207

        # Act
        blob.upload_blob(stream, length=read_length, overwrite=True)

        # Assert
        result = blob.download_blob().readall()
        assert result == data[:read_length]

    @BlobPreparer()
    @recorded_by_proxy
    def test_upload_blob_partial_stream_chunked(self, **kwargs):
        storage_account_name = kwargs.pop("storage_account_name")
        storage_account_key = kwargs.pop("storage_account_key")

        # Arrange
        self._setup(storage_account_name, storage_account_key)
        self.bsc._config.max_single_put_size = 1024
        self.bsc._config.max_block_size = 1024

        blob = self.bsc.get_container_client(self.container_name).get_blob_client(self._get_blob_reference())
        data = b'abcde' * 1024
        stream = BytesIO(data)
        length = 3000

        # Act
        blob.upload_blob(stream, length=length, overwrite=True)

        # Assert
        result = blob.download_blob().readall()
        assert result == data[:length]

    @pytest.mark.live_test_only
    @BlobPreparer()
<<<<<<< HEAD
    def test_download_blob_decompress(self, **kwargs):
        storage_account_name = kwargs.pop("storage_account_name")
        storage_account_key = kwargs.pop("storage_account_key")

        # Arrange
        self._setup(storage_account_name, storage_account_key)
        blob_name = self._get_blob_reference()
        blob = self.bsc.get_blob_client(self.container_name, blob_name)
        compressed_data = b'\x1f\x8b\x08\x00\x00\x00\x00\x00\x00\xff\xcaH\xcd\xc9\xc9WH+\xca\xcfUH\xaf\xca,\x00\x00\x00\x00\xff\xff\x03\x00d\xaa\x8e\xb5\x0f\x00\x00\x00'
        decompressed_data = b"hello from gzip"
        content_settings = ContentSettings(content_encoding='gzip')

        # Act / Assert
        blob.upload_blob(data=compressed_data, overwrite=True, content_settings=content_settings)

        result = blob.download_blob(decompress=True).readall()
        assert result == decompressed_data

        result = blob.download_blob(decompress=False).readall()
        assert result == compressed_data

    @pytest.mark.live_test_only
    @BlobPreparer()
    def test_download_blob_no_decompress_chunks(self, **kwargs):
        storage_account_name = kwargs.pop("storage_account_name")
        storage_account_key = kwargs.pop("storage_account_key")

        # Arrange
        self._setup(storage_account_name, storage_account_key)
        blob_name = self._get_blob_reference()
        blob = BlobClient(
            account_url=self.account_url(storage_account_name, "blob"),
            container_name=self.container_name,
            blob_name = blob_name,
            credential=storage_account_key,
            max_chunk_get_size=4,
            max_single_get_size=4,
        )
        compressed_data = b'\x1f\x8b\x08\x00\x00\x00\x00\x00\x00\xff\xcaH\xcd\xc9\xc9WH+\xca\xcfUH\xaf\xca,\x00\x00\x00\x00\xff\xff\x03\x00d\xaa\x8e\xb5\x0f\x00\x00\x00'
        content_settings = ContentSettings(content_encoding='gzip')

        # Act / Assert
        blob.upload_blob(data=compressed_data, overwrite=True, content_settings=content_settings)

        result = blob.download_blob(decompress=False).readall()
        assert result == compressed_data
=======
    def test_blob_user_delegation_oid(self, **kwargs):
        storage_account_name = kwargs.pop("storage_account_name")
        variables = kwargs.pop("variables", {})
        token_credential = self.get_credential(BlobServiceClient)
        data = b"abc123"

        service = BlobServiceClient(
            account_url=self.account_url(storage_account_name, "blob"),
            credential=token_credential
        )
        start = self.get_datetime_variable(variables, 'start', datetime.utcnow())
        expiry = self.get_datetime_variable(variables, 'expiry', datetime.utcnow() + timedelta(hours=1))
        user_delegation_key = service.get_user_delegation_key(key_start_time=start, key_expiry_time=expiry)
        token = token_credential.get_token("https://storage.azure.com/.default")
        user_delegation_oid = jwt.decode(token.token, options={"verify_signature": False}).get("oid")

        container_name = self.get_resource_name('oauthcontainer')
        container = service.create_container(container_name)
        blob = container.get_blob_client(self.get_resource_name('oauthblob'))
        blob.upload_blob(data, length=len(data))

        container_token = self.generate_sas(
            generate_container_sas,
            container.account_name,
            container.container_name,
            permission=ContainerSasPermissions(read=True, list=True),
            expiry=datetime.utcnow() + timedelta(hours=1),
            user_delegation_key=user_delegation_key,
            user_delegation_oid=user_delegation_oid
        )
        assert "sduoid=" + user_delegation_oid in container_token

        container_client = ContainerClient.from_container_url(
            f"{container.url}?{container_token}",
            credential=token_credential
        )
        blobs_list = list(container_client.list_blobs())
        assert blobs_list is not None

        blob_token = self.generate_sas(
            generate_blob_sas,
            blob.account_name,
            blob.container_name,
            blob.blob_name,
            permission=BlobSasPermissions(read=True),
            expiry=datetime.utcnow() + timedelta(hours=1),
            user_delegation_key=user_delegation_key,
            user_delegation_oid=user_delegation_oid
        )
        assert "sduoid=" + user_delegation_oid in blob_token

        blob_client = BlobClient.from_blob_url(
            f"{blob.url}?{blob_token}",
            credential=token_credential
        )
        content = blob_client.download_blob().readall()
        assert content == data

        return variables
>>>>>>> 93a80ece

    # ------------------------------------------------------------------------------<|MERGE_RESOLUTION|>--- conflicted
+++ resolved
@@ -3598,54 +3598,6 @@
 
     @pytest.mark.live_test_only
     @BlobPreparer()
-<<<<<<< HEAD
-    def test_download_blob_decompress(self, **kwargs):
-        storage_account_name = kwargs.pop("storage_account_name")
-        storage_account_key = kwargs.pop("storage_account_key")
-
-        # Arrange
-        self._setup(storage_account_name, storage_account_key)
-        blob_name = self._get_blob_reference()
-        blob = self.bsc.get_blob_client(self.container_name, blob_name)
-        compressed_data = b'\x1f\x8b\x08\x00\x00\x00\x00\x00\x00\xff\xcaH\xcd\xc9\xc9WH+\xca\xcfUH\xaf\xca,\x00\x00\x00\x00\xff\xff\x03\x00d\xaa\x8e\xb5\x0f\x00\x00\x00'
-        decompressed_data = b"hello from gzip"
-        content_settings = ContentSettings(content_encoding='gzip')
-
-        # Act / Assert
-        blob.upload_blob(data=compressed_data, overwrite=True, content_settings=content_settings)
-
-        result = blob.download_blob(decompress=True).readall()
-        assert result == decompressed_data
-
-        result = blob.download_blob(decompress=False).readall()
-        assert result == compressed_data
-
-    @pytest.mark.live_test_only
-    @BlobPreparer()
-    def test_download_blob_no_decompress_chunks(self, **kwargs):
-        storage_account_name = kwargs.pop("storage_account_name")
-        storage_account_key = kwargs.pop("storage_account_key")
-
-        # Arrange
-        self._setup(storage_account_name, storage_account_key)
-        blob_name = self._get_blob_reference()
-        blob = BlobClient(
-            account_url=self.account_url(storage_account_name, "blob"),
-            container_name=self.container_name,
-            blob_name = blob_name,
-            credential=storage_account_key,
-            max_chunk_get_size=4,
-            max_single_get_size=4,
-        )
-        compressed_data = b'\x1f\x8b\x08\x00\x00\x00\x00\x00\x00\xff\xcaH\xcd\xc9\xc9WH+\xca\xcfUH\xaf\xca,\x00\x00\x00\x00\xff\xff\x03\x00d\xaa\x8e\xb5\x0f\x00\x00\x00'
-        content_settings = ContentSettings(content_encoding='gzip')
-
-        # Act / Assert
-        blob.upload_blob(data=compressed_data, overwrite=True, content_settings=content_settings)
-
-        result = blob.download_blob(decompress=False).readall()
-        assert result == compressed_data
-=======
     def test_blob_user_delegation_oid(self, **kwargs):
         storage_account_name = kwargs.pop("storage_account_name")
         variables = kwargs.pop("variables", {})
@@ -3705,6 +3657,54 @@
         assert content == data
 
         return variables
->>>>>>> 93a80ece
+
+    @pytest.mark.live_test_only
+    @BlobPreparer()
+    def test_download_blob_decompress(self, **kwargs):
+        storage_account_name = kwargs.pop("storage_account_name")
+        storage_account_key = kwargs.pop("storage_account_key")
+
+        # Arrange
+        self._setup(storage_account_name, storage_account_key)
+        blob_name = self._get_blob_reference()
+        blob = self.bsc.get_blob_client(self.container_name, blob_name)
+        compressed_data = b'\x1f\x8b\x08\x00\x00\x00\x00\x00\x00\xff\xcaH\xcd\xc9\xc9WH+\xca\xcfUH\xaf\xca,\x00\x00\x00\x00\xff\xff\x03\x00d\xaa\x8e\xb5\x0f\x00\x00\x00'
+        decompressed_data = b"hello from gzip"
+        content_settings = ContentSettings(content_encoding='gzip')
+
+        # Act / Assert
+        blob.upload_blob(data=compressed_data, overwrite=True, content_settings=content_settings)
+
+        result = blob.download_blob(decompress=True).readall()
+        assert result == decompressed_data
+
+        result = blob.download_blob(decompress=False).readall()
+        assert result == compressed_data
+
+    @pytest.mark.live_test_only
+    @BlobPreparer()
+    def test_download_blob_no_decompress_chunks(self, **kwargs):
+        storage_account_name = kwargs.pop("storage_account_name")
+        storage_account_key = kwargs.pop("storage_account_key")
+
+        # Arrange
+        self._setup(storage_account_name, storage_account_key)
+        blob_name = self._get_blob_reference()
+        blob = BlobClient(
+            account_url=self.account_url(storage_account_name, "blob"),
+            container_name=self.container_name,
+            blob_name = blob_name,
+            credential=storage_account_key,
+            max_chunk_get_size=4,
+            max_single_get_size=4,
+        )
+        compressed_data = b'\x1f\x8b\x08\x00\x00\x00\x00\x00\x00\xff\xcaH\xcd\xc9\xc9WH+\xca\xcfUH\xaf\xca,\x00\x00\x00\x00\xff\xff\x03\x00d\xaa\x8e\xb5\x0f\x00\x00\x00'
+        content_settings = ContentSettings(content_encoding='gzip')
+
+        # Act / Assert
+        blob.upload_blob(data=compressed_data, overwrite=True, content_settings=content_settings)
+
+        result = blob.download_blob(decompress=False).readall()
+        assert result == compressed_data
 
     # ------------------------------------------------------------------------------