--- conflicted
+++ resolved
@@ -1256,18 +1256,13 @@
         self._setup(storage_account.name, storage_account_key)
         blob_name = self._create_block_blob()
         blob = self.bsc.get_blob_client(self.container_name, blob_name)
-<<<<<<< HEAD
-
-        token = blob.generate_shared_access_signature(
-=======
-        
+
         token = generate_blob_sas(
             blob.account_name,
             blob.container_name,
             blob.blob_name,
             snapshot=blob.snapshot,
             account_key=blob.credential.account_key,
->>>>>>> e1647e1e
             permission=BlobSasPermissions(read=True),
             expiry=datetime.utcnow() + timedelta(hours=1),
         )
@@ -1386,15 +1381,14 @@
         self.assertEqual(self.byte_data, blob_response.content)
         self.assertTrue(container_response.ok)
 
-<<<<<<< HEAD
-=======
-    @record
-    def test_get_user_delegation_key(self):
-        # Act
+    @GlobalStorageAccountPreparer()
+    def test_get_user_delegation_key(self, resource_group, location, storage_account, storage_account_key):
+        # Act
+        self._setup(storage_account.name, storage_account_key)
         token_credential = self.generate_oauth_token()
 
         # Action 1: make sure token works
-        service = BlobServiceClient(self._get_oauth_account_url(), credential=token_credential)
+        service = BlobServiceClient(self._account_url(storage_account.name), credential=token_credential)
 
         start = datetime.utcnow()
         expiry = datetime.utcnow() + timedelta(hours=1)
@@ -1454,7 +1448,6 @@
 
         # Assert
         self.assertEqual(self.byte_data, content.readall())
->>>>>>> e1647e1e
 
     @GlobalStorageAccountPreparer()
     def test_token_credential(self, resource_group, location, storage_account, storage_account_key):
@@ -1978,10 +1971,13 @@
         self.assertEqual(data, content)
         self._teardown(FILE_PATH)
 
-
-<<<<<<< HEAD
-#------------------------------------------------------------------------------
-=======
+    def test_set_blob_permission_from_string(self):
+        # Arrange
+        permission1 = BlobSasPermissions(read=True, write=True)
+        permission2 = BlobSasPermissions.from_string('wr')
+        self.assertEqual(permission1.read, permission2.read)
+        self.assertEqual(permission1.write, permission2.write)
+
     def test_set_blob_permission(self):
         # Arrange
         permission = BlobSasPermissions.from_string('wrdx')
@@ -1989,7 +1985,7 @@
         self.assertEqual(permission.delete, True)
         self.assertEqual(permission.write, True)
         self.assertEqual(permission._str, 'wrdx')
-    
+
     def test_transport_closed_only_once(self):
         if TestMode.need_recording_file(self.test_mode):
             return
@@ -2006,7 +2002,4 @@
             assert transport.session is not None
 
 
-#------------------------------------------------------------------------------
-if __name__ == '__main__':
-    unittest.main()
->>>>>>> e1647e1e
+#------------------------------------------------------------------------------