--- conflicted
+++ resolved
@@ -227,10 +227,7 @@
 
             data = blob.download_blob(encoding='utf-8')
             self.assertEqual(data.readall(), blob_data)
-<<<<<<< HEAD
-
-=======
->>>>>>> 0341e867
+
 
         # Assert
 
@@ -1577,10 +1574,7 @@
         self.assertTrue(response.ok)
         data = blob.download_blob()
         self.assertEqual(updated_data, data.readall())
-<<<<<<< HEAD
-
-=======
->>>>>>> 0341e867
+
 
     @GlobalStorageAccountPreparer()
     def test_shared_delete_access_blob(self, resource_group, location, storage_account, storage_account_key):
@@ -1994,7 +1988,6 @@
         self.assertEqual(permission.write, True)
         self.assertEqual(permission._str, 'wrdx')
 
-<<<<<<< HEAD
     @GlobalStorageAccountPreparer()
     def test_transport_closed_only_once(self, resource_group, location, storage_account, storage_account_key):
         container_name = self.get_resource_name('utcontainersync')
@@ -2005,28 +1998,9 @@
             bsc.get_service_properties()
             assert transport.session is not None
             with bsc.get_blob_client(container_name, blob_name) as bc:
-=======
-    def test_transport_closed_only_once(self):
-        if TestMode.need_recording_file(self.test_mode):
-            return
-        transport = RequestsTransport()
-        url = self._get_account_url()
-        credential = self._get_shared_key_credential()
-        blob_name = self._get_blob_reference()
-        with BlobServiceClient(url, credential=credential, transport=transport) as bsc:
-            bsc.get_service_properties()
-            assert transport.session is not None
-            with bsc.get_blob_client(self.container_name, blob_name) as bc:
->>>>>>> 0341e867
                 assert transport.session is not None
             bsc.get_service_properties()
             assert transport.session is not None
 
 
-<<<<<<< HEAD
-#------------------------------------------------------------------------------
-=======
-#------------------------------------------------------------------------------
-if __name__ == '__main__':
-    unittest.main()
->>>>>>> 0341e867
+#------------------------------------------------------------------------------