# coding: utf-8

# -------------------------------------------------------------------------
# Copyright (c) Microsoft Corporation. All rights reserved.
# Licensed under the MIT License. See License.txt in the project root for
# license information.
# --------------------------------------------------------------------------
import unittest
from datetime import datetime, timedelta

from azure.core.exceptions import HttpResponseError
from azure.storage.blob import (
    BlobServiceClient,
    BlobType,
    BlobBlock,
<<<<<<< HEAD
    CustomerProvidedEncryptionKey,
    BlobSasPermissions
=======
    generate_blob_sas
>>>>>>> 7a67989c
)

from testcase import (
    StorageTestCase,
    TestMode,
    record,
)

# ------------------------------------------------------------------------------
TEST_ENCRYPTION_KEY = CustomerProvidedEncryptionKey(key_value="MDEyMzQ1NjcwMTIzNDU2NzAxMjM0NTY3MDEyMzQ1Njc=",
                                                    key_hash="3QFFFpRA5+XANHqwwbT4yXDmrT/2JaLt/FKHjzhOdoE=")


# ------------------------------------------------------------------------------

class StorageCPKTest(StorageTestCase):
    def setUp(self):
        super(StorageCPKTest, self).setUp()

        url = self._get_account_url()

        # test chunking functionality by reducing the size of each chunk,
        # otherwise the tests would take too long to execute
        self.bsc = BlobServiceClient(
            url,
            credential=self.settings.STORAGE_ACCOUNT_KEY,
            connection_data_block_size=1024,
            max_single_put_size=1024,
            min_large_block_upload_threshold=1024,
            max_block_size=1024,
            max_page_size=1024)
        self.config = self.bsc._config
        self.container_name = self.get_resource_name('utcontainer')

        # prep some test data so that they can be used in upload tests
        self.byte_data = self.get_random_bytes(64 * 1024)

        if not self.is_playback():
            self.bsc.create_container(self.container_name)

    def tearDown(self):
        if not self.is_playback():
            try:
                self.bsc.delete_container(self.container_name)
            except:
                pass

        return super(StorageCPKTest, self).tearDown()

    # --Helpers-----------------------------------------------------------------

    def _get_blob_reference(self):
        return self.get_resource_name("cpk")

    def _create_block_blob(self, blob_name=None, data=None, cpk=None, max_concurrency=1):
        blob_name = blob_name if blob_name else self._get_blob_reference()
        blob_client = self.bsc.get_blob_client(self.container_name, blob_name)
        data = data if data else b''
        resp = blob_client.upload_blob(data, cpk=cpk, max_concurrency=max_concurrency)
        return blob_client, resp

    def _create_append_blob(self, cpk=None):
        blob_name = self._get_blob_reference()
        blob = self.bsc.get_blob_client(
            self.container_name,
            blob_name)
        blob.create_append_blob(cpk=cpk)
        return blob

    def _create_page_blob(self, cpk=None):
        blob_name = self._get_blob_reference()
        blob = self.bsc.get_blob_client(
            self.container_name,
            blob_name)
        blob.create_page_blob(1024 * 1024, cpk=cpk)
        return blob

    # -- Test cases for APIs supporting CPK ----------------------------------------------

    @record
    def test_put_block_and_put_block_list(self):
        # Arrange
        blob_client, _ = self._create_block_blob()
        blob_client.stage_block('1', b'AAA', cpk=TEST_ENCRYPTION_KEY)
        blob_client.stage_block('2', b'BBB', cpk=TEST_ENCRYPTION_KEY)
        blob_client.stage_block('3', b'CCC', cpk=TEST_ENCRYPTION_KEY)

        # Act
        block_list = [BlobBlock(block_id='1'), BlobBlock(block_id='2'), BlobBlock(block_id='3')]
        put_block_list_resp = blob_client.commit_block_list(block_list,
                                                            cpk=TEST_ENCRYPTION_KEY)

        # Assert
        self.assertIsNotNone(put_block_list_resp['etag'])
        self.assertIsNotNone(put_block_list_resp['last_modified'])
        self.assertTrue(put_block_list_resp['request_server_encrypted'])
        self.assertEqual(put_block_list_resp['encryption_key_sha256'], TEST_ENCRYPTION_KEY.key_hash)

        # Act get the blob content without cpk should fail
        with self.assertRaises(HttpResponseError):
            blob_client.download_blob()

        # Act get the blob content
        blob = blob_client.download_blob(cpk=TEST_ENCRYPTION_KEY)

        # Assert content was retrieved with the cpk
        self.assertEqual(blob.readall(), b'AAABBBCCC')
        self.assertEqual(blob.properties.etag, put_block_list_resp['etag'])
        self.assertEqual(blob.properties.last_modified, put_block_list_resp['last_modified'])
        self.assertEqual(blob.properties.encryption_key_sha256, TEST_ENCRYPTION_KEY.key_hash)

    def test_create_block_blob_with_chunks(self):
        # parallel operation
        if TestMode.need_recording_file(self.test_mode):
            return
        # Arrange
        #  to force the in-memory chunks to be used
        self.config.use_byte_buffer = True

        # Act
        # create_blob_from_bytes forces the in-memory chunks to be used
        blob_client, upload_response = self._create_block_blob(data=self.byte_data, cpk=TEST_ENCRYPTION_KEY,
                                                               max_concurrency=2)

        # Assert
        self.assertIsNotNone(upload_response['etag'])
        self.assertIsNotNone(upload_response['last_modified'])
        self.assertTrue(upload_response['request_server_encrypted'])
        self.assertEqual(upload_response['encryption_key_sha256'], TEST_ENCRYPTION_KEY.key_hash)

        # Act get the blob content without cpk should fail
        with self.assertRaises(HttpResponseError):
            blob_client.download_blob()

        # Act get the blob content
        blob = blob_client.download_blob(cpk=TEST_ENCRYPTION_KEY)

        # Assert content was retrieved with the cpk
        self.assertEqual(blob.readall(), self.byte_data)
        self.assertEqual(blob.properties.etag, upload_response['etag'])
        self.assertEqual(blob.properties.last_modified, upload_response['last_modified'])
        self.assertEqual(blob.properties.encryption_key_sha256, TEST_ENCRYPTION_KEY.key_hash)

    def test_create_block_blob_with_sub_streams(self):
        # problem with the recording framework can only run live
        if TestMode.need_recording_file(self.test_mode):
            return

        # Act
        # create_blob_from_bytes forces the in-memory chunks to be used
        blob_client, upload_response = self._create_block_blob(data=self.byte_data, cpk=TEST_ENCRYPTION_KEY,
                                                               max_concurrency=2)

        # Assert
        self.assertIsNotNone(upload_response['etag'])
        self.assertIsNotNone(upload_response['last_modified'])
        self.assertTrue(upload_response['request_server_encrypted'])
        self.assertEqual(upload_response['encryption_key_sha256'], TEST_ENCRYPTION_KEY.key_hash)

        # Act get the blob content without cpk should fail
        with self.assertRaises(HttpResponseError):
            blob_client.download_blob()

        # Act get the blob content
        blob = blob_client.download_blob(cpk=TEST_ENCRYPTION_KEY)

        # Assert content was retrieved with the cpk
        self.assertEqual(blob.readall(), self.byte_data)
        self.assertEqual(blob.properties.etag, upload_response['etag'])
        self.assertEqual(blob.properties.last_modified, upload_response['last_modified'])
        self.assertEqual(blob.properties.encryption_key_sha256, TEST_ENCRYPTION_KEY.key_hash)

    @record
    def test_create_block_blob_with_single_chunk(self):
        # Act
        data = b'AAABBBCCC'
        # create_blob_from_bytes forces the in-memory chunks to be used
        blob_client, upload_response = self._create_block_blob(data=data, cpk=TEST_ENCRYPTION_KEY)

        # Assert
        self.assertIsNotNone(upload_response['etag'])
        self.assertIsNotNone(upload_response['last_modified'])
        self.assertTrue(upload_response['request_server_encrypted'])
        self.assertEqual(upload_response['encryption_key_sha256'], TEST_ENCRYPTION_KEY.key_hash)

        # Act get the blob content without cpk should fail
        with self.assertRaises(HttpResponseError):
            blob_client.download_blob()

        # Act get the blob content
        blob = blob_client.download_blob(cpk=TEST_ENCRYPTION_KEY)

        # Assert content was retrieved with the cpk
        self.assertEqual(blob.readall(), data)
        self.assertEqual(blob.properties.etag, upload_response['etag'])
        self.assertEqual(blob.properties.last_modified, upload_response['last_modified'])
        self.assertEqual(blob.properties.encryption_key_sha256, TEST_ENCRYPTION_KEY.key_hash)

    @record
    def test_put_block_from_url_and_commit_with_cpk(self):
        # Arrange
        # create source blob and get source blob url
        source_blob_name = self.get_resource_name("sourceblob")
        self.config.use_byte_buffer = True  # Make sure using chunk upload, then we can record the request
        source_blob_client, _ = self._create_block_blob(blob_name=source_blob_name, data=self.byte_data)
        source_blob_sas = generate_blob_sas(
            source_blob_client.account_name,
            source_blob_client.container_name,
            source_blob_client.blob_name,
            snapshot=source_blob_client.snapshot,
            account_key=source_blob_client.credential.account_key,
            permission=BlobSasPermissions(read=True),
            expiry=datetime.utcnow() + timedelta(hours=1)
        )
        source_blob_url = source_blob_client.url + "?" + source_blob_sas

        # create destination blob
        self.config.use_byte_buffer = False
        destination_blob_client, _ = self._create_block_blob(cpk=TEST_ENCRYPTION_KEY)

        # Act part 1: make put block from url calls
        destination_blob_client.stage_block_from_url(block_id=1, source_url=source_blob_url,
                                                     source_offset=0, source_length=4 * 1024,
                                                     cpk=TEST_ENCRYPTION_KEY)
        destination_blob_client.stage_block_from_url(block_id=2, source_url=source_blob_url,
                                                     source_offset=4 * 1024, source_length=4 * 1024,
                                                     cpk=TEST_ENCRYPTION_KEY)

        # Assert blocks
        committed, uncommitted = destination_blob_client.get_block_list('all')
        self.assertEqual(len(uncommitted), 2)
        self.assertEqual(len(committed), 0)

        # commit the blocks without cpk should fail
        block_list = [BlobBlock(block_id='1'), BlobBlock(block_id='2')]
        with self.assertRaises(HttpResponseError):
            destination_blob_client.commit_block_list(block_list)

        # Act commit the blocks with cpk should succeed
        put_block_list_resp = destination_blob_client.commit_block_list(block_list,
                                                                        cpk=TEST_ENCRYPTION_KEY)

        # Assert
        self.assertIsNotNone(put_block_list_resp['etag'])
        self.assertIsNotNone(put_block_list_resp['last_modified'])
        self.assertTrue(put_block_list_resp['request_server_encrypted'])
        self.assertEqual(put_block_list_resp['encryption_key_sha256'], TEST_ENCRYPTION_KEY.key_hash)

        # Act get the blob content
        blob = destination_blob_client.download_blob(cpk=TEST_ENCRYPTION_KEY)

        # Assert content was retrieved with the cpk
        self.assertEqual(blob.readall(), self.byte_data[0: 8 * 1024])
        self.assertEqual(blob.properties.etag, put_block_list_resp['etag'])
        self.assertEqual(blob.properties.last_modified, put_block_list_resp['last_modified'])
        self.assertEqual(blob.properties.encryption_key_sha256, TEST_ENCRYPTION_KEY.key_hash)

    @record
    def test_append_block(self):
        # Arrange
        blob_client = self._create_append_blob(cpk=TEST_ENCRYPTION_KEY)

        # Act
        for content in [b'AAA', b'BBB', b'CCC']:
            append_blob_prop = blob_client.append_block(content, cpk=TEST_ENCRYPTION_KEY)

            # Assert
            self.assertIsNotNone(append_blob_prop['etag'])
            self.assertIsNotNone(append_blob_prop['last_modified'])
            self.assertTrue(append_blob_prop['request_server_encrypted'])
            self.assertEqual(append_blob_prop['encryption_key_sha256'], TEST_ENCRYPTION_KEY.key_hash)

        # Act get the blob content without cpk should fail
        with self.assertRaises(HttpResponseError):
            blob_client.download_blob()

        # Act get the blob content
        blob = blob_client.download_blob(cpk=TEST_ENCRYPTION_KEY)

        # Assert content was retrieved with the cpk
        self.assertEqual(blob.readall(), b'AAABBBCCC')
        self.assertEqual(blob.properties.encryption_key_sha256, TEST_ENCRYPTION_KEY.key_hash)

    @record
    def test_append_block_from_url(self):
        # Arrange
        source_blob_name = self.get_resource_name("sourceblob")
        self.config.use_byte_buffer = True  # chunk upload
        source_blob_client, _ = self._create_block_blob(blob_name=source_blob_name, data=self.byte_data)
        source_blob_sas = generate_blob_sas(
            source_blob_client.account_name,
            source_blob_client.container_name,
            source_blob_client.blob_name,
            snapshot=source_blob_client.snapshot,
            account_key=source_blob_client.credential.account_key,
            permission=BlobSasPermissions(read=True),
            expiry=datetime.utcnow() + timedelta(hours=1)
        )
        source_blob_url = source_blob_client.url + "?" + source_blob_sas

        self.config.use_byte_buffer = False
        destination_blob_client = self._create_append_blob(cpk=TEST_ENCRYPTION_KEY)

        # Act
        append_blob_prop = destination_blob_client.append_block_from_url(source_blob_url,
                                                                         source_offset=0,
                                                                         source_length=4 * 1024,
                                                                         cpk=TEST_ENCRYPTION_KEY)

        # Assert
        self.assertIsNotNone(append_blob_prop['etag'])
        self.assertIsNotNone(append_blob_prop['last_modified'])
        # TODO: verify that the swagger is correct, header wasn't added for the response
        # self.assertTrue(append_blob_prop['request_server_encrypted'])
        self.assertEqual(append_blob_prop['encryption_key_sha256'], TEST_ENCRYPTION_KEY.key_hash)

        # Act get the blob content without cpk should fail
        with self.assertRaises(HttpResponseError):
            destination_blob_client.download_blob()

            # Act get the blob content
        blob = destination_blob_client.download_blob(cpk=TEST_ENCRYPTION_KEY)

        # Assert content was retrieved with the cpk
        self.assertEqual(blob.readall(), self.byte_data[0: 4 * 1024])
        self.assertEqual(blob.properties.encryption_key_sha256, TEST_ENCRYPTION_KEY.key_hash)

    @record
    def test_create_append_blob_with_chunks(self):
        # Arrange
        blob_client = self._create_append_blob(cpk=TEST_ENCRYPTION_KEY)

        # Act
        append_blob_prop = blob_client.upload_blob(self.byte_data,
                                                   blob_type=BlobType.AppendBlob, cpk=TEST_ENCRYPTION_KEY)

        # Assert
        self.assertIsNotNone(append_blob_prop['etag'])
        self.assertIsNotNone(append_blob_prop['last_modified'])
        self.assertTrue(append_blob_prop['request_server_encrypted'])
        self.assertEqual(append_blob_prop['encryption_key_sha256'], TEST_ENCRYPTION_KEY.key_hash)

        # Act get the blob content without cpk should fail
        with self.assertRaises(HttpResponseError):
            blob_client.download_blob()

        # Act get the blob content
        blob = blob_client.download_blob(cpk=TEST_ENCRYPTION_KEY)

        # Assert content was retrieved with the cpk
        self.assertEqual(blob.readall(), self.byte_data)
        self.assertEqual(blob.properties.encryption_key_sha256, TEST_ENCRYPTION_KEY.key_hash)

    @record
    def test_update_page(self):
        # Arrange
        blob_client = self._create_page_blob(cpk=TEST_ENCRYPTION_KEY)

        # Act
        page_blob_prop = blob_client.upload_page(self.byte_data,
                                                 offset=0,
                                                 length=len(self.byte_data),
                                                 cpk=TEST_ENCRYPTION_KEY)

        # Assert
        self.assertIsNotNone(page_blob_prop['etag'])
        self.assertIsNotNone(page_blob_prop['last_modified'])
        self.assertTrue(page_blob_prop['request_server_encrypted'])
        self.assertEqual(page_blob_prop['encryption_key_sha256'], TEST_ENCRYPTION_KEY.key_hash)

        # Act get the blob content without cpk should fail
        with self.assertRaises(HttpResponseError):
            blob_client.download_blob()

        # Act get the blob content
        blob = blob_client.download_blob(offset=0,
                                         length=len(self.byte_data),
                                         cpk=TEST_ENCRYPTION_KEY, )

        # Assert content was retrieved with the cpk
        self.assertEqual(blob.readall(), self.byte_data)
        self.assertEqual(blob.properties.encryption_key_sha256, TEST_ENCRYPTION_KEY.key_hash)

    @record
    def test_update_page_from_url(self):
        # Arrange
        source_blob_name = self.get_resource_name("sourceblob")
        self.config.use_byte_buffer = True  # Make sure using chunk upload, then we can record the request
        source_blob_client, _ = self._create_block_blob(blob_name=source_blob_name, data=self.byte_data)
        source_blob_sas = generate_blob_sas(
            source_blob_client.account_name,
            source_blob_client.container_name,
            source_blob_client.blob_name,
            snapshot=source_blob_client.snapshot,
            account_key=source_blob_client.credential.account_key,
            permission=BlobSasPermissions(read=True),
            expiry=datetime.utcnow() + timedelta(hours=1)
        )
        source_blob_url = source_blob_client.url + "?" + source_blob_sas

        self.config.use_byte_buffer = False
        blob_client = self._create_page_blob(cpk=TEST_ENCRYPTION_KEY)

        # Act
        page_blob_prop = blob_client.upload_pages_from_url(source_blob_url,
                                                           offset=0,
                                                           length=len(self.byte_data),
                                                           source_offset=0,
                                                           cpk=TEST_ENCRYPTION_KEY)

        # Assert
        self.assertIsNotNone(page_blob_prop['etag'])
        self.assertIsNotNone(page_blob_prop['last_modified'])
        self.assertTrue(page_blob_prop['request_server_encrypted'])
        # TODO: FIX SWAGGER
        # self.assertEqual(page_blob_prop['encryption_key_sha256'], TEST_ENCRYPTION_KEY.key_hash)

        # Act get the blob content without cpk should fail
        with self.assertRaises(HttpResponseError):
            blob_client.download_blob()

        # Act get the blob content
        blob = blob_client.download_blob(offset=0,
                                         length=len(self.byte_data),
                                         cpk=TEST_ENCRYPTION_KEY, )

        # Assert content was retrieved with the cpk
        self.assertEqual(blob.readall(), self.byte_data)
        self.assertEqual(blob.properties.encryption_key_sha256, TEST_ENCRYPTION_KEY.key_hash)

    def test_create_page_blob_with_chunks(self):
        if TestMode.need_recording_file(self.test_mode):
            return

        # Act
        blob_client = self.bsc.get_blob_client(self.container_name, self._get_blob_reference())
        page_blob_prop = blob_client.upload_blob(self.byte_data,
                                                 blob_type=BlobType.PageBlob,
                                                 max_concurrency=2,
                                                 cpk=TEST_ENCRYPTION_KEY)

        # Assert
        self.assertIsNotNone(page_blob_prop['etag'])
        self.assertIsNotNone(page_blob_prop['last_modified'])
        self.assertTrue(page_blob_prop['request_server_encrypted'])
        self.assertEqual(page_blob_prop['encryption_key_sha256'], TEST_ENCRYPTION_KEY.key_hash)

        # Act get the blob content without cpk should fail
        with self.assertRaises(HttpResponseError):
            blob_client.download_blob()

        # Act get the blob content
        blob = blob_client.download_blob(cpk=TEST_ENCRYPTION_KEY)

        # Assert content was retrieved with the cpk
        self.assertEqual(blob.readall(), self.byte_data)
        self.assertEqual(blob.properties.encryption_key_sha256, TEST_ENCRYPTION_KEY.key_hash)

    # TODO: verify why clear page works without providing cpk
    # @record
    # def test_clear_page(self):
    #     # Arrange
    #     blob_client = self.bsc.get_blob_client(self.container_name, self._get_blob_reference())
    #     data = self.get_random_bytes(1024)
    #     blob_client.upload_blob(data, blob_type=BlobType.PageBlob, cpk=TEST_ENCRYPTION_KEY)
    #
    #     # Act
    #     blob = blob_client.download_blob(cpk=TEST_ENCRYPTION_KEY)
    #     self.assertEqual(blob.readall(), data)
    #
    #     # with self.assertRaises(HttpResponseError):
    #     #     blob_client.clear_page(0, 511)
    #
    #     resp = blob_client.clear_page(0, 511, cpk=TEST_ENCRYPTION_KEY)
    #     blob = blob_client.download_blob(0, 511, cpk=TEST_ENCRYPTION_KEY)
    #
    #     # Assert
    #     self.assertIsNotNone(resp.get('etag'))
    #     self.assertIsNotNone(resp.get('last_modified'))
    #     self.assertIsNotNone(resp.get('blob_sequence_number'))
    #     self.assertEqual(blob.readall(), b'\x00' * 512)
    #
    #     blob = blob_client.download_blob(512, 1023, cpk=TEST_ENCRYPTION_KEY)
    #     self.assertEqual(blob.readall(), data[512:])

    @record
    def test_get_set_blob_metadata(self):
        # Arrange
        blob_client, _ = self._create_block_blob(data=b'AAABBBCCC', cpk=TEST_ENCRYPTION_KEY)

        # Act without the encryption key should fail
        with self.assertRaises(HttpResponseError):
            blob_client.get_blob_properties()

        # Act
        blob_props = blob_client.get_blob_properties(cpk=TEST_ENCRYPTION_KEY)

        # Assert
        self.assertTrue(blob_props.server_encrypted)
        self.assertEqual(blob_props.encryption_key_sha256, TEST_ENCRYPTION_KEY.key_hash)

        # Act set blob properties
        metadata = {'hello': 'world', 'number': '42', 'UP': 'UPval'}
        with self.assertRaises(HttpResponseError):
            blob_client.set_blob_metadata(
                metadata=metadata,
            )

        blob_client.set_blob_metadata(metadata=metadata, cpk=TEST_ENCRYPTION_KEY)

        # Assert
        blob_props = blob_client.get_blob_properties(cpk=TEST_ENCRYPTION_KEY)
        md = blob_props.metadata
        self.assertEqual(3, len(md))
        self.assertEqual(md['hello'], 'world')
        self.assertEqual(md['number'], '42')
        self.assertEqual(md['UP'], 'UPval')
        self.assertFalse('up' in md)

    @record
    def test_snapshot_blob(self):
        # Arrange
        blob_client, _ = self._create_block_blob(data=b'AAABBBCCC', cpk=TEST_ENCRYPTION_KEY)

        # Act without cpk should not work
        with self.assertRaises(HttpResponseError):
            blob_client.create_snapshot()

        # Act with cpk should work
        blob_snapshot = blob_client.create_snapshot(cpk=TEST_ENCRYPTION_KEY)

        # Assert
        self.assertIsNotNone(blob_snapshot)


# ------------------------------------------------------------------------------
if __name__ == '__main__':
    unittest.main()<|MERGE_RESOLUTION|>--- conflicted
+++ resolved
@@ -13,12 +13,9 @@
     BlobServiceClient,
     BlobType,
     BlobBlock,
-<<<<<<< HEAD
     CustomerProvidedEncryptionKey,
-    BlobSasPermissions
-=======
+    BlobSasPermissions,
     generate_blob_sas
->>>>>>> 7a67989c
 )
 
 from testcase import (
