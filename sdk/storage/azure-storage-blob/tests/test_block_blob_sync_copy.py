# -------------------------------------------------------------------------
# Copyright (c) Microsoft Corporation. All rights reserved.
# Licensed under the MIT License. See License.txt in the project root for
# license information.
# --------------------------------------------------------------------------
from datetime import datetime, timedelta

import pytest
from azure.core.exceptions import HttpResponseError
from azure.storage.blob import (
    BlobClient,
    BlobSasPermissions,
<<<<<<< HEAD
    BlobServiceClient,
    ContainerClient,
    generate_blob_sas,
    StorageErrorCode
=======
    generate_blob_sas,
    StandardBlobTier
>>>>>>> 26061b87
)
from azure.storage.blob._shared.policies import StorageContentValidation

from devtools_testutils import recorded_by_proxy
from devtools_testutils.storage import StorageRecordedTestCase
from settings.testcase import BlobPreparer

# ------------------------------------------------------------------------------
SOURCE_BLOB_SIZE = 8 * 1024


# ------------------------------------------------------------------------------

class TestStorageBlockBlob(StorageRecordedTestCase):

    def _setup(self, storage_account_name, key, container_prefix='utcontainer'):
        account_url = self.account_url(storage_account_name, "blob")
        if not isinstance(account_url, str):
            account_url = account_url.encode('utf-8')
            key = key.encode('utf-8')
        self.bsc = BlobServiceClient(
            account_url,
            credential=key,
            connection_data_block_size=4 * 1024,
            max_single_put_size=32 * 1024,
            max_block_size=4 * 1024)
        self.config = self.bsc._config
        self.container_name = self.get_resource_name(container_prefix)

        # create source blob to be copied from
        self.source_blob_name = self.get_resource_name('srcblob')
        self.source_blob_name_with_special_chars = 'भारत¥test/testsubÐirÍ/'+self.get_resource_name('srcÆblob')
        self.source_blob_data = self.get_random_bytes(SOURCE_BLOB_SIZE)
        self.source_blob_with_special_chars_data = self.get_random_bytes(SOURCE_BLOB_SIZE)

        blob = self.bsc.get_blob_client(self.container_name, self.source_blob_name)
        blob_with_special_chars = self.bsc.get_blob_client(self.container_name, self.source_blob_name_with_special_chars)

        if self.is_live:
            self.bsc.create_container(self.container_name)
            blob.upload_blob(self.source_blob_data)
            blob_with_special_chars.upload_blob(self.source_blob_with_special_chars_data)

        # generate a SAS so that it is accessible with a URL
        sas_token = self.generate_sas(
            generate_blob_sas,
            blob.account_name,
            blob.container_name,
            blob.blob_name,
            snapshot=blob.snapshot,
            account_key=blob.credential.account_key,
            permission=BlobSasPermissions(read=True),
            expiry=datetime.utcnow() + timedelta(hours=1),
        )
        # generate a SAS so that it is accessible with a URL
        sas_token_for_special_chars = self.generate_sas(
            generate_blob_sas,
            blob_with_special_chars.account_name,
            blob_with_special_chars.container_name,
            blob_with_special_chars.blob_name,
            snapshot=blob_with_special_chars.snapshot,
            account_key=blob_with_special_chars.credential.account_key,
            permission=BlobSasPermissions(read=True),
            expiry=datetime.utcnow() + timedelta(hours=1),
        )
        self.source_blob_url_without_sas = blob.url
        self.source_blob_url = BlobClient.from_blob_url(blob.url, credential=sas_token).url
        self.source_blob_url_with_special_chars = BlobClient.from_blob_url(
            blob_with_special_chars.url, credential=sas_token_for_special_chars).url

    @BlobPreparer()
    @recorded_by_proxy
    def test_put_block_from_url_with_oauth(self, **kwargs):
        storage_account_name = kwargs.pop("storage_account_name")
        storage_account_key = kwargs.pop("storage_account_key")

        # Arrange
        self._setup(storage_account_name, storage_account_key, container_prefix="container1")
        split = 4 * 1024
        destination_blob_name = self.get_resource_name('destblob')
        destination_blob_client = self.bsc.get_blob_client(self.container_name, destination_blob_name)
        token = "Bearer {}".format(self.generate_oauth_token().get_token("https://storage.azure.com/.default").token)

        # Assert this operation fails without a credential
        with pytest.raises(HttpResponseError):
            destination_blob_client.stage_block_from_url(
                block_id=1,
                source_url=self.source_blob_url_without_sas,
                source_offset=0,
                source_length=split)
        # Assert it passes after passing an oauth credential
        destination_blob_client.stage_block_from_url(
                block_id=1,
                source_url=self.source_blob_url_without_sas,
                source_offset=0,
                source_length=split,
                source_authorization=token)
        destination_blob_client.stage_block_from_url(
            block_id=2,
            source_url=self.source_blob_url_without_sas,
            source_offset=split,
            source_length=split,
            source_authorization=token)

        committed, uncommitted = destination_blob_client.get_block_list('all')
        assert len(uncommitted) == 2
        assert len(committed) == 0

        # Act part 2: commit the blocks
        destination_blob_client.commit_block_list(['1', '2'])

        # Assert destination blob has right content
        destination_blob_data = destination_blob_client.download_blob().readall()
        assert len(destination_blob_data) == (8 * 1024)
        assert destination_blob_data == self.source_blob_data
        assert self.source_blob_data == destination_blob_data

    @BlobPreparer()
    @recorded_by_proxy
    def test_put_block_from_url_and_commit(self, **kwargs):
        storage_account_name = kwargs.pop("storage_account_name")
        storage_account_key = kwargs.pop("storage_account_key")

        self._setup(storage_account_name, storage_account_key)
        dest_blob_name = self.get_resource_name('destblob')
        dest_blob = self.bsc.get_blob_client(self.container_name, dest_blob_name)

        # Act part 1: make put block from url calls
        split = 4 * 1024
        dest_blob.stage_block_from_url(
            block_id=1,
            source_url=self.source_blob_url,
            source_offset=0,
            source_length=split)
        dest_blob.stage_block_from_url(
            block_id=2,
            source_url=self.source_blob_url,
            source_offset=split,
            source_length=split)

        # Assert blocks
        committed, uncommitted = dest_blob.get_block_list('all')
        assert len(uncommitted) == 2
        assert len(committed) == 0

        # Act part 2: commit the blocks
        dest_blob.commit_block_list(['1', '2'])

        # Assert destination blob has right content
        content = dest_blob.download_blob().readall()
        assert len(content) == (8 * 1024)
        assert content == self.source_blob_data

        dest_blob.stage_block_from_url(
            block_id=3,
            source_url=self.source_blob_url_with_special_chars,
            source_offset=0,
            source_length=split)
        dest_blob.stage_block_from_url(
            block_id=4,
            source_url=self.source_blob_url_with_special_chars,
            source_offset=split,
            source_length=split)

        # Assert blocks
        committed, uncommitted = dest_blob.get_block_list('all')
        assert len(uncommitted) == 2
        assert len(committed) == 2

        # Act part 2: commit the blocks
        dest_blob.commit_block_list(['3', '4'])

        # Assert destination blob has right content
        content = dest_blob.download_blob().readall()
        assert len(content) == (8 * 1024)
        assert content == self.source_blob_with_special_chars_data

    @BlobPreparer()
    @recorded_by_proxy
    def test_put_block_from_url_and_validate_content_md5(self, **kwargs):
        storage_account_name = kwargs.pop("storage_account_name")
        storage_account_key = kwargs.pop("storage_account_key")

        self._setup(storage_account_name, storage_account_key)
        dest_blob_name = self.get_resource_name('destblob')
        dest_blob = self.bsc.get_blob_client(self.container_name, dest_blob_name)
        src_md5 = StorageContentValidation.get_content_md5(self.source_blob_data)

        # Act part 1: put block from url with md5 validation
        dest_blob.stage_block_from_url(
            block_id=1,
            source_url=self.source_blob_url,
            source_content_md5=src_md5,
            source_offset=0,
            source_length=8 * 1024)

        # Assert block was staged
        committed, uncommitted = dest_blob.get_block_list('all')
        assert len(uncommitted) == 1
        assert len(committed) == 0

        # Act part 2: put block from url with wrong md5
        fake_md5 = StorageContentValidation.get_content_md5(b"POTATO")
        with pytest.raises(HttpResponseError) as error:
            dest_blob.stage_block_from_url(
                block_id=2,
                source_url=self.source_blob_url,
                source_content_md5=fake_md5,
                source_offset=0,
                source_length=8 * 1024)
        assert error.value.error_code == StorageErrorCode.md5_mismatch

        # Assert block was not staged
        committed, uncommitted = dest_blob.get_block_list('all')
        assert len(uncommitted) == 1
        assert len(committed) == 0

    @BlobPreparer()
    @recorded_by_proxy
    def test_copy_blob_sync(self, **kwargs):
        storage_account_name = kwargs.pop("storage_account_name")
        storage_account_key = kwargs.pop("storage_account_key")

        self._setup(storage_account_name, storage_account_key)
        dest_blob_name = self.get_resource_name('destblob')
        dest_blob = self.bsc.get_blob_client(self.container_name, dest_blob_name)

        # Act
        copy_props = dest_blob.start_copy_from_url(self.source_blob_url, requires_sync=True)

        # Assert
        assert copy_props is not None
        assert (copy_props['copy_id']) is not None
        assert 'success' == copy_props['copy_status']

        # Verify content
        content = dest_blob.download_blob().readall()
        assert self.source_blob_data == content

        copy_props_with_special_chars = dest_blob.start_copy_from_url(self.source_blob_url_with_special_chars, requires_sync=True)

        # Assert
        assert copy_props_with_special_chars is not None
        assert copy_props_with_special_chars['copy_id'] is not None
        assert 'success' == copy_props_with_special_chars['copy_status']

        # Verify content
        content = dest_blob.download_blob().readall()
        assert self.source_blob_with_special_chars_data == content

<<<<<<< HEAD
=======
    @BlobPreparer()
    def test_copy_blob_with_cold_tier_sync(self, storage_account_name, storage_account_key):
        self._setup(storage_account_name, storage_account_key)
        dest_blob_name = self.get_resource_name('destblob')
        dest_blob = self.bsc.get_blob_client(self.container_name, dest_blob_name)
        blob_tier = StandardBlobTier.Cold

        # Act
        dest_blob.start_copy_from_url(self.source_blob_url, standard_blob_tier=blob_tier, requires_sync=True)
        copy_blob_properties = dest_blob.get_blob_properties()

        # Assert
        assert copy_blob_properties.blob_tier == blob_tier

    @pytest.mark.playback_test_only
>>>>>>> 26061b87
    @BlobPreparer()
    @recorded_by_proxy
    def test_sync_copy_blob_returns_vid(self, **kwargs):
        storage_account_name = kwargs.pop("versioned_storage_account_name")
        storage_account_key = kwargs.pop("versioned_storage_account_key")

        self._setup(storage_account_name, storage_account_key)
        dest_blob_name = self.get_resource_name('destblob')
        dest_blob = self.bsc.get_blob_client(self.container_name, dest_blob_name)

        # Act
        copy_props = dest_blob.start_copy_from_url(self.source_blob_url, requires_sync=True)

        # Assert
        assert copy_props['version_id'] is not None
        assert copy_props is not None
        assert copy_props['copy_id'] is not None
        assert 'success' == copy_props['copy_status']

        # Verify content
        content = dest_blob.download_blob().readall()
        assert self.source_blob_data == content<|MERGE_RESOLUTION|>--- conflicted
+++ resolved
@@ -10,15 +10,10 @@
 from azure.storage.blob import (
     BlobClient,
     BlobSasPermissions,
-<<<<<<< HEAD
     BlobServiceClient,
-    ContainerClient,
     generate_blob_sas,
+    StandardBlobTier,
     StorageErrorCode
-=======
-    generate_blob_sas,
-    StandardBlobTier
->>>>>>> 26061b87
 )
 from azure.storage.blob._shared.policies import StorageContentValidation
 
@@ -269,8 +264,6 @@
         content = dest_blob.download_blob().readall()
         assert self.source_blob_with_special_chars_data == content
 
-<<<<<<< HEAD
-=======
     @BlobPreparer()
     def test_copy_blob_with_cold_tier_sync(self, storage_account_name, storage_account_key):
         self._setup(storage_account_name, storage_account_key)
@@ -285,8 +278,6 @@
         # Assert
         assert copy_blob_properties.blob_tier == blob_tier
 
-    @pytest.mark.playback_test_only
->>>>>>> 26061b87
     @BlobPreparer()
     @recorded_by_proxy
     def test_sync_copy_blob_returns_vid(self, **kwargs):
