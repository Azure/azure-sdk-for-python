# -------------------------------------------------------------------------
# Copyright (c) Microsoft Corporation. All rights reserved.
# Licensed under the MIT License. See License.txt in the project root for
# license information.
# --------------------------------------------------------------------------
import os
import uuid
from datetime import datetime, timedelta
from io import BytesIO

import pytest
from azure.core.exceptions import HttpResponseError, ResourceExistsError, ResourceModifiedError, ResourceNotFoundError
from azure.mgmt.storage import StorageManagementClient
from azure.storage.blob import (
    BlobBlock,
    BlobClient,
    BlobImmutabilityPolicyMode,
    BlobSasPermissions,
    BlobServiceClient,
    BlobType,
    ContentSettings,
    CustomerProvidedEncryptionKey,
    generate_blob_sas,
    ImmutabilityPolicy,
    StandardBlobTier,
)
from azure.storage.blob._shared.policies import StorageContentValidation

from devtools_testutils import recorded_by_proxy
from devtools_testutils.storage import StorageRecordedTestCase
from settings.testcase import BlobPreparer
from test_helpers import NonSeekableStream, ProgressTracker

#------------------------------------------------------------------------------
TEST_BLOB_PREFIX = 'blob'
LARGE_BLOB_SIZE = 5 * 1024 + 5
#------------------------------------------------------------------------------


class TestStorageBlockBlob(StorageRecordedTestCase):
    # --Helpers-----------------------------------------------------------------
    def _setup(self, storage_account_name, key, container_name='utcontainer'):
        # test chunking functionality by reducing the size of each chunk,
        # otherwise the tests would take too long to execute
        self.bsc = BlobServiceClient(
            self.account_url(storage_account_name, "blob"),
            credential=key,
            max_single_put_size=1024,
            max_block_size=1024)
        self.config = self.bsc._config
        self.container_name = self.get_resource_name(container_name)
        self.source_container_name = self.get_resource_name('utcontainersource1')

        if self.is_live:
            try:
                self.bsc.create_container(self.container_name)
            except:
                pass
            try:
                self.bsc.create_container(self.source_container_name)
            except:
                pass

    def _teardown(self, FILE_PATH):
        if os.path.isfile(FILE_PATH):
            try:
                os.remove(FILE_PATH)
            except:
                pass

    def _get_blob_reference(self, prefix=TEST_BLOB_PREFIX):
        return self.get_resource_name(prefix)

    def _create_blob(self, tags=None, data=b'', **kwargs):
        blob_name = self._get_blob_reference()
        blob = self.bsc.get_blob_client(self.container_name, blob_name)
        blob.upload_blob(data, tags=tags, overwrite=True, **kwargs)
        return blob

    def _create_source_blob(self, data):
        blob_client = self.bsc.get_blob_client(self.source_container_name, self.get_resource_name(TEST_BLOB_PREFIX+"1"))
        blob_client.upload_blob(data, overwrite=True)
        return blob_client

    def assertBlobEqual(self, container_name, blob_name, expected_data):
        blob = self.bsc.get_blob_client(container_name, blob_name)
        actual_data = blob.download_blob()
        assert actual_data.readall() == expected_data

    #--Test cases for block blobs --------------------------------------------
    @BlobPreparer()
    @recorded_by_proxy
    def test_upload_blob_from_url_with_oauth(self, **kwargs):
        storage_account_name = kwargs.pop("storage_account_name")
        storage_account_key = kwargs.pop("storage_account_key")

        # Arrange
        self._setup(storage_account_name, storage_account_key)
        source_blob_data = self.get_random_bytes(LARGE_BLOB_SIZE)
        source_blob_client = self._create_source_blob(data=source_blob_data)
        destination_blob_client = self._create_blob()
        token = "Bearer {}".format(self.generate_oauth_token().get_token("https://storage.azure.com/.default").token)

        # Assert this operation fails without a credential
        with pytest.raises(HttpResponseError):
            destination_blob_client.upload_blob_from_url(source_blob_client.url)
        # Assert it passes after passing an oauth credential
        destination_blob_client.upload_blob_from_url(source_blob_client.url, source_authorization=token, overwrite=True)
        destination_blob_data = destination_blob_client.download_blob().readall()
        assert source_blob_data == destination_blob_data

    @BlobPreparer()
    @recorded_by_proxy
    def test_upload_blob_with_and_without_overwrite(self, **kwargs):
        storage_account_name = kwargs.pop("storage_account_name")
        storage_account_key = kwargs.pop("storage_account_key")

        self._setup(storage_account_name, storage_account_key)
        blob = self._create_blob(data=b"source blob data")
        # Act
        sas = self.generate_sas(
            generate_blob_sas,
            account_name=storage_account_name,
            account_key=storage_account_key,
            container_name=self.container_name,
            blob_name=blob.blob_name,
            permission=BlobSasPermissions(read=True),
            expiry=datetime.utcnow() + timedelta(hours=1)
        )
        source_blob = '{0}/{1}/{2}?{3}'.format(
            self.account_url(storage_account_name, "blob"), self.container_name, blob.blob_name, sas)

        blob_name = self.get_resource_name("blobcopy")
        new_blob_client = self.bsc.get_blob_client(self.container_name, blob_name)
        new_blob_client.upload_blob(b'destination blob data')
        # Assert
        with pytest.raises(ResourceExistsError):
            new_blob_client.upload_blob_from_url(source_blob, overwrite=False)
        new_blob = new_blob_client.upload_blob_from_url(source_blob, overwrite=True)
        assert new_blob is not None
        new_blob_content = new_blob_client.download_blob().readall()
        assert new_blob_content == b'source blob data'

    @BlobPreparer()
    @recorded_by_proxy
    def test_upload_blob_from_url_with_existing_blob(self, **kwargs):
        storage_account_name = kwargs.pop("storage_account_name")
        storage_account_key = kwargs.pop("storage_account_key")

        self._setup(storage_account_name, storage_account_key)
        blob = self._create_blob(data=b"test data")
        # Act
        sas = self.generate_sas(
            generate_blob_sas,
            account_name=storage_account_name,
            account_key=storage_account_key,
            container_name=self.container_name,
            blob_name=blob.blob_name,
            permission=BlobSasPermissions(read=True),
            expiry=datetime.utcnow() + timedelta(hours=1)
        )
        source_blob = '{0}/{1}/{2}?{3}'.format(
            self.account_url(storage_account_name, "blob"), self.container_name, blob.blob_name, sas)

        blob_name = self.get_resource_name("blobcopy")
        new_blob_client = self.bsc.get_blob_client(self.container_name, blob_name)
        new_blob = new_blob_client.upload_blob_from_url(source_blob)
        # Assert
        assert new_blob is not None
        new_blob_content = new_blob_client.download_blob().readall()
        assert new_blob_content == b'test data'

    @BlobPreparer()
    @recorded_by_proxy
    def test_upload_blob_from_url_with_standard_tier_specified(self, **kwargs):
        storage_account_name = kwargs.pop("storage_account_name")
        storage_account_key = kwargs.pop("storage_account_key")

        # Arrange
        self._setup(storage_account_name, storage_account_key, container_name="testcontainer")
        blob = self._create_blob()
        self.bsc.get_blob_client(self.container_name, blob.blob_name)
        sas = self.generate_sas(
            generate_blob_sas,
            account_name=storage_account_name,
            account_key=storage_account_key,
            container_name=self.container_name,
            blob_name=blob.blob_name,
            permission=BlobSasPermissions(read=True),
            expiry=datetime.utcnow() + timedelta(hours=1)
        )
        # Act
        source_blob = '{0}/{1}/{2}?{3}'.format(
            self.account_url(storage_account_name, "blob"), self.container_name, blob.blob_name, sas)

        blob_name = self.get_resource_name("blobcopy")
        new_blob = self.bsc.get_blob_client(self.container_name, blob_name)
        blob_tier = StandardBlobTier.Hot
        new_blob.upload_blob_from_url(source_blob, standard_blob_tier=blob_tier)

        new_blob_properties = new_blob.get_blob_properties()

        # Assert
        assert new_blob_properties.blob_tier == blob_tier

    @BlobPreparer()
    @recorded_by_proxy
    def test_upload_blob_from_url_with_cold_tier_specified(self, **kwargs):
        storage_account_name = kwargs.pop("storage_account_name")
        storage_account_key = kwargs.pop("storage_account_key")

        # Arrange
        self._setup(storage_account_name, storage_account_key, container_name="testcontainer")
        blob = self._create_blob()
        self.bsc.get_blob_client(self.container_name, blob.blob_name)
        sas = self.generate_sas(
            generate_blob_sas,
            account_name=storage_account_name,
            account_key=storage_account_key,
            container_name=self.container_name,
            blob_name=blob.blob_name,
            permission=BlobSasPermissions(read=True),
            expiry=datetime.utcnow() + timedelta(hours=1)
        )
        # Act
        source_blob = '{0}/{1}/{2}?{3}'.format(
            self.account_url(storage_account_name, "blob"), self.container_name, blob.blob_name, sas)

        blob_name = self.get_resource_name("blobcopy")
        new_blob = self.bsc.get_blob_client(self.container_name, blob_name)
        blob_tier = StandardBlobTier.Cold
        new_blob.upload_blob_from_url(source_blob, standard_blob_tier=blob_tier)

        new_blob_properties = new_blob.get_blob_properties()

        # Assert
        assert new_blob_properties.blob_tier == blob_tier

    @BlobPreparer()
    @recorded_by_proxy
    def test_upload_blob_with_destination_lease(self, **kwargs):
        storage_account_name = kwargs.pop("storage_account_name")
        storage_account_key = kwargs.pop("storage_account_key")

        self._setup(storage_account_name, storage_account_key)
        source_blob = self._create_blob()
        sas = self.generate_sas(
            generate_blob_sas,
            account_name=storage_account_name,
            account_key=storage_account_key,
            container_name=self.container_name,
            blob_name=source_blob.blob_name,
            permission=BlobSasPermissions(read=True),
            expiry=datetime.utcnow() + timedelta(hours=1)
        )
        source_blob_url = '{0}/{1}/{2}?{3}'.format(
            self.account_url(storage_account_name, "blob"), self.container_name, source_blob.blob_name, sas)
        blob_name = self.get_resource_name("blobcopy")
        new_blob_client = self.bsc.get_blob_client(self.container_name, blob_name)
        new_blob_client.upload_blob(data="test")
        new_blob_lease = new_blob_client.acquire_lease(lease_id='00000000-1111-2222-3333-444444444444')
        with pytest.raises(HttpResponseError):
            new_blob_client.upload_blob_from_url(
                source_blob_url, destination_lease="baddde9e-8247-4276-8bfa-c7a8081eba1d", overwrite=True)
        with pytest.raises(HttpResponseError):
            new_blob_client.upload_blob_from_url(source_blob_url)
        new_blob_client.upload_blob_from_url(
            source_blob_url, destination_lease=new_blob_lease)

    @BlobPreparer()
    @recorded_by_proxy
    def test_upload_blob_from_url_if_match_condition(self, **kwargs):
        storage_account_name = kwargs.pop("storage_account_name")
        storage_account_key = kwargs.pop("storage_account_key")
        variables = kwargs.pop("variables", {})

        # Act
        self._setup(storage_account_name, storage_account_key)
        source_blob = self._create_blob()
        early_test_datetime = self.get_datetime_variable(
            variables, "early_test_dt", (datetime.utcnow() - timedelta(minutes=15)))
        late_test_datetime = self.get_datetime_variable(
            variables, "late_test_dt", (datetime.utcnow() + timedelta(minutes=15)))
        sas = self.generate_sas(
            generate_blob_sas,
            account_name=storage_account_name,
            account_key=storage_account_key,
            container_name=self.container_name,
            blob_name=source_blob.blob_name,
            permission=BlobSasPermissions(read=True),
            expiry=datetime.utcnow() + timedelta(hours=1)
        )
        source_blob_url = '{0}/{1}/{2}?{3}'.format(
            self.account_url(storage_account_name, "blob"), self.container_name, source_blob.blob_name, sas)
        blob_name = self.get_resource_name("blobcopy")
        new_blob_client = self.bsc.get_blob_client(self.container_name, blob_name)
        new_blob_client.upload_blob(data="fake data")

        # Assert
        with pytest.raises(ResourceModifiedError):
            new_blob_client.upload_blob_from_url(
                source_blob_url, if_modified_since=late_test_datetime, overwrite=True)
        new_blob_client.upload_blob_from_url(
            source_blob_url, if_modified_since=early_test_datetime, overwrite=True)
        with pytest.raises(ResourceModifiedError):
            new_blob_client.upload_blob_from_url(
                source_blob_url, if_unmodified_since=early_test_datetime, overwrite=True)
        new_blob_client.upload_blob_from_url(
            source_blob_url, if_unmodified_since=late_test_datetime, overwrite=True)
        with pytest.raises(ResourceNotFoundError):
            new_blob_client.upload_blob_from_url(
                source_blob_url, source_if_modified_since=late_test_datetime, overwrite=True)
        new_blob_client.upload_blob_from_url(
            source_blob_url, source_if_modified_since=early_test_datetime, overwrite=True)
        with pytest.raises(ResourceNotFoundError):
            new_blob_client.upload_blob_from_url(
                source_blob_url, source_if_unmodified_since=early_test_datetime, overwrite=True)
        new_blob_client.upload_blob_from_url(
            source_blob_url, source_if_unmodified_since=late_test_datetime, overwrite=True)

        return variables

    @BlobPreparer()
    @recorded_by_proxy
    def test_upload_blob_from_url_with_cpk(self, **kwargs):
        storage_account_name = kwargs.pop("storage_account_name")
        storage_account_key = kwargs.pop("storage_account_key")

        # Act
        self._setup(storage_account_name, storage_account_key)
        source_blob = self._create_blob(data=b"This is test data to be copied over.")
        test_cpk = CustomerProvidedEncryptionKey(key_value="MDEyMzQ1NjcwMTIzNDU2NzAxMjM0NTY3MDEyMzQ1Njc=",
                                                 key_hash="3QFFFpRA5+XANHqwwbT4yXDmrT/2JaLt/FKHjzhOdoE=")
        sas = self.generate_sas(
            generate_blob_sas,
            account_name=storage_account_name,
            account_key=storage_account_key,
            container_name=self.container_name,
            blob_name=source_blob.blob_name,
            permission=BlobSasPermissions(read=True),
            expiry=datetime.utcnow() + timedelta(hours=1)
        )
        source_blob_url = '{0}/{1}/{2}?{3}'.format(
            self.account_url(storage_account_name, "blob"), self.container_name, source_blob.blob_name, sas)
        blob_name = self.get_resource_name("blobcopy")
        new_blob = self.bsc.get_blob_client(self.container_name, blob_name)
        new_blob.upload_blob_from_url(
            source_blob_url, include_source_blob_properties=True, cpk=test_cpk)

        # Assert
        with pytest.raises(HttpResponseError):
            new_blob.create_snapshot()
        new_blob.create_snapshot(cpk=test_cpk)
        assert new_blob.create_snapshot is not None

    @BlobPreparer()
    @recorded_by_proxy
    def test_upload_blob_from_url_overwrite_properties(self, **kwargs):
        storage_account_name = kwargs.pop("storage_account_name")
        storage_account_key = kwargs.pop("storage_account_key")

        # Act
        self._setup(storage_account_name, storage_account_key)
        source_blob_content_settings = ContentSettings(content_language='spanish')
        new_blob_content_settings = ContentSettings(content_language='english')
        source_blob_tags = {"tag1": "sourcetag", "tag2": "secondsourcetag"}
        new_blob_tags = {"tag1": "copytag"}
        new_blob_cpk = CustomerProvidedEncryptionKey(key_value="MDEyMzQ1NjcwMTIzNDU2NzAxMjM0NTY3MDEyMzQ1Njc=",
                                                     key_hash="3QFFFpRA5+XANHqwwbT4yXDmrT/2JaLt/FKHjzhOdoE=")
        source_blob = self._create_blob(
            data=b"This is test data to be copied over.",
            tags=source_blob_tags,
            content_settings=source_blob_content_settings)
        sas = self.generate_sas(
            generate_blob_sas,
            account_name=storage_account_name,
            account_key=storage_account_key,
            container_name=self.container_name,
            blob_name=source_blob.blob_name,
            permission=BlobSasPermissions(read=True),
            expiry=datetime.utcnow() + timedelta(hours=1)
        )
        source_blob_url = '{0}/{1}/{2}?{3}'.format(
            self.account_url(storage_account_name, "blob"), self.container_name, source_blob.blob_name, sas)

        blob_name = self.get_resource_name("blobcopy")
        new_blob = self.bsc.get_blob_client(self.container_name, blob_name)
        new_blob.upload_blob_from_url(source_blob_url,
                                      include_source_blob_properties=True,
                                      tags=new_blob_tags,
                                      content_settings=new_blob_content_settings,
                                      overwrite=True,
                                      cpk=new_blob_cpk)
        new_blob_props = new_blob.get_blob_properties(cpk=new_blob_cpk)

        # Assert that source blob properties did not take precedence.
        assert new_blob_props.tag_count == 1
        assert new_blob_props.content_settings.content_language == new_blob_content_settings.content_language

    @BlobPreparer()
    @recorded_by_proxy
    def test_upload_blob_from_url_with_source_content_md5(self, **kwargs):
        storage_account_name = kwargs.pop("storage_account_name")
        storage_account_key = kwargs.pop("storage_account_key")

        # Act
        self._setup(storage_account_name, storage_account_key)
        source_blob = self._create_blob(data=b"This is test data to be copied over.")
        source_blob_props = source_blob.get_blob_properties()
        source_md5 = source_blob_props.content_settings.content_md5
        bad_source_md5 = StorageContentValidation.get_content_md5(b"this is bad data")
        sas = self.generate_sas(
            generate_blob_sas,
            account_name=storage_account_name,
            account_key=storage_account_key,
            container_name=self.container_name,
            blob_name=source_blob.blob_name,
            permission=BlobSasPermissions(read=True),
            expiry=datetime.utcnow() + timedelta(hours=1)
        )
        source_blob_url = '{0}/{1}/{2}?{3}'.format(
            self.account_url(storage_account_name, "blob"), self.container_name, source_blob.blob_name, sas)
        blob_name = self.get_resource_name("blobcopy")
        new_blob = self.bsc.get_blob_client(self.container_name, blob_name)

        # Assert
        new_blob.upload_blob_from_url(
            source_blob_url, include_source_blob_properties=True, source_content_md5=source_md5)
        with pytest.raises(HttpResponseError):
            new_blob.upload_blob_from_url(
                source_blob_url, include_source_blob_properties=False, source_content_md5=bad_source_md5)
        new_blob_content_md5 = new_blob.get_blob_properties().content_settings.content_md5
        assert new_blob_content_md5 == source_md5

    @BlobPreparer()
    @recorded_by_proxy
    def test_upload_blob_from_url_source_and_destination_properties(self, **kwargs):
        storage_account_name = kwargs.pop("storage_account_name")
        storage_account_key = kwargs.pop("storage_account_key")

        # Act
        self._setup(storage_account_name, storage_account_key)
        content_settings = ContentSettings(
            content_type='application/octet-stream',
            content_language='spanish',
            content_disposition='inline'
        )
        source_blob = self._create_blob(
             data=b"This is test data to be copied over.",
             tags={"tag1": "firsttag", "tag2": "secondtag", "tag3": "thirdtag"},
             content_settings=content_settings,
             standard_blob_tier=StandardBlobTier.Cool)
        source_blob.acquire_lease(lease_id='00000000-1111-2222-3333-444444444444')
        source_blob_props = source_blob.get_blob_properties()
        sas = self.generate_sas(
            generate_blob_sas,
            account_name=storage_account_name,
            account_key=storage_account_key,
            container_name=self.container_name,
            blob_name=source_blob.blob_name,
            permission=BlobSasPermissions(read=True),
            expiry=datetime.utcnow() + timedelta(hours=1)
        )
        source_blob_url = '{0}/{1}/{2}?{3}'.format(
            self.account_url(storage_account_name, "blob"), self.container_name, source_blob.blob_name, sas)
        blob_name = self.get_resource_name("blobcopy")
        new_blob_copy1 = self.bsc.get_blob_client(self.container_name, blob_name)
        new_blob_copy2 = self.bsc.get_blob_client(self.container_name, 'blob2copy')
        new_blob_copy1.upload_blob_from_url(
            source_blob_url, include_source_blob_properties=True)
        new_blob_copy2.upload_blob_from_url(
            source_blob_url, include_source_blob_properties=False)

        new_blob_copy1_props = new_blob_copy1.get_blob_properties()
        new_blob_copy2_props = new_blob_copy2.get_blob_properties()

        # Assert
        assert new_blob_copy1_props.content_settings.content_language == \
               source_blob_props.content_settings.content_language
        assert new_blob_copy2_props.content_settings.content_language != \
               source_blob_props.content_settings.content_language

        assert source_blob_props.lease.status == 'locked'
        assert new_blob_copy1_props.lease.status == 'unlocked'
        assert new_blob_copy2_props.lease.status == 'unlocked'

        assert source_blob_props.blob_tier == 'Cool'
        assert new_blob_copy1_props.blob_tier == 'Hot'
        assert new_blob_copy2_props.blob_tier == 'Hot'

        assert source_blob_props.tag_count == 3
        assert new_blob_copy1_props.tag_count is None
        assert new_blob_copy2_props.tag_count is None

    @BlobPreparer()
    @recorded_by_proxy
    def test_put_block(self, **kwargs):
        storage_account_name = kwargs.pop("storage_account_name")
        storage_account_key = kwargs.pop("storage_account_key")

        self._setup(storage_account_name, storage_account_key)
        blob = self._create_blob()

        # Act
        for i in range(5):
            headers = blob.stage_block(i, 'block {0}'.format(i).encode('utf-8'))
            assert 'content_crc64' in headers

        # Assert

    @BlobPreparer()
    @recorded_by_proxy
    def test_put_block_with_response(self, **kwargs):
        storage_account_name = kwargs.pop("storage_account_name")
        storage_account_key = kwargs.pop("storage_account_key")

        self._setup(storage_account_name, storage_account_key)
        blob = self._create_blob()

        def return_response(resp, _, headers):
            return (resp, headers)

        # Act
        resp, headers = blob.stage_block(0, 'block 0', cls=return_response)

        # Assert
        # This has changed to resp.http_response.status_code since now we return the pipeline response
        assert 201 == resp.http_response.status_code
        assert 'x-ms-content-crc64' in headers

    @BlobPreparer()
    @recorded_by_proxy
    def test_put_block_unicode(self, **kwargs):
        storage_account_name = kwargs.pop("storage_account_name")
        storage_account_key = kwargs.pop("storage_account_key")

        self._setup(storage_account_name, storage_account_key)
        blob = self._create_blob()

        # Act
        headers = blob.stage_block('1', u'啊齄丂狛狜')
        assert 'content_crc64' in headers

        # Assert

    @BlobPreparer()
    @recorded_by_proxy
    def test_put_block_with_md5(self, **kwargs):
        storage_account_name = kwargs.pop("storage_account_name")
        storage_account_key = kwargs.pop("storage_account_key")

        self._setup(storage_account_name, storage_account_key)
        blob = self._create_blob()

        # Act
        blob.stage_block(1, b'block', validate_content=True)

        # Assert

    @BlobPreparer()
    @recorded_by_proxy
    def test_put_block_list(self, **kwargs):
        storage_account_name = kwargs.pop("storage_account_name")
        storage_account_key = kwargs.pop("storage_account_key")

        self._setup(storage_account_name, storage_account_key)
        blob_name = self._get_blob_reference()
        blob = self.bsc.get_blob_client(self.container_name, blob_name)
        blob.stage_block('1', b'AAA')
        blob.stage_block('2', b'BBB')
        blob.stage_block('3', b'CCC')

        # Act
        block_list = [BlobBlock(block_id='1'), BlobBlock(block_id='2'), BlobBlock(block_id='3')]
        put_block_list_resp = blob.commit_block_list(block_list)

        # Assert
        content = blob.download_blob()
        assert content.readall() == b'AAABBBCCC'
        assert content.properties.etag == put_block_list_resp.get('etag')
        assert content.properties.last_modified == put_block_list_resp.get('last_modified')

    @BlobPreparer()
    @recorded_by_proxy
    def test_put_block_with_immutability_policy(self, **kwargs):
        versioned_storage_account_name = kwargs.pop("versioned_storage_account_name")
        versioned_storage_account_key = kwargs.pop("versioned_storage_account_key")
        storage_resource_group_name = kwargs.pop("storage_resource_group_name")
        variables = kwargs.pop("variables", {})

        self._setup(versioned_storage_account_name, versioned_storage_account_key)
        container_name = self.get_resource_name('vlwcontainer')

        if self.is_live:
            token_credential = self.generate_oauth_token()
            subscription_id = self.get_settings_value("SUBSCRIPTION_ID")

            mgmt_client = StorageManagementClient(token_credential, subscription_id, '2021-04-01')
            property = mgmt_client.models().BlobContainer(
                immutable_storage_with_versioning=mgmt_client.models().ImmutableStorageWithVersioning(enabled=True))
            mgmt_client.blob_containers.create(storage_resource_group_name, versioned_storage_account_name, container_name, blob_container=property)

        blob_name = self._get_blob_reference()
        blob = self.bsc.get_blob_client(container_name, blob_name)
        blob.stage_block('1', b'AAA')
        blob.stage_block('2', b'BBB')
        blob.stage_block('3', b'CCC')

        # Act
        expiry_time = self.get_datetime_variable(variables, "expiry_time", datetime.utcnow() + timedelta(seconds=5))
        block_list = [BlobBlock(block_id='1'), BlobBlock(block_id='2'), BlobBlock(block_id='3')]
        immutability_policy = ImmutabilityPolicy(expiry_time=expiry_time,
                                                 policy_mode=BlobImmutabilityPolicyMode.Unlocked)
        put_block_list_resp = blob.commit_block_list(block_list,
                                                     immutability_policy=immutability_policy,
                                                     legal_hold=True,
                                                     )

        # Assert
        download_resp = blob.download_blob()
        assert download_resp.readall() == b'AAABBBCCC'
        assert download_resp.properties.etag == put_block_list_resp.get('etag')
        assert download_resp.properties.last_modified == put_block_list_resp.get('last_modified')
        assert download_resp.properties['has_legal_hold']
        assert download_resp.properties['immutability_policy']['expiry_time'] is not None
        assert download_resp.properties['immutability_policy']['policy_mode'] is not None

        if self.is_live:
            blob.delete_immutability_policy()
            blob.set_legal_hold(False)
            blob.delete_blob()
            mgmt_client.blob_containers.delete(storage_resource_group_name, versioned_storage_account_name, container_name)

        return variables

    @BlobPreparer()
    @recorded_by_proxy
    def test_put_block_list_invalid_block_id(self, **kwargs):
        storage_account_name = kwargs.pop("storage_account_name")
        storage_account_key = kwargs.pop("storage_account_key")

        self._setup(storage_account_name, storage_account_key)
        blob_name = self._get_blob_reference()
        blob = self.bsc.get_blob_client(self.container_name, blob_name)
        blob.stage_block('1', b'AAA')
        blob.stage_block('2', b'BBB')
        blob.stage_block('3', b'CCC')

        # Act
        try:
            block_list = [BlobBlock(block_id='1'), BlobBlock(block_id='2'), BlobBlock(block_id='4')]
            blob.commit_block_list(block_list)
            self.fail()
        except HttpResponseError as e:
            assert str(e).find('specified block list is invalid') >= 0

        # Assert

    @BlobPreparer()
    @recorded_by_proxy
    def test_put_block_list_with_md5(self, **kwargs):
        storage_account_name = kwargs.pop("storage_account_name")
        storage_account_key = kwargs.pop("storage_account_key")

        self._setup(storage_account_name, storage_account_key)
        blob_name = self._get_blob_reference()
        blob = self.bsc.get_blob_client(self.container_name, blob_name)
        blob.stage_block('1', b'AAA')
        blob.stage_block('2', b'BBB')
        blob.stage_block('3', b'CCC')

        # Act
        block_list = [BlobBlock(block_id='1'), BlobBlock(block_id='2'), BlobBlock(block_id='3')]
        blob.commit_block_list(block_list, validate_content=True)

        # Assert

    @BlobPreparer()
    @recorded_by_proxy
    def test_put_block_list_with_blob_tier_specified(self, **kwargs):
        storage_account_name = kwargs.pop("storage_account_name")
        storage_account_key = kwargs.pop("storage_account_key")


        # Arrange
        self._setup(storage_account_name, storage_account_key)
        blob_name = self._get_blob_reference()
        blob_client = self.bsc.get_blob_client(self.container_name, blob_name)
        blob_client.stage_block('1', b'AAA')
        blob_client.stage_block('2', b'BBB')
        blob_client.stage_block('3', b'CCC')
        blob_tier = StandardBlobTier.Cool

        # Act
        block_list = [BlobBlock(block_id='1'), BlobBlock(block_id='2'), BlobBlock(block_id='3')]
        blob_client.commit_block_list(block_list,
                                      standard_blob_tier=blob_tier)

        # Assert
        blob_properties = blob_client.get_blob_properties()
        assert blob_properties.blob_tier == blob_tier

    @BlobPreparer()
    @recorded_by_proxy
    def test_put_block_list_with_blob_tier_specified_cold(self, **kwargs):
        storage_account_name = kwargs.pop("storage_account_name")
        storage_account_key = kwargs.pop("storage_account_key")

        # Arrange
        self._setup(storage_account_name, storage_account_key)
        blob_name = self._get_blob_reference()
        blob_client = self.bsc.get_blob_client(self.container_name, blob_name)
        blob_client.stage_block('1', b'AAA')
        blob_client.stage_block('2', b'BBB')
        blob_client.stage_block('3', b'CCC')
        blob_tier = StandardBlobTier.Cold

        # Act
        block_list = [BlobBlock(block_id='1'), BlobBlock(block_id='2'), BlobBlock(block_id='3')]
        blob_client.commit_block_list(block_list,
                                      standard_blob_tier=blob_tier)

        # Assert
        blob_properties = blob_client.get_blob_properties()
        assert blob_properties.blob_tier == blob_tier

    @BlobPreparer()
    @recorded_by_proxy
    def test_get_block_list_no_blocks(self, **kwargs):
        storage_account_name = kwargs.pop("storage_account_name")
        storage_account_key = kwargs.pop("storage_account_key")

        self._setup(storage_account_name, storage_account_key)
        tags = {"tag1": "firsttag", "tag2": "secondtag", "tag3": "thirdtag"}
        blob = self._create_blob(tags=tags)

        # Act
        with pytest.raises(ResourceModifiedError):
            blob.get_block_list('all', if_tags_match_condition="\"condition tag\"='wrong tag'")
        block_list = blob.get_block_list('all', if_tags_match_condition="\"tag1\"='firsttag'")

        # Assert
        assert block_list is not None
        assert len(block_list[1]) == 0
        assert len(block_list[0]) == 0

    @BlobPreparer()
    @recorded_by_proxy
    def test_get_block_list_uncommitted_blocks(self, **kwargs):
        storage_account_name = kwargs.pop("storage_account_name")
        storage_account_key = kwargs.pop("storage_account_key")

        self._setup(storage_account_name, storage_account_key)
        blob_name = self._get_blob_reference()
        blob = self.bsc.get_blob_client(self.container_name, blob_name)
        blob.stage_block('1', b'AAA')
        blob.stage_block('2', b'BBB')
        blob.stage_block('3', b'CCC')

        # Act
        block_list = blob.get_block_list('uncommitted')

        # Assert
        assert block_list is not None
        assert len(block_list) == 2
        assert len(block_list[1]) == 3
        assert len(block_list[0]) == 0
        assert block_list[1][0].id == '1'
        assert block_list[1][0].size == 3
        assert block_list[1][1].id == '2'
        assert block_list[1][1].size == 3
        assert block_list[1][2].id == '3'
        assert block_list[1][2].size == 3

    @BlobPreparer()
    @recorded_by_proxy
    def test_get_block_list_committed_blocks(self, **kwargs):
        storage_account_name = kwargs.pop("storage_account_name")
        storage_account_key = kwargs.pop("storage_account_key")

        self._setup(storage_account_name, storage_account_key)
        blob_name = self._get_blob_reference()
        blob = self.bsc.get_blob_client(self.container_name, blob_name)
        blob.stage_block('1', b'AAA')
        blob.stage_block('2', b'BBB')
        blob.stage_block('3', b'CCC')

        block_list = [BlobBlock(block_id='1'), BlobBlock(block_id='2'), BlobBlock(block_id='3')]
        blob.commit_block_list(block_list)

        # Act
        block_list = blob.get_block_list('committed')

        # Assert
        assert block_list is not None
        assert len(block_list) == 2
        assert len(block_list[1]) == 0
        assert len(block_list[0]) == 3
        assert block_list[0][0].id == '1'
        assert block_list[0][0].size == 3
        assert block_list[0][1].id == '2'
        assert block_list[0][1].size == 3
        assert block_list[0][2].id == '3'
        assert block_list[0][2].size == 3

    @BlobPreparer()
    @recorded_by_proxy
    def test_create_small_block_blob_with_no_overwrite(self, **kwargs):
        storage_account_name = kwargs.pop("storage_account_name")
        storage_account_key = kwargs.pop("storage_account_key")

        self._setup(storage_account_name, storage_account_key)
        blob_name = self._get_blob_reference()
        blob = self.bsc.get_blob_client(self.container_name, blob_name)
        data1 = b'hello world'
        data2 = b'hello second world'

        # Act
        create_resp = blob.upload_blob(data1, overwrite=True)

        with pytest.raises(ResourceExistsError):
            blob.upload_blob(data2, overwrite=False)

        props = blob.get_blob_properties()

        # Assert
        self.assertBlobEqual(self.container_name, blob_name, data1)
        assert props.etag == create_resp.get('etag')
        assert props.last_modified == create_resp.get('last_modified')
        assert props.blob_type == BlobType.BlockBlob

    @BlobPreparer()
    @recorded_by_proxy
    def test_upload_blob_content_md5(self, **kwargs):
        storage_account_name = kwargs.pop("storage_account_name")
        storage_account_key = kwargs.pop("storage_account_key")

        self._setup(storage_account_name, storage_account_key)
        blob1_name = self._get_blob_reference(prefix="blob1")
        blob2_name = self._get_blob_reference(prefix="blob2")
        blob1 = self.bsc.get_blob_client(self.container_name, blob1_name)
        blob2 = self.bsc.get_blob_client(self.container_name, blob2_name)
        data1 = b'hello world'
        data2 = b'hello world this wont work'

        # Act
        blob1.upload_blob(data1, overwrite=True)
        blob1_md5 = blob1.get_blob_properties().content_settings.content_md5
        blob2_content_settings = ContentSettings(content_md5=blob1_md5)

        # Passing data that does not match the md5
        with pytest.raises(HttpResponseError):
            blob2.upload_blob(data2, content_settings=blob2_content_settings)
        # Correct data and corresponding md5
        blob2.upload_blob(data1, content_settings=blob2_content_settings)
        blob2_md5 = blob2.get_blob_properties().content_settings.content_md5
        assert blob1_md5 == blob2_md5

    @BlobPreparer()
    @recorded_by_proxy
    def test_create_small_block_blob_with_overwrite(self, **kwargs):
        storage_account_name = kwargs.pop("storage_account_name")
        storage_account_key = kwargs.pop("storage_account_key")

        self._setup(storage_account_name, storage_account_key)
        blob_name = self._get_blob_reference()
        blob = self.bsc.get_blob_client(self.container_name, blob_name)
        data1 = b'hello world'
        data2 = b'hello second world'

        # Act
        create_resp = blob.upload_blob(data1, overwrite=True)
        update_resp = blob.upload_blob(data2, overwrite=True)

        props = blob.get_blob_properties()

        # Assert
        self.assertBlobEqual(self.container_name, blob_name, data2)
        assert props.etag == update_resp.get('etag')
        assert props.last_modified == update_resp.get('last_modified')
        assert props.blob_type == BlobType.BlockBlob

    @BlobPreparer()
    @recorded_by_proxy
    def test_create_large_block_blob_with_no_overwrite(self, **kwargs):
        storage_account_name = kwargs.pop("storage_account_name")
        storage_account_key = kwargs.pop("storage_account_key")

        self._setup(storage_account_name, storage_account_key)
        blob_name = self._get_blob_reference()
        blob = self.bsc.get_blob_client(self.container_name, blob_name)
        data1 = self.get_random_bytes(LARGE_BLOB_SIZE)
        data2 = self.get_random_bytes(LARGE_BLOB_SIZE)

        # Act
        create_resp = blob.upload_blob(data1, overwrite=True, metadata={'blobdata': 'data1'})

        with pytest.raises(ResourceExistsError):
            blob.upload_blob(data2, overwrite=False, metadata={'blobdata': 'data2'})

        props = blob.get_blob_properties()

        # Assert
        self.assertBlobEqual(self.container_name, blob_name, data1)
        assert props.etag == create_resp.get('etag')
        assert props.last_modified == create_resp.get('last_modified')
        assert props.blob_type == BlobType.BlockBlob
        assert props.metadata == {'blobdata': 'data1'}
        assert props.size == LARGE_BLOB_SIZE

    @BlobPreparer()
    @recorded_by_proxy
    def test_create_large_block_blob_with_overwrite(self, **kwargs):
        storage_account_name = kwargs.pop("storage_account_name")
        storage_account_key = kwargs.pop("storage_account_key")

        self._setup(storage_account_name, storage_account_key)
        blob_name = self._get_blob_reference()
        blob = self.bsc.get_blob_client(self.container_name, blob_name)
        data1 = self.get_random_bytes(LARGE_BLOB_SIZE)
        data2 = self.get_random_bytes(LARGE_BLOB_SIZE + 512)

        # Act
        create_resp = blob.upload_blob(data1, overwrite=True, metadata={'blobdata': 'data1'})
        update_resp = blob.upload_blob(data2, overwrite=True, metadata={'blobdata': 'data2'})

        props = blob.get_blob_properties()

        # Assert
        self.assertBlobEqual(self.container_name, blob_name, data2)
        assert props.etag == update_resp.get('etag')
        assert props.last_modified == update_resp.get('last_modified')
        assert props.blob_type == BlobType.BlockBlob
        assert props.metadata == {'blobdata': 'data2'}
        assert props.size == LARGE_BLOB_SIZE + 512

    @BlobPreparer()
    @recorded_by_proxy
    def test_create_blob_from_bytes_single_put(self, **kwargs):
        storage_account_name = kwargs.pop("storage_account_name")
        storage_account_key = kwargs.pop("storage_account_key")

        self._setup(storage_account_name, storage_account_key)
        blob_name = self._get_blob_reference()
        blob = self.bsc.get_blob_client(self.container_name, blob_name)
        data = b'hello world'

        # Act
        create_resp = blob.upload_blob(data)
        props = blob.get_blob_properties()

        # Assert
        self.assertBlobEqual(self.container_name, blob_name, data)
        assert props.etag == create_resp.get('etag')
        assert props.last_modified == create_resp.get('last_modified')

    @BlobPreparer()
    @recorded_by_proxy
    def test_create_blob_from_0_bytes(self, **kwargs):
        storage_account_name = kwargs.pop("storage_account_name")
        storage_account_key = kwargs.pop("storage_account_key")

        self._setup(storage_account_name, storage_account_key)
        blob_name = self._get_blob_reference()
        blob = self.bsc.get_blob_client(self.container_name, blob_name)
        data = b''

        # Act
        create_resp = blob.upload_blob(data)
        props = blob.get_blob_properties()

        # Assert
        self.assertBlobEqual(self.container_name, blob_name, data)
        assert props.etag == create_resp.get('etag')
        assert props.last_modified == create_resp.get('last_modified')

    @BlobPreparer()
    @recorded_by_proxy
    def test_create_from_bytes_blob_unicode(self, **kwargs):
        storage_account_name = kwargs.pop("storage_account_name")
        storage_account_key = kwargs.pop("storage_account_key")

        self._setup(storage_account_name, storage_account_key)
        blob_name = self._get_blob_reference()
        blob = self.bsc.get_blob_client(self.container_name, blob_name)
        data = u'hello world'

        # Act
        create_resp = blob.upload_blob(data)
        props = blob.get_blob_properties()

        # Assert
        self.assertBlobEqual(self.container_name, blob_name, data)
        assert props.etag == create_resp.get('etag')
        assert props.last_modified == create_resp.get('last_modified')

    @BlobPreparer()
    @recorded_by_proxy
    def test_create_from_bytes_blob_unicode(self, **kwargs):
        storage_account_name = kwargs.pop("storage_account_name")
        storage_account_key = kwargs.pop("storage_account_key")

        self._setup(storage_account_name, storage_account_key)
        blob_name = self._get_blob_reference()
        blob = self.bsc.get_blob_client(self.container_name, blob_name)

        # Act
        data = u'hello world'
        create_resp = blob.upload_blob(data)
        props = blob.get_blob_properties()

        # Assert
        self.assertBlobEqual(self.container_name, blob_name, data.encode('utf-8'))
        assert props.etag == create_resp.get('etag')
        assert props.last_modified == create_resp.get('last_modified')

    @BlobPreparer()
    @recorded_by_proxy
    def test_create_from_bytes_blob_with_lease_id(self, **kwargs):
        storage_account_name = kwargs.pop("storage_account_name")
        storage_account_key = kwargs.pop("storage_account_key")

        self._setup(storage_account_name, storage_account_key)
        blob = self._create_blob()
        data = self.get_random_bytes(LARGE_BLOB_SIZE)
        lease = blob.acquire_lease(lease_id='00000000-1111-2222-3333-444444444444')

        # Act
        create_resp = blob.upload_blob(data, lease=lease)

        # Assert
        output = blob.download_blob(lease=lease)
        assert output.readall() == data
        assert output.properties.etag == create_resp.get('etag')
        assert output.properties.last_modified == create_resp.get('last_modified')

    @BlobPreparer()
    @recorded_by_proxy
    def test_create_blob_from_bytes_with_metadata(self, **kwargs):
        storage_account_name = kwargs.pop("storage_account_name")
        storage_account_key = kwargs.pop("storage_account_key")

        self._setup(storage_account_name, storage_account_key)
        blob_name = self._get_blob_reference()
        blob = self.bsc.get_blob_client(self.container_name, blob_name)
        data = self.get_random_bytes(LARGE_BLOB_SIZE)
        metadata = {'hello': 'world', 'number': '42'}

        # Act
        blob.upload_blob(data, metadata=metadata)

        # Assert
        md = blob.get_blob_properties().metadata
        assert md == metadata

    @BlobPreparer()
    @recorded_by_proxy
    def test_create_blob_from_bytes_with_properties(self, **kwargs):
        storage_account_name = kwargs.pop("storage_account_name")
        storage_account_key = kwargs.pop("storage_account_key")

        self._setup(storage_account_name, storage_account_key)
        blob_name = self._get_blob_reference()
        blob = self.bsc.get_blob_client(self.container_name, blob_name)
        data = self.get_random_bytes(LARGE_BLOB_SIZE)

        # Act
        content_settings=ContentSettings(
                content_type='image/png',
                content_language='spanish')
        blob.upload_blob(data, content_settings=content_settings)

        # Assert
        self.assertBlobEqual(self.container_name, blob_name, data)
        properties = blob.get_blob_properties()
        assert properties.content_settings.content_type == content_settings.content_type
        assert properties.content_settings.content_language == content_settings.content_language

    @BlobPreparer()
    @recorded_by_proxy
    def test_create_blob_from_bytes_with_progress(self, **kwargs):
        storage_account_name = kwargs.pop("storage_account_name")
        storage_account_key = kwargs.pop("storage_account_key")

        self._setup(storage_account_name, storage_account_key)
        blob_name = self._get_blob_reference()
        blob = self.bsc.get_blob_client(self.container_name, blob_name)
        data = self.get_random_bytes(LARGE_BLOB_SIZE)

        # Act
        progress = []
        def callback(response):
            current = response.context['upload_stream_current']
            total = response.context['data_stream_total']
            if current is not None:
                progress.append((current, total))

        create_resp = blob.upload_blob(data, raw_response_hook=callback)
        props = blob.get_blob_properties()

        # Assert
        self.assertBlobEqual(self.container_name, blob_name, data)
        self.assert_upload_progress(len(data), self.config.max_block_size, progress)
        assert props.etag == create_resp.get('etag')
        assert props.last_modified == create_resp.get('last_modified')

    @BlobPreparer()
    @recorded_by_proxy
    def test_create_blob_from_bytes_with_index(self, **kwargs):
        storage_account_name = kwargs.pop("storage_account_name")
        storage_account_key = kwargs.pop("storage_account_key")

        self._setup(storage_account_name, storage_account_key)
        blob_name = self._get_blob_reference()
        blob = self.bsc.get_blob_client(self.container_name, blob_name)
        data = self.get_random_bytes(LARGE_BLOB_SIZE)

        # Act
        blob.upload_blob(data[3:])

        # Assert
        assert data[3:] == blob.download_blob().readall()

    @BlobPreparer()
    @recorded_by_proxy
    def test_create_blob_from_bytes_with_index_and_count(self, **kwargs):
        storage_account_name = kwargs.pop("storage_account_name")
        storage_account_key = kwargs.pop("storage_account_key")

        self._setup(storage_account_name, storage_account_key)
        blob_name = self._get_blob_reference()
        blob = self.bsc.get_blob_client(self.container_name, blob_name)
        data = self.get_random_bytes(LARGE_BLOB_SIZE)

        # Act
        blob.upload_blob(data[3:], length=5)

        # Assert
        assert data[3:8] == blob.download_blob().readall()

    @BlobPreparer()
    @recorded_by_proxy
    def test_create_blob_from_bytes_with_index_and_count_and_properties(self, **kwargs):
        storage_account_name = kwargs.pop("storage_account_name")
        storage_account_key = kwargs.pop("storage_account_key")

        self._setup(storage_account_name, storage_account_key)
        blob_name = self._get_blob_reference()
        blob = self.bsc.get_blob_client(self.container_name, blob_name)
        data = self.get_random_bytes(LARGE_BLOB_SIZE)

        # Act
        content_settings=ContentSettings(
                content_type='image/png',
                content_language='spanish')
        blob.upload_blob(data[3:], length=5, content_settings=content_settings)

        # Assert
        assert data[3:8] == blob.download_blob().readall()
        properties = blob.get_blob_properties()
        assert properties.content_settings.content_type == content_settings.content_type
        assert properties.content_settings.content_language == content_settings.content_language

    @BlobPreparer()
    @recorded_by_proxy
    def test_create_blob_from_bytes_non_parallel(self, **kwargs):
        storage_account_name = kwargs.pop("storage_account_name")
        storage_account_key = kwargs.pop("storage_account_key")

        self._setup(storage_account_name, storage_account_key)
        blob_name = self._get_blob_reference()
        blob = self.bsc.get_blob_client(self.container_name, blob_name)
        data = self.get_random_bytes(LARGE_BLOB_SIZE)

        # Act
        blob.upload_blob(data, length=LARGE_BLOB_SIZE, max_concurrency=1)

        # Assert
        self.assertBlobEqual(self.container_name, blob.blob_name, data)

    @BlobPreparer()
    @recorded_by_proxy
    def test_create_blob_from_bytes_with_blob_tier_specified(self, **kwargs):
        storage_account_name = kwargs.pop("storage_account_name")
        storage_account_key = kwargs.pop("storage_account_key")

        # Arrange
        self._setup(storage_account_name, storage_account_key)
        blob_name = self._get_blob_reference()
        blob_client = self.bsc.get_blob_client(self.container_name, blob_name)
        data = b'hello world'
        blob_tier = StandardBlobTier.Cool

        # Act
        blob_client.upload_blob(data, standard_blob_tier=blob_tier)
        blob_properties = blob_client.get_blob_properties()

        # Assert
        assert blob_properties.blob_tier == blob_tier

    @BlobPreparer()
    @recorded_by_proxy
    def test_create_blob_from_path(self, **kwargs):
        storage_account_name = kwargs.pop("storage_account_name")
        storage_account_key = kwargs.pop("storage_account_key")

        self._setup(storage_account_name, storage_account_key)
        blob_name = self._get_blob_reference()
        blob = self.bsc.get_blob_client(self.container_name, blob_name)
        data = self.get_random_bytes(LARGE_BLOB_SIZE)
        FILE_PATH = 'create_blob_from_input.temp.{}.dat'.format(str(uuid.uuid4()))
        with open(FILE_PATH, 'wb') as stream:
            stream.write(data)

        # Act
        with open(FILE_PATH, 'rb') as stream:
            create_resp = blob.upload_blob(stream)
        props = blob.get_blob_properties()

        # Assert
        self.assertBlobEqual(self.container_name, blob_name, data)
        assert props.etag == create_resp.get('etag')
        assert props.last_modified == create_resp.get('last_modified')
        self._teardown(FILE_PATH)

    @BlobPreparer()
    @recorded_by_proxy
    def test_create_blob_from_path_non_parallel(self, **kwargs):
        storage_account_name = kwargs.pop("storage_account_name")
        storage_account_key = kwargs.pop("storage_account_key")

        self._setup(storage_account_name, storage_account_key)
        blob_name = self._get_blob_reference()
        blob = self.bsc.get_blob_client(self.container_name, blob_name)
        data = self.get_random_bytes(100)
        FILE_PATH = 'create_blob_from_path_non_par.temp.{}.dat'.format(str(uuid.uuid4()))
        with open(FILE_PATH, 'wb') as stream:
            stream.write(data)

        # Act
        with open(FILE_PATH, 'rb') as stream:
            create_resp = blob.upload_blob(stream, length=100, max_concurrency=1)
        props = blob.get_blob_properties()

        # Assert
        self.assertBlobEqual(self.container_name, blob_name, data)
        assert props.etag == create_resp.get('etag')
        assert props.last_modified == create_resp.get('last_modified')
        self._teardown(FILE_PATH)

    @BlobPreparer()
    @recorded_by_proxy
    def test_upload_blob_from_path_non_parallel_with_standard_blob_tier(self, **kwargs):
        storage_account_name = kwargs.pop("storage_account_name")
        storage_account_key = kwargs.pop("storage_account_key")

        # Arrange
        self._setup(storage_account_name, storage_account_key)
        blob_name = self._get_blob_reference()
        blob = self.bsc.get_blob_client(self.container_name, blob_name)
        data = self.get_random_bytes(100)
        FILE_PATH = '_path_non_parallel_with_standard_blob.temp.{}.dat'.format(str(uuid.uuid4()))
        with open(FILE_PATH, 'wb') as stream:
            stream.write(data)
        blob_tier = StandardBlobTier.Cool
        # Act
        with open(FILE_PATH, 'rb') as stream:
            blob.upload_blob(stream, length=100, max_concurrency=1, standard_blob_tier=blob_tier)
        props = blob.get_blob_properties()

        # Assert
        assert props.blob_tier == blob_tier
        self._teardown(FILE_PATH)

    @BlobPreparer()
    @recorded_by_proxy
    def test_create_blob_from_path_with_progress(self, **kwargs):
        storage_account_name = kwargs.pop("storage_account_name")
        storage_account_key = kwargs.pop("storage_account_key")

        self._setup(storage_account_name, storage_account_key)
        blob_name = self._get_blob_reference()
        blob = self.bsc.get_blob_client(self.container_name, blob_name)
        data = self.get_random_bytes(LARGE_BLOB_SIZE)
        FILE_PATH = 'create_blob_from_path_with_progr.temp.{}.dat'.format(str(uuid.uuid4()))
        with open(FILE_PATH, 'wb') as stream:
            stream.write(data)

        # Act
        progress = []
        def callback(response):
            current = response.context['upload_stream_current']
            total = response.context['data_stream_total']
            if current is not None:
                progress.append((current, total))

        with open(FILE_PATH, 'rb') as stream:
            blob.upload_blob(stream, raw_response_hook=callback)

        # Assert
        self.assertBlobEqual(self.container_name, blob_name, data)
        self.assert_upload_progress(len(data), self.config.max_block_size, progress)
        self._teardown(FILE_PATH)

    @BlobPreparer()
    @recorded_by_proxy
    def test_create_blob_from_path_with_properties(self, **kwargs):
        storage_account_name = kwargs.pop("storage_account_name")
        storage_account_key = kwargs.pop("storage_account_key")

        self._setup(storage_account_name, storage_account_key)
        blob_name = self._get_blob_reference()
        blob = self.bsc.get_blob_client(self.container_name, blob_name)
        data = self.get_random_bytes(LARGE_BLOB_SIZE)
        FILE_PATH = 'blob_from_path_with_properties.temp.{}.dat'.format(str(uuid.uuid4()))
        with open(FILE_PATH, 'wb') as stream:
            stream.write(data)

        # Act
        content_settings=ContentSettings(
            content_type='image/png',
            content_language='spanish')
        with open(FILE_PATH, 'rb') as stream:
            blob.upload_blob(stream, content_settings=content_settings)

        # Assert
        self.assertBlobEqual(self.container_name, blob_name, data)
        properties = blob.get_blob_properties()
        assert properties.content_settings.content_type == content_settings.content_type
        assert properties.content_settings.content_language == content_settings.content_language
        self._teardown(FILE_PATH)

    @BlobPreparer()
    @recorded_by_proxy
    def test_create_blob_from_stream_chunked_upload(self, **kwargs):
        storage_account_name = kwargs.pop("storage_account_name")
        storage_account_key = kwargs.pop("storage_account_key")

        self._setup(storage_account_name, storage_account_key)
        blob_name = self._get_blob_reference()
        blob = self.bsc.get_blob_client(self.container_name, blob_name)
        data = self.get_random_bytes(LARGE_BLOB_SIZE)
        FILE_PATH = 'blob_from_stream_chunked_up.temp.{}.dat'.format(str(uuid.uuid4()))
        with open(FILE_PATH, 'wb') as stream:
            stream.write(data)

        # Act
        with open(FILE_PATH, 'rb') as stream:
            create_resp = blob.upload_blob(stream)
        props = blob.get_blob_properties()

        # Assert
        self.assertBlobEqual(self.container_name, blob_name, data)
        assert props.etag == create_resp.get('etag')
        assert props.last_modified == create_resp.get('last_modified')
        self._teardown(FILE_PATH)

    @BlobPreparer()
    @recorded_by_proxy
    def test_create_from_stream_nonseek_chunk_upload_known_size(self, **kwargs):
        storage_account_name = kwargs.pop("storage_account_name")
        storage_account_key = kwargs.pop("storage_account_key")

        self._setup(storage_account_name, storage_account_key)
        blob_name = self._get_blob_reference()
        blob = self.bsc.get_blob_client(self.container_name, blob_name)
        data = self.get_random_bytes(LARGE_BLOB_SIZE)
        blob_size = len(data) - 66
        FILE_PATH = 'stream_nonseek_chunk_upld_knwn_size.temp.{}.dat'.format(str(uuid.uuid4()))
        with open(FILE_PATH, 'wb') as stream:
            stream.write(data)

        # Act
        with open(FILE_PATH, 'rb') as stream:
            non_seekable_file = NonSeekableStream(stream)
            blob.upload_blob(non_seekable_file, length=blob_size, max_concurrency=1)

        # Assert
        self.assertBlobEqual(self.container_name, blob_name, data[:blob_size])
        self._teardown(FILE_PATH)

    @BlobPreparer()
    @recorded_by_proxy
    def test_create_from_stream_nonseek_chunk_upld_unkwn_size(self, **kwargs):
        storage_account_name = kwargs.pop("storage_account_name")
        storage_account_key = kwargs.pop("storage_account_key")

        self._setup(storage_account_name, storage_account_key)
        blob_name = self._get_blob_reference()
        blob = self.bsc.get_blob_client(self.container_name, blob_name)
        data = self.get_random_bytes(LARGE_BLOB_SIZE)
        FILE_PATH = 'stream_nonseek_chunk_upld.temp.{}.dat'.format(str(uuid.uuid4()))
        with open(FILE_PATH, 'wb') as stream:
            stream.write(data)

        # Act
        with open(FILE_PATH, 'rb') as stream:
            non_seekable_file = NonSeekableStream(stream)
            blob.upload_blob(non_seekable_file, max_concurrency=1)

        # Assert
        self.assertBlobEqual(self.container_name, blob_name, data)
        self._teardown(FILE_PATH)

    @BlobPreparer()
    @recorded_by_proxy
    def test_create_blob_from_stream_with_progress_chunked_upload(self, **kwargs):
        storage_account_name = kwargs.pop("storage_account_name")
        storage_account_key = kwargs.pop("storage_account_key")

        self._setup(storage_account_name, storage_account_key)
        blob_name = self._get_blob_reference()
        blob = self.bsc.get_blob_client(self.container_name, blob_name)
        data = self.get_random_bytes(LARGE_BLOB_SIZE)
        FILE_PATH = 'stream_with_progress_chunked.temp.{}.dat'.format(str(uuid.uuid4()))
        with open(FILE_PATH, 'wb') as stream:
            stream.write(data)

        # Act
        progress = []
        def callback(response):
            current = response.context['upload_stream_current']
            total = response.context['data_stream_total']
            if current is not None:
                progress.append((current, total))

        with open(FILE_PATH, 'rb') as stream:
            blob.upload_blob(stream, raw_response_hook=callback)

        # Assert
        self.assertBlobEqual(self.container_name, blob_name, data)
        self.assert_upload_progress(len(data), self.config.max_block_size, progress)
        self._teardown(FILE_PATH)

    @BlobPreparer()
    @recorded_by_proxy
    def test_create_blob_from_stream_chunked_upload_with_count(self, **kwargs):
        storage_account_name = kwargs.pop("storage_account_name")
        storage_account_key = kwargs.pop("storage_account_key")

        self._setup(storage_account_name, storage_account_key)
        blob_name = self._get_blob_reference()
        blob = self.bsc.get_blob_client(self.container_name, blob_name)
        data = self.get_random_bytes(LARGE_BLOB_SIZE)
        FILE_PATH = 'chunked_upload_with_count.temp.{}.dat'.format(str(uuid.uuid4()))
        with open(FILE_PATH, 'wb') as stream:
            stream.write(data)

        # Act
        blob_size = len(data) - 301
        with open(FILE_PATH, 'rb') as stream:
            resp = blob.upload_blob(stream, length=blob_size)

        # Assert
        self.assertBlobEqual(self.container_name, blob_name, data[:blob_size])
        self._teardown(FILE_PATH)

    @BlobPreparer()
    @recorded_by_proxy
    def test_create_from_stream_chunk_upload_with_cntandrops(self, **kwargs):
        storage_account_name = kwargs.pop("storage_account_name")
        storage_account_key = kwargs.pop("storage_account_key")

        self._setup(storage_account_name, storage_account_key)
        blob_name = self._get_blob_reference()
        blob = self.bsc.get_blob_client(self.container_name, blob_name)
        data = self.get_random_bytes(LARGE_BLOB_SIZE)
        FILE_PATH = 'from_stream_chunk_upload_with_cntandrops.temp.{}.dat'.format(str(uuid.uuid4()))
        with open(FILE_PATH, 'wb') as stream:
            stream.write(data)

        # Act
        content_settings=ContentSettings(
            content_type='image/png',
            content_language='spanish')
        blob_size = len(data) - 301
        with open(FILE_PATH, 'rb') as stream:
            blob.upload_blob(stream, length=blob_size, content_settings=content_settings)

        # Assert
        self.assertBlobEqual(self.container_name, blob_name, data[:blob_size])
        properties = blob.get_blob_properties()
        assert properties.content_settings.content_type == content_settings.content_type
        assert properties.content_settings.content_language == content_settings.content_language
        self._teardown(FILE_PATH)

    @BlobPreparer()
    @recorded_by_proxy
    def test_create_blob_from_stream_chunked_upload_with_properties(self, **kwargs):
        storage_account_name = kwargs.pop("storage_account_name")
        storage_account_key = kwargs.pop("storage_account_key")

        self._setup(storage_account_name, storage_account_key)
        blob_name = self._get_blob_reference()
        blob = self.bsc.get_blob_client(self.container_name, blob_name)
        data = self.get_random_bytes(LARGE_BLOB_SIZE)
        FILE_PATH = 'stream_chunked_upload_with_properties.temp.{}.dat'.format(str(uuid.uuid4()))
        with open(FILE_PATH, 'wb') as stream:
            stream.write(data)

        # Act
        content_settings=ContentSettings(
            content_type='image/png',
            content_language='spanish')
        with open(FILE_PATH, 'rb') as stream:
            blob.upload_blob(stream, content_settings=content_settings)

        # Assert
        self.assertBlobEqual(self.container_name, blob_name, data)
        properties = blob.get_blob_properties()
        assert properties.content_settings.content_type == content_settings.content_type
        assert properties.content_settings.content_language == content_settings.content_language
        self._teardown(FILE_PATH)

    @pytest.mark.live_test_only
    @BlobPreparer()
    def test_create_blob_from_stream_chunked_upload_with_properties_parallel(self, **kwargs):
        # parallel tests introduce random order of requests, can only run live
        storage_account_name = kwargs.pop("storage_account_name")
        storage_account_key = kwargs.pop("storage_account_key")

        # Arrange
        self._setup(storage_account_name, storage_account_key)
        blob_name = self._get_blob_reference()
        blob = self.bsc.get_blob_client(self.container_name, blob_name)
        data = self.get_random_bytes(LARGE_BLOB_SIZE)
        FILE_PATH = 'stream_chunked_upload_with_properties.temp.{}.dat'.format(str(uuid.uuid4()))
        with open(FILE_PATH, 'wb') as stream:
            stream.write(data)
        blob_tier = StandardBlobTier.Cool

        # Act
        content_settings = ContentSettings(
            content_type='image/png',
            content_language='spanish')
        with open(FILE_PATH, 'rb') as stream:
            blob.upload_blob(stream, content_settings=content_settings, max_concurrency=2, standard_blob_tier=blob_tier)

        properties = blob.get_blob_properties()

        # Assert
        assert properties.blob_tier == blob_tier
        self._teardown(FILE_PATH)

    @BlobPreparer()
    @recorded_by_proxy
    def test_create_blob_from_text(self, **kwargs):
        storage_account_name = kwargs.pop("storage_account_name")
        storage_account_key = kwargs.pop("storage_account_key")

        self._setup(storage_account_name, storage_account_key)
        blob_name = self._get_blob_reference()
        blob = self.bsc.get_blob_client(self.container_name, blob_name)
        text = u'hello 啊齄丂狛狜 world'
        data = text.encode('utf-8')

        # Act
        create_resp = blob.upload_blob(text)
        props = blob.get_blob_properties()

        # Assert
        self.assertBlobEqual(self.container_name, blob_name, data)
        assert props.etag == create_resp.get('etag')
        assert props.last_modified == create_resp.get('last_modified')

    @BlobPreparer()
    @recorded_by_proxy
    def test_create_blob_from_text_with_encoding(self, **kwargs):
        storage_account_name = kwargs.pop("storage_account_name")
        storage_account_key = kwargs.pop("storage_account_key")

        self._setup(storage_account_name, storage_account_key)
        blob_name = self._get_blob_reference()
        blob = self.bsc.get_blob_client(self.container_name, blob_name)
        text = u'hello 啊齄丂狛狜 world'
        data = text.encode('utf-16')

        # Act
        blob.upload_blob(text, encoding='utf-16')

        # Assert
        self.assertBlobEqual(self.container_name, blob_name, data)

    @BlobPreparer()
    @recorded_by_proxy
    def test_create_blob_from_text_with_encoding_and_progress(self, **kwargs):
        storage_account_name = kwargs.pop("storage_account_name")
        storage_account_key = kwargs.pop("storage_account_key")

        self._setup(storage_account_name, storage_account_key)
        blob_name = self._get_blob_reference()
        blob = self.bsc.get_blob_client(self.container_name, blob_name)
        text = u'hello 啊齄丂狛狜 world'
        data = text.encode('utf-16')

        # Act
        progress = []
        def callback(response):
            current = response.context['upload_stream_current']
            total = response.context['data_stream_total']
            if current is not None:
                progress.append((current, total))

        blob.upload_blob(text, encoding='utf-16', raw_response_hook=callback)

        # Assert
        self.assertBlobEqual(self.container_name, blob_name, data)
        self.assert_upload_progress(len(data), self.config.max_block_size, progress)

    @BlobPreparer()
    @recorded_by_proxy
    def test_create_blob_from_text_chunked_upload(self, **kwargs):
        storage_account_name = kwargs.pop("storage_account_name")
        storage_account_key = kwargs.pop("storage_account_key")

        self._setup(storage_account_name, storage_account_key)
        blob_name = self._get_blob_reference()
        blob = self.bsc.get_blob_client(self.container_name, blob_name)
        data = self.get_random_text_data(LARGE_BLOB_SIZE)
        encoded_data = data.encode('utf-8')

        # Act
        blob.upload_blob(data)

        # Assert
        self.assertBlobEqual(self.container_name, blob_name, encoded_data)

        # Assert
        self.assertBlobEqual(self.container_name, blob_name, encoded_data)

    @BlobPreparer()
    @recorded_by_proxy
    def test_create_blob_with_md5(self, **kwargs):
        storage_account_name = kwargs.pop("storage_account_name")
        storage_account_key = kwargs.pop("storage_account_key")

        self._setup(storage_account_name, storage_account_key)
        blob_name = self._get_blob_reference()
        blob = self.bsc.get_blob_client(self.container_name, blob_name)
        data = b'hello world'

        # Act
        blob.upload_blob(data, validate_content=True)

        # Assert

    @BlobPreparer()
    @recorded_by_proxy
    def test_create_blob_with_md5_chunked(self, **kwargs):
        storage_account_name = kwargs.pop("storage_account_name")
        storage_account_key = kwargs.pop("storage_account_key")

        # parallel tests introduce random order of requests, can only run live

        self._setup(storage_account_name, storage_account_key)
        blob_name = self._get_blob_reference()
        blob = self.bsc.get_blob_client(self.container_name, blob_name)
        data = self.get_random_bytes(LARGE_BLOB_SIZE)

        # Act
        blob.upload_blob(data, validate_content=True)

        # Assert

    @BlobPreparer()
    @recorded_by_proxy
    def test_upload_progress_single_put(self, **kwargs):
        storage_account_name = kwargs.pop("storage_account_name")
        storage_account_key = kwargs.pop("storage_account_key")

        self._setup(storage_account_name, storage_account_key)
        blob_name = self._get_blob_reference()
        data = b'a' * 5 * 1024

        progress = ProgressTracker(len(data), len(data))

        # Act
        blob_client = BlobClient(
            self.account_url(storage_account_name, 'blob'),
            self.container_name, blob_name,
            credential=storage_account_key)

        blob_client.upload_blob(
            data,
            blob_type=BlobType.BlockBlob,
            overwrite=True,
            max_concurrency=1,
            progress_hook=progress.assert_progress)

        # Assert
        progress.assert_complete()

    @BlobPreparer()
    @recorded_by_proxy
    def test_upload_progress_chunked_non_parallel(self, **kwargs):
        storage_account_name = kwargs.pop("storage_account_name")
        storage_account_key = kwargs.pop("storage_account_key")

        self._setup(storage_account_name, storage_account_key)
        blob_name = self._get_blob_reference()
        data = b'a' * 5 * 1024

        progress = ProgressTracker(len(data), 1024)

        # Act
        blob_client = BlobClient(
            self.account_url(storage_account_name, 'blob'),
            self.container_name, blob_name,
            credential=storage_account_key,
            max_single_put_size=1024, max_block_size=1024)

        blob_client.upload_blob(
            data,
            blob_type=BlobType.BlockBlob,
            overwrite=True,
            max_concurrency=1,
            progress_hook=progress.assert_progress)

        # Assert
        progress.assert_complete()

    @pytest.mark.live_test_only
    @BlobPreparer()
    def test_upload_progress_chunked_parallel(self, **kwargs):
        # parallel tests introduce random order of requests, can only run live
        storage_account_name = kwargs.pop("storage_account_name")
        storage_account_key = kwargs.pop("storage_account_key")

        self._setup(storage_account_name, storage_account_key)
        blob_name = self._get_blob_reference()
        data = b'a' * 5 * 1024

        progress = ProgressTracker(len(data), 1024)

        # Act
        blob_client = BlobClient(
            self.account_url(storage_account_name, 'blob'),
            self.container_name, blob_name,
            credential=storage_account_key,
            max_single_put_size=1024, max_block_size=1024)

        blob_client.upload_blob(
            data,
            blob_type=BlobType.BlockBlob,
            overwrite=True,
            max_concurrency=3,
            progress_hook=progress.assert_progress)

        # Assert
        progress.assert_complete()

    @pytest.mark.live_test_only
    @BlobPreparer()
    def test_upload_progress_unknown_size(self, **kwargs):
        # parallel tests introduce random order of requests, can only run live
        storage_account_name = kwargs.pop("storage_account_name")
        storage_account_key = kwargs.pop("storage_account_key")

        self._setup(storage_account_name, storage_account_key)
        blob_name = self._get_blob_reference()
        data = b'a' * 5 * 1024

        progress = ProgressTracker(len(data), 1024)
        stream = NonSeekableStream(BytesIO(data))

        # Act
        blob_client = BlobClient(
            self.account_url(storage_account_name, 'blob'),
            self.container_name, blob_name,
            credential=storage_account_key,
            max_single_put_size=1024, max_block_size=1024)

        blob_client.upload_blob(
            data=stream,
            blob_type=BlobType.BlockBlob,
            overwrite=True,
            max_concurrency=3,
            progress_hook=progress.assert_progress)

        # Assert
        progress.assert_complete()

    @BlobPreparer()
<<<<<<< HEAD
    def test_upload_blob_checksum(self, **kwargs):
=======
    @recorded_by_proxy
    def test_upload_blob_with_tier_specified_cold(self, **kwargs):
>>>>>>> e5f061f4
        storage_account_name = kwargs.pop("storage_account_name")
        storage_account_key = kwargs.pop("storage_account_key")

        self._setup(storage_account_name, storage_account_key)
<<<<<<< HEAD

        blob_name = self._get_blob_reference()
        data = b'Hello World Checksum!'

        blob_client = BlobClient(
            self.account_url(storage_account_name, 'blob'),
            self.container_name, blob_name,
            credential=storage_account_key)

        blob_client.upload_blob(data, overwrite=True, checksum='md5')
        blob_client.upload_blob(data, overwrite=True, checksum='crc64')

    @BlobPreparer()
    def test_upload_blob_checksum_chunks(self, **kwargs):
        storage_account_name = kwargs.pop("storage_account_name")
        storage_account_key = kwargs.pop("storage_account_key")

        self._setup(storage_account_name, storage_account_key)

        blob_name = self._get_blob_reference()
        data = b'12345' * 1024

        blob_client = BlobClient(
            self.account_url(storage_account_name, 'blob'),
            self.container_name, blob_name,
            credential=storage_account_key,
            max_single_put_size=1024, max_block_size=1024)

        blob_client.upload_blob(data, overwrite=True, checksum='md5')
        assert blob_client.download_blob().readall() == data

        blob_client.upload_blob(data, overwrite=True, checksum='crc64')
        assert blob_client.download_blob().readall() == data

=======
        self._create_blob(standard_blob_tier=StandardBlobTier.Cold)
        blob_name = self._get_blob_reference()
        blob = self.bsc.get_blob_client(self.container_name, blob_name)

        # Act
        props = blob.get_blob_properties()

        # Assert
        assert props.blob_tier == StandardBlobTier.Cold

    @BlobPreparer()
    @recorded_by_proxy
    def test_copy_blob_with_cold_tier(self, **kwargs):
        storage_account_name = kwargs.pop("storage_account_name")
        storage_account_key = kwargs.pop("storage_account_key")

        # Arrange
        self._setup(storage_account_name, storage_account_key)
        self._create_blob(standard_blob_tier=StandardBlobTier.Cold)
        blob_name = self._get_blob_reference()
        self.bsc.get_blob_client(self.container_name, blob_name)

        # Act
        sourceblob = '{0}/{1}/{2}'.format(
            self.account_url(storage_account_name, "blob"), self.container_name, blob_name)

        copyblob = self.bsc.get_blob_client(self.container_name, 'blob1copy')
        blob_tier = StandardBlobTier.Cold
        copyblob.start_copy_from_url(sourceblob, standard_blob_tier=blob_tier)

        copy_blob_properties = copyblob.get_blob_properties()

        # Assert
        assert copy_blob_properties.blob_tier == blob_tier

    @BlobPreparer()
    @recorded_by_proxy
    def test_set_blob_tier_cold_tier(self, **kwargs):
        storage_account_name = kwargs.pop("storage_account_name")
        storage_account_key = kwargs.pop("storage_account_key")

        self._setup(storage_account_name, storage_account_key)
        blob_name = self._get_blob_reference()
        self._create_blob(standard_blob_tier=StandardBlobTier.Hot)
        blob = self.bsc.get_blob_client(self.container_name, blob_name)
        blob.set_standard_blob_tier(StandardBlobTier.Cold)

        # Act
        props = blob.get_blob_properties()

        # Assert
        assert props.blob_tier == StandardBlobTier.Cold
>>>>>>> e5f061f4

#------------------------------------------------------------------------------<|MERGE_RESOLUTION|>--- conflicted
+++ resolved
@@ -1781,17 +1781,71 @@
         progress.assert_complete()
 
     @BlobPreparer()
-<<<<<<< HEAD
+    @recorded_by_proxy
+    def test_upload_blob_with_tier_specified_cold(self, **kwargs):
+        storage_account_name = kwargs.pop("storage_account_name")
+        storage_account_key = kwargs.pop("storage_account_key")
+
+        self._setup(storage_account_name, storage_account_key)
+        self._create_blob(standard_blob_tier=StandardBlobTier.Cold)
+        blob_name = self._get_blob_reference()
+        blob = self.bsc.get_blob_client(self.container_name, blob_name)
+
+        # Act
+        props = blob.get_blob_properties()
+
+        # Assert
+        assert props.blob_tier == StandardBlobTier.Cold
+
+    @BlobPreparer()
+    @recorded_by_proxy
+    def test_copy_blob_with_cold_tier(self, **kwargs):
+        storage_account_name = kwargs.pop("storage_account_name")
+        storage_account_key = kwargs.pop("storage_account_key")
+
+        # Arrange
+        self._setup(storage_account_name, storage_account_key)
+        self._create_blob(standard_blob_tier=StandardBlobTier.Cold)
+        blob_name = self._get_blob_reference()
+        self.bsc.get_blob_client(self.container_name, blob_name)
+
+        # Act
+        sourceblob = '{0}/{1}/{2}'.format(
+            self.account_url(storage_account_name, "blob"), self.container_name, blob_name)
+
+        copyblob = self.bsc.get_blob_client(self.container_name, 'blob1copy')
+        blob_tier = StandardBlobTier.Cold
+        copyblob.start_copy_from_url(sourceblob, standard_blob_tier=blob_tier)
+
+        copy_blob_properties = copyblob.get_blob_properties()
+
+        # Assert
+        assert copy_blob_properties.blob_tier == blob_tier
+
+    @BlobPreparer()
+    @recorded_by_proxy
+    def test_set_blob_tier_cold_tier(self, **kwargs):
+        storage_account_name = kwargs.pop("storage_account_name")
+        storage_account_key = kwargs.pop("storage_account_key")
+
+        self._setup(storage_account_name, storage_account_key)
+        blob_name = self._get_blob_reference()
+        self._create_blob(standard_blob_tier=StandardBlobTier.Hot)
+        blob = self.bsc.get_blob_client(self.container_name, blob_name)
+        blob.set_standard_blob_tier(StandardBlobTier.Cold)
+
+        # Act
+        props = blob.get_blob_properties()
+
+        # Assert
+        assert props.blob_tier == StandardBlobTier.Cold
+
+    @BlobPreparer()
     def test_upload_blob_checksum(self, **kwargs):
-=======
-    @recorded_by_proxy
-    def test_upload_blob_with_tier_specified_cold(self, **kwargs):
->>>>>>> e5f061f4
-        storage_account_name = kwargs.pop("storage_account_name")
-        storage_account_key = kwargs.pop("storage_account_key")
-
-        self._setup(storage_account_name, storage_account_key)
-<<<<<<< HEAD
+        storage_account_name = kwargs.pop("storage_account_name")
+        storage_account_key = kwargs.pop("storage_account_key")
+
+        self._setup(storage_account_name, storage_account_key)
 
         blob_name = self._get_blob_reference()
         data = b'Hello World Checksum!'
@@ -1826,59 +1880,4 @@
         blob_client.upload_blob(data, overwrite=True, checksum='crc64')
         assert blob_client.download_blob().readall() == data
 
-=======
-        self._create_blob(standard_blob_tier=StandardBlobTier.Cold)
-        blob_name = self._get_blob_reference()
-        blob = self.bsc.get_blob_client(self.container_name, blob_name)
-
-        # Act
-        props = blob.get_blob_properties()
-
-        # Assert
-        assert props.blob_tier == StandardBlobTier.Cold
-
-    @BlobPreparer()
-    @recorded_by_proxy
-    def test_copy_blob_with_cold_tier(self, **kwargs):
-        storage_account_name = kwargs.pop("storage_account_name")
-        storage_account_key = kwargs.pop("storage_account_key")
-
-        # Arrange
-        self._setup(storage_account_name, storage_account_key)
-        self._create_blob(standard_blob_tier=StandardBlobTier.Cold)
-        blob_name = self._get_blob_reference()
-        self.bsc.get_blob_client(self.container_name, blob_name)
-
-        # Act
-        sourceblob = '{0}/{1}/{2}'.format(
-            self.account_url(storage_account_name, "blob"), self.container_name, blob_name)
-
-        copyblob = self.bsc.get_blob_client(self.container_name, 'blob1copy')
-        blob_tier = StandardBlobTier.Cold
-        copyblob.start_copy_from_url(sourceblob, standard_blob_tier=blob_tier)
-
-        copy_blob_properties = copyblob.get_blob_properties()
-
-        # Assert
-        assert copy_blob_properties.blob_tier == blob_tier
-
-    @BlobPreparer()
-    @recorded_by_proxy
-    def test_set_blob_tier_cold_tier(self, **kwargs):
-        storage_account_name = kwargs.pop("storage_account_name")
-        storage_account_key = kwargs.pop("storage_account_key")
-
-        self._setup(storage_account_name, storage_account_key)
-        blob_name = self._get_blob_reference()
-        self._create_blob(standard_blob_tier=StandardBlobTier.Hot)
-        blob = self.bsc.get_blob_client(self.container_name, blob_name)
-        blob.set_standard_blob_tier(StandardBlobTier.Cold)
-
-        # Act
-        props = blob.get_blob_properties()
-
-        # Assert
-        assert props.blob_tier == StandardBlobTier.Cold
->>>>>>> e5f061f4
-
 #------------------------------------------------------------------------------