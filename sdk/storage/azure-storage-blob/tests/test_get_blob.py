# coding: utf-8

# -------------------------------------------------------------------------
# Copyright (c) Microsoft Corporation. All rights reserved.
# Licensed under the MIT License. See License.txt in the project root for
# license information.
# --------------------------------------------------------------------------
import os
import uuid

import pytest

from _shared.testcase import StorageTestCase, GlobalStorageAccountPreparer
from azure.core.exceptions import HttpResponseError
from azure.storage.blob import (
    BlobServiceClient,
    StorageErrorCode,
<<<<<<< HEAD
    BlobProperties,
    ContentSettings)
=======
    BlobProperties
)
from _shared.testcase import GlobalStorageAccountPreparer
from devtools_testutils.storage import StorageTestCase
>>>>>>> 03268e89

# ------------------------------------------------------------------------------
TEST_BLOB_PREFIX = 'blob'


# ------------------------------------------------------------------------------

class StorageGetBlobTest(StorageTestCase):
    def _setup(self, storage_account, key):
        # test chunking functionality by reducing the threshold
        # for chunking and the size of each chunk, otherwise
        # the tests would take too long to execute
        self.bsc = BlobServiceClient(
            self.account_url(storage_account, "blob"),
            credential=key,
            max_single_get_size=1024,
            max_chunk_get_size=1024)
        self.config = self.bsc._config
        self.container_name = self.get_resource_name('utcontainer')

        if self.is_live:
            container = self.bsc.get_container_client(self.container_name)
            try:
                container.create_container()
            except:
                pass

        self.byte_blob = self.get_resource_name('byteblob')
        self.byte_data = self.get_random_bytes(64 * 1024 + 5)

        if self.is_live:
            blob = self.bsc.get_blob_client(self.container_name, self.byte_blob)
            blob.upload_blob(self.byte_data, overwrite=True)

    def _teardown(self, file_name):
        if path.isfile(file_name):
            try:
                remove(file_name)
            except:
                pass


    # --Helpers-----------------------------------------------------------------

    def _get_blob_reference(self):
        return self.get_resource_name(TEST_BLOB_PREFIX)

    class NonSeekableFile(object):
        def __init__(self, wrapped_file):
            self.wrapped_file = wrapped_file

        def write(self, data):
            self.wrapped_file.write(data)

        def read(self, count):
            return self.wrapped_file.read(count)

        def seekable(self):
            return False

    # -- Get test cases for blobs ----------------------------------------------

    @GlobalStorageAccountPreparer()
    def test_unicode_get_blob_unicode_data(self, resource_group, location, storage_account, storage_account_key):
        self._setup(storage_account, storage_account_key)
        blob_data = u'hello world啊齄丂狛狜'.encode('utf-8')
        blob_name = self._get_blob_reference()
        blob = self.bsc.get_blob_client(self.container_name, blob_name)
        blob.upload_blob(blob_data)

        # Act
        content = blob.download_blob()

        # Assert
        self.assertIsInstance(content.properties, BlobProperties)
        self.assertEqual(content.readall(), blob_data)

    @GlobalStorageAccountPreparer()
    def test_unicode_get_blob_binary_data(self, resource_group, location, storage_account, storage_account_key):
        self._setup(storage_account, storage_account_key)
        base64_data = 'AAECAwQFBgcICQoLDA0ODxAREhMUFRYXGBkaGxwdHh8gISIjJCUmJygpKissLS4vMDEyMzQ1Njc4OTo7PD0+P0BBQkNERUZHSElKS0xNTk9QUVJTVFVWV1hZWltcXV5fYGFiY2RlZmdoaWprbG1ub3BxcnN0dXZ3eHl6e3x9fn+AgYKDhIWGh4iJiouMjY6PkJGSk5SVlpeYmZqbnJ2en6ChoqOkpaanqKmqq6ytrq+wsbKztLW2t7i5uru8vb6/wMHCw8TFxsfIycrLzM3Oz9DR0tPU1dbX2Nna29zd3t/g4eLj5OXm5+jp6uvs7e7v8PHy8/T19vf4+fr7/P3+/wABAgMEBQYHCAkKCwwNDg8QERITFBUWFxgZGhscHR4fICEiIyQlJicoKSorLC0uLzAxMjM0NTY3ODk6Ozw9Pj9AQUJDREVGR0hJSktMTU5PUFFSU1RVVldYWVpbXF1eX2BhYmNkZWZnaGlqa2xtbm9wcXJzdHV2d3h5ent8fX5/gIGCg4SFhoeIiYqLjI2Oj5CRkpOUlZaXmJmam5ydnp+goaKjpKWmp6ipqqusra6vsLGys7S1tre4ubq7vL2+v8DBwsPExcbHyMnKy8zNzs/Q0dLT1NXW19jZ2tvc3d7f4OHi4+Tl5ufo6err7O3u7/Dx8vP09fb3+Pn6+/z9/v8AAQIDBAUGBwgJCgsMDQ4PEBESExQVFhcYGRobHB0eHyAhIiMkJSYnKCkqKywtLi8wMTIzNDU2Nzg5Ojs8PT4/QEFCQ0RFRkdISUpLTE1OT1BRUlNUVVZXWFlaW1xdXl9gYWJjZGVmZ2hpamtsbW5vcHFyc3R1dnd4eXp7fH1+f4CBgoOEhYaHiImKi4yNjo+QkZKTlJWWl5iZmpucnZ6foKGio6SlpqeoqaqrrK2ur7CxsrO0tba3uLm6u7y9vr/AwcLDxMXGx8jJysvMzc7P0NHS09TV1tfY2drb3N3e3+Dh4uPk5ebn6Onq6+zt7u/w8fLz9PX29/j5+vv8/f7/AAECAwQFBgcICQoLDA0ODxAREhMUFRYXGBkaGxwdHh8gISIjJCUmJygpKissLS4vMDEyMzQ1Njc4OTo7PD0+P0BBQkNERUZHSElKS0xNTk9QUVJTVFVWV1hZWltcXV5fYGFiY2RlZmdoaWprbG1ub3BxcnN0dXZ3eHl6e3x9fn+AgYKDhIWGh4iJiouMjY6PkJGSk5SVlpeYmZqbnJ2en6ChoqOkpaanqKmqq6ytrq+wsbKztLW2t7i5uru8vb6/wMHCw8TFxsfIycrLzM3Oz9DR0tPU1dbX2Nna29zd3t/g4eLj5OXm5+jp6uvs7e7v8PHy8/T19vf4+fr7/P3+/w=='
        binary_data = base64.b64decode(base64_data)

        blob_name = self._get_blob_reference()
        blob = self.bsc.get_blob_client(self.container_name, blob_name)
        blob.upload_blob(binary_data)

        # Act
        content = blob.download_blob()

        # Assert
        self.assertIsInstance(content.properties, BlobProperties)
        self.assertEqual(content.readall(), binary_data)

    @GlobalStorageAccountPreparer()
    def test_get_blob_no_content(self, resource_group, location, storage_account, storage_account_key):
        self._setup(storage_account, storage_account_key)
        blob_data = b''
        blob_name = self._get_blob_reference()
        blob = self.bsc.get_blob_client(self.container_name, blob_name)
        blob.upload_blob(blob_data)

        # Act
        content = blob.download_blob()

        # Assert
        self.assertEqual(blob_data, content.readall())
        self.assertEqual(0, content.properties.size)

    @pytest.mark.live_test_only
    @GlobalStorageAccountPreparer()
    def test_get_blob_to_bytes(self, resource_group, location, storage_account, storage_account_key):
        # parallel tests introduce random order of requests, can only run live

        self._setup(storage_account, storage_account_key)
        blob = self.bsc.get_blob_client(self.container_name, self.byte_blob)

        # Act
        content = blob.download_blob(max_concurrency=2).readall()

        # Assert
        self.assertEqual(self.byte_data, content)

    @pytest.mark.live_test_only
    @GlobalStorageAccountPreparer()
    def test_get_blob_in_raw_stream(self, resource_group, location, storage_account, storage_account_key):
        # recording mechanism cannot detect the decompress option properly, it always try to decompress the body
        # as long as the content-encoding header is in response, so mark this as live test only
        self._setup(storage_account, storage_account_key)
        blob_name = self._get_blob_reference()
        blob = self.bsc.get_blob_client(self.container_name, blob_name)
        file_path = os.path.abspath(os.path.join(os.path.abspath(__file__), "..", "./resources/testgzip.txt.gz"))

        with open(file_path, 'rb') as stream:
            data = stream.read()
            blob.upload_blob(data, content_settings=ContentSettings(content_encoding='gzip'), overwrite=True)

        content = blob.download_blob(offset=1024, length=512, decompress=False).readall()

        # Assert
        self.assertEqual(data[1024: 1024 + 512], content)

    @pytest.mark.live_test_only
    @GlobalStorageAccountPreparer()
    def test_ranged_get_blob_to_bytes_with_single_byte(self, resource_group, location, storage_account, storage_account_key):
        # parallel tests introduce random order of requests, can only run live

        self._setup(storage_account, storage_account_key)
        blob = self.bsc.get_blob_client(self.container_name, self.byte_blob)

        # Act
        content = blob.download_blob(offset=0, length=1).readall()

        # Assert
        self.assertEqual(1, len(content))
        self.assertEqual(self.byte_data[0], content[0])

        # Act
        content = blob.download_blob(offset=5, length=1).readall()

        # Assert
        self.assertEqual(1, len(content))
        self.assertEqual(self.byte_data[5], content[0])

    @GlobalStorageAccountPreparer()
    def test_ranged_get_blob_to_bytes_with_zero_byte(self, resource_group, location, storage_account, storage_account_key):
        self._setup(storage_account, storage_account_key)
        blob_data = b''
        blob_name = self._get_blob_reference()
        blob = self.bsc.get_blob_client(self.container_name, blob_name)
        blob.upload_blob(blob_data)

        # Act
        # the get request should fail in this case since the blob is empty and yet there is a range specified
        with self.assertRaises(HttpResponseError) as e:
            blob.download_blob(offset=0, length=5)
        self.assertEqual(StorageErrorCode.invalid_range, e.exception.error_code)

        with self.assertRaises(HttpResponseError) as e:
            blob.download_blob(offset=3, length=5)
        self.assertEqual(StorageErrorCode.invalid_range, e.exception.error_code)

    @GlobalStorageAccountPreparer()
    def test_ranged_get_blob_with_missing_start_range(self, resource_group, location, storage_account, storage_account_key):
        self._setup(storage_account, storage_account_key)
        blob_data = b'foobar'
        blob_name = self._get_blob_reference()
        blob = self.bsc.get_blob_client(self.container_name, blob_name)
        blob.upload_blob(blob_data)

        # Act
        # the get request should fail fast in this case since start_range is missing while end_range is specified
        with self.assertRaises(ValueError):
            blob.download_blob(length=3)

    @pytest.mark.live_test_only
    @GlobalStorageAccountPreparer()
    def test_get_blob_to_bytes_snapshot(self, resource_group, location, storage_account, storage_account_key):
        # parallel tests introduce random order of requests, can only run live

        self._setup(storage_account, storage_account_key)
        blob = self.bsc.get_blob_client(self.container_name, self.byte_blob)
        snapshot_ref = blob.create_snapshot()
        snapshot = self.bsc.get_blob_client(self.container_name, self.byte_blob, snapshot=snapshot_ref)

        blob.upload_blob(self.byte_data, overwrite=True) # Modify the blob so the Etag no longer matches

        # Act
        content = snapshot.download_blob(max_concurrency=2).readall()

        # Assert
        self.assertEqual(self.byte_data, content)

    @pytest.mark.live_test_only
    @GlobalStorageAccountPreparer()
    def test_get_blob_to_bytes_with_progress(self, resource_group, location, storage_account, storage_account_key):
        # parallel tests introduce random order of requests, can only run live

        self._setup(storage_account, storage_account_key)
        progress = []
        blob = self.bsc.get_blob_client(self.container_name, self.byte_blob)

        def callback(response):
            current = response.context['download_stream_current']
            total = response.context['data_stream_total']
            progress.append((current, total))

        # Act
        content = blob.download_blob(raw_response_hook=callback, max_concurrency=2).readall()

        # Assert
        self.assertEqual(self.byte_data, content)
        self.assert_download_progress(
            len(self.byte_data),
            self.config.max_chunk_get_size,
            self.config.max_single_get_size,
            progress)

    @GlobalStorageAccountPreparer()
    def test_get_blob_to_bytes_non_parallel(self, resource_group, location, storage_account, storage_account_key):
        self._setup(storage_account, storage_account_key)
        progress = []
        blob = self.bsc.get_blob_client(self.container_name, self.byte_blob)

        def callback(response):
            current = response.context['download_stream_current']
            total = response.context['data_stream_total']
            progress.append((current, total))

        # Act
        content = blob.download_blob(raw_response_hook=callback, max_concurrency=1).readall()

        # Assert
        self.assertEqual(self.byte_data, content)
        self.assert_download_progress(
            len(self.byte_data),
            self.config.max_chunk_get_size,
            self.config.max_single_get_size,
            progress)

    @GlobalStorageAccountPreparer()
    def test_get_blob_to_bytes_small(self, resource_group, location, storage_account, storage_account_key):
        self._setup(storage_account, storage_account_key)
        blob_data = self.get_random_bytes(1024)
        blob_name = self._get_blob_reference()
        blob = self.bsc.get_blob_client(self.container_name, blob_name)
        blob.upload_blob(blob_data)

        progress = []

        def callback(response):
            current = response.context['download_stream_current']
            total = response.context['data_stream_total']
            progress.append((current, total))

        # Act
        content = blob.download_blob(raw_response_hook=callback).readall()

        # Assert
        self.assertEqual(blob_data, content)
        self.assert_download_progress(
            len(blob_data),
            self.config.max_chunk_get_size,
            self.config.max_single_get_size,
            progress)

    @pytest.mark.live_test_only
    @GlobalStorageAccountPreparer()
    def test_get_blob_to_stream(self, resource_group, location, storage_account, storage_account_key):
        # parallel tests introduce random order of requests, can only run live

        self._setup(storage_account, storage_account_key)
        blob = self.bsc.get_blob_client(self.container_name, self.byte_blob)

        # Act
        FILE_PATH = 'get_blob_to_streamm.temp.{}.dat'.format(str(uuid.uuid4()))
        with open(FILE_PATH, 'wb') as stream:
            downloader = blob.download_blob(max_concurrency=2)
            read_bytes = downloader.readinto(stream)

        # Assert
        self.assertEqual(read_bytes, len(self.byte_data))
        with open(FILE_PATH, 'rb') as stream:
            actual = stream.read()
            self.assertEqual(self.byte_data, actual)
        self._teardown(FILE_PATH)

    @pytest.mark.live_test_only
    @GlobalStorageAccountPreparer()
    def test_get_blob_to_stream_with_progress(self, resource_group, location, storage_account, storage_account_key):
        # parallel tests introduce random order of requests, can only run live

        self._setup(storage_account, storage_account_key)
        progress = []
        blob = self.bsc.get_blob_client(self.container_name, self.byte_blob)

        def callback(response):
            current = response.context['download_stream_current']
            total = response.context['data_stream_total']
            progress.append((current, total))

        # Act
        FILE_PATH = 'blob_to_stream_with_progress.temp.{}.dat'.format(str(uuid.uuid4()))
        with open(FILE_PATH, 'wb') as stream:
            downloader = blob.download_blob(raw_response_hook=callback, max_concurrency=2)
            read_bytes = downloader.readinto(stream)
        # Assert
        self.assertEqual(read_bytes, len(self.byte_data))
        with open(FILE_PATH, 'rb') as stream:
            actual = stream.read()
            self.assertEqual(self.byte_data, actual)
        self.assert_download_progress(
            len(self.byte_data),
            self.config.max_chunk_get_size,
            self.config.max_single_get_size,
            progress)
        self._teardown(FILE_PATH)

    @GlobalStorageAccountPreparer()
    def test_get_blob_to_stream_non_parallel(self, resource_group, location, storage_account, storage_account_key):
        self._setup(storage_account, storage_account_key)
        progress = []
        blob = self.bsc.get_blob_client(self.container_name, self.byte_blob)

        def callback(response):
            current = response.context['download_stream_current']
            total = response.context['data_stream_total']
            progress.append((current, total))

        # Act
        FILE_PATH = 'stream_non_parallel.temp.{}.dat'.format(str(uuid.uuid4()))
        with open(FILE_PATH, 'wb') as stream:
            downloader = blob.download_blob(raw_response_hook=callback, max_concurrency=1)
            read_bytes = downloader.readinto(stream)

        # Assert
        self.assertEqual(read_bytes, len(self.byte_data))
        with open(FILE_PATH, 'rb') as stream:
            actual = stream.read()
            self.assertEqual(self.byte_data, actual)
        self.assert_download_progress(
            len(self.byte_data),
            self.config.max_chunk_get_size,
            self.config.max_single_get_size,
            progress)
        self._teardown(FILE_PATH)

    @GlobalStorageAccountPreparer()
    def test_get_blob_to_stream_small(self, resource_group, location, storage_account, storage_account_key):
        self._setup(storage_account, storage_account_key)
        blob_data = self.get_random_bytes(1024)
        blob_name = self._get_blob_reference()
        blob = self.bsc.get_blob_client(self.container_name, blob_name)
        blob.upload_blob(blob_data)

        progress = []

        def callback(response):
            current = response.context['download_stream_current']
            total = response.context['data_stream_total']
            progress.append((current, total))


        # Act
        FILE_PATH = 'blob_to_stream_small.temp.{}.dat'.format(str(uuid.uuid4()))
        with open(FILE_PATH, 'wb') as stream:
            downloader = blob.download_blob(raw_response_hook=callback, max_concurrency=2)
            read_bytes = downloader.readinto(stream)

        # Assert
        self.assertEqual(read_bytes, 1024)
        with open(FILE_PATH, 'rb') as stream:
            actual = stream.read()
            self.assertEqual(blob_data, actual)
        self.assert_download_progress(
            len(blob_data),
            self.config.max_chunk_get_size,
            self.config.max_single_get_size,
            progress)
        self._teardown(FILE_PATH)

    @pytest.mark.live_test_only
    @GlobalStorageAccountPreparer()
    def test_ranged_get_blob_to_path(self, resource_group, location, storage_account, storage_account_key):
        # parallel tests introduce random order of requests, can only run live

        self._setup(storage_account, storage_account_key)
        blob = self.bsc.get_blob_client(self.container_name, self.byte_blob)

        # Act
        FILE_PATH = 'get_blob_to_path.temp.{}.dat'.format(str(uuid.uuid4()))
        end_range = self.config.max_single_get_size
        with open(FILE_PATH, 'wb') as stream:
            downloader = blob.download_blob(offset=1, length=end_range - 1, max_concurrency=2)
            read_bytes = downloader.readinto(stream)

        # Assert
        self.assertEqual(read_bytes, end_range - 1)
        with open(FILE_PATH, 'rb') as stream:
            actual = stream.read()
            self.assertEqual(self.byte_data[1:end_range], actual)
        self._teardown(FILE_PATH)

    @pytest.mark.live_test_only
    @GlobalStorageAccountPreparer()
    def test_ranged_get_blob_to_path_with_progress(self, resource_group, location, storage_account, storage_account_key):
        # parallel tests introduce random order of requests, can only run live

        self._setup(storage_account, storage_account_key)
        progress = []
        blob = self.bsc.get_blob_client(self.container_name, self.byte_blob)

        def callback(response):
            current = response.context['download_stream_current']
            total = response.context['data_stream_total']
            progress.append((current, total))

        # Act
        start_range = 3
        end_range = self.config.max_single_get_size + 1024
        FILE_PATH = 'blob_to_path_with_progress.temp.{}.dat'.format(str(uuid.uuid4()))
        with open(FILE_PATH, 'wb') as stream:
            downloader = blob.download_blob(
                offset=start_range,
                length=end_range,
                raw_response_hook=callback,
                max_concurrency=2)
            read_bytes = downloader.readinto(stream)

        # Assert
        self.assertEqual(read_bytes, end_range)
        with open(FILE_PATH, 'rb') as stream:
            actual = stream.read()
            self.assertEqual(self.byte_data[start_range:end_range + start_range], actual)
        self.assert_download_progress(
            end_range,
            self.config.max_chunk_get_size,
            self.config.max_single_get_size,
            progress)
        self._teardown(FILE_PATH)

    @GlobalStorageAccountPreparer()
    def test_ranged_get_blob_to_path_small(self, resource_group, location, storage_account, storage_account_key):
        self._setup(storage_account, storage_account_key)
        blob = self.bsc.get_blob_client(self.container_name, self.byte_blob)

        # Act
        FILE_PATH = 'blob_to_path_small.temp.{}.dat'.format(str(uuid.uuid4()))
        with open(FILE_PATH, 'wb') as stream:
            downloader = blob.download_blob(offset=1, length=4, max_concurrency=2)
            read_bytes = downloader.readinto(stream)

        # Assert
        self.assertEqual(read_bytes, 4)
        with open(FILE_PATH, 'rb') as stream:
            actual = stream.read()
            self.assertEqual(self.byte_data[1:5], actual)
        self._teardown(FILE_PATH)

    @GlobalStorageAccountPreparer()
    def test_ranged_get_blob_to_path_non_parallel(self, resource_group, location, storage_account, storage_account_key):
        self._setup(storage_account, storage_account_key)
        blob = self.bsc.get_blob_client(self.container_name, self.byte_blob)

        # Act
        FILE_PATH = 'blob_to_path_non_parallel.temp.{}.dat'.format(str(uuid.uuid4()))
        with open(FILE_PATH, 'wb') as stream:
            downloader = blob.download_blob(offset=1, length=3, max_concurrency=1)
            read_bytes = downloader.readinto(stream)

        # Assert
        self.assertEqual(read_bytes, 3)
        with open(FILE_PATH, 'rb') as stream:
            actual = stream.read()
            self.assertEqual(self.byte_data[1:4], actual)
        self._teardown(FILE_PATH)

    @pytest.mark.live_test_only
    @GlobalStorageAccountPreparer()
    def test_ranged_get_blob_to_path_invalid_range_parallel(self, resource_group, location, storage_account, storage_account_key):
        # parallel tests introduce random order of requests, can only run live

        self._setup(storage_account, storage_account_key)
        blob_size = self.config.max_single_get_size + 1
        blob_data = self.get_random_bytes(blob_size)
        blob_name = self._get_blob_reference()
        blob = self.bsc.get_blob_client(self.container_name, blob_name)
        blob.upload_blob(blob_data)

        # Act
        end_range = 2 * self.config.max_single_get_size
        FILE_PATH = 'path_invalid_range_parallel.temp.{}.dat'.format(str(uuid.uuid4()))
        with open(FILE_PATH, 'wb') as stream:
            downloader = blob.download_blob(offset=1, length=end_range, max_concurrency=2)
            read_bytes = downloader.readinto(stream)

        # Assert
        self.assertEqual(read_bytes, blob_size)
        with open(FILE_PATH, 'rb') as stream:
            actual = stream.read()
            self.assertEqual(blob_data[1:blob_size], actual)
        self._teardown(FILE_PATH)

    @pytest.mark.live_test_only
    @GlobalStorageAccountPreparer()
    def test_ranged_get_blob_to_path_invalid_range_non_parallel(self, resource_group, location, storage_account, storage_account_key):
        # parallel tests introduce random order of requests, can only run live

        self._setup(storage_account, storage_account_key)
        blob_size = 1024
        blob_data = self.get_random_bytes(blob_size)
        blob_name = self._get_blob_reference()
        blob = self.bsc.get_blob_client(self.container_name, blob_name)
        blob.upload_blob(blob_data)

        # Act
        end_range = 2 * self.config.max_single_get_size
        FILE_PATH = 'invalid_range_non_parallel.temp.{}.dat'.format(str(uuid.uuid4()))
        with open(FILE_PATH, 'wb') as stream:
            downloader = blob.download_blob(offset=1, length=end_range, max_concurrency=2)
            read_bytes = downloader.readinto(stream)

        # Assert
        self.assertEqual(read_bytes, blob_size)
        with open(FILE_PATH, 'rb') as stream:
            actual = stream.read()
            self.assertEqual(blob_data[1:blob_size], actual)

        self._teardown(FILE_PATH)
            # Assert

    @pytest.mark.live_test_only
    @GlobalStorageAccountPreparer()
    def test_get_blob_to_text(self, resource_group, location, storage_account, storage_account_key):
        # parallel tests introduce random order of requests, can only run live

        self._setup(storage_account, storage_account_key)
        text_blob = self.get_resource_name('textblob')
        text_data = self.get_random_text_data(self.config.max_single_get_size + 1)
        blob = self.bsc.get_blob_client(self.container_name, text_blob)
        blob.upload_blob(text_data)

        # Act
        stream = blob.download_blob(max_concurrency=2, encoding='UTF-8')
        content = stream.readall()

        # Assert
        self.assertEqual(text_data, content)

    @pytest.mark.live_test_only
    @GlobalStorageAccountPreparer()
    def test_get_blob_to_text_with_progress(self, resource_group, location, storage_account, storage_account_key):
        # parallel tests introduce random order of requests, can only run live

        self._setup(storage_account, storage_account_key)
        text_blob = self.get_resource_name('textblob')
        text_data = self.get_random_text_data(self.config.max_single_get_size + 1)
        blob = self.bsc.get_blob_client(self.container_name, text_blob)
        blob.upload_blob(text_data)

        progress = []

        def callback(response):
            current = response.context['download_stream_current']
            total = response.context['data_stream_total']
            progress.append((current, total))

        # Act
        stream = blob.download_blob(
            raw_response_hook=callback,
            max_concurrency=2,
            encoding='UTF-8')
        content = stream.readall()

        # Assert
        self.assertEqual(text_data, content)
        self.assert_download_progress(
            len(text_data.encode('utf-8')),
            self.config.max_chunk_get_size,
            self.config.max_single_get_size,
            progress)

    @GlobalStorageAccountPreparer()
    def test_get_blob_to_text_non_parallel(self, resource_group, location, storage_account, storage_account_key):
        self._setup(storage_account, storage_account_key)
        text_blob = self._get_blob_reference()
        text_data = self.get_random_text_data(self.config.max_single_get_size + 1)
        blob = self.bsc.get_blob_client(self.container_name, text_blob)
        blob.upload_blob(text_data)

        progress = []

        def callback(response):
            current = response.context['download_stream_current']
            total = response.context['data_stream_total']
            progress.append((current, total))

        # Act
        stream = blob.download_blob(
            raw_response_hook=callback,
            max_concurrency=1,
            encoding='UTF-8')
        content = stream.readall()

        # Assert
        self.assertEqual(text_data, content)
        self.assert_download_progress(
            len(text_data),
            self.config.max_chunk_get_size,
            self.config.max_single_get_size,
            progress)

    @GlobalStorageAccountPreparer()
    def test_get_blob_to_text_small(self, resource_group, location, storage_account, storage_account_key):
        self._setup(storage_account, storage_account_key)
        blob_data = self.get_random_text_data(1024)
        blob_name = self._get_blob_reference()
        blob = self.bsc.get_blob_client(self.container_name, blob_name)
        blob.upload_blob(blob_data)

        progress = []

        def callback(response):
            current = response.context['download_stream_current']
            total = response.context['data_stream_total']
            progress.append((current, total))

        # Act
        stream = blob.download_blob(raw_response_hook=callback, encoding='UTF-8')
        content = stream.readall()

        # Assert
        self.assertEqual(blob_data, content)
        self.assert_download_progress(
            len(blob_data),
            self.config.max_chunk_get_size,
            self.config.max_single_get_size,
            progress)

    @GlobalStorageAccountPreparer()
    def test_get_blob_to_text_with_encoding(self, resource_group, location, storage_account, storage_account_key):
        self._setup(storage_account, storage_account_key)
        text = u'hello 啊齄丂狛狜 world'
        blob_name = self._get_blob_reference()
        blob = self.bsc.get_blob_client(self.container_name, blob_name)
        blob.upload_blob(text, encoding='utf-16')

        # Act
        stream = blob.download_blob(encoding='UTF-16')
        content = stream.readall()

        # Assert
        self.assertEqual(text, content)

    @GlobalStorageAccountPreparer()
    def test_get_blob_to_text_with_encoding_and_progress(self, resource_group, location, storage_account, storage_account_key):
        self._setup(storage_account, storage_account_key)
        text = u'hello 啊齄丂狛狜 world'
        blob_name = self._get_blob_reference()
        blob = self.bsc.get_blob_client(self.container_name, blob_name)
        blob.upload_blob(text, encoding='utf-16')

        # Act
        progress = []

        def callback(response):
            current = response.context['download_stream_current']
            total = response.context['data_stream_total']
            progress.append((current, total))

        stream = blob.download_blob(raw_response_hook=callback, encoding='UTF-16')
        content = stream.readall()

        # Assert
        self.assertEqual(text, content)
        self.assert_download_progress(
            len(text.encode('utf-8')),
            self.config.max_chunk_get_size,
            self.config.max_single_get_size,
            progress)

    @GlobalStorageAccountPreparer()
    def test_get_blob_non_seekable(self, resource_group, location, storage_account, storage_account_key):
        self._setup(storage_account, storage_account_key)
        blob = self.bsc.get_blob_client(self.container_name, self.byte_blob)

        # Act
        FILE_PATH = 'get_blob_non_seekable.temp.{}.dat'.format(str(uuid.uuid4()))
        with open(FILE_PATH, 'wb') as stream:
            non_seekable_stream = StorageGetBlobTest.NonSeekableFile(stream)
            downloader = blob.download_blob(max_concurrency=1)
            read_bytes = downloader.readinto(non_seekable_stream)

        # Assert
        self.assertEqual(read_bytes, len(self.byte_data))
        with open(FILE_PATH, 'rb') as stream:
            actual = stream.read()
            self.assertEqual(self.byte_data, actual)
        self._teardown(FILE_PATH)

    @pytest.mark.live_test_only
    @GlobalStorageAccountPreparer()
    def test_get_blob_non_seekable_parallel(self, resource_group, location, storage_account, storage_account_key):
        # parallel tests introduce random order of requests, can only run live

        self._setup(storage_account, storage_account_key)
        blob = self.bsc.get_blob_client(self.container_name, self.byte_blob)

        # Act
        FILE_PATH = 'get_blob_non_seekable.temp.{}.dat'.format(str(uuid.uuid4()))
        with open(FILE_PATH, 'wb') as stream:
            non_seekable_stream = StorageGetBlobTest.NonSeekableFile(stream)

            with self.assertRaises(ValueError):
                downloader = blob.download_blob(max_concurrency=2)
                properties = downloader.readinto(non_seekable_stream)
        self._teardown(FILE_PATH)

    @GlobalStorageAccountPreparer()
    def test_get_blob_to_stream_exact_get_size(self, resource_group, location, storage_account, storage_account_key):
        self._setup(storage_account, storage_account_key)
        blob_name = self._get_blob_reference()
        byte_data = self.get_random_bytes(self.config.max_single_get_size)
        blob = self.bsc.get_blob_client(self.container_name, blob_name)
        blob.upload_blob(byte_data)

        progress = []

        def callback(response):
            current = response.context['download_stream_current']
            total = response.context['data_stream_total']
            progress.append((current, total))

        # Act
        FILE_PATH = 'blob_to_stream_exact_get_size.temp.{}.dat'.format(str(uuid.uuid4()))
        with open(FILE_PATH, 'wb') as stream:
            downloader = blob.download_blob(raw_response_hook=callback, max_concurrency=2)
            properties = downloader.readinto(stream)

        # Assert
        with open(FILE_PATH, 'rb') as stream:
            actual = stream.read()
            self.assertEqual(byte_data, actual)
        self.assert_download_progress(
            len(byte_data),
            self.config.max_chunk_get_size,
            self.config.max_single_get_size,
            progress)
        self._teardown(FILE_PATH)

    @GlobalStorageAccountPreparer()
    def test_get_blob_exact_get_size(self, resource_group, location, storage_account, storage_account_key):
        self._setup(storage_account, storage_account_key)
        blob_name = self._get_blob_reference()
        byte_data = self.get_random_bytes(self.config.max_single_get_size)
        blob = self.bsc.get_blob_client(self.container_name, blob_name)
        blob.upload_blob(byte_data)

        progress = []

        def callback(response):
            current = response.context['download_stream_current']
            total = response.context['data_stream_total']
            progress.append((current, total))

        # Act
        content = blob.download_blob(raw_response_hook=callback).readall()

        # Assert
        self.assertEqual(byte_data, content)
        self.assert_download_progress(
            len(byte_data),
            self.config.max_chunk_get_size,
            self.config.max_single_get_size,
            progress)

    @pytest.mark.live_test_only
    @GlobalStorageAccountPreparer()
    def test_get_blob_exact_chunk_size(self, resource_group, location, storage_account, storage_account_key):
        # parallel tests introduce random order of requests, can only run live

        self._setup(storage_account, storage_account_key)
        blob_name = self._get_blob_reference()
        byte_data = self.get_random_bytes(
            self.config.max_single_get_size +
            self.config.max_chunk_get_size)
        blob = self.bsc.get_blob_client(self.container_name, blob_name)
        blob.upload_blob(byte_data)

        progress = []

        def callback(response):
            current = response.context['download_stream_current']
            total = response.context['data_stream_total']
            progress.append((current, total))

        # Act
        content = blob.download_blob(raw_response_hook=callback).readall()

        # Assert
        self.assertEqual(byte_data, content)
        self.assert_download_progress(
            len(byte_data),
            self.config.max_chunk_get_size,
            self.config.max_single_get_size,
            progress)

    @pytest.mark.live_test_only
    @GlobalStorageAccountPreparer()
    def test_get_blob_to_stream_with_md5(self, resource_group, location, storage_account, storage_account_key):
        # parallel tests introduce random order of requests, can only run live

        self._setup(storage_account, storage_account_key)
        blob = self.bsc.get_blob_client(self.container_name, self.byte_blob)

        # Act
        FILE_PATH = 'stream_with_md5.temp.{}.dat'.format(str(uuid.uuid4()))
        with open(FILE_PATH, 'wb') as stream:
            downloader = blob.download_blob(validate_content=True, max_concurrency=2)
            read_bytes = downloader.readinto(stream)

        # Assert
        self.assertEqual(read_bytes, len(self.byte_data))
        with open(FILE_PATH, 'rb') as stream:
            actual = stream.read()
            self.assertEqual(self.byte_data, actual)
        self._teardown(FILE_PATH)

    @pytest.mark.live_test_only
    @GlobalStorageAccountPreparer()
    def test_get_blob_with_md5(self, resource_group, location, storage_account, storage_account_key):
        # parallel tests introduce random order of requests, can only run live

        self._setup(storage_account, storage_account_key)
        blob = self.bsc.get_blob_client(self.container_name, self.byte_blob)

        # Act
        content = blob.download_blob(validate_content=True, max_concurrency=2).readall()

        # Assert
        self.assertEqual(self.byte_data, content)

    @pytest.mark.live_test_only
    @GlobalStorageAccountPreparer()
    def test_get_blob_range_to_stream_with_overall_md5(self, resource_group, location, storage_account, storage_account_key):
        # parallel tests introduce random order of requests, can only run live

        self._setup(storage_account, storage_account_key)
        blob = self.bsc.get_blob_client(self.container_name, self.byte_blob)
        props = blob.get_blob_properties()
        props.content_settings.content_md5 = b'MDAwMDAwMDA='
        blob.set_http_headers(props.content_settings)

        # Act
        FILE_PATH = 'blob_range_to_stream_with_overall_md5.temp.{}.dat'.format(str(uuid.uuid4()))
        with open(FILE_PATH, 'wb') as stream:
            downloader = blob.download_blob(offset=0, length=1024, validate_content=True, max_concurrency=2)
            read_bytes = downloader.readinto(stream)

        # Assert
        self.assertEqual(downloader.size, 1024)
        self.assertEqual(read_bytes, 1024)
        self.assertEqual(b'MDAwMDAwMDA=', downloader.properties.content_settings.content_md5)
        self._teardown(FILE_PATH)

    @pytest.mark.live_test_only
    @GlobalStorageAccountPreparer()
    def test_get_blob_range_with_overall_md5(self, resource_group, location, storage_account, storage_account_key):
        # parallel tests introduce random order of requests, can only run live
        self._setup(storage_account, storage_account_key)
        blob = self.bsc.get_blob_client(self.container_name, self.byte_blob)
        content = blob.download_blob(offset=0, length=1024, validate_content=True)

        self._setup(storage_account, storage_account_key)
        props = blob.get_blob_properties()
        props.content_settings.content_md5 = b'MDAwMDAwMDA='
        blob.set_http_headers(props.content_settings)

        # Act
        content = blob.download_blob(offset=0, length=1024, validate_content=True)

        # Assert
        self.assertEqual(content.properties.size, 1024)
        self.assertEqual(b'MDAwMDAwMDA=', content.properties.content_settings.content_md5)

    @pytest.mark.live_test_only
    @GlobalStorageAccountPreparer()
    def test_get_blob_range_with_range_md5(self, resource_group, location, storage_account, storage_account_key):
        # parallel tests introduce random order of requests, can only run live
        self._setup(storage_account, storage_account_key)
        blob = self.bsc.get_blob_client(self.container_name, self.byte_blob)
        content = blob.download_blob(offset=0, length=1024, validate_content=True)

        self._setup(storage_account, storage_account_key)
        props = blob.get_blob_properties()
        props.content_settings.content_md5 = None
        blob.set_http_headers(props.content_settings)

        # Act
        content = blob.download_blob(offset=0, length=1024, validate_content=True)

        # Assert
        self.assertIsNotNone(content.properties.content_settings.content_type)
        self.assertIsNone(content.properties.content_settings.content_md5)


# ------------------------------------------------------------------------------<|MERGE_RESOLUTION|>--- conflicted
+++ resolved
@@ -15,15 +15,9 @@
 from azure.storage.blob import (
     BlobServiceClient,
     StorageErrorCode,
-<<<<<<< HEAD
     BlobProperties,
     ContentSettings)
-=======
-    BlobProperties
-)
-from _shared.testcase import GlobalStorageAccountPreparer
 from devtools_testutils.storage import StorageTestCase
->>>>>>> 03268e89
 
 # ------------------------------------------------------------------------------
 TEST_BLOB_PREFIX = 'blob'
