--- conflicted
+++ resolved
@@ -2188,7 +2188,6 @@
 
     @BlobPreparer()
     @recorded_by_proxy
-<<<<<<< HEAD
     def test_walk_blobs_with_prefix_delimiter_versions(self, **kwargs):
         versioned_storage_account_name = kwargs.pop("versioned_storage_account_name")
         versioned_storage_account_key = kwargs.pop("versioned_storage_account_key")
@@ -2212,7 +2211,9 @@
         assert a[0].version_id
         assert a[1].name == 'a/blob2'
         assert a[1].version_id
-=======
+
+    @BlobPreparer()
+    @recorded_by_proxy
     def test_walk_blobs_cold_tier(self, **kwargs):
         storage_account_name = kwargs.pop("storage_account_name")
         storage_account_key = kwargs.pop("storage_account_key")
@@ -2229,7 +2230,6 @@
         # Assert
         for blob_properties in resp:
             assert blob_properties.blob_tier == StandardBlobTier.Cold
->>>>>>> 26061b87
 
     @BlobPreparer()
     @recorded_by_proxy
