--- conflicted
+++ resolved
@@ -827,8 +827,6 @@
 
         self.assertEqual(blobs, ['blob1', 'blob2'])
 
-<<<<<<< HEAD
-=======
     @GlobalStorageAccountPreparer()
     def test_list_blobs_returns_rehydrate_priority(self, resource_group, location, storage_account, storage_account_key):
         bsc = BlobServiceClient(self.account_url(storage_account, "blob"), storage_account_key)
@@ -844,7 +842,6 @@
             if blob_properties.name == blob_client.blob_name:
                 self.assertEqual(blob_properties.rehydrate_priority, "Standard")
 
->>>>>>> dc8cb543
     @GlobalStorageAccountPreparer()
     def test_list_blobs(self, resource_group, location, storage_account, storage_account_key):
         bsc = BlobServiceClient(self.account_url(storage_account, "blob"), storage_account_key)
