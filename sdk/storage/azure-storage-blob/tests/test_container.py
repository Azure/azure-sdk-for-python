# coding: utf-8

# -------------------------------------------------------------------------
# Copyright (c) Microsoft Corporation. All rights reserved.
# Licensed under the MIT License. See License.txt in the project root for
# license information.
# --------------------------------------------------------------------------

import sys
from datetime import datetime, timedelta
from time import sleep

import pytest
import requests

from _shared.testcase import StorageTestCase, LogCaptured, GlobalStorageAccountPreparer, GlobalResourceGroupPreparer, StorageAccountPreparer
from azure.core.exceptions import HttpResponseError, ResourceNotFoundError, ResourceExistsError, ResourceModifiedError
from azure.storage.blob import (
    BlobServiceClient,
    BlobClient,
    PublicAccess,
    ContainerSasPermissions,
    AccessPolicy,
    StandardBlobTier,
    PremiumPageBlobTier,
    generate_container_sas,
    PartialBatchErrorException,
    generate_account_sas, ResourceTypes, AccountSasPermissions, ContainerClient, ContentSettings)

#------------------------------------------------------------------------------
TEST_CONTAINER_PREFIX = 'container'
#------------------------------------------------------------------------------


class StorageContainerTest(StorageTestCase):

    #--Helpers-----------------------------------------------------------------
    def _get_container_reference(self, prefix=TEST_CONTAINER_PREFIX):
        container_name = self.get_resource_name(prefix)
        return container_name

    def _create_container(self, bsc, prefix=TEST_CONTAINER_PREFIX):
        container_name = self._get_container_reference(prefix)
        container = bsc.get_container_client(container_name)
        try:
            container.create_container()
        except ResourceExistsError:
            pass
        return container

    #--Test cases for containers -----------------------------------------
    @GlobalStorageAccountPreparer()
    def test_create_container(self, resource_group, location, storage_account, storage_account_key):
        bsc = BlobServiceClient(self.account_url(storage_account, "blob"), storage_account_key)
        container_name = self._get_container_reference()

        # Act
        container = bsc.get_container_client(container_name)
        created = container.create_container()

        # Assert
        self.assertTrue(created)

    @GlobalStorageAccountPreparer()
    def test_create_container_with_already_existing_container_fail_on_exist(self, resource_group, location, storage_account, storage_account_key):
        bsc = BlobServiceClient(self.account_url(storage_account, "blob"), storage_account_key)
        container_name = self._get_container_reference()

        # Act
        container = bsc.get_container_client(container_name)
        created = container.create_container()
        with self.assertRaises(HttpResponseError):
            container.create_container()

        # Assert
        self.assertTrue(created)

    @GlobalStorageAccountPreparer()
    def test_create_container_with_public_access_container(self, resource_group, location, storage_account, storage_account_key):
        bsc = BlobServiceClient(self.account_url(storage_account, "blob"), storage_account_key)
        container_name = self._get_container_reference()

        # Act
        container = bsc.get_container_client(container_name)
        created = container.create_container(public_access='container')

        # Assert
        self.assertTrue(created)

    @GlobalStorageAccountPreparer()
    def test_create_container_with_public_access_blob(self, resource_group, location, storage_account, storage_account_key):
        bsc = BlobServiceClient(self.account_url(storage_account, "blob"), storage_account_key)
        container_name = self._get_container_reference()

        # Act
        container = bsc.get_container_client(container_name)
        created = container.create_container(public_access='blob')

        blob = container.get_blob_client("blob1")
        blob.upload_blob(u'xyz')

        anonymous_service = BlobClient(
            self.account_url(storage_account, "blob"),
            container_name=container_name,
            blob_name="blob1")

        # Assert
        self.assertTrue(created)
        anonymous_service.download_blob()

    @GlobalStorageAccountPreparer()
    def test_create_container_with_metadata(self, resource_group, location, storage_account, storage_account_key):
        bsc = BlobServiceClient(self.account_url(storage_account, "blob"), storage_account_key)
        container_name = self._get_container_reference()
        metadata = {'hello': 'world', 'number': '42'}

        # Act
        container = bsc.get_container_client(container_name)
        created = container.create_container(metadata)

        # Assert
        self.assertTrue(created)
        md = container.get_container_properties().metadata
        self.assertDictEqual(md, metadata)

    @GlobalStorageAccountPreparer()
    def test_container_exists_with_lease(self, resource_group, location, storage_account, storage_account_key):
        bsc = BlobServiceClient(self.account_url(storage_account, "blob"), storage_account_key)
        container = self._create_container(bsc)
        container.acquire_lease()

        # Act
        exists = container.get_container_properties()

        # Assert
        self.assertTrue(exists)

    @pytest.mark.playback_test_only
    @GlobalStorageAccountPreparer()
    def test_rename_container(self, resource_group, location, storage_account, storage_account_key):
        bsc = BlobServiceClient(self.account_url(storage_account, "blob"), storage_account_key)
        old_name1 = self._get_container_reference(prefix="oldcontainer1")
        old_name2 = self._get_container_reference(prefix="oldcontainer2")
        new_name = self._get_container_reference(prefix="newcontainer")
        container1 = bsc.get_container_client(old_name1)
        container2 = bsc.get_container_client(old_name2)

        container1.create_container()
        container2.create_container()

        new_container = bsc._rename_container(name=old_name1, new_name=new_name)
        with self.assertRaises(HttpResponseError):
            bsc._rename_container(name=old_name2, new_name=new_name)
        with self.assertRaises(HttpResponseError):
            container1.get_container_properties()
        with self.assertRaises(HttpResponseError):
            bsc._rename_container(name="badcontainer", new_name="container")
        self.assertEqual(new_name, new_container.get_container_properties().name)

    @pytest.mark.skip(reason="Feature not yet enabled. Make sure to record this test once enabled.")
    @GlobalStorageAccountPreparer()
    def test_rename_container_with_container_client(
            self, resource_group, location, storage_account, storage_account_key):
        bsc = BlobServiceClient(self.account_url(storage_account, "blob"), storage_account_key)
        old_name1 = self._get_container_reference(prefix="oldcontainer1")
        old_name2 = self._get_container_reference(prefix="oldcontainer2")
        new_name = self._get_container_reference(prefix="newcontainer")
        bad_name = self._get_container_reference(prefix="badcontainer")
        container1 = bsc.get_container_client(old_name1)
        container2 = bsc.get_container_client(old_name2)
        bad_container = bsc.get_container_client(bad_name)

        container1.create_container()
        container2.create_container()

        new_container = container1._rename_container(new_name=new_name)
        with self.assertRaises(HttpResponseError):
            container2._rename_container(new_name=new_name)
        with self.assertRaises(HttpResponseError):
            container1.get_container_properties()
        with self.assertRaises(HttpResponseError):
            bad_container._rename_container(name="badcontainer", new_name="container")
        self.assertEqual(new_name, new_container.get_container_properties().name)

    @pytest.mark.playback_test_only
    @GlobalStorageAccountPreparer()
    def test_rename_container_with_source_lease(self, resource_group, location, storage_account, storage_account_key):
        bsc = BlobServiceClient(self.account_url(storage_account, "blob"), storage_account_key)
        old_name = self._get_container_reference(prefix="old")
        new_name = self._get_container_reference(prefix="new")
        container = bsc.get_container_client(old_name)
        container.create_container()
        container_lease_id = container.acquire_lease()
        with self.assertRaises(HttpResponseError):
            bsc._rename_container(name=old_name, new_name=new_name)
        with self.assertRaises(HttpResponseError):
            bsc._rename_container(name=old_name, new_name=new_name, lease="bad_id")
        new_container = bsc._rename_container(name=old_name, new_name=new_name, lease=container_lease_id)
        self.assertEqual(new_name, new_container.get_container_properties().name)

    @GlobalStorageAccountPreparer()
    def test_unicode_create_container_unicode_name(self, resource_group, location, storage_account, storage_account_key):
        bsc = BlobServiceClient(self.account_url(storage_account, "blob"), storage_account_key)
        container_name = u'啊齄丂狛狜'

        container = bsc.get_container_client(container_name)
        # Act
        with self.assertRaises(HttpResponseError):
            # not supported - container name must be alphanumeric, lowercase
            container.create_container()

    @GlobalStorageAccountPreparer()
    def test_list_containers(self, resource_group, location, storage_account, storage_account_key):
        bsc = BlobServiceClient(self.account_url(storage_account, "blob"), storage_account_key)
        container = self._create_container(bsc)

        # Act
        containers = list(bsc.list_containers())

        # Assert
        self.assertIsNotNone(containers)
        self.assertGreaterEqual(len(containers), 1)
        self.assertIsNotNone(containers[0])
        self.assertNamedItemInContainer(containers, container.container_name)
        self.assertIsNotNone(containers[0].has_immutability_policy)
        self.assertIsNotNone(containers[0].has_legal_hold)

    @GlobalStorageAccountPreparer()
    def test_list_containers_with_prefix(self, resource_group, location, storage_account, storage_account_key):
        bsc = BlobServiceClient(self.account_url(storage_account, "blob"), storage_account_key)
        container = self._create_container(bsc)

        # Act
        containers = list(bsc.list_containers(name_starts_with=container.container_name))

        # Assert
        self.assertIsNotNone(containers)
        self.assertEqual(len(containers), 1)
        self.assertIsNotNone(containers[0])
        self.assertEqual(containers[0].name, container.container_name)
        self.assertIsNone(containers[0].metadata)

    @GlobalStorageAccountPreparer()
    def test_list_containers_with_include_metadata(self, resource_group, location, storage_account, storage_account_key):
        bsc = BlobServiceClient(self.account_url(storage_account, "blob"), storage_account_key)
        container = self._create_container(bsc)
        metadata = {'hello': 'world', 'number': '42'}
        resp = container.set_container_metadata(metadata)

        # Act
        containers = list(bsc.list_containers(
            name_starts_with=container.container_name,
            include_metadata=True))

        # Assert
        self.assertIsNotNone(containers)
        self.assertGreaterEqual(len(containers), 1)
        self.assertIsNotNone(containers[0])
        self.assertNamedItemInContainer(containers, container.container_name)
        self.assertDictEqual(containers[0].metadata, metadata)

    @GlobalStorageAccountPreparer()
    def test_list_containers_with_public_access(self, resource_group, location, storage_account, storage_account_key):
        bsc = BlobServiceClient(self.account_url(storage_account, "blob"), storage_account_key)
        container = self._create_container(bsc)
        access_policy = AccessPolicy(permission=ContainerSasPermissions(read=True),
                                     expiry=datetime.utcnow() + timedelta(hours=1),
                                     start=datetime.utcnow())
        signed_identifiers = {'testid': access_policy}
        resp = container.set_container_access_policy(signed_identifiers, public_access=PublicAccess.Blob)

        # Act
        containers = list(bsc.list_containers(name_starts_with=container.container_name))

        # Assert
        self.assertIsNotNone(containers)
        self.assertGreaterEqual(len(containers), 1)
        self.assertIsNotNone(containers[0])
        self.assertNamedItemInContainer(containers, container.container_name)
        self.assertEqual(containers[0].public_access, PublicAccess.Blob)

    @GlobalStorageAccountPreparer()
    def test_list_containers_with_num_results_and_marker(self, resource_group, location, storage_account, storage_account_key):
        bsc = BlobServiceClient(self.account_url(storage_account, "blob"), storage_account_key)
        prefix = 'listcontainersync'
        container_names = []
        for i in range(0, 4):
            container_names.append(self._create_container(bsc, prefix + str(i)).container_name)

        container_names.sort()

        # Act
        generator1 = bsc.list_containers(name_starts_with=prefix, results_per_page=2).by_page()
        containers1 = list(next(generator1))

        generator2 = bsc.list_containers(
            name_starts_with=prefix, results_per_page=2).by_page(generator1.continuation_token)
        containers2 = list(next(generator2))

        # Assert
        self.assertIsNotNone(containers1)
        self.assertEqual(len(containers1), 2)
        self.assertNamedItemInContainer(containers1, container_names[0])
        self.assertNamedItemInContainer(containers1, container_names[1])
        self.assertIsNotNone(containers2)
        self.assertEqual(len(containers2), 2)
        self.assertNamedItemInContainer(containers2, container_names[2])
        self.assertNamedItemInContainer(containers2, container_names[3])

    @GlobalStorageAccountPreparer()
    def test_set_container_metadata(self, resource_group, location, storage_account, storage_account_key):
        bsc = BlobServiceClient(self.account_url(storage_account, "blob"), storage_account_key)
        metadata = {'hello': 'world', 'number': '43'}
        container = self._create_container(bsc)

        # Act
        container.set_container_metadata(metadata)
        metadata_from_response = container.get_container_properties().metadata
        # Assert
        self.assertDictEqual(metadata_from_response, metadata)

    @GlobalStorageAccountPreparer()
    def test_set_container_metadata_with_lease_id(self, resource_group, location, storage_account, storage_account_key):
        bsc = BlobServiceClient(self.account_url(storage_account, "blob"), storage_account_key)
        metadata = {'hello': 'world', 'number': '43'}
        container = self._create_container(bsc)
        lease_id = container.acquire_lease()

        # Act
        container.set_container_metadata(metadata, lease=lease_id)

        # Assert
        md = container.get_container_properties().metadata
        self.assertDictEqual(md, metadata)

    @GlobalStorageAccountPreparer()
    def test_set_container_metadata_with_non_existing_container(self, resource_group, location, storage_account, storage_account_key):
        bsc = BlobServiceClient(self.account_url(storage_account, "blob"), storage_account_key)
        container_name = self._get_container_reference()
        container = bsc.get_container_client(container_name)

        # Act
        with self.assertRaises(ResourceNotFoundError):
            container.set_container_metadata({'hello': 'world', 'number': '43'})

        # Assert

    @GlobalStorageAccountPreparer()
    def test_get_container_metadata(self, resource_group, location, storage_account, storage_account_key):
        bsc = BlobServiceClient(self.account_url(storage_account, "blob"), storage_account_key)
        metadata = {'hello': 'world', 'number': '42'}
        container = self._create_container(bsc)
        container.set_container_metadata(metadata)

        # Act
        md = container.get_container_properties().metadata

        # Assert
        self.assertDictEqual(md, metadata)

    @GlobalStorageAccountPreparer()
    def test_get_container_metadata_with_lease_id(self, resource_group, location, storage_account, storage_account_key):
        bsc = BlobServiceClient(self.account_url(storage_account, "blob"), storage_account_key)
        metadata = {'hello': 'world', 'number': '42'}
        container = self._create_container(bsc)
        container.set_container_metadata(metadata)
        lease_id = container.acquire_lease()

        # Act
        md = container.get_container_properties(lease=lease_id).metadata

        # Assert
        self.assertDictEqual(md, metadata)

    @GlobalStorageAccountPreparer()
    def test_container_exists(self, resource_group, location, storage_account, storage_account_key):
        bsc = BlobServiceClient(self.account_url(storage_account, "blob"), storage_account_key)

        container1 = self._create_container(bsc, prefix="container1")
        container2_name = self._get_container_reference(prefix="container2")
        container2 = bsc.get_container_client(container2_name)

        self.assertTrue(container1.exists())
        self.assertFalse(container2.exists())

    @GlobalStorageAccountPreparer()
    def test_get_container_properties(self, resource_group, location, storage_account, storage_account_key):
        bsc = BlobServiceClient(self.account_url(storage_account, "blob"), storage_account_key)
        metadata = {'hello': 'world', 'number': '42'}
        container = self._create_container(bsc)
        container.set_container_metadata(metadata)

        # Act
        props = container.get_container_properties()

        # Assert
        self.assertIsNotNone(props)
        self.assertDictEqual(props.metadata, metadata)
        # self.assertEqual(props.lease.duration, 'infinite')
        # self.assertEqual(props.lease.state, 'leased')
        # self.assertEqual(props.lease.status, 'locked')
        # self.assertEqual(props.public_access, 'container')
        self.assertIsNotNone(props.has_immutability_policy)
        self.assertIsNotNone(props.has_legal_hold)

    @GlobalStorageAccountPreparer()
    def test_get_container_properties_with_lease_id(self, resource_group, location, storage_account, storage_account_key):
        bsc = BlobServiceClient(self.account_url(storage_account, "blob"), storage_account_key)
        metadata = {'hello': 'world', 'number': '42'}
        container = self._create_container(bsc)
        container.set_container_metadata(metadata)
        lease_id = container.acquire_lease()

        # Act
        props = container.get_container_properties(lease=lease_id)
        lease_id.break_lease()

        # Assert
        self.assertIsNotNone(props)
        self.assertDictEqual(props.metadata, metadata)
        self.assertEqual(props.lease.duration, 'infinite')
        self.assertEqual(props.lease.state, 'leased')
        self.assertEqual(props.lease.status, 'locked')

    @GlobalStorageAccountPreparer()
    def test_get_container_acl(self, resource_group, location, storage_account, storage_account_key):
        bsc = BlobServiceClient(self.account_url(storage_account, "blob"), storage_account_key)
        container = self._create_container(bsc)

        # Act
        acl = container.get_container_access_policy()

        # Assert
        self.assertIsNotNone(acl)
        self.assertIsNone(acl.get('public_access'))
        self.assertEqual(len(acl.get('signed_identifiers')), 0)

    @GlobalStorageAccountPreparer()
    def test_get_container_acl_with_lease_id(self, resource_group, location, storage_account, storage_account_key):
        bsc = BlobServiceClient(self.account_url(storage_account, "blob"), storage_account_key)
        container = self._create_container(bsc)
        lease_id = container.acquire_lease()

        # Act
        acl = container.get_container_access_policy(lease=lease_id)

        # Assert
        self.assertIsNotNone(acl)
        self.assertIsNone(acl.get('public_access'))

    @GlobalStorageAccountPreparer()
    def test_set_container_acl(self, resource_group, location, storage_account, storage_account_key):
        bsc = BlobServiceClient(self.account_url(storage_account, "blob"), storage_account_key)
        container = self._create_container(bsc)

        # Act
        access_policy = AccessPolicy(permission=ContainerSasPermissions(read=True),
                                     expiry=datetime.utcnow() + timedelta(hours=1),
                                     start=datetime.utcnow())
        signed_identifier = {'testid': access_policy}
        response = container.set_container_access_policy(signed_identifier)

        self.assertIsNotNone(response.get('etag'))
        self.assertIsNotNone(response.get('last_modified'))

        # Assert
        acl = container.get_container_access_policy()
        self.assertIsNotNone(acl)
        self.assertEqual(len(acl.get('signed_identifiers')), 1)
        self.assertIsNone(acl.get('public_access'))

    @GlobalStorageAccountPreparer()
    def test_set_container_acl_with_one_signed_identifier(self, resource_group, location, storage_account, storage_account_key):
        bsc = BlobServiceClient(self.account_url(storage_account, "blob"), storage_account_key)
        container = self._create_container(bsc)

        # Act
        access_policy = AccessPolicy(permission=ContainerSasPermissions(read=True),
                                     expiry=datetime.utcnow() + timedelta(hours=1),
                                     start=datetime.utcnow())
        signed_identifier = {'testid': access_policy}

        response = container.set_container_access_policy(signed_identifier)

        # Assert
        self.assertIsNotNone(response.get('etag'))
        self.assertIsNotNone(response.get('last_modified'))

    @GlobalStorageAccountPreparer()
    def test_set_container_acl_with_one_signed_identifier(self, resource_group, location, storage_account, storage_account_key):
        bsc = BlobServiceClient(self.account_url(storage_account, "blob"), storage_account_key)
        container = self._create_container(bsc)

        # Act
        access_policy = AccessPolicy(permission=ContainerSasPermissions(read=True),
                                     expiry=datetime.utcnow() + timedelta(hours=1),
                                     start=datetime.utcnow())
        signed_identifiers = {'testid': access_policy}

        response = container.set_container_access_policy(signed_identifiers)

        # Assert
        self.assertIsNotNone(response.get('etag'))
        self.assertIsNotNone(response.get('last_modified'))

    @GlobalStorageAccountPreparer()
    def test_set_container_acl_with_lease_id(self, resource_group, location, storage_account, storage_account_key):
        bsc = BlobServiceClient(self.account_url(storage_account, "blob"), storage_account_key)
        container = self._create_container(bsc)
        lease_id = container.acquire_lease()

        # Act
        access_policy = AccessPolicy(permission=ContainerSasPermissions(read=True),
                                     expiry=datetime.utcnow() + timedelta(hours=1),
                                     start=datetime.utcnow())
        signed_identifiers = {'testid': access_policy}

        container.set_container_access_policy(signed_identifiers, lease=lease_id)

        # Assert
        acl = container.get_container_access_policy()
        self.assertIsNotNone(acl)
        self.assertIsNone(acl.get('public_access'))

    @GlobalStorageAccountPreparer()
    def test_set_container_acl_with_public_access(self, resource_group, location, storage_account, storage_account_key):
        bsc = BlobServiceClient(self.account_url(storage_account, "blob"), storage_account_key)
        container = self._create_container(bsc)

        # Act
        container.set_container_access_policy(signed_identifiers=dict(), public_access='container')

        # Assert
        acl = container.get_container_access_policy()
        self.assertIsNotNone(acl)
        self.assertEqual('container', acl.get('public_access'))

    @GlobalStorageAccountPreparer()
    def test_set_container_acl_with_empty_signed_identifiers(self, resource_group, location, storage_account, storage_account_key):
        bsc = BlobServiceClient(self.account_url(storage_account, "blob"), storage_account_key)
        container = self._create_container(bsc)

        # Act
        container.set_container_access_policy(signed_identifiers=dict())

        # Assert
        acl = container.get_container_access_policy()
        self.assertIsNotNone(acl)
        self.assertEqual(len(acl.get('signed_identifiers')), 0)
        self.assertIsNone(acl.get('public_access'))

    @GlobalStorageAccountPreparer()
    def test_set_container_acl_with_empty_access_policy(self, resource_group, location, storage_account, storage_account_key):
        bsc = BlobServiceClient(self.account_url(storage_account, "blob"), storage_account_key)
        container = self._create_container(bsc)
        identifier = {'empty': None}

        # Act
        container.set_container_access_policy(identifier)

        # Assert
        acl = container.get_container_access_policy()
        self.assertIsNotNone(acl)
        self.assertEqual('empty', acl.get('signed_identifiers')[0].id)
        self.assertIsNone(acl.get('signed_identifiers')[0].access_policy)

    @GlobalStorageAccountPreparer()
    def test_set_container_acl_with_signed_identifiers(self, resource_group, location, storage_account, storage_account_key):
        bsc = BlobServiceClient(self.account_url(storage_account, "blob"), storage_account_key)
        container = self._create_container(bsc)

        # Act
        access_policy = AccessPolicy(permission=ContainerSasPermissions(read=True),
                                     expiry=datetime.utcnow() + timedelta(hours=1),
                                     start=datetime.utcnow() - timedelta(minutes=1))
        identifiers = {'testid': access_policy}
        container.set_container_access_policy(identifiers)

        # Assert
        acl = container.get_container_access_policy()
        self.assertIsNotNone(acl)
        self.assertEqual('testid', acl.get('signed_identifiers')[0].id)
        self.assertIsNone(acl.get('public_access'))

    @GlobalStorageAccountPreparer()
    def test_set_container_acl_with_empty_identifiers(self, resource_group, location, storage_account, storage_account_key):
        bsc = BlobServiceClient(self.account_url(storage_account, "blob"), storage_account_key)
        container = self._create_container(bsc)
        identifiers = {i: None for i in range(2)}

        # Act
        container.set_container_access_policy(identifiers)

        # Assert
        acl = container.get_container_access_policy()
        self.assertIsNotNone(acl)
        self.assertEqual(len(acl.get('signed_identifiers')), 2)
        self.assertEqual('0', acl.get('signed_identifiers')[0].id)
        self.assertIsNone(acl.get('signed_identifiers')[0].access_policy)
        self.assertIsNone(acl.get('public_access'))

    @GlobalStorageAccountPreparer()
    def test_set_container_acl_with_three_identifiers(self, resource_group, location, storage_account, storage_account_key):
        bsc = BlobServiceClient(self.account_url(storage_account, "blob"), storage_account_key)
        container = self._create_container(bsc)
        access_policy = AccessPolicy(permission=ContainerSasPermissions(read=True),
                                     expiry=datetime.utcnow() + timedelta(hours=1),
                                     start=datetime.utcnow() - timedelta(minutes=1))
        identifiers = {i: access_policy for i in range(3)}

        # Act
        container.set_container_access_policy(identifiers)

        # Assert
        acl = container.get_container_access_policy()
        self.assertEqual(3, len(acl.get('signed_identifiers')))
        self.assertEqual('0', acl.get('signed_identifiers')[0].id)
        self.assertIsNotNone(acl.get('signed_identifiers')[0].access_policy)
        self.assertIsNone(acl.get('public_access'))


    @GlobalStorageAccountPreparer()
    def test_set_container_acl_too_many_ids(self, resource_group, location, storage_account, storage_account_key):
        bsc = BlobServiceClient(self.account_url(storage_account, "blob"), storage_account_key)
        container_name = self._create_container(bsc)

        # Act
        identifiers = dict()
        for i in range(0, 6):
            identifiers['id{}'.format(i)] = AccessPolicy()

        # Assert
        with self.assertRaises(ValueError) as e:
            container_name.set_container_access_policy(identifiers)
        self.assertEqual(
            str(e.exception),
            'Too many access policies provided. The server does not support setting more than 5 access policies on a single resource.'
        )

    @GlobalStorageAccountPreparer()
    def test_lease_container_acquire_and_release(self, resource_group, location, storage_account, storage_account_key):
        bsc = BlobServiceClient(self.account_url(storage_account, "blob"), storage_account_key)
        container = self._create_container(bsc)

        # Act
        lease = container.acquire_lease()
        lease.release()

        # Assert

    @GlobalStorageAccountPreparer()
    def test_lease_container_renew(self, resource_group, location, storage_account, storage_account_key):
        bsc = BlobServiceClient(self.account_url(storage_account, "blob"), storage_account_key)
        container = self._create_container(bsc)
        lease = container.acquire_lease(lease_duration=15)
        self.sleep(10)
        lease_id_start = lease.id

        # Act
        lease.renew()

        # Assert
        self.assertEqual(lease.id, lease_id_start)
        self.sleep(5)
        with self.assertRaises(HttpResponseError):
            container.delete_container()
        self.sleep(10)
        container.delete_container()

    @GlobalStorageAccountPreparer()
    def test_lease_container_break_period(self, resource_group, location, storage_account, storage_account_key):
        bsc = BlobServiceClient(self.account_url(storage_account, "blob"), storage_account_key)
        container = self._create_container(bsc)

        # Act
        lease = container.acquire_lease(lease_duration=15)

        # Assert
        lease.break_lease(lease_break_period=5)
        self.sleep(6)
        with self.assertRaises(HttpResponseError):
            container.delete_container(lease=lease)

    @GlobalStorageAccountPreparer()
    def test_lease_container_break_released_lease_fails(self, resource_group, location, storage_account, storage_account_key):
        bsc = BlobServiceClient(self.account_url(storage_account, "blob"), storage_account_key)
        container = self._create_container(bsc)
        lease = container.acquire_lease()
        lease.release()

        # Act
        with self.assertRaises(HttpResponseError):
            lease.break_lease()

        # Assert

    @GlobalStorageAccountPreparer()
    def test_lease_container_with_duration(self, resource_group, location, storage_account, storage_account_key):
        bsc = BlobServiceClient(self.account_url(storage_account, "blob"), storage_account_key)
        container = self._create_container(bsc)

        # Act
        lease = container.acquire_lease(lease_duration=15)

        # Assert
        with self.assertRaises(HttpResponseError):
            container.acquire_lease()
        self.sleep(15)
        container.acquire_lease()

    @GlobalStorageAccountPreparer()
    def test_lease_container_twice(self, resource_group, location, storage_account, storage_account_key):
        bsc = BlobServiceClient(self.account_url(storage_account, "blob"), storage_account_key)
        container = self._create_container(bsc)

        # Act
        lease = container.acquire_lease(lease_duration=15)

        # Assert
        lease2 = container.acquire_lease(lease_id=lease.id)
        self.assertEqual(lease.id, lease2.id)

    @GlobalStorageAccountPreparer()
    def test_lease_container_with_proposed_lease_id(self, resource_group, location, storage_account, storage_account_key):
        bsc = BlobServiceClient(self.account_url(storage_account, "blob"), storage_account_key)
        container = self._create_container(bsc)

        # Act
        proposed_lease_id = '55e97f64-73e8-4390-838d-d9e84a374321'
        lease = container.acquire_lease(lease_id=proposed_lease_id)

        # Assert
        self.assertEqual(proposed_lease_id, lease.id)

    @GlobalStorageAccountPreparer()
    def test_lease_container_change_lease_id(self, resource_group, location, storage_account, storage_account_key):
        bsc = BlobServiceClient(self.account_url(storage_account, "blob"), storage_account_key)
        container = self._create_container(bsc)

        # Act
        lease_id = '29e0b239-ecda-4f69-bfa3-95f6af91464c'
        lease = container.acquire_lease()
        lease_id1 = lease.id
        lease.change(proposed_lease_id=lease_id)
        lease.renew()
        lease_id2 = lease.id

        # Assert
        self.assertIsNotNone(lease_id1)
        self.assertIsNotNone(lease_id2)
        self.assertNotEqual(lease_id1, lease_id)
        self.assertEqual(lease_id2, lease_id)

    @GlobalStorageAccountPreparer()
    def test_delete_container_with_existing_container(self, resource_group, location, storage_account, storage_account_key):
        bsc = BlobServiceClient(self.account_url(storage_account, "blob"), storage_account_key)
        container = self._create_container(bsc)

        # Act
        deleted = container.delete_container()

        # Assert
        self.assertIsNone(deleted)

    @GlobalStorageAccountPreparer()
    def test_delete_container_with_non_existing_container_fail_not_exist(self, resource_group, location, storage_account, storage_account_key):
        bsc = BlobServiceClient(self.account_url(storage_account, "blob"), storage_account_key)
        container_name = self._get_container_reference()
        container = bsc.get_container_client(container_name)

        # Act
        with LogCaptured(self) as log_captured:
            with self.assertRaises(ResourceNotFoundError):
                container.delete_container()

            log_as_str = log_captured.getvalue()
            #self.assertTrue('ERROR' in log_as_str)

        # Assert

    @GlobalStorageAccountPreparer()
    def test_delete_container_with_lease_id(self, resource_group, location, storage_account, storage_account_key):
        bsc = BlobServiceClient(self.account_url(storage_account, "blob"), storage_account_key)
        container = self._create_container(bsc)
        lease = container.acquire_lease(lease_duration=15)

        # Act
        deleted = container.delete_container(lease=lease)

        # Assert
        self.assertIsNone(deleted)
        with self.assertRaises(ResourceNotFoundError):
            container.get_container_properties()

    @pytest.mark.playback_test_only
    @GlobalStorageAccountPreparer()
    def test_undelete_container(self, resource_group, location, storage_account, storage_account_key):
        # container soft delete should enabled by SRP call or use armclient, so make this test as playback only.

        bsc = BlobServiceClient(self.account_url(storage_account, "blob"), storage_account_key)
        container_client = self._create_container(bsc)

        # Act
        container_client.delete_container()
        # to make sure the container deleted
        with self.assertRaises(ResourceNotFoundError):
            container_client.get_container_properties()

        container_list = list(bsc.list_containers(include_deleted=True))
        self.assertTrue(len(container_list) >= 1)

        restored_version = 0
        for container in container_list:
            # find the deleted container and restore it
            if container.deleted and container.name == container_client.container_name:
                restored_ctn_client = bsc.undelete_container(container.name, container.version,
                                                              new_name="restored" + str(restored_version))
                restored_version += 1

                # to make sure the deleted container is restored
                props = restored_ctn_client.get_container_properties()
                self.assertIsNotNone(props)

    @pytest.mark.playback_test_only
    @GlobalStorageAccountPreparer()
    def test_restore_to_existing_container(self, resource_group, location, storage_account, storage_account_key):
        # container soft delete should enabled by SRP call or use armclient, so make this test as playback only.

        bsc = BlobServiceClient(self.account_url(storage_account, "blob"), storage_account_key)
        # get an existing container
        existing_container_client = self._create_container(bsc, prefix="existing")
        container_client = self._create_container(bsc)

        # Act
        container_client.delete_container()
        # to make sure the container deleted
        with self.assertRaises(ResourceNotFoundError):
            container_client.get_container_properties()

        container_list = list(bsc.list_containers(include_deleted=True))
        self.assertTrue(len(container_list) >= 1)

        for container in container_list:
            # find the deleted container and restore it
            if container.deleted and container.name == container_client.container_name:
                with self.assertRaises(HttpResponseError):
                    bsc.undelete_container(container.name, container.version,
                                            new_name=existing_container_client.container_name)

    @pytest.mark.live_test_only  # sas token is dynamically generated
    @pytest.mark.playback_test_only  # we need container soft delete enabled account
    @GlobalStorageAccountPreparer()
    def test_restore_with_sas(self, resource_group, location, storage_account, storage_account_key):
        # container soft delete should enabled by SRP call or use armclient, so make this test as playback only.
        token = generate_account_sas(
            storage_account.name,
            storage_account_key,
            ResourceTypes(service=True, container=True),
            AccountSasPermissions(read=True, write=True, list=True, delete=True),
            datetime.utcnow() + timedelta(hours=1),
        )
        bsc = BlobServiceClient(self.account_url(storage_account, "blob"), token)
        container_client = self._create_container(bsc)
        container_client.delete_container()
        # to make sure the container deleted
        with self.assertRaises(ResourceNotFoundError):
            container_client.get_container_properties()

        container_list = list(bsc.list_containers(include_deleted=True))
        self.assertTrue(len(container_list) >= 1)

        restored_version = 0
        for container in container_list:
            # find the deleted container and restore it
            if container.deleted and container.name == container_client.container_name:
                restored_ctn_client = bsc.undelete_container(container.name, container.version,
                                                              new_name="restored" + str(restored_version))
                restored_version += 1

                # to make sure the deleted container is restored
                props = restored_ctn_client.get_container_properties()
                self.assertIsNotNone(props)

    @GlobalStorageAccountPreparer()
    def test_list_names(self, resource_group, location, storage_account, storage_account_key):
        bsc = BlobServiceClient(self.account_url(storage_account, "blob"), storage_account_key)
        container = self._create_container(bsc)
        data = b'hello world'

        container.get_blob_client('blob1').upload_blob(data)
        container.get_blob_client('blob2').upload_blob(data)


        # Act
        blobs = [b.name for b in container.list_blobs()]

        self.assertEqual(blobs, ['blob1', 'blob2'])

    @pytest.mark.playback_test_only
    @GlobalStorageAccountPreparer()
    def test_list_blobs_contains_last_access_time(self, resource_group, location, storage_account, storage_account_key):
        bsc = BlobServiceClient(self.account_url(storage_account, "blob"), storage_account_key)
        container = self._create_container(bsc)
        data = b'hello world'

        blob_client = container.get_blob_client('blob1')
        blob_client.upload_blob(data, standard_blob_tier=StandardBlobTier.Archive)

        # Act
        for blob_properties in container.list_blobs():
            self.assertIsInstance(blob_properties.last_accessed_on, datetime)

    @GlobalStorageAccountPreparer()
    def test_list_blobs_returns_rehydrate_priority(self, resource_group, location, storage_account, storage_account_key):
        bsc = BlobServiceClient(self.account_url(storage_account, "blob"), storage_account_key)
        container = self._create_container(bsc)
        data = b'hello world'

        blob_client = container.get_blob_client('blob1')
        blob_client.upload_blob(data, standard_blob_tier=StandardBlobTier.Archive)
        blob_client.set_standard_blob_tier(StandardBlobTier.Hot)

        # Act
        for blob_properties in container.list_blobs():
            if blob_properties.name == blob_client.blob_name:
                self.assertEqual(blob_properties.rehydrate_priority, "Standard")

    @GlobalStorageAccountPreparer()
    def test_list_blobs(self, resource_group, location, storage_account, storage_account_key):
        bsc = BlobServiceClient(self.account_url(storage_account, "blob"), storage_account_key)
        container = self._create_container(bsc)
        data = b'hello world'
        container.get_blob_client('blob1').upload_blob(data)
        container.get_blob_client('blob2').upload_blob(data)

        # Act
        blobs = list(container.list_blobs())

        # Assert
        self.assertIsNotNone(blobs)
        self.assertGreaterEqual(len(blobs), 2)
        self.assertIsNotNone(blobs[0])
        self.assertNamedItemInContainer(blobs, 'blob1')
        self.assertNamedItemInContainer(blobs, 'blob2')
        self.assertEqual(blobs[0].size, 11)
        self.assertEqual(blobs[1].content_settings.content_type,
                         'application/octet-stream')
        self.assertIsNotNone(blobs[0].creation_time)

    @pytest.mark.playback_test_only
    @GlobalStorageAccountPreparer()
    def test_list_blobs_with_object_replication_policy(self, resource_group, location, storage_account, storage_account_key):
        bsc = BlobServiceClient(self.account_url(storage_account, "blob"), storage_account_key)
        container = self._create_container(bsc)
        data = b'hello world'
        b_c = container.get_blob_client('blob1')
        b_c.upload_blob(data, overwrite=True)
        metadata = {'hello': 'world', 'number': '42'}
        b_c.set_blob_metadata(metadata)

        prop = b_c.get_blob_properties()

        container.get_blob_client('blob2').upload_blob(data, overwrite=True)

        # Act
        blobs_list = container.list_blobs()
        number_of_blobs_with_policy = 0
        for blob in blobs_list:
            if blob.object_replication_source_properties != None:
                number_of_blobs_with_policy += 1

        # Assert
        self.assertIsNot(number_of_blobs_with_policy, 0)

    @GlobalStorageAccountPreparer()
    def test_list_blobs_leased_blob(self, resource_group, location, storage_account, storage_account_key):
        bsc = BlobServiceClient(self.account_url(storage_account, "blob"), storage_account_key)
        container = self._create_container(bsc)
        data = b'hello world'
        blob1 = container.get_blob_client('blob1')
        blob1.upload_blob(data)
        lease = blob1.acquire_lease()

        # Act
        resp = list(container.list_blobs())

        # Assert
        self.assertIsNotNone(resp)
        self.assertGreaterEqual(len(resp), 1)
        self.assertIsNotNone(resp[0])
        self.assertNamedItemInContainer(resp, 'blob1')
        self.assertEqual(resp[0].size, 11)
        self.assertEqual(resp[0].lease.duration, 'infinite')
        self.assertEqual(resp[0].lease.status, 'locked')
        self.assertEqual(resp[0].lease.state, 'leased')

    @GlobalStorageAccountPreparer()
    def test_list_blobs_with_prefix(self, resource_group, location, storage_account, storage_account_key):
        bsc = BlobServiceClient(self.account_url(storage_account, "blob"), storage_account_key)
        container = self._create_container(bsc)
        data = b'hello world'
        container.get_blob_client('blob_a1').upload_blob(data)
        container.get_blob_client('blob_a2').upload_blob(data)
        container.get_blob_client('blob_b1').upload_blob(data)

        # Act
        resp = list(container.list_blobs(name_starts_with='blob_a'))

        # Assert
        self.assertIsNotNone(resp)
        self.assertEqual(len(resp), 2)
        self.assertNamedItemInContainer(resp, 'blob_a1')
        self.assertNamedItemInContainer(resp, 'blob_a2')

    @GlobalStorageAccountPreparer()
    def test_list_blobs_with_num_results(self, resource_group, location, storage_account, storage_account_key):
        bsc = BlobServiceClient(self.account_url(storage_account, "blob"), storage_account_key)
        container = self._create_container(bsc)
        data = b'hello world'
        container.get_blob_client('blob_a1').upload_blob(data)
        container.get_blob_client('blob_a2').upload_blob(data)
        container.get_blob_client('blob_a3').upload_blob(data)
        container.get_blob_client('blob_b1').upload_blob(data)


        # Act
        blobs = list(next(container.list_blobs(results_per_page=2).by_page()))

        # Assert
        self.assertIsNotNone(blobs)
        self.assertEqual(len(blobs), 2)
        self.assertNamedItemInContainer(blobs, 'blob_a1')
        self.assertNamedItemInContainer(blobs, 'blob_a2')

    @GlobalStorageAccountPreparer()
    def test_list_blobs_with_include_snapshots(self, resource_group, location, storage_account, storage_account_key):
        bsc = BlobServiceClient(self.account_url(storage_account, "blob"), storage_account_key)
        container = self._create_container(bsc)
        data = b'hello world'
        blob1 = container.get_blob_client('blob1')
        blob1.upload_blob(data)
        blob1.create_snapshot()
        container.get_blob_client('blob2').upload_blob(data)

        # Act
        blobs = list(container.list_blobs(include="snapshots"))

        # Assert
        self.assertEqual(len(blobs), 3)
        self.assertEqual(blobs[0].name, 'blob1')
        self.assertIsNotNone(blobs[0].snapshot)
        self.assertEqual(blobs[1].name, 'blob1')
        self.assertIsNone(blobs[1].snapshot)
        self.assertEqual(blobs[2].name, 'blob2')
        self.assertIsNone(blobs[2].snapshot)

    @GlobalStorageAccountPreparer()
    def test_list_blobs_with_include_metadata(self, resource_group, location, storage_account, storage_account_key):
        bsc = BlobServiceClient(self.account_url(storage_account, "blob"), storage_account_key)
        # pytest.skip("Waiting on metadata XML fix in msrest")
        container = self._create_container(bsc)
        data = b'hello world'
        content_settings = ContentSettings(
            content_language='spanish',
            content_disposition='inline')
        blob1 = container.get_blob_client('blob1')
        blob1.upload_blob(data, overwrite=True, content_settings=content_settings, metadata={'number': '1', 'name': 'bob'})
        blob1.create_snapshot()

        container.get_blob_client('blob2').upload_blob(data, overwrite=True, content_settings=content_settings, metadata={'number': '2', 'name': 'car'})

        # Act
        blobs =list(container.list_blobs(include="metadata"))

        # Assert
        self.assertEqual(len(blobs), 2)
        self.assertEqual(blobs[0].name, 'blob1')
        self.assertEqual(blobs[0].metadata['number'], '1')
        self.assertEqual(blobs[0].metadata['name'], 'bob')
        self.assertEqual(blobs[1].name, 'blob2')
        self.assertEqual(blobs[1].metadata['number'], '2')
        self.assertEqual(blobs[1].metadata['name'], 'car')
        self.assertEqual(blobs[1].content_settings.content_language, 'spanish')
        self.assertEqual(blobs[1].content_settings.content_disposition, 'inline')

    @GlobalStorageAccountPreparer()
    def test_list_blobs_with_include_uncommittedblobs(self, resource_group, location, storage_account, storage_account_key):
        bsc = BlobServiceClient(self.account_url(storage_account, "blob"), storage_account_key)
        container = self._create_container(bsc)
        data = b'hello world'
        blob1 = container.get_blob_client('blob1')
        blob1.stage_block('1', b'AAA')
        blob1.stage_block('2', b'BBB')
        blob1.stage_block('3', b'CCC')

        blob2 = container.get_blob_client('blob2')
        blob2.upload_blob(data, metadata={'number': '2', 'name': 'car'})

        # Act
        blobs = list(container.list_blobs(include="uncommittedblobs"))

        # Assert
        self.assertEqual(len(blobs), 2)
        self.assertEqual(blobs[0].name, 'blob1')
        self.assertEqual(blobs[1].name, 'blob2')

    @GlobalStorageAccountPreparer()
    def test_list_blobs_with_include_copy(self, resource_group, location, storage_account, storage_account_key):
        bsc = BlobServiceClient(self.account_url(storage_account, "blob"), storage_account_key)
        container = self._create_container(bsc)
        data = b'hello world'
        container.get_blob_client('blob1').upload_blob(data, metadata={'status': 'original'})
        sourceblob = 'https://{0}.blob.core.windows.net/{1}/blob1'.format(
            storage_account.name,
            container.container_name)

        blobcopy = container.get_blob_client('blob1copy')
        blobcopy.start_copy_from_url(sourceblob, metadata={'status': 'copy'})

        # Act
        blobs = list(container.list_blobs(include="copy"))

        # Assert
        self.assertEqual(len(blobs), 2)
        self.assertEqual(blobs[0].name, 'blob1')
        self.assertEqual(blobs[1].name, 'blob1copy')
        self.assertEqual(blobs[1].blob_type, blobs[0].blob_type)
        self.assertEqual(blobs[1].size, 11)
        self.assertEqual(blobs[1].content_settings.content_type,
                         'application/octet-stream')
        self.assertEqual(blobs[1].content_settings.cache_control, None)
        self.assertEqual(blobs[1].content_settings.content_encoding, None)
        self.assertEqual(blobs[1].content_settings.content_language, None)
        self.assertEqual(blobs[1].content_settings.content_disposition, None)
        self.assertNotEqual(blobs[1].content_settings.content_md5, None)
        self.assertEqual(blobs[1].lease.status, 'unlocked')
        self.assertEqual(blobs[1].lease.state, 'available')
        self.assertNotEqual(blobs[1].copy.id, None)
        self.assertEqual(blobs[1].copy.source, sourceblob)
        self.assertEqual(blobs[1].copy.status, 'success')
        self.assertEqual(blobs[1].copy.progress, '11/11')
        self.assertNotEqual(blobs[1].copy.completion_time, None)

    @GlobalStorageAccountPreparer()
    def test_list_blobs_with_delimiter(self, resource_group, location, storage_account, storage_account_key):
        bsc = BlobServiceClient(self.account_url(storage_account, "blob"), storage_account_key)
        container = self._create_container(bsc)
        data = b'hello world'

        container.get_blob_client('a/blob1').upload_blob(data)
        container.get_blob_client('a/blob2').upload_blob(data)
        container.get_blob_client('b/blob3').upload_blob(data)
        container.get_blob_client('blob4').upload_blob(data)

        # Act
        resp = list(container.walk_blobs())

        # Assert
        self.assertIsNotNone(resp)
        self.assertEqual(len(resp), 3)
        self.assertNamedItemInContainer(resp, 'a/')
        self.assertNamedItemInContainer(resp, 'b/')
        self.assertNamedItemInContainer(resp, 'blob4')

    def test_batch_delete_empty_blob_list(self):
        container_client = ContainerClient("https://mystorageaccount.blob.core.windows.net", "container")
        blob_list = list()
        container_client.delete_blobs(*blob_list)

    @GlobalStorageAccountPreparer()
    def test_delete_blobs_simple(self, resource_group, location, storage_account, storage_account_key):
        # Arrange
        bsc = BlobServiceClient(self.account_url(storage_account, "blob"), storage_account_key)
        container = self._create_container(bsc)
        data = b'hello world'

        try:
            blob_client1 = container.get_blob_client('blob1')
            blob_client1.upload_blob(data)
            container.get_blob_client('blob2').upload_blob(data)
            container.get_blob_client('blob3').upload_blob(data)
        except:
            pass

        # Act
        response = container.delete_blobs(
            blob_client1.get_blob_properties(),
            'blob2',
            'blob3',
        )
        response = list(response)
        assert len(response) == 3
        assert response[0].status_code == 202
        assert response[1].status_code == 202
        assert response[2].status_code == 202

<<<<<<< HEAD
=======
    @pytest.mark.live_test_only
    @pytest.mark.skipif(sys.version_info < (3, 0), reason="Batch not supported on Python 2.7")
    @GlobalStorageAccountPreparer()
    def test_batch_blobs_with_container_sas(self, resource_group, location, storage_account, storage_account_key):
        # Arrange
        bsc = BlobServiceClient(self.account_url(storage_account, "blob"), storage_account_key)
        container_name = self._get_container_reference()
        sas_token = generate_container_sas(
            storage_account.name,
            container_name,
            account_key=storage_account_key,
            permission=ContainerSasPermissions(read=True, write=True, delete=True, list=True),
            expiry=datetime.utcnow() + timedelta(hours=1)
        )
        container_client = bsc.get_container_client(container_name)
        container_client.create_container()
        container = ContainerClient.from_container_url(container_client.url, credential=sas_token)
        data = b'hello world'

        try:
            blob_client1 = container.get_blob_client('blob1')
            blob_client1.upload_blob(data)
            container.get_blob_client('blob2').upload_blob(data)
            container.get_blob_client('blob3').upload_blob(data)
        except:
            pass

        # Act
        response = container.delete_blobs(
            blob_client1.get_blob_properties(),
            'blob2',
            'blob3',
        )
        response = list(response)
        assert len(response) == 3
        assert response[0].status_code == 202
        assert response[1].status_code == 202
        assert response[2].status_code == 202

    @pytest.mark.skipif(sys.version_info < (3, 0), reason="Batch not supported on Python 2.7")
>>>>>>> f66d1df5
    @GlobalResourceGroupPreparer()
    @StorageAccountPreparer(random_name_enabled=True, location="canadacentral", name_prefix='storagename')
    def test_delete_blobs_with_if_tags(self, resource_group, location, storage_account, storage_account_key):
        # Arrange
        bsc = BlobServiceClient(self.account_url(storage_account, "blob"), storage_account_key)
        container = self._create_container(bsc)
        data = b'hello world'
        tags = {"tag1": "firsttag", "tag2": "secondtag", "tag3": "thirdtag"}

        try:
            blob_client1 = container.get_blob_client('blob1')
            blob_client1.upload_blob(data, overwrite=True, tags=tags)
            container.get_blob_client('blob2').upload_blob(data, overwrite=True, tags=tags)
            container.get_blob_client('blob3').upload_blob(data,  overwrite=True, tags=tags)
        except:
            pass

        if self.is_live:
            sleep(10)

        # Act
        with self.assertRaises(PartialBatchErrorException):
            container.delete_blobs(
                'blob1',
                'blob2',
                'blob3',
                if_tags_match_condition="\"tag1\"='firsttag WRONG'"
            )
        response = container.delete_blobs(
            'blob1',
            'blob2',
            'blob3',
            if_tags_match_condition="\"tag1\"='firsttag'"
        )
        response = list(response)
        assert len(response) == 3
        assert response[0].status_code == 202
        assert response[1].status_code == 202
        assert response[2].status_code == 202

    @pytest.mark.live_test_only
    @GlobalStorageAccountPreparer()
    def test_delete_blobs_and_snapshot_using_sas(self, resource_group, location, storage_account, storage_account_key):
        # Arrange
        sas_token = generate_account_sas(
            storage_account.name,
            account_key=storage_account_key,
            resource_types=ResourceTypes(object=True, container=True),
            permission=AccountSasPermissions(read=True, write=True, delete=True, list=True),
            expiry=datetime.utcnow() + timedelta(hours=1)
        )
        bsc = BlobServiceClient(self.account_url(storage_account, "blob"), sas_token)
        container = self._create_container(bsc)
        data = b'hello world'

        # blob with snapshot
        blob_client1 = container.get_blob_client('bloba')
        blob_client1.upload_blob(data, overwrite=True)
        snapshot = blob_client1.create_snapshot()

        container.get_blob_client('blobb').upload_blob(data, overwrite=True)
        container.get_blob_client('blobc').upload_blob(data, overwrite=True)

        # blob with lease
        blob_client4 = container.get_blob_client('blobd')
        blob_client4.upload_blob(data, overwrite=True)
        lease = blob_client4.acquire_lease()

        # Act
        blob_props = blob_client1.get_blob_properties()
        blob_props.snapshot = snapshot['snapshot']

        blob_props_d = dict()
        blob_props_d['name'] = "blobd"
        blob_props_d['delete_snapshots'] = "include"
        blob_props_d['lease_id'] = lease.id

        response = container.delete_blobs(
            blob_props,
            'blobb',
            'blobc',
            blob_props_d,
            timeout=3
        )
        response = list(response)
        assert len(response) == 4
        assert response[0].status_code == 202
        assert response[1].status_code == 202
        assert response[2].status_code == 202
        assert response[3].status_code == 202

    @GlobalStorageAccountPreparer()
    def test_delete_blobs_simple_no_raise(self, resource_group, location, storage_account, storage_account_key):
        # Arrange
        bsc = BlobServiceClient(self.account_url(storage_account, "blob"), storage_account_key)
        container = self._create_container(bsc)
        data = b'hello world'

        try:
            container.get_blob_client('blob1').upload_blob(data)
            container.get_blob_client('blob2').upload_blob(data)
            container.get_blob_client('blob3').upload_blob(data)
        except:
            pass

        # Act
        response = container.delete_blobs(
            'blob1',
            'blob2',
            'blob3',
            raise_on_any_failure=False
        )
        assert len(response) == 3
        assert response[0].status_code == 202
        assert response[1].status_code == 202
        assert response[2].status_code == 202

    @GlobalStorageAccountPreparer()
    def test_delete_blobs_snapshot(self, resource_group, location, storage_account, storage_account_key):
        # Arrange
        bsc = BlobServiceClient(self.account_url(storage_account, "blob"), storage_account_key)
        container = self._create_container(bsc, prefix="test")
        data = b'hello world'

        try:
            blob1_client = container.get_blob_client('blob1')
            blob1_client.upload_blob(data)
            blob1_client.create_snapshot()
            container.get_blob_client('blob2').upload_blob(data)
            container.get_blob_client('blob3').upload_blob(data)
        except:
            pass
        blobs = list(container.list_blobs(include='snapshots'))
        assert len(blobs) == 4  # 3 blobs + 1 snapshot

        # Act
        try:
            response = container.delete_blobs(
                'blob1',
                'blob2',
                'blob3',
                delete_snapshots='only'
            )
        except PartialBatchErrorException as err:
            parts = list(err.parts)
            assert len(parts) == 3
            assert parts[0].status_code == 202
            assert parts[1].status_code == 404  # There was no snapshot
            assert parts[2].status_code == 404  # There was no snapshot

            blobs = list(container.list_blobs(include='snapshots'))
            assert len(blobs) == 3  # 3 blobs

    @GlobalStorageAccountPreparer()
    def test_standard_blob_tier_set_tier_api_batch(self, resource_group, location, storage_account, storage_account_key):
        bsc = BlobServiceClient(self.account_url(storage_account, "blob"), storage_account_key)
        container = self._create_container(bsc)
        tiers = [StandardBlobTier.Archive, StandardBlobTier.Cool, StandardBlobTier.Hot]

        for tier in tiers:
            response = container.delete_blobs(
                'blob1',
                'blob2',
                'blob3',
                raise_on_any_failure=False
            )
            blob = container.get_blob_client('blob1')
            data = b'hello world'
            blob.upload_blob(data)
            container.get_blob_client('blob2').upload_blob(data)
            container.get_blob_client('blob3').upload_blob(data)

            blob_ref = blob.get_blob_properties()
            assert blob_ref.blob_tier is not None
            assert blob_ref.blob_tier_inferred
            assert blob_ref.blob_tier_change_time is None

            parts = container.set_standard_blob_tier_blobs(
                tier,
                'blob1',
                'blob2',
                'blob3',
            )

            parts = list(parts)
            assert len(parts) == 3

            assert parts[0].status_code in [200, 202]
            assert parts[1].status_code in [200, 202]
            assert parts[2].status_code in [200, 202]

            blob_ref2 = blob.get_blob_properties()
            assert tier == blob_ref2.blob_tier
            assert not blob_ref2.blob_tier_inferred
            assert blob_ref2.blob_tier_change_time is not None

        response = container.delete_blobs(
            'blob1',
            'blob2',
            'blob3',
            raise_on_any_failure=False
        )

<<<<<<< HEAD
    @pytest.mark.playback_test_only
=======
    @pytest.mark.skipif(sys.version_info < (3, 0), reason="Batch not supported on Python 2.7")
>>>>>>> f66d1df5
    @GlobalStorageAccountPreparer()
    def test_batch_set_standard_blob_tier_for_version(self, resource_group, location, storage_account, storage_account_key):
        bsc = BlobServiceClient(self.account_url(storage_account, "blob"), storage_account_key)
        container = self._create_container(bsc)
        container.upload_blob("blob1", "hello world")
        container.upload_blob("blob2", "hello world")
        container.upload_blob("blob3", "hello world")
        tiers = [StandardBlobTier.Archive, StandardBlobTier.Cool, StandardBlobTier.Hot]

        for tier in tiers:
            response = container.delete_blobs(
                'blob1',
                'blob2',
                'blob3',
                raise_on_any_failure=False
            )
            blob = container.get_blob_client('blob1')
            blob2 = container.get_blob_client('blob2')
            blob3 = container.get_blob_client('blob3')
            data = b'hello world'
            resp1 = blob.upload_blob(data, overwrite=True)
            resp2 = blob2.upload_blob(data, overwrite=True)
            resp3 = blob3.upload_blob(data, overwrite=True)
            snapshot = blob3.create_snapshot()

            data2 = b'abc'
            blob.upload_blob(data2, overwrite=True)
            blob2.upload_blob(data2, overwrite=True)
            blob3.upload_blob(data2, overwrite=True)

            prop = blob.get_blob_properties()

            parts = container.set_standard_blob_tier_blobs(
                tier,
                prop,
                {'name': 'blob2', 'version_id': resp2['version_id']},
                {'name': 'blob3', 'snapshot': snapshot['snapshot']},
                raise_on_any_failure=False
            )

            parts = list(parts)
            assert len(parts) == 3

            assert parts[0].status_code in [200, 202]
            assert parts[1].status_code in [200, 202]
            assert parts[2].status_code in [200, 202]

            blob_ref2 = blob.get_blob_properties()
            assert tier == blob_ref2.blob_tier
            assert not blob_ref2.blob_tier_inferred
            assert blob_ref2.blob_tier_change_time is not None

        response = container.delete_blobs(
            'blob1',
            'blob2',
            'blob3',
            raise_on_any_failure=False
        )

    @GlobalResourceGroupPreparer()
    @StorageAccountPreparer(random_name_enabled=True, location="canadacentral", name_prefix='storagename')
    def test_standard_blob_tier_with_if_tags(self, resource_group, location, storage_account, storage_account_key):
        bsc = BlobServiceClient(self.account_url(storage_account, "blob"), storage_account_key)
        container = self._create_container(bsc)
        tier = StandardBlobTier.Cool
        tags = {"tag1": "firsttag", "tag2": "secondtag", "tag3": "thirdtag"}

        blob = container.get_blob_client('blob1')
        data = b'hello world'
        blob.upload_blob(data, overwrite=True, tags=tags)
        container.get_blob_client('blob2').upload_blob(data, overwrite=True, tags=tags)
        container.get_blob_client('blob3').upload_blob(data, overwrite=True, tags=tags)

        blob_ref = blob.get_blob_properties()
        assert blob_ref.blob_tier is not None
        assert blob_ref.blob_tier_inferred
        assert blob_ref.blob_tier_change_time is None

        with self.assertRaises(PartialBatchErrorException):
            container.set_standard_blob_tier_blobs(
                tier,
                'blob1',
                'blob2',
                'blob3',
                if_tags_match_condition="\"tag1\"='firsttag WRONG'"
            )

        parts = container.set_standard_blob_tier_blobs(
            tier,
            'blob1',
            'blob2',
            'blob3',
            if_tags_match_condition="\"tag1\"='firsttag'"
        )

        parts = list(parts)
        assert len(parts) == 3

        assert parts[0].status_code in [200, 202]
        assert parts[1].status_code in [200, 202]
        assert parts[2].status_code in [200, 202]

        blob_ref2 = blob.get_blob_properties()
        assert tier == blob_ref2.blob_tier
        assert not blob_ref2.blob_tier_inferred
        assert blob_ref2.blob_tier_change_time is not None

        container.delete_blobs(
            'blob1',
            'blob2',
            'blob3',
            raise_on_any_failure=False
        )

    @pytest.mark.live_test_only
    @GlobalStorageAccountPreparer()
    def test_standard_blob_tier_set_tiers_with_sas(self, resource_group, location, storage_account,
                                                   storage_account_key):
        sas_token = generate_account_sas(
            storage_account.name,
            account_key=storage_account_key,
            resource_types=ResourceTypes(object=True, container=True),
            permission=AccountSasPermissions(read=True, write=True, delete=True, list=True),
            expiry=datetime.utcnow() + timedelta(hours=1)
        )
        bsc = BlobServiceClient(self.account_url(storage_account, "blob"), sas_token)
        container = self._create_container(bsc)
        tiers = [StandardBlobTier.Archive, StandardBlobTier.Cool, StandardBlobTier.Hot]

        for tier in tiers:
            response = container.delete_blobs(
                'blob1',
                'blob2',
                'blob3',
                raise_on_any_failure=False
            )
            blob = container.get_blob_client('blob1')
            data = b'hello world'
            blob.upload_blob(data)
            container.get_blob_client('blob2').upload_blob(data)
            container.get_blob_client('blob3').upload_blob(data)

            blob_ref = blob.get_blob_properties()

            parts = container.set_standard_blob_tier_blobs(
                tier,
                blob_ref,
                'blob2',
                'blob3',
                timeout=5
            )

            parts = list(parts)
            assert len(parts) == 3

            assert parts[0].status_code in [200, 202]
            assert parts[1].status_code in [200, 202]
            assert parts[2].status_code in [200, 202]

            blob_ref2 = blob.get_blob_properties()
            assert tier == blob_ref2.blob_tier
            assert not blob_ref2.blob_tier_inferred
            assert blob_ref2.blob_tier_change_time is not None

        response = container.delete_blobs(
            'blob1',
            'blob2',
            'blob3',
            raise_on_any_failure=False
        )

    @pytest.mark.skip(reason="Wasn't able to get premium account with batch enabled")
    # once we have premium tests, still we don't want to test Py 2.7
    # @pytest.mark.skipif(sys.version_info < (3, 0), reason="Batch not supported on Python 2.7")
    @GlobalStorageAccountPreparer()
    def test_premium_tier_set_tier_api_batch(self, resource_group, location, storage_account, storage_account_key):
        bsc = BlobServiceClient(self.account_url(storage_account, "blob"), storage_account_key)
        url = self._get_premium_account_url()
        credential = self._get_premium_shared_key_credential()
        pbs = BlobServiceClient(url, credential=credential)

        try:
            container_name = self.get_resource_name('utpremiumcontainer')
            container = pbs.get_container_client(container_name)

            if not self.is_playback():
                try:
                    container.create_container()
                except ResourceExistsError:
                    pass

            pblob = container.get_blob_client('blob1')
            pblob.create_page_blob(1024)
            container.get_blob_client('blob2').create_page_blob(1024)
            container.get_blob_client('blob3').create_page_blob(1024)

            blob_ref = pblob.get_blob_properties()
            assert PremiumPageBlobTier.P10 == blob_ref.blob_tier
            assert blob_ref.blob_tier is not None
            assert blob_ref.blob_tier_inferred

            parts = container.set_premium_page_blob_tier_blobs(
                PremiumPageBlobTier.P50,
                'blob1',
                'blob2',
                'blob3',
            )

            parts = list(parts)
            assert len(parts) == 3

            assert parts[0].status_code in [200, 202]
            assert parts[1].status_code in [200, 202]
            assert parts[2].status_code in [200, 202]


            blob_ref2 = pblob.get_blob_properties()
            assert PremiumPageBlobTier.P50 == blob_ref2.blob_tier
            assert not blob_ref2.blob_tier_inferred

        finally:
            container.delete_container()

    @GlobalStorageAccountPreparer()
    def test_walk_blobs_with_delimiter(self, resource_group, location, storage_account, storage_account_key):
        bsc = BlobServiceClient(self.account_url(storage_account, "blob"), storage_account_key)
        container = self._create_container(bsc)
        data = b'hello world'

        container.get_blob_client('a/blob1').upload_blob(data)
        container.get_blob_client('a/blob2').upload_blob(data)
        container.get_blob_client('b/c/blob3').upload_blob(data)
        container.get_blob_client('blob4').upload_blob(data)

        blob_list = []
        def recursive_walk(prefix):
            for b in prefix:
                if b.get('prefix'):
                    recursive_walk(b)
                else:
                    blob_list.append(b.name)

        # Act
        recursive_walk(container.walk_blobs())

        # Assert
        self.assertEqual(len(blob_list), 4)
        self.assertEqual(blob_list, ['a/blob1', 'a/blob2', 'b/c/blob3', 'blob4'])

    @GlobalStorageAccountPreparer()
    def test_list_blobs_with_include_multiple(self, resource_group, location, storage_account, storage_account_key):
        bsc = BlobServiceClient(self.account_url(storage_account, "blob"), storage_account_key)
        pytest.skip("Waiting on metadata XML fix in msrest")
        container = self._create_container(bsc)
        data = b'hello world'
        blob1 = container.get_blob_client('blob1')
        blob1.upload_blob(data, metadata={'number': '1', 'name': 'bob'})
        blob1.create_snapshot()

        container.get_blob_client('blob2').upload_blob(data, metadata={'number': '2', 'name': 'car'})

        # Act
        blobs = list(container.list_blobs(include=["snapshots", "metadata"]))

        # Assert
        self.assertEqual(len(blobs), 3)
        self.assertEqual(blobs[0].name, 'blob1')
        self.assertIsNotNone(blobs[0].snapshot)
        self.assertEqual(blobs[0].metadata['number'], '1')
        self.assertEqual(blobs[0].metadata['name'], 'bob')
        self.assertEqual(blobs[1].name, 'blob1')
        self.assertIsNone(blobs[1].snapshot)
        self.assertEqual(blobs[1].metadata['number'], '1')
        self.assertEqual(blobs[1].metadata['name'], 'bob')
        self.assertEqual(blobs[2].name, 'blob2')
        self.assertIsNone(blobs[2].snapshot)
        self.assertEqual(blobs[2].metadata['number'], '2')
        self.assertEqual(blobs[2].metadata['name'], 'car')

    @pytest.mark.live_test_only
    @GlobalStorageAccountPreparer()
    def test_shared_access_container(self, resource_group, location, storage_account, storage_account_key):
        # SAS URL is calculated from storage key, so this test runs live only
        bsc = BlobServiceClient(self.account_url(storage_account, "blob"), storage_account_key)
        container = self._create_container(bsc)
        blob_name  = 'blob1'
        data = b'hello world'

        blob = container.get_blob_client(blob_name)
        blob.upload_blob(data)

        token = generate_container_sas(
            container.account_name,
            container.container_name,
            account_key=container.credential.account_key,
            expiry=datetime.utcnow() + timedelta(hours=1),
            permission=ContainerSasPermissions(read=True),
        )
        blob = BlobClient.from_blob_url(blob.url, credential=token)

        # Act
        response = requests.get(blob.url)

        # Assert
        self.assertTrue(response.ok)
        self.assertEqual(data, response.content)

    @GlobalStorageAccountPreparer()
    def test_web_container_normal_operations_working(self, resource_group, location, storage_account, storage_account_key):
        web_container = "$web"
        bsc = BlobServiceClient(self.account_url(storage_account, "blob"), storage_account_key)

        # create the web container in case it does not exist yet
        container = bsc.get_container_client(web_container)
        try:
            try:
                created = container.create_container()
                self.assertIsNotNone(created)
            except ResourceExistsError:
                pass

            # test if web container exists
            exist = container.get_container_properties()
            self.assertTrue(exist)

            # create a blob
            blob_name = self.get_resource_name("blob")
            blob_content = self.get_random_text_data(1024)
            blob = container.get_blob_client(blob_name)
            blob.upload_blob(blob_content)

            # get a blob
            blob_data = blob.download_blob(encoding='utf-8')
            self.assertIsNotNone(blob)
            self.assertEqual(blob_data.readall(), blob_content)

        finally:
            # delete container
            container.delete_container()

    @pytest.mark.live_test_only
    @GlobalStorageAccountPreparer()
    def test_user_delegation_sas_for_container(self, resource_group, location, storage_account, storage_account_key):
        # SAS URL is calculated from storage key, so this test runs live only

        # Arrange
        token_credential = self.generate_oauth_token()
        service_client = BlobServiceClient(self.account_url(storage_account, "blob"), credential=token_credential)
        user_delegation_key = service_client.get_user_delegation_key(datetime.utcnow(),
                                                                     datetime.utcnow() + timedelta(hours=1))

        container_client = service_client.create_container(self.get_resource_name('oauthcontainer'))
        token = generate_container_sas(
            container_client.account_name,
            container_client.container_name,
            account_key=storage_account_key,
            expiry=datetime.utcnow() + timedelta(hours=1),
            permission=ContainerSasPermissions(read=True),
            user_delegation_key=user_delegation_key,
        )

        blob_client = container_client.get_blob_client(self.get_resource_name('oauthblob'))
        blob_content = self.get_random_text_data(1024)
        blob_client.upload_blob(blob_content, length=len(blob_content))

        # Act
        new_blob_client = BlobClient.from_blob_url(blob_client.url, credential=token)
        content = new_blob_client.download_blob(encoding='utf-8')

        # Assert
        self.assertEqual(blob_content, content.readall())

    def test_set_container_permission_from_string(self):
        # Arrange
        permission1 = ContainerSasPermissions(read=True, write=True)
        permission2 = ContainerSasPermissions.from_string('wr')
        self.assertEqual(permission1.read, permission2.read)
        self.assertEqual(permission1.write, permission2.write)

    def test_set_container_permission(self):
        # Arrange
        permission = ContainerSasPermissions.from_string('wrlx')
        self.assertEqual(permission.read, True)
        self.assertEqual(permission.list, True)
        self.assertEqual(permission.write, True)
        self.assertEqual(permission._str, 'rwxl')

    @GlobalStorageAccountPreparer()
    def test_download_blob(self, resource_group, location, storage_account, storage_account_key):
        bsc = BlobServiceClient(self.account_url(storage_account, "blob"), storage_account_key)
        container = self._create_container(bsc)
        data = b'hello world'
        blob_name =  self.get_resource_name("blob")

        container.get_blob_client(blob_name).upload_blob(data)

        # Act
        downloaded = container.download_blob(blob_name)

        assert downloaded.readall() == data<|MERGE_RESOLUTION|>--- conflicted
+++ resolved
@@ -1194,10 +1194,7 @@
         assert response[1].status_code == 202
         assert response[2].status_code == 202
 
-<<<<<<< HEAD
-=======
     @pytest.mark.live_test_only
-    @pytest.mark.skipif(sys.version_info < (3, 0), reason="Batch not supported on Python 2.7")
     @GlobalStorageAccountPreparer()
     def test_batch_blobs_with_container_sas(self, resource_group, location, storage_account, storage_account_key):
         # Arrange
@@ -1235,8 +1232,6 @@
         assert response[1].status_code == 202
         assert response[2].status_code == 202
 
-    @pytest.mark.skipif(sys.version_info < (3, 0), reason="Batch not supported on Python 2.7")
->>>>>>> f66d1df5
     @GlobalResourceGroupPreparer()
     @StorageAccountPreparer(random_name_enabled=True, location="canadacentral", name_prefix='storagename')
     def test_delete_blobs_with_if_tags(self, resource_group, location, storage_account, storage_account_key):
@@ -1440,11 +1435,7 @@
             raise_on_any_failure=False
         )
 
-<<<<<<< HEAD
     @pytest.mark.playback_test_only
-=======
-    @pytest.mark.skipif(sys.version_info < (3, 0), reason="Batch not supported on Python 2.7")
->>>>>>> f66d1df5
     @GlobalStorageAccountPreparer()
     def test_batch_set_standard_blob_tier_for_version(self, resource_group, location, storage_account, storage_account_key):
         bsc = BlobServiceClient(self.account_url(storage_account, "blob"), storage_account_key)
