--- conflicted
+++ resolved
@@ -1285,7 +1285,6 @@
 
     @pytest.mark.skipif(sys.version_info < (3, 0), reason="Batch not supported on Python 2.7")
     @GlobalStorageAccountPreparer()
-<<<<<<< HEAD
     def test_batch_set_standard_blob_tier_for_version(self, resource_group, location, storage_account, storage_account_key):
         bsc = BlobServiceClient(self.account_url(storage_account, "blob"), storage_account_key)
         container = self._create_container(bsc)
@@ -1335,7 +1334,14 @@
             assert blob_ref2.blob_tier_change_time is not None
 
         response = container.delete_blobs(
-=======
+            'blob1',
+            'blob2',
+            'blob3',
+            raise_on_any_failure=False
+        )
+        
+    @pytest.mark.skipif(sys.version_info < (3, 0), reason="Batch not supported on Python 2.7")
+    @GlobalStorageAccountPreparer()
     def test_standard_blob_tier_with_if_tags(self, resource_group, location, storage_account, storage_account_key):
         bsc = BlobServiceClient(self.account_url(storage_account, "blob"), storage_account_key)
         container = self._create_container(bsc)
@@ -1383,7 +1389,6 @@
         assert blob_ref2.blob_tier_change_time is not None
 
         container.delete_blobs(
->>>>>>> 9f9f7529
             'blob1',
             'blob2',
             'blob3',
