--- conflicted
+++ resolved
@@ -599,13 +599,8 @@
         etag = (await blob.get_blob_properties()).etag
 
         # Act
-<<<<<<< HEAD
-        content = await blob.download_blob(if_match=etag)
+        content = await blob.download_blob(etag=etag, match_condition=MatchConditions.IfNotModified)
         content = await content.readall()
-=======
-        content = await blob.download_blob(etag=etag, match_condition=MatchConditions.IfNotModified)
-        content = await content.content_as_bytes()
->>>>>>> 88c839ec
 
         # Assert
         self.assertEqual(content, b'hello world')
@@ -638,13 +633,8 @@
             self.container_name, 'blob1', b'hello world')
 
         # Act
-<<<<<<< HEAD
-        content = await blob.download_blob(if_none_match='0x111111111111111')
+        content = await blob.download_blob(etag='0x111111111111111', match_condition=MatchConditions.IfModified)
         content = await content.readall()
-=======
-        content = await blob.download_blob(etag='0x111111111111111', match_condition=MatchConditions.IfModified)
-        content = await content.content_as_bytes()
->>>>>>> 88c839ec
 
         # Assert
         self.assertEqual(content, b'hello world')
