--- conflicted
+++ resolved
@@ -200,12 +200,8 @@
         content = blob.download_blob()
 
         # Assert
-<<<<<<< HEAD
-        self.assertEqual(b"".join(list(content)), self.bytes)
-=======
         self.assertEqual(b"".join(list(content.chunks())), self.bytes)
-        
->>>>>>> e1647e1e
+
 
     @GlobalStorageAccountPreparer()
     def test_get_blob_resolver(self, resource_group, location, storage_account, storage_account_key):
