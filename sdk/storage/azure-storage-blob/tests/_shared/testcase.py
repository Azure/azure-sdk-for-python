# coding: utf-8
# -------------------------------------------------------------------------
# Copyright (c) Microsoft Corporation. All rights reserved.
# Licensed under the MIT License. See License.txt in the project root for
# license information.
# --------------------------------------------------------------------------
from __future__ import division
import os.path
import time
<<<<<<< HEAD
=======
from datetime import datetime, timedelta

try:
    import unittest.mock as mock
except ImportError:
    import mock

import zlib
import math
import sys
import os
import random
import re
>>>>>>> 9998221b
import logging
from devtools_testutils import (
    AzureMgmtTestCase,
    AzureMgmtPreparer,
    ResourceGroupPreparer,
    StorageAccountPreparer,
    FakeResource,
)
try:
    from cStringIO import StringIO      # Python 2
except ImportError:
    from io import StringIO

from azure.core.pipeline.policies import SansIOHTTPPolicy
from azure.core.exceptions import ResourceNotFoundError, HttpResponseError
from azure.core.credentials import AccessToken
from azure.mgmt.storage.models import StorageAccount, Endpoints
try:
    # Running locally - use configuration in settings_real.py
    from .settings_real import *
except ImportError:
    # Running on the pipeline - use fake values in order to create rg, etc.
    from .settings_fake import *

<<<<<<< HEAD
=======
try:
    from devtools_testutils import mgmt_settings_real as settings
except ImportError:
    from devtools_testutils import mgmt_settings_fake as settings

from .service_versions import service_version_map

>>>>>>> 9998221b
import pytest

from devtools_testutils.storage import StorageTestCase

LOGGING_FORMAT = '%(asctime)s %(name)-20s %(levelname)-5s %(message)s'
os.environ['AZURE_STORAGE_ACCOUNT_NAME'] = STORAGE_ACCOUNT_NAME
os.environ['AZURE_STORAGE_ACCOUNT_KEY'] = STORAGE_ACCOUNT_KEY
os.environ['AZURE_TEST_RUN_LIVE'] = os.environ.get('AZURE_TEST_RUN_LIVE', None) or RUN_IN_LIVE
os.environ['AZURE_SKIP_LIVE_RECORDING'] = os.environ.get('AZURE_SKIP_LIVE_RECORDING', None) or SKIP_LIVE_RECORDING


class GlobalStorageAccountPreparer(AzureMgmtPreparer):
    def __init__(self):
        super(GlobalStorageAccountPreparer, self).__init__(
            name_prefix='',
            random_name_length=42
        )

    def create_resource(self, name, **kwargs):
        storage_account = StorageTestCase._STORAGE_ACCOUNT
        if self.is_live:
            self.test_class_instance.scrubber.register_name_pair(
                storage_account.name,
                "storagename"
            )
            self.test_class_instance.scrubber.register_name_pair(
                ":.{43}=\r",
                ":fake_shared_key=\r"
            )
        else:
            name = "storagename"
            storage_account.name = name
            storage_account.primary_endpoints.blob = 'https://{}.{}.core.windows.net'.format(name, 'blob')
            storage_account.primary_endpoints.queue = 'https://{}.{}.core.windows.net'.format(name, 'queue')
            storage_account.primary_endpoints.table = 'https://{}.{}.core.windows.net'.format(name, 'table')
            storage_account.primary_endpoints.file = 'https://{}.{}.core.windows.net'.format(name, 'file')

        return {
            'location': 'westus',
            'resource_group': StorageTestCase._RESOURCE_GROUP,
            'storage_account': storage_account,
            'storage_account_key': StorageTestCase._STORAGE_KEY,
            'storage_account_cs': StorageTestCase._STORAGE_CONNECTION_STRING,
        }


class GlobalResourceGroupPreparer(AzureMgmtPreparer):
    def __init__(self):
        super(GlobalResourceGroupPreparer, self).__init__(
            name_prefix='',
            random_name_length=42
        )

    def create_resource(self, name, **kwargs):
        rg = StorageTestCase._RESOURCE_GROUP
        if self.is_live:
            self.test_class_instance.scrubber.register_name_pair(
                rg.name,
                "rgname"
            )
        else:
            rg = FakeResource(
                name="rgname",
                id="/subscriptions/00000000-0000-0000-0000-000000000000/resourceGroups/rgname"
            )

        return {
            'location': 'westus',
            'resource_group': rg,
        }


<<<<<<< HEAD
=======
class StorageTestCase(AzureMgmtTestCase):

    def __init__(self, *args, **kwargs):
        super(StorageTestCase, self).__init__(*args, **kwargs)
        self.replay_processors.append(XMSRequestIDBody())
        self.logger = logging.getLogger('azure.storage')
        self.configure_logging()

    def connection_string(self, account, key):
        return "DefaultEndpointsProtocol=https;AcCounTName=" + account.name + ";AccOuntKey=" + str(key) + ";EndpoIntSuffix=core.windows.net"

    def account_url(self, storage_account, storage_type):
        """Return an url of storage account.

        :param str storage_account: Storage account name
        :param str storage_type: The Storage type part of the URL. Should be "blob", or "queue", etc.
        """
        try:
            if storage_type == "blob":
                return storage_account.primary_endpoints.blob.rstrip("/")
            if storage_type == "queue":
                return storage_account.primary_endpoints.queue.rstrip("/")
            if storage_type == "file":
                return storage_account.primary_endpoints.file.rstrip("/")
            else:
                raise ValueError("Unknown storage type {}".format(storage_type))
        except AttributeError: # Didn't find "primary_endpoints"
            return 'https://{}.{}.core.windows.net'.format(storage_account, storage_type)

    def configure_logging(self):
        enable_logging = ENABLE_LOGGING

        self.enable_logging() if enable_logging else self.disable_logging()

    def enable_logging(self):
        handler = logging.StreamHandler()
        handler.setFormatter(logging.Formatter(LOGGING_FORMAT))
        self.logger.handlers = [handler]
        self.logger.setLevel(logging.DEBUG)
        self.logger.propagate = True
        self.logger.disabled = False

    def disable_logging(self):
        self.logger.propagate = False
        self.logger.disabled = True
        self.logger.handlers = []

    def sleep(self, seconds):
        if self.is_live:
            time.sleep(seconds)

    def get_random_bytes(self, size):
        # recordings don't like random stuff. making this more
        # deterministic.
        return b'a'*size

    def get_random_text_data(self, size):
        '''Returns random unicode text data exceeding the size threshold for
        chunking blob upload.'''
        checksum = zlib.adler32(self.qualified_test_name.encode()) & 0xffffffff
        rand = random.Random(checksum)
        text = u''
        words = [u'hello', u'world', u'python', u'啊齄丂狛狜']
        while (len(text) < size):
            index = int(rand.random()*(len(words) - 1))
            text = text + u' ' + words[index]

        return text

    @staticmethod
    def _set_test_proxy(service, settings):
        if settings.USE_PROXY:
            service.set_proxy(
                settings.PROXY_HOST,
                settings.PROXY_PORT,
                settings.PROXY_USER,
                settings.PROXY_PASSWORD,
            )

    def assertNamedItemInContainer(self, container, item_name, msg=None):
        def _is_string(obj):
            if sys.version_info >= (3,):
                return isinstance(obj, str)
            else:
                return isinstance(obj, basestring)
        for item in container:
            if _is_string(item):
                if item == item_name:
                    return
            elif isinstance(item, dict):
                if item_name == item['name']:
                    return
            elif item.name == item_name:
                return
            elif hasattr(item, 'snapshot') and item.snapshot == item_name:
                return


        standardMsg = '{0} not found in {1}'.format(
            repr(item_name), [str(c) for c in container])
        self.fail(self._formatMessage(msg, standardMsg))

    def assertNamedItemNotInContainer(self, container, item_name, msg=None):
        for item in container:
            if item.name == item_name:
                standardMsg = '{0} unexpectedly found in {1}'.format(
                    repr(item_name), repr(container))
                self.fail(self._formatMessage(msg, standardMsg))

    def assert_upload_progress(self, size, max_chunk_size, progress, unknown_size=False):
        '''Validates that the progress chunks align with our chunking procedure.'''
        index = 0
        total = None if unknown_size else size
        small_chunk_size = size % max_chunk_size
        self.assertEqual(len(progress), math.ceil(size / max_chunk_size))
        for i in progress:
            self.assertTrue(i[0] % max_chunk_size == 0 or i[0] % max_chunk_size == small_chunk_size)
            self.assertEqual(i[1], total)

    def assert_download_progress(self, size, max_chunk_size, max_get_size, progress):
        '''Validates that the progress chunks align with our chunking procedure.'''
        if size <= max_get_size:
            self.assertEqual(len(progress), 1)
            self.assertTrue(progress[0][0], size)
            self.assertTrue(progress[0][1], size)
        else:
            small_chunk_size = (size - max_get_size) % max_chunk_size
            self.assertEqual(len(progress), 1 + math.ceil((size - max_get_size) / max_chunk_size))

            self.assertTrue(progress[0][0], max_get_size)
            self.assertTrue(progress[0][1], size)
            for i in progress[1:]:
                self.assertTrue(i[0] % max_chunk_size == 0 or i[0] % max_chunk_size == small_chunk_size)
                self.assertEqual(i[1], size)

    def generate_oauth_token(self):
        if self.is_live:
            from azure.identity import ClientSecretCredential
            return ClientSecretCredential(
                self.get_settings_value("TENANT_ID"),
                self.get_settings_value("CLIENT_ID"),
                self.get_settings_value("CLIENT_SECRET"),
            )
        return self.generate_fake_token()

    def generate_sas_token(self):
        fake_key = 'a'*30 + 'b'*30

        return '?' + generate_account_sas(
            account_name = 'test', # name of the storage account
            account_key = fake_key, # key for the storage account
            resource_types = ResourceTypes(object=True),
            permission = AccountSasPermissions(read=True,list=True),
            start = datetime.now() - timedelta(hours = 24),
            expiry = datetime.now() + timedelta(days = 8)
        )

    def generate_fake_token(self):
        return FakeTokenCredential()

    def _get_service_version(self, **kwargs):
        env_version = service_version_map.get(os.environ.get("AZURE_LIVE_TEST_SERVICE_VERSION","LATEST"))
        return kwargs.pop("service_version", env_version)

    def create_storage_client(self, client, *args, **kwargs):
        kwargs["api_version"] = self._get_service_version(**kwargs)
        kwargs["_additional_pipeline_policies"] = [ApiVersionAssertPolicy(kwargs["api_version"])]
        return client(*args, **kwargs)

    def create_storage_client_from_conn_str(self, client, *args, **kwargs):
        kwargs["api_version"] = self._get_service_version(**kwargs)
        kwargs["_additional_pipeline_policies"] = [ApiVersionAssertPolicy(kwargs["api_version"])]
        return client.from_connection_string(*args, **kwargs)


class ApiVersionAssertPolicy(SansIOHTTPPolicy):
    """
    Assert the ApiVersion is set properly on the response
    """

    def __init__(self, api_version):
        self.api_version = api_version

    def on_request(self, request):
        assert request.http_request.headers['x-ms-version'] == self.api_version


>>>>>>> 9998221b
def not_for_emulator(test):
    def skip_test_if_targeting_emulator(self):
        test(self)
    return skip_test_if_targeting_emulator


class LogCaptured(object):
    def __init__(self, test_case=None):
        # accept the test case so that we may reset logging after capturing logs
        self.test_case = test_case

    def __enter__(self):
        # enable logging
        # it is possible that the global logging flag is turned off
        self.test_case.enable_logging()

        # create a string stream to send the logs to
        self.log_stream = StringIO()

        # the handler needs to be stored so that we can remove it later
        self.handler = logging.StreamHandler(self.log_stream)
        self.handler.setFormatter(logging.Formatter(LOGGING_FORMAT))

        # get and enable the logger to send the outputs to the string stream
        self.logger = logging.getLogger('azure.storage')
        self.logger.level = logging.DEBUG
        self.logger.addHandler(self.handler)

        # the stream is returned to the user so that the capture logs can be retrieved
        return self.log_stream

    def __exit__(self, exc_type, exc_val, exc_tb):
        # stop the handler, and close the stream to exit
        self.logger.removeHandler(self.handler)
        self.log_stream.close()

        # reset logging since we messed with the setting
        self.test_case.configure_logging()


@pytest.fixture(scope="session")
def storage_account():
    test_case = AzureMgmtTestCase("__init__")
    rg_preparer = ResourceGroupPreparer(random_name_enabled=True, name_prefix='pystorage')
    storage_preparer = StorageAccountPreparer(random_name_enabled=True, name_prefix='pyacrstorage')

    # Create
    subscription_id = os.environ.get("AZURE_SUBSCRIPTION_ID", None)
    location = os.environ.get("AZURE_LOCATION", "westus")

    existing_rg_name = os.environ.get("AZURE_RESOURCEGROUP_NAME")
    existing_storage_name = os.environ.get("AZURE_STORAGE_ACCOUNT_NAME")
    existing_storage_key = os.environ.get("AZURE_STORAGE_ACCOUNT_KEY")
    storage_connection_string = os.environ.get("AZURE_STORAGE_CONNECTION_STRING")

    i_need_to_create_rg = not (existing_rg_name or existing_storage_name or storage_connection_string)
    got_storage_info_from_env = existing_storage_name or storage_connection_string

    try:
        if i_need_to_create_rg:
            rg_name, rg_kwargs = rg_preparer._prepare_create_resource(test_case)
            rg = rg_kwargs['resource_group']
        else:
            rg_name = existing_rg_name or "no_rg_needed"
            rg = FakeResource(
                name=rg_name,
                id="/subscriptions/{}/resourceGroups/{}".format(subscription_id, rg_name)
            )
        StorageTestCase._RESOURCE_GROUP = rg

        try:
            if got_storage_info_from_env:

                if storage_connection_string:
                    storage_connection_string_parts = dict([
                        part.split('=', 1)
                        for part in storage_connection_string.split(";")
                    ])

                storage_account = None
                if existing_storage_name:
                    storage_name = existing_storage_name
                    storage_account = StorageAccount(
                        location=location,
                    )
                    storage_account.name = storage_name
                    storage_account.id = storage_name
                    storage_account.primary_endpoints = Endpoints()
                    storage_account.primary_endpoints.blob = '{}://{}.{}.{}'.format(PROTOCOL, storage_name, 'blob', ACCOUNT_URL_SUFFIX)
                    storage_account.primary_endpoints.queue = '{}://{}.{}.{}'.format(PROTOCOL, storage_name, 'queue', ACCOUNT_URL_SUFFIX)
                    storage_account.primary_endpoints.table = '{}://{}.{}.{}'.format(PROTOCOL, storage_name, 'table', ACCOUNT_URL_SUFFIX)
                    storage_account.primary_endpoints.file = '{}://{}.{}.{}'.format(PROTOCOL, storage_name, 'file', ACCOUNT_URL_SUFFIX)
                    storage_key = existing_storage_key

                if not storage_connection_string:
                    # It means I have received a storage name from env
                    storage_connection_string=";".join([
                        "DefaultEndpointsProtocol=https",
                        "AccountName={}".format(storage_name),
                        "AccountKey={}".format(storage_key),
                        "BlobEndpoint={}".format(storage_account.primary_endpoints.blob),
                        "TableEndpoint={}".format(storage_account.primary_endpoints.table),
                        "QueueEndpoint={}".format(storage_account.primary_endpoints.queue),
                        "FileEndpoint={}".format(storage_account.primary_endpoints.file),
                    ])

                if not storage_account:
                    # It means I have received a connection string
                    storage_name = storage_connection_string_parts["AccountName"]
                    storage_account = StorageAccount(
                        location=location,
                    )

                    def build_service_endpoint(service):
                        return "{}://{}.{}.{}".format(
                            storage_connection_string_parts.get("DefaultEndpointsProtocol", "https"),
                            storage_connection_string_parts["AccountName"],
                            service,
                            storage_connection_string_parts["EndpointSuffix"], # Let it fail if we don't even have that
                        )

                    storage_account.name = storage_name
                    storage_account.id = storage_name
                    storage_account.primary_endpoints=Endpoints()
                    storage_account.primary_endpoints.blob = storage_connection_string_parts.get("BlobEndpoint", build_service_endpoint("blob"))
                    storage_account.primary_endpoints.queue = storage_connection_string_parts.get("QueueEndpoint", build_service_endpoint("queue"))
                    storage_account.primary_endpoints.file = storage_connection_string_parts.get("FileEndpoint", build_service_endpoint("file"))
                    storage_account.secondary_endpoints=Endpoints()
                    storage_account.secondary_endpoints.blob = storage_connection_string_parts.get("BlobSecondaryEndpoint", build_service_endpoint("blob"))
                    storage_account.secondary_endpoints.queue = storage_connection_string_parts.get("QueueSecondaryEndpoint", build_service_endpoint("queue"))
                    storage_account.secondary_endpoints.file = storage_connection_string_parts.get("FileSecondaryEndpoint", build_service_endpoint("file"))
                    storage_key = storage_connection_string_parts["AccountKey"]

            else:
                for i in range(5):
                    try:
                        time.sleep(i) if i == 0 else time.sleep(2 ** i)
                        storage_name, storage_kwargs = storage_preparer._prepare_create_resource(
                            test_case, **rg_kwargs)
                        break
                        # Some tests may be running on the storage account and a conflict may occur. Backoff & Retry.
                    except HttpResponseError:
                        continue
                storage_account = storage_kwargs['storage_account']
                storage_key = storage_kwargs['storage_account_key']
                storage_connection_string = storage_kwargs['storage_account_cs']

            StorageTestCase._STORAGE_ACCOUNT = storage_account
            StorageTestCase._STORAGE_KEY = storage_key
            StorageTestCase._STORAGE_CONNECTION_STRING = storage_connection_string
            yield
        finally:
            if not got_storage_info_from_env:
                storage_preparer.remove_resource(
                    storage_name,
                    resource_group=rg
                )
    finally:
        if i_need_to_create_rg:
            try:
                rg_preparer.remove_resource(rg_name)
            # This covers the case where another test had already removed the resource group
            except ResourceNotFoundError:
                pass
        StorageTestCase._RESOURCE_GROUP = None<|MERGE_RESOLUTION|>--- conflicted
+++ resolved
@@ -7,22 +7,7 @@
 from __future__ import division
 import os.path
 import time
-<<<<<<< HEAD
-=======
-from datetime import datetime, timedelta
-
-try:
-    import unittest.mock as mock
-except ImportError:
-    import mock
-
-import zlib
-import math
-import sys
 import os
-import random
-import re
->>>>>>> 9998221b
 import logging
 from devtools_testutils import (
     AzureMgmtTestCase,
@@ -47,16 +32,6 @@
     # Running on the pipeline - use fake values in order to create rg, etc.
     from .settings_fake import *
 
-<<<<<<< HEAD
-=======
-try:
-    from devtools_testutils import mgmt_settings_real as settings
-except ImportError:
-    from devtools_testutils import mgmt_settings_fake as settings
-
-from .service_versions import service_version_map
-
->>>>>>> 9998221b
 import pytest
 
 from devtools_testutils.storage import StorageTestCase
@@ -129,196 +104,6 @@
         }
 
 
-<<<<<<< HEAD
-=======
-class StorageTestCase(AzureMgmtTestCase):
-
-    def __init__(self, *args, **kwargs):
-        super(StorageTestCase, self).__init__(*args, **kwargs)
-        self.replay_processors.append(XMSRequestIDBody())
-        self.logger = logging.getLogger('azure.storage')
-        self.configure_logging()
-
-    def connection_string(self, account, key):
-        return "DefaultEndpointsProtocol=https;AcCounTName=" + account.name + ";AccOuntKey=" + str(key) + ";EndpoIntSuffix=core.windows.net"
-
-    def account_url(self, storage_account, storage_type):
-        """Return an url of storage account.
-
-        :param str storage_account: Storage account name
-        :param str storage_type: The Storage type part of the URL. Should be "blob", or "queue", etc.
-        """
-        try:
-            if storage_type == "blob":
-                return storage_account.primary_endpoints.blob.rstrip("/")
-            if storage_type == "queue":
-                return storage_account.primary_endpoints.queue.rstrip("/")
-            if storage_type == "file":
-                return storage_account.primary_endpoints.file.rstrip("/")
-            else:
-                raise ValueError("Unknown storage type {}".format(storage_type))
-        except AttributeError: # Didn't find "primary_endpoints"
-            return 'https://{}.{}.core.windows.net'.format(storage_account, storage_type)
-
-    def configure_logging(self):
-        enable_logging = ENABLE_LOGGING
-
-        self.enable_logging() if enable_logging else self.disable_logging()
-
-    def enable_logging(self):
-        handler = logging.StreamHandler()
-        handler.setFormatter(logging.Formatter(LOGGING_FORMAT))
-        self.logger.handlers = [handler]
-        self.logger.setLevel(logging.DEBUG)
-        self.logger.propagate = True
-        self.logger.disabled = False
-
-    def disable_logging(self):
-        self.logger.propagate = False
-        self.logger.disabled = True
-        self.logger.handlers = []
-
-    def sleep(self, seconds):
-        if self.is_live:
-            time.sleep(seconds)
-
-    def get_random_bytes(self, size):
-        # recordings don't like random stuff. making this more
-        # deterministic.
-        return b'a'*size
-
-    def get_random_text_data(self, size):
-        '''Returns random unicode text data exceeding the size threshold for
-        chunking blob upload.'''
-        checksum = zlib.adler32(self.qualified_test_name.encode()) & 0xffffffff
-        rand = random.Random(checksum)
-        text = u''
-        words = [u'hello', u'world', u'python', u'啊齄丂狛狜']
-        while (len(text) < size):
-            index = int(rand.random()*(len(words) - 1))
-            text = text + u' ' + words[index]
-
-        return text
-
-    @staticmethod
-    def _set_test_proxy(service, settings):
-        if settings.USE_PROXY:
-            service.set_proxy(
-                settings.PROXY_HOST,
-                settings.PROXY_PORT,
-                settings.PROXY_USER,
-                settings.PROXY_PASSWORD,
-            )
-
-    def assertNamedItemInContainer(self, container, item_name, msg=None):
-        def _is_string(obj):
-            if sys.version_info >= (3,):
-                return isinstance(obj, str)
-            else:
-                return isinstance(obj, basestring)
-        for item in container:
-            if _is_string(item):
-                if item == item_name:
-                    return
-            elif isinstance(item, dict):
-                if item_name == item['name']:
-                    return
-            elif item.name == item_name:
-                return
-            elif hasattr(item, 'snapshot') and item.snapshot == item_name:
-                return
-
-
-        standardMsg = '{0} not found in {1}'.format(
-            repr(item_name), [str(c) for c in container])
-        self.fail(self._formatMessage(msg, standardMsg))
-
-    def assertNamedItemNotInContainer(self, container, item_name, msg=None):
-        for item in container:
-            if item.name == item_name:
-                standardMsg = '{0} unexpectedly found in {1}'.format(
-                    repr(item_name), repr(container))
-                self.fail(self._formatMessage(msg, standardMsg))
-
-    def assert_upload_progress(self, size, max_chunk_size, progress, unknown_size=False):
-        '''Validates that the progress chunks align with our chunking procedure.'''
-        index = 0
-        total = None if unknown_size else size
-        small_chunk_size = size % max_chunk_size
-        self.assertEqual(len(progress), math.ceil(size / max_chunk_size))
-        for i in progress:
-            self.assertTrue(i[0] % max_chunk_size == 0 or i[0] % max_chunk_size == small_chunk_size)
-            self.assertEqual(i[1], total)
-
-    def assert_download_progress(self, size, max_chunk_size, max_get_size, progress):
-        '''Validates that the progress chunks align with our chunking procedure.'''
-        if size <= max_get_size:
-            self.assertEqual(len(progress), 1)
-            self.assertTrue(progress[0][0], size)
-            self.assertTrue(progress[0][1], size)
-        else:
-            small_chunk_size = (size - max_get_size) % max_chunk_size
-            self.assertEqual(len(progress), 1 + math.ceil((size - max_get_size) / max_chunk_size))
-
-            self.assertTrue(progress[0][0], max_get_size)
-            self.assertTrue(progress[0][1], size)
-            for i in progress[1:]:
-                self.assertTrue(i[0] % max_chunk_size == 0 or i[0] % max_chunk_size == small_chunk_size)
-                self.assertEqual(i[1], size)
-
-    def generate_oauth_token(self):
-        if self.is_live:
-            from azure.identity import ClientSecretCredential
-            return ClientSecretCredential(
-                self.get_settings_value("TENANT_ID"),
-                self.get_settings_value("CLIENT_ID"),
-                self.get_settings_value("CLIENT_SECRET"),
-            )
-        return self.generate_fake_token()
-
-    def generate_sas_token(self):
-        fake_key = 'a'*30 + 'b'*30
-
-        return '?' + generate_account_sas(
-            account_name = 'test', # name of the storage account
-            account_key = fake_key, # key for the storage account
-            resource_types = ResourceTypes(object=True),
-            permission = AccountSasPermissions(read=True,list=True),
-            start = datetime.now() - timedelta(hours = 24),
-            expiry = datetime.now() + timedelta(days = 8)
-        )
-
-    def generate_fake_token(self):
-        return FakeTokenCredential()
-
-    def _get_service_version(self, **kwargs):
-        env_version = service_version_map.get(os.environ.get("AZURE_LIVE_TEST_SERVICE_VERSION","LATEST"))
-        return kwargs.pop("service_version", env_version)
-
-    def create_storage_client(self, client, *args, **kwargs):
-        kwargs["api_version"] = self._get_service_version(**kwargs)
-        kwargs["_additional_pipeline_policies"] = [ApiVersionAssertPolicy(kwargs["api_version"])]
-        return client(*args, **kwargs)
-
-    def create_storage_client_from_conn_str(self, client, *args, **kwargs):
-        kwargs["api_version"] = self._get_service_version(**kwargs)
-        kwargs["_additional_pipeline_policies"] = [ApiVersionAssertPolicy(kwargs["api_version"])]
-        return client.from_connection_string(*args, **kwargs)
-
-
-class ApiVersionAssertPolicy(SansIOHTTPPolicy):
-    """
-    Assert the ApiVersion is set properly on the response
-    """
-
-    def __init__(self, api_version):
-        self.api_version = api_version
-
-    def on_request(self, request):
-        assert request.http_request.headers['x-ms-version'] == self.api_version
-
-
->>>>>>> 9998221b
 def not_for_emulator(test):
     def skip_test_if_targeting_emulator(self):
         test(self)
