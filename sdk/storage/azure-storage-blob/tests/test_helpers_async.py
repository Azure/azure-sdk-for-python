--- conflicted
+++ resolved
@@ -3,14 +3,10 @@
 # Licensed under the MIT License. See License.txt in the project root for
 # license information.
 # --------------------------------------------------------------------------
-<<<<<<< HEAD
 import asyncio
+import aiohttp
 from collections import deque
-=======
-
-import aiohttp
 from datetime import datetime, timezone
->>>>>>> 2b75d198
 from io import IOBase, UnsupportedOperation
 from typing import Any, Dict, Optional, Tuple
 
