--- conflicted
+++ resolved
@@ -89,35 +89,6 @@
 ```
 
 ## Key concepts
-<<<<<<< HEAD
-
-Blob storage offers three types of resources:
-* The storage account
-* A container in the storage account
-* A blob in a container
-
-#### Clients
-
-The Storage Blobs SDK provides four different clients to interact with the Blob Service:
-1. **BlobServiceClient** - this client interacts with the Blob Service at the account level. 
-    It provides operations to retrieve and configure the account properties
-    as well as list, create, and delete containers within the account.
-    For operations relating to a specific container or blob, clients for those entities
-    can also be retrieved using the `get_blob_client` or `get_container_client` functions.
-2. **ContainerClient** - this client represents interaction with a specific
-    container, although that container need not exist yet. It provides operations to create, delete, or
-    configure containers and includes operations to list, upload, and delete blobs in the container.
-    For operations relating to a specific blob, the client can also be retrieved using
-    the `get_blob_client` function.
-3. **BlobClient** - this client represents interaction with a specific
-    blob, although that blob need not exist yet. It provides blob operations to upload, download, delete, 
-    create snapshots, and list blobs, as well as specific operations per blob type.
-4. **BlobLeaseClient** - this client represents lease interactions with a ContainerClient or BlobClient.
-    It provides operations to acquire, renew, release, change, and break leases on the resources.
-
-#### Blob Types
-
-=======
 The following components make up the Azure Blob Service:
 * The storage account itself
 * A container within the storage account
@@ -146,7 +117,6 @@
     acquire, renew, release, change, and break a lease on a specified resource.
 
 ### Blob Types
->>>>>>> cb2bb9f1
 Once you've initialized a Client, you can choose from the different types of blobs:
 * **[Block blobs](https://docs.microsoft.com/en-us/rest/api/storageservices/understanding-block-blobs--append-blobs--and-page-blobs#about-block-blobs)**
   store text and binary data, up to approximately 4.75 TiB. Block blobs are made up of blocks of data that can be
