#!/usr/bin/env python

# -------------------------------------------------------------------------
# Copyright (c) Microsoft Corporation. All rights reserved.
# Licensed under the MIT License. See License.txt in the project root for
# license information.
# --------------------------------------------------------------------------


import os
import re

from setuptools import setup, find_packages


# Change the PACKAGE_NAME only to change folder and different name
PACKAGE_NAME = "azure-storage-blob"
PACKAGE_PPRINT_NAME = "Azure Blob Storage"

# a-b-c => a/b/c
package_folder_path = PACKAGE_NAME.replace('-', '/')

# azure-storage v0.36.0 and prior are not compatible with this package
try:
    import azure.storage

    try:
        ver = azure.storage.__version__
        raise Exception(
            'This package is incompatible with azure-storage=={}. '.format(ver) +
            ' Uninstall it with "pip uninstall azure-storage".'
        )
    except AttributeError:
        pass
except ImportError:
    pass

# Version extraction inspired from 'requests'
with open(os.path.join(package_folder_path, '_version.py'), 'r') as fd:
    version = re.search(r'^VERSION\s*=\s*[\'"]([^\'"]*)[\'"]',
                        fd.read(), re.MULTILINE).group(1)

if not version:
    raise RuntimeError('Cannot find version information')

setup(
    name=PACKAGE_NAME,
    version=version,
    include_package_data=True,
    description='Microsoft {} Client Library for Python'.format(PACKAGE_PPRINT_NAME),
    long_description=open('README.md', 'r').read(),
    long_description_content_type='text/markdown',
    license='MIT License',
    author='Microsoft Corporation',
    author_email='ascl@microsoft.com',
    url='https://github.com/Azure/azure-sdk-for-python/tree/main/sdk/storage/azure-storage-blob',
    classifiers=[
        "Development Status :: 5 - Production/Stable",
        'Programming Language :: Python',
        "Programming Language :: Python :: 3 :: Only",
        'Programming Language :: Python :: 3',
        'Programming Language :: Python :: 3.7',
        'Programming Language :: Python :: 3.8',
        'Programming Language :: Python :: 3.9',
        'Programming Language :: Python :: 3.10',
        'License :: OSI Approved :: MIT License',
    ],
    zip_safe=False,
    packages=find_packages(exclude=[
        # Exclude packages that will be covered by PEP420 or nspkg
        'azure',
        'azure.storage',
        'tests',
        'tests.blob',
        'tests.common'
    ]),
    python_requires=">=3.7",
    install_requires=[
<<<<<<< HEAD
        "azure-core<2.0.0,>=1.26.0",
        "msrest>=0.7.1",
=======
        "azure-core<2.0.0,>=1.24.2",
>>>>>>> 499adcd5
        "cryptography>=2.1.4",
        "typing-extensions>=4.0.1"
    ],
    extras_require={
        "aio": [
            "azure-core[aio]<2.0.0,>=1.26.0",
        ],
    },
)<|MERGE_RESOLUTION|>--- conflicted
+++ resolved
@@ -76,12 +76,7 @@
     ]),
     python_requires=">=3.7",
     install_requires=[
-<<<<<<< HEAD
         "azure-core<2.0.0,>=1.26.0",
-        "msrest>=0.7.1",
-=======
-        "azure-core<2.0.0,>=1.24.2",
->>>>>>> 499adcd5
         "cryptography>=2.1.4",
         "typing-extensions>=4.0.1"
     ],
