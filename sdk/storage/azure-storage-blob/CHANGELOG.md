--- conflicted
+++ resolved
@@ -1,11 +1,5 @@
 # Release History
 
-<<<<<<< HEAD
-## 12.13.1 (2022-08-04)
-
-### Bugs Fixed
-- Fixed two rare issues with ranged blob download when using client-side encryption V1 or V2.
-=======
 ## 12.14.0b1 (Unreleased)
 
 This version and all future versions will require Python 3.7+. Python 3.6 is no longer supported.
@@ -17,7 +11,11 @@
 - Removed dead retry meachism from async `azure.storage.blob.aio.StorageStreamDownloader`.
 - Updated exception catching of `azure.storage.blob.StorageStreamDownloader`'s retry mechanism.
 - Adjusted type hints for `upload_blob` and `StorageStreamDownloader.readall`.
->>>>>>> 60b1048e
+
+## 12.13.1 (2022-08-04)
+
+### Bugs Fixed
+- Fixed two rare issues with ranged blob download when using client-side encryption V1 or V2.
 
 ## 12.13.0 (2022-07-07)
 
