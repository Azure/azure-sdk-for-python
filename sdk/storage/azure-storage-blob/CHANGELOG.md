--- conflicted
+++ resolved
@@ -3,16 +3,9 @@
 ## 12.15.0b1 (Unreleased)
 
 ### Features Added
-<<<<<<< HEAD
 - Added support for service version 2021-12-02.
 - Added support for new blob tier, `Cold`.
-=======
 - Added support for `AsyncIterable` as data type for async blob upload.
-
-### Breaking Changes
-
-### Bugs Fixed
->>>>>>> 44ec83db
 
 ### Other Changes
 - Removed `msrest` dependency.
