# Release History

<<<<<<< HEAD
## 12.13.0b1 (Unreleased)

### Features Added

### Bugs Fixed:

## 12.12.0 (Unreleased)
=======
## 12.12.1 (Unreleased)
>>>>>>> 3da260a4

### Features Added

### Breaking Changes

### Bugs Fixed

### Other Changes

## 12.12.0 (2022-05-09)

### Features Added
- Stable release of features from 12.12.0b1.
- Added support for progress tracking to `upload_blob()` and `download_blob()` via a new optional callback,`progress_hook`.

### Bugs Fixed:
- Fixed a bug in `BlobClient.from_blob_url()` such that users will receive a more helpful error
message if they pass an incorrect URL without a full `/container/blob` path.
- Fixed a bug, introduced in the previous beta release, that caused Authentication errors when attempting to use
an Account SAS with certain service level operations.

## 12.12.0b1 (2022-04-14)

### Features Added
- Added support for service version 2021-06-08.
- Added a new paginated method for listing page ranges, `list_page_ranges()`. This replaces `get_page_ranges()` which has been deprecated.
- Added support for copying source blob tags with `start_copy_from_url()` by specifying `"COPY"` for the `tags` keyword.

## 12.11.0 (2022-03-29)

**Warning** This release involves a bug fix that may change the behavior for some users. In previous versions,
the `tag` parameter on`BlobSasPermissions` defaulted to `True` meaning a Blob SAS URL would include the `t` permission
by default. This was not the intended behavior. This release adjusts `BlobSasPermission` so the `tag` permission will
default to `False`, like all other permissions.

### Bugs Fixed
- Fixed a bug in `BlobSasPermissions` where the `tag` permission had a default value of `True` and
therefore was being added to the SAS token by default.

## 12.10.0 (2022-03-08)

This version and all future versions will require Python 3.6+. Python 2.7 is no longer supported.

### Stable release of preview features
- Added support for service version 2021-02-12, 2021-04-10.
- Account level SAS tokens now supports two new permissions:
    - `permanent_delete`
    - `set_immutability_policy`
- Encryption Scope is now supported for Sync Blob Copy (`copy_from_url()`).
- Encryption Scope is now supported as a SAS permission.
- Added support for blob names containing invalid XML characters. 
  Previously \uFFFE and \uFFFF would fail if present in blob name.
- Added support for listing system containers with get_blob_containers().
- Added support for `find_blobs_by_tags()` on a container.
- Added support for `Find (f)` container SAS permission.

### Bugs Fixed
- Added all missing Service SAS permissions.
- Fixed a bug that prevented `upload_blob()` from working with an OS pipe
reader stream on Linux. (#23131)

## 12.10.0b4 (2022-02-24)

### Features Added
- Updated clients to support both SAS and OAuth together.
- Updated OAuth implementation to use the AAD scope returned in a Bearer challenge.

### Bugs Fixed
- Addressed a few `mypy` typing hint errors.

## 12.10.0b3 (2022-02-08)

This version and all future versions will require Python 3.6+. Python 2.7 is no longer supported.

### Features Added
- Added support for service version 2021-04-10.
- Added support for `find_blobs_by_tags()` on a container.
- Added support for `Find (f)` container SAS permission.

### Bugs Fixed
- Update `azure-core` dependency to avoid inconsistent dependencies from being installed.

## 12.10.0b2 (2021-12-13)

### Features Added
- Added support for service version 2021-02-12
- Added support for blob names container invalid XML characters. Previously \uFFFE and \uFFFF would fail if present in blob name.
- Added support for listing system containers with get_blob_containers().

### Bugs Fixed
- BlobPrefix for aio operations is now exposed to be imported, previously it was private.

## 12.10.0b1 (2021-11-08)
**New Features**
- Account level SAS tokens now support two new permissions:
    - `permanent_delete`
- Encryption Scope is now supported for Sync Blob Copy (`copy_from_url()`)
- Encryption Scope is now supported as a SAS permission

**Fixes**
- Blob Client Typing annotation issues have been resolved, specifically `invalid type inference` issues (#19906)
- Duplicate type signature issue has been resolved (#19739) 

## 12.9.0 (2021-09-15)
**Stable release of preview features**
- Added support for service version 2020-10-02 (STG78)
- Added support for object level immutability policy with versioning (Version Level WORM).
- Added support for listing deleted root blobs that have versions.
- Added OAuth support for sync copy blob source.

## 12.9.0b1 (2021-07-27)
**New Features**
- Added support for object level immutability policy with versioning (Version Level WORM).
- Added support for listing deleted root blobs that have versions.
- Added OAuth support for sync copy blob source.

**Fixes**
- Fixed a bug for get_block_list (#16314)
- Ensured that download fails if blob modified mid download
- Enabled exists() for CPK encrypted blobs (#18041)

**Notes**
- Deprecated new_name in for undelete container operation

## 12.8.1 (2021-04-20)
**Fixes**
- Fixed retry on large block upload
- Make `AccountName`, `AccountKey` etc. in conn_str case insensitive
- Fixed downloader.chunks() return chunks in different size (#9419, #15648)
- Enabled `exists()` for CPK encrypted blobs (#18041)
- Fixed the ability to upload from a generator (#17418)
- Fixed unclosed `ThreadPoolExecutor` (#8955)
- Fixed retries for blob download streams (#18164, #17974, #10572 (comment))
- Added chunk streaming docstrings and samples (#17149, #11009)
- Added retry for blob download (#17974, #10572)
- Fixed encryption algorithm hardcoded setting (#17835)

## 12.8.0 (2021-03-01)
**Stable release of preview features**
- Added `ContainerClient.exists()` method
- Added container SAS support for blob batch operations

**Fixes**
- Fixed `delete_blob()` method signature (#15891)
- Fixed Content-MD5 throwing when passed (#15919)

## 12.8.0b1 (2021-02-10)
**New Features**
- Added `ContainerClient.exists()` method
- Added container SAS support for blob batch operations

## 12.7.1 (2021-01-20)
**Fixes**
- Fixed msrest dependency issue (#16250)

## 12.7.0 (2021-01-13)
**Stable release of preview features**
- Added `upload_blob_from_url` api on `BlobClient`.
- Added support for leasing blob when get/set tags, listing all tags when find blobs by tags.
- Added support for `AzureSasCredential` to allow SAS rotation in long living clients.

**Fixes**
- Fixed url parsing for blob emulator/localhost (#15882)

## 12.7.0b1 (2020-12-07)
**New features**
- Added `upload_blob_from_url` api on `BlobClient`
- Added support for leasing blob when get/set tags, listing all tags when find blobs by tags.


## 12.6.0 (2020-11-10)
**Stable release of preview features**
- Preview feature `ArrowDialect` as output format of `query_blob`
- Preview feature `undelete_container` on BlobServiceClient.
- Preview feature Last Access Time.

**Fixes**
- Fixed the expired Authorization token problem during retry (#14701, #14067)
- Catch exceptions thrown by async download (#14319)

**Notes**
- Updated dependency `azure-core` from  azure-core<2.0.0,>=1.6.0 to azure-core<2.0.0,>=1.9.0 to get continuation_token attr on AzureError.

## 12.6.0b1 (2020-10-02)
**New features**
- Added support for Arrow format (`ArrowType`) output serialization using `quick_query()`.
- Added support for undeleting a container.
- Added support for `LastAccessTime` property on a blob, which could be the last time a blob was written or read.


## 12.5.0 (2020-09-10)
**New features**
- Added support for checking if a blob exists using the `exists` method (#13221).

**Fixes**
- Fixed source URLs special characters issue. Users can now have special characters in their source URLs for `copy_blob_from_url`, `upload_blob_from_url` etc (#13275).
- Fixed authorization header on asyncio requests containing url-encoded-able characters (#11028).
- Fixed SAS credentials URL malformation when using local Azurite container (#11941).
- Fixed issue with permission string causing an authentication failure (#13099).
- Support for returning snapshot value in `get_blob_properties` response (#13287).

## 12.4.0 (2020-08-12)
**New features**
- Added support for Object Replication Service on `list_blobs` and `get_blob_properties`.
- Added more support for blob tags. Added `if_tags_match_condition` that allow a user to specify a SQL statement for the blob's tags to satisfy.
- Added support for setting and getting the `default_index_document_path` of `StaticWebsite` property on the service client.
- Added `rehydrate_priority` to BlobProperties.
- Added support to seal an append blob. Added `test_seal_append_blob`. Added ability to specify `seal_destination_blob` on `start_copy_from_url`. `is_append_blob_sealed` property returned on get_blob_properties/download_blob/list_blobs.
- Added support to set tier on a snapshot or version.

**Fixes**
- Fixed the bug when parsing blob url with '/' in blob name (#12563, #12568).
- Support batch delete empty blob list (#12778, #12779).
- Fixed `blob_samples_query` bug.
- Fixed empty etag in acquire_blob response (#8490).

## 12.4.0b1 (2020-07-07)
**New features**
- Added `query_blob` API to enable users to select/project on block blob or block blob snapshot data by providing simple query expressions.
- Added blob versioning feature, so that every time there is a blob override the `version_id` will be updated automatically and returned in the response, the `version_id` could be used later to refer to the overwritten blob.
- Added `set_blob_tags`,`get_blob_tags` and `find_blobs_by_tags` so that user can get blobs based on blob tags.
- Block size is increased to 4GB at maximum, max single put size is increased to 5GB.
- For replication enabled account, users can get replication policies when get blob properties.

## 12.3.2
**Fixes**
- Fixed issue where batch requests could not be combined with SAS (#9534)
- Batch requests now support applying parameters to individual blobs within the request via passing in a dictionary.
- Metadata cannot have leading space (#11457)
- Improve the performance of upload when using max_concurrency

**Notes**
- Updated dependency from azure-core<2.0.0,>=1.2.2 to azure-core<2.0.0,>=1.6.0

## 12.3.1 (2020-04-29)

**Fixes**
- Fixed issue where batch requests could not be combined with token credentials (#9534)
- Skip '/' in url encoding.


## 12.3.0 (2020-03-10)

**New features**

- `stage_block` now propagates the response from the service.

**Fixes**
- Fixed a bug where a new transport is being passed in the `get_blob_client` method instead
of using the existing one in the `ContainerClient`.

**Notes**
- The `StorageUserAgentPolicy` is now replaced with the `UserAgentPolicy` from azure-core. With this, the custom user agents are now added as a prefix instead of being appended.


## 12.2.0

**New features**
- Added support for the 2019-07-07 service version, and added `api_version` parameter to clients.
- Added support for encryption scopes that that could be used to encrypt blob content.
- Added `get_page_range_diff_for_managed_disk` API which returns the list of valid page ranges diff between a snapshot and managed disk or another snapshot.

**Fixes**
- Responses are always decoded as UTF8

## 12.1.0 (2019-12-04)

**New features**
- Added `download_blob` method to the `container_client`.
- All the clients now have a `close()` method to close the sockets opened by the client when using without a context manager.

**Fixes and improvements**
- Fixes a bug where determining length breaks while uploading a blob when provided with an invalid fileno.
- Fix metadata not being included in `commit_block_list` operation.


## 12.0.0 (2019-10-31)

**Breaking changes**

- `set_container_access_policy` has required parameter `signed_identifiers`.
- `NoRetry` policy has been removed. Use keyword argument `retry_total=0` for no retries.
- `StorageStreamDownloader` is no longer iterable. To iterate over the blob data stream, use `StorageStreamDownloader.chunks`.
- The public attributes of `StorageStreamDownloader` have been limited to:
  - `name` (str): The name of the blob.
  - `container` (str): The container the blob is being downloaded from.
  - `properties` (`BlobProperties`): The properties of the blob.
  - `size` (int): The size of the download. Either the total blob size, or the length of a subsection if sepcified. Previously called `download_size`.
- `StorageStreamDownloader` now has new functions:
  - `readall()`: Reads the complete download stream, returning bytes. This replaces the functions `content_as_bytes` and `content_as_text` which have been deprecated.
  - `readinto(stream)`: Download the complete stream into the supplied writable stream, returning the number of bytes written. This replaces the function `download_to_stream` which has been deprecated.
- Module level functions `upload_blob_to_url` and `download_blob_from_url` functions options are now keyword only:
  - `overwrite`
  - `max_concurrency`
  - `encoding`
- Removed types that were accidentally exposed from two modules. Only `BlobServiceClient`, `ContainerClient`,
`BlobClient` and `BlobLeaseClient` should be imported from azure.storage.blob.aio
- `Logging` has been renamed to `BlobAnalyticsLogging`.
- Client and model files have been made internal. Users should import from the top level modules `azure.storage.blob` and `azure.storage.blob.aio` only.
- All operations that take Etag conditional parameters (`if_match` and `if_none_match`) now take explicit `etag` and `match_condition` parameters, where `etag` is the Etag value, and `match_condition` is an instance of `azure.core.MatchConditions`.
- The `generate_shared_access_signature` methods on each of `BlobServiceClient`, `ContainerClient` and `BlobClient` have been replaced by module level functions `generate_account_sas`, `generate_container_sas` and `generate_blob_sas`.
- The batch APIs now have an additional keyword only argument `raise_on_any_failure` which defaults to True. This will raise an error even if there's a partial batch failure.
- `LeaseClient` has been renamed to `BlobLeaseClient`.
- `get_service_stats` now returns a dict
- `get_service_properties` now returns a dict with keys consistent to `set_service_properties`

**New features**

- Added async module-level `upload_blob_to_url` and `download_blob_from_url` functions.
- `ResourceTypes`, and `Services` now have method `from_string` which takes parameters as a string.

## 12.0.0b4 (2019-10-08)

**Breaking changes**

- Permission models.
  - `AccountPermissions`, `BlobPermissions` and `ContainerPermissions` have been renamed to
  `AccountSasPermissions`, `BlobSasPermissions` and `ContainerSasPermissions` respectively.
  - enum-like list parameters have been removed from all three of them.
  - `__add__` and `__or__` methods are removed.
- `max_connections` is now renamed to `max_concurrency`.
- `ContainerClient` now accepts only `account_url` with a mandatory string param `container_name`.
To use a container_url, the method `from_container_url` must be used.
- `BlobClient` now accepts only `account_url` with mandatory string params `container_name` and
`blob_name`. To use a blob_url, the method `from_blob_url` must be used.
- Some parameters have become keyword only, rather than positional. Some examples include:
  - `loop`
  - `max_concurrency`
  - `validate_content`
  - `timeout` etc.
- APIs now take in `offset` and `length` instead of `range_start` and `range_end` consistently.
`length` is the number of bytes to take in starting from the `offset`. The APIs that have been
changed include:
  - `get_page_ranges`
  - `upload_page`
  - `upload_pages_from_url`
  - `clear_page`
  - `append_block_from_url`
- `block_id` is not optional in `BlobBlock` model.

**New features**

- Add support for delete_blobs API to ContainerClient (Python 3 only)
- Add support for set_standard_blob_tier_blobs to ContainerClient (Python 3 only)
- Add support for set_premium_page_blob_tier_blobs to ContainerClient (Python 3 only)
- Added support to set rehydrate blob priority for Block Blob, including Set Standard Blob Tier/Copy Blob APIs
- Added blob tier support for Block Blob, including Upload Blob/Commit Block List/Copy Blob APIs.
- `AccountSasPermissions`, `BlobSasPermissions`, `ContainerSasPermissions` now have method `from_string`
which takes parameters as a string.

**Fixes and improvements**
- Downloading page blobs now take advantage of their sparseness.
- The `length` param in `download_blob` now takes the number of bytes to take in starting from the `offset`
instead of a harde set end value.

**Dependency updates**
- Adopted [azure-core](https://pypi.org/project/azure-core/) 1.0.0b4
  - If you later want to revert to previous versions of azure-storage-blob, or another Azure SDK
  library requiring azure-core 1.0.0b1 or azure-core 1.0.0b2, you must explicitly install
  the specific version of azure-core as well. For example:

  `pip install azure-core==1.0.0b2 azure-storage-blob==12.0.0b2`

## 12.0.0b3 (2019-09-10)

**New features**
- Added SAS support for snapshot and identity.
- Distributed tracing framework OpenCensus is now supported.
- Added support for append_block_from_url API for append blobs.
- Added support for upload_pages_from_url API for page blobs.
- Added support for client provided encryption key to numerous APIs.

**Dependency updates**
- Adopted [azure-core](https://pypi.org/project/azure-core/) 1.0.0b3
  - If you later want to revert to previous versions of azure-storage-blob, or another Azure SDK
  library requiring azure-core 1.0.0b1 or azure-core 1.0.0b2, you must explicitly install
  the specific version of azure-core as well. For example:

  `pip install azure-core==1.0.0b2 azure-storage-blob==12.0.0b2`

**Fixes and improvements**
- Fix where content-type was being added in the request when not mentioned explicitly.


## 12.0.0b2 (2019-08-06)

**Breaking changes**
- Renamed `copy_blob_from_url` to `start_copy_from_url` and changed behaviour to return a dictionary of copy properties rather than a polling object. Status of the copy operation can be retrieved with the `get_blob_properties` operation.
- Added `abort_copy` operation to the `BlobClient` class. This replaces the previous abort operation on the copy status polling operation.
- The behavior of listing operations has been modified:
    - The previous `marker` parameter has been removed.
    - The iterable response object now supports a `by_page` function that will return a secondary iterator of batches of results. This function supports a `continuation_token` parameter to replace the previous `marker` parameter.
- Some parameters have become keyword only, rather than positional. Some examples include:
    - `timeout`
    - `lease`
    - `encoding`
    - Modification conditions, e.g. `if_modified_since`, `if_match` , `maxsize_condition`, etc

**New features**
- Added async APIs to subnamespace `azure.storage.blob.aio`.
- Distributed tracing framework OpenCensus is now supported.

**Dependency updates**
- Adopted [azure-core](https://pypi.org/project/azure-core/) 1.0.0b2
  - If you later want to revert to azure-storage-blob 12.0.0b1, or another Azure SDK
  library requiring azure-core 1.0.0b1, you must explicitly install azure-core
  1.0.0b1 as well. For example:

  `pip install azure-core==1.0.0b1 azure-storage-blob==12.0.0b1`

**Fixes and improvements**
- Fix for SAS URL encoding (#6500)
- General refactor of duplicate and shared code.


## 12.0.0b1 (2019-07-02)

Version 12.0.0b1 is the first preview of our efforts to create a user-friendly and Pythonic client library for Azure Storage Blobs. For more information about this, and preview releases of other Azure SDK libraries, please visit
https://aka.ms/azure-sdk-preview1-python.

**Breaking changes: New API design**
- Operations are now scoped to a particular client:
    - `BlobServiceClient`: This client handles account-level operations. This includes managing service properties and listing the containers within an account.
    - `ContainerClient`: The client handles operations for a particular container. This includes creating or deleting that container, as well as listing the blobs within that container and managing properties and metadata.
    - `BlobClient`: The client handles operations for a particular blob. This includes creating or deleting that blob, as well as upload and download data and managing properties.
    This BlobClient handles all blob types (block, page and append). Where operations can behave differently according to type (i.e. `upload_blob`) the default behaviour will be block blobs unless otherwise specified.
    - `LeaseClient`: Handles all lease operations for both containers and blobs.

    These clients can be accessed by navigating down the client hierarchy, or instantiated directly using URLs to the resource (account, container or blob).
    For full details on the new API, please see the [reference documentation](https://azure.github.io/azure-sdk-for-python/storage.html#azure-storage-blob).
- Copy blob operations now return a polling object that can be used to check the status of the operation, as well as abort the operation.
- New module level operations for simple upload and download using a blob URL.
- Download operations now return a streaming object that can download data in multiple ways:
    - Iteration: The streamer is an iterable object that will download and yield the content in chunks. Only supports single threaded download.
    - `content_as_bytes`: Return the entire blob content as bytes. Blocking operation that supports multi-threaded download.
    - `content_as_text`: Return the entire blob content as decoded text. Blocking operation that supports multi-threaded download.
    - `download_to_stream`: Download the entire content to an open stream handle (e.g. an open file). Supports multi-threaded download.
- New underlying REST pipeline implementation, based on the new `azure-core` library.
- Client and pipeline configuration is now available via keyword arguments at both the client level, and per-operation. See reference documentation for a full list of optional configuration arguments.
- Authentication using `azure-identity` credentials
  - see the
  [Azure Identity documentation](https://github.com/Azure/azure-sdk-for-python/blob/main/sdk/identity/azure-identity/README.md)
  for more information
- New error hierarchy:
    - All service errors will now use the base type: `azure.core.exceptions.HttpResponseError`
    - The are a couple of specific exception types derived from this base type for common error scenarios:
        - `ResourceNotFoundError`: The resource (e.g. queue, message) could not be found. Commonly a 404 status code.
        - `ResourceExistsError`: A resource conflict - commonly caused when attempting to create a resource that already exists.
        - `ResourceModifiedError`: The resource has been modified (e.g. overwritten) and therefore the current operation is in conflict. Alternatively this may be raised if a condition on the operation is not met.
        - `ClientAuthenticationError`: Authentication failed.
- Operation `set_blob_properties` has been renamed to `set_http_headers`.
- Operations `get_blob_to_<output>` have been replaced with `download_blob`. See above for download output options.
- Operations `create_blob_from_<input>` have been replace with `upload_blob`.
- Operation `create_blob` has been renamed to separate `create_page_blob` and `create_append_blob`.
- Operations `get_container_acl` and `set_container_acl` have been renamed to `get_container_access_policy` and `set_container_access_policy`.
- Operation `snapshot_blob` has been renamed to `create_snapshot`.
- Operation `copy_blob` has been renamed to `copy_blob_from_url`.
- Operations `put_block` and `put_block_from_url` have been renamed to `stage_block` and `stage_block_from_url`.
- Operation `put_block_list` has been renamed to `commit_block_list`.
- No longer have specific operations for `get_metadata` - use `get_properties` instead.
- No longer have specific operations for `exists` - use `get_properties` instead.
- Operation `incremental_copy_blob` has been replaced by an optional boolean flag in the `copy_blob_from_url` operation.
- Operation `update_page` has been renamed to `upload_page`.
- Operation `get_page_ranges_diff` has been replaced by an optional str flag in the `get_page_ranges` operation.

## 2.0.1

- Updated dependency on azure-storage-common.

## 2.0.0

- Support for 2018-11-09 REST version. Please see our REST API documentation and blog for information about the related added features.
- Added support for append block from URL(synchronously) for append blobs.
- Added support for update page from URL(synchronously) for page blobs.
- Added support for generating and using blob snapshot SAS tokens.
- Added support for generating user delegation SAS tokens.

## 1.5.0

- Added new method list_blob_names to efficiently list only blob names in an efficient way.

## 1.4.0

- azure-storage-nspkg is not installed anymore on Python 3 (PEP420-based namespace package)
- copy_blob method added to BlockBlobService to enable support for deep sync copy.

## 1.3.1

- Fixed design flaw where get_blob_to_* methods buffer entire blob when max_connections is set to 1.
- Added support for access conditions on append_blob_from_* methods.

## 1.3.0

- Support for 2018-03-28 REST version. Please see our REST API documentation and blog for information about the related added features.
- Added support for setting static website service properties.
- Added support for getting account information, such as SKU name and account kind.
- Added support for put block from URL(synchronously).

## 1.2.0rc1

- Support for 2017-11-09 REST version. Please see our REST API documentation and blog for information about the related added features.
- Support for write-once read-many containers.
- Added support for OAuth authentication for HTTPS requests(Please note that this feature is available in preview).

## 1.1.0

- Support for 2017-07-29 REST version. Please see our REST API documentation and blogs for information about the related added features.
- Added support for soft delete feature. If a delete retention policy is enabled through the set service properties API, then blobs or snapshots could be deleted softly and retained for a specified number of days, before being permanently removed by garbage collection.
- Error message now contains the ErrorCode from the x-ms-error-code header value.

## 1.0.0

- The package has switched from Apache 2.0 to the MIT license.
- Fixed bug where get_blob_to_* cannot get a single byte when start_range and end_range are both equal to 0.
- Optimized page blob upload for create_blob_from_* methods, by skipping the empty chunks.
- Added convenient method to generate container url (make_container_url).
- Metadata keys are now case-preserving when fetched from the service. Previously they were made lower-case by the library.

## 0.37.1

- Enabling MD5 validation no longer uses the memory-efficient algorithm for large block blobs, since computing the MD5 hash requires reading the entire block into memory.
- Fixed a bug in the _SubStream class which was at risk of causing data corruption when using the memory-efficient algorithm for large block blobs.
- Support for AccessTierChangeTime to get the last time a tier was modified on an individual blob.<|MERGE_RESOLUTION|>--- conflicted
+++ resolved
@@ -1,24 +1,9 @@
 # Release History
 
-<<<<<<< HEAD
 ## 12.13.0b1 (Unreleased)
 
 ### Features Added
-
-### Bugs Fixed:
-
-## 12.12.0 (Unreleased)
-=======
-## 12.12.1 (Unreleased)
->>>>>>> 3da260a4
-
-### Features Added
-
-### Breaking Changes
-
-### Bugs Fixed
-
-### Other Changes
+- Added support for service version 2021-08-06.
 
 ## 12.12.0 (2022-05-09)
 
@@ -26,7 +11,7 @@
 - Stable release of features from 12.12.0b1.
 - Added support for progress tracking to `upload_blob()` and `download_blob()` via a new optional callback,`progress_hook`.
 
-### Bugs Fixed:
+### Bugs Fixed
 - Fixed a bug in `BlobClient.from_blob_url()` such that users will receive a more helpful error
 message if they pass an incorrect URL without a full `/container/blob` path.
 - Fixed a bug, introduced in the previous beta release, that caused Authentication errors when attempting to use
