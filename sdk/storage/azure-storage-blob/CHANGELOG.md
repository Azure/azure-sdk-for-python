--- conflicted
+++ resolved
@@ -3,13 +3,9 @@
 ## 12.12.0b1 (Unreleased)
 
 ### Features Added
-<<<<<<< HEAD
 - Added support for service version 2021-06-08.
 - Added a new paginated method for listing page ranges, `list_page_ranges()`. This replaces `get_page_ranges()` which has been deprecated.
-- Added support for copying source blob tags with `start_copy_from_url()` by specifying `"COPY"` for the `tags` keyword. 
-- Added support for `create_container_if_not_exists()` for `BlobContainerClient`
-=======
->>>>>>> b44e2be9
+- Added support for copying source blob tags with `start_copy_from_url()` by specifying `"COPY"` for the `tags` keyword.
 
 ## 12.11.0 (2022-03-29)
 
