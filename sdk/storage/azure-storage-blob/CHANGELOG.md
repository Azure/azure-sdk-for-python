--- conflicted
+++ resolved
@@ -5,9 +5,7 @@
 ### Features Added
 
 ### Bugs Fixed
-<<<<<<< HEAD
 - Removed forced `requests` import for sync calls. (25017)
-=======
 - Adjusted type hints for `upload_blob` and `StorageStreamDownloader.readall`.
 
 ## 12.13.0 (2022-07-07)
@@ -15,7 +13,6 @@
 ### Bugs Fixed
 - Stable release of features from 12.13.0b1.
 - Added support for deleting versions in `delete_blobs` by supplying `version_id`.
->>>>>>> 0c156c9d
 
 ## 12.13.0b1 (2022-06-15)
 
