# Release History

<<<<<<< HEAD
## 12.14.2 (Unreleased)
=======
## 12.14.1 (Unreleased)
>>>>>>> 0cadbadf

### Features Added

### Breaking Changes

### Bugs Fixed
<<<<<<< HEAD

### Other Changes

## 12.14.1 (2022-10-18)

### Bugs Fixed
- Fixed possible `ValueError` for invalid content range that gets raised when downloading empty blobs through Azurite.
=======
- Fixed possible invalid content range exception that gets raised when downloading empty blobs through Azurite.

### Other Changes
- Removed `msrest` dependency.
- Added `typing-extensions>=4.0.1` as a dependency.
- Added `isodate>=0.6.1` as a dependency.
- Added extra dependency `aio` for installing optional async dependencies. Use `pip install azure-storage-blob[aio]` to install.
>>>>>>> 0cadbadf

## 12.14.0 (2022-10-11)

### Features Added
- Stable release of features from 12.14.0b1 and 12.14.0b2.

### Bugs Fixed
- Fixed an issue where calling `download_blob` with an invalid base64-encoded account key would cause an
`AttributeError` rather than the proper `AzureSigningError`.

### Other Changes
- Changed the default value for `read_timeout` to 60 seconds for all clients.

## 12.14.0b2 (2022-08-30)

### Features Added
- Added a new API, `list_blob_names`, to `ContainerClient` that lists only the names of the blobs in the respective
container. This API is significantly faster than the traditional `list_blobs` and can be used if only the blob names
are desired. It does not return any additional properties or metadata for the blobs.

## 12.14.0b1 (2022-08-23)

This version and all future versions will require Python 3.7+. Python 3.6 is no longer supported.

### Features Added
- Added support for `AzureNamedKeyCredential` as a valid `credential` type.
- Added standard `read` method to `StorageStreamDownloader`.
- Added support for async streams (classes with an async `read` method) to async `upload_blob`.

### Bugs Fixed
- Removed dead retry meachism from async `azure.storage.blob.aio.StorageStreamDownloader`.
- Updated exception catching of `azure.storage.blob.StorageStreamDownloader`'s retry mechanism.
- Adjusted type hints for `upload_blob` and `StorageStreamDownloader.readall`.
- Fixed a bug where uploading an empty blob via `upload_blob` would fail with `validate_content=True`.

## 12.13.1 (2022-08-04)

### Bugs Fixed
- Fixed two rare issues with ranged blob download when using client-side encryption V1 or V2.

## 12.13.0 (2022-07-07)

### Bugs Fixed
- Stable release of features from 12.13.0b1.
- Added support for deleting versions in `delete_blobs` by supplying `version_id`.

## 12.13.0b1 (2022-06-15)

### Features Added
- Added support for service version 2021-08-06.
- Added a new version of client-side encryption for blobs (version 2.0) which utilizes AES-GCM-256 encryption.
If you are currently using client-side encryption, it is **highly recommended** to switch to a form of server-side
encryption (Customer-Provided Key, Encryption Scope, etc.) or version 2.0 of client-side encryption. The encryption
version can be specified on any client constructor via the `encryption_version` keyword (`encryption_version='2.0'`).

## 12.12.0 (2022-05-09)

### Features Added
- Stable release of features from 12.12.0b1.
- Added support for progress tracking to `upload_blob()` and `download_blob()` via a new optional callback,`progress_hook`.

### Bugs Fixed
- Fixed a bug in `BlobClient.from_blob_url()` such that users will receive a more helpful error
message if they pass an incorrect URL without a full `/container/blob` path.
- Fixed a bug, introduced in the previous beta release, that caused Authentication errors when attempting to use
an Account SAS with certain service level operations.

## 12.12.0b1 (2022-04-14)

### Features Added
- Added support for service version 2021-06-08.
- Added a new paginated method for listing page ranges, `list_page_ranges()`. This replaces `get_page_ranges()` which has been deprecated.
- Added support for copying source blob tags with `start_copy_from_url()` by specifying `"COPY"` for the `tags` keyword.

## 12.11.0 (2022-03-29)

**Warning** This release involves a bug fix that may change the behavior for some users. In previous versions,
the `tag` parameter on`BlobSasPermissions` defaulted to `True` meaning a Blob SAS URL would include the `t` permission
by default. This was not the intended behavior. This release adjusts `BlobSasPermission` so the `tag` permission will
default to `False`, like all other permissions.

### Bugs Fixed
- Fixed a bug in `BlobSasPermissions` where the `tag` permission had a default value of `True` and
therefore was being added to the SAS token by default.

## 12.10.0 (2022-03-08)

This version and all future versions will require Python 3.6+. Python 2.7 is no longer supported.

### Stable release of preview features
- Added support for service version 2021-02-12, 2021-04-10.
- Account level SAS tokens now supports two new permissions:
    - `permanent_delete`
    - `set_immutability_policy`
- Encryption Scope is now supported for Sync Blob Copy (`copy_from_url()`).
- Encryption Scope is now supported as a SAS permission.
- Added support for blob names containing invalid XML characters. 
  Previously \uFFFE and \uFFFF would fail if present in blob name.
- Added support for listing system containers with get_blob_containers().
- Added support for `find_blobs_by_tags()` on a container.
- Added support for `Find (f)` container SAS permission.

### Bugs Fixed
- Added all missing Service SAS permissions.
- Fixed a bug that prevented `upload_blob()` from working with an OS pipe
reader stream on Linux. (#23131)

## 12.10.0b4 (2022-02-24)

### Features Added
- Updated clients to support both SAS and OAuth together.
- Updated OAuth implementation to use the AAD scope returned in a Bearer challenge.

### Bugs Fixed
- Addressed a few `mypy` typing hint errors.

## 12.10.0b3 (2022-02-08)

This version and all future versions will require Python 3.6+. Python 2.7 is no longer supported.

### Features Added
- Added support for service version 2021-04-10.
- Added support for `find_blobs_by_tags()` on a container.
- Added support for `Find (f)` container SAS permission.

### Bugs Fixed
- Update `azure-core` dependency to avoid inconsistent dependencies from being installed.

## 12.10.0b2 (2021-12-13)

### Features Added
- Added support for service version 2021-02-12
- Added support for blob names container invalid XML characters. Previously \uFFFE and \uFFFF would fail if present in blob name.
- Added support for listing system containers with get_blob_containers().

### Bugs Fixed
- BlobPrefix for aio operations is now exposed to be imported, previously it was private.

## 12.10.0b1 (2021-11-08)
**New Features**
- Account level SAS tokens now support two new permissions:
    - `permanent_delete`
- Encryption Scope is now supported for Sync Blob Copy (`copy_from_url()`)
- Encryption Scope is now supported as a SAS permission

**Fixes**
- Blob Client Typing annotation issues have been resolved, specifically `invalid type inference` issues (#19906)
- Duplicate type signature issue has been resolved (#19739) 

## 12.9.0 (2021-09-15)
**Stable release of preview features**
- Added support for service version 2020-10-02 (STG78)
- Added support for object level immutability policy with versioning (Version Level WORM).
- Added support for listing deleted root blobs that have versions.
- Added OAuth support for sync copy blob source.

## 12.9.0b1 (2021-07-27)
**New Features**
- Added support for object level immutability policy with versioning (Version Level WORM).
- Added support for listing deleted root blobs that have versions.
- Added OAuth support for sync copy blob source.

**Fixes**
- Fixed a bug for get_block_list (#16314)
- Ensured that download fails if blob modified mid download
- Enabled exists() for CPK encrypted blobs (#18041)

**Notes**
- Deprecated new_name in for undelete container operation

## 12.8.1 (2021-04-20)
**Fixes**
- Fixed retry on large block upload
- Make `AccountName`, `AccountKey` etc. in conn_str case insensitive
- Fixed downloader.chunks() return chunks in different size (#9419, #15648)
- Enabled `exists()` for CPK encrypted blobs (#18041)
- Fixed the ability to upload from a generator (#17418)
- Fixed unclosed `ThreadPoolExecutor` (#8955)
- Fixed retries for blob download streams (#18164, #17974, #10572 (comment))
- Added chunk streaming docstrings and samples (#17149, #11009)
- Added retry for blob download (#17974, #10572)
- Fixed encryption algorithm hardcoded setting (#17835)

## 12.8.0 (2021-03-01)
**Stable release of preview features**
- Added `ContainerClient.exists()` method
- Added container SAS support for blob batch operations

**Fixes**
- Fixed `delete_blob()` method signature (#15891)
- Fixed Content-MD5 throwing when passed (#15919)

## 12.8.0b1 (2021-02-10)
**New Features**
- Added `ContainerClient.exists()` method
- Added container SAS support for blob batch operations

## 12.7.1 (2021-01-20)
**Fixes**
- Fixed msrest dependency issue (#16250)

## 12.7.0 (2021-01-13)
**Stable release of preview features**
- Added `upload_blob_from_url` api on `BlobClient`.
- Added support for leasing blob when get/set tags, listing all tags when find blobs by tags.
- Added support for `AzureSasCredential` to allow SAS rotation in long living clients.

**Fixes**
- Fixed url parsing for blob emulator/localhost (#15882)

## 12.7.0b1 (2020-12-07)
**New features**
- Added `upload_blob_from_url` api on `BlobClient`
- Added support for leasing blob when get/set tags, listing all tags when find blobs by tags.


## 12.6.0 (2020-11-10)
**Stable release of preview features**
- Preview feature `ArrowDialect` as output format of `query_blob`
- Preview feature `undelete_container` on BlobServiceClient.
- Preview feature Last Access Time.

**Fixes**
- Fixed the expired Authorization token problem during retry (#14701, #14067)
- Catch exceptions thrown by async download (#14319)

**Notes**
- Updated dependency `azure-core` from  azure-core<2.0.0,>=1.6.0 to azure-core<2.0.0,>=1.9.0 to get continuation_token attr on AzureError.

## 12.6.0b1 (2020-10-02)
**New features**
- Added support for Arrow format (`ArrowType`) output serialization using `quick_query()`.
- Added support for undeleting a container.
- Added support for `LastAccessTime` property on a blob, which could be the last time a blob was written or read.


## 12.5.0 (2020-09-10)
**New features**
- Added support for checking if a blob exists using the `exists` method (#13221).

**Fixes**
- Fixed source URLs special characters issue. Users can now have special characters in their source URLs for `copy_blob_from_url`, `upload_blob_from_url` etc (#13275).
- Fixed authorization header on asyncio requests containing url-encoded-able characters (#11028).
- Fixed SAS credentials URL malformation when using local Azurite container (#11941).
- Fixed issue with permission string causing an authentication failure (#13099).
- Support for returning snapshot value in `get_blob_properties` response (#13287).

## 12.4.0 (2020-08-12)
**New features**
- Added support for Object Replication Service on `list_blobs` and `get_blob_properties`.
- Added more support for blob tags. Added `if_tags_match_condition` that allow a user to specify a SQL statement for the blob's tags to satisfy.
- Added support for setting and getting the `default_index_document_path` of `StaticWebsite` property on the service client.
- Added `rehydrate_priority` to BlobProperties.
- Added support to seal an append blob. Added `test_seal_append_blob`. Added ability to specify `seal_destination_blob` on `start_copy_from_url`. `is_append_blob_sealed` property returned on get_blob_properties/download_blob/list_blobs.
- Added support to set tier on a snapshot or version.

**Fixes**
- Fixed the bug when parsing blob url with '/' in blob name (#12563, #12568).
- Support batch delete empty blob list (#12778, #12779).
- Fixed `blob_samples_query` bug.
- Fixed empty etag in acquire_blob response (#8490).

## 12.4.0b1 (2020-07-07)
**New features**
- Added `query_blob` API to enable users to select/project on block blob or block blob snapshot data by providing simple query expressions.
- Added blob versioning feature, so that every time there is a blob override the `version_id` will be updated automatically and returned in the response, the `version_id` could be used later to refer to the overwritten blob.
- Added `set_blob_tags`,`get_blob_tags` and `find_blobs_by_tags` so that user can get blobs based on blob tags.
- Block size is increased to 4GB at maximum, max single put size is increased to 5GB.
- For replication enabled account, users can get replication policies when get blob properties.

## 12.3.2
**Fixes**
- Fixed issue where batch requests could not be combined with SAS (#9534)
- Batch requests now support applying parameters to individual blobs within the request via passing in a dictionary.
- Metadata cannot have leading space (#11457)
- Improve the performance of upload when using max_concurrency

**Notes**
- Updated dependency from azure-core<2.0.0,>=1.2.2 to azure-core<2.0.0,>=1.6.0

## 12.3.1 (2020-04-29)

**Fixes**
- Fixed issue where batch requests could not be combined with token credentials (#9534)
- Skip '/' in url encoding.


## 12.3.0 (2020-03-10)

**New features**

- `stage_block` now propagates the response from the service.

**Fixes**
- Fixed a bug where a new transport is being passed in the `get_blob_client` method instead
of using the existing one in the `ContainerClient`.

**Notes**
- The `StorageUserAgentPolicy` is now replaced with the `UserAgentPolicy` from azure-core. With this, the custom user agents are now added as a prefix instead of being appended.


## 12.2.0

**New features**
- Added support for the 2019-07-07 service version, and added `api_version` parameter to clients.
- Added support for encryption scopes that that could be used to encrypt blob content.
- Added `get_page_range_diff_for_managed_disk` API which returns the list of valid page ranges diff between a snapshot and managed disk or another snapshot.

**Fixes**
- Responses are always decoded as UTF8

## 12.1.0 (2019-12-04)

**New features**
- Added `download_blob` method to the `container_client`.
- All the clients now have a `close()` method to close the sockets opened by the client when using without a context manager.

**Fixes and improvements**
- Fixes a bug where determining length breaks while uploading a blob when provided with an invalid fileno.
- Fix metadata not being included in `commit_block_list` operation.


## 12.0.0 (2019-10-31)

**Breaking changes**

- `set_container_access_policy` has required parameter `signed_identifiers`.
- `NoRetry` policy has been removed. Use keyword argument `retry_total=0` for no retries.
- `StorageStreamDownloader` is no longer iterable. To iterate over the blob data stream, use `StorageStreamDownloader.chunks`.
- The public attributes of `StorageStreamDownloader` have been limited to:
  - `name` (str): The name of the blob.
  - `container` (str): The container the blob is being downloaded from.
  - `properties` (`BlobProperties`): The properties of the blob.
  - `size` (int): The size of the download. Either the total blob size, or the length of a subsection if sepcified. Previously called `download_size`.
- `StorageStreamDownloader` now has new functions:
  - `readall()`: Reads the complete download stream, returning bytes. This replaces the functions `content_as_bytes` and `content_as_text` which have been deprecated.
  - `readinto(stream)`: Download the complete stream into the supplied writable stream, returning the number of bytes written. This replaces the function `download_to_stream` which has been deprecated.
- Module level functions `upload_blob_to_url` and `download_blob_from_url` functions options are now keyword only:
  - `overwrite`
  - `max_concurrency`
  - `encoding`
- Removed types that were accidentally exposed from two modules. Only `BlobServiceClient`, `ContainerClient`,
`BlobClient` and `BlobLeaseClient` should be imported from azure.storage.blob.aio
- `Logging` has been renamed to `BlobAnalyticsLogging`.
- Client and model files have been made internal. Users should import from the top level modules `azure.storage.blob` and `azure.storage.blob.aio` only.
- All operations that take Etag conditional parameters (`if_match` and `if_none_match`) now take explicit `etag` and `match_condition` parameters, where `etag` is the Etag value, and `match_condition` is an instance of `azure.core.MatchConditions`.
- The `generate_shared_access_signature` methods on each of `BlobServiceClient`, `ContainerClient` and `BlobClient` have been replaced by module level functions `generate_account_sas`, `generate_container_sas` and `generate_blob_sas`.
- The batch APIs now have an additional keyword only argument `raise_on_any_failure` which defaults to True. This will raise an error even if there's a partial batch failure.
- `LeaseClient` has been renamed to `BlobLeaseClient`.
- `get_service_stats` now returns a dict
- `get_service_properties` now returns a dict with keys consistent to `set_service_properties`

**New features**

- Added async module-level `upload_blob_to_url` and `download_blob_from_url` functions.
- `ResourceTypes`, and `Services` now have method `from_string` which takes parameters as a string.

## 12.0.0b4 (2019-10-08)

**Breaking changes**

- Permission models.
  - `AccountPermissions`, `BlobPermissions` and `ContainerPermissions` have been renamed to
  `AccountSasPermissions`, `BlobSasPermissions` and `ContainerSasPermissions` respectively.
  - enum-like list parameters have been removed from all three of them.
  - `__add__` and `__or__` methods are removed.
- `max_connections` is now renamed to `max_concurrency`.
- `ContainerClient` now accepts only `account_url` with a mandatory string param `container_name`.
To use a container_url, the method `from_container_url` must be used.
- `BlobClient` now accepts only `account_url` with mandatory string params `container_name` and
`blob_name`. To use a blob_url, the method `from_blob_url` must be used.
- Some parameters have become keyword only, rather than positional. Some examples include:
  - `loop`
  - `max_concurrency`
  - `validate_content`
  - `timeout` etc.
- APIs now take in `offset` and `length` instead of `range_start` and `range_end` consistently.
`length` is the number of bytes to take in starting from the `offset`. The APIs that have been
changed include:
  - `get_page_ranges`
  - `upload_page`
  - `upload_pages_from_url`
  - `clear_page`
  - `append_block_from_url`
- `block_id` is not optional in `BlobBlock` model.

**New features**

- Add support for delete_blobs API to ContainerClient (Python 3 only)
- Add support for set_standard_blob_tier_blobs to ContainerClient (Python 3 only)
- Add support for set_premium_page_blob_tier_blobs to ContainerClient (Python 3 only)
- Added support to set rehydrate blob priority for Block Blob, including Set Standard Blob Tier/Copy Blob APIs
- Added blob tier support for Block Blob, including Upload Blob/Commit Block List/Copy Blob APIs.
- `AccountSasPermissions`, `BlobSasPermissions`, `ContainerSasPermissions` now have method `from_string`
which takes parameters as a string.

**Fixes and improvements**
- Downloading page blobs now take advantage of their sparseness.
- The `length` param in `download_blob` now takes the number of bytes to take in starting from the `offset`
instead of a harde set end value.

**Dependency updates**
- Adopted [azure-core](https://pypi.org/project/azure-core/) 1.0.0b4
  - If you later want to revert to previous versions of azure-storage-blob, or another Azure SDK
  library requiring azure-core 1.0.0b1 or azure-core 1.0.0b2, you must explicitly install
  the specific version of azure-core as well. For example:

  `pip install azure-core==1.0.0b2 azure-storage-blob==12.0.0b2`

## 12.0.0b3 (2019-09-10)

**New features**
- Added SAS support for snapshot and identity.
- Distributed tracing framework OpenCensus is now supported.
- Added support for append_block_from_url API for append blobs.
- Added support for upload_pages_from_url API for page blobs.
- Added support for client provided encryption key to numerous APIs.

**Dependency updates**
- Adopted [azure-core](https://pypi.org/project/azure-core/) 1.0.0b3
  - If you later want to revert to previous versions of azure-storage-blob, or another Azure SDK
  library requiring azure-core 1.0.0b1 or azure-core 1.0.0b2, you must explicitly install
  the specific version of azure-core as well. For example:

  `pip install azure-core==1.0.0b2 azure-storage-blob==12.0.0b2`

**Fixes and improvements**
- Fix where content-type was being added in the request when not mentioned explicitly.


## 12.0.0b2 (2019-08-06)

**Breaking changes**
- Renamed `copy_blob_from_url` to `start_copy_from_url` and changed behaviour to return a dictionary of copy properties rather than a polling object. Status of the copy operation can be retrieved with the `get_blob_properties` operation.
- Added `abort_copy` operation to the `BlobClient` class. This replaces the previous abort operation on the copy status polling operation.
- The behavior of listing operations has been modified:
    - The previous `marker` parameter has been removed.
    - The iterable response object now supports a `by_page` function that will return a secondary iterator of batches of results. This function supports a `continuation_token` parameter to replace the previous `marker` parameter.
- Some parameters have become keyword only, rather than positional. Some examples include:
    - `timeout`
    - `lease`
    - `encoding`
    - Modification conditions, e.g. `if_modified_since`, `if_match` , `maxsize_condition`, etc

**New features**
- Added async APIs to subnamespace `azure.storage.blob.aio`.
- Distributed tracing framework OpenCensus is now supported.

**Dependency updates**
- Adopted [azure-core](https://pypi.org/project/azure-core/) 1.0.0b2
  - If you later want to revert to azure-storage-blob 12.0.0b1, or another Azure SDK
  library requiring azure-core 1.0.0b1, you must explicitly install azure-core
  1.0.0b1 as well. For example:

  `pip install azure-core==1.0.0b1 azure-storage-blob==12.0.0b1`

**Fixes and improvements**
- Fix for SAS URL encoding (#6500)
- General refactor of duplicate and shared code.


## 12.0.0b1 (2019-07-02)

Version 12.0.0b1 is the first preview of our efforts to create a user-friendly and Pythonic client library for Azure Storage Blobs. For more information about this, and preview releases of other Azure SDK libraries, please visit
https://aka.ms/azure-sdk-preview1-python.

**Breaking changes: New API design**
- Operations are now scoped to a particular client:
    - `BlobServiceClient`: This client handles account-level operations. This includes managing service properties and listing the containers within an account.
    - `ContainerClient`: The client handles operations for a particular container. This includes creating or deleting that container, as well as listing the blobs within that container and managing properties and metadata.
    - `BlobClient`: The client handles operations for a particular blob. This includes creating or deleting that blob, as well as upload and download data and managing properties.
    This BlobClient handles all blob types (block, page and append). Where operations can behave differently according to type (i.e. `upload_blob`) the default behaviour will be block blobs unless otherwise specified.
    - `LeaseClient`: Handles all lease operations for both containers and blobs.

    These clients can be accessed by navigating down the client hierarchy, or instantiated directly using URLs to the resource (account, container or blob).
    For full details on the new API, please see the [reference documentation](https://azure.github.io/azure-sdk-for-python/storage.html#azure-storage-blob).
- Copy blob operations now return a polling object that can be used to check the status of the operation, as well as abort the operation.
- New module level operations for simple upload and download using a blob URL.
- Download operations now return a streaming object that can download data in multiple ways:
    - Iteration: The streamer is an iterable object that will download and yield the content in chunks. Only supports single threaded download.
    - `content_as_bytes`: Return the entire blob content as bytes. Blocking operation that supports multi-threaded download.
    - `content_as_text`: Return the entire blob content as decoded text. Blocking operation that supports multi-threaded download.
    - `download_to_stream`: Download the entire content to an open stream handle (e.g. an open file). Supports multi-threaded download.
- New underlying REST pipeline implementation, based on the new `azure-core` library.
- Client and pipeline configuration is now available via keyword arguments at both the client level, and per-operation. See reference documentation for a full list of optional configuration arguments.
- Authentication using `azure-identity` credentials
  - see the
  [Azure Identity documentation](https://github.com/Azure/azure-sdk-for-python/blob/main/sdk/identity/azure-identity/README.md)
  for more information
- New error hierarchy:
    - All service errors will now use the base type: `azure.core.exceptions.HttpResponseError`
    - The are a couple of specific exception types derived from this base type for common error scenarios:
        - `ResourceNotFoundError`: The resource (e.g. queue, message) could not be found. Commonly a 404 status code.
        - `ResourceExistsError`: A resource conflict - commonly caused when attempting to create a resource that already exists.
        - `ResourceModifiedError`: The resource has been modified (e.g. overwritten) and therefore the current operation is in conflict. Alternatively this may be raised if a condition on the operation is not met.
        - `ClientAuthenticationError`: Authentication failed.
- Operation `set_blob_properties` has been renamed to `set_http_headers`.
- Operations `get_blob_to_<output>` have been replaced with `download_blob`. See above for download output options.
- Operations `create_blob_from_<input>` have been replace with `upload_blob`.
- Operation `create_blob` has been renamed to separate `create_page_blob` and `create_append_blob`.
- Operations `get_container_acl` and `set_container_acl` have been renamed to `get_container_access_policy` and `set_container_access_policy`.
- Operation `snapshot_blob` has been renamed to `create_snapshot`.
- Operation `copy_blob` has been renamed to `copy_blob_from_url`.
- Operations `put_block` and `put_block_from_url` have been renamed to `stage_block` and `stage_block_from_url`.
- Operation `put_block_list` has been renamed to `commit_block_list`.
- No longer have specific operations for `get_metadata` - use `get_properties` instead.
- No longer have specific operations for `exists` - use `get_properties` instead.
- Operation `incremental_copy_blob` has been replaced by an optional boolean flag in the `copy_blob_from_url` operation.
- Operation `update_page` has been renamed to `upload_page`.
- Operation `get_page_ranges_diff` has been replaced by an optional str flag in the `get_page_ranges` operation.

## 2.0.1

- Updated dependency on azure-storage-common.

## 2.0.0

- Support for 2018-11-09 REST version. Please see our REST API documentation and blog for information about the related added features.
- Added support for append block from URL(synchronously) for append blobs.
- Added support for update page from URL(synchronously) for page blobs.
- Added support for generating and using blob snapshot SAS tokens.
- Added support for generating user delegation SAS tokens.

## 1.5.0

- Added new method list_blob_names to efficiently list only blob names in an efficient way.

## 1.4.0

- azure-storage-nspkg is not installed anymore on Python 3 (PEP420-based namespace package)
- copy_blob method added to BlockBlobService to enable support for deep sync copy.

## 1.3.1

- Fixed design flaw where get_blob_to_* methods buffer entire blob when max_connections is set to 1.
- Added support for access conditions on append_blob_from_* methods.

## 1.3.0

- Support for 2018-03-28 REST version. Please see our REST API documentation and blog for information about the related added features.
- Added support for setting static website service properties.
- Added support for getting account information, such as SKU name and account kind.
- Added support for put block from URL(synchronously).

## 1.2.0rc1

- Support for 2017-11-09 REST version. Please see our REST API documentation and blog for information about the related added features.
- Support for write-once read-many containers.
- Added support for OAuth authentication for HTTPS requests(Please note that this feature is available in preview).

## 1.1.0

- Support for 2017-07-29 REST version. Please see our REST API documentation and blogs for information about the related added features.
- Added support for soft delete feature. If a delete retention policy is enabled through the set service properties API, then blobs or snapshots could be deleted softly and retained for a specified number of days, before being permanently removed by garbage collection.
- Error message now contains the ErrorCode from the x-ms-error-code header value.

## 1.0.0

- The package has switched from Apache 2.0 to the MIT license.
- Fixed bug where get_blob_to_* cannot get a single byte when start_range and end_range are both equal to 0.
- Optimized page blob upload for create_blob_from_* methods, by skipping the empty chunks.
- Added convenient method to generate container url (make_container_url).
- Metadata keys are now case-preserving when fetched from the service. Previously they were made lower-case by the library.

## 0.37.1

- Enabling MD5 validation no longer uses the memory-efficient algorithm for large block blobs, since computing the MD5 hash requires reading the entire block into memory.
- Fixed a bug in the _SubStream class which was at risk of causing data corruption when using the memory-efficient algorithm for large block blobs.
- Support for AccessTierChangeTime to get the last time a tier was modified on an individual blob.<|MERGE_RESOLUTION|>--- conflicted
+++ resolved
@@ -1,33 +1,23 @@
 # Release History
 
-<<<<<<< HEAD
 ## 12.14.2 (Unreleased)
-=======
-## 12.14.1 (Unreleased)
->>>>>>> 0cadbadf
 
 ### Features Added
 
 ### Breaking Changes
 
 ### Bugs Fixed
-<<<<<<< HEAD
-
-### Other Changes
-
-## 12.14.1 (2022-10-18)
-
-### Bugs Fixed
-- Fixed possible `ValueError` for invalid content range that gets raised when downloading empty blobs through Azurite.
-=======
-- Fixed possible invalid content range exception that gets raised when downloading empty blobs through Azurite.
 
 ### Other Changes
 - Removed `msrest` dependency.
 - Added `typing-extensions>=4.0.1` as a dependency.
 - Added `isodate>=0.6.1` as a dependency.
 - Added extra dependency `aio` for installing optional async dependencies. Use `pip install azure-storage-blob[aio]` to install.
->>>>>>> 0cadbadf
+
+## 12.14.1 (2022-10-18)
+
+### Bugs Fixed
+- Fixed possible `ValueError` for invalid content range that gets raised when downloading empty blobs through Azurite.
 
 ## 12.14.0 (2022-10-11)
 
