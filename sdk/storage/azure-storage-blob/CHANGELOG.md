# Release History

<<<<<<< HEAD
## 12.9.0b1 (Unreleased)
=======
## 12.8.1 (2021-04-20)
**Fixes**
- Fixed retry on large block upload 
- Make `AccountName`, `AccountKey` etc. in conn_str case insensitive
- Fixed downloader.chunks() return chunks in different size (#9419, #15648)
- Enabled `exists()` for CPK encrypted blobs (#18041)
- Fixed the ability to upload from a generator (#17418)
- Fixed unclosed `ThreadPoolExecutor` (#8955)
- Fixed retries for blob download streams (#18164, #17974, #10572 (comment))
- Added chunk streaming docstrings and samples (#17149, #11009)
- Added retry for blob download (#17974, #10572)
- Fixed encryption algorithm hardcoded setting (#17835)

>>>>>>> e85087d1

## 12.8.0 (2021-03-01)
**Stable release of preview features**
- Added `ContainerClient.exists()` method
- Added container SAS support for blob batch operations

**Fixes**
- Fixed `delete_blob()` method signature (#15891)
- Fixed Content-MD5 throwing when passed (#15919)

## 12.8.0b1 (2021-02-10)
**New Features**
- Added `ContainerClient.exists()` method
- Added container SAS support for blob batch operations

## 12.7.1 (2021-01-20)
**Fixes**
- Fixed msrest dependency issue (#16250)

## 12.7.0 (2021-01-13)
**Stable release of preview features**
- Added `upload_blob_from_url` api on `BlobClient`.
- Added support for leasing blob when get/set tags, listing all tags when find blobs by tags.
- Added support for `AzureSasCredential` to allow SAS rotation in long living clients.

**Fixes**
- Fixed url parsing for blob emulator/localhost (#15882)

## 12.7.0b1 (2020-12-07)
**New features**
- Added `upload_blob_from_url` api on `BlobClient`
- Added support for leasing blob when get/set tags, listing all tags when find blobs by tags.


## 12.6.0 (2020-11-10)
**Stable release of preview features**
- Preview feature `ArrowDialect` as output format of `query_blob`
- Preview feature `undelete_container` on BlobServiceClient.
- Preview feature Last Access Time.

**Fixes**
- Fixed the expired Authorization token problem during retry (#14701, #14067)
- Catch exceptions thrown by async download (#14319)

**Notes**
- Updated dependency `azure-core` from  azure-core<2.0.0,>=1.6.0 to azure-core<2.0.0,>=1.9.0 to get continuation_token attr on AzureError.

## 12.6.0b1 (2020-10-02)
**New features**
- Added support for Arrow format (`ArrowType`) output serialization using `quick_query()`.
- Added support for undeleting a container.
- Added support for `LastAccessTime` property on a blob, which could be the last time a blob was written or read.


## 12.5.0 (2020-09-10)
**New features**
- Added support for checking if a blob exists using the `exists` method (#13221).

**Fixes**
- Fixed source URLs special characters issue. Users can now have special characters in their source URLs for `copy_blob_from_url`, `upload_blob_from_url` etc (#13275).
- Fixed authorization header on asyncio requests containing url-encoded-able characters (#11028).
- Fixed SAS credentials URL malformation when using local Azurite container (#11941).
- Fixed issue with permission string causing an authentication failure (#13099).
- Support for returning snapshot value in `get_blob_properties` response (#13287).

## 12.4.0 (2020-08-12)
**New features**
- Added support for Object Replication Service on `list_blobs` and `get_blob_properties`.
- Added more support for blob tags. Added `if_tags_match_condition` that allow a user to specify a SQL statement for the blob's tags to satisfy.
- Added support for setting and getting the `default_index_document_path` of `StaticWebsite` property on the service client.
- Added `rehydrate_priority` to BlobProperties.
- Added support to seal an append blob. Added `test_seal_append_blob`. Added ability to specify `seal_destination_blob` on `start_copy_from_url`. `is_append_blob_sealed` property returned on get_blob_properties/download_blob/list_blobs.
- Added support to set tier on a snapshot or version.

**Fixes**
- Fixed the bug when parsing blob url with '/' in blob name (#12563, #12568).
- Support batch delete empty blob list (#12778, #12779).
- Fixed `blob_samples_query` bug.
- Fixed empty etag in acquire_blob response (#8490).

## 12.4.0b1 (2020-07-07)
**New features**
- Added `query_blob` API to enable users to select/project on block blob or block blob snapshot data by providing simple query expressions.
- Added blob versioning feature, so that every time there is a blob override the `version_id` will be updated automatically and returned in the response, the `version_id` could be used later to refer to the overwritten blob.
- Added `set_blob_tags`,`get_blob_tags` and `find_blobs_by_tags` so that user can get blobs based on blob tags.
- Block size is increased to 4GB at maximum, max single put size is increased to 5GB.
- For replication enabled account, users can get replication policies when get blob properties.

## 12.3.2 
**Fixes**
- Fixed issue where batch requests could not be combined with SAS (#9534)
- Batch requests now support applying parameters to individual blobs within the request via passing in a dictionary.
- Metadata cannot have leading space (#11457)
- Improve the performance of upload when using max_concurrency

**Notes**
- Updated dependency from azure-core<2.0.0,>=1.2.2 to azure-core<2.0.0,>=1.6.0

## 12.3.1 (2020-04-29)

**Fixes**
- Fixed issue where batch requests could not be combined with token credentials (#9534)
- Skip '/' in url encoding.


## 12.3.0 (2020-03-10)

**New features**

- `stage_block` now propagates the response from the service.

**Fixes**
- Fixed a bug where a new transport is being passed in the `get_blob_client` method instead
of using the existing one in the `ContainerClient`.

**Notes**
- The `StorageUserAgentPolicy` is now replaced with the `UserAgentPolicy` from azure-core. With this, the custom user agents are now added as a prefix instead of being appended.


## 12.2.0 

**New features**
- Added support for the 2019-07-07 service version, and added `api_version` parameter to clients.
- Added support for encryption scopes that that could be used to encrypt blob content.
- Added `get_page_range_diff_for_managed_disk` API which returns the list of valid page ranges diff between a snapshot and managed disk or another snapshot.

**Fixes**
- Responses are always decoded as UTF8

## 12.1.0 (2019-12-04)

**New features**
- Added `download_blob` method to the `container_client`.
- All the clients now have a `close()` method to close the sockets opened by the client when using without a context manager.

**Fixes and improvements**
- Fixes a bug where determining length breaks while uploading a blob when provided with an invalid fileno.
- Fix metadata not being included in `commit_block_list` operation.


## 12.0.0 (2019-10-31)

**Breaking changes**

- `set_container_access_policy` has required parameter `signed_identifiers`.
- `NoRetry` policy has been removed. Use keyword argument `retry_total=0` for no retries.
- `StorageStreamDownloader` is no longer iterable. To iterate over the blob data stream, use `StorageStreamDownloader.chunks`.
- The public attributes of `StorageStreamDownloader` have been limited to:
  - `name` (str): The name of the blob.
  - `container` (str): The container the blob is being downloaded from.
  - `properties` (`BlobProperties`): The properties of the blob.
  - `size` (int): The size of the download. Either the total blob size, or the length of a subsection if sepcified. Previously called `download_size`.
- `StorageStreamDownloader` now has new functions:
  - `readall()`: Reads the complete download stream, returning bytes. This replaces the functions `content_as_bytes` and `content_as_text` which have been deprecated.
  - `readinto(stream)`: Download the complete stream into the supplied writable stream, returning the number of bytes written. This replaces the function `download_to_stream` which has been deprecated.
- Module level functions `upload_blob_to_url` and `download_blob_from_url` functions options are now keyword only:
  - `overwrite`
  - `max_concurrency`
  - `encoding`
- Removed types that were accidentally exposed from two modules. Only `BlobServiceClient`, `ContainerClient`,
`BlobClient` and `BlobLeaseClient` should be imported from azure.storage.blob.aio
- `Logging` has been renamed to `BlobAnalyticsLogging`.
- Client and model files have been made internal. Users should import from the top level modules `azure.storage.blob` and `azure.storage.blob.aio` only.
- All operations that take Etag conditional parameters (`if_match` and `if_none_match`) now take explicit `etag` and `match_condition` parameters, where `etag` is the Etag value, and `match_condition` is an instance of `azure.core.MatchConditions`.
- The `generate_shared_access_signature` methods on each of `BlobServiceClient`, `ContainerClient` and `BlobClient` have been replaced by module level functions `generate_account_sas`, `generate_container_sas` and `generate_blob_sas`.
- The batch APIs now have an additional keyword only argument `raise_on_any_failure` which defaults to True. This will raise an error even if there's a partial batch failure.
- `LeaseClient` has been renamed to `BlobLeaseClient`.
- `get_service_stats` now returns a dict
- `get_service_properties` now returns a dict with keys consistent to `set_service_properties`

**New features**

- Added async module-level `upload_blob_to_url` and `download_blob_from_url` functions.
- `ResourceTypes`, and `Services` now have method `from_string` which takes parameters as a string.

## 12.0.0b4 (2019-10-08)

**Breaking changes**

- Permission models.
  - `AccountPermissions`, `BlobPermissions` and `ContainerPermissions` have been renamed to
  `AccountSasPermissions`, `BlobSasPermissions` and `ContainerSasPermissions` respectively.
  - enum-like list parameters have been removed from all three of them.
  - `__add__` and `__or__` methods are removed.
- `max_connections` is now renamed to `max_concurrency`.
- `ContainerClient` now accepts only `account_url` with a mandatory string param `container_name`.
To use a container_url, the method `from_container_url` must be used.
- `BlobClient` now accepts only `account_url` with mandatory string params `container_name` and
`blob_name`. To use a blob_url, the method `from_blob_url` must be used.
- Some parameters have become keyword only, rather than positional. Some examples include:
  - `loop`
  - `max_concurrency`
  - `validate_content`
  - `timeout` etc.
- APIs now take in `offset` and `length` instead of `range_start` and `range_end` consistently.
`length` is the number of bytes to take in starting from the `offset`. The APIs that have been
changed include:
  - `get_page_ranges`
  - `upload_page`
  - `upload_pages_from_url`
  - `clear_page`
  - `append_block_from_url`
- `block_id` is not optional in `BlobBlock` model.

**New features**

- Add support for delete_blobs API to ContainerClient (Python 3 only)
- Add support for set_standard_blob_tier_blobs to ContainerClient (Python 3 only)
- Add support for set_premium_page_blob_tier_blobs to ContainerClient (Python 3 only)
- Added support to set rehydrate blob priority for Block Blob, including Set Standard Blob Tier/Copy Blob APIs
- Added blob tier support for Block Blob, including Upload Blob/Commit Block List/Copy Blob APIs.
- `AccountSasPermissions`, `BlobSasPermissions`, `ContainerSasPermissions` now have method `from_string`
which takes parameters as a string.

**Fixes and improvements**
- Downloading page blobs now take advantage of their sparseness.
- The `length` param in `download_blob` now takes the number of bytes to take in starting from the `offset`
instead of a harde set end value.

**Dependency updates**
- Adopted [azure-core](https://pypi.org/project/azure-core/) 1.0.0b4
  - If you later want to revert to previous versions of azure-storage-blob, or another Azure SDK
  library requiring azure-core 1.0.0b1 or azure-core 1.0.0b2, you must explicitly install
  the specific version of azure-core as well. For example:

  `pip install azure-core==1.0.0b2 azure-storage-blob==12.0.0b2`

## 12.0.0b3 (2019-09-10)

**New features**
- Added SAS support for snapshot and identity.
- Distributed tracing framework OpenCensus is now supported.
- Added support for append_block_from_url API for append blobs.
- Added support for upload_pages_from_url API for page blobs.
- Added support for client provided encryption key to numerous APIs.

**Dependency updates**
- Adopted [azure-core](https://pypi.org/project/azure-core/) 1.0.0b3
  - If you later want to revert to previous versions of azure-storage-blob, or another Azure SDK
  library requiring azure-core 1.0.0b1 or azure-core 1.0.0b2, you must explicitly install
  the specific version of azure-core as well. For example:

  `pip install azure-core==1.0.0b2 azure-storage-blob==12.0.0b2`

**Fixes and improvements**
- Fix where content-type was being added in the request when not mentioned explicitly.


## 12.0.0b2 (2019-08-06)

**Breaking changes**
- Renamed `copy_blob_from_url` to `start_copy_from_url` and changed behaviour to return a dictionary of copy properties rather than a polling object. Status of the copy operation can be retrieved with the `get_blob_properties` operation.
- Added `abort_copy` operation to the `BlobClient` class. This replaces the previous abort operation on the copy status polling operation.
- The behavior of listing operations has been modified:
    - The previous `marker` parameter has been removed.
    - The iterable response object now supports a `by_page` function that will return a secondary iterator of batches of results. This function supports a `continuation_token` parameter to replace the previous `marker` parameter.
- Some parameters have become keyword only, rather than positional. Some examples include:
    - `timeout`
    - `lease`
    - `encoding`
    - Modification conditions, e.g. `if_modified_since`, `if_match` , `maxsize_condition`, etc

**New features**
- Added async APIs to subnamespace `azure.storage.blob.aio`.
- Distributed tracing framework OpenCensus is now supported.

**Dependency updates**
- Adopted [azure-core](https://pypi.org/project/azure-core/) 1.0.0b2
  - If you later want to revert to azure-storage-blob 12.0.0b1, or another Azure SDK
  library requiring azure-core 1.0.0b1, you must explicitly install azure-core
  1.0.0b1 as well. For example:

  `pip install azure-core==1.0.0b1 azure-storage-blob==12.0.0b1`

**Fixes and improvements**
- Fix for SAS URL encoding (#6500)
- General refactor of duplicate and shared code.


## 12.0.0b1 (2019-07-02)

Version 12.0.0b1 is the first preview of our efforts to create a user-friendly and Pythonic client library for Azure Storage Blobs. For more information about this, and preview releases of other Azure SDK libraries, please visit
https://aka.ms/azure-sdk-preview1-python.

**Breaking changes: New API design**
- Operations are now scoped to a particular client:
    - `BlobServiceClient`: This client handles account-level operations. This includes managing service properties and listing the containers within an account.
    - `ContainerClient`: The client handles operations for a particular container. This includes creating or deleting that container, as well as listing the blobs within that container and managing properties and metadata.
    - `BlobClient`: The client handles operations for a particular blob. This includes creating or deleting that blob, as well as upload and download data and managing properties.
    This BlobClient handles all blob types (block, page and append). Where operations can behave differently according to type (i.e. `upload_blob`) the default behaviour will be block blobs unless otherwise specified.
    - `LeaseClient`: Handles all lease operations for both containers and blobs.

    These clients can be accessed by navigating down the client hierarchy, or instantiated directly using URLs to the resource (account, container or blob).
    For full details on the new API, please see the [reference documentation](https://azure.github.io/azure-sdk-for-python/storage.html#azure-storage-blob).
- Copy blob operations now return a polling object that can be used to check the status of the operation, as well as abort the operation.
- New module level operations for simple upload and download using a blob URL.
- Download operations now return a streaming object that can download data in multiple ways:
    - Iteration: The streamer is an iterable object that will download and yield the content in chunks. Only supports single threaded download.
    - `content_as_bytes`: Return the entire blob content as bytes. Blocking operation that supports multi-threaded download.
    - `content_as_text`: Return the entire blob content as decoded text. Blocking operation that supports multi-threaded download.
    - `download_to_stream`: Download the entire content to an open stream handle (e.g. an open file). Supports multi-threaded download.
- New underlying REST pipeline implementation, based on the new `azure-core` library.
- Client and pipeline configuration is now available via keyword arguments at both the client level, and per-operation. See reference documentation for a full list of optional configuration arguments.
- Authentication using `azure-identity` credentials
  - see the
  [Azure Identity documentation](https://github.com/Azure/azure-sdk-for-python/blob/master/sdk/identity/azure-identity/README.md)
  for more information
- New error hierarchy:
    - All service errors will now use the base type: `azure.core.exceptions.HttpResponseError`
    - The are a couple of specific exception types derived from this base type for common error scenarios:
        - `ResourceNotFoundError`: The resource (e.g. queue, message) could not be found. Commonly a 404 status code.
        - `ResourceExistsError`: A resource conflict - commonly caused when attempting to create a resource that already exists.
        - `ResourceModifiedError`: The resource has been modified (e.g. overwritten) and therefore the current operation is in conflict. Alternatively this may be raised if a condition on the operation is not met.
        - `ClientAuthenticationError`: Authentication failed.
- Operation `set_blob_properties` has been renamed to `set_http_headers`.
- Operations `get_blob_to_<output>` have been replaced with `download_blob`. See above for download output options.
- Operations `create_blob_from_<input>` have been replace with `upload_blob`.
- Operation `create_blob` has been renamed to separate `create_page_blob` and `create_append_blob`.
- Operations `get_container_acl` and `set_container_acl` have been renamed to `get_container_access_policy` and `set_container_access_policy`.
- Operation `snapshot_blob` has been renamed to `create_snapshot`.
- Operation `copy_blob` has been renamed to `copy_blob_from_url`.
- Operations `put_block` and `put_block_from_url` have been renamed to `stage_block` and `stage_block_from_url`.
- Operation `put_block_list` has been renamed to `commit_block_list`.
- No longer have specific operations for `get_metadata` - use `get_properties` instead.
- No longer have specific operations for `exists` - use `get_properties` instead.
- Operation `incremental_copy_blob` has been replaced by an optional boolean flag in the `copy_blob_from_url` operation.
- Operation `update_page` has been renamed to `upload_page`.
- Operation `get_page_ranges_diff` has been replaced by an optional str flag in the `get_page_ranges` operation.

## 2.0.1 

- Updated dependency on azure-storage-common.

## 2.0.0 

- Support for 2018-11-09 REST version. Please see our REST API documentation and blog for information about the related added features.
- Added support for append block from URL(synchronously) for append blobs.
- Added support for update page from URL(synchronously) for page blobs.
- Added support for generating and using blob snapshot SAS tokens.
- Added support for generating user delegation SAS tokens.

## 1.5.0 

- Added new method list_blob_names to efficiently list only blob names in an efficient way.

## 1.4.0 

- azure-storage-nspkg is not installed anymore on Python 3 (PEP420-based namespace package)
- copy_blob method added to BlockBlobService to enable support for deep sync copy.

## 1.3.1 

- Fixed design flaw where get_blob_to_* methods buffer entire blob when max_connections is set to 1.
- Added support for access conditions on append_blob_from_* methods.

## 1.3.0 

- Support for 2018-03-28 REST version. Please see our REST API documentation and blog for information about the related added features.
- Added support for setting static website service properties.
- Added support for getting account information, such as SKU name and account kind.
- Added support for put block from URL(synchronously).

## 1.2.0rc1 

- Support for 2017-11-09 REST version. Please see our REST API documentation and blog for information about the related added features.
- Support for write-once read-many containers.
- Added support for OAuth authentication for HTTPS requests(Please note that this feature is available in preview).

## 1.1.0 

- Support for 2017-07-29 REST version. Please see our REST API documentation and blogs for information about the related added features.
- Added support for soft delete feature. If a delete retention policy is enabled through the set service properties API, then blobs or snapshots could be deleted softly and retained for a specified number of days, before being permanently removed by garbage collection.
- Error message now contains the ErrorCode from the x-ms-error-code header value.

## 1.0.0 

- The package has switched from Apache 2.0 to the MIT license.
- Fixed bug where get_blob_to_* cannot get a single byte when start_range and end_range are both equal to 0.
- Optimized page blob upload for create_blob_from_* methods, by skipping the empty chunks.
- Added convenient method to generate container url (make_container_url).
- Metadata keys are now case-preserving when fetched from the service. Previously they were made lower-case by the library.

## 0.37.1 

- Enabling MD5 validation no longer uses the memory-efficient algorithm for large block blobs, since computing the MD5 hash requires reading the entire block into memory.
- Fixed a bug in the _SubStream class which was at risk of causing data corruption when using the memory-efficient algorithm for large block blobs.
- Support for AccessTierChangeTime to get the last time a tier was modified on an individual blob.<|MERGE_RESOLUTION|>--- conflicted
+++ resolved
@@ -1,8 +1,7 @@
 # Release History
 
-<<<<<<< HEAD
 ## 12.9.0b1 (Unreleased)
-=======
+
 ## 12.8.1 (2021-04-20)
 **Fixes**
 - Fixed retry on large block upload 
@@ -15,8 +14,6 @@
 - Added chunk streaming docstrings and samples (#17149, #11009)
 - Added retry for blob download (#17974, #10572)
 - Fixed encryption algorithm hardcoded setting (#17835)
-
->>>>>>> e85087d1
 
 ## 12.8.0 (2021-03-01)
 **Stable release of preview features**
