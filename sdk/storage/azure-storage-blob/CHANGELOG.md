--- conflicted
+++ resolved
@@ -5,12 +5,9 @@
 This version and all future versions will require Python 3.7+. Python 3.6 is no longer supported.
 
 ### Features Added
-<<<<<<< HEAD
+- Added support for `AzureNamedKeyCredential` as a valid `credential` type.
 - Added standard `read` method to `StorageStreamDownloader`.
 - Added support for async streams (classes with an async `read` method) to async `upload_blob`.
-=======
-- Added support for `AzureNamedKeyCredential` as a valid `credential` type.
->>>>>>> dadb33ac
 
 ### Bugs Fixed
 - Removed dead retry meachism from async `azure.storage.blob.aio.StorageStreamDownloader`.
