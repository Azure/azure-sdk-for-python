--- conflicted
+++ resolved
@@ -1,19 +1,13 @@
 # Release History
 
-<<<<<<< HEAD
-## 12.17.0b1 (Unreleased)
-
-### Features Added
-=======
-## 12.17.0 (Unreleased)
-
-### Features Added
-
+## 12.17.0 (2023-07-11)
+
+### Features Added
+- Stable release of features from 12.17.0b1
 
 ## 12.17.0b1 (2023-05-30)
 
 ### Features Added
->>>>>>> 1f9192a3
 - Added support for service version 2023-01-03.
 - Content length limit increased from 4 MiB to 100 MiB for `append_block` and `append_block_from_url` APIs and their async equivalents.
 
