# Release History

<<<<<<< HEAD
## 12.23.0b1 (Unreleased)

### Features Added


## 12.22.0 (Unreleased)

### Features Added
=======
## 12.22.0 (2024-08-05)
>>>>>>> 3b2dfa4e

### Other Changes
- Updated type hints across the entire package and enabled MyPy to run during CI. Some public types may have been adjusted if they were previously erroneous or incomplete.

## 12.21.0 (2024-07-18)

### Features Added
- Stable release of features from 12.21.0b1
- Added new `chars` keyword to the `StorageStreamDownloader.read` method to support reading an arbitrary number of
characters from the stream rather than bytes. This can only be used when `encoding` is specified on `download_blob`
but can help prevent decoding errors in certain scenarios.

## 12.21.0b1 (2024-06-11)

### Features Added
- Added support for service version 2024-08-04.

## 12.20.0 (2024-05-07)

### Features Added
- Stable release of features from 12.20.0b1

## 12.20.0b1 (2024-04-16)

This version and all future versions will require Python 3.8+. Python 3.7 is no longer supported.

### Features Added
- Added support for service version 2024-05-04.
- The `services` parameter has been added to the `generate_account_sas` API, which enables the ability to generate SAS
tokens to be used with multiple services. By default, the SAS token service scope will default to the current service.

### Bugs Fixed
- Bumped dependency of `typing-extensions` to `>=4.6.0` to avoid potential `TypeError` with `typing.TypeVar` on
Python 3.12.
- Fixed an issue where authentication errors could raise `AttributeError` instead of `ClientAuthenticationError` when
using async OAuth credentials.
- Fixed a typing issue which incorrectly typed the `readinto` API. The correct input type is `IO[bytes]`.
- Fixed a typo in the initialization of `completion_time` for the `CopyProperties` model.
- Fixed a couple of issues with `upload_blob` when using Iterators/Generators as the data input.

### Other Changes
- Passing `prefix` to the following `ContainerClient` APIs now raises a `ValueError`:
`list_blobs`, `list_blobs_names`, and `walk_blobs`. This change was made to avoid confusion for filtering results.
The `name_starts_with` parameter is the correct parameter to pass for filtering.

## 12.19.1 (2024-03-05)

### Bugs Fixed
- Fixed an issue where under rare circumstances, full downloads of sparse Page Blobs could result in the
downloaded content containing up to one "chunk" of extra `\x00` at the end due to an optimization error.

## 12.19.0 (2023-11-07)

### Features Added
- Stable release of features from 12.19.0b1

## 12.19.0b1 (2023-10-17)

### Features Added
- Added support for service version 2023-11-03.
- Added `audience` as an optional keyword that can be specified on APIs that have a `credential` parameter. This
keyword only has an effect when the credential provided is of type `TokenCredential`.

### Bugs Fixed
- Deprecated `BlobProperties` as a valid input type to the `blob` parameter on the following APIs:
BlobServiceClient's `get_blob_client`, ContainerClient's `delete_blob`, `download_blob`, and `get_blob_client`.
This deprecation change also applies to the `name` parameter on ContainerClient's `upload_blob` API. This change
applies to both sync and async packages but does not apply to the batch equivalent of any of the listed APIs. If a
`BlobProperties` is provided, a deprecation warning is raised.

## 12.18.3 (2023-10-10)

### Bugs Fixed
- Fixed an issue when an invalid type was provided for `credential` during client construction, the
`__str__` of the object would be present in the exception message and therefore potentially logged.

## 12.18.2 (2023-09-25)

### Bugs Fixed
- Fixed an issue where `user_agent` was being ignored on `upload_blob` or `download_blob` if client was configured
for encryption.

## 12.18.1 (2023-09-13)

### Bugs Fixed
- Fixed breaking `KeyError: 'sdk_moniker'` in `create_configuration`.
NOTE: This is not an exported method and therefore should not be imported/called directly.

## 12.18.0 (2023-09-12)

### Features Added
- Stable release of features from 12.18.0b1

## 12.18.0b1 (2023-08-08)

### Features Added
- Added support for service versions 2023-05-03 and 2023-08-03.
- Added `version_id` as a client constructor parameter to `BlobClient`. This change makes `BlobClient`s version-aware, such that
all APIs that accept `version_id` will operate on the version ID provided during client construction by default.
- Added optional keyword `version_id` to `get_blob_client` APIs which, if provided, will result in a version-aware `BlobClient` in which
all APIs that accept `version_id` will operate on the version ID provided to the `get_blob_client` API call by default.

## 12.17.0 (2023-07-11)

### Features Added
- Stable release of features from 12.17.0b1

## 12.17.0b1 (2023-05-30)

### Features Added
- Added support for service version 2023-01-03.
- Content length limit increased from 4 MiB to 100 MiB for `append_block` and `append_block_from_url` APIs and their async equivalents.

## 12.16.0 (2023-04-12)

### Features Added
- Stable release of features from 12.16.0b1

## 12.16.0b1 (2023-03-28)

### Features Added
- Added support for service version 2022-11-02.

## 12.15.0 (2023-02-22)

### Features Added
- Stable release of features from 12.15.0b1
- The `download_blob` API now returns `creation_time` on the download response.

## 12.15.0b1 (2023-02-02)

### Features Added
- Added support for service version 2021-12-02.
- Added support for new blob tier, `Cold`.
- Added support for `AsyncIterable` as data type for async blob upload.

### Bugs Fixed
- Changed how async streams are detected on async `upload_blob` to increase compatiblity with different types.

### Other Changes
- Removed `msrest` dependency.
- Added `typing-extensions>=4.0.1` as a dependency.
- Added `isodate>=0.6.1` as a dependency.
- Added extra dependency `aio` for installing optional async dependencies. Use `pip install azure-storage-blob[aio]` to install.

## 12.14.1 (2022-10-18)

### Bugs Fixed
- Fixed possible `ValueError` for invalid content range that gets raised when downloading empty blobs through Azurite.

## 12.14.0 (2022-10-11)

### Features Added
- Stable release of features from 12.14.0b1 and 12.14.0b2.

### Bugs Fixed
- Fixed an issue where calling `download_blob` with an invalid base64-encoded account key would cause an
`AttributeError` rather than the proper `AzureSigningError`.

### Other Changes
- Changed the default value for `read_timeout` to 60 seconds for all clients.

## 12.14.0b2 (2022-08-30)

### Features Added
- Added a new API, `list_blob_names`, to `ContainerClient` that lists only the names of the blobs in the respective
container. This API is significantly faster than the traditional `list_blobs` and can be used if only the blob names
are desired. It does not return any additional properties or metadata for the blobs.

## 12.14.0b1 (2022-08-23)

This version and all future versions will require Python 3.7+. Python 3.6 is no longer supported.

### Features Added
- Added support for `AzureNamedKeyCredential` as a valid `credential` type.
- Added standard `read` method to `StorageStreamDownloader`.
- Added support for async streams (classes with an async `read` method) to async `upload_blob`.

### Bugs Fixed
- Removed dead retry meachism from async `azure.storage.blob.aio.StorageStreamDownloader`.
- Updated exception catching of `azure.storage.blob.StorageStreamDownloader`'s retry mechanism.
- Adjusted type hints for `upload_blob` and `StorageStreamDownloader.readall`.
- Fixed a bug where uploading an empty blob via `upload_blob` would fail with `validate_content=True`.

## 12.13.1 (2022-08-04)

### Bugs Fixed
- Fixed two rare issues with ranged blob download when using client-side encryption V1 or V2.

## 12.13.0 (2022-07-07)

### Bugs Fixed
- Stable release of features from 12.13.0b1.
- Added support for deleting versions in `delete_blobs` by supplying `version_id`.

## 12.13.0b1 (2022-06-15)

### Features Added
- Added support for service version 2021-08-06.
- Added a new version of client-side encryption for blobs (version 2.0) which utilizes AES-GCM-256 encryption.
If you are currently using client-side encryption, it is **highly recommended** to switch to a form of server-side
encryption (Customer-Provided Key, Encryption Scope, etc.) or version 2.0 of client-side encryption. The encryption
version can be specified on any client constructor via the `encryption_version` keyword (`encryption_version='2.0'`).

## 12.12.0 (2022-05-09)

### Features Added
- Stable release of features from 12.12.0b1.
- Added support for progress tracking to `upload_blob()` and `download_blob()` via a new optional callback,`progress_hook`.

### Bugs Fixed
- Fixed a bug in `BlobClient.from_blob_url()` such that users will receive a more helpful error
message if they pass an incorrect URL without a full `/container/blob` path.
- Fixed a bug, introduced in the previous beta release, that caused Authentication errors when attempting to use
an Account SAS with certain service level operations.

## 12.12.0b1 (2022-04-14)

### Features Added
- Added support for service version 2021-06-08.
- Added a new paginated method for listing page ranges, `list_page_ranges()`. This replaces `get_page_ranges()` which has been deprecated.
- Added support for copying source blob tags with `start_copy_from_url()` by specifying `"COPY"` for the `tags` keyword.

## 12.11.0 (2022-03-29)

**Warning** This release involves a bug fix that may change the behavior for some users. In previous versions,
the `tag` parameter on`BlobSasPermissions` defaulted to `True` meaning a Blob SAS URL would include the `t` permission
by default. This was not the intended behavior. This release adjusts `BlobSasPermission` so the `tag` permission will
default to `False`, like all other permissions.

### Bugs Fixed
- Fixed a bug in `BlobSasPermissions` where the `tag` permission had a default value of `True` and
therefore was being added to the SAS token by default.

## 12.10.0 (2022-03-08)

This version and all future versions will require Python 3.6+. Python 2.7 is no longer supported.

### Stable release of preview features
- Added support for service version 2021-02-12, 2021-04-10.
- Account level SAS tokens now supports two new permissions:
    - `permanent_delete`
    - `set_immutability_policy`
- Encryption Scope is now supported for Sync Blob Copy (`copy_from_url()`).
- Encryption Scope is now supported as a SAS permission.
- Added support for blob names containing invalid XML characters.
  Previously \uFFFE and \uFFFF would fail if present in blob name.
- Added support for listing system containers with get_blob_containers().
- Added support for `find_blobs_by_tags()` on a container.
- Added support for `Find (f)` container SAS permission.

### Bugs Fixed
- Added all missing Service SAS permissions.
- Fixed a bug that prevented `upload_blob()` from working with an OS pipe
reader stream on Linux. (#23131)

## 12.10.0b4 (2022-02-24)

### Features Added
- Updated clients to support both SAS and OAuth together.
- Updated OAuth implementation to use the AAD scope returned in a Bearer challenge.

### Bugs Fixed
- Addressed a few `mypy` typing hint errors.

## 12.10.0b3 (2022-02-08)

This version and all future versions will require Python 3.6+. Python 2.7 is no longer supported.

### Features Added
- Added support for service version 2021-04-10.
- Added support for `find_blobs_by_tags()` on a container.
- Added support for `Find (f)` container SAS permission.

### Bugs Fixed
- Update `azure-core` dependency to avoid inconsistent dependencies from being installed.

## 12.10.0b2 (2021-12-13)

### Features Added
- Added support for service version 2021-02-12
- Added support for blob names container invalid XML characters. Previously \uFFFE and \uFFFF would fail if present in blob name.
- Added support for listing system containers with get_blob_containers().

### Bugs Fixed
- BlobPrefix for aio operations is now exposed to be imported, previously it was private.

## 12.10.0b1 (2021-11-08)
**New Features**
- Account level SAS tokens now support two new permissions:
    - `permanent_delete`
- Encryption Scope is now supported for Sync Blob Copy (`copy_from_url()`)
- Encryption Scope is now supported as a SAS permission

**Fixes**
- Blob Client Typing annotation issues have been resolved, specifically `invalid type inference` issues (#19906)
- Duplicate type signature issue has been resolved (#19739)

## 12.9.0 (2021-09-15)
**Stable release of preview features**
- Added support for service version 2020-10-02 (STG78)
- Added support for object level immutability policy with versioning (Version Level WORM).
- Added support for listing deleted root blobs that have versions.
- Added OAuth support for sync copy blob source.

## 12.9.0b1 (2021-07-27)
**New Features**
- Added support for object level immutability policy with versioning (Version Level WORM).
- Added support for listing deleted root blobs that have versions.
- Added OAuth support for sync copy blob source.

**Fixes**
- Fixed a bug for get_block_list (#16314)
- Ensured that download fails if blob modified mid download
- Enabled exists() for CPK encrypted blobs (#18041)

**Notes**
- Deprecated new_name in for undelete container operation

## 12.8.1 (2021-04-20)
**Fixes**
- Fixed retry on large block upload
- Make `AccountName`, `AccountKey` etc. in conn_str case insensitive
- Fixed downloader.chunks() return chunks in different size (#9419, #15648)
- Enabled `exists()` for CPK encrypted blobs (#18041)
- Fixed the ability to upload from a generator (#17418)
- Fixed unclosed `ThreadPoolExecutor` (#8955)
- Fixed retries for blob download streams (#18164, #17974, #10572 (comment))
- Added chunk streaming docstrings and samples (#17149, #11009)
- Added retry for blob download (#17974, #10572)
- Fixed encryption algorithm hardcoded setting (#17835)

## 12.8.0 (2021-03-01)
**Stable release of preview features**
- Added `ContainerClient.exists()` method
- Added container SAS support for blob batch operations

**Fixes**
- Fixed `delete_blob()` method signature (#15891)
- Fixed Content-MD5 throwing when passed (#15919)

## 12.8.0b1 (2021-02-10)
**New Features**
- Added `ContainerClient.exists()` method
- Added container SAS support for blob batch operations

## 12.7.1 (2021-01-20)
**Fixes**
- Fixed msrest dependency issue (#16250)

## 12.7.0 (2021-01-13)
**Stable release of preview features**
- Added `upload_blob_from_url` api on `BlobClient`.
- Added support for leasing blob when get/set tags, listing all tags when find blobs by tags.
- Added support for `AzureSasCredential` to allow SAS rotation in long living clients.

**Fixes**
- Fixed url parsing for blob emulator/localhost (#15882)

## 12.7.0b1 (2020-12-07)
**New features**
- Added `upload_blob_from_url` api on `BlobClient`
- Added support for leasing blob when get/set tags, listing all tags when find blobs by tags.


## 12.6.0 (2020-11-10)
**Stable release of preview features**
- Preview feature `ArrowDialect` as output format of `query_blob`
- Preview feature `undelete_container` on BlobServiceClient.
- Preview feature Last Access Time.

**Fixes**
- Fixed the expired Authorization token problem during retry (#14701, #14067)
- Catch exceptions thrown by async download (#14319)

**Notes**
- Updated dependency `azure-core` from  azure-core<2.0.0,>=1.6.0 to azure-core<2.0.0,>=1.9.0 to get continuation_token attr on AzureError.

## 12.6.0b1 (2020-10-02)
**New features**
- Added support for Arrow format (`ArrowType`) output serialization using `quick_query()`.
- Added support for undeleting a container.
- Added support for `LastAccessTime` property on a blob, which could be the last time a blob was written or read.


## 12.5.0 (2020-09-10)
**New features**
- Added support for checking if a blob exists using the `exists` method (#13221).

**Fixes**
- Fixed source URLs special characters issue. Users can now have special characters in their source URLs for `copy_blob_from_url`, `upload_blob_from_url` etc (#13275).
- Fixed authorization header on asyncio requests containing url-encoded-able characters (#11028).
- Fixed SAS credentials URL malformation when using local Azurite container (#11941).
- Fixed issue with permission string causing an authentication failure (#13099).
- Support for returning snapshot value in `get_blob_properties` response (#13287).

## 12.4.0 (2020-08-12)
**New features**
- Added support for Object Replication Service on `list_blobs` and `get_blob_properties`.
- Added more support for blob tags. Added `if_tags_match_condition` that allow a user to specify a SQL statement for the blob's tags to satisfy.
- Added support for setting and getting the `default_index_document_path` of `StaticWebsite` property on the service client.
- Added `rehydrate_priority` to BlobProperties.
- Added support to seal an append blob. Added `test_seal_append_blob`. Added ability to specify `seal_destination_blob` on `start_copy_from_url`. `is_append_blob_sealed` property returned on get_blob_properties/download_blob/list_blobs.
- Added support to set tier on a snapshot or version.

**Fixes**
- Fixed the bug when parsing blob url with '/' in blob name (#12563, #12568).
- Support batch delete empty blob list (#12778, #12779).
- Fixed `blob_samples_query` bug.
- Fixed empty etag in acquire_blob response (#8490).

## 12.4.0b1 (2020-07-07)
**New features**
- Added `query_blob` API to enable users to select/project on block blob or block blob snapshot data by providing simple query expressions.
- Added blob versioning feature, so that every time there is a blob override the `version_id` will be updated automatically and returned in the response, the `version_id` could be used later to refer to the overwritten blob.
- Added `set_blob_tags`,`get_blob_tags` and `find_blobs_by_tags` so that user can get blobs based on blob tags.
- Block size is increased to 4GB at maximum, max single put size is increased to 5GB.
- For replication enabled account, users can get replication policies when get blob properties.

## 12.3.2
**Fixes**
- Fixed issue where batch requests could not be combined with SAS (#9534)
- Batch requests now support applying parameters to individual blobs within the request via passing in a dictionary.
- Metadata cannot have leading space (#11457)
- Improve the performance of upload when using max_concurrency

**Notes**
- Updated dependency from azure-core<2.0.0,>=1.2.2 to azure-core<2.0.0,>=1.6.0

## 12.3.1 (2020-04-29)

**Fixes**
- Fixed issue where batch requests could not be combined with token credentials (#9534)
- Skip '/' in url encoding.


## 12.3.0 (2020-03-10)

**New features**

- `stage_block` now propagates the response from the service.

**Fixes**
- Fixed a bug where a new transport is being passed in the `get_blob_client` method instead
of using the existing one in the `ContainerClient`.

**Notes**
- The `StorageUserAgentPolicy` is now replaced with the `UserAgentPolicy` from azure-core. With this, the custom user agents are now added as a prefix instead of being appended.


## 12.2.0

**New features**
- Added support for the 2019-07-07 service version, and added `api_version` parameter to clients.
- Added support for encryption scopes that that could be used to encrypt blob content.
- Added `get_page_range_diff_for_managed_disk` API which returns the list of valid page ranges diff between a snapshot and managed disk or another snapshot.

**Fixes**
- Responses are always decoded as UTF8

## 12.1.0 (2019-12-04)

**New features**
- Added `download_blob` method to the `container_client`.
- All the clients now have a `close()` method to close the sockets opened by the client when using without a context manager.

**Fixes and improvements**
- Fixes a bug where determining length breaks while uploading a blob when provided with an invalid fileno.
- Fix metadata not being included in `commit_block_list` operation.


## 12.0.0 (2019-10-31)

**Breaking changes**

- `set_container_access_policy` has required parameter `signed_identifiers`.
- `NoRetry` policy has been removed. Use keyword argument `retry_total=0` for no retries.
- `StorageStreamDownloader` is no longer iterable. To iterate over the blob data stream, use `StorageStreamDownloader.chunks`.
- The public attributes of `StorageStreamDownloader` have been limited to:
  - `name` (str): The name of the blob.
  - `container` (str): The container the blob is being downloaded from.
  - `properties` (`BlobProperties`): The properties of the blob.
  - `size` (int): The size of the download. Either the total blob size, or the length of a subsection if sepcified. Previously called `download_size`.
- `StorageStreamDownloader` now has new functions:
  - `readall()`: Reads the complete download stream, returning bytes. This replaces the functions `content_as_bytes` and `content_as_text` which have been deprecated.
  - `readinto(stream)`: Download the complete stream into the supplied writable stream, returning the number of bytes written. This replaces the function `download_to_stream` which has been deprecated.
- Module level functions `upload_blob_to_url` and `download_blob_from_url` functions options are now keyword only:
  - `overwrite`
  - `max_concurrency`
  - `encoding`
- Removed types that were accidentally exposed from two modules. Only `BlobServiceClient`, `ContainerClient`,
`BlobClient` and `BlobLeaseClient` should be imported from azure.storage.blob.aio
- `Logging` has been renamed to `BlobAnalyticsLogging`.
- Client and model files have been made internal. Users should import from the top level modules `azure.storage.blob` and `azure.storage.blob.aio` only.
- All operations that take Etag conditional parameters (`if_match` and `if_none_match`) now take explicit `etag` and `match_condition` parameters, where `etag` is the Etag value, and `match_condition` is an instance of `azure.core.MatchConditions`.
- The `generate_shared_access_signature` methods on each of `BlobServiceClient`, `ContainerClient` and `BlobClient` have been replaced by module level functions `generate_account_sas`, `generate_container_sas` and `generate_blob_sas`.
- The batch APIs now have an additional keyword only argument `raise_on_any_failure` which defaults to True. This will raise an error even if there's a partial batch failure.
- `LeaseClient` has been renamed to `BlobLeaseClient`.
- `get_service_stats` now returns a dict
- `get_service_properties` now returns a dict with keys consistent to `set_service_properties`

**New features**

- Added async module-level `upload_blob_to_url` and `download_blob_from_url` functions.
- `ResourceTypes`, and `Services` now have method `from_string` which takes parameters as a string.

## 12.0.0b4 (2019-10-08)

**Breaking changes**

- Permission models.
  - `AccountPermissions`, `BlobPermissions` and `ContainerPermissions` have been renamed to
  `AccountSasPermissions`, `BlobSasPermissions` and `ContainerSasPermissions` respectively.
  - enum-like list parameters have been removed from all three of them.
  - `__add__` and `__or__` methods are removed.
- `max_connections` is now renamed to `max_concurrency`.
- `ContainerClient` now accepts only `account_url` with a mandatory string param `container_name`.
To use a container_url, the method `from_container_url` must be used.
- `BlobClient` now accepts only `account_url` with mandatory string params `container_name` and
`blob_name`. To use a blob_url, the method `from_blob_url` must be used.
- Some parameters have become keyword only, rather than positional. Some examples include:
  - `loop`
  - `max_concurrency`
  - `validate_content`
  - `timeout` etc.
- APIs now take in `offset` and `length` instead of `range_start` and `range_end` consistently.
`length` is the number of bytes to take in starting from the `offset`. The APIs that have been
changed include:
  - `get_page_ranges`
  - `upload_page`
  - `upload_pages_from_url`
  - `clear_page`
  - `append_block_from_url`
- `block_id` is not optional in `BlobBlock` model.

**New features**

- Add support for delete_blobs API to ContainerClient (Python 3 only)
- Add support for set_standard_blob_tier_blobs to ContainerClient (Python 3 only)
- Add support for set_premium_page_blob_tier_blobs to ContainerClient (Python 3 only)
- Added support to set rehydrate blob priority for Block Blob, including Set Standard Blob Tier/Copy Blob APIs
- Added blob tier support for Block Blob, including Upload Blob/Commit Block List/Copy Blob APIs.
- `AccountSasPermissions`, `BlobSasPermissions`, `ContainerSasPermissions` now have method `from_string`
which takes parameters as a string.

**Fixes and improvements**
- Downloading page blobs now take advantage of their sparseness.
- The `length` param in `download_blob` now takes the number of bytes to take in starting from the `offset`
instead of a harde set end value.

**Dependency updates**
- Adopted [azure-core](https://pypi.org/project/azure-core/) 1.0.0b4
  - If you later want to revert to previous versions of azure-storage-blob, or another Azure SDK
  library requiring azure-core 1.0.0b1 or azure-core 1.0.0b2, you must explicitly install
  the specific version of azure-core as well. For example:

  `pip install azure-core==1.0.0b2 azure-storage-blob==12.0.0b2`

## 12.0.0b3 (2019-09-10)

**New features**
- Added SAS support for snapshot and identity.
- Distributed tracing framework OpenCensus is now supported.
- Added support for append_block_from_url API for append blobs.
- Added support for upload_pages_from_url API for page blobs.
- Added support for client provided encryption key to numerous APIs.

**Dependency updates**
- Adopted [azure-core](https://pypi.org/project/azure-core/) 1.0.0b3
  - If you later want to revert to previous versions of azure-storage-blob, or another Azure SDK
  library requiring azure-core 1.0.0b1 or azure-core 1.0.0b2, you must explicitly install
  the specific version of azure-core as well. For example:

  `pip install azure-core==1.0.0b2 azure-storage-blob==12.0.0b2`

**Fixes and improvements**
- Fix where content-type was being added in the request when not mentioned explicitly.


## 12.0.0b2 (2019-08-06)

**Breaking changes**
- Renamed `copy_blob_from_url` to `start_copy_from_url` and changed behaviour to return a dictionary of copy properties rather than a polling object. Status of the copy operation can be retrieved with the `get_blob_properties` operation.
- Added `abort_copy` operation to the `BlobClient` class. This replaces the previous abort operation on the copy status polling operation.
- The behavior of listing operations has been modified:
    - The previous `marker` parameter has been removed.
    - The iterable response object now supports a `by_page` function that will return a secondary iterator of batches of results. This function supports a `continuation_token` parameter to replace the previous `marker` parameter.
- Some parameters have become keyword only, rather than positional. Some examples include:
    - `timeout`
    - `lease`
    - `encoding`
    - Modification conditions, e.g. `if_modified_since`, `if_match` , `maxsize_condition`, etc

**New features**
- Added async APIs to subnamespace `azure.storage.blob.aio`.
- Distributed tracing framework OpenCensus is now supported.

**Dependency updates**
- Adopted [azure-core](https://pypi.org/project/azure-core/) 1.0.0b2
  - If you later want to revert to azure-storage-blob 12.0.0b1, or another Azure SDK
  library requiring azure-core 1.0.0b1, you must explicitly install azure-core
  1.0.0b1 as well. For example:

  `pip install azure-core==1.0.0b1 azure-storage-blob==12.0.0b1`

**Fixes and improvements**
- Fix for SAS URL encoding (#6500)
- General refactor of duplicate and shared code.


## 12.0.0b1 (2019-07-02)

Version 12.0.0b1 is the first preview of our efforts to create a user-friendly and Pythonic client library for Azure Storage Blobs. For more information about this, and preview releases of other Azure SDK libraries, please visit
https://aka.ms/azure-sdk-preview1-python.

**Breaking changes: New API design**
- Operations are now scoped to a particular client:
    - `BlobServiceClient`: This client handles account-level operations. This includes managing service properties and listing the containers within an account.
    - `ContainerClient`: The client handles operations for a particular container. This includes creating or deleting that container, as well as listing the blobs within that container and managing properties and metadata.
    - `BlobClient`: The client handles operations for a particular blob. This includes creating or deleting that blob, as well as upload and download data and managing properties.
    This BlobClient handles all blob types (block, page and append). Where operations can behave differently according to type (i.e. `upload_blob`) the default behaviour will be block blobs unless otherwise specified.
    - `LeaseClient`: Handles all lease operations for both containers and blobs.

    These clients can be accessed by navigating down the client hierarchy, or instantiated directly using URLs to the resource (account, container or blob).
    For full details on the new API, please see the [reference documentation](https://azure.github.io/azure-sdk-for-python/storage.html#azure-storage-blob).
- Copy blob operations now return a polling object that can be used to check the status of the operation, as well as abort the operation.
- New module level operations for simple upload and download using a blob URL.
- Download operations now return a streaming object that can download data in multiple ways:
    - Iteration: The streamer is an iterable object that will download and yield the content in chunks. Only supports single threaded download.
    - `content_as_bytes`: Return the entire blob content as bytes. Blocking operation that supports multi-threaded download.
    - `content_as_text`: Return the entire blob content as decoded text. Blocking operation that supports multi-threaded download.
    - `download_to_stream`: Download the entire content to an open stream handle (e.g. an open file). Supports multi-threaded download.
- New underlying REST pipeline implementation, based on the new `azure-core` library.
- Client and pipeline configuration is now available via keyword arguments at both the client level, and per-operation. See reference documentation for a full list of optional configuration arguments.
- Authentication using `azure-identity` credentials
  - see the
  [Azure Identity documentation](https://github.com/Azure/azure-sdk-for-python/blob/main/sdk/identity/azure-identity/README.md)
  for more information
- New error hierarchy:
    - All service errors will now use the base type: `azure.core.exceptions.HttpResponseError`
    - The are a couple of specific exception types derived from this base type for common error scenarios:
        - `ResourceNotFoundError`: The resource (e.g. queue, message) could not be found. Commonly a 404 status code.
        - `ResourceExistsError`: A resource conflict - commonly caused when attempting to create a resource that already exists.
        - `ResourceModifiedError`: The resource has been modified (e.g. overwritten) and therefore the current operation is in conflict. Alternatively this may be raised if a condition on the operation is not met.
        - `ClientAuthenticationError`: Authentication failed.
- Operation `set_blob_properties` has been renamed to `set_http_headers`.
- Operations `get_blob_to_<output>` have been replaced with `download_blob`. See above for download output options.
- Operations `create_blob_from_<input>` have been replace with `upload_blob`.
- Operation `create_blob` has been renamed to separate `create_page_blob` and `create_append_blob`.
- Operations `get_container_acl` and `set_container_acl` have been renamed to `get_container_access_policy` and `set_container_access_policy`.
- Operation `snapshot_blob` has been renamed to `create_snapshot`.
- Operation `copy_blob` has been renamed to `copy_blob_from_url`.
- Operations `put_block` and `put_block_from_url` have been renamed to `stage_block` and `stage_block_from_url`.
- Operation `put_block_list` has been renamed to `commit_block_list`.
- No longer have specific operations for `get_metadata` - use `get_properties` instead.
- No longer have specific operations for `exists` - use `get_properties` instead.
- Operation `incremental_copy_blob` has been replaced by an optional boolean flag in the `copy_blob_from_url` operation.
- Operation `update_page` has been renamed to `upload_page`.
- Operation `get_page_ranges_diff` has been replaced by an optional str flag in the `get_page_ranges` operation.

## 2.0.1

- Updated dependency on azure-storage-common.

## 2.0.0

- Support for 2018-11-09 REST version. Please see our REST API documentation and blog for information about the related added features.
- Added support for append block from URL(synchronously) for append blobs.
- Added support for update page from URL(synchronously) for page blobs.
- Added support for generating and using blob snapshot SAS tokens.
- Added support for generating user delegation SAS tokens.

## 1.5.0

- Added new method list_blob_names to efficiently list only blob names in an efficient way.

## 1.4.0

- azure-storage-nspkg is not installed anymore on Python 3 (PEP420-based namespace package)
- copy_blob method added to BlockBlobService to enable support for deep sync copy.

## 1.3.1

- Fixed design flaw where get_blob_to_* methods buffer entire blob when max_connections is set to 1.
- Added support for access conditions on append_blob_from_* methods.

## 1.3.0

- Support for 2018-03-28 REST version. Please see our REST API documentation and blog for information about the related added features.
- Added support for setting static website service properties.
- Added support for getting account information, such as SKU name and account kind.
- Added support for put block from URL(synchronously).

## 1.2.0rc1

- Support for 2017-11-09 REST version. Please see our REST API documentation and blog for information about the related added features.
- Support for write-once read-many containers.
- Added support for OAuth authentication for HTTPS requests(Please note that this feature is available in preview).

## 1.1.0

- Support for 2017-07-29 REST version. Please see our REST API documentation and blogs for information about the related added features.
- Added support for soft delete feature. If a delete retention policy is enabled through the set service properties API, then blobs or snapshots could be deleted softly and retained for a specified number of days, before being permanently removed by garbage collection.
- Error message now contains the ErrorCode from the x-ms-error-code header value.

## 1.0.0

- The package has switched from Apache 2.0 to the MIT license.
- Fixed bug where get_blob_to_* cannot get a single byte when start_range and end_range are both equal to 0.
- Optimized page blob upload for create_blob_from_* methods, by skipping the empty chunks.
- Added convenient method to generate container url (make_container_url).
- Metadata keys are now case-preserving when fetched from the service. Previously they were made lower-case by the library.

## 0.37.1

- Enabling MD5 validation no longer uses the memory-efficient algorithm for large block blobs, since computing the MD5 hash requires reading the entire block into memory.
- Fixed a bug in the _SubStream class which was at risk of causing data corruption when using the memory-efficient algorithm for large block blobs.
- Support for AccessTierChangeTime to get the last time a tier was modified on an individual blob.<|MERGE_RESOLUTION|>--- conflicted
+++ resolved
@@ -1,17 +1,11 @@
 # Release History
 
-<<<<<<< HEAD
 ## 12.23.0b1 (Unreleased)
 
 ### Features Added
 
 
-## 12.22.0 (Unreleased)
-
-### Features Added
-=======
 ## 12.22.0 (2024-08-05)
->>>>>>> 3b2dfa4e
 
 ### Other Changes
 - Updated type hints across the entire package and enabled MyPy to run during CI. Some public types may have been adjusted if they were previously erroneous or incomplete.
