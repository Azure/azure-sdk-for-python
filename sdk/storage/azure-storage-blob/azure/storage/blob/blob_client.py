--- conflicted
+++ resolved
@@ -254,11 +254,7 @@
             Required unless an id is given referencing a stored access policy
             which contains this field. This field must be omitted if it has been
             specified in an associated stored access policy.
-<<<<<<< HEAD
-        :type permission: str or ~azure.storage.blob.BlobPermissions
-=======
-        :type permission: str or ~azure.storage.blob.models.BlobSasPermissions
->>>>>>> 61b63880
+        :type permission: str or ~azure.storage.blob.BlobSasPermissions
         :param expiry:
             The time at which the shared access signature becomes invalid.
             Required unless an id is given referencing a stored access policy
