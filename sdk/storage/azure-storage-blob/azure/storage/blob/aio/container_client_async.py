--- conflicted
+++ resolved
@@ -76,15 +76,9 @@
     :param str container_url:
         The full URI to the container. This can also be a URL to the storage
         account, in which case the blob container must also be specified.
-<<<<<<< HEAD
-    :param container:
-        The container for the blob.
-    :type container: str or ~azure.storage.blob.ContainerProperties
-=======
     :param container_name:
         The name of the container for the blob.
     :type container_name: str or ~azure.storage.blob.ContainerProperties
->>>>>>> 215bb9af
     :param credential:
         The credentials with which to authenticate. This is optional if the
         account URL already has a SAS token. The value can be a SAS token string, and account
@@ -1000,12 +994,7 @@
         The blob need not already exist.
 
         :param blob:
-<<<<<<< HEAD
-            The blob with which to interact. If specified, this value will override
-            a blob value specified in the blob URL.
-=======
             The blob with which to interact.
->>>>>>> 215bb9af
         :type blob: str or ~azure.storage.blob.BlobProperties
         :param str snapshot:
             The optional blob snapshot on which to operate.
