# -------------------------------------------------------------------------
# Copyright (c) Microsoft Corporation. All rights reserved.
# Licensed under the MIT License. See License.txt in the project root for
# license information.
# --------------------------------------------------------------------------

import uuid

from typing import Any, Optional, Union, TYPE_CHECKING

from azure.core.exceptions import HttpResponseError
from azure.core.tracing.decorator_async import distributed_trace_async

from .._shared.response_handlers import process_storage_error, return_response_headers
from .._serialize import get_modify_conditions

if TYPE_CHECKING:
    from azure.storage.blob.aio import BlobClient, ContainerClient
    from datetime import datetime
<<<<<<< HEAD
=======
    from .._generated.aio.operations import BlobOperations, ContainerOperations
>>>>>>> 38f645f2


class BlobLeaseClient(): # pylint: disable=client-accepts-api-version-keyword
    """Creates a new BlobLeaseClient.

    This client provides lease operations on a BlobClient or ContainerClient.
    :param  client:
        The client of the blob or container to lease.
    :type client: Union[BlobClient, ContainerClient]
    :param Optional[str] lease_id:
        A string representing the lease ID of an existing lease. This value does not
        need to be specified in order to acquire a new lease, or break one.
    """

    id: str
    """The ID of the lease currently being maintained. This will be `None` if no
    lease has yet been acquired."""
    etag: Optional[str]
    """The ETag of the lease currently being maintained. This will be `None` if no
    lease has yet been acquired or modified."""
    last_modified: Optional["datetime"]
    """The last modified timestamp of the lease currently being maintained.
    This will be `None` if no lease has yet been acquired or modified."""
<<<<<<< HEAD
=======
    _client: Union["BlobOperations", "ContainerOperations"]
>>>>>>> 38f645f2

    def __init__( # pylint: disable=missing-client-constructor-parameter-credential, missing-client-constructor-parameter-kwargs
        self, client: Union["BlobClient", "ContainerClient"],
        lease_id: Optional[str] = None
    ) -> None:
        self.id = lease_id or str(uuid.uuid4())
        self.last_modified = None
        self.etag = None
        if hasattr(client, 'blob_name'):
<<<<<<< HEAD
            self._client = client._client.blob  # type: ignore # pylint: disable=protected-access
        elif hasattr(client, 'container_name'):
            self._client = client._client.container  # type: ignore # pylint: disable=protected-access
=======
            self._client = client._client.blob
        elif hasattr(client, 'container_name'):
            self._client = client._client.container
>>>>>>> 38f645f2
        else:
            raise TypeError("Lease must use either BlobClient or ContainerClient.")

    def __enter__(self):
        raise TypeError("Async lease must use 'async with'.")

    def __exit__(self, *args):
        self.release()

    async def __aenter__(self):
        return self

    async def __aexit__(self, *args):
        await self.release()

    @distributed_trace_async
    async def acquire(self, lease_duration: int = -1, **kwargs: Any) -> None:
        """Requests a new lease.

        If the container does not have an active lease, the Blob service creates a
        lease on the container and returns a new lease ID.

        :param int lease_duration:
            Specifies the duration of the lease, in seconds, or negative one
            (-1) for a lease that never expires. A non-infinite lease can be
            between 15 and 60 seconds. A lease duration cannot be changed
            using renew or change. Default is -1 (infinite lease).
        :keyword ~datetime.datetime if_modified_since:
            A DateTime value. Azure expects the date value passed in to be UTC.
            If timezone is included, any non-UTC datetimes will be converted to UTC.
            If a date is passed in without timezone info, it is assumed to be UTC.
            Specify this header to perform the operation only
            if the resource has been modified since the specified time.
        :keyword ~datetime.datetime if_unmodified_since:
            A DateTime value. Azure expects the date value passed in to be UTC.
            If timezone is included, any non-UTC datetimes will be converted to UTC.
            If a date is passed in without timezone info, it is assumed to be UTC.
            Specify this header to perform the operation only if
            the resource has not been modified since the specified date/time.
        :keyword str etag:
            An ETag value, or the wildcard character (*). Used to check if the resource has changed,
            and act according to the condition specified by the `match_condition` parameter.
        :keyword ~azure.core.MatchConditions match_condition:
            The match condition to use upon the etag.
        :keyword str if_tags_match_condition:
            Specify a SQL where clause on blob tags to operate only on blob with a matching value.
            eg. ``\"\\\"tagname\\\"='my tag'\"``

            .. versionadded:: 12.4.0

        :keyword int timeout:
            Sets the server-side timeout for the operation in seconds. For more details see
            https://learn.microsoft.com/rest/api/storageservices/setting-timeouts-for-blob-service-operations.
            This value is not tracked or validated on the client. To configure client-side network timesouts
            see `here <https://github.com/Azure/azure-sdk-for-python/tree/main/sdk/storage/azure-storage-blob
            #other-client--per-operation-configuration>`_.
        :rtype: None
        """
        mod_conditions = get_modify_conditions(kwargs)
        try:
            response: Any = await self._client.acquire_lease(
                timeout=kwargs.pop('timeout', None),
                duration=lease_duration,
                proposed_lease_id=self.id,
                modified_access_conditions=mod_conditions,
                cls=return_response_headers,
                **kwargs)
        except HttpResponseError as error:
            process_storage_error(error)
        self.id = response.get('lease_id')
        self.last_modified = response.get('last_modified')
        self.etag = response.get('etag')

    @distributed_trace_async
    async def renew(self, **kwargs: Any) -> None:
        """Renews the lease.

        The lease can be renewed if the lease ID specified in the
        lease client matches that associated with the container or blob. Note that
        the lease may be renewed even if it has expired as long as the container
        or blob has not been leased again since the expiration of that lease. When you
        renew a lease, the lease duration clock resets.

        :keyword ~datetime.datetime if_modified_since:
            A DateTime value. Azure expects the date value passed in to be UTC.
            If timezone is included, any non-UTC datetimes will be converted to UTC.
            If a date is passed in without timezone info, it is assumed to be UTC.
            Specify this header to perform the operation only
            if the resource has been modified since the specified time.
        :keyword ~datetime.datetime if_unmodified_since:
            A DateTime value. Azure expects the date value passed in to be UTC.
            If timezone is included, any non-UTC datetimes will be converted to UTC.
            If a date is passed in without timezone info, it is assumed to be UTC.
            Specify this header to perform the operation only if
            the resource has not been modified since the specified date/time.
        :keyword str etag:
            An ETag value, or the wildcard character (*). Used to check if the resource has changed,
            and act according to the condition specified by the `match_condition` parameter.
        :keyword ~azure.core.MatchConditions match_condition:
            The match condition to use upon the etag.
        :keyword str if_tags_match_condition:
            Specify a SQL where clause on blob tags to operate only on blob with a matching value.
            eg. ``\"\\\"tagname\\\"='my tag'\"``

            .. versionadded:: 12.4.0

        :keyword int timeout:
            Sets the server-side timeout for the operation in seconds. For more details see
            https://learn.microsoft.com/rest/api/storageservices/setting-timeouts-for-blob-service-operations.
            This value is not tracked or validated on the client. To configure client-side network timesouts
            see `here <https://github.com/Azure/azure-sdk-for-python/tree/main/sdk/storage/azure-storage-blob
            #other-client--per-operation-configuration>`_.
        :return: None
        """
        mod_conditions = get_modify_conditions(kwargs)
        try:
            response: Any = await self._client.renew_lease(
                lease_id=self.id,
                timeout=kwargs.pop('timeout', None),
                modified_access_conditions=mod_conditions,
                cls=return_response_headers,
                **kwargs)
        except HttpResponseError as error:
            process_storage_error(error)
        self.etag = response.get('etag')
        self.id = response.get('lease_id')
        self.last_modified = response.get('last_modified')

    @distributed_trace_async
    async def release(self, **kwargs: Any) -> None:
        """Release the lease.

        The lease may be released if the client lease id specified matches
        that associated with the container or blob. Releasing the lease allows another client
        to immediately acquire the lease for the container or blob as soon as the release is complete.

        :keyword ~datetime.datetime if_modified_since:
            A DateTime value. Azure expects the date value passed in to be UTC.
            If timezone is included, any non-UTC datetimes will be converted to UTC.
            If a date is passed in without timezone info, it is assumed to be UTC.
            Specify this header to perform the operation only
            if the resource has been modified since the specified time.
        :keyword ~datetime.datetime if_unmodified_since:
            A DateTime value. Azure expects the date value passed in to be UTC.
            If timezone is included, any non-UTC datetimes will be converted to UTC.
            If a date is passed in without timezone info, it is assumed to be UTC.
            Specify this header to perform the operation only if
            the resource has not been modified since the specified date/time.
        :keyword str etag:
            An ETag value, or the wildcard character (*). Used to check if the resource has changed,
            and act according to the condition specified by the `match_condition` parameter.
        :keyword ~azure.core.MatchConditions match_condition:
            The match condition to use upon the etag.
        :keyword str if_tags_match_condition:
            Specify a SQL where clause on blob tags to operate only on blob with a matching value.
            eg. ``\"\\\"tagname\\\"='my tag'\"``

            .. versionadded:: 12.4.0

        :keyword int timeout:
            Sets the server-side timeout for the operation in seconds. For more details see
            https://learn.microsoft.com/rest/api/storageservices/setting-timeouts-for-blob-service-operations.
            This value is not tracked or validated on the client. To configure client-side network timesouts
            see `here <https://github.com/Azure/azure-sdk-for-python/tree/main/sdk/storage/azure-storage-blob
            #other-client--per-operation-configuration>`_.
        :return: None
        """
        mod_conditions = get_modify_conditions(kwargs)
        try:
            response: Any = await self._client.release_lease(
                lease_id=self.id,
                timeout=kwargs.pop('timeout', None),
                modified_access_conditions=mod_conditions,
                cls=return_response_headers,
                **kwargs)
        except HttpResponseError as error:
            process_storage_error(error)
        self.etag = response.get('etag')
        self.id = response.get('lease_id')
        self.last_modified = response.get('last_modified')

    @distributed_trace_async
    async def change(self, proposed_lease_id: str, **kwargs: Any) -> None:
        """Change the lease ID of an active lease.

        :param str proposed_lease_id:
            Proposed lease ID, in a GUID string format. The Blob service returns 400
            (Invalid request) if the proposed lease ID is not in the correct format.
        :keyword ~datetime.datetime if_modified_since:
            A DateTime value. Azure expects the date value passed in to be UTC.
            If timezone is included, any non-UTC datetimes will be converted to UTC.
            If a date is passed in without timezone info, it is assumed to be UTC.
            Specify this header to perform the operation only
            if the resource has been modified since the specified time.
        :keyword ~datetime.datetime if_unmodified_since:
            A DateTime value. Azure expects the date value passed in to be UTC.
            If timezone is included, any non-UTC datetimes will be converted to UTC.
            If a date is passed in without timezone info, it is assumed to be UTC.
            Specify this header to perform the operation only if
            the resource has not been modified since the specified date/time.
        :keyword str etag:
            An ETag value, or the wildcard character (*). Used to check if the resource has changed,
            and act according to the condition specified by the `match_condition` parameter.
        :keyword ~azure.core.MatchConditions match_condition:
            The match condition to use upon the etag.
        :keyword str if_tags_match_condition:
            Specify a SQL where clause on blob tags to operate only on blob with a matching value.
            eg. ``\"\\\"tagname\\\"='my tag'\"``

            .. versionadded:: 12.4.0

        :keyword int timeout:
            Sets the server-side timeout for the operation in seconds. For more details see
            https://learn.microsoft.com/rest/api/storageservices/setting-timeouts-for-blob-service-operations.
            This value is not tracked or validated on the client. To configure client-side network timesouts
            see `here <https://github.com/Azure/azure-sdk-for-python/tree/main/sdk/storage/azure-storage-blob
            #other-client--per-operation-configuration>`_.
        :return: None
        """
        mod_conditions = get_modify_conditions(kwargs)
        try:
            response: Any = await self._client.change_lease(
                lease_id=self.id,
                proposed_lease_id=proposed_lease_id,
                timeout=kwargs.pop('timeout', None),
                modified_access_conditions=mod_conditions,
                cls=return_response_headers,
                **kwargs)
        except HttpResponseError as error:
            process_storage_error(error)
        self.etag = response.get('etag')
        self.id = response.get('lease_id')
        self.last_modified = response.get('last_modified')

    @distributed_trace_async
    async def break_lease(self, lease_break_period: Optional[int] = None, **kwargs: Any) -> int:
        """Break the lease, if the container or blob has an active lease.

        Once a lease is broken, it cannot be renewed. Any authorized request can break the lease;
        the request is not required to specify a matching lease ID. When a lease
        is broken, the lease break period is allowed to elapse, during which time
        no lease operation except break and release can be performed on the container or blob.
        When a lease is successfully broken, the response indicates the interval
        in seconds until a new lease can be acquired.

        :param int lease_break_period:
            This is the proposed duration of seconds that the lease
            should continue before it is broken, between 0 and 60 seconds. This
            break period is only used if it is shorter than the time remaining
            on the lease. If longer, the time remaining on the lease is used.
            A new lease will not be available before the break period has
            expired, but the lease may be held for longer than the break
            period. If this header does not appear with a break
            operation, a fixed-duration lease breaks after the remaining lease
            period elapses, and an infinite lease breaks immediately.
        :keyword ~datetime.datetime if_modified_since:
            A DateTime value. Azure expects the date value passed in to be UTC.
            If timezone is included, any non-UTC datetimes will be converted to UTC.
            If a date is passed in without timezone info, it is assumed to be UTC.
            Specify this header to perform the operation only
            if the resource has been modified since the specified time.
        :keyword ~datetime.datetime if_unmodified_since:
            A DateTime value. Azure expects the date value passed in to be UTC.
            If timezone is included, any non-UTC datetimes will be converted to UTC.
            If a date is passed in without timezone info, it is assumed to be UTC.
            Specify this header to perform the operation only if
            the resource has not been modified since the specified date/time.
        :keyword str if_tags_match_condition:
            Specify a SQL where clause on blob tags to operate only on blob with a matching value.
            eg. ``\"\\\"tagname\\\"='my tag'\"``

            .. versionadded:: 12.4.0

        :keyword int timeout:
            Sets the server-side timeout for the operation in seconds. For more details see
            https://learn.microsoft.com/rest/api/storageservices/setting-timeouts-for-blob-service-operations.
            This value is not tracked or validated on the client. To configure client-side network timesouts
            see `here <https://github.com/Azure/azure-sdk-for-python/tree/main/sdk/storage/azure-storage-blob
            #other-client--per-operation-configuration>`_.
        :return: Approximate time remaining in the lease period, in seconds.
        :rtype: int
        """
        mod_conditions = get_modify_conditions(kwargs)
        try:
            response: Any = await self._client.break_lease(
                timeout=kwargs.pop('timeout', None),
                break_period=lease_break_period,
                modified_access_conditions=mod_conditions,
                cls=return_response_headers,
                **kwargs)
        except HttpResponseError as error:
            process_storage_error(error)
        return response.get('lease_time') # type: ignore<|MERGE_RESOLUTION|>--- conflicted
+++ resolved
@@ -17,10 +17,7 @@
 if TYPE_CHECKING:
     from azure.storage.blob.aio import BlobClient, ContainerClient
     from datetime import datetime
-<<<<<<< HEAD
-=======
     from .._generated.aio.operations import BlobOperations, ContainerOperations
->>>>>>> 38f645f2
 
 
 class BlobLeaseClient(): # pylint: disable=client-accepts-api-version-keyword
@@ -44,10 +41,7 @@
     last_modified: Optional["datetime"]
     """The last modified timestamp of the lease currently being maintained.
     This will be `None` if no lease has yet been acquired or modified."""
-<<<<<<< HEAD
-=======
     _client: Union["BlobOperations", "ContainerOperations"]
->>>>>>> 38f645f2
 
     def __init__( # pylint: disable=missing-client-constructor-parameter-credential, missing-client-constructor-parameter-kwargs
         self, client: Union["BlobClient", "ContainerClient"],
@@ -57,15 +51,9 @@
         self.last_modified = None
         self.etag = None
         if hasattr(client, 'blob_name'):
-<<<<<<< HEAD
-            self._client = client._client.blob  # type: ignore # pylint: disable=protected-access
-        elif hasattr(client, 'container_name'):
-            self._client = client._client.container  # type: ignore # pylint: disable=protected-access
-=======
             self._client = client._client.blob
         elif hasattr(client, 'container_name'):
             self._client = client._client.container
->>>>>>> 38f645f2
         else:
             raise TypeError("Lease must use either BlobClient or ContainerClient.")
 
