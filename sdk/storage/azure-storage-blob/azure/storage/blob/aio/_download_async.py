--- conflicted
+++ resolved
@@ -482,11 +482,7 @@
         ...
 
     @overload
-<<<<<<< HEAD
-    async def read(self, *, chars: Optional[int] = None) -> str:
-=======
     def read(self, *, chars: Optional[int] = None) -> str:
->>>>>>> 3c77a4fe
         ...
 
     # pylint: disable-next=too-many-statements,too-many-branches
