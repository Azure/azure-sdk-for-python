--- conflicted
+++ resolved
@@ -46,12 +46,8 @@
 async def process_content(data: Any, start_offset: int, end_offset: int, encryption: Dict[str, Any]) -> bytes:
     if data is None:
         raise ValueError("Response cannot be None.")
-<<<<<<< HEAD
     await data.response.read()
     content = data.response.content
-=======
-    content = cast(bytes, data.response.body())
->>>>>>> 3f37036f
     if encryption.get('key') is not None or encryption.get('resolver') is not None:
         try:
             return decrypt_blob(
