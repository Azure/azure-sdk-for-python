# -------------------------------------------------------------------------
# Copyright (c) Microsoft Corporation. All rights reserved.
# Licensed under the MIT License. See License.txt in the project root for
# license information.
# --------------------------------------------------------------------------
# pylint: disable=too-many-lines

from typing import (  # pylint: disable=unused-import
    Union, Optional, Any, IO, Iterable, AnyStr, Dict, List, Tuple,
    TYPE_CHECKING
)

from azure.core.tracing.decorator_async import distributed_trace_async

from .._shared.base_client_async import AsyncStorageAccountHostsMixin
from .._shared.policies_async import ExponentialRetry
from .._shared.response_handlers import return_response_headers, process_storage_error
from .._deserialize import get_page_ranges_result
from .._generated.aio import AzureBlobStorage
from .._generated.models import ModifiedAccessConditions, StorageErrorException, CpkInfo
from .._deserialize import deserialize_blob_properties
from ..blob_client import BlobClient as BlobClientBase
from ._upload_helpers import (
    upload_block_blob,
    upload_append_blob,
    upload_page_blob)
from ..models import BlobType, BlobBlock
from ..lease import get_access_conditions
from .lease_async import LeaseClient
from .download_async import StorageStreamDownloader

if TYPE_CHECKING:
    from datetime import datetime
    from azure.core.pipeline.policies import HTTPPolicy
    from ..models import (  # pylint: disable=unused-import
        ContainerProperties,
        BlobProperties,
        BlobSasPermissions,
        ContentSettings,
        PremiumPageBlobTier,
        StandardBlobTier,
        SequenceNumberAction
    )


class BlobClient(AsyncStorageAccountHostsMixin, BlobClientBase):  # pylint: disable=too-many-public-methods
    """A client to interact with a specific blob, although that blob may not yet exist.

    :ivar str url:
        The full endpoint URL to the Blob, including snapshot and SAS token if used. This could be
        either the primary endpoint, or the secondary endpoint depending on the current `location_mode`.
    :ivar str primary_endpoint:
        The full primary endpoint URL.
    :ivar str primary_hostname:
        The hostname of the primary endpoint.
    :ivar str secondary_endpoint:
        The full secondary endpoint URL if configured. If not available
        a ValueError will be raised. To explicitly specify a secondary hostname, use the optional
        `secondary_hostname` keyword argument on instantiation.
    :ivar str secondary_hostname:
        The hostname of the secondary endpoint. If not available this
        will be None. To explicitly specify a secondary hostname, use the optional
        `secondary_hostname` keyword argument on instantiation.
    :ivar str location_mode:
        The location mode that the client is currently using. By default
        this will be "primary". Options include "primary" and "secondary".
    :param str account_url: The full URI to the account.
    :param container_name: The container for the blob.
    :type container_name: str
    :param blob_name: The mame of the blob with which to interact.
    :type blob_name: str
    :param str snapshot:
        The optional blob snapshot on which to operate.
    :param credential:
        The credentials with which to authenticate. This is optional if the
        account URL already has a SAS token. The value can be a SAS token string, and account
        shared access key, or an instance of a TokenCredentials class from azure.identity.
        If the URL already has a SAS token, specifying an explicit credential will take priority.

    .. admonition:: Example:

        .. literalinclude:: ../tests/test_blob_samples_authentication_async.py
            :start-after: [START create_blob_client]
            :end-before: [END create_blob_client]
            :language: python
            :dedent: 8
            :caption: Creating the BlobClient from a URL to a public blob (no auth needed).

        .. literalinclude:: ../tests/test_blob_samples_authentication_async.py
            :start-after: [START create_blob_client_sas_url]
            :end-before: [END create_blob_client_sas_url]
            :language: python
            :dedent: 8
            :caption: Creating the BlobClient from a SAS URL to a blob.
    """
    def __init__(
            self, account_url,  # type: str
            container_name,  # type: str
            blob_name,  # type: str
            snapshot=None,  # type: Optional[Union[str, Dict[str, Any]]]
            credential=None,  # type: Optional[Any]
            **kwargs  # type: Any
        ):
        # type: (...) -> None
        kwargs['retry_policy'] = kwargs.get('retry_policy') or ExponentialRetry(**kwargs)
        super(BlobClient, self).__init__(
            account_url,
            container_name=container_name,
            blob_name=blob_name,
            snapshot=snapshot,
            credential=credential,
            **kwargs)
        self._client = AzureBlobStorage(url=self.url, pipeline=self._pipeline)
        self._loop = kwargs.get('loop', None)

    @distributed_trace_async
    async def get_account_information(self, **kwargs): # type: ignore
        # type: (Optional[int]) -> Dict[str, str]
        """Gets information related to the storage account in which the blob resides.

        The information can also be retrieved if the user has a SAS to a container or blob.
        The keys in the returned dictionary include 'sku_name' and 'account_kind'.

        :returns: A dict of account information (SKU and account type).
        :rtype: dict(str, str)
        """
        try:
            return await self._client.blob.get_account_info(cls=return_response_headers, **kwargs) # type: ignore
        except StorageErrorException as error:
            process_storage_error(error)

    @distributed_trace_async
    async def upload_blob(
            self, data,  # type: Union[Iterable[AnyStr], IO[AnyStr]]
            blob_type=BlobType.BlockBlob,  # type: Union[str, BlobType]
            length=None,  # type: Optional[int]
            metadata=None,  # type: Optional[Dict[str, str]]
            **kwargs
        ):
        # type: (...) -> Any
        """Creates a new blob from a data source with automatic chunking.

        :param data: The blob data to upload.
        :param ~azure.storage.blob.BlobType blob_type: The type of the blob. This can be
            either BlockBlob, PageBlob or AppendBlob. The default value is BlockBlob.
        :param bool overwrite: Whether the blob to be uploaded should overwrite the current data.
            If True, upload_blob will silently overwrite the existing data. If set to False, the
            operation will fail with ResourceExistsError. The exception to the above is with Append
            blob types. In this case, if data already exists, an error will not be raised and
            the data will be appended to the existing blob. If you set overwrite=True, then the existing
            blob will be deleted, and a new one created.
        :param int length:
            Number of bytes to read from the stream. This is optional, but
            should be supplied for optimal performance.
        :param metadata:
            Name-value pairs associated with the blob as metadata.
        :type metadata: dict(str, str)
        :keyword ~azure.storage.blob.ContentSettings content_settings:
            ContentSettings object used to set blob properties.
        :keyword bool validate_content:
            If true, calculates an MD5 hash for each chunk of the blob. The storage
            service checks the hash of the content that has arrived with the hash
            that was sent. This is primarily valuable for detecting bitflips on
            the wire if using http instead of https as https (the default) will
            already validate. Note that this MD5 hash is not stored with the
            blob. Also note that if enabled, the memory-efficient upload algorithm
            will not be used, because computing the MD5 hash requires buffering
            entire blocks, and doing so defeats the purpose of the memory-efficient algorithm.
        :keyword ~azure.storage.blob.aio.lease_async.LeaseClient lease:
            If specified, upload_blob only succeeds if the
            blob's lease is active and matches this ID.
            Required if the blob has an active lease.
        :keyword ~datetime.datetime if_modified_since:
            A DateTime value. Azure expects the date value passed in to be UTC.
            If timezone is included, any non-UTC datetimes will be converted to UTC.
            If a date is passed in without timezone info, it is assumed to be UTC.
            Specify this header to perform the operation only
            if the resource has been modified since the specified time.
        :keyword ~datetime.datetime if_unmodified_since:
            A DateTime value. Azure expects the date value passed in to be UTC.
            If timezone is included, any non-UTC datetimes will be converted to UTC.
            If a date is passed in without timezone info, it is assumed to be UTC.
            Specify this header to perform the operation only if
            the resource has not been modified since the specified date/time.
        :keyword str if_match:
            An ETag value, or the wildcard character (*). Specify this header to perform
            the operation only if the resource's ETag matches the value specified.
        :keyword str if_none_match:
            An ETag value, or the wildcard character (*). Specify this header
            to perform the operation only if the resource's ETag does not match
            the value specified. Specify the wildcard character (*) to perform
            the operation only if the resource does not exist, and fail the
            operation if it does exist.
        :keyword ~azure.storage.blob.PremiumPageBlobTier premium_page_blob_tier:
            A page blob tier value to set the blob to. The tier correlates to the size of the
            blob and number of allowed IOPS. This is only applicable to page blobs on
            premium storage accounts.
        :keyword ~azure.storage.blob.StandardBlobTier standard_blob_tier:
            A standard blob tier value to set the blob to. For this version of the library,
            this is only applicable to block blobs on standard storage accounts.
        :keyword int maxsize_condition:
            Optional conditional header. The max length in bytes permitted for
            the append blob. If the Append Block operation would cause the blob
            to exceed that limit or if the blob size is already greater than the
            value specified in this header, the request will fail with
            MaxBlobSizeConditionNotMet error (HTTP status code 412 - Precondition Failed).
        :keyword int max_concurrency:
            Maximum number of parallel connections to use when the blob size exceeds
            64MB.
        :keyword ~azure.storage.blob.CustomerProvidedEncryptionKey cpk:
            Encrypts the data on the service-side with the given key.
            Use of customer-provided keys must be done over HTTPS.
            As the encryption key itself is provided in the request,
            a secure connection must be established to transfer the key.
        :keyword str encoding:
            Defaults to UTF-8.
        :keyword int timeout:
            The timeout parameter is expressed in seconds. This method may make
            multiple calls to the Azure service and the timeout will apply to
            each call individually.
        :returns: Blob-updated property dict (Etag and last modified)
        :rtype: dict[str, Any]

        .. admonition:: Example:

            .. literalinclude:: ../tests/test_blob_samples_hello_world_async.py
                :start-after: [START upload_a_blob]
                :end-before: [END upload_a_blob]
                :language: python
                :dedent: 12
                :caption: Upload a blob to the container.
        """
        options = self._upload_blob_options(
            data,
            blob_type=blob_type,
            length=length,
            metadata=metadata,
            **kwargs)
        if blob_type == BlobType.BlockBlob:
            return await upload_block_blob(**options)
        if blob_type == BlobType.PageBlob:
            return await upload_page_blob(**options)
        return await upload_append_blob(**options)

    @distributed_trace_async
    async def download_blob(self, offset=None, length=None, **kwargs):
        # type: (Optional[int], Optional[int], Any) -> Iterable[bytes]
        """Downloads a blob to a stream with automatic chunking.

        :param int offset:
            Start of byte range to use for downloading a section of the blob.
            Must be set if length is provided.
        :param int length:
            Number of bytes to read from the stream. This is optional, but
            should be supplied for optimal performance.
        :keyword bool validate_content:
            If true, calculates an MD5 hash for each chunk of the blob. The storage
            service checks the hash of the content that has arrived with the hash
            that was sent. This is primarily valuable for detecting bitflips on
            the wire if using http instead of https as https (the default) will
            already validate. Note that this MD5 hash is not stored with the
            blob. Also note that if enabled, the memory-efficient upload algorithm
            will not be used, because computing the MD5 hash requires buffering
            entire blocks, and doing so defeats the purpose of the memory-efficient algorithm.
        :keyword lease:
            If specified, download_blob only succeeds if the blob's lease is active
            and matches this ID. Required if the blob has an active lease.
        :type lease: ~azure.storage.blob.aio.lease_async.LeaseClient or str
        :keyword ~datetime.datetime if_modified_since:
            A DateTime value. Azure expects the date value passed in to be UTC.
            If timezone is included, any non-UTC datetimes will be converted to UTC.
            If a date is passed in without timezone info, it is assumed to be UTC.
            Specify this header to perform the operation only
            if the resource has been modified since the specified time.
        :keyword ~datetime.datetime if_unmodified_since:
            A DateTime value. Azure expects the date value passed in to be UTC.
            If timezone is included, any non-UTC datetimes will be converted to UTC.
            If a date is passed in without timezone info, it is assumed to be UTC.
            Specify this header to perform the operation only if
            the resource has not been modified since the specified date/time.
        :keyword str if_match:
            An ETag value, or the wildcard character (*). Specify this header to perform
            the operation only if the resource's ETag matches the value specified.
        :keyword str if_none_match:
            An ETag value, or the wildcard character (*). Specify this header
            to perform the operation only if the resource's ETag does not match
            the value specified. Specify the wildcard character (*) to perform
            the operation only if the resource does not exist, and fail the
            operation if it does exist.
        :keyword ~azure.storage.blob.CustomerProvidedEncryptionKey cpk:
            Encrypts the data on the service-side with the given key.
            Use of customer-provided keys must be done over HTTPS.
            As the encryption key itself is provided in the request,
            a secure connection must be established to transfer the key.
        :keyword int timeout:
            The timeout parameter is expressed in seconds. This method may make
            multiple calls to the Azure service and the timeout will apply to
            each call individually.
        :returns: A iterable data generator (stream)
        :rtype: ~azure.storage.blob._blob_utils.StorageStreamDownloader

        .. admonition:: Example:

            .. literalinclude:: ../tests/test_blob_samples_hello_world_async.py
                :start-after: [START download_a_blob]
                :end-before: [END download_a_blob]
                :language: python
                :dedent: 12
                :caption: Download a blob.
        """
        options = self._download_blob_options(
            offset=offset,
            length=length,
            **kwargs)
        extra_properties = {
            'name': self.blob_name,
            'container': self.container_name
        }
        downloader = StorageStreamDownloader(**options)
        await downloader.setup(extra_properties=extra_properties)
        return downloader

    @distributed_trace_async
    async def delete_blob(self, delete_snapshots=False, **kwargs):
        # type: (bool, Any) -> None
        """Marks the specified blob for deletion.

        The blob is later deleted during garbage collection.
        Note that in order to delete a blob, you must delete all of its
        snapshots. You can delete both at the same time with the Delete
        Blob operation.

        If a delete retention policy is enabled for the service, then this operation soft deletes the blob
        and retains the blob for a specified number of days.
        After the specified number of days, the blob's data is removed from the service during garbage collection.
        Soft deleted blob is accessible through List Blobs API specifying `include='deleted'` option.
        Soft-deleted blob can be restored using Undelete API.

        :param str delete_snapshots:
            Required if the blob has associated snapshots. Values include:
             - "only": Deletes only the blobs snapshots.
             - "include": Deletes the blob along with all snapshots.
        :keyword lease:
            Required if the blob has an active lease. Value can be a LeaseClient object
            or the lease ID as a string.
        :type lease: ~azure.storage.blob.aio.lease_async.LeaseClient or str
        :keyword ~datetime.datetime if_modified_since:
            A DateTime value. Azure expects the date value passed in to be UTC.
            If timezone is included, any non-UTC datetimes will be converted to UTC.
            If a date is passed in without timezone info, it is assumed to be UTC.
            Specify this header to perform the operation only
            if the resource has been modified since the specified time.
        :keyword ~datetime.datetime if_unmodified_since:
            A DateTime value. Azure expects the date value passed in to be UTC.
            If timezone is included, any non-UTC datetimes will be converted to UTC.
            If a date is passed in without timezone info, it is assumed to be UTC.
            Specify this header to perform the operation only if
            the resource has not been modified since the specified date/time.
        :keyword str if_match:
            An ETag value, or the wildcard character (*). Specify this header to perform
            the operation only if the resource's ETag matches the value specified.
        :keyword str if_none_match:
            An ETag value, or the wildcard character (*). Specify this header
            to perform the operation only if the resource's ETag does not match
            the value specified. Specify the wildcard character (*) to perform
            the operation only if the resource does not exist, and fail the
            operation if it does exist.
        :keyword int timeout:
            The timeout parameter is expressed in seconds.
        :rtype: None

        .. admonition:: Example:

            .. literalinclude:: ../tests/test_blob_samples_hello_world_async.py
                :start-after: [START delete_blob]
                :end-before: [END delete_blob]
                :language: python
                :dedent: 12
                :caption: Delete a blob.
        """
        options = self._delete_blob_options(delete_snapshots=delete_snapshots, **kwargs)
        try:
            await self._client.blob.delete(**options)
        except StorageErrorException as error:
            process_storage_error(error)

    @distributed_trace_async
    async def undelete_blob(self, **kwargs):
        # type: (Any) -> None
        """Restores soft-deleted blobs or snapshots.

        Operation will only be successful if used within the specified number of days
        set in the delete retention policy.

        :keyword int timeout:
            The timeout parameter is expressed in seconds.
        :rtype: None

        .. admonition:: Example:

            .. literalinclude:: ../tests/test_blob_samples_common_async.py
                :start-after: [START undelete_blob]
                :end-before: [END undelete_blob]
                :language: python
                :dedent: 8
                :caption: Undeleting a blob.
        """
        try:
            await self._client.blob.undelete(timeout=kwargs.pop('timeout', None), **kwargs)
        except StorageErrorException as error:
            process_storage_error(error)

    @distributed_trace_async
    async def get_blob_properties(self, **kwargs):
        # type: (Any) -> BlobProperties
        """Returns all user-defined metadata, standard HTTP properties, and
        system properties for the blob. It does not return the content of the blob.

        :keyword lease:
            Required if the blob has an active lease. Value can be a LeaseClient object
            or the lease ID as a string.
        :type lease: ~azure.storage.blob.aio.lease_async.LeaseClient or str
        :keyword ~datetime.datetime if_modified_since:
            A DateTime value. Azure expects the date value passed in to be UTC.
            If timezone is included, any non-UTC datetimes will be converted to UTC.
            If a date is passed in without timezone info, it is assumed to be UTC.
            Specify this header to perform the operation only
            if the resource has been modified since the specified time.
        :keyword ~datetime.datetime if_unmodified_since:
            A DateTime value. Azure expects the date value passed in to be UTC.
            If timezone is included, any non-UTC datetimes will be converted to UTC.
            If a date is passed in without timezone info, it is assumed to be UTC.
            Specify this header to perform the operation only if
            the resource has not been modified since the specified date/time.
        :keyword str if_match:
            An ETag value, or the wildcard character (*). Specify this header to perform
            the operation only if the resource's ETag matches the value specified.
        :keyword str if_none_match:
            An ETag value, or the wildcard character (*). Specify this header
            to perform the operation only if the resource's ETag does not match
            the value specified. Specify the wildcard character (*) to perform
            the operation only if the resource does not exist, and fail the
            operation if it does exist.
        :keyword ~azure.storage.blob.CustomerProvidedEncryptionKey cpk:
            Encrypts the data on the service-side with the given key.
            Use of customer-provided keys must be done over HTTPS.
            As the encryption key itself is provided in the request,
            a secure connection must be established to transfer the key.
        :keyword int timeout:
            The timeout parameter is expressed in seconds.
        :returns: BlobProperties
        :rtype: ~azure.storage.blob.BlobProperties

        .. admonition:: Example:

            .. literalinclude:: ../tests/test_blob_samples_common_async.py
                :start-after: [START get_blob_properties]
                :end-before: [END get_blob_properties]
                :language: python
                :dedent: 8
                :caption: Getting the properties for a blob.
        """
        access_conditions = get_access_conditions(kwargs.pop('lease', None))
        mod_conditions = ModifiedAccessConditions(
            if_modified_since=kwargs.pop('if_modified_since', None),
            if_unmodified_since=kwargs.pop('if_unmodified_since', None),
            if_match=kwargs.pop('if_match', None),
            if_none_match=kwargs.pop('if_none_match', None))
        cpk = kwargs.pop('cpk', None)
        cpk_info = None
        if cpk:
            if self.scheme.lower() != 'https':
                raise ValueError("Customer provided encryption key must be used over HTTPS.")
            cpk_info = CpkInfo(encryption_key=cpk.key_value, encryption_key_sha256=cpk.key_hash,
                               encryption_algorithm=cpk.algorithm)
        try:
            blob_props = await self._client.blob.get_properties(
                timeout=kwargs.pop('timeout', None),
                snapshot=self.snapshot,
                lease_access_conditions=access_conditions,
                modified_access_conditions=mod_conditions,
                cls=deserialize_blob_properties,
                cpk_info=cpk_info,
                **kwargs)
        except StorageErrorException as error:
            process_storage_error(error)
        blob_props.name = self.blob_name
        blob_props.container = self.container_name
        return blob_props # type: ignore

    @distributed_trace_async
    async def set_http_headers(self, content_settings=None, **kwargs):
        # type: (Optional[ContentSettings], Any) -> None
        """Sets system properties on the blob.

        If one property is set for the content_settings, all properties will be overridden.

        :param ~azure.storage.blob.ContentSettings content_settings:
            ContentSettings object used to set blob properties.
        :keyword lease:
            Required if the blob has an active lease. Value can be a LeaseClient object
            or the lease ID as a string.
        :type lease: ~azure.storage.blob.aio.lease_async.LeaseClient or str
        :keyword ~datetime.datetime if_modified_since:
            A DateTime value. Azure expects the date value passed in to be UTC.
            If timezone is included, any non-UTC datetimes will be converted to UTC.
            If a date is passed in without timezone info, it is assumed to be UTC.
            Specify this header to perform the operation only
            if the resource has been modified since the specified time.
        :keyword ~datetime.datetime if_unmodified_since:
            A DateTime value. Azure expects the date value passed in to be UTC.
            If timezone is included, any non-UTC datetimes will be converted to UTC.
            If a date is passed in without timezone info, it is assumed to be UTC.
            Specify this header to perform the operation only if
            the resource has not been modified since the specified date/time.
        :keyword str if_match:
            An ETag value, or the wildcard character (*). Specify this header to perform
            the operation only if the resource's ETag matches the value specified.
        :keyword str if_none_match:
            An ETag value, or the wildcard character (*). Specify this header
            to perform the operation only if the resource's ETag does not match
            the value specified. Specify the wildcard character (*) to perform
            the operation only if the resource does not exist, and fail the
            operation if it does exist.
        :keyword int timeout:
            The timeout parameter is expressed in seconds.
        :returns: Blob-updated property dict (Etag and last modified)
        :rtype: Dict[str, Any]
        """
        options = self._set_http_headers_options(content_settings=content_settings, **kwargs)
        try:
            return await self._client.blob.set_http_headers(**options) # type: ignore
        except StorageErrorException as error:
            process_storage_error(error)

    @distributed_trace_async
    async def set_blob_metadata(self, metadata=None, **kwargs):
        # type: (Optional[Dict[str, str]], Any) -> Dict[str, Union[str, datetime]]
        """Sets user-defined metadata for the blob as one or more name-value pairs.

        :param metadata:
            Dict containing name and value pairs. Each call to this operation
            replaces all existing metadata attached to the blob. To remove all
            metadata from the blob, call this operation with no metadata headers.
        :type metadata: dict(str, str)
        :keyword lease:
            Required if the blob has an active lease. Value can be a LeaseClient object
            or the lease ID as a string.
        :type lease: ~azure.storage.blob.aio.lease_async.LeaseClient or str
        :keyword ~datetime.datetime if_modified_since:
            A DateTime value. Azure expects the date value passed in to be UTC.
            If timezone is included, any non-UTC datetimes will be converted to UTC.
            If a date is passed in without timezone info, it is assumed to be UTC.
            Specify this header to perform the operation only
            if the resource has been modified since the specified time.
        :keyword ~datetime.datetime if_unmodified_since:
            A DateTime value. Azure expects the date value passed in to be UTC.
            If timezone is included, any non-UTC datetimes will be converted to UTC.
            If a date is passed in without timezone info, it is assumed to be UTC.
            Specify this header to perform the operation only if
            the resource has not been modified since the specified date/time.
        :keyword str if_match:
            An ETag value, or the wildcard character (*). Specify this header to perform
            the operation only if the resource's ETag matches the value specified.
        :keyword str if_none_match:
            An ETag value, or the wildcard character (*). Specify this header
            to perform the operation only if the resource's ETag does not match
            the value specified. Specify the wildcard character (*) to perform
            the operation only if the resource does not exist, and fail the
            operation if it does exist.
        :keyword ~azure.storage.blob.CustomerProvidedEncryptionKey cpk:
            Encrypts the data on the service-side with the given key.
            Use of customer-provided keys must be done over HTTPS.
            As the encryption key itself is provided in the request,
            a secure connection must be established to transfer the key.
        :keyword int timeout:
            The timeout parameter is expressed in seconds.
        :returns: Blob-updated property dict (Etag and last modified)
        """
        options = self._set_blob_metadata_options(metadata=metadata, **kwargs)
        try:
            return await self._client.blob.set_metadata(**options)  # type: ignore
        except StorageErrorException as error:
            process_storage_error(error)

    @distributed_trace_async
    async def create_page_blob(  # type: ignore
            self, size,  # type: int
            content_settings=None,  # type: Optional[ContentSettings]
            metadata=None, # type: Optional[Dict[str, str]]
            premium_page_blob_tier=None,  # type: Optional[Union[str, PremiumPageBlobTier]]
            **kwargs
        ):
        # type: (...) -> Dict[str, Union[str, datetime]]
        """Creates a new Page Blob of the specified size.

        :param int size:
            This header specifies the maximum size
            for the page blob, up to 1 TB. The page blob size must be aligned
            to a 512-byte boundary.
        :param ~azure.storage.blob.ContentSettings content_settings:
            ContentSettings object used to set properties on the blob.
        :param int sequence_number:
            Only for Page blobs. The sequence number is a user-controlled value that you can use to
            track requests. The value of the sequence number must be between 0
            and 2^63 - 1.The default value is 0.
        :param metadata:
            Name-value pairs associated with the blob as metadata.
        :param ~azure.storage.blob.PremiumPageBlobTier premium_page_blob_tier:
            A page blob tier value to set the blob to. The tier correlates to the size of the
            blob and number of allowed IOPS. This is only applicable to page blobs on
            premium storage accounts.
        :type metadata: dict(str, str)
        :keyword lease:
            Required if the blob has an active lease. Value can be a LeaseClient object
            or the lease ID as a string.
        :type lease: ~azure.storage.blob.aio.lease_async.LeaseClient or str
        :keyword ~datetime.datetime if_modified_since:
            A DateTime value. Azure expects the date value passed in to be UTC.
            If timezone is included, any non-UTC datetimes will be converted to UTC.
            If a date is passed in without timezone info, it is assumed to be UTC.
            Specify this header to perform the operation only
            if the resource has been modified since the specified time.
        :keyword ~datetime.datetime if_unmodified_since:
            A DateTime value. Azure expects the date value passed in to be UTC.
            If timezone is included, any non-UTC datetimes will be converted to UTC.
            If a date is passed in without timezone info, it is assumed to be UTC.
            Specify this header to perform the operation only if
            the resource has not been modified since the specified date/time.
        :keyword str if_match:
            An ETag value, or the wildcard character (*). Specify this header to perform
            the operation only if the resource's ETag matches the value specified.
        :keyword str if_none_match:
            An ETag value, or the wildcard character (*). Specify this header
            to perform the operation only if the resource's ETag does not match
            the value specified. Specify the wildcard character (*) to perform
            the operation only if the resource does not exist, and fail the
            operation if it does exist.
        :keyword ~azure.storage.blob.CustomerProvidedEncryptionKey cpk:
            Encrypts the data on the service-side with the given key.
            Use of customer-provided keys must be done over HTTPS.
            As the encryption key itself is provided in the request,
            a secure connection must be established to transfer the key.
        :keyword int timeout:
            The timeout parameter is expressed in seconds.
        :returns: Blob-updated property dict (Etag and last modified).
        :rtype: dict[str, Any]
        """
        options = self._create_page_blob_options(
            size,
            content_settings=content_settings,
            metadata=metadata,
            premium_page_blob_tier=premium_page_blob_tier,
            **kwargs)
        try:
            return await self._client.page_blob.create(**options) # type: ignore
        except StorageErrorException as error:
            process_storage_error(error)

    @distributed_trace_async
    async def create_append_blob(self, content_settings=None, metadata=None, **kwargs):
        # type: (Optional[ContentSettings], Optional[Dict[str, str]], Any) -> Dict[str, Union[str, datetime]]
        """Creates a new Append Blob.

        :param ~azure.storage.blob.ContentSettings content_settings:
            ContentSettings object used to set properties on the blob.
        :param metadata:
            Name-value pairs associated with the blob as metadata.
        :type metadata: dict(str, str)
        :keyword lease:
            Required if the blob has an active lease. Value can be a LeaseClient object
            or the lease ID as a string.
        :type lease: ~azure.storage.blob.aio.lease_async.LeaseClient or str
        :keyword ~datetime.datetime if_modified_since:
            A DateTime value. Azure expects the date value passed in to be UTC.
            If timezone is included, any non-UTC datetimes will be converted to UTC.
            If a date is passed in without timezone info, it is assumed to be UTC.
            Specify this header to perform the operation only
            if the resource has been modified since the specified time.
        :keyword ~datetime.datetime if_unmodified_since:
            A DateTime value. Azure expects the date value passed in to be UTC.
            If timezone is included, any non-UTC datetimes will be converted to UTC.
            If a date is passed in without timezone info, it is assumed to be UTC.
            Specify this header to perform the operation only if
            the resource has not been modified since the specified date/time.
        :keyword str if_match:
            An ETag value, or the wildcard character (*). Specify this header to perform
            the operation only if the resource's ETag matches the value specified.
        :keyword str if_none_match:
            An ETag value, or the wildcard character (*). Specify this header
            to perform the operation only if the resource's ETag does not match
            the value specified. Specify the wildcard character (*) to perform
            the operation only if the resource does not exist, and fail the
            operation if it does exist.
        :keyword ~azure.storage.blob.CustomerProvidedEncryptionKey cpk:
            Encrypts the data on the service-side with the given key.
            Use of customer-provided keys must be done over HTTPS.
            As the encryption key itself is provided in the request,
            a secure connection must be established to transfer the key.
        :keyword int timeout:
            The timeout parameter is expressed in seconds.
        :returns: Blob-updated property dict (Etag and last modified).
        :rtype: dict[str, Any]
        """
        options = self._create_append_blob_options(
            content_settings=content_settings,
            metadata=metadata,
            **kwargs)
        try:
            return await self._client.append_blob.create(**options) # type: ignore
        except StorageErrorException as error:
            process_storage_error(error)

    @distributed_trace_async
    async def create_snapshot(self, metadata=None, **kwargs):
        # type: (Optional[Dict[str, str]], Any) -> Dict[str, Union[str, datetime]]
        """Creates a snapshot of the blob.

        A snapshot is a read-only version of a blob that's taken at a point in time.
        It can be read, copied, or deleted, but not modified. Snapshots provide a way
        to back up a blob as it appears at a moment in time.

        A snapshot of a blob has the same name as the base blob from which the snapshot
        is taken, with a DateTime value appended to indicate the time at which the
        snapshot was taken.

        :param metadata:
            Name-value pairs associated with the blob as metadata.
        :type metadata: dict(str, str)
        :keyword ~datetime.datetime if_modified_since:
            A DateTime value. Azure expects the date value passed in to be UTC.
            If timezone is included, any non-UTC datetimes will be converted to UTC.
            If a date is passed in without timezone info, it is assumed to be UTC.
            Specify this header to perform the operation only
            if the resource has been modified since the specified time.
        :keyword ~datetime.datetime if_unmodified_since:
            A DateTime value. Azure expects the date value passed in to be UTC.
            If timezone is included, any non-UTC datetimes will be converted to UTC.
            If a date is passed in without timezone info, it is assumed to be UTC.
            Specify this header to perform the operation only if
            the resource has not been modified since the specified date/time.
        :keyword str if_match:
            An ETag value, or the wildcard character (*). Specify this header to perform
            the operation only if the resource's ETag matches the value specified.
        :keyword str if_none_match:
            An ETag value, or the wildcard character (*). Specify this header
            to perform the operation only if the resource's ETag does not match
            the value specified. Specify the wildcard character (*) to perform
            the operation only if the resource does not exist, and fail the
            operation if it does exist.
        :keyword lease:
            Required if the blob has an active lease. Value can be a LeaseClient object
            or the lease ID as a string.
        :type lease: ~azure.storage.blob.aio.lease_async.LeaseClient or str
        :keyword ~azure.storage.blob.CustomerProvidedEncryptionKey cpk:
            Encrypts the data on the service-side with the given key.
            Use of customer-provided keys must be done over HTTPS.
            As the encryption key itself is provided in the request,
            a secure connection must be established to transfer the key.
        :keyword int timeout:
            The timeout parameter is expressed in seconds.
        :returns: Blob-updated property dict (Snapshot ID, Etag, and last modified).
        :rtype: dict[str, Any]

        .. admonition:: Example:

            .. literalinclude:: ../tests/test_blob_samples_common_async.py
                :start-after: [START create_blob_snapshot]
                :end-before: [END create_blob_snapshot]
                :language: python
                :dedent: 8
                :caption: Create a snapshot of the blob.
        """
        options = self._create_snapshot_options(metadata=metadata, **kwargs)
        try:
            return await self._client.blob.create_snapshot(**options) # type: ignore
        except StorageErrorException as error:
            process_storage_error(error)

    @distributed_trace_async
    async def start_copy_from_url(self, source_url, metadata=None, incremental_copy=False, **kwargs):
        # type: (str, Optional[Dict[str, str]], bool, Any) -> Any
        """Copies a blob asynchronously.

        This operation returns a copy operation
        object that can be used to wait on the completion of the operation,
        as well as check status or abort the copy operation.
        The Blob service copies blobs on a best-effort basis.

        The source blob for a copy operation may be a block blob, an append blob,
        or a page blob. If the destination blob already exists, it must be of the
        same blob type as the source blob. Any existing destination blob will be
        overwritten. The destination blob cannot be modified while a copy operation
        is in progress.

        When copying from a page blob, the Blob service creates a destination page
        blob of the source blob's length, initially containing all zeroes. Then
        the source page ranges are enumerated, and non-empty ranges are copied.

        For a block blob or an append blob, the Blob service creates a committed
        blob of zero length before returning from this operation. When copying
        from a block blob, all committed blocks and their block IDs are copied.
        Uncommitted blocks are not copied. At the end of the copy operation, the
        destination blob will have the same committed block count as the source.

        When copying from an append blob, all committed blocks are copied. At the
        end of the copy operation, the destination blob will have the same committed
        block count as the source.

        For all blob types, you can call status() on the returned polling object
        to check the status of the copy operation, or wait() to block until the
        operation is complete. The final blob will be committed when the copy completes.

        :param str source_url:
            A URL of up to 2 KB in length that specifies an Azure file or blob.
            The value should be URL-encoded as it would appear in a request URI.
            If the source is in another account, the source must either be public
            or must be authenticated via a shared access signature. If the source
            is public, no authentication is required.
            Examples:
            https://myaccount.blob.core.windows.net/mycontainer/myblob

            https://myaccount.blob.core.windows.net/mycontainer/myblob?snapshot=<DateTime>

            https://otheraccount.blob.core.windows.net/mycontainer/myblob?sastoken
        :param metadata:
            Name-value pairs associated with the blob as metadata. If no name-value
            pairs are specified, the operation will copy the metadata from the
            source blob or file to the destination blob. If one or more name-value
            pairs are specified, the destination blob is created with the specified
            metadata, and metadata is not copied from the source blob or file.
        :type metadata: dict(str, str)
        :param bool incremental_copy:
            Copies the snapshot of the source page blob to a destination page blob.
            The snapshot is copied such that only the differential changes between
            the previously copied snapshot are transferred to the destination.
            The copied snapshots are complete copies of the original snapshot and
            can be read or copied from as usual. Defaults to False.
        :keyword ~datetime.datetime source_if_modified_since:
            A DateTime value. Azure expects the date value passed in to be UTC.
            If timezone is included, any non-UTC datetimes will be converted to UTC.
            If a date is passed in without timezone info, it is assumed to be UTC.
            Specify this conditional header to copy the blob only if the source
            blob has been modified since the specified date/time.
        :keyword ~datetime.datetime source_if_unmodified_since:
            A DateTime value. Azure expects the date value passed in to be UTC.
            If timezone is included, any non-UTC datetimes will be converted to UTC.
            If a date is passed in without timezone info, it is assumed to be UTC.
            Specify this conditional header to copy the blob only if the source blob
            has not been modified since the specified date/time.
        :keyword str source_if_match:
            An ETag value, or the wildcard character (*). Specify this conditional
            header to copy the source blob only if its ETag matches the value
            specified. If the ETag values do not match, the Blob service returns
            status code 412 (Precondition Failed). This header cannot be specified
            if the source is an Azure File.
        :keyword str source_if_none_match:
            An ETag value, or the wildcard character (*). Specify this conditional
            header to copy the blob only if its ETag does not match the value
            specified. If the values are identical, the Blob service returns status
            code 412 (Precondition Failed). This header cannot be specified if the
            source is an Azure File.
        :keyword ~datetime.datetime destination_if_modified_since:
            A DateTime value. Azure expects the date value passed in to be UTC.
            If timezone is included, any non-UTC datetimes will be converted to UTC.
            If a date is passed in without timezone info, it is assumed to be UTC.
            Specify this conditional header to copy the blob only
            if the destination blob has been modified since the specified date/time.
            If the destination blob has not been modified, the Blob service returns
            status code 412 (Precondition Failed).
        :keyword ~datetime.datetime destination_if_unmodified_since:
            A DateTime value. Azure expects the date value passed in to be UTC.
            If timezone is included, any non-UTC datetimes will be converted to UTC.
            If a date is passed in without timezone info, it is assumed to be UTC.
            Specify this conditional header to copy the blob only
            if the destination blob has not been modified since the specified
            date/time. If the destination blob has been modified, the Blob service
            returns status code 412 (Precondition Failed).
        :keyword str destination_if_match:
            An ETag value, or the wildcard character (*). Specify an ETag value for
            this conditional header to copy the blob only if the specified ETag value
            matches the ETag value for an existing destination blob. If the ETag for
            the destination blob does not match the ETag specified for If-Match, the
            Blob service returns status code 412 (Precondition Failed).
        :keyword str destination_if_none_match:
            An ETag value, or the wildcard character (*). Specify an ETag value for
            this conditional header to copy the blob only if the specified ETag value
            does not match the ETag value for the destination blob. Specify the wildcard
            character (*) to perform the operation only if the destination blob does not
            exist. If the specified condition isn't met, the Blob service returns status
            code 412 (Precondition Failed).
        :keyword destination_lease:
            The lease ID specified for this header must match the lease ID of the
            destination blob. If the request does not include the lease ID or it is not
            valid, the operation fails with status code 412 (Precondition Failed).
<<<<<<< HEAD
        :type destination_lease: ~azure.storage.blob.aio.lease_async.LeaseClient or str
        :param source_lease:
=======
        :type destination_lease: ~azure.storage.blob.aio.lease_async..LeaseClient or str
        :keyword source_lease:
>>>>>>> bf921ad4
            Specify this to perform the Copy Blob operation only if
            the lease ID given matches the active lease ID of the source blob.
        :type source_lease: ~azure.storage.blob.aio.lease_async.LeaseClient or str
        :keyword int timeout:
            The timeout parameter is expressed in seconds.
        :keyword ~azure.storage.blob.PremiumPageBlobTier premium_page_blob_tier:
            A page blob tier value to set the blob to. The tier correlates to the size of the
            blob and number of allowed IOPS. This is only applicable to page blobs on
            premium storage accounts.
        :keyword ~azure.storage.blob.StandardBlobTier standard_blob_tier:
            A standard blob tier value to set the blob to. For this version of the library,
            this is only applicable to block blobs on standard storage accounts.
        :keyword ~azure.storage.blob.RehydratePriority rehydrate_priority:
            Indicates the priority with which to rehydrate an archived blob
        :keyword bool requires_sync:
            Enforces that the service will not return a response until the copy is complete.
        :returns: A dictionary of copy properties (etag, last_modified, copy_id, copy_status).
        :rtype: Dict[str, Union[str, datetime]]

        .. admonition:: Example:

            .. literalinclude:: ../tests/test_blob_samples_common_async.py
                :start-after: [START copy_blob_from_url]
                :end-before: [END copy_blob_from_url]
                :language: python
                :dedent: 12
                :caption: Copy a blob from a URL.
        """
        options = self._start_copy_from_url_options(
            source_url,
            metadata=metadata,
            incremental_copy=incremental_copy,
            **kwargs)
        try:
            if incremental_copy:
                return await self._client.page_blob.copy_incremental(**options)
            return await self._client.blob.start_copy_from_url(**options)
        except StorageErrorException as error:
            process_storage_error(error)

    @distributed_trace_async
    async def abort_copy(self, copy_id, **kwargs):
        # type: (Union[str, Dict[str, Any], BlobProperties], Any) -> None
        """Abort an ongoing copy operation.

        This will leave a destination blob with zero length and full metadata.
        This will raise an error if the copy operation has already ended.

        :param copy_id:
            The copy operation to abort. This can be either an ID, or an
            instance of BlobProperties.
        :type copy_id: str or ~azure.storage.blob.BlobProperties
        :rtype: None

        .. admonition:: Example:

            .. literalinclude:: ../tests/test_blob_samples_common_async.py
                :start-after: [START abort_copy_blob_from_url]
                :end-before: [END abort_copy_blob_from_url]
                :language: python
                :dedent: 12
                :caption: Abort copying a blob from URL.
        """
        options = self._abort_copy_options(copy_id, **kwargs)
        try:
            await self._client.blob.abort_copy_from_url(**options)
        except StorageErrorException as error:
            process_storage_error(error)

    @distributed_trace_async
    async def acquire_lease(self, lease_duration=-1, lease_id=None, **kwargs):
        # type: (int, Optional[str], Optional[int], Any) -> LeaseClient
        """Requests a new lease.

        If the blob does not have an active lease, the Blob
        Service creates a lease on the blob and returns a new lease.

        :param int lease_duration:
            Specifies the duration of the lease, in seconds, or negative one
            (-1) for a lease that never expires. A non-infinite lease can be
            between 15 and 60 seconds. A lease duration cannot be changed
            using renew or change. Default is -1 (infinite lease).
        :param str lease_id:
            Proposed lease ID, in a GUID string format. The Blob Service
            returns 400 (Invalid request) if the proposed lease ID is not
            in the correct format.
        :keyword ~datetime.datetime if_modified_since:
            A DateTime value. Azure expects the date value passed in to be UTC.
            If timezone is included, any non-UTC datetimes will be converted to UTC.
            If a date is passed in without timezone info, it is assumed to be UTC.
            Specify this header to perform the operation only
            if the resource has been modified since the specified time.
        :keyword ~datetime.datetime if_unmodified_since:
            A DateTime value. Azure expects the date value passed in to be UTC.
            If timezone is included, any non-UTC datetimes will be converted to UTC.
            If a date is passed in without timezone info, it is assumed to be UTC.
            Specify this header to perform the operation only if
            the resource has not been modified since the specified date/time.
        :keyword str if_match:
            An ETag value, or the wildcard character (*). Specify this header to perform
            the operation only if the resource's ETag matches the value specified.
        :keyword str if_none_match:
            An ETag value, or the wildcard character (*). Specify this header
            to perform the operation only if the resource's ETag does not match
            the value specified. Specify the wildcard character (*) to perform
            the operation only if the resource does not exist, and fail the
            operation if it does exist.
        :keyword int timeout:
            The timeout parameter is expressed in seconds.
        :returns: A LeaseClient object.
        :rtype: ~azure.storage.blob.aio.lease_async.LeaseClient

        .. admonition:: Example:

            .. literalinclude:: ../tests/test_blob_samples_common_async.py
                :start-after: [START acquire_lease_on_blob]
                :end-before: [END acquire_lease_on_blob]
                :language: python
                :dedent: 8
                :caption: Acquiring a lease on a blob.
        """
        lease = LeaseClient(self, lease_id=lease_id) # type: ignore
        await lease.acquire(lease_duration=lease_duration, **kwargs)
        return lease

    @distributed_trace_async
    async def set_standard_blob_tier(self, standard_blob_tier, **kwargs):
        # type: (Union[str, StandardBlobTier], Any) -> None
        """This operation sets the tier on a block blob.

        A block blob's tier determines Hot/Cool/Archive storage type.
        This operation does not update the blob's ETag.

        :param standard_blob_tier:
            Indicates the tier to be set on the blob. Options include 'Hot', 'Cool',
            'Archive'. The hot tier is optimized for storing data that is accessed
            frequently. The cool storage tier is optimized for storing data that
            is infrequently accessed and stored for at least a month. The archive
            tier is optimized for storing data that is rarely accessed and stored
            for at least six months with flexible latency requirements.
        :type standard_blob_tier: str or ~azure.storage.blob.StandardBlobTier
        :keyword ~azure.storage.blob.RehydratePriority rehydrate_priority:
            Indicates the priority with which to rehydrate an archived blob
        :keyword int timeout:
            The timeout parameter is expressed in seconds.
        :keyword lease:
            Required if the blob has an active lease. Value can be a LeaseClient object
            or the lease ID as a string.
        :type lease: ~azure.storage.blob.aio.lease_async.LeaseClient or str
        :rtype: None
        """
        access_conditions = get_access_conditions(kwargs.pop('lease', None))
        if standard_blob_tier is None:
            raise ValueError("A StandardBlobTier must be specified")
        try:
            await self._client.blob.set_tier(
                tier=standard_blob_tier,
                timeout=kwargs.pop('timeout', None),
                lease_access_conditions=access_conditions,
                **kwargs)
        except StorageErrorException as error:
            process_storage_error(error)

    @distributed_trace_async
    async def stage_block(
            self, block_id,  # type: str
            data,  # type: Union[Iterable[AnyStr], IO[AnyStr]]
            length=None,  # type: Optional[int]
            **kwargs
        ):
        # type: (...) -> None
        """Creates a new block to be committed as part of a blob.

        :param str block_id: A valid Base64 string value that identifies the
             block. Prior to encoding, the string must be less than or equal to 64
             bytes in size. For a given blob, the length of the value specified for
             the block_id parameter must be the same size for each block.
        :param data: The blob data.
        :param int length: Size of the block.
        :keyword bool validate_content:
            If true, calculates an MD5 hash for each chunk of the blob. The storage
            service checks the hash of the content that has arrived with the hash
            that was sent. This is primarily valuable for detecting bitflips on
            the wire if using http instead of https as https (the default) will
            already validate. Note that this MD5 hash is not stored with the
            blob. Also note that if enabled, the memory-efficient upload algorithm
            will not be used, because computing the MD5 hash requires buffering
            entire blocks, and doing so defeats the purpose of the memory-efficient algorithm.
        :keyword lease:
            Required if the blob has an active lease. Value can be a LeaseClient object
            or the lease ID as a string.
        :type lease: ~azure.storage.blob.aio.lease_async.LeaseClient or str
        :keyword str encoding:
            Defaults to UTF-8.
        :keyword ~azure.storage.blob.CustomerProvidedEncryptionKey cpk:
            Encrypts the data on the service-side with the given key.
            Use of customer-provided keys must be done over HTTPS.
            As the encryption key itself is provided in the request,
            a secure connection must be established to transfer the key.
        :keyword int timeout:
            The timeout parameter is expressed in seconds.
        :rtype: None
        """
        options = self._stage_block_options(
            block_id,
            data,
            length=length,
            **kwargs)
        try:
            await self._client.block_blob.stage_block(**options)
        except StorageErrorException as error:
            process_storage_error(error)

    @distributed_trace_async
    async def stage_block_from_url(
            self, block_id,  # type: str
            source_url,  # type: str
            source_offset=None,  # type: Optional[int]
            source_length=None,  # type: Optional[int]
            source_content_md5=None,  # type: Optional[Union[bytes, bytearray]]
            **kwargs
        ):
        # type: (...) -> None
        """Creates a new block to be committed as part of a blob where
        the contents are read from a URL.

        :param str block_id: A valid Base64 string value that identifies the
             block. Prior to encoding, the string must be less than or equal to 64
             bytes in size. For a given blob, the length of the value specified for
             the block_id parameter must be the same size for each block.
        :param source_url: The URL.
        :param source_offset:
            Start of byte range to use for the block.
            Must be set if source length is provided.
        :param source_length: The size of the block in bytes.
        :param bytearray source_content_md5:
            Specify the md5 calculated for the range of
            bytes that must be read from the copy source.
        :keyword lease:
            Required if the blob has an active lease. Value can be a LeaseClient object
            or the lease ID as a string.
        :type lease: ~azure.storage.blob.aio.lease_async.LeaseClient or str
        :keyword ~azure.storage.blob.CustomerProvidedEncryptionKey cpk:
            Encrypts the data on the service-side with the given key.
            Use of customer-provided keys must be done over HTTPS.
            As the encryption key itself is provided in the request,
            a secure connection must be established to transfer the key.
        :keyword int timeout:
            The timeout parameter is expressed in seconds.
        :rtype: None
        """
        options = self._stage_block_from_url_options(
            block_id,
            source_url,
            source_offset=source_offset,
            source_length=source_length,
            source_content_md5=source_content_md5,
            **kwargs)
        try:
            await self._client.block_blob.stage_block_from_url(**options)
        except StorageErrorException as error:
            process_storage_error(error)

    @distributed_trace_async
    async def get_block_list(self, block_list_type="committed", **kwargs):
        # type: (Optional[str], Any) -> Tuple[List[BlobBlock], List[BlobBlock]]
        """The Get Block List operation retrieves the list of blocks that have
        been uploaded as part of a block blob.

        :param str block_list_type:
            Specifies whether to return the list of committed
            blocks, the list of uncommitted blocks, or both lists together.
            Possible values include: 'committed', 'uncommitted', 'all'
        :keyword lease:
            Required if the blob has an active lease. Value can be a LeaseClient object
            or the lease ID as a string.
        :type lease: ~azure.storage.blob.aio.lease_async.LeaseClient or str
        :keyword int timeout:
            The timeout parameter is expressed in seconds.
        :returns: A tuple of two lists - committed and uncommitted blocks
        :rtype: tuple(list(~azure.storage.blob.BlobBlock), list(~azure.storage.blob.BlobBlock))
        """
        access_conditions = get_access_conditions(kwargs.pop('kease', None))
        try:
            blocks = await self._client.block_blob.get_block_list(
                list_type=block_list_type,
                snapshot=self.snapshot,
                timeout=kwargs.pop('timeout', None),
                lease_access_conditions=access_conditions,
                **kwargs)
        except StorageErrorException as error:
            process_storage_error(error)
        return self._get_block_list_result(blocks)

    @distributed_trace_async
    async def commit_block_list( # type: ignore
            self, block_list,  # type: List[BlobBlock]
            content_settings=None,  # type: Optional[ContentSettings]
            metadata=None,  # type: Optional[Dict[str, str]]
            **kwargs
        ):
        # type: (...) -> Dict[str, Union[str, datetime]]
        """The Commit Block List operation writes a blob by specifying the list of
        block IDs that make up the blob.

        :param list block_list:
            List of Blockblobs.
        :param ~azure.storage.blob.ContentSettings content_settings:
            ContentSettings object used to set blob properties.
        :param metadata:
            Name-value pairs associated with the blob as metadata.
        :type metadata: dict[str, str]
        :keyword lease:
            Required if the blob has an active lease. Value can be a LeaseClient object
            or the lease ID as a string.
        :type lease: ~azure.storage.blob.aio.lease_async.LeaseClient or str
        :keyword bool validate_content:
            If true, calculates an MD5 hash of the page content. The storage
            service checks the hash of the content that has arrived
            with the hash that was sent. This is primarily valuable for detecting
            bitflips on the wire if using http instead of https as https (the default)
            will already validate. Note that this MD5 hash is not stored with the
            blob.
        :keyword ~datetime.datetime if_modified_since:
            A DateTime value. Azure expects the date value passed in to be UTC.
            If timezone is included, any non-UTC datetimes will be converted to UTC.
            If a date is passed in without timezone info, it is assumed to be UTC.
            Specify this header to perform the operation only
            if the resource has been modified since the specified time.
        :keyword ~datetime.datetime if_unmodified_since:
            A DateTime value. Azure expects the date value passed in to be UTC.
            If timezone is included, any non-UTC datetimes will be converted to UTC.
            If a date is passed in without timezone info, it is assumed to be UTC.
            Specify this header to perform the operation only if
            the resource has not been modified since the specified date/time.
        :keyword str if_match:
            An ETag value, or the wildcard character (*). Specify this header to perform
            the operation only if the resource's ETag matches the value specified.
        :keyword str if_none_match:
            An ETag value, or the wildcard character (*). Specify this header
            to perform the operation only if the resource's ETag does not match
            the value specified. Specify the wildcard character (*) to perform
            the operation only if the resource does not exist, and fail the
            operation if it does exist.
        :keyword ~azure.storage.blob.StandardBlobTier standard_blob_tier:
            A standard blob tier value to set the blob to. For this version of the library,
            this is only applicable to block blobs on standard storage accounts.
        :keyword ~azure.storage.blob.CustomerProvidedEncryptionKey cpk:
            Encrypts the data on the service-side with the given key.
            Use of customer-provided keys must be done over HTTPS.
            As the encryption key itself is provided in the request,
            a secure connection must be established to transfer the key.
        :keyword int timeout:
            The timeout parameter is expressed in seconds.
        :returns: Blob-updated property dict (Etag and last modified).
        :rtype: dict(str, Any)
        """
        options = self._commit_block_list_options(
            block_list,
            content_settings=content_settings,
            metadata=metadata,
            **kwargs)
        try:
            return await self._client.block_blob.commit_block_list(**options) # type: ignore
        except StorageErrorException as error:
            process_storage_error(error)

    @distributed_trace_async
    async def set_premium_page_blob_tier(self, premium_page_blob_tier, **kwargs):
        # type: (Union[str, PremiumPageBlobTier], Optional[int], Optional[Union[LeaseClient, str]], **Any) -> None
        """Sets the page blob tiers on the blob. This API is only supported for page blobs on premium accounts.

        :param premium_page_blob_tier:
            A page blob tier value to set the blob to. The tier correlates to the size of the
            blob and number of allowed IOPS. This is only applicable to page blobs on
            premium storage accounts.
        :type premium_page_blob_tier: ~azure.storage.blob.PremiumPageBlobTier
        :keyword int timeout:
            The timeout parameter is expressed in seconds. This method may make
            multiple calls to the Azure service and the timeout will apply to
            each call individually.
        :keyword lease:
            Required if the blob has an active lease. Value can be a LeaseClient object
            or the lease ID as a string.
        :type lease: ~azure.storage.blob.aio.lease_async.LeaseClient or str
        :rtype: None
        """
        access_conditions = get_access_conditions(kwargs.pop('lease', None))
        if premium_page_blob_tier is None:
            raise ValueError("A PremiumPageBlobTiermust be specified")
        try:
            await self._client.blob.set_tier(
                tier=premium_page_blob_tier,
                timeout=kwargs.pop('timeout', None),
                lease_access_conditions=access_conditions,
                **kwargs)
        except StorageErrorException as error:
            process_storage_error(error)

    @distributed_trace_async
    async def get_page_ranges( # type: ignore
            self, offset=None, # type: Optional[int]
            length=None, # type: Optional[int]
            previous_snapshot_diff=None,  # type: Optional[Union[str, Dict[str, Any]]]
            **kwargs
        ):
        # type: (...) -> List[dict[str, int]]
        """Returns the list of valid page ranges for a Page Blob or snapshot
        of a page blob.

        :param int offset:
            Start of byte range to use for downloading a section of the blob.
            Must be set if length is provided.
            Pages must be aligned with 512-byte boundaries, the start offset
            must be a modulus of 512 and the length  must be a modulus of
            512.
        :param int length:
            Number of bytes to use for getting valid page ranges.
            If length is given, offset must be provided.
            Pages must be aligned with 512-byte boundaries, the start offset
            must be a modulus of 512 and the length  must be a modulus of
            512.
        :param str previous_snapshot_diff:
            The snapshot diff parameter that contains an opaque DateTime value that
            specifies a previous blob snapshot to be compared
            against a more recent snapshot or the current blob.
        :keyword ~datetime.datetime if_modified_since:
            A DateTime value. Azure expects the date value passed in to be UTC.
            If timezone is included, any non-UTC datetimes will be converted to UTC.
            If a date is passed in without timezone info, it is assumed to be UTC.
            Specify this header to perform the operation only
            if the resource has been modified since the specified time.
        :keyword ~datetime.datetime if_unmodified_since:
            A DateTime value. Azure expects the date value passed in to be UTC.
            If timezone is included, any non-UTC datetimes will be converted to UTC.
            If a date is passed in without timezone info, it is assumed to be UTC.
            Specify this header to perform the operation only if
            the resource has not been modified since the specified date/time.
        :keyword str if_match:
            An ETag value, or the wildcard character (*). Specify this header to perform
            the operation only if the resource's ETag matches the value specified.
        :keyword str if_none_match:
            An ETag value, or the wildcard character (*). Specify this header
            to perform the operation only if the resource's ETag does not match
            the value specified. Specify the wildcard character (*) to perform
            the operation only if the resource does not exist, and fail the
            operation if it does exist.
        :keyword int timeout:
            The timeout parameter is expressed in seconds.
        :keyword lease:
            Required if the blob has an active lease. Value can be a LeaseClient object
            or the lease ID as a string.
        :type lease: ~azure.storage.blob.aio.lease_async.LeaseClient or str
        :returns:
            A tuple of two lists of page ranges as dictionaries with 'start' and 'end' keys.
            The first element are filled page ranges, the 2nd element is cleared page ranges.
        :rtype: tuple(list(dict(str, str), list(dict(str, str))
        """
        options = self._get_page_ranges_options(
            offset=offset,
            length=length,
            previous_snapshot_diff=previous_snapshot_diff,
            **kwargs)
        try:
            if previous_snapshot_diff:
                ranges = await self._client.page_blob.get_page_ranges_diff(**options)
            else:
                ranges = await self._client.page_blob.get_page_ranges(**options)
        except StorageErrorException as error:
            process_storage_error(error)
        return get_page_ranges_result(ranges)

    @distributed_trace_async
    async def set_sequence_number( # type: ignore
            self, sequence_number_action,  # type: Union[str, SequenceNumberAction]
            sequence_number=None,  # type: Optional[str]
            **kwargs
        ):
        # type: (...) -> Dict[str, Union[str, datetime]]
        """Sets the blob sequence number.

        :param str sequence_number_action:
            This property indicates how the service should modify the blob's sequence
            number. See :class:`~azure.storage.blob.SequenceNumberAction` for more information.
        :param str sequence_number:
            This property sets the blob's sequence number. The sequence number is a
            user-controlled property that you can use to track requests and manage
            concurrency issues.
        :keyword lease:
            Required if the blob has an active lease. Value can be a LeaseClient object
            or the lease ID as a string.
        :type lease: ~azure.storage.blob.aio.lease_async.LeaseClient or str
        :keyword ~datetime.datetime if_modified_since:
            A DateTime value. Azure expects the date value passed in to be UTC.
            If timezone is included, any non-UTC datetimes will be converted to UTC.
            If a date is passed in without timezone info, it is assumed to be UTC.
            Specify this header to perform the operation only
            if the resource has been modified since the specified time.
        :keyword ~datetime.datetime if_unmodified_since:
            A DateTime value. Azure expects the date value passed in to be UTC.
            If timezone is included, any non-UTC datetimes will be converted to UTC.
            If a date is passed in without timezone info, it is assumed to be UTC.
            Specify this header to perform the operation only if
            the resource has not been modified since the specified date/time.
        :keyword str if_match:
            An ETag value, or the wildcard character (*). Specify this header to perform
            the operation only if the resource's ETag matches the value specified.
        :keyword str if_none_match:
            An ETag value, or the wildcard character (*). Specify this header
            to perform the operation only if the resource's ETag does not match
            the value specified. Specify the wildcard character (*) to perform
            the operation only if the resource does not exist, and fail the
            operation if it does exist.
        :keyword int timeout:
            The timeout parameter is expressed in seconds.
        :returns: Blob-updated property dict (Etag and last modified).
        :rtype: dict(str, Any)
        """
        options = self._set_sequence_number_options(
            sequence_number_action, sequence_number=sequence_number, **kwargs)
        try:
            return await self._client.page_blob.update_sequence_number(**options) # type: ignore
        except StorageErrorException as error:
            process_storage_error(error)

    @distributed_trace_async
    async def resize_blob(self, size, **kwargs):
        # type: (int, Any) -> Dict[str, Union[str, datetime]]
        """Resizes a page blob to the specified size.

        If the specified value is less than the current size of the blob,
        then all pages above the specified value are cleared.

        :param int size:
            Size to resize blob to.
        :keyword lease:
            Required if the blob has an active lease. Value can be a LeaseClient object
            or the lease ID as a string.
        :type lease: ~azure.storage.blob.aio.lease_async.LeaseClient or str
        :keyword ~datetime.datetime if_modified_since:
            A DateTime value. Azure expects the date value passed in to be UTC.
            If timezone is included, any non-UTC datetimes will be converted to UTC.
            If a date is passed in without timezone info, it is assumed to be UTC.
            Specify this header to perform the operation only
            if the resource has been modified since the specified time.
        :keyword ~datetime.datetime if_unmodified_since:
            A DateTime value. Azure expects the date value passed in to be UTC.
            If timezone is included, any non-UTC datetimes will be converted to UTC.
            If a date is passed in without timezone info, it is assumed to be UTC.
            Specify this header to perform the operation only if
            the resource has not been modified since the specified date/time.
        :keyword str if_match:
            An ETag value, or the wildcard character (*). Specify this header to perform
            the operation only if the resource's ETag matches the value specified.
        :keyword str if_none_match:
            An ETag value, or the wildcard character (*). Specify this header
            to perform the operation only if the resource's ETag does not match
            the value specified. Specify the wildcard character (*) to perform
            the operation only if the resource does not exist, and fail the
            operation if it does exist.
        :keyword ~azure.storage.blob.PremiumPageBlobTier premium_page_blob_tier:
            A page blob tier value to set the blob to. The tier correlates to the size of the
            blob and number of allowed IOPS. This is only applicable to page blobs on
            premium storage accounts.
        :keyword int timeout:
            The timeout parameter is expressed in seconds.
        :returns: Blob-updated property dict (Etag and last modified).
        :rtype: dict(str, Any)
        """
        options = self._resize_blob_options(size, **kwargs)
        try:
            return await self._client.page_blob.resize(**options) # type: ignore
        except StorageErrorException as error:
            process_storage_error(error)

    @distributed_trace_async
    async def upload_page( # type: ignore
            self, page,  # type: bytes
            offset,  # type: int
            length,  # type: int
            **kwargs
        ):
        # type: (...) -> Dict[str, Union[str, datetime]]
        """The Upload Pages operation writes a range of pages to a page blob.

        :param bytes page:
            Content of the page.
        :param int offset:
            Start of byte range to use for downloading a section of the blob.
            Must be set if length is provided.
            Pages must be aligned with 512-byte boundaries, the start offset
            must be a modulus of 512 and the length  must be a modulus of
            512.
        :param int length:
            Number of bytes to use for writing to a section of the blob.
            Pages must be aligned with 512-byte boundaries, the start offset
            must be a modulus of 512 and the length must be a modulus of
            512.
        :keyword lease:
            Required if the blob has an active lease. Value can be a LeaseClient object
            or the lease ID as a string.
        :type lease: ~azure.storage.blob.aio.lease_async.LeaseClient or str
        :keyword bool validate_content:
            If true, calculates an MD5 hash of the page content. The storage
            service checks the hash of the content that has arrived
            with the hash that was sent. This is primarily valuable for detecting
            bitflips on the wire if using http instead of https as https (the default)
            will already validate. Note that this MD5 hash is not stored with the
            blob.
        :keyword int if_sequence_number_lte:
            If the blob's sequence number is less than or equal to
            the specified value, the request proceeds; otherwise it fails.
        :keyword int if_sequence_number_lt:
            If the blob's sequence number is less than the specified
            value, the request proceeds; otherwise it fails.
        :keyword int if_sequence_number_eq:
            If the blob's sequence number is equal to the specified
            value, the request proceeds; otherwise it fails.
        :keyword ~datetime.datetime if_modified_since:
            A DateTime value. Azure expects the date value passed in to be UTC.
            If timezone is included, any non-UTC datetimes will be converted to UTC.
            If a date is passed in without timezone info, it is assumed to be UTC.
            Specify this header to perform the operation only
            if the resource has been modified since the specified time.
        :keyword ~datetime.datetime if_unmodified_since:
            A DateTime value. Azure expects the date value passed in to be UTC.
            If timezone is included, any non-UTC datetimes will be converted to UTC.
            If a date is passed in without timezone info, it is assumed to be UTC.
            Specify this header to perform the operation only if
            the resource has not been modified since the specified date/time.
        :keyword str if_match:
            An ETag value, or the wildcard character (*). Specify an ETag value for this conditional
            header to write the page only if the blob's ETag value matches the
            value specified. If the values do not match, the Blob service fails.
        :keyword str if_none_match:
            An ETag value, or the wildcard character (*). Specify an ETag value for this conditional
            header to write the page only if the blob's ETag value does not
            match the value specified. If the values are identical, the Blob
            service fails.
        :keyword ~azure.storage.blob.CustomerProvidedEncryptionKey cpk:
            Encrypts the data on the service-side with the given key.
            Use of customer-provided keys must be done over HTTPS.
            As the encryption key itself is provided in the request,
            a secure connection must be established to transfer the key.
        :keyword str encoding:
            Defaults to UTF-8.
        :keyword int timeout:
            The timeout parameter is expressed in seconds.
        :returns: Blob-updated property dict (Etag and last modified).
        :rtype: dict(str, Any)
        """
        options = self._upload_page_options(
            page=page,
            offset=offset,
            length=length,
            **kwargs)
        try:
            return await self._client.page_blob.upload_pages(**options) # type: ignore
        except StorageErrorException as error:
            process_storage_error(error)

    @distributed_trace_async
    async def upload_pages_from_url(self, source_url,  # type: str
                                    offset,  # type: int
                                    length,  # type: int
                                    source_offset,  # type: int
                                    **kwargs
                                    ):
        # type: (...) -> Dict[str, Any]
        """
        Updates a range of pages to a page blob where the contents are read from a URL.

        :param str source_url:
            The URL of the source data. It can point to any Azure Blob or File, that is either public or has a
            shared access signature attached.
        :param int offset:
            Start of byte range to use for downloading a section of the blob.
            Must be set if length is provided.
        :param int length:
            Number of bytes to use for writing to a section of the blob.
            Pages must be aligned with 512-byte boundaries, the start offset
            must be a modulus of 512 and the length must be a modulus of
            512.
        :param int source_offset:
            This indicates the start of the range of bytes(inclusive) that has to be taken from the copy source.
            The service will read the same number of bytes as the destination range (length-offset).
        :keyword bytes source_content_md5:
            If given, the service will calculate the MD5 hash of the block content and compare against this value.
        :keyword ~datetime.datetime source_if_modified_since:
            A DateTime value. Azure expects the date value passed in to be UTC.
            If timezone is included, any non-UTC datetimes will be converted to UTC.
            If a date is passed in without timezone info, it is assumed to be UTC.
            Specify this header to perform the operation only
            if the source resource has been modified since the specified time.
        :keyword ~datetime.datetime source_if_unmodified_since:
            A DateTime value. Azure expects the date value passed in to be UTC.
            If timezone is included, any non-UTC datetimes will be converted to UTC.
            If a date is passed in without timezone info, it is assumed to be UTC.
            Specify this header to perform the operation only if
            the source resource has not been modified since the specified date/time.
        :keyword str source_if_match:
            An ETag value, or the wildcard character (*). Specify this header to perform
            the operation only if the source resource's ETag matches the value specified.
        :keyword str source_if_none_match:
            An ETag value, or the wildcard character (*). Specify this header
            to perform the operation only if the source resource's ETag does not match
            the value specified. Specify the wildcard character (*) to perform
            the operation only if the source resource does not exist, and fail the
            operation if it does exist.
        :keyword str lease:
            Required if the blob has an active lease.
        :keyword int if_sequence_number_lte:
            If the blob's sequence number is less than or equal to
            the specified value, the request proceeds; otherwise it fails.
        :keyword int if_sequence_number_lt:
            If the blob's sequence number is less than the specified
            value, the request proceeds; otherwise it fails.
        :keyword int if_sequence_number_eq:
            If the blob's sequence number is equal to the specified
            value, the request proceeds; otherwise it fails.
        :keyword ~datetime.datetime if_modified_since:
            A DateTime value. Azure expects the date value passed in to be UTC.
            If timezone is included, any non-UTC datetimes will be converted to UTC.
            If a date is passed in without timezone info, it is assumed to be UTC.
            Specify this header to perform the operation only
            if the resource has been modified since the specified time.
        :keyword ~datetime.datetime if_unmodified_since:
            A DateTime value. Azure expects the date value passed in to be UTC.
            If timezone is included, any non-UTC datetimes will be converted to UTC.
            If a date is passed in without timezone info, it is assumed to be UTC.
            Specify this header to perform the operation only if
            the resource has not been modified since the specified date/time.
        :keyword str if_match:
            An ETag value, or the wildcard character (*). Specify this header to perform
            the operation only if the resource's ETag matches the value specified.
        :keyword str if_none_match:
            An ETag value, or the wildcard character (*). Specify this header
            to perform the operation only if the resource's ETag does not match
            the value specified. Specify the wildcard character (*) to perform
            the operation only if the resource does not exist, and fail the
            operation if it does exist.
        :keyword ~azure.storage.blob.CustomerProvidedEncryptionKey cpk:
            Encrypts the data on the service-side with the given key.
            Use of customer-provided keys must be done over HTTPS.
            As the encryption key itself is provided in the request,
            a secure connection must be established to transfer the key.
        :keyword int timeout:
            The timeout parameter is expressed in seconds.
        """

        options = self._upload_pages_from_url_options(
            source_url=source_url,
            offset=offset,
            length=length,
            source_offset=source_offset,
            **kwargs
        )
        try:
            return await self._client.page_blob.upload_pages_from_url(**options)  # type: ignore
        except StorageErrorException as error:
            process_storage_error(error)

    @distributed_trace_async
    async def clear_page(self, offset, length, **kwargs):
        # type: (int, int) -> Dict[str, Union[str, datetime]]
        """Clears a range of pages.

        :param int offset:
            Start of byte range to use for downloading a section of the blob.
            Must be set if length is provided.
            Pages must be aligned with 512-byte boundaries, the start offset
            must be a modulus of 512.
        :param int length:
            Number of bytes to use for writing to a section of the blob.
            Pages must be aligned with 512-byte boundaries, the start offset
            must be a modulus of 512 and the length must be a modulus of
            512.
        :keyword lease:
            Required if the blob has an active lease. Value can be a LeaseClient object
            or the lease ID as a string.
        :type lease: ~azure.storage.blob.aio.lease_async.LeaseClient or str
        :keyword int if_sequence_number_lte:
            If the blob's sequence number is less than or equal to
            the specified value, the request proceeds; otherwise it fails.
        :keyword int if_sequence_number_lt:
            If the blob's sequence number is less than the specified
            value, the request proceeds; otherwise it fails.
        :keyword int if_sequence_number_eq:
            If the blob's sequence number is equal to the specified
            value, the request proceeds; otherwise it fails.
        :keyword ~datetime.datetime if_modified_since:
            A DateTime value. Azure expects the date value passed in to be UTC.
            If timezone is included, any non-UTC datetimes will be converted to UTC.
            If a date is passed in without timezone info, it is assumed to be UTC.
            Specify this header to perform the operation only
            if the resource has been modified since the specified time.
        :keyword ~datetime.datetime if_unmodified_since:
            A DateTime value. Azure expects the date value passed in to be UTC.
            If timezone is included, any non-UTC datetimes will be converted to UTC.
            If a date is passed in without timezone info, it is assumed to be UTC.
            Specify this header to perform the operation only if
            the resource has not been modified since the specified date/time.
        :keyword str if_match:
            An ETag value, or the wildcard character (*). Specify an ETag value for this conditional
            header to write the page only if the blob's ETag value matches the
            value specified. If the values do not match, the Blob service fails.
        :keyword str if_none_match:
            An ETag value, or the wildcard character (*). Specify an ETag value for this conditional
            header to write the page only if the blob's ETag value does not
            match the value specified. If the values are identical, the Blob
            service fails.
        :keyword ~azure.storage.blob.PremiumPageBlobTier premium_page_blob_tier:
            A page blob tier value to set the blob to. The tier correlates to the size of the
            blob and number of allowed IOPS. This is only applicable to page blobs on
            premium storage accounts.
        :keyword int timeout:
            The timeout parameter is expressed in seconds.
        :returns: Blob-updated property dict (Etag and last modified).
        :rtype: dict(str, Any)
        """
        options = self._clear_page_options(offset, length, **kwargs)
        try:
            return await self._client.page_blob.clear_pages(**options)  # type: ignore
        except StorageErrorException as error:
            process_storage_error(error)

    @distributed_trace_async
    async def append_block( # type: ignore
            self, data,  # type: Union[AnyStr, Iterable[AnyStr], IO[AnyStr]]
            length=None,  # type: Optional[int]
            **kwargs
        ):
        # type: (...) -> Dict[str, Union[str, datetime, int]]
        """Commits a new block of data to the end of the existing append blob.

        :param data:
            Content of the block.
        :param int length:
            Size of the block in bytes.
        :keyword bool validate_content:
            If true, calculates an MD5 hash of the block content. The storage
            service checks the hash of the content that has arrived
            with the hash that was sent. This is primarily valuable for detecting
            bitflips on the wire if using http instead of https as https (the default)
            will already validate. Note that this MD5 hash is not stored with the
            blob.
        :keyword int maxsize_condition:
            Optional conditional header. The max length in bytes permitted for
            the append blob. If the Append Block operation would cause the blob
            to exceed that limit or if the blob size is already greater than the
            value specified in this header, the request will fail with
            MaxBlobSizeConditionNotMet error (HTTP status code 412 - Precondition Failed).
        :keyword int appendpos_condition:
            Optional conditional header, used only for the Append Block operation.
            A number indicating the byte offset to compare. Append Block will
            succeed only if the append position is equal to this number. If it
            is not, the request will fail with the AppendPositionConditionNotMet error
            (HTTP status code 412 - Precondition Failed).
        :keyword lease:
            Required if the blob has an active lease. Value can be a LeaseClient object
            or the lease ID as a string.
        :type lease: ~azure.storage.blob.aio.lease_async.LeaseClient or str
        :keyword ~datetime.datetime if_modified_since:
            A DateTime value. Azure expects the date value passed in to be UTC.
            If timezone is included, any non-UTC datetimes will be converted to UTC.
            If a date is passed in without timezone info, it is assumed to be UTC.
            Specify this header to perform the operation only
            if the resource has been modified since the specified time.
        :keyword ~datetime.datetime if_unmodified_since:
            A DateTime value. Azure expects the date value passed in to be UTC.
            If timezone is included, any non-UTC datetimes will be converted to UTC.
            If a date is passed in without timezone info, it is assumed to be UTC.
            Specify this header to perform the operation only if
            the resource has not been modified since the specified date/time.
        :keyword str if_match:
            An ETag value, or the wildcard character (*). Specify this header to perform
            the operation only if the resource's ETag matches the value specified.
        :keyword str if_none_match:
            An ETag value, or the wildcard character (*). Specify this header
            to perform the operation only if the resource's ETag does not match
            the value specified. Specify the wildcard character (*) to perform
            the operation only if the resource does not exist, and fail the
            operation if it does exist.
        :keyword str encoding:
            Defaults to UTF-8.
        :keyword ~azure.storage.blob.CustomerProvidedEncryptionKey cpk:
            Encrypts the data on the service-side with the given key.
            Use of customer-provided keys must be done over HTTPS.
            As the encryption key itself is provided in the request,
            a secure connection must be established to transfer the key.
        :keyword int timeout:
            The timeout parameter is expressed in seconds.
        :returns: Blob-updated property dict (Etag, last modified, append offset, committed block count).
        :rtype: dict(str, Any)
        """
        options = self._append_block_options(
            data,
            length=length,
            **kwargs
        )
        try:
            return await self._client.append_blob.append_block(**options)  # type: ignore
        except StorageErrorException as error:
            process_storage_error(error)

    @distributed_trace_async()
    async def append_block_from_url(self, copy_source_url,  # type: str
                                    source_offset=None,  # type Optional[int]
                                    source_length=None,  # type Optional[int]
                                    **kwargs):
        # type: (...) -> Dict[str, Union[str, datetime, int]]
        """
        Creates a new block to be committed as part of a blob, where the contents are read from a source url.

        :param str copy_source_url:
            The URL of the source data. It can point to any Azure Blob or File, that is either public or has a
            shared access signature attached.
        :param int source_offset:
            This indicates the start of the range of bytes(inclusive) that has to be taken from the copy source.
        :param int source_length:
            This indicates the end of the range of bytes that has to be taken from the copy source.
        :param bytearray source_content_md5:
            If given, the service will calculate the MD5 hash of the block content and compare against this value.
        :keyword int maxsize_condition:
            Optional conditional header. The max length in bytes permitted for
            the append blob. If the Append Block operation would cause the blob
            to exceed that limit or if the blob size is already greater than the
            value specified in this header, the request will fail with
            MaxBlobSizeConditionNotMet error (HTTP status code 412 - Precondition Failed).
        :keyword int appendpos_condition:
            Optional conditional header, used only for the Append Block operation.
            A number indicating the byte offset to compare. Append Block will
            succeed only if the append position is equal to this number. If it
            is not, the request will fail with the
            AppendPositionConditionNotMet error
            (HTTP status code 412 - Precondition Failed).
        :keyword ~azure.storage.blob.lease.LeaseClient or str lease:
            Required if the blob has an active lease. Value can be a LeaseClient object
            or the lease ID as a string.
        :keyword ~datetime.datetime if_modified_since:
            A DateTime value. Azure expects the date value passed in to be UTC.
            If timezone is included, any non-UTC datetimes will be converted to UTC.
            If a date is passed in without timezone info, it is assumed to be UTC.
            Specify this header to perform the operation only
            if the resource has been modified since the specified time.
        :keyword ~datetime.datetime if_unmodified_since:
            A DateTime value. Azure expects the date value passed in to be UTC.
            If timezone is included, any non-UTC datetimes will be converted to UTC.
            If a date is passed in without timezone info, it is assumed to be UTC.
            Specify this header to perform the operation only if
            the resource has not been modified since the specified date/time.
        :keyword str if_match:
            An ETag value, or the wildcard character (*). Specify this header to perform
            the operation only if the resource's ETag matches the value specified.
        :keyword str if_none_match:
            An ETag value, or the wildcard character (*). Specify this header
            to perform the operation only if the resource's ETag does not match
            the value specified. Specify the wildcard character (*) to perform
            the operation only if the resource does not exist, and fail the
            operation if it does exist.
        :keyword ~datetime.datetime source_if_modified_since:
            A DateTime value. Azure expects the date value passed in to be UTC.
            If timezone is included, any non-UTC datetimes will be converted to UTC.
            If a date is passed in without timezone info, it is assumed to be UTC.
            Specify this header to perform the operation only
            if the source resource has been modified since the specified time.
        :keyword ~datetime.datetime source_if_unmodified_since:
            A DateTime value. Azure expects the date value passed in to be UTC.
            If timezone is included, any non-UTC datetimes will be converted to UTC.
            If a date is passed in without timezone info, it is assumed to be UTC.
            Specify this header to perform the operation only if
            the source resource has not been modified since the specified date/time.
        :keyword str source_if_match:
            An ETag value, or the wildcard character (*). Specify this header to perform
            the operation only if the source resource's ETag matches the value specified.
        :keyword str source_if_none_match:
            An ETag value, or the wildcard character (*). Specify this header
            to perform the operation only if the source resource's ETag does not match
            the value specified. Specify the wildcard character (*) to perform
            the operation only if the source resource does not exist, and fail the
            operation if it does exist.
        :keyword ~azure.storage.blob.CustomerProvidedEncryptionKey cpk:

            Encrypts the data on the service-side with the given key.
            Use of customer-provided keys must be done over HTTPS.
            As the encryption key itself is provided in the request,
            a secure connection must be established to transfer the key.
        :keyword int timeout:
            The timeout parameter is expressed in seconds.
        """
        options = self._append_block_from_url_options(
            copy_source_url,
            source_offset=source_offset,
            source_length=source_length,
            **kwargs
        )
        try:
            return await self._client.append_blob.append_block_from_url(**options)  # type: ignore
        except StorageErrorException as error:
            process_storage_error(error)<|MERGE_RESOLUTION|>--- conflicted
+++ resolved
@@ -893,13 +893,8 @@
             The lease ID specified for this header must match the lease ID of the
             destination blob. If the request does not include the lease ID or it is not
             valid, the operation fails with status code 412 (Precondition Failed).
-<<<<<<< HEAD
-        :type destination_lease: ~azure.storage.blob.aio.lease_async.LeaseClient or str
-        :param source_lease:
-=======
         :type destination_lease: ~azure.storage.blob.aio.lease_async..LeaseClient or str
         :keyword source_lease:
->>>>>>> bf921ad4
             Specify this to perform the Copy Blob operation only if
             the lease ID given matches the active lease ID of the source blob.
         :type source_lease: ~azure.storage.blob.aio.lease_async.LeaseClient or str
