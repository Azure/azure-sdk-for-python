--- conflicted
+++ resolved
@@ -165,15 +165,11 @@
         Marks the specified container for deletion. The container and any blobs
         contained within it are later deleted during garbage collection.
 
-<<<<<<< HEAD
         :keyword lease:
-=======
-        :keyword ~azure.storage.blob.aio.BlobLeaseClient lease:
->>>>>>> 39a04d08
             If specified, delete_container only succeeds if the
             container's lease is active and matches this ID.
             Required if the container has an active lease.
-        :paramtype lease: ~azure.storage.blob.aio.LeaseClient or str
+        :paramtype lease: ~azure.storage.blob.aio.BlobLeaseClient or str
         :keyword ~datetime.datetime if_modified_since:
             A DateTime value. Azure expects the date value passed in to be UTC.
             If timezone is included, any non-UTC datetimes will be converted to UTC.
@@ -295,14 +291,10 @@
         """Returns all user-defined metadata and system properties for the specified
         container. The data returned does not include the container's list of blobs.
 
-<<<<<<< HEAD
         :keyword lease:
-=======
-        :keyword ~azure.storage.blob.aio.BlobLeaseClient lease:
->>>>>>> 39a04d08
             If specified, get_container_properties only succeeds if the
             container's lease is active and matches this ID.
-        :paramtype lease: ~azure.storage.blob.aio.LeaseClient or str
+        :paramtype lease: ~azure.storage.blob.aio.BlobLeaseClient or str
         :keyword int timeout:
             The timeout parameter is expressed in seconds.
         :return: Properties for the specified container within a container object.
@@ -349,7 +341,7 @@
         :keyword lease:
             If specified, set_container_metadata only succeeds if the
             container's lease is active and matches this ID.
-        :paramtype lease: ~azure.storage.blob.aio.LeaseClient or str
+        :paramtype lease: ~azure.storage.blob.aio.BlobLeaseClient or str
         :keyword ~datetime.datetime if_modified_since:
             A DateTime value. Azure expects the date value passed in to be UTC.
             If timezone is included, any non-UTC datetimes will be converted to UTC.
@@ -395,7 +387,7 @@
         :keyword lease:
             If specified, get_container_access_policy only succeeds if the
             container's lease is active and matches this ID.
-        :paramtype lease: ~azure.storage.blob.aio.LeaseClient or str
+        :paramtype lease: ~azure.storage.blob.aio.BlobLeaseClient or str
         :keyword int timeout:
             The timeout parameter is expressed in seconds.
         :returns: Access policy information in a dict.
@@ -446,11 +438,7 @@
         :keyword lease:
             Required if the container has an active lease. Value can be a BlobLeaseClient object
             or the lease ID as a string.
-<<<<<<< HEAD
-        :paramtype lease: ~azure.storage.blob.aio.LeaseClient or str
-=======
-        :type lease: ~azure.storage.blob.aio.BlobLeaseClient or str
->>>>>>> 39a04d08
+        :paramtype lease: ~azure.storage.blob.aio.BlobLeaseClient or str
         :keyword ~datetime.datetime if_modified_since:
             A datetime value. Azure expects the date value passed in to be UTC.
             If timezone is included, any non-UTC datetimes will be converted to UTC.
@@ -639,11 +627,7 @@
         :keyword lease:
             Required if the container has an active lease. Value can be a BlobLeaseClient object
             or the lease ID as a string.
-<<<<<<< HEAD
-        :paramtype lease: ~azure.storage.blob.aio.LeaseClient or str
-=======
-        :type lease: ~azure.storage.blob.aio.BlobLeaseClient or str
->>>>>>> 39a04d08
+        :paramtype lease: ~azure.storage.blob.aio.BlobLeaseClient or str
         :keyword ~datetime.datetime if_modified_since:
             A DateTime value. Azure expects the date value passed in to be UTC.
             If timezone is included, any non-UTC datetimes will be converted to UTC.
@@ -745,11 +729,7 @@
         :keyword lease:
             Required if the blob has an active lease. Value can be a Lease object
             or the lease ID as a string.
-<<<<<<< HEAD
-        :paramtype lease: ~azure.storage.blob.aio.LeaseClient or str
-=======
-        :type lease: ~azure.storage.blob.aio.BlobLeaseClient or str
->>>>>>> 39a04d08
+        :paramtype lease: ~azure.storage.blob.aio.BlobLeaseClient or str
         :keyword ~datetime.datetime if_modified_since:
             A DateTime value. Azure expects the date value passed in to be UTC.
             If timezone is included, any non-UTC datetimes will be converted to UTC.
@@ -805,15 +785,9 @@
              - "only": Deletes only the blobs snapshots.
              - "include": Deletes the blob along with all snapshots.
         :param lease:
-<<<<<<< HEAD
-            Required if a blob has an active lease. Value can be a Lease object
-            or the lease ID as a string.
-        :type lease: ~azure.storage.blob.aio.LeaseClient or str
-=======
-            Required if the blob has an active lease. Value can be a BlobLeaseClient object
+            Required if a blob has an active lease. Value can be a BlobLeaseClient object
             or the lease ID as a string.
         :type lease: ~azure.storage.blob.aio.BlobLeaseClient or str
->>>>>>> 39a04d08
         :keyword ~datetime.datetime if_modified_since:
             A DateTime value. Azure expects the date value passed in to be UTC.
             If timezone is included, any non-UTC datetimes will be converted to UTC.
@@ -894,11 +868,7 @@
         :keyword lease:
             Required if the blob has an active lease. Value can be a BlobLeaseClient object
             or the lease ID as a string.
-<<<<<<< HEAD
-        :paramtype lease: ~azure.storage.blob.aio.LeaseClient or str
-=======
-        :type lease: ~azure.storage.blob.aio.BlobLeaseClient or str
->>>>>>> 39a04d08
+        :paramtype lease: ~azure.storage.blob.aio.BlobLeaseClient or str
         :keyword bool raise_on_any_failure:
             This is a boolean param which defaults to True. When this is set, an exception
             is raised even if there is a single operation failure. For optimal performance,
@@ -955,11 +925,7 @@
         :keyword lease:
             Required if the blob has an active lease. Value can be a BlobLeaseClient object
             or the lease ID as a string.
-<<<<<<< HEAD
-        :paramtype lease: ~azure.storage.blob.aio.LeaseClient or str
-=======
-        :type lease: ~azure.storage.blob.aio.BlobLeaseClient or str
->>>>>>> 39a04d08
+        :paramtype lease: ~azure.storage.blob.aio.BlobLeaseClient or str
         :keyword bool raise_on_any_failure:
             This is a boolean param which defaults to True. When this is set, an exception
             is raised even if there is a single operation failure. For optimal performance,
