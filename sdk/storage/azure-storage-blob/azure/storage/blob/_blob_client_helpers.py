# -------------------------------------------------------------------------
# Copyright (c) Microsoft Corporation. All rights reserved.
# Licensed under the MIT License. See License.txt in the project root for
# license information.
# --------------------------------------------------------------------------
# pylint: disable=too-many-lines

from io import BytesIO
from typing import (
    Any, AnyStr, AsyncGenerator, AsyncIterable, cast,
    Dict, IO, Iterable, List, Optional, Tuple, Union,
    TYPE_CHECKING
)
from urllib.parse import quote, unquote, urlparse

from ._deserialize import deserialize_blob_stream
from ._encryption import modify_user_agent_for_encryption, _ERROR_UNSUPPORTED_METHOD_FOR_ENCRYPTION
from ._generated.models import (
    AppendPositionAccessConditions,
    BlobHTTPHeaders,
    BlockList,
    BlockLookupList,
    CpkInfo,
    DeleteSnapshotsOptionType,
    QueryRequest,
    SequenceNumberAccessConditions
)
from ._models import (
    BlobBlock,
    BlobProperties,
    BlobType,
    DelimitedJsonDialect,
    DelimitedTextDialect,
    PremiumPageBlobTier,
    QuickQueryDialect
)
from ._serialize import (
    get_access_conditions,
    get_cpk_scope_info,
    get_modify_conditions,
    get_source_conditions,
    serialize_blob_tags_header,
    serialize_blob_tags,
    serialize_query_format
)
from ._shared import encode_base64
from ._shared.base_client import parse_query
from ._shared.request_handlers import (
    add_metadata_headers,
    get_length,
    read_length,
    validate_and_format_range_headers
)
from ._shared.response_handlers import return_headers_and_deserialized, return_response_headers
from ._shared.uploads import IterStreamer, prepare_upload_data
from ._shared.uploads_async import AsyncIterStreamer
from ._shared.validation import (
    calculate_md5,
    calculate_crc64_bytes,
    ChecksumAlgorithm,
    parse_validation_option,
    SM_HEADER_V1_CRC64
)
from ._upload_helpers import _any_conditions

if TYPE_CHECKING:
    from urllib.parse import ParseResult
    from ._generated import AzureBlobStorage
    from ._models import ContentSettings
    from ._shared.models import StorageConfiguration


def _parse_url(
    account_url: str,
    container_name: str,
    blob_name: str
) -> Tuple["ParseResult", Optional[str], Optional[str]]:
    try:
        if not account_url.lower().startswith('http'):
            account_url = "https://" + account_url
    except AttributeError as exc:
        raise ValueError("Account URL must be a string.") from exc
    parsed_url = urlparse(account_url.rstrip('/'))

    if not (container_name and blob_name):
        raise ValueError("Please specify a container name and blob name.")
    if not parsed_url.netloc:
        raise ValueError(f"Invalid URL: {account_url}")

    path_snapshot, sas_token = parse_query(parsed_url.query)

    return parsed_url, sas_token, path_snapshot

def _format_url(container_name: Union[bytes, str], scheme: str, blob_name: str, query_str: str, hostname: str) -> str:
    if isinstance(container_name, str):
        container_name = container_name.encode('UTF-8')
    return f"{scheme}://{hostname}/{quote(container_name)}/{quote(blob_name, safe='~/')}{query_str}"

def _encode_source_url(source_url: str) -> str:
    parsed_source_url = urlparse(source_url)
    source_scheme = parsed_source_url.scheme
    source_hostname = parsed_source_url.netloc.rstrip('/')
    source_path = unquote(parsed_source_url.path)
    source_query = parsed_source_url.query
    result = [f"{source_scheme}://{source_hostname}{quote(source_path, safe='~/')}"]
    if source_query:
        result.append(source_query)
    return '?'.join(result)

def _upload_blob_options(  # pylint:disable=too-many-statements
    data: Union[bytes, str, Iterable[AnyStr], AsyncIterable[AnyStr], IO[bytes]],
    blob_type: Union[str, BlobType],
    length: Optional[int],
    metadata: Optional[Dict[str, str]],
    encryption_options: Dict[str, Any],
    validate_content: Any,
    config: "StorageConfiguration",
    sdk_moniker: str,
    client: "AzureBlobStorage",
    **kwargs: Any
) -> Dict[str, Any]:
    encoding = kwargs.pop('encoding', 'UTF-8')
    if isinstance(data, str):
        data = data.encode(encoding)
    if length is None:
        length = get_length(data)
    if isinstance(data, bytes):
        data = data[:length]

    stream: Optional[Any] = None
    if isinstance(data, bytes):
        stream = BytesIO(data)
    elif hasattr(data, 'read'):
        stream = data
    elif hasattr(data, '__iter__') and not isinstance(data, (list, tuple, set, dict)):
        stream = IterStreamer(data, encoding=encoding)
    elif hasattr(data, '__aiter__'):
        stream = AsyncIterStreamer(cast(AsyncGenerator, data), encoding=encoding)
    else:
        raise TypeError(f"Unsupported data type: {type(data)}")

    content_settings = kwargs.pop('content_settings', None)
    overwrite = kwargs.pop('overwrite', False)
    max_concurrency = kwargs.pop('max_concurrency', 1)
    cpk = kwargs.pop('cpk', None)
    cpk_info = None
    if cpk:
        cpk_info = CpkInfo(encryption_key=cpk.key_value, encryption_key_sha256=cpk.key_hash,
                            encryption_algorithm=cpk.algorithm)
    kwargs['cpk_info'] = cpk_info

    headers = kwargs.pop('headers', {})
    headers.update(add_metadata_headers(metadata))
    kwargs['lease_access_conditions'] = get_access_conditions(kwargs.pop('lease', None))
    kwargs['modified_access_conditions'] = get_modify_conditions(kwargs)
    kwargs['cpk_scope_info'] = get_cpk_scope_info(kwargs)
    if content_settings:
        kwargs['blob_headers'] = BlobHTTPHeaders(
            blob_cache_control=content_settings.cache_control,
            blob_content_type=content_settings.content_type,
            blob_content_md5=content_settings.content_md5,
            blob_content_encoding=content_settings.content_encoding,
            blob_content_language=content_settings.content_language,
            blob_content_disposition=content_settings.content_disposition
        )
    kwargs['blob_tags_string'] = serialize_blob_tags_header(kwargs.pop('tags', None))
    kwargs['stream'] = stream
    kwargs['length'] = length
    kwargs['overwrite'] = overwrite
    kwargs['headers'] = headers
    kwargs['validate_content'] = validate_content
    kwargs['blob_settings'] = config
    kwargs['max_concurrency'] = max_concurrency
    kwargs['encryption_options'] = encryption_options
    # Add feature flag to user agent for encryption
    if encryption_options['key']:
        modify_user_agent_for_encryption(
            config.user_agent_policy.user_agent,
            sdk_moniker,
            encryption_options['version'],
            kwargs)

    if blob_type == BlobType.BlockBlob:
        kwargs['client'] = client.block_blob
    elif blob_type == BlobType.PageBlob:
        if (encryption_options['version'] == '2.0' and
            (encryption_options['required'] or encryption_options['key'] is not None)):
            raise ValueError("Encryption version 2.0 does not currently support page blobs.")
        kwargs['client'] = client.page_blob
    elif blob_type == BlobType.AppendBlob:
        if encryption_options['required'] or (encryption_options['key'] is not None):
            raise ValueError(_ERROR_UNSUPPORTED_METHOD_FOR_ENCRYPTION)
        kwargs['client'] = client.append_blob
    else:
        raise ValueError(f"Unsupported BlobType: {blob_type}")
    return kwargs

def _upload_blob_from_url_options(source_url: str, **kwargs: Any ) -> Dict[str, Any]:
    source_url = _encode_source_url(source_url=source_url)
    tier = kwargs.pop('standard_blob_tier', None)
    overwrite = kwargs.pop('overwrite', False)
    content_settings = kwargs.pop('content_settings', None)
    source_authorization = kwargs.pop('source_authorization', None)
    if content_settings:
        kwargs['blob_http_headers'] = BlobHTTPHeaders(
            blob_cache_control=content_settings.cache_control,
            blob_content_type=content_settings.content_type,
            blob_content_md5=None,
            blob_content_encoding=content_settings.content_encoding,
            blob_content_language=content_settings.content_language,
            blob_content_disposition=content_settings.content_disposition
        )
    cpk = kwargs.pop('cpk', None)
    cpk_info = None
    if cpk:
        cpk_info = CpkInfo(encryption_key=cpk.key_value, encryption_key_sha256=cpk.key_hash,
                            encryption_algorithm=cpk.algorithm)

    options = {
        'copy_source_authorization': source_authorization,
        'content_length': 0,
        'copy_source_blob_properties': kwargs.pop('include_source_blob_properties', True),
        'source_content_md5': kwargs.pop('source_content_md5', None),
        'copy_source': source_url,
        'modified_access_conditions': get_modify_conditions(kwargs),
        'blob_tags_string': serialize_blob_tags_header(kwargs.pop('tags', None)),
        'cls': return_response_headers,
        'lease_access_conditions': get_access_conditions(kwargs.pop('destination_lease', None)),
        'tier': tier.value if tier else None,
        'source_modified_access_conditions': get_source_conditions(kwargs),
        'cpk_info': cpk_info,
        'cpk_scope_info': get_cpk_scope_info(kwargs)
    }
    options.update(kwargs)
    if not overwrite and not _any_conditions(**options): # pylint: disable=protected-access
        options['modified_access_conditions'].if_none_match = '*'
    return options

def _download_blob_options(
    blob_name: str,
    container_name: str,
    version_id: Optional[str],
    offset: Optional[int],
    length: Optional[int],
    encoding: Optional[str],
    encryption_options: Dict[str, Any],
    config: "StorageConfiguration",
    sdk_moniker: str,
    client: "AzureBlobStorage",
    **kwargs
) -> Dict[str, Any]:
    """Creates a dictionary containing the options for a download blob operation.

    :param str blob_name:
        The name of the blob.
    :param str container_name:
        The name of the container.
    :param Optional[str] version_id:
        The version id parameter is a value that, when present, specifies the version of the blob to download.
    :param Optional[int] offset:
        Start of byte range to use for downloading a section of the blob. Must be set if length is provided.
    :param Optional[int] length:
        Number of bytes to read from the stream. This is optional, but should be supplied for optimal performance.
    :param Optional[str] encoding:
        Encoding to decode the downloaded bytes. Default is None, i.e. no decoding.
    :param Dict[str, Any] encryption_options:
        The options for encryption, if enabled.
    :param StorageConfiguration config:
        The Storage configuration options.
    :param str sdk_moniker:
        The string representing the SDK package version.
    :param AzureBlobStorage client:
        The generated Blob Storage client.
    :returns: A dictionary containing the download blob options.
    :rtype: Dict[str, Any]
    """
    if length is not None:
        if offset is None:
            raise ValueError("Offset must be provided if length is provided.")
        length = offset + length - 1  # Service actually uses an end-range inclusive index

    validate_content = kwargs.pop('validate_content', False)
    access_conditions = get_access_conditions(kwargs.pop('lease', None))
    mod_conditions = get_modify_conditions(kwargs)

    cpk = kwargs.pop('cpk', None)
    cpk_info = None
    if cpk:
        cpk_info = CpkInfo(encryption_key=cpk.key_value, encryption_key_sha256=cpk.key_hash,
                            encryption_algorithm=cpk.algorithm)

    # Add feature flag to user agent for encryption
    if encryption_options['key'] or encryption_options['resolver']:
        modify_user_agent_for_encryption(
            config.user_agent_policy.user_agent,
            sdk_moniker,
            encryption_options['version'],
            kwargs)

    options = {
        'clients': client,
        'config': config,
        'start_range': offset,
        'end_range': length,
        'version_id': version_id,
        'validate_content': validate_content,
        'encryption_options': {
            'required': encryption_options['required'],
            'key': encryption_options['key'],
            'resolver': encryption_options['resolver']},
        'lease_access_conditions': access_conditions,
        'modified_access_conditions': mod_conditions,
        'cpk_info': cpk_info,
        'download_cls': kwargs.pop('cls', None) or deserialize_blob_stream,
        'max_concurrency':kwargs.pop('max_concurrency', 1),
        'encoding': encoding,
        'timeout': kwargs.pop('timeout', None),
        'name': blob_name,
        'container': container_name}
    options.update(kwargs)
    return options

def _quick_query_options(snapshot: Optional[str], query_expression: str, **kwargs: Any ) -> Tuple[Dict[str, Any], str]:
    delimiter = '\n'
    input_format = kwargs.pop('blob_format', None)
    if input_format == QuickQueryDialect.DelimitedJson:
        input_format = DelimitedJsonDialect()
    if input_format == QuickQueryDialect.DelimitedText:
        input_format = DelimitedTextDialect()
    input_parquet_format = input_format == "ParquetDialect"
    if input_format and not input_parquet_format:
        try:
            delimiter = input_format.lineterminator
        except AttributeError:
            try:
                delimiter = input_format.delimiter
            except AttributeError as exc:
                raise ValueError("The Type of blob_format can only be DelimitedTextDialect or "
                                    "DelimitedJsonDialect or ParquetDialect") from exc
    output_format = kwargs.pop('output_format', None)
    if output_format == QuickQueryDialect.DelimitedJson:
        output_format = DelimitedJsonDialect()
    if output_format == QuickQueryDialect.DelimitedText:
        output_format = DelimitedTextDialect()
    if output_format:
        if output_format == "ParquetDialect":
            raise ValueError("ParquetDialect is invalid as an output format.")
        try:
            delimiter = output_format.lineterminator
        except AttributeError:
            try:
                delimiter = output_format.delimiter
            except AttributeError:
                pass
    else:
        output_format = input_format if not input_parquet_format else None
    query_request = QueryRequest(
        expression=query_expression,
        input_serialization=serialize_query_format(input_format),
        output_serialization=serialize_query_format(output_format)
    )
    access_conditions = get_access_conditions(kwargs.pop('lease', None))
    mod_conditions = get_modify_conditions(kwargs)

    cpk = kwargs.pop('cpk', None)
    cpk_info = None
    if cpk:
        cpk_info = CpkInfo(
            encryption_key=cpk.key_value,
            encryption_key_sha256=cpk.key_hash,
            encryption_algorithm=cpk.algorithm
        )
    options = {
        'query_request': query_request,
        'lease_access_conditions': access_conditions,
        'modified_access_conditions': mod_conditions,
        'cpk_info': cpk_info,
        'snapshot': snapshot,
        'timeout': kwargs.pop('timeout', None),
        'cls': return_headers_and_deserialized,
    }
    options.update(kwargs)
    return options, delimiter

def _generic_delete_blob_options(delete_snapshots: Optional[str] = None, **kwargs: Any) -> Dict[str, Any]:
    access_conditions = get_access_conditions(kwargs.pop('lease', None))
    mod_conditions = get_modify_conditions(kwargs)
    if delete_snapshots:
        delete_snapshots = DeleteSnapshotsOptionType(delete_snapshots)
    options = {
        'timeout': kwargs.pop('timeout', None),
        'snapshot': kwargs.pop('snapshot', None),  # this is added for delete_blobs
        'delete_snapshots': delete_snapshots or None,
        'lease_access_conditions': access_conditions,
        'modified_access_conditions': mod_conditions}
    options.update(kwargs)
    return options

def _delete_blob_options(
    snapshot: Optional[str],
    version_id: Optional[str],
    delete_snapshots: Optional[str] = None,
    **kwargs: Any
) -> Dict[str, Any]:
    if snapshot and delete_snapshots:
        raise ValueError("The delete_snapshots option cannot be used with a specific snapshot.")
    options = _generic_delete_blob_options(delete_snapshots, **kwargs)
    options['snapshot'] = snapshot
    options['version_id'] = version_id
    options['blob_delete_type'] = kwargs.pop('blob_delete_type', None)
    return options

def _set_http_headers_options(content_settings: Optional["ContentSettings"] = None, **kwargs: Any) -> Dict[str, Any]:
    access_conditions = get_access_conditions(kwargs.pop('lease', None))
    mod_conditions = get_modify_conditions(kwargs)
    blob_headers = None
    if content_settings:
        blob_headers = BlobHTTPHeaders(
            blob_cache_control=content_settings.cache_control,
            blob_content_type=content_settings.content_type,
            blob_content_md5=content_settings.content_md5,
            blob_content_encoding=content_settings.content_encoding,
            blob_content_language=content_settings.content_language,
            blob_content_disposition=content_settings.content_disposition
        )
    options = {
        'timeout': kwargs.pop('timeout', None),
        'blob_http_headers': blob_headers,
        'lease_access_conditions': access_conditions,
        'modified_access_conditions': mod_conditions,
        'cls': return_response_headers}
    options.update(kwargs)
    return options

def _set_blob_metadata_options(metadata: Optional[Dict[str, str]] = None, **kwargs: Any):
    headers = kwargs.pop('headers', {})
    headers.update(add_metadata_headers(metadata))
    access_conditions = get_access_conditions(kwargs.pop('lease', None))
    mod_conditions = get_modify_conditions(kwargs)
    cpk_scope_info = get_cpk_scope_info(kwargs)

    cpk = kwargs.pop('cpk', None)
    cpk_info = None
    if cpk:
        cpk_info = CpkInfo(encryption_key=cpk.key_value, encryption_key_sha256=cpk.key_hash,
                            encryption_algorithm=cpk.algorithm)
    options = {
        'timeout': kwargs.pop('timeout', None),
        'lease_access_conditions': access_conditions,
        'modified_access_conditions': mod_conditions,
        'cpk_scope_info': cpk_scope_info,
        'cpk_info': cpk_info,
        'cls': return_response_headers,
        'headers': headers}
    options.update(kwargs)
    return options

def _create_page_blob_options(
    size: int,
    content_settings: Optional["ContentSettings"] = None,
    metadata: Optional[Dict[str, str]] = None,
    premium_page_blob_tier: Optional[Union[str, "PremiumPageBlobTier"]] = None,
    **kwargs: Any
) -> Dict[str, Any]:
    headers = kwargs.pop('headers', {})
    headers.update(add_metadata_headers(metadata))
    access_conditions = get_access_conditions(kwargs.pop('lease', None))
    mod_conditions = get_modify_conditions(kwargs)
    cpk_scope_info = get_cpk_scope_info(kwargs)
    blob_headers = None
    if content_settings:
        blob_headers = BlobHTTPHeaders(
            blob_cache_control=content_settings.cache_control,
            blob_content_type=content_settings.content_type,
            blob_content_md5=content_settings.content_md5,
            blob_content_encoding=content_settings.content_encoding,
            blob_content_language=content_settings.content_language,
            blob_content_disposition=content_settings.content_disposition
        )

    sequence_number = kwargs.pop('sequence_number', None)
    cpk = kwargs.pop('cpk', None)
    cpk_info = None
    if cpk:
        cpk_info = CpkInfo(encryption_key=cpk.key_value, encryption_key_sha256=cpk.key_hash,
                            encryption_algorithm=cpk.algorithm)

    immutability_policy = kwargs.pop('immutability_policy', None)
    if immutability_policy:
        kwargs['immutability_policy_expiry'] = immutability_policy.expiry_time
        kwargs['immutability_policy_mode'] = immutability_policy.policy_mode

    tier = None
    if premium_page_blob_tier:
        try:
            tier = premium_page_blob_tier.value  # type: ignore
        except AttributeError:
            tier = premium_page_blob_tier  # type: ignore

    blob_tags_string = serialize_blob_tags_header(kwargs.pop('tags', None))

    options = {
        'content_length': 0,
        'blob_content_length': size,
        'blob_sequence_number': sequence_number,
        'blob_http_headers': blob_headers,
        'timeout': kwargs.pop('timeout', None),
        'lease_access_conditions': access_conditions,
        'modified_access_conditions': mod_conditions,
        'cpk_scope_info': cpk_scope_info,
        'cpk_info': cpk_info,
        'blob_tags_string': blob_tags_string,
        'cls': return_response_headers,
        "tier": tier,
        'headers': headers}
    options.update(kwargs)
    return options

def _create_append_blob_options(
    content_settings: Optional["ContentSettings"] = None,
    metadata: Optional[Dict[str, str]] = None,
    **kwargs: Any
) -> Dict[str, Any]:
    headers = kwargs.pop('headers', {})
    headers.update(add_metadata_headers(metadata))
    access_conditions = get_access_conditions(kwargs.pop('lease', None))
    mod_conditions = get_modify_conditions(kwargs)
    cpk_scope_info = get_cpk_scope_info(kwargs)
    blob_headers = None
    if content_settings:
        blob_headers = BlobHTTPHeaders(
            blob_cache_control=content_settings.cache_control,
            blob_content_type=content_settings.content_type,
            blob_content_md5=content_settings.content_md5,
            blob_content_encoding=content_settings.content_encoding,
            blob_content_language=content_settings.content_language,
            blob_content_disposition=content_settings.content_disposition
        )

    cpk = kwargs.pop('cpk', None)
    cpk_info = None
    if cpk:
        cpk_info = CpkInfo(encryption_key=cpk.key_value, encryption_key_sha256=cpk.key_hash,
                            encryption_algorithm=cpk.algorithm)

    immutability_policy = kwargs.pop('immutability_policy', None)
    if immutability_policy:
        kwargs['immutability_policy_expiry'] = immutability_policy.expiry_time
        kwargs['immutability_policy_mode'] = immutability_policy.policy_mode

    blob_tags_string = serialize_blob_tags_header(kwargs.pop('tags', None))

    options = {
        'content_length': 0,
        'blob_http_headers': blob_headers,
        'timeout': kwargs.pop('timeout', None),
        'lease_access_conditions': access_conditions,
        'modified_access_conditions': mod_conditions,
        'cpk_scope_info': cpk_scope_info,
        'cpk_info': cpk_info,
        'blob_tags_string': blob_tags_string,
        'cls': return_response_headers,
        'headers': headers}
    options.update(kwargs)
    return options

def _create_snapshot_options(metadata: Optional[Dict[str, str]] = None, **kwargs: Any) -> Dict[str, Any]:
    headers = kwargs.pop('headers', {})
    headers.update(add_metadata_headers(metadata))
    access_conditions = get_access_conditions(kwargs.pop('lease', None))
    mod_conditions = get_modify_conditions(kwargs)
    cpk_scope_info = get_cpk_scope_info(kwargs)
    cpk = kwargs.pop('cpk', None)
    cpk_info = None
    if cpk:
        cpk_info = CpkInfo(encryption_key=cpk.key_value, encryption_key_sha256=cpk.key_hash,
                            encryption_algorithm=cpk.algorithm)

    options = {
        'timeout': kwargs.pop('timeout', None),
        'lease_access_conditions': access_conditions,
        'modified_access_conditions': mod_conditions,
        'cpk_scope_info': cpk_scope_info,
        'cpk_info': cpk_info,
        'cls': return_response_headers,
        'headers': headers}
    options.update(kwargs)
    return options

def _start_copy_from_url_options(  # pylint:disable=too-many-statements
    source_url: str,
    metadata: Optional[Dict[str, str]] = None,
    incremental_copy: bool = False,
    **kwargs: Any
) -> Dict[str, Any]:
    source_url = _encode_source_url(source_url=source_url)
    headers = kwargs.pop('headers', {})
    headers.update(add_metadata_headers(metadata))
    if 'source_lease' in kwargs:
        source_lease = kwargs.pop('source_lease')
        try:
            headers['x-ms-source-lease-id'] = source_lease.id
        except AttributeError:
            headers['x-ms-source-lease-id'] = source_lease

    tier = kwargs.pop('premium_page_blob_tier', None) or kwargs.pop('standard_blob_tier', None)
    tags = kwargs.pop('tags', None)

    # Options only available for sync copy
    requires_sync = kwargs.pop('requires_sync', None)
    encryption_scope_str = kwargs.pop('encryption_scope', None)
    source_authorization = kwargs.pop('source_authorization', None)
    # If tags is a str, interpret that as copy_source_tags
    copy_source_tags = isinstance(tags, str)

    if incremental_copy:
        if source_authorization:
            raise ValueError("Source authorization tokens are not applicable for incremental copying.")
        if copy_source_tags:
            raise ValueError("Copying source tags is not applicable for incremental copying.")

    # TODO: refactor start_copy_from_url api in _blob_client.py. Call _generated/_blob_operations.py copy_from_url
    #  when requires_sync=True is set.
    #  Currently both sync copy and async copy are calling _generated/_blob_operations.py start_copy_from_url.
    #  As sync copy diverges more from async copy, more problem will surface.
    if requires_sync is True:
        headers['x-ms-requires-sync'] = str(requires_sync)
        if encryption_scope_str:
            headers['x-ms-encryption-scope'] = encryption_scope_str
        if source_authorization:
            headers['x-ms-copy-source-authorization'] = source_authorization
        if copy_source_tags:
            headers['x-ms-copy-source-tag-option'] = tags
    else:
        if encryption_scope_str:
            raise ValueError(
                "Encryption_scope is only supported for sync copy, please specify requires_sync=True")
        if source_authorization:
            raise ValueError(
                "Source authorization tokens are only supported for sync copy, please specify requires_sync=True")
        if copy_source_tags:
            raise ValueError(
                "Copying source tags is only supported for sync copy, please specify requires_sync=True")

    timeout = kwargs.pop('timeout', None)
    dest_mod_conditions = get_modify_conditions(kwargs)
    blob_tags_string = serialize_blob_tags_header(tags) if not copy_source_tags else None

    immutability_policy = kwargs.pop('immutability_policy', None)
    if immutability_policy:
        kwargs['immutability_policy_expiry'] = immutability_policy.expiry_time
        kwargs['immutability_policy_mode'] = immutability_policy.policy_mode

    options = {
        'copy_source': source_url,
        'seal_blob': kwargs.pop('seal_destination_blob', None),
        'timeout': timeout,
        'modified_access_conditions': dest_mod_conditions,
        'blob_tags_string': blob_tags_string,
        'headers': headers,
        'cls': return_response_headers,
    }
    if not incremental_copy:
        source_mod_conditions = get_source_conditions(kwargs)
        dest_access_conditions = get_access_conditions(kwargs.pop('destination_lease', None))
        options['source_modified_access_conditions'] = source_mod_conditions
        options['lease_access_conditions'] = dest_access_conditions
        options['tier'] = tier.value if tier else None
    options.update(kwargs)
    return options

def _abort_copy_options(copy_id: Union[str, Dict[str, Any], BlobProperties], **kwargs: Any) -> Dict[str, Any]:
    access_conditions = get_access_conditions(kwargs.pop('lease', None))
    if isinstance(copy_id, BlobProperties):
        copy_id = copy_id.copy.id  # type: ignore [assignment]
    elif isinstance(copy_id, dict):
        copy_id = copy_id['copy_id']
    options = {
        'copy_id': copy_id,
        'lease_access_conditions': access_conditions,
        'timeout': kwargs.pop('timeout', None)}
    options.update(kwargs)
    return options

def _stage_block_options(
    block_id: str,
    data: Union[bytes, str, Iterable[AnyStr], IO[bytes]],
    length: Optional[int] = None,
    **kwargs: Any
) -> Dict[str, Any]:
<<<<<<< HEAD
    """Creates a dictionary containing the options for staging a block.

    :param str block_id:
        A string value that identifies the block.
        The string should be less than or equal to 64 bytes in size.
        For a given blob, the block_id must be the same size for each block.
    :param data: The blob data.
    :type data: data: Union[bytes, str, Iterable[AnyStr], IO[bytes]]
    :param int length: Size of the block.
    :returns: A dictionary containing the options for a stage block operation.
    :rtype: Dict[str, Any]
    """
=======
>>>>>>> 14fe7344
    block_id = encode_base64(str(block_id))

    encoding = kwargs.pop('encoding', 'utf-8')
    validate_content = parse_validation_option(kwargs.pop('validate_content', None))
    data, data_length, content_length = prepare_upload_data(data, encoding, length, validate_content)

    structured_type, structured_length = None, None
    if validate_content == ChecksumAlgorithm.CRC64:
        structured_type = SM_HEADER_V1_CRC64
        structured_length = data_length

    access_conditions = get_access_conditions(kwargs.pop('lease', None))
    cpk_scope_info = get_cpk_scope_info(kwargs)
    cpk = kwargs.pop('cpk', None)
    cpk_info = None
    if cpk:
        cpk_info = CpkInfo(encryption_key=cpk.key_value, encryption_key_sha256=cpk.key_hash,
                            encryption_algorithm=cpk.algorithm)

    options = {
        'block_id': block_id,
        'content_length': content_length,
        'body': data,
        'transactional_content_md5': None,
        'timeout': kwargs.pop('timeout', None),
        'lease_access_conditions': access_conditions,
        'validate_content': True if validate_content is True or validate_content == ChecksumAlgorithm.MD5 else None,
        'cpk_scope_info': cpk_scope_info,
        'cpk_info': cpk_info,
        'structured_body_type': structured_type,
        'structured_content_length': structured_length,
        'cls': return_response_headers,
    }
    options.update(kwargs)
    return options

def _stage_block_from_url_options(
    block_id: str,
    source_url: str,
    source_offset: Optional[int] = None,
    source_length: Optional[int] = None,
    source_content_md5: Optional[Union[bytes, bytearray]] = None,
    **kwargs: Any
) -> Dict[str, Any]:
    source_url = _encode_source_url(source_url=source_url)
    source_authorization = kwargs.pop('source_authorization', None)
    if source_length is not None and source_offset is None:
        raise ValueError("Source offset value must not be None if length is set.")
    if source_length is not None and source_offset is not None:
        source_length = source_offset + source_length - 1
    block_id = encode_base64(str(block_id))
    access_conditions = get_access_conditions(kwargs.pop('lease', None))
    range_header = None
    if source_offset is not None:
        range_header, _ = validate_and_format_range_headers(source_offset, source_length)

    cpk_scope_info = get_cpk_scope_info(kwargs)
    cpk = kwargs.pop('cpk', None)
    cpk_info = None
    if cpk:
        cpk_info = CpkInfo(encryption_key=cpk.key_value, encryption_key_sha256=cpk.key_hash,
                            encryption_algorithm=cpk.algorithm)
    options = {
        'copy_source_authorization': source_authorization,
        'block_id': block_id,
        'content_length': 0,
        'source_url': source_url,
        'source_range': range_header,
        'source_content_md5': bytearray(source_content_md5) if source_content_md5 else None,
        'timeout': kwargs.pop('timeout', None),
        'lease_access_conditions': access_conditions,
        'cpk_scope_info': cpk_scope_info,
        'cpk_info': cpk_info,
        'cls': return_response_headers,
    }
    options.update(kwargs)
    return options

def _get_block_list_result(blocks: BlockList) -> Tuple[List[Optional[BlobBlock]], List[Optional[BlobBlock]]]:
    committed = []
    uncommitted = []
    if blocks.committed_blocks:
        committed = [BlobBlock._from_generated(b) for b in blocks.committed_blocks]  # pylint: disable=protected-access
    if blocks.uncommitted_blocks:
        uncommitted = [BlobBlock._from_generated(b) for b in blocks.uncommitted_blocks]  # pylint: disable=protected-access
    return committed, uncommitted

def _commit_block_list_options(
    block_list: List[BlobBlock],
    content_settings: Optional["ContentSettings"] = None,
    metadata: Optional[Dict[str, str]] = None,
    **kwargs: Any
) -> Dict[str, Any]:
    block_lookup = BlockLookupList(committed=[], uncommitted=[], latest=[])
    for block in block_list:
        if isinstance(block, BlobBlock):
            if block.state.value == 'committed':
                cast(List[str], block_lookup.committed).append(encode_base64(str(block.id)))
            elif block.state.value == 'uncommitted':
                cast(List[str], block_lookup.uncommitted).append(encode_base64(str(block.id)))
            elif block_lookup.latest is not None:
                block_lookup.latest.append(encode_base64(str(block.id)))
        else:
            block_lookup.latest.append(encode_base64(str(block)))
    headers = kwargs.pop('headers', {})
    headers.update(add_metadata_headers(metadata))
    blob_headers = None
    access_conditions = get_access_conditions(kwargs.pop('lease', None))
    mod_conditions = get_modify_conditions(kwargs)
    if content_settings:
        blob_headers = BlobHTTPHeaders(
            blob_cache_control=content_settings.cache_control,
            blob_content_type=content_settings.content_type,
            blob_content_md5=content_settings.content_md5,
            blob_content_encoding=content_settings.content_encoding,
            blob_content_language=content_settings.content_language,
            blob_content_disposition=content_settings.content_disposition
        )

    validate_content = kwargs.pop('validate_content', False)
    cpk_scope_info = get_cpk_scope_info(kwargs)
    cpk = kwargs.pop('cpk', None)
    cpk_info = None
    if cpk:
        cpk_info = CpkInfo(encryption_key=cpk.key_value, encryption_key_sha256=cpk.key_hash,
                            encryption_algorithm=cpk.algorithm)

    immutability_policy = kwargs.pop('immutability_policy', None)
    if immutability_policy:
        kwargs['immutability_policy_expiry'] = immutability_policy.expiry_time
        kwargs['immutability_policy_mode'] = immutability_policy.policy_mode

    tier = kwargs.pop('standard_blob_tier', None)
    blob_tags_string = serialize_blob_tags_header(kwargs.pop('tags', None))

    options = {
        'blocks': block_lookup,
        'blob_http_headers': blob_headers,
        'lease_access_conditions': access_conditions,
        'timeout': kwargs.pop('timeout', None),
        'modified_access_conditions': mod_conditions,
        'cls': return_response_headers,
        'validate_content': validate_content,
        'cpk_scope_info': cpk_scope_info,
        'cpk_info': cpk_info,
        'tier': tier.value if tier else None,
        'blob_tags_string': blob_tags_string,
        'headers': headers
    }
    options.update(kwargs)
    return options

def _set_blob_tags_options(
    version_id: Optional[str],
    tags: Optional[Dict[str, str]] = None,
    **kwargs: Any
)-> Dict[str, Any]:
    serialized_tags = serialize_blob_tags(tags)
    access_conditions = get_access_conditions(kwargs.pop('lease', None))
    mod_conditions = get_modify_conditions(kwargs)

    options = {
        'tags': serialized_tags,
        'lease_access_conditions': access_conditions,
        'modified_access_conditions': mod_conditions,
        'version_id': version_id,
        'cls': return_response_headers}
    options.update(kwargs)
    return options

def _get_blob_tags_options(version_id: Optional[str], snapshot: Optional[str], **kwargs: Any) -> Dict[str, Any]:
    access_conditions = get_access_conditions(kwargs.pop('lease', None))
    mod_conditions = get_modify_conditions(kwargs)

    options = {
        'version_id': version_id,
        'snapshot': snapshot,
        'lease_access_conditions': access_conditions,
        'modified_access_conditions': mod_conditions,
        'timeout': kwargs.pop('timeout', None),
        'cls': return_headers_and_deserialized}
    return options

def _get_page_ranges_options(
    snapshot: Optional[str],
    offset: Optional[int] = None,
    length: Optional[int] = None,
    previous_snapshot_diff: Optional[Union[str, Dict[str, Any]]] = None,
    **kwargs: Any
) -> Dict[str, Any]:
    access_conditions = get_access_conditions(kwargs.pop('lease', None))
    mod_conditions = get_modify_conditions(kwargs)
    if length is not None and offset is None:
        raise ValueError("Offset value must not be None if length is set.")
    if length is not None and offset is not None:
        length = offset + length - 1  # Reformat to an inclusive range index
    page_range, _ = validate_and_format_range_headers(
        offset, length, start_range_required=False, end_range_required=False, align_to_page=True
    )
    options = {
        'snapshot': snapshot,
        'lease_access_conditions': access_conditions,
        'modified_access_conditions': mod_conditions,
        'timeout': kwargs.pop('timeout', None),
        'range': page_range}
    if previous_snapshot_diff:
        try:
            options['prevsnapshot'] = previous_snapshot_diff.snapshot # type: ignore
        except AttributeError:
            try:
                options['prevsnapshot'] = previous_snapshot_diff['snapshot'] # type: ignore
            except TypeError:
                options['prevsnapshot'] = previous_snapshot_diff
    options.update(kwargs)
    return options

def _set_sequence_number_options(
    sequence_number_action: str,
    sequence_number: Optional[str] = None,
    **kwargs: Any
) -> Dict[str, Any]:
    access_conditions = get_access_conditions(kwargs.pop('lease', None))
    mod_conditions = get_modify_conditions(kwargs)
    if sequence_number_action is None:
        raise ValueError("A sequence number action must be specified")
    options = {
        'sequence_number_action': sequence_number_action,
        'timeout': kwargs.pop('timeout', None),
        'blob_sequence_number': sequence_number,
        'lease_access_conditions': access_conditions,
        'modified_access_conditions': mod_conditions,
        'cls': return_response_headers}
    options.update(kwargs)
    return options

def _resize_blob_options(size: int, **kwargs: Any) -> Dict[str, Any]:
    access_conditions = get_access_conditions(kwargs.pop('lease', None))
    mod_conditions = get_modify_conditions(kwargs)
    if size is None:
        raise ValueError("A content length must be specified for a Page Blob.")

    cpk = kwargs.pop('cpk', None)
    cpk_info = None
    if cpk:
        cpk_info = CpkInfo(encryption_key=cpk.key_value, encryption_key_sha256=cpk.key_hash,
                            encryption_algorithm=cpk.algorithm)
    options = {
        'blob_content_length': size,
        'timeout': kwargs.pop('timeout', None),
        'lease_access_conditions': access_conditions,
        'modified_access_conditions': mod_conditions,
        'cpk_info': cpk_info,
        'cls': return_response_headers}
    options.update(kwargs)
    return options

def _upload_page_options(
    page: bytes,
    offset: int,
    length: int,
    **kwargs: Any
) -> Dict[str, Any]:
    if isinstance(page, str):
        page = page.encode(kwargs.pop('encoding', 'UTF-8'))
    page = page[:length]

    if offset is None or offset % 512 != 0:
        raise ValueError("offset must be an integer that aligns with 512 page size")
    if length is None or length % 512 != 0:
        raise ValueError("length must be an integer that aligns with 512 page size")
    end_range = offset + length - 1  # Reformat to an inclusive range index
    content_range = f'bytes={offset}-{end_range}' # type: ignore
    access_conditions = get_access_conditions(kwargs.pop('lease', None))
    seq_conditions = SequenceNumberAccessConditions(
        if_sequence_number_less_than_or_equal_to=kwargs.pop('if_sequence_number_lte', None),
        if_sequence_number_less_than=kwargs.pop('if_sequence_number_lt', None),
        if_sequence_number_equal_to=kwargs.pop('if_sequence_number_eq', None)
    )
    mod_conditions = get_modify_conditions(kwargs)
    cpk_scope_info = get_cpk_scope_info(kwargs)
    validate_content = kwargs.pop('validate_content', False)
    cpk = kwargs.pop('cpk', None)
    cpk_info = None
    if cpk:
        cpk_info = CpkInfo(encryption_key=cpk.key_value, encryption_key_sha256=cpk.key_hash,
                            encryption_algorithm=cpk.algorithm)
        
    validate_content = parse_validation_option(kwargs.pop('validate_content', None))
    content_md5, content_crc64 = None, None
    if validate_content == ChecksumAlgorithm.MD5:
        content_md5 = calculate_md5(page)
    elif validate_content == ChecksumAlgorithm.CRC64:
        content_crc64 = calculate_crc64_bytes(page)

    options = {
        'body': page,
        'content_length': length,
        'transactional_content_md5': content_md5,
        'transactional_content_crc64': content_crc64,
        'timeout': kwargs.pop('timeout', None),
        'range': content_range,
        'lease_access_conditions': access_conditions,
        'sequence_number_access_conditions': seq_conditions,
        'modified_access_conditions': mod_conditions,
        'validate_content': validate_content if validate_content is True else None,
        'cpk_scope_info': cpk_scope_info,
        'cpk_info': cpk_info,
        'cls': return_response_headers}
    options.update(kwargs)
    return options

def _upload_pages_from_url_options(
    source_url: str,
    offset: int,
    length: int,
    source_offset: int,
    **kwargs: Any
) -> Dict[str, Any]:
    source_url = _encode_source_url(source_url=source_url)
    # TODO: extract the code to a method format_range
    if offset is None or offset % 512 != 0:
        raise ValueError("offset must be an integer that aligns with 512 page size")
    if length is None or length % 512 != 0:
        raise ValueError("length must be an integer that aligns with 512 page size")
    if source_offset is None or offset % 512 != 0:
        raise ValueError("source_offset must be an integer that aligns with 512 page size")

    # Format range
    end_range = offset + length - 1
    destination_range = f'bytes={offset}-{end_range}'
    source_range = f'bytes={source_offset}-{source_offset + length - 1}'  # should subtract 1 here?

    seq_conditions = SequenceNumberAccessConditions(
        if_sequence_number_less_than_or_equal_to=kwargs.pop('if_sequence_number_lte', None),
        if_sequence_number_less_than=kwargs.pop('if_sequence_number_lt', None),
        if_sequence_number_equal_to=kwargs.pop('if_sequence_number_eq', None)
    )
    source_authorization = kwargs.pop('source_authorization', None)
    access_conditions = get_access_conditions(kwargs.pop('lease', None))
    mod_conditions = get_modify_conditions(kwargs)
    source_mod_conditions = get_source_conditions(kwargs)
    cpk_scope_info = get_cpk_scope_info(kwargs)
    source_content_md5 = kwargs.pop('source_content_md5', None)
    cpk = kwargs.pop('cpk', None)
    cpk_info = None
    if cpk:
        cpk_info = CpkInfo(encryption_key=cpk.key_value, encryption_key_sha256=cpk.key_hash,
                            encryption_algorithm=cpk.algorithm)

    options = {
        'copy_source_authorization': source_authorization,
        'source_url': source_url,
        'content_length': 0,
        'source_range': source_range,
        'range': destination_range,
        'source_content_md5': bytearray(source_content_md5) if source_content_md5 else None,
        'timeout': kwargs.pop('timeout', None),
        'lease_access_conditions': access_conditions,
        'sequence_number_access_conditions': seq_conditions,
        'modified_access_conditions': mod_conditions,
        'source_modified_access_conditions': source_mod_conditions,
        'cpk_scope_info': cpk_scope_info,
        'cpk_info': cpk_info,
        'cls': return_response_headers}
    options.update(kwargs)
    return options

def _clear_page_options(
    offset: int,
    length: int,
    **kwargs: Any
) -> Dict[str, Any]:
    access_conditions = get_access_conditions(kwargs.pop('lease', None))
    seq_conditions = SequenceNumberAccessConditions(
        if_sequence_number_less_than_or_equal_to=kwargs.pop('if_sequence_number_lte', None),
        if_sequence_number_less_than=kwargs.pop('if_sequence_number_lt', None),
        if_sequence_number_equal_to=kwargs.pop('if_sequence_number_eq', None)
    )
    mod_conditions = get_modify_conditions(kwargs)
    if offset is None or offset % 512 != 0:
        raise ValueError("offset must be an integer that aligns with 512 page size")
    if length is None or length % 512 != 0:
        raise ValueError("length must be an integer that aligns with 512 page size")
    end_range = length + offset - 1  # Reformat to an inclusive range index
    content_range = f'bytes={offset}-{end_range}'

    cpk = kwargs.pop('cpk', None)
    cpk_info = None
    if cpk:
        cpk_info = CpkInfo(encryption_key=cpk.key_value, encryption_key_sha256=cpk.key_hash,
                            encryption_algorithm=cpk.algorithm)

    options = {
        'content_length': 0,
        'timeout': kwargs.pop('timeout', None),
        'range': content_range,
        'lease_access_conditions': access_conditions,
        'sequence_number_access_conditions': seq_conditions,
        'modified_access_conditions': mod_conditions,
        'cpk_info': cpk_info,
        'cls': return_response_headers}
    options.update(kwargs)
    return options

def _append_block_options(
    data: Union[bytes, str, Iterable[AnyStr], IO[bytes]],
    length: Optional[int] = None,
    **kwargs: Any
) -> Dict[str, Any]:
<<<<<<< HEAD
    """Creates a dictionary containing the options for appending a block.

    :param data:
        Content of the block. This can be bytes, text, an iterable or a file-like object.
    :type data: bytes or str or Iterable
    :param int length:
        Size of the block in bytes.
    :returns: A dictionary containing the options for an append block operation.
    :rtype: Dict[str, Any]
    """
    encoding = kwargs.pop('encoding', 'utf-8')
    validate_content = parse_validation_option(kwargs.pop('validate_content', None))
    data, data_length, content_length = prepare_upload_data(data, encoding, length, validate_content)
    if data_length == 0:
=======
    if isinstance(data, str):
        data = data.encode(kwargs.pop('encoding', 'UTF-8'))
    if length is None:
        length = get_length(data)
        if length is None:
            length, data = read_length(data)
    if length == 0:
>>>>>>> 14fe7344
        return {}

    structured_type, structured_length = None, None
    if validate_content == ChecksumAlgorithm.CRC64:
        structured_type = SM_HEADER_V1_CRC64
        structured_length = data_length

    appendpos_condition = kwargs.pop('appendpos_condition', None)
    maxsize_condition = kwargs.pop('maxsize_condition', None)
    validate_content = kwargs.pop('validate_content', False)
    append_conditions = None
    if maxsize_condition or appendpos_condition is not None:
        append_conditions = AppendPositionAccessConditions(
            max_size=maxsize_condition,
            append_position=appendpos_condition
        )
    access_conditions = get_access_conditions(kwargs.pop('lease', None))
    mod_conditions = get_modify_conditions(kwargs)
    cpk_scope_info = get_cpk_scope_info(kwargs)
    cpk = kwargs.pop('cpk', None)
    cpk_info = None
    if cpk:
        cpk_info = CpkInfo(encryption_key=cpk.key_value, encryption_key_sha256=cpk.key_hash,
                            encryption_algorithm=cpk.algorithm)
    options = {
        'body': data,
        'content_length': content_length,
        'timeout': kwargs.pop('timeout', None),
        'transactional_content_md5': None,
        'lease_access_conditions': access_conditions,
        'append_position_access_conditions': append_conditions,
        'modified_access_conditions': mod_conditions,
        'validate_content': True if validate_content is True or validate_content == ChecksumAlgorithm.MD5 else None,
        'cpk_scope_info': cpk_scope_info,
        'cpk_info': cpk_info,
        'structured_body_type': structured_type,
        'structured_content_length': structured_length,
        'cls': return_response_headers}
    options.update(kwargs)
    return options

def _append_block_from_url_options(
    copy_source_url: str,
    source_offset: Optional[int] = None,
    source_length: Optional[int] = None,
    **kwargs: Any
) -> Dict[str, Any]:
    copy_source_url = _encode_source_url(source_url=copy_source_url)
    # If end range is provided, start range must be provided
    if source_length is not None and source_offset is None:
        raise ValueError("source_offset should also be specified if source_length is specified")
    # Format based on whether length is present
    source_range = None
    if source_length is not None and source_offset is not None:
        end_range = source_offset + source_length - 1
        source_range = f'bytes={source_offset}-{end_range}'
    elif source_offset is not None:
        source_range = f"bytes={source_offset}-"

    appendpos_condition = kwargs.pop('appendpos_condition', None)
    maxsize_condition = kwargs.pop('maxsize_condition', None)
    source_content_md5 = kwargs.pop('source_content_md5', None)
    append_conditions = None
    if maxsize_condition or appendpos_condition is not None:
        append_conditions = AppendPositionAccessConditions(
            max_size=maxsize_condition,
            append_position=appendpos_condition
        )
    source_authorization = kwargs.pop('source_authorization', None)
    access_conditions = get_access_conditions(kwargs.pop('lease', None))
    mod_conditions = get_modify_conditions(kwargs)
    source_mod_conditions = get_source_conditions(kwargs)
    cpk_scope_info = get_cpk_scope_info(kwargs)
    cpk = kwargs.pop('cpk', None)
    cpk_info = None
    if cpk:
        cpk_info = CpkInfo(encryption_key=cpk.key_value, encryption_key_sha256=cpk.key_hash,
                            encryption_algorithm=cpk.algorithm)

    options = {
        'copy_source_authorization': source_authorization,
        'source_url': copy_source_url,
        'content_length': 0,
        'source_range': source_range,
        'source_content_md5': source_content_md5,
        'transactional_content_md5': None,
        'lease_access_conditions': access_conditions,
        'append_position_access_conditions': append_conditions,
        'modified_access_conditions': mod_conditions,
        'source_modified_access_conditions': source_mod_conditions,
        'cpk_scope_info': cpk_scope_info,
        'cpk_info': cpk_info,
        'cls': return_response_headers,
        'timeout': kwargs.pop('timeout', None)}
    options.update(kwargs)
    return options

def _seal_append_blob_options(**kwargs: Any) -> Dict[str, Any]:
    appendpos_condition = kwargs.pop('appendpos_condition', None)
    append_conditions = None
    if appendpos_condition is not None:
        append_conditions = AppendPositionAccessConditions(
            append_position=appendpos_condition
        )
    access_conditions = get_access_conditions(kwargs.pop('lease', None))
    mod_conditions = get_modify_conditions(kwargs)

    options = {
        'timeout': kwargs.pop('timeout', None),
        'lease_access_conditions': access_conditions,
        'append_position_access_conditions': append_conditions,
        'modified_access_conditions': mod_conditions,
        'cls': return_response_headers}
    options.update(kwargs)
    return options

def _from_blob_url(
    blob_url: str,
    snapshot: Optional[Union[BlobProperties, str, Dict[str, Any]]]
) -> Tuple[str, str, str, Optional[str]]:
    try:
        if not blob_url.lower().startswith('http'):
            blob_url = "https://" + blob_url
    except AttributeError as exc:
        raise ValueError("Blob URL must be a string.") from exc
    parsed_url = urlparse(blob_url.rstrip('/'))

    if not parsed_url.netloc:
        raise ValueError(f"Invalid URL: {blob_url}")

    account_path = ""
    if ".core." in parsed_url.netloc:
        # .core. is indicating non-customized url. Blob name with directory info can also be parsed.
        path_blob = parsed_url.path.lstrip('/').split('/', maxsplit=1)
    elif "localhost" in parsed_url.netloc or "127.0.0.1" in parsed_url.netloc:
        path_blob = parsed_url.path.lstrip('/').split('/', maxsplit=2)
        account_path += '/' + path_blob[0]
    else:
        # for customized url. blob name that has directory info cannot be parsed.
        path_blob = parsed_url.path.lstrip('/').split('/')
        if len(path_blob) > 2:
            account_path = "/" + "/".join(path_blob[:-2])

    account_url = f"{parsed_url.scheme}://{parsed_url.netloc.rstrip('/')}{account_path}?{parsed_url.query}"

    msg_invalid_url = "Invalid URL. Provide a blob_url with a valid blob and container name."
    if len(path_blob) <= 1:
        raise ValueError(msg_invalid_url)
    container_name, blob_name = unquote(path_blob[-2]), unquote(path_blob[-1])
    if not container_name or not blob_name:
        raise ValueError(msg_invalid_url)

    path_snapshot, _ = parse_query(parsed_url.query)
    if snapshot:
        if isinstance(snapshot, BlobProperties):
            path_snapshot = snapshot.snapshot
        elif isinstance(snapshot, dict):
            path_snapshot = snapshot['snapshot']
        else:
            path_snapshot = snapshot
    return (account_url, container_name, blob_name, path_snapshot)<|MERGE_RESOLUTION|>--- conflicted
+++ resolved
@@ -688,21 +688,6 @@
     length: Optional[int] = None,
     **kwargs: Any
 ) -> Dict[str, Any]:
-<<<<<<< HEAD
-    """Creates a dictionary containing the options for staging a block.
-
-    :param str block_id:
-        A string value that identifies the block.
-        The string should be less than or equal to 64 bytes in size.
-        For a given blob, the block_id must be the same size for each block.
-    :param data: The blob data.
-    :type data: data: Union[bytes, str, Iterable[AnyStr], IO[bytes]]
-    :param int length: Size of the block.
-    :returns: A dictionary containing the options for a stage block operation.
-    :rtype: Dict[str, Any]
-    """
-=======
->>>>>>> 14fe7344
     block_id = encode_base64(str(block_id))
 
     encoding = kwargs.pop('encoding', 'utf-8')
@@ -1112,30 +1097,10 @@
     length: Optional[int] = None,
     **kwargs: Any
 ) -> Dict[str, Any]:
-<<<<<<< HEAD
-    """Creates a dictionary containing the options for appending a block.
-
-    :param data:
-        Content of the block. This can be bytes, text, an iterable or a file-like object.
-    :type data: bytes or str or Iterable
-    :param int length:
-        Size of the block in bytes.
-    :returns: A dictionary containing the options for an append block operation.
-    :rtype: Dict[str, Any]
-    """
     encoding = kwargs.pop('encoding', 'utf-8')
     validate_content = parse_validation_option(kwargs.pop('validate_content', None))
     data, data_length, content_length = prepare_upload_data(data, encoding, length, validate_content)
     if data_length == 0:
-=======
-    if isinstance(data, str):
-        data = data.encode(kwargs.pop('encoding', 'UTF-8'))
-    if length is None:
-        length = get_length(data)
-        if length is None:
-            length, data = read_length(data)
-    if length == 0:
->>>>>>> 14fe7344
         return {}
 
     structured_type, structured_length = None, None
