# -------------------------------------------------------------------------
# Copyright (c) Microsoft Corporation. All rights reserved.
# Licensed under the MIT License. See License.txt in the project root for
# license information.
# --------------------------------------------------------------------------

import functools
from typing import (  # pylint: disable=unused-import
    Union, Optional, Any, Iterable, Dict, List,
    TYPE_CHECKING
)

try:
    from urllib.parse import urlparse
except ImportError:
    from urlparse import urlparse # type: ignore

from azure.core.paging import ItemPaged
from azure.core.tracing.decorator import distributed_trace

from ._shared.shared_access_signature import SharedAccessSignature
from ._shared.models import LocationMode, Services, UserDelegationKey
from ._shared.base_client import StorageAccountHostsMixin, parse_connection_str, parse_query
from ._shared.parser import _to_utc_datetime
from ._shared.response_handlers import return_response_headers, process_storage_error, \
    parse_to_internal_user_delegation_key
from ._generated import AzureBlobStorage
from ._generated.models import StorageErrorException, StorageServiceProperties, KeyInfo
from .container_client import ContainerClient
from .blob_client import BlobClient
from .models import ContainerProperties, ContainerPropertiesPaged

if TYPE_CHECKING:
    from datetime import datetime
    from azure.core.pipeline.transport import HttpTransport
    from azure.core.pipeline.policies import HTTPPolicy
    from ._shared.models import AccountSasPermissions, ResourceTypes
    from .lease import LeaseClient
    from .models import (
        BlobProperties,
        Logging,
        Metrics,
        RetentionPolicy,
        StaticWebsite,
        CorsRule,
        PublicAccess
    )


class BlobServiceClient(StorageAccountHostsMixin):
    """A client to interact with the Blob Service at the account level.

    This client provides operations to retrieve and configure the account properties
    as well as list, create and delete containers within the account.
    For operations relating to a specific container or blob, clients for those entities
    can also be retrieved using the `get_client` functions.

    :ivar str url:
        The full endpoint URL to the Blob service endpoint. This could be either the
        primary endpoint, or the secondary endpoint depending on the current `location_mode`.
    :ivar str primary_endpoint:
        The full primary endpoint URL.
    :ivar str primary_hostname:
        The hostname of the primary endpoint.
    :ivar str secondary_endpoint:
        The full secondary endpoint URL if configured. If not available
        a ValueError will be raised. To explicitly specify a secondary hostname, use the optional
        `secondary_hostname` keyword argument on instantiation.
    :ivar str secondary_hostname:
        The hostname of the secondary endpoint. If not available this
        will be None. To explicitly specify a secondary hostname, use the optional
        `secondary_hostname` keyword argument on instantiation.
    :ivar str location_mode:
        The location mode that the client is currently using. By default
        this will be "primary". Options include "primary" and "secondary".
    :param str account_url:
        The URL to the blob storage account. Any other entities included
        in the URL path (e.g. container or blob) will be discarded. This URL can be optionally
        authenticated with a SAS token.
    :param credential:
        The credentials with which to authenticate. This is optional if the
        account URL already has a SAS token. The value can be a SAS token string, and account
        shared access key, or an instance of a TokenCredentials class from azure.identity.
        If the URL already has a SAS token, specifying an explicit credential will take priority.

    .. admonition:: Example:

        .. literalinclude:: ../tests/test_blob_samples_authentication.py
            :start-after: [START create_blob_service_client]
            :end-before: [END create_blob_service_client]
            :language: python
            :dedent: 8
            :caption: Creating the BlobServiceClient with account url and credential.

        .. literalinclude:: ../tests/test_blob_samples_authentication.py
            :start-after: [START create_blob_service_client_oauth]
            :end-before: [END create_blob_service_client_oauth]
            :language: python
            :dedent: 8
            :caption: Creating the BlobServiceClient with Azure Identity credentials.
    """

    def __init__(
            self, account_url,  # type: str
            credential=None,  # type: Optional[Any]
            **kwargs  # type: Any
        ):
        # type: (...) -> None
        try:
            if not account_url.lower().startswith('http'):
                account_url = "https://" + account_url
        except AttributeError:
            raise ValueError("Account URL must be a string.")
        parsed_url = urlparse(account_url.rstrip('/'))
        if not parsed_url.netloc:
            raise ValueError("Invalid URL: {}".format(account_url))

        _, sas_token = parse_query(parsed_url.query)
        self._query_str, credential = self._format_query_string(sas_token, credential)
        super(BlobServiceClient, self).__init__(parsed_url, service='blob', credential=credential, **kwargs)
        self._client = AzureBlobStorage(self.url, pipeline=self._pipeline)

    def _format_url(self, hostname):
        """Format the endpoint URL according to the current location
        mode hostname.
        """
        return "{}://{}/{}".format(self.scheme, hostname, self._query_str)

    @classmethod
    def from_connection_string(
            cls, conn_str,  # type: str
            credential=None,  # type: Optional[Any]
            **kwargs  # type: Any
        ):  # type: (...) -> BlobServiceClient
        """Create BlobServiceClient from a Connection String.

        :param str conn_str:
            A connection string to an Azure Storage account.
        :param credential:
            The credentials with which to authenticate. This is optional if the
            account URL already has a SAS token, or the connection string already has shared
            access key values. The value can be a SAS token string, and account shared access
            key, or an instance of a TokenCredentials class from azure.identity.
            Credentials provided here will take precedence over those in the connection string.

        .. admonition:: Example:

            .. literalinclude:: ../tests/test_blob_samples_authentication.py
                :start-after: [START auth_from_connection_string]
                :end-before: [END auth_from_connection_string]
                :language: python
                :dedent: 8
                :caption: Creating the BlobServiceClient from a connection string.
        """
        account_url, secondary, credential = parse_connection_str(conn_str, credential, 'blob')
        if 'secondary_hostname' not in kwargs:
            kwargs['secondary_hostname'] = secondary
        return cls(account_url, credential=credential, **kwargs)

    def generate_shared_access_signature(
            self, resource_types,  # type: Union[ResourceTypes, str]
            permission,  # type: Union[AccountSasPermissions, str]
            expiry,  # type: Optional[Union[datetime, str]]
            start=None,  # type: Optional[Union[datetime, str]]
            ip=None,  # type: Optional[str]
            protocol=None  # type: Optional[str]
        ):  # type: (...) -> str
        """Generates a shared access signature for the blob service.

        Use the returned signature with the credential parameter of any BlobServiceClient,
        ContainerClient or BlobClient.

        :param resource_types:
            Specifies the resource types that are accessible with the account SAS.
        :type resource_types: str or ~azure.storage.blob.ResourceTypes
        :param permission:
            The permissions associated with the shared access signature. The
            user is restricted to operations allowed by the permissions.
            Required unless an id is given referencing a stored access policy
            which contains this field. This field must be omitted if it has been
            specified in an associated stored access policy.
        :type permission: str or ~azure.storage.blob.AccountSasPermissions
        :param expiry:
            The time at which the shared access signature becomes invalid.
            Required unless an id is given referencing a stored access policy
            which contains this field. This field must be omitted if it has
            been specified in an associated stored access policy. Azure will always
            convert values to UTC. If a date is passed in without timezone info, it
            is assumed to be UTC.
        :type expiry: ~datetime.datetime or str
        :param start:
            The time at which the shared access signature becomes valid. If
            omitted, start time for this call is assumed to be the time when the
            storage service receives the request. Azure will always convert values
            to UTC. If a date is passed in without timezone info, it is assumed to
            be UTC.
        :type start: ~datetime.datetime or str
        :param str ip:
            Specifies an IP address or a range of IP addresses from which to accept requests.
            If the IP address from which the request originates does not match the IP address
            or address range specified on the SAS token, the request is not authenticated.
            For example, specifying ip=168.1.5.65 or ip=168.1.5.60-168.1.5.70 on the SAS
            restricts the request to those IP addresses.
        :param str protocol:
            Specifies the protocol permitted for a request made. The default value is https.
        :return: A Shared Access Signature (sas) token.
        :rtype: str

        .. admonition:: Example:

            .. literalinclude:: ../tests/test_blob_samples_authentication.py
                :start-after: [START create_sas_token]
                :end-before: [END create_sas_token]
                :language: python
                :dedent: 8
                :caption: Generating a shared access signature.
        """
        if not hasattr(self.credential, 'account_key') and not self.credential.account_key:
            raise ValueError("No account SAS key available.")

        sas = SharedAccessSignature(self.credential.account_name, self.credential.account_key)
        return sas.generate_account(
            services=Services.BLOB,
            resource_types=resource_types,
            permission=permission,
            expiry=expiry,
            start=start,
            ip=ip,
            protocol=protocol
        ) # type: ignore

    @distributed_trace
    def get_user_delegation_key(self, key_start_time,  # type: datetime
                                key_expiry_time,  # type: datetime
                                timeout=None,  # type: Optional[int]
                                **kwargs  # type: Any
                                ):
        # type: (datetime, datetime, Optional[int]) -> UserDelegationKey
        """
        Obtain a user delegation key for the purpose of signing SAS tokens.
        A token credential must be present on the service object for this request to succeed.

        :param ~datetime.datetime key_start_time:
            A DateTime value. Indicates when the key becomes valid.
        :param ~datetime.datetime key_expiry_time:
            A DateTime value. Indicates when the key stops being valid.
        :param int timeout:
            The timeout parameter is expressed in seconds.
        :return: The user delegation key.
        :rtype: ~azure.storage.blob.UserDelegationKey
        """
        key_info = KeyInfo(start=_to_utc_datetime(key_start_time), expiry=_to_utc_datetime(key_expiry_time))
        try:
            user_delegation_key = self._client.service.get_user_delegation_key(key_info=key_info,
                                                                               timeout=timeout,
                                                                               **kwargs)  # type: ignore
        except StorageErrorException as error:
            process_storage_error(error)

        return parse_to_internal_user_delegation_key(user_delegation_key)  # type: ignore

    @distributed_trace
    def get_account_information(self, **kwargs): # type: ignore
        # type: (Optional[int]) -> Dict[str, str]
        """Gets information related to the storage account.

        The information can also be retrieved if the user has a SAS to a container or blob.
        The keys in the returned dictionary include 'sku_name' and 'account_kind'.

        :returns: A dict of account information (SKU and account type).
        :rtype: dict(str, str)

        .. admonition:: Example:

            .. literalinclude:: ../tests/test_blob_samples_service.py
                :start-after: [START get_blob_service_account_info]
                :end-before: [END get_blob_service_account_info]
                :language: python
                :dedent: 8
                :caption: Getting account information for the blob service.
        """
        try:
            return self._client.service.get_account_info(cls=return_response_headers, **kwargs) # type: ignore
        except StorageErrorException as error:
            process_storage_error(error)

    @distributed_trace
    def get_service_stats(self, timeout=None, **kwargs): # type: ignore
        # type: (Optional[int], **Any) -> Dict[str, Any]
        """Retrieves statistics related to replication for the Blob service.

        It is only available when read-access geo-redundant replication is enabled for
        the storage account.

        With geo-redundant replication, Azure Storage maintains your data durable
        in two locations. In both locations, Azure Storage constantly maintains
        multiple healthy replicas of your data. The location where you read,
        create, update, or delete data is the primary storage account location.
        The primary location exists in the region you choose at the time you
        create an account via the Azure Management Azure classic portal, for
        example, North Central US. The location to which your data is replicated
        is the secondary location. The secondary location is automatically
        determined based on the location of the primary; it is in a second data
        center that resides in the same region as the primary location. Read-only
        access is available from the secondary location, if read-access geo-redundant
        replication is enabled for your storage account.

        :param int timeout:
            The timeout parameter is expressed in seconds.
        :return: The blob service stats.
        :rtype: ~azure.storage.blob._generated.models.StorageServiceStats

        .. admonition:: Example:

            .. literalinclude:: ../tests/test_blob_samples_service.py
                :start-after: [START get_blob_service_stats]
                :end-before: [END get_blob_service_stats]
                :language: python
                :dedent: 8
                :caption: Getting service stats for the blob service.
        """
        try:
            return self._client.service.get_statistics( # type: ignore
                timeout=timeout, use_location=LocationMode.SECONDARY, **kwargs)
        except StorageErrorException as error:
            process_storage_error(error)

    @distributed_trace
    def get_service_properties(self, timeout=None, **kwargs):
        # type: (Optional[int], Any) -> Dict[str, Any]
        """Gets the properties of a storage account's Blob service, including
        Azure Storage Analytics.

        :param int timeout:
            The timeout parameter is expressed in seconds.
        :rtype: ~azure.storage.blob._generated.models.StorageServiceProperties

        .. admonition:: Example:

            .. literalinclude:: ../tests/test_blob_samples_service.py
                :start-after: [START get_blob_service_properties]
                :end-before: [END get_blob_service_properties]
                :language: python
                :dedent: 8
                :caption: Getting service properties for the blob service.
        """
        try:
            return self._client.service.get_properties(timeout=timeout, **kwargs)
        except StorageErrorException as error:
            process_storage_error(error)

    @distributed_trace
    def set_service_properties(
            self, logging=None,  # type: Optional[Logging]
            hour_metrics=None,  # type: Optional[Metrics]
            minute_metrics=None,  # type: Optional[Metrics]
            cors=None,  # type: Optional[List[CorsRule]]
            target_version=None,  # type: Optional[str]
            delete_retention_policy=None,  # type: Optional[RetentionPolicy]
            static_website=None,  # type: Optional[StaticWebsite]
            timeout=None,  # type: Optional[int]
            **kwargs
        ):
        # type: (...) -> None
        """Sets the properties of a storage account's Blob service, including
        Azure Storage Analytics.

        If an element (e.g. Logging) is left as None, the
        existing settings on the service for that functionality are preserved.

        :param logging:
            Groups the Azure Analytics Logging settings.
        :type logging: ~azure.storage.blob.Logging
        :param hour_metrics:
            The hour metrics settings provide a summary of request
            statistics grouped by API in hourly aggregates for blobs.
        :type hour_metrics: ~azure.storage.blob.Metrics
        :param minute_metrics:
            The minute metrics settings provide request statistics
            for each minute for blobs.
        :type minute_metrics: ~azure.storage.blob.Metrics
        :param cors:
            You can include up to five CorsRule elements in the
            list. If an empty list is specified, all CORS rules will be deleted,
            and CORS will be disabled for the service.
        :type cors: list[~azure.storage.blob.CorsRule]
        :param str target_version:
            Indicates the default version to use for requests if an incoming
            request's version is not specified.
        :param delete_retention_policy:
            The delete retention policy specifies whether to retain deleted blobs.
            It also specifies the number of days and versions of blob to keep.
        :type delete_retention_policy: ~azure.storage.blob.RetentionPolicy
        :param static_website:
            Specifies whether the static website feature is enabled,
            and if yes, indicates the index document and 404 error document to use.
        :type static_website: ~azure.storage.blob.StaticWebsite
        :param int timeout:
            The timeout parameter is expressed in seconds.
        :rtype: None

        .. admonition:: Example:

            .. literalinclude:: ../tests/test_blob_samples_service.py
                :start-after: [START set_blob_service_properties]
                :end-before: [END set_blob_service_properties]
                :language: python
                :dedent: 8
                :caption: Setting service properties for the blob service.
        """
        props = StorageServiceProperties(
            logging=logging,
            hour_metrics=hour_metrics,
            minute_metrics=minute_metrics,
            cors=cors,
            default_service_version=target_version,
            delete_retention_policy=delete_retention_policy,
            static_website=static_website
        )
        try:
            self._client.service.set_properties(props, timeout=timeout, **kwargs)
        except StorageErrorException as error:
            process_storage_error(error)

    @distributed_trace
    def list_containers(
            self, name_starts_with=None,  # type: Optional[str]
            include_metadata=False,  # type: Optional[bool]
            results_per_page=None,  # type: Optional[int]
            timeout=None,  # type: Optional[int]
            **kwargs
        ):
        # type: (...) -> ItemPaged[ContainerProperties]
        """Returns a generator to list the containers under the specified account.

        The generator will lazily follow the continuation tokens returned by
        the service and stop when all containers have been returned.

        :param str name_starts_with:
            Filters the results to return only containers whose names
            begin with the specified prefix.
        :param bool include_metadata:
            Specifies that container metadata be returned in the response.
            The default value is `False`.
        :param int results_per_page:
            The maximum number of container names to retrieve per API
            call. If the request does not specify the server will return up to 5,000 items.
        :param int timeout:
            The timeout parameter is expressed in seconds.
        :returns: An iterable (auto-paging) of ContainerProperties.
        :rtype: ~azure.core.paging.ItemPaged[~azure.storage.blob.ContainerProperties]

        .. admonition:: Example:

            .. literalinclude:: ../tests/test_blob_samples_service.py
                :start-after: [START bsc_list_containers]
                :end-before: [END bsc_list_containers]
                :language: python
                :dedent: 12
                :caption: Listing the containers in the blob service.
        """
        include = 'metadata' if include_metadata else None
        command = functools.partial(
            self._client.service.list_containers_segment,
            prefix=name_starts_with,
            include=include,
            timeout=timeout,
            **kwargs)
        return ItemPaged(
                command,
                prefix=name_starts_with,
                results_per_page=results_per_page,
                page_iterator_class=ContainerPropertiesPaged
            )

    @distributed_trace
    def create_container(
            self, name,  # type: str
            metadata=None,  # type: Optional[Dict[str, str]]
            public_access=None,  # type: Optional[Union[PublicAccess, str]]
            timeout=None,  # type: Optional[int]
            **kwargs
        ):
        # type: (...) -> ContainerClient
        """Creates a new container under the specified account.

        If the container with the same name already exists, a ResourceExistsError will
        be raised. This method returns a client with which to interact with the newly
        created container.

        :param str name: The name of the container to create.
        :param metadata:
            A dict with name-value pairs to associate with the
            container as metadata. Example: `{'Category':'test'}`
        :type metadata: dict(str, str)
        :param public_access:
            Possible values include: container, blob.
        :type public_access: str or ~azure.storage.blob.PublicAccess
        :param int timeout:
            The timeout parameter is expressed in seconds.
        :rtype: ~azure.storage.blob.ContainerClient

        .. admonition:: Example:

            .. literalinclude:: ../tests/test_blob_samples_service.py
                :start-after: [START bsc_create_container]
                :end-before: [END bsc_create_container]
                :language: python
                :dedent: 12
                :caption: Creating a container in the blob service.
        """
        container = self.get_container_client(name)
        kwargs.setdefault('merge_span', True)
        container.create_container(
            metadata=metadata, public_access=public_access, timeout=timeout, **kwargs)
        return container

    @distributed_trace
    def delete_container(
            self, container,  # type: Union[ContainerProperties, str]
            lease=None,  # type: Optional[Union[LeaseClient, str]]
            timeout=None,  # type: Optional[int]
            **kwargs
        ):
        # type: (...) -> None
        """Marks the specified container for deletion.

        The container and any blobs contained within it are later deleted during garbage collection.
        If the container is not found, a ResourceNotFoundError will be raised.

        :param container:
            The container to delete. This can either be the name of the container,
            or an instance of ContainerProperties.
        :type container: str or ~azure.storage.blob.ContainerProperties
        :param ~azure.storage.blob.LeaseClient lease:
            If specified, delete_container only succeeds if the
            container's lease is active and matches this ID.
            Required if the container has an active lease.
        :param ~datetime.datetime if_modified_since:
            A DateTime value. Azure expects the date value passed in to be UTC.
            If timezone is included, any non-UTC datetimes will be converted to UTC.
            If a date is passed in without timezone info, it is assumed to be UTC.
            Specify this header to perform the operation only
            if the resource has been modified since the specified time.
        :param ~datetime.datetime if_unmodified_since:
            A DateTime value. Azure expects the date value passed in to be UTC.
            If timezone is included, any non-UTC datetimes will be converted to UTC.
            If a date is passed in without timezone info, it is assumed to be UTC.
            Specify this header to perform the operation only if
            the resource has not been modified since the specified date/time.
        :param str if_match:
            An ETag value, or the wildcard character (*). Specify this header to perform
            the operation only if the resource's ETag matches the value specified.
        :param str if_none_match:
            An ETag value, or the wildcard character (*). Specify this header
            to perform the operation only if the resource's ETag does not match
            the value specified. Specify the wildcard character (*) to perform
            the operation only if the resource does not exist, and fail the
            operation if it does exist.
        :param int timeout:
            The timeout parameter is expressed in seconds.
        :rtype: None

        .. admonition:: Example:

            .. literalinclude:: ../tests/test_blob_samples_service.py
                :start-after: [START bsc_delete_container]
                :end-before: [END bsc_delete_container]
                :language: python
                :dedent: 12
                :caption: Deleting a container in the blob service.
        """
        container = self.get_container_client(container) # type: ignore
        kwargs.setdefault('merge_span', True)
        container.delete_container( # type: ignore
            lease=lease,
            timeout=timeout,
            **kwargs)

    def get_container_client(self, container):
        # type: (Union[ContainerProperties, str]) -> ContainerClient
        """Get a client to interact with the specified container.

        The container need not already exist.

        :param container:
<<<<<<< HEAD
            The container. This can either be the name of the container,
            or an instance of ContainerProperties.
        :type container: str or ~azure.storage.blob.ContainerProperties
=======
            The container that the blob is in.
        :type container: Union[ContainerProperties, str]
>>>>>>> 215bb9af
        :returns: A ContainerClient.
        :rtype: ~azure.storage.blob.ContainerClient

        .. admonition:: Example:

            .. literalinclude:: ../tests/test_blob_samples_service.py
                :start-after: [START bsc_get_container_client]
                :end-before: [END bsc_get_container_client]
                :language: python
                :dedent: 8
                :caption: Getting the container client to interact with a specific container.
        """
        try:
            container_name = container.name
        except AttributeError:
            container_name = container

        return ContainerClient(
            self.url, container_name=container_name,
            credential=self.credential, _configuration=self._config,
            _pipeline=self._pipeline, _location_mode=self._location_mode, _hosts=self._hosts,
            require_encryption=self.require_encryption, key_encryption_key=self.key_encryption_key,
            key_resolver_function=self.key_resolver_function)

    def get_blob_client(
            self, container,  # type: Union[ContainerProperties, str]
            blob,  # type: Union[BlobProperties, str]
            snapshot=None  # type: Optional[Union[Dict[str, Any], str]]
        ):
        # type: (...) -> BlobClient
        """Get a client to interact with the specified blob.

        The blob need not already exist.

        :param container:
<<<<<<< HEAD
            The container that the blob is in. This can either be the name of the container,
            or an instance of ContainerProperties.
        :type container: str or ~azure.storage.blob.ContainerProperties
        :param blob:
            The blob with which to interact. This can either be the name of the blob,
            or an instance of BlobProperties.
=======
            The container that the blob is in.
        :type container: str or ~azure.storage.blob.ContainerProperties
        :param blob:
            The blob with which to interact.
>>>>>>> 215bb9af
        :type blob: str or ~azure.storage.blob.BlobProperties
        :param snapshot:
            The optional blob snapshot on which to operate. This can either be the ID of the snapshot,
            or a dictionary output returned by :func:`~azure.storage.blob.BlobClient.create_snapshot()`.
        :type snapshot: str or dict(str, Any)
        :returns: A BlobClient.
        :rtype: ~azure.storage.blob.BlobClient

        .. admonition:: Example:

            .. literalinclude:: ../tests/test_blob_samples_service.py
                :start-after: [START bsc_get_blob_client]
                :end-before: [END bsc_get_blob_client]
                :language: python
                :dedent: 12
                :caption: Getting the blob client to interact with a specific blob.
        """
        try:
            container_name = container.name
        except AttributeError:
            container_name = container
        try:
            blob_name = blob.name
        except AttributeError:
            blob_name = blob

        return BlobClient( # type: ignore
            self.url, container_name=container_name, blob_name=blob_name, snapshot=snapshot,
            credential=self.credential, _configuration=self._config,
            _pipeline=self._pipeline, _location_mode=self._location_mode, _hosts=self._hosts,
            require_encryption=self.require_encryption, key_encryption_key=self.key_encryption_key,
            key_resolver_function=self.key_resolver_function)<|MERGE_RESOLUTION|>--- conflicted
+++ resolved
@@ -584,14 +584,9 @@
         The container need not already exist.
 
         :param container:
-<<<<<<< HEAD
             The container. This can either be the name of the container,
             or an instance of ContainerProperties.
         :type container: str or ~azure.storage.blob.ContainerProperties
-=======
-            The container that the blob is in.
-        :type container: Union[ContainerProperties, str]
->>>>>>> 215bb9af
         :returns: A ContainerClient.
         :rtype: ~azure.storage.blob.ContainerClient
 
@@ -627,19 +622,12 @@
         The blob need not already exist.
 
         :param container:
-<<<<<<< HEAD
             The container that the blob is in. This can either be the name of the container,
             or an instance of ContainerProperties.
         :type container: str or ~azure.storage.blob.ContainerProperties
         :param blob:
             The blob with which to interact. This can either be the name of the blob,
             or an instance of BlobProperties.
-=======
-            The container that the blob is in.
-        :type container: str or ~azure.storage.blob.ContainerProperties
-        :param blob:
-            The blob with which to interact.
->>>>>>> 215bb9af
         :type blob: str or ~azure.storage.blob.BlobProperties
         :param snapshot:
             The optional blob snapshot on which to operate. This can either be the ID of the snapshot,
