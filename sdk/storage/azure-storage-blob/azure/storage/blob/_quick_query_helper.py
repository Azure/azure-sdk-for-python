# -------------------------------------------------------------------------
# Copyright (c) Microsoft Corporation. All rights reserved.
# Licensed under the MIT License. See License.txt in the project root for
# license information.
# --------------------------------------------------------------------------

from io import BytesIO
<<<<<<< HEAD
from typing import Any, Dict, Generator, IO, Iterable, Optional, Union, TYPE_CHECKING
=======
from typing import Any, Dict, Generator, IO, Iterable, Optional, Type, Union, TYPE_CHECKING
>>>>>>> 38f645f2

from ._shared.avro.avro_io import DatumReader
from ._shared.avro.datafile import DataFileReader

if TYPE_CHECKING:
    from ._models import BlobQueryError


class BlobQueryReader(object):  # pylint: disable=too-many-instance-attributes
    """A streaming object to read query results."""

    name: str
    """The name of the blob being quered."""
    container: str
    """The name of the container where the blob is."""
    response_headers: Dict[str, Any]
    """The response_headers of the quick query request."""
    record_delimiter: str
    """The delimiter used to separate lines, or records with the data. The `records`
    method will return these lines via a generator."""

    def __init__(
        self,
        name: str = None,  # type: ignore [assignment]
        container: str = None,  # type: ignore [assignment]
        errors: Any = None,
        record_delimiter: str = '\n',
        encoding: Optional[str] = None,
        headers: Dict[str, Any] = None,  # type: ignore [assignment]
        response: Any = None,
<<<<<<< HEAD
        error_cls: "BlobQueryError" = None,  # type: ignore [assignment]
=======
        error_cls: Type["BlobQueryError"] = None,  # type: ignore [assignment]
>>>>>>> 38f645f2
    ) -> None:
        self.name = name
        self.container = container
        self.response_headers = headers
        self.record_delimiter = record_delimiter
        self._size = 0
        self._bytes_processed = 0
        self._errors = errors
        self._encoding = encoding
        self._parsed_results = DataFileReader(QuickQueryStreamer(response), DatumReader())
        self._first_result = self._process_record(next(self._parsed_results))
        self._error_cls = error_cls

    def __len__(self):
        return self._size

<<<<<<< HEAD
    def _process_record(self, result: Dict[str, Any]) -> Optional[Any]:
=======
    def _process_record(self, result: Dict[str, Any]) -> Optional[bytes]:
>>>>>>> 38f645f2
        self._size = result.get('totalBytes', self._size)
        self._bytes_processed = result.get('bytesScanned', self._bytes_processed)
        if 'data' in result:
            return result.get('data')
        if 'fatal' in result:
            error = self._error_cls(
                error=result['name'],
                is_fatal=result['fatal'],
                description=result['description'],
                position=result['position']
            )
            if self._errors:
                self._errors(error)
        return None

<<<<<<< HEAD
    def _iter_stream(self) -> Generator[Any, Any, Any]:
=======
    def _iter_stream(self) -> Generator[bytes, None, None]:
>>>>>>> 38f645f2
        if self._first_result is not None:
            yield self._first_result
        for next_result in self._parsed_results:
            processed_result = self._process_record(next_result)
            if processed_result is not None:
                yield processed_result

    def readall(self) -> Union[bytes, str]:
        """Return all query results.

        This operation is blocking until all data is downloaded.
        If encoding has been configured - this will be used to decode individual
        records are they are received.

        :returns: The query results.
        :rtype: Union[bytes, str]
        """
        stream = BytesIO()
        self.readinto(stream)
        data = stream.getvalue()
        if self._encoding:
            return data.decode(self._encoding)
        return data

    def readinto(self, stream: IO) -> None:
        """Download the query result to a stream.

        :param IO stream:
            The stream to download to. This can be an open file-handle,
            or any writable stream.
        :returns: None
        """
        for record in self._iter_stream():
            stream.write(record)

    def records(self) -> Iterable[Union[bytes, str]]:
        """Returns a record generator for the query result.

        Records will be returned line by line.
        If encoding has been configured - this will be used to decode individual
        records are they are received.

        :returns: A record generator for the query result.
        :rtype: Iterable[Union[bytes, str]]
        """
        delimiter = self.record_delimiter.encode('utf-8')
        for record_chunk in self._iter_stream():
            for record in record_chunk.split(delimiter):
                if self._encoding:
                    yield record.decode(self._encoding)
                else:
                    yield record


class QuickQueryStreamer(object):
    """
    File-like streaming iterator.
    """

    def __init__(self, generator) -> None:
        self.generator = generator
        self.iterator = iter(generator)
        self._buf = b""
        self._point = 0
        self._download_offset = 0
        self._buf_start = 0
        self.file_length = None

    def __len__(self):
        return self.file_length

    def __iter__(self):
        return self.iterator

    @staticmethod
    def seekable():
        return True

    def __next__(self):
        next_part = next(self.iterator)
        self._download_offset += len(next_part)
        return next_part

    def tell(self):
        return self._point

    def seek(self, offset, whence=0):
        if whence == 0:
            self._point = offset
        elif whence == 1:
            self._point += offset
        else:
            raise ValueError("whence must be 0, or 1")
        if self._point < 0:    # pylint: disable=consider-using-max-builtin
            self._point = 0  # XXX is this right?

    def read(self, size):
        try:
            # keep reading from the generator until the buffer of this stream has enough data to read
            while self._point + size > self._download_offset:
                self._buf += self.__next__()
        except StopIteration:
            self.file_length = self._download_offset

        start_point = self._point

        # EOF
        self._point = min(self._point + size, self._download_offset)

        relative_start = start_point - self._buf_start
        if relative_start < 0:
            raise ValueError("Buffer has dumped too much data")
        relative_end = relative_start + size
        data = self._buf[relative_start: relative_end]

        # dump the extra data in buffer
        # buffer start--------------------16bytes----current read position
        dumped_size = max(relative_end - 16 - relative_start, 0)
        self._buf_start += dumped_size
        self._buf = self._buf[dumped_size:]

        return data<|MERGE_RESOLUTION|>--- conflicted
+++ resolved
@@ -5,11 +5,7 @@
 # --------------------------------------------------------------------------
 
 from io import BytesIO
-<<<<<<< HEAD
-from typing import Any, Dict, Generator, IO, Iterable, Optional, Union, TYPE_CHECKING
-=======
 from typing import Any, Dict, Generator, IO, Iterable, Optional, Type, Union, TYPE_CHECKING
->>>>>>> 38f645f2
 
 from ._shared.avro.avro_io import DatumReader
 from ._shared.avro.datafile import DataFileReader
@@ -40,11 +36,7 @@
         encoding: Optional[str] = None,
         headers: Dict[str, Any] = None,  # type: ignore [assignment]
         response: Any = None,
-<<<<<<< HEAD
-        error_cls: "BlobQueryError" = None,  # type: ignore [assignment]
-=======
         error_cls: Type["BlobQueryError"] = None,  # type: ignore [assignment]
->>>>>>> 38f645f2
     ) -> None:
         self.name = name
         self.container = container
@@ -61,11 +53,7 @@
     def __len__(self):
         return self._size
 
-<<<<<<< HEAD
-    def _process_record(self, result: Dict[str, Any]) -> Optional[Any]:
-=======
     def _process_record(self, result: Dict[str, Any]) -> Optional[bytes]:
->>>>>>> 38f645f2
         self._size = result.get('totalBytes', self._size)
         self._bytes_processed = result.get('bytesScanned', self._bytes_processed)
         if 'data' in result:
@@ -81,11 +69,7 @@
                 self._errors(error)
         return None
 
-<<<<<<< HEAD
-    def _iter_stream(self) -> Generator[Any, Any, Any]:
-=======
     def _iter_stream(self) -> Generator[bytes, None, None]:
->>>>>>> 38f645f2
         if self._first_result is not None:
             yield self._first_result
         for next_result in self._parsed_results:
