# -------------------------------------------------------------------------
# Copyright (c) Microsoft Corporation. All rights reserved.
# Licensed under the MIT License. See License.txt in the project root for
# license information.
# --------------------------------------------------------------------------
# pylint: disable=too-many-lines, docstring-keyword-should-match-keyword-only

from datetime import datetime
import functools
from typing import (
    Any, AnyStr, cast, Dict, List, IO, Iterable, Iterator, Optional, overload, Union,
    TYPE_CHECKING
)
from urllib.parse import urlparse, unquote
import warnings

from typing_extensions import Self

from azure.core.exceptions import HttpResponseError, ResourceNotFoundError
from azure.core.paging import ItemPaged
from azure.core.pipeline import Pipeline
from azure.core.tracing.decorator import distributed_trace
from ._blob_client import BlobClient
from ._container_client_helpers import (
    _format_url,
    _generate_delete_blobs_options,
    _generate_set_tiers_options,
    _parse_url
)
from ._deserialize import deserialize_container_properties
from ._download import StorageStreamDownloader
from ._encryption import StorageEncryptionMixin
from ._generated import AzureBlobStorage
from ._generated.models import SignedIdentifier
from ._lease import BlobLeaseClient
from ._list_blobs_helper import (
    BlobNamesPaged,
    BlobPrefix,
    BlobPropertiesPaged,
    FilteredBlobPaged,
    IgnoreListBlobsDeserializer
)
from ._models import (
    BlobProperties,
    BlobType,
    ContainerProperties,
    FilteredBlob
)
from ._serialize import get_access_conditions, get_api_version, get_container_cpk_scope_info, get_modify_conditions
from ._shared.base_client import parse_connection_str, StorageAccountHostsMixin, TransportWrapper
from ._shared.request_handlers import add_metadata_headers, serialize_iso
from ._shared.response_handlers import (
    process_storage_error,
    return_headers_and_deserialized,
    return_response_headers
)

if TYPE_CHECKING:
    from azure.core.credentials import AzureNamedKeyCredential, AzureSasCredential, TokenCredential
    from azure.core.pipeline.transport import HttpResponse  # pylint: disable=C4756
    from azure.storage.blob import BlobServiceClient
    from ._models import (
        AccessPolicy,
<<<<<<< HEAD
        PremiumPageBlobTier,
        PublicAccess,
        StandardBlobTier
    )
=======
        StandardBlobTier,
        PremiumPageBlobTier)


def _get_blob_name(blob):
    """Return the blob name.

    :param blob: A blob string or BlobProperties
    :type blob: str or BlobProperties
    :returns: The name of the blob.
    :rtype: str
    """
    try:
        return blob.get('name')
    except AttributeError:
        return blob
>>>>>>> 8ba39784


class ContainerClient(StorageAccountHostsMixin, StorageEncryptionMixin):    # pylint: disable=too-many-public-methods
    """A client to interact with a specific container, although that container
    may not yet exist.

    For operations relating to a specific blob within this container, a blob client can be
    retrieved using the :func:`~get_blob_client` function.

    For more optional configuration, please click
    `here <https://github.com/Azure/azure-sdk-for-python/tree/main/sdk/storage/azure-storage-blob
    #optional-configuration>`_.

    :param str account_url:
        The URI to the storage account. In order to create a client given the full URI to the container,
        use the :func:`from_container_url` classmethod.
    :param container_name:
        The name of the container for the blob.
    :type container_name: str
    :param credential:
        The credentials with which to authenticate. This is optional if the
        account URL already has a SAS token. The value can be a SAS token string,
        an instance of a AzureSasCredential or AzureNamedKeyCredential from azure.core.credentials,
        an account shared access key, or an instance of a TokenCredentials class from azure.identity.
        If the resource URI already contains a SAS token, this will be ignored in favor of an explicit credential
        - except in the case of AzureSasCredential, where the conflicting SAS tokens will raise a ValueError.
        If using an instance of AzureNamedKeyCredential, "name" should be the storage account name, and "key"
        should be the storage account key.
    :keyword str api_version:
        The Storage API version to use for requests. Default value is the most recent service version that is
        compatible with the current SDK. Setting to an older version may result in reduced feature compatibility.

        .. versionadded:: 12.2.0

    :keyword str secondary_hostname:
        The hostname of the secondary endpoint.
    :keyword int max_block_size: The maximum chunk size for uploading a block blob in chunks.
        Defaults to 4*1024*1024, or 4MB.
    :keyword int max_single_put_size: If the blob size is less than or equal max_single_put_size, then the blob will be
        uploaded with only one http PUT request. If the blob size is larger than max_single_put_size,
        the blob will be uploaded in chunks. Defaults to 64*1024*1024, or 64MB.
    :keyword int min_large_block_upload_threshold: The minimum chunk size required to use the memory efficient
        algorithm when uploading a block blob. Defaults to 4*1024*1024+1.
    :keyword bool use_byte_buffer: Use a byte buffer for block blob uploads. Defaults to False.
    :keyword int max_page_size: The maximum chunk size for uploading a page blob. Defaults to 4*1024*1024, or 4MB.
    :keyword int max_single_get_size: The maximum size for a blob to be downloaded in a single call,
        the exceeded part will be downloaded in chunks (could be parallel). Defaults to 32*1024*1024, or 32MB.
    :keyword int max_chunk_get_size: The maximum chunk size used for downloading a blob. Defaults to 4*1024*1024,
        or 4MB.
    :keyword str audience: The audience to use when requesting tokens for Azure Active Directory
        authentication. Only has an effect when credential is of type TokenCredential. The value could be
        https://storage.azure.com/ (default) or https://<account>.blob.core.windows.net.

    .. admonition:: Example:

        .. literalinclude:: ../samples/blob_samples_containers.py
            :start-after: [START create_container_client_from_service]
            :end-before: [END create_container_client_from_service]
            :language: python
            :dedent: 8
            :caption: Get a ContainerClient from an existing BlobServiceClient.

        .. literalinclude:: ../samples/blob_samples_containers.py
            :start-after: [START create_container_client_sasurl]
            :end-before: [END create_container_client_sasurl]
            :language: python
            :dedent: 8
            :caption: Creating the container client directly.
    """
    def __init__(
        self, account_url: str,
        container_name: str,
        credential: Optional[Union[str, Dict[str, str], "AzureNamedKeyCredential", "AzureSasCredential", "TokenCredential"]] = None,  # pylint: disable=line-too-long
        **kwargs: Any
    ) -> None:
        parsed_url, sas_token = _parse_url(account_url=account_url, container_name=container_name)

        self.container_name = container_name
        # This parameter is used for the hierarchy traversal. Give precedence to credential.
        self._raw_credential = credential if credential else sas_token
        self._query_str, credential = self._format_query_string(sas_token, credential)
        super(ContainerClient, self).__init__(parsed_url, service='blob', credential=credential, **kwargs)
        self._api_version = get_api_version(kwargs)
        self._client = self._build_generated_client()
        self._configure_encryption(kwargs)

    def _build_generated_client(self) -> AzureBlobStorage:
        client = AzureBlobStorage(self.url, base_url=self.url, pipeline=self._pipeline)
        client._config.version = self._api_version  # type: ignore [assignment] # pylint: disable=protected-access
        return client

    def _format_url(self, hostname):
        return _format_url(
            container_name=self.container_name,
            hostname=hostname,
            scheme=self.scheme,
            query_str=self._query_str
        )

    @classmethod
    def from_container_url(
        cls, container_url: str,
        credential: Optional[Union[str, Dict[str, str], "AzureNamedKeyCredential", "AzureSasCredential", "TokenCredential"]] = None,  # pylint: disable=line-too-long
        **kwargs: Any
    ) -> Self:
        """Create ContainerClient from a container url.

        :param str container_url:
            The full endpoint URL to the Container, including SAS token if used. This could be
            either the primary endpoint, or the secondary endpoint depending on the current `location_mode`.
        :type container_url: str
        :param credential:
            The credentials with which to authenticate. This is optional if the
            account URL already has a SAS token, or the connection string already has shared
            access key values. The value can be a SAS token string,
            an instance of a AzureSasCredential or AzureNamedKeyCredential from azure.core.credentials,
            an account shared access key, or an instance of a TokenCredentials class from azure.identity.
            If the resource URI already contains a SAS token, this will be ignored in favor of an explicit credential
            - except in the case of AzureSasCredential, where the conflicting SAS tokens will raise a ValueError.
            If using an instance of AzureNamedKeyCredential, "name" should be the storage account name, and "key"
            should be the storage account key.
        :type credential:
            ~azure.core.credentials.AzureNamedKeyCredential or
            ~azure.core.credentials.AzureSasCredential or
            ~azure.core.credentials.TokenCredential or
            str or dict[str, str] or None
        :keyword str audience: The audience to use when requesting tokens for Azure Active Directory
            authentication. Only has an effect when credential is of type TokenCredential. The value could be
            https://storage.azure.com/ (default) or https://<account>.blob.core.windows.net.
        :returns: A container client.
        :rtype: ~azure.storage.blob.ContainerClient
        """
        try:
            if not container_url.lower().startswith('http'):
                container_url = "https://" + container_url
        except AttributeError as exc:
            raise ValueError("Container URL must be a string.") from exc
        parsed_url = urlparse(container_url)
        if not parsed_url.netloc:
            raise ValueError(f"Invalid URL: {container_url}")

        container_path = parsed_url.path.strip('/').split('/')
        account_path = ""
        if len(container_path) > 1:
            account_path = "/" + "/".join(container_path[:-1])
        account_url = f"{parsed_url.scheme}://{parsed_url.netloc.rstrip('/')}{account_path}?{parsed_url.query}"
        container_name = unquote(container_path[-1])
        if not container_name:
            raise ValueError("Invalid URL. Please provide a URL with a valid container name")
        return cls(account_url, container_name=container_name, credential=credential, **kwargs)

    @classmethod
    def from_connection_string(
        cls, conn_str: str,
        container_name: str,
        credential: Optional[Union[str, Dict[str, str], "AzureNamedKeyCredential", "AzureSasCredential", "TokenCredential"]] = None,  # pylint: disable=line-too-long
        **kwargs: Any
    ) -> Self:
        """Create ContainerClient from a Connection String.

        :param str conn_str:
            A connection string to an Azure Storage account.
        :param container_name:
            The container name for the blob.
        :type container_name: str
        :param credential:
            The credentials with which to authenticate. This is optional if the
            account URL already has a SAS token, or the connection string already has shared
            access key values. The value can be a SAS token string,
            an instance of a AzureSasCredential or AzureNamedKeyCredential from azure.core.credentials,
            an account shared access key, or an instance of a TokenCredentials class from azure.identity.
            Credentials provided here will take precedence over those in the connection string.
            If using an instance of AzureNamedKeyCredential, "name" should be the storage account name, and "key"
            should be the storage account key.
        :type credential:
            ~azure.core.credentials.AzureNamedKeyCredential or
            ~azure.core.credentials.AzureSasCredential or
            ~azure.core.credentials.TokenCredential or
            str or dict[str, str] or None
        :keyword str audience: The audience to use when requesting tokens for Azure Active Directory
            authentication. Only has an effect when credential is of type TokenCredential. The value could be
            https://storage.azure.com/ (default) or https://<account>.blob.core.windows.net.
        :returns: A container client.
        :rtype: ~azure.storage.blob.ContainerClient

        .. admonition:: Example:

            .. literalinclude:: ../samples/blob_samples_authentication.py
                :start-after: [START auth_from_connection_string_container]
                :end-before: [END auth_from_connection_string_container]
                :language: python
                :dedent: 8
                :caption: Creating the ContainerClient from a connection string.
        """
        account_url, secondary, credential = parse_connection_str(conn_str, credential, 'blob')
        if 'secondary_hostname' not in kwargs:
            kwargs['secondary_hostname'] = secondary
        return cls(
            account_url, container_name=container_name, credential=credential, **kwargs)

    @distributed_trace
    def create_container(
        self, metadata: Optional[Dict[str, str]] = None,
        public_access: Optional[Union["PublicAccess", str]] = None,
        **kwargs: Any
    ) -> Dict[str, Union[str, "datetime"]]:
        """
        Creates a new container under the specified account. If the container
        with the same name already exists, the operation fails.

        :param metadata:
            A dict with name_value pairs to associate with the
            container as metadata. Example:{'Category':'test'}
        :type metadata: dict[str, str]
        :param ~azure.storage.blob.PublicAccess public_access:
            Possible values include: 'container', 'blob'.
        :keyword container_encryption_scope:
            Specifies the default encryption scope to set on the container and use for
            all future writes.

            .. versionadded:: 12.2.0

        :paramtype container_encryption_scope: dict or ~azure.storage.blob.ContainerEncryptionScope
        :keyword int timeout:
            Sets the server-side timeout for the operation in seconds. For more details see
            https://learn.microsoft.com/rest/api/storageservices/setting-timeouts-for-blob-service-operations.
            This value is not tracked or validated on the client. To configure client-side network timesouts
            see `here <https://github.com/Azure/azure-sdk-for-python/tree/main/sdk/storage/azure-storage-blob
            #other-client--per-operation-configuration>`_.
        :returns: A dictionary of response headers.
        :rtype: Dict[str, Union[str, datetime]]

        .. admonition:: Example:

            .. literalinclude:: ../samples/blob_samples_containers.py
                :start-after: [START create_container]
                :end-before: [END create_container]
                :language: python
                :dedent: 12
                :caption: Creating a container to store blobs.
        """
        headers = kwargs.pop('headers', {})
        timeout = kwargs.pop('timeout', None)
        headers.update(add_metadata_headers(metadata)) # type: ignore
        container_cpk_scope_info = get_container_cpk_scope_info(kwargs)
        try:
            return self._client.container.create( # type: ignore
                timeout=timeout,
                access=public_access,
                container_cpk_scope_info=container_cpk_scope_info,
                cls=return_response_headers,
                headers=headers,
                **kwargs)
        except HttpResponseError as error:
            process_storage_error(error)

    @distributed_trace
    def _rename_container(self, new_name: str, **kwargs: Any) -> "ContainerClient":
        """Renames a container.

        Operation is successful only if the source container exists.

        :param str new_name:
            The new container name the user wants to rename to.
        :keyword lease:
            Specify this to perform only if the lease ID given
            matches the active lease ID of the source container.
        :type lease: ~azure.storage.blob.BlobLeaseClient or str
        :keyword int timeout:
            Sets the server-side timeout for the operation in seconds. For more details see
            https://learn.microsoft.com/rest/api/storageservices/setting-timeouts-for-blob-service-operations.
            This value is not tracked or validated on the client. To configure client-side network timesouts
            see `here <https://github.com/Azure/azure-sdk-for-python/tree/main/sdk/storage/azure-storage-blob
            #other-client--per-operation-configuration>`_.
        :returns: The renamed container client.
        :rtype: ~azure.storage.blob.ContainerClient
        """
        lease = kwargs.pop('lease', None)
        try:
            kwargs['source_lease_id'] = lease.id
        except AttributeError:
            kwargs['source_lease_id'] = lease
        try:
            renamed_container = ContainerClient(
                f"{self.scheme}://{self.primary_hostname}", container_name=new_name,
                credential=self.credential, api_version=self.api_version, _configuration=self._config,
                _pipeline=self._pipeline, _location_mode=self._location_mode, _hosts=self._hosts,
                require_encryption=self.require_encryption, encryption_version=self.encryption_version,
                key_encryption_key=self.key_encryption_key, key_resolver_function=self.key_resolver_function)
            renamed_container._client.container.rename(self.container_name, **kwargs)   # pylint: disable = protected-access
            return renamed_container
        except HttpResponseError as error:
            process_storage_error(error)

    @distributed_trace
    def delete_container(self, **kwargs: Any) -> None:
        """
        Marks the specified container for deletion. The container and any blobs
        contained within it are later deleted during garbage collection.

        :keyword lease:
            If specified, delete_container only succeeds if the
            container's lease is active and matches this ID.
            Required if the container has an active lease.
        :paramtype lease: ~azure.storage.blob.BlobLeaseClient or str
        :keyword ~datetime.datetime if_modified_since:
            A DateTime value. Azure expects the date value passed in to be UTC.
            If timezone is included, any non-UTC datetimes will be converted to UTC.
            If a date is passed in without timezone info, it is assumed to be UTC.
            Specify this header to perform the operation only
            if the resource has been modified since the specified time.
        :keyword ~datetime.datetime if_unmodified_since:
            A DateTime value. Azure expects the date value passed in to be UTC.
            If timezone is included, any non-UTC datetimes will be converted to UTC.
            If a date is passed in without timezone info, it is assumed to be UTC.
            Specify this header to perform the operation only if
            the resource has not been modified since the specified date/time.
        :keyword str etag:
            An ETag value, or the wildcard character (*). Used to check if the resource has changed,
            and act according to the condition specified by the `match_condition` parameter.
        :keyword ~azure.core.MatchConditions match_condition:
            The match condition to use upon the etag.
        :keyword int timeout:
            Sets the server-side timeout for the operation in seconds. For more details see
            https://learn.microsoft.com/rest/api/storageservices/setting-timeouts-for-blob-service-operations.
            This value is not tracked or validated on the client. To configure client-side network timesouts
            see `here <https://github.com/Azure/azure-sdk-for-python/tree/main/sdk/storage/azure-storage-blob
            #other-client--per-operation-configuration>`_.
        :rtype: None

        .. admonition:: Example:

            .. literalinclude:: ../samples/blob_samples_containers.py
                :start-after: [START delete_container]
                :end-before: [END delete_container]
                :language: python
                :dedent: 12
                :caption: Delete a container.
        """
        lease = kwargs.pop('lease', None)
        access_conditions = get_access_conditions(lease)
        mod_conditions = get_modify_conditions(kwargs)
        timeout = kwargs.pop('timeout', None)
        try:
            self._client.container.delete(
                timeout=timeout,
                lease_access_conditions=access_conditions,
                modified_access_conditions=mod_conditions,
                **kwargs)
        except HttpResponseError as error:
            process_storage_error(error)

    @distributed_trace
    def acquire_lease(
        self, lease_duration: int =-1,
        lease_id: Optional[str] = None,
        **kwargs: Any
    ) -> BlobLeaseClient:
        """
        Requests a new lease. If the container does not have an active lease,
        the Blob service creates a lease on the container and returns a new
        lease ID.

        :param int lease_duration:
            Specifies the duration of the lease, in seconds, or negative one
            (-1) for a lease that never expires. A non-infinite lease can be
            between 15 and 60 seconds. A lease duration cannot be changed
            using renew or change. Default is -1 (infinite lease).
        :param str lease_id:
            Proposed lease ID, in a GUID string format. The Blob service returns
            400 (Invalid request) if the proposed lease ID is not in the correct format.
        :keyword ~datetime.datetime if_modified_since:
            A DateTime value. Azure expects the date value passed in to be UTC.
            If timezone is included, any non-UTC datetimes will be converted to UTC.
            If a date is passed in without timezone info, it is assumed to be UTC.
            Specify this header to perform the operation only
            if the resource has been modified since the specified time.
        :keyword ~datetime.datetime if_unmodified_since:
            A DateTime value. Azure expects the date value passed in to be UTC.
            If timezone is included, any non-UTC datetimes will be converted to UTC.
            If a date is passed in without timezone info, it is assumed to be UTC.
            Specify this header to perform the operation only if
            the resource has not been modified since the specified date/time.
        :keyword str etag:
            An ETag value, or the wildcard character (*). Used to check if the resource has changed,
            and act according to the condition specified by the `match_condition` parameter.
        :keyword ~azure.core.MatchConditions match_condition:
            The match condition to use upon the etag.
        :keyword int timeout:
            Sets the server-side timeout for the operation in seconds. For more details see
            https://learn.microsoft.com/rest/api/storageservices/setting-timeouts-for-blob-service-operations.
            This value is not tracked or validated on the client. To configure client-side network timesouts
            see `here <https://github.com/Azure/azure-sdk-for-python/tree/main/sdk/storage/azure-storage-blob
            #other-client--per-operation-configuration>`_.
        :returns: A BlobLeaseClient object, that can be run in a context manager.
        :rtype: ~azure.storage.blob.BlobLeaseClient

        .. admonition:: Example:

            .. literalinclude:: ../samples/blob_samples_containers.py
                :start-after: [START acquire_lease_on_container]
                :end-before: [END acquire_lease_on_container]
                :language: python
                :dedent: 8
                :caption: Acquiring a lease on the container.
        """
        lease = BlobLeaseClient(self, lease_id=lease_id) # type: ignore
        kwargs.setdefault('merge_span', True)
        timeout = kwargs.pop('timeout', None)
        lease.acquire(lease_duration=lease_duration, timeout=timeout, **kwargs)
        return lease

    @distributed_trace
    def get_account_information(self, **kwargs: Any) -> Dict[str, str]:
        """Gets information related to the storage account.

        The information can also be retrieved if the user has a SAS to a container or blob.
        The keys in the returned dictionary include 'sku_name' and 'account_kind'.

        :returns: A dict of account information (SKU and account type).
        :rtype: dict(str, str)
        """
        try:
            return self._client.container.get_account_info(cls=return_response_headers, **kwargs) # type: ignore
        except HttpResponseError as error:
            process_storage_error(error)

    @distributed_trace
    def get_container_properties(self, **kwargs: Any) -> ContainerProperties:
        """Returns all user-defined metadata and system properties for the specified
        container. The data returned does not include the container's list of blobs.

        :keyword lease:
            If specified, get_container_properties only succeeds if the
            container's lease is active and matches this ID.
        :paramtype lease: ~azure.storage.blob.BlobLeaseClient or str
        :keyword int timeout:
            Sets the server-side timeout for the operation in seconds. For more details see
            https://learn.microsoft.com/rest/api/storageservices/setting-timeouts-for-blob-service-operations.
            This value is not tracked or validated on the client. To configure client-side network timesouts
            see `here <https://github.com/Azure/azure-sdk-for-python/tree/main/sdk/storage/azure-storage-blob
            #other-client--per-operation-configuration>`_.
        :return: Properties for the specified container within a container object.
        :rtype: ~azure.storage.blob.ContainerProperties

        .. admonition:: Example:

            .. literalinclude:: ../samples/blob_samples_containers.py
                :start-after: [START get_container_properties]
                :end-before: [END get_container_properties]
                :language: python
                :dedent: 12
                :caption: Getting properties on the container.
        """
        lease = kwargs.pop('lease', None)
        access_conditions = get_access_conditions(lease)
        timeout = kwargs.pop('timeout', None)
        try:
            response = self._client.container.get_properties(
                timeout=timeout,
                lease_access_conditions=access_conditions,
                cls=deserialize_container_properties,
                **kwargs)
        except HttpResponseError as error:
            process_storage_error(error)
        response.name = self.container_name
        return response # type: ignore

    @distributed_trace
    def exists(self, **kwargs: Any) -> bool:
        """
        Returns True if a container exists and returns False otherwise.

        :kwarg int timeout:
            Sets the server-side timeout for the operation in seconds. For more details see
            https://learn.microsoft.com/rest/api/storageservices/setting-timeouts-for-blob-service-operations.
            This value is not tracked or validated on the client. To configure client-side network timesouts
            see `here <https://github.com/Azure/azure-sdk-for-python/tree/main/sdk/storage/azure-storage-blob
            #other-client--per-operation-configuration>`_.
        :returns: boolean
        :rtype: bool
        """
        try:
            self._client.container.get_properties(**kwargs)
            return True
        except HttpResponseError as error:
            try:
                process_storage_error(error)
            except ResourceNotFoundError:
                return False

    @distributed_trace
    def set_container_metadata(
        self, metadata: Optional[Dict[str, str]] = None,
        **kwargs: Any
    ) -> Dict[str, Union[str, "datetime"]]:
        """Sets one or more user-defined name-value pairs for the specified
        container. Each call to this operation replaces all existing metadata
        attached to the container. To remove all metadata from the container,
        call this operation with no metadata dict.

        :param metadata:
            A dict containing name-value pairs to associate with the container as
            metadata. Example: {'category':'test'}
        :type metadata: dict[str, str]
        :keyword lease:
            If specified, set_container_metadata only succeeds if the
            container's lease is active and matches this ID.
        :paramtype lease: ~azure.storage.blob.BlobLeaseClient or str
        :keyword ~datetime.datetime if_modified_since:
            A DateTime value. Azure expects the date value passed in to be UTC.
            If timezone is included, any non-UTC datetimes will be converted to UTC.
            If a date is passed in without timezone info, it is assumed to be UTC.
            Specify this header to perform the operation only
            if the resource has been modified since the specified time.
        :keyword ~datetime.datetime if_unmodified_since:
            A DateTime value. Azure expects the date value passed in to be UTC.
            If timezone is included, any non-UTC datetimes will be converted to UTC.
            If a date is passed in without timezone info, it is assumed to be UTC.
            Specify this header to perform the operation only if
            the resource has not been modified since the specified date/time.
        :keyword str etag:
            An ETag value, or the wildcard character (*). Used to check if the resource has changed,
            and act according to the condition specified by the `match_condition` parameter.
        :keyword int timeout:
            Sets the server-side timeout for the operation in seconds. For more details see
            https://learn.microsoft.com/rest/api/storageservices/setting-timeouts-for-blob-service-operations.
            This value is not tracked or validated on the client. To configure client-side network timesouts
            see `here <https://github.com/Azure/azure-sdk-for-python/tree/main/sdk/storage/azure-storage-blob
            #other-client--per-operation-configuration>`_.
        :returns: Container-updated property dict (Etag and last modified).
        :rtype: dict[str, str or datetime]

        .. admonition:: Example:

            .. literalinclude:: ../samples/blob_samples_containers.py
                :start-after: [START set_container_metadata]
                :end-before: [END set_container_metadata]
                :language: python
                :dedent: 12
                :caption: Setting metadata on the container.
        """
        headers = kwargs.pop('headers', {})
        headers.update(add_metadata_headers(metadata))
        lease = kwargs.pop('lease', None)
        access_conditions = get_access_conditions(lease)
        mod_conditions = get_modify_conditions(kwargs)
        timeout = kwargs.pop('timeout', None)
        try:
            return self._client.container.set_metadata( # type: ignore
                timeout=timeout,
                lease_access_conditions=access_conditions,
                modified_access_conditions=mod_conditions,
                cls=return_response_headers,
                headers=headers,
                **kwargs)
        except HttpResponseError as error:
            process_storage_error(error)

    @distributed_trace
    def _get_blob_service_client(self) -> "BlobServiceClient":  # pylint: disable=client-method-missing-kwargs
        """Get a client to interact with the container's parent service account.

        Defaults to current container's credentials.

        :returns: A BlobServiceClient.
        :rtype: ~azure.storage.blob.BlobServiceClient

        .. admonition:: Example:

            .. literalinclude:: ../samples/blob_samples_service.py
                :start-after: [START get_blob_service_client_from_container_client]
                :end-before: [END get_blob_service_client_from_container_client]
                :language: python
                :dedent: 8
                :caption: Get blob service client from container object.
        """
        from ._blob_service_client import BlobServiceClient
        if not isinstance(self._pipeline._transport, TransportWrapper): # pylint: disable = protected-access
            _pipeline = Pipeline(
                transport=TransportWrapper(self._pipeline._transport), # pylint: disable = protected-access
                policies=self._pipeline._impl_policies # pylint: disable = protected-access
            )
        else:
            _pipeline = self._pipeline   # pylint: disable = protected-access
        return BlobServiceClient(
            f"{self.scheme}://{self.primary_hostname}",
            credential=self._raw_credential, api_version=self.api_version, _configuration=self._config,
            _location_mode=self._location_mode, _hosts=self._hosts, require_encryption=self.require_encryption,
            encryption_version=self.encryption_version, key_encryption_key=self.key_encryption_key,
            key_resolver_function=self.key_resolver_function, _pipeline=_pipeline)

    @distributed_trace
    def get_container_access_policy(self, **kwargs: Any) -> Dict[str, Any]:
        """Gets the permissions for the specified container.
        The permissions indicate whether container data may be accessed publicly.

        :keyword lease:
            If specified, get_container_access_policy only succeeds if the
            container's lease is active and matches this ID.
        :paramtype lease: ~azure.storage.blob.BlobLeaseClient or str
        :keyword int timeout:
            Sets the server-side timeout for the operation in seconds. For more details see
            https://learn.microsoft.com/rest/api/storageservices/setting-timeouts-for-blob-service-operations.
            This value is not tracked or validated on the client. To configure client-side network timesouts
            see `here <https://github.com/Azure/azure-sdk-for-python/tree/main/sdk/storage/azure-storage-blob
            #other-client--per-operation-configuration>`_.
        :returns: Access policy information in a dict.
        :rtype: dict[str, Any]

        .. admonition:: Example:

            .. literalinclude:: ../samples/blob_samples_containers.py
                :start-after: [START get_container_access_policy]
                :end-before: [END get_container_access_policy]
                :language: python
                :dedent: 12
                :caption: Getting the access policy on the container.
        """
        lease = kwargs.pop('lease', None)
        access_conditions = get_access_conditions(lease)
        timeout = kwargs.pop('timeout', None)
        try:
            response, identifiers = self._client.container.get_access_policy(
                timeout=timeout,
                lease_access_conditions=access_conditions,
                cls=return_headers_and_deserialized,
                **kwargs)
        except HttpResponseError as error:
            process_storage_error(error)
        return {
            'public_access': response.get('blob_public_access'),
            'signed_identifiers': identifiers or []
        }

    @distributed_trace
    def set_container_access_policy(
        self, signed_identifiers: Dict[str, "AccessPolicy"],
        public_access: Optional[Union[str, "PublicAccess"]] = None,
        **kwargs: Any
    ) -> Dict[str, Union[str, datetime]]:
        """Sets the permissions for the specified container or stored access
        policies that may be used with Shared Access Signatures. The permissions
        indicate whether blobs in a container may be accessed publicly.

        :param signed_identifiers:
            A dictionary of access policies to associate with the container. The
            dictionary may contain up to 5 elements. An empty dictionary
            will clear the access policies set on the service.
        :type signed_identifiers: dict[str, ~azure.storage.blob.AccessPolicy]
        :param ~azure.storage.blob.PublicAccess public_access:
            Possible values include: 'container', 'blob'.
        :keyword lease:
            Required if the container has an active lease. Value can be a BlobLeaseClient object
            or the lease ID as a string.
        :paramtype lease: ~azure.storage.blob.BlobLeaseClient or str
        :keyword ~datetime.datetime if_modified_since:
            A datetime value. Azure expects the date value passed in to be UTC.
            If timezone is included, any non-UTC datetimes will be converted to UTC.
            If a date is passed in without timezone info, it is assumed to be UTC.
            Specify this header to perform the operation only
            if the resource has been modified since the specified date/time.
        :keyword ~datetime.datetime if_unmodified_since:
            A datetime value. Azure expects the date value passed in to be UTC.
            If timezone is included, any non-UTC datetimes will be converted to UTC.
            If a date is passed in without timezone info, it is assumed to be UTC.
            Specify this header to perform the operation only if
            the resource has not been modified since the specified date/time.
        :keyword int timeout:
            Sets the server-side timeout for the operation in seconds. For more details see
            https://learn.microsoft.com/rest/api/storageservices/setting-timeouts-for-blob-service-operations.
            This value is not tracked or validated on the client. To configure client-side network timesouts
            see `here <https://github.com/Azure/azure-sdk-for-python/tree/main/sdk/storage/azure-storage-blob
            #other-client--per-operation-configuration>`_.
        :returns: Container-updated property dict (Etag and last modified).
        :rtype: dict[str, str or datetime]

        .. admonition:: Example:

            .. literalinclude:: ../samples/blob_samples_containers.py
                :start-after: [START set_container_access_policy]
                :end-before: [END set_container_access_policy]
                :language: python
                :dedent: 12
                :caption: Setting access policy on the container.
        """
        if len(signed_identifiers) > 5:
            raise ValueError(
                'Too many access policies provided. The server does not support setting '
                'more than 5 access policies on a single resource.')
        identifiers = []
        for key, value in signed_identifiers.items():
            if value:
                value.start = serialize_iso(value.start)
                value.expiry = serialize_iso(value.expiry)
            identifiers.append(SignedIdentifier(id=key, access_policy=value)) # type: ignore
        signed_identifiers = identifiers # type: ignore
        lease = kwargs.pop('lease', None)
        mod_conditions = get_modify_conditions(kwargs)
        access_conditions = get_access_conditions(lease)
        timeout = kwargs.pop('timeout', None)
        try:
            return cast(Dict[str, Union[str, datetime]], self._client.container.set_access_policy(
                container_acl=signed_identifiers or None,
                timeout=timeout,
                access=public_access,
                lease_access_conditions=access_conditions,
                modified_access_conditions=mod_conditions,
                cls=return_response_headers,
                **kwargs))
        except HttpResponseError as error:
            process_storage_error(error)

    @distributed_trace
    def list_blobs(
        self, name_starts_with: Optional[str] = None,
        include: Optional[Union[str, List[str]]] = None,
        **kwargs: Any
    ) -> ItemPaged[BlobProperties]:
        """Returns a generator to list the blobs under the specified container.
        The generator will lazily follow the continuation tokens returned by
        the service.

        :param str name_starts_with:
            Filters the results to return only blobs whose names
            begin with the specified prefix.
        :param include:
            Specifies one or more additional datasets to include in the response.
            Options include: 'snapshots', 'metadata', 'uncommittedblobs', 'copy', 'deleted', 'deletedwithversions',
            'tags', 'versions', 'immutabilitypolicy', 'legalhold'.
        :type include: list[str] or str
        :keyword int timeout:
            Sets the server-side timeout for the operation in seconds. For more details see
            https://learn.microsoft.com/rest/api/storageservices/setting-timeouts-for-blob-service-operations.
            This value is not tracked or validated on the client. To configure client-side network timesouts
            see `here <https://github.com/Azure/azure-sdk-for-python/tree/main/sdk/storage/azure-storage-blob
            #other-client--per-operation-configuration>`_.
        :returns: An iterable (auto-paging) response of BlobProperties.
        :rtype: ~azure.core.paging.ItemPaged[~azure.storage.blob.BlobProperties]

        .. admonition:: Example:

            .. literalinclude:: ../samples/blob_samples_containers.py
                :start-after: [START list_blobs_in_container]
                :end-before: [END list_blobs_in_container]
                :language: python
                :dedent: 8
                :caption: List the blobs in the container.
        """
        if kwargs.pop('prefix', None):
            raise ValueError("Passing 'prefix' has no effect on filtering, " +
                             "please use the 'name_starts_with' parameter instead.")

        if include and not isinstance(include, list):
            include = [include]

        results_per_page = kwargs.pop('results_per_page', None)
        timeout = kwargs.pop('timeout', None)
        command = functools.partial(
            self._client.container.list_blob_flat_segment,
            include=include,
            timeout=timeout,
            **kwargs)
        return ItemPaged(
            command, prefix=name_starts_with, results_per_page=results_per_page,
            page_iterator_class=BlobPropertiesPaged)

    @distributed_trace
    def list_blob_names(self, **kwargs: Any) -> ItemPaged[str]:
        """Returns a generator to list the names of blobs under the specified container.
        The generator will lazily follow the continuation tokens returned by
        the service.

        Note that no additional properties or metadata will be returned when using this API.
        Additionally, this API does not have an option to include additional blobs such as snapshots,
        versions, soft-deleted blobs, etc. To get any of this data, use :func:`list_blobs()`.

        :keyword str name_starts_with:
            Filters the results to return only blobs whose names
            begin with the specified prefix.
        :keyword int timeout:
            Sets the server-side timeout for the operation in seconds. For more details see
            https://learn.microsoft.com/rest/api/storageservices/setting-timeouts-for-blob-service-operations.
            This value is not tracked or validated on the client. To configure client-side network timesouts
            see `here <https://github.com/Azure/azure-sdk-for-python/tree/main/sdk/storage/azure-storage-blob
            #other-client--per-operation-configuration>`_.
        :returns: An iterable (auto-paging) response of blob names as strings.
        :rtype: ~azure.core.paging.ItemPaged[str]
        """
        if kwargs.pop('prefix', None):
            raise ValueError("Passing 'prefix' has no effect on filtering, " +
                             "please use the 'name_starts_with' parameter instead.")

        name_starts_with = kwargs.pop('name_starts_with', None)
        results_per_page = kwargs.pop('results_per_page', None)
        timeout = kwargs.pop('timeout', None)

        # For listing only names we need to create a one-off generated client and
        # override its deserializer to prevent deserialization of the full response.
        client = self._build_generated_client()
        client.container._deserialize = IgnoreListBlobsDeserializer()  # pylint: disable=protected-access

        command = functools.partial(
            client.container.list_blob_flat_segment,
            timeout=timeout,
            **kwargs)
        return ItemPaged(
            command,
            prefix=name_starts_with,
            results_per_page=results_per_page,
            page_iterator_class=BlobNamesPaged)

    @distributed_trace
    def walk_blobs(
        self, name_starts_with: Optional[str] = None,
        include: Optional[Union[List[str], str]] = None,
<<<<<<< HEAD
        delimiter: str ="/",
        **kwargs: Any
    ) -> ItemPaged[BlobProperties]:
=======
        delimiter: str = "/",
        **kwargs: Any
        ) -> ItemPaged[BlobProperties]:
>>>>>>> 8ba39784
        """Returns a generator to list the blobs under the specified container.
        The generator will lazily follow the continuation tokens returned by
        the service. This operation will list blobs in accordance with a hierarchy,
        as delimited by the specified delimiter character.

        :param str name_starts_with:
            Filters the results to return only blobs whose names
            begin with the specified prefix.
        :param include:
            Specifies one or more additional datasets to include in the response.
            Options include: 'snapshots', 'metadata', 'uncommittedblobs', 'copy', 'deleted', 'deletedwithversions',
            'tags', 'versions', 'immutabilitypolicy', 'legalhold'.
        :type include: list[str] or str
        :param str delimiter:
            When the request includes this parameter, the operation returns a BlobPrefix
            element in the response body that acts as a placeholder for all blobs whose
            names begin with the same substring up to the appearance of the delimiter
            character. The delimiter may be a single character or a string.
        :keyword int timeout:
            Sets the server-side timeout for the operation in seconds. For more details see
            https://learn.microsoft.com/rest/api/storageservices/setting-timeouts-for-blob-service-operations.
            This value is not tracked or validated on the client. To configure client-side network timesouts
            see `here <https://github.com/Azure/azure-sdk-for-python/tree/main/sdk/storage/azure-storage-blob
            #other-client--per-operation-configuration>`_.
        :returns: An iterable (auto-paging) response of BlobProperties.
        :rtype: ~azure.core.paging.ItemPaged[~azure.storage.blob.BlobProperties]
        """
        if kwargs.pop('prefix', None):
            raise ValueError("Passing 'prefix' has no effect on filtering, " +
                             "please use the 'name_starts_with' parameter instead.")

        if include and not isinstance(include, list):
            include = [include]

        results_per_page = kwargs.pop('results_per_page', None)
        timeout = kwargs.pop('timeout', None)
        command = functools.partial(
            self._client.container.list_blob_hierarchy_segment,
            delimiter=delimiter,
            include=include,
            timeout=timeout,
            **kwargs)
        return BlobPrefix(
            command,
            prefix=name_starts_with,
            results_per_page=results_per_page,
            delimiter=delimiter)

    @distributed_trace
    def find_blobs_by_tags(
        self, filter_expression: str,
        **kwargs: Any
    ) -> ItemPaged[FilteredBlob]:
        """Returns a generator to list the blobs under the specified container whose tags
        match the given search expression.
        The generator will lazily follow the continuation tokens returned by
        the service.

        :param str filter_expression:
            The expression to find blobs whose tags matches the specified condition.
            eg. "\"yourtagname\"='firsttag' and \"yourtagname2\"='secondtag'"
        :keyword int results_per_page:
            The max result per page when paginating.
        :keyword int timeout:
            Sets the server-side timeout for the operation in seconds. For more details see
            https://learn.microsoft.com/rest/api/storageservices/setting-timeouts-for-blob-service-operations.
            This value is not tracked or validated on the client. To configure client-side network timesouts
            see `here <https://github.com/Azure/azure-sdk-for-python/tree/main/sdk/storage/azure-storage-blob
            #other-client--per-operation-configuration>`_.
        :returns: An iterable (auto-paging) response of FilteredBlob.
        :rtype: ~azure.core.paging.ItemPaged[~azure.storage.blob.BlobProperties]
        """
        results_per_page = kwargs.pop('results_per_page', None)
        timeout = kwargs.pop('timeout', None)
        command = functools.partial(
            self._client.container.filter_blobs,
            timeout=timeout,
            where=filter_expression,
            **kwargs)
        return ItemPaged(
            command, results_per_page=results_per_page,
            page_iterator_class=FilteredBlobPaged)

    @distributed_trace
    def upload_blob(
        self, name: str,
        data: Union[bytes, str, Iterable[AnyStr], IO[AnyStr]],
        blob_type: Union[str, BlobType] = BlobType.BLOCKBLOB,
        length: Optional[int] = None,
        metadata: Optional[Dict[str, str]] = None,
        **kwargs
    ) -> BlobClient:
        """Creates a new blob from a data source with automatic chunking.

        :param str name: The blob with which to interact.
        :param data: The blob data to upload.
        :type data: Union[bytes, str, Iterable[AnyStr], IO[AnyStr]]
        :param ~azure.storage.blob.BlobType blob_type: The type of the blob. This can be
            either BlockBlob, PageBlob or AppendBlob. The default value is BlockBlob.
        :param int length:
            Number of bytes to read from the stream. This is optional, but
            should be supplied for optimal performance.
        :param metadata:
            Name-value pairs associated with the blob as metadata.
        :type metadata: dict(str, str)
        :keyword bool overwrite: Whether the blob to be uploaded should overwrite the current data.
            If True, upload_blob will overwrite the existing data. If set to False, the
            operation will fail with ResourceExistsError. The exception to the above is with Append
            blob types: if set to False and the data already exists, an error will not be raised
            and the data will be appended to the existing blob. If set overwrite=True, then the existing
            append blob will be deleted, and a new one created. Defaults to False.
        :keyword ~azure.storage.blob.ContentSettings content_settings:
            ContentSettings object used to set blob properties. Used to set content type, encoding,
            language, disposition, md5, and cache control.
        :keyword bool validate_content:
            If true, calculates an MD5 hash for each chunk of the blob. The storage
            service checks the hash of the content that has arrived with the hash
            that was sent. This is primarily valuable for detecting bitflips on
            the wire if using http instead of https, as https (the default), will
            already validate. Note that this MD5 hash is not stored with the
            blob. Also note that if enabled, the memory-efficient upload algorithm
            will not be used, because computing the MD5 hash requires buffering
            entire blocks, and doing so defeats the purpose of the memory-efficient algorithm.
        :keyword lease:
            Required if the container has an active lease. Value can be a BlobLeaseClient object
            or the lease ID as a string.
        :paramtype lease: ~azure.storage.blob.BlobLeaseClient or str
        :keyword ~datetime.datetime if_modified_since:
            A DateTime value. Azure expects the date value passed in to be UTC.
            If timezone is included, any non-UTC datetimes will be converted to UTC.
            If a date is passed in without timezone info, it is assumed to be UTC.
            Specify this header to perform the operation only
            if the resource has been modified since the specified time.
        :keyword ~datetime.datetime if_unmodified_since:
            A DateTime value. Azure expects the date value passed in to be UTC.
            If timezone is included, any non-UTC datetimes will be converted to UTC.
            If a date is passed in without timezone info, it is assumed to be UTC.
            Specify this header to perform the operation only if
            the resource has not been modified since the specified date/time.
        :keyword str etag:
            An ETag value, or the wildcard character (*). Used to check if the resource has changed,
            and act according to the condition specified by the `match_condition` parameter.
        :keyword ~azure.core.MatchConditions match_condition:
            The match condition to use upon the etag.
        :keyword str if_tags_match_condition:
            Specify a SQL where clause on blob tags to operate only on blob with a matching value.
            eg. ``\"\\\"tagname\\\"='my tag'\"``

            .. versionadded:: 12.4.0

        :keyword int timeout:
            Sets the server-side timeout for the operation in seconds. For more details see
            https://learn.microsoft.com/rest/api/storageservices/setting-timeouts-for-blob-service-operations.
            This value is not tracked or validated on the client. To configure client-side network timesouts
            see `here <https://github.com/Azure/azure-sdk-for-python/tree/main/sdk/storage/azure-storage-blob
            #other-client--per-operation-configuration>`_. This method may make multiple calls to the service and
            the timeout will apply to each call individually.
        :keyword ~azure.storage.blob.PremiumPageBlobTier premium_page_blob_tier:
            A page blob tier value to set the blob to. The tier correlates to the size of the
            blob and number of allowed IOPS. This is only applicable to page blobs on
            premium storage accounts.
        :keyword ~azure.storage.blob.StandardBlobTier standard_blob_tier:
            A standard blob tier value to set the blob to. For this version of the library,
            this is only applicable to block blobs on standard storage accounts.
        :keyword int maxsize_condition:
            Optional conditional header. The max length in bytes permitted for
            the append blob. If the Append Block operation would cause the blob
            to exceed that limit or if the blob size is already greater than the
            value specified in this header, the request will fail with
            MaxBlobSizeConditionNotMet error (HTTP status code 412 - Precondition Failed).
        :keyword int max_concurrency:
            Maximum number of parallel connections to use when the blob size exceeds
            64MB.
        :keyword ~azure.storage.blob.CustomerProvidedEncryptionKey cpk:
            Encrypts the data on the service-side with the given key.
            Use of customer-provided keys must be done over HTTPS.
            As the encryption key itself is provided in the request,
            a secure connection must be established to transfer the key.
        :keyword str encryption_scope:
            A predefined encryption scope used to encrypt the data on the service. An encryption
            scope can be created using the Management API and referenced here by name. If a default
            encryption scope has been defined at the container, this value will override it if the
            container-level scope is configured to allow overrides. Otherwise an error will be raised.

            .. versionadded:: 12.2.0

        :keyword str encoding:
            Defaults to UTF-8.
        :keyword progress_hook:
            A callback to track the progress of a long running upload. The signature is
            function(current: int, total: Optional[int]) where current is the number of bytes transferred
            so far, and total is the size of the blob or None if the size is unknown.
        :paramtype progress_hook: Callable[[int, Optional[int]], None]
        :returns: A BlobClient to interact with the newly uploaded blob.
        :rtype: ~azure.storage.blob.BlobClient

        .. admonition:: Example:

            .. literalinclude:: ../samples/blob_samples_containers.py
                :start-after: [START upload_blob_to_container]
                :end-before: [END upload_blob_to_container]
                :language: python
                :dedent: 8
                :caption: Upload blob to the container.
        """
        if isinstance(name, BlobProperties):
            warnings.warn(
                "The use of a 'BlobProperties' instance for param name is deprecated. " +
                "Please use 'BlobProperties.name' or any other str input type instead.",
                DeprecationWarning
            )
        blob = self.get_blob_client(name)
        kwargs.setdefault('merge_span', True)
        timeout = kwargs.pop('timeout', None)
        encoding = kwargs.pop('encoding', 'UTF-8')
        blob.upload_blob(
            data,
            blob_type=blob_type,
            length=length,
            metadata=metadata,
            timeout=timeout,
            encoding=encoding,
            **kwargs
        )
        return blob

    @distributed_trace
    def delete_blob(
        self, blob: str,
        delete_snapshots: Optional[str] = None,
        **kwargs: Any
    ) -> None:
        """Marks the specified blob or snapshot for deletion.

        The blob is later deleted during garbage collection.
        Note that in order to delete a blob, you must delete all of its
        snapshots. You can delete both at the same time with the delete_blob
        operation.

        If a delete retention policy is enabled for the service, then this operation soft deletes the blob or snapshot
        and retains the blob or snapshot for specified number of days.
        After specified number of days, blob's data is removed from the service during garbage collection.
        Soft deleted blob or snapshot is accessible through :func:`list_blobs()` specifying `include=["deleted"]`
        option. Soft-deleted blob or snapshot can be restored using :func:`~azure.storage.blob.BlobClient.undelete()`

        :param str blob: The blob with which to interact.
        :param str delete_snapshots:
            Required if the blob has associated snapshots. Values include:
             - "only": Deletes only the blobs snapshots.
             - "include": Deletes the blob along with all snapshots.
        :keyword str version_id:
            The version id parameter is an opaque DateTime
            value that, when present, specifies the version of the blob to delete.

            .. versionadded:: 12.4.0
            This keyword argument was introduced in API version '2019-12-12'.

        :keyword lease:
            Required if the blob has an active lease. Value can be a BlobLeaseClient object
            or the lease ID as a string.
        :paramtype lease: ~azure.storage.blob.BlobLeaseClient or str
        :keyword ~datetime.datetime if_modified_since:
            A DateTime value. Azure expects the date value passed in to be UTC.
            If timezone is included, any non-UTC datetimes will be converted to UTC.
            If a date is passed in without timezone info, it is assumed to be UTC.
            Specify this header to perform the operation only
            if the resource has been modified since the specified time.
        :keyword ~datetime.datetime if_unmodified_since:
            A DateTime value. Azure expects the date value passed in to be UTC.
            If timezone is included, any non-UTC datetimes will be converted to UTC.
            If a date is passed in without timezone info, it is assumed to be UTC.
            Specify this header to perform the operation only if
            the resource has not been modified since the specified date/time.
        :keyword str etag:
            An ETag value, or the wildcard character (*). Used to check if the resource has changed,
            and act according to the condition specified by the `match_condition` parameter.
        :keyword ~azure.core.MatchConditions match_condition:
            The match condition to use upon the etag.
        :keyword str if_tags_match_condition:
            Specify a SQL where clause on blob tags to operate only on blob with a matching value.
            eg. ``\"\\\"tagname\\\"='my tag'\"``

            .. versionadded:: 12.4.0

        :keyword int timeout:
            Sets the server-side timeout for the operation in seconds. For more details see
            https://learn.microsoft.com/rest/api/storageservices/setting-timeouts-for-blob-service-operations.
            This value is not tracked or validated on the client. To configure client-side network timesouts
            see `here <https://github.com/Azure/azure-sdk-for-python/tree/main/sdk/storage/azure-storage-blob
            #other-client--per-operation-configuration>`_.
        :rtype: None
        """
        if isinstance(blob, BlobProperties):
            warnings.warn(
                "The use of a 'BlobProperties' instance for param blob is deprecated. " +
                "Please use 'BlobProperties.name' or any other str input type instead.",
                DeprecationWarning
            )
        blob_client = self.get_blob_client(blob) # type: ignore
        kwargs.setdefault('merge_span', True)
        timeout = kwargs.pop('timeout', None)
        blob_client.delete_blob( # type: ignore
            delete_snapshots=delete_snapshots,
            timeout=timeout,
            **kwargs)

    @overload
    def download_blob(
        self, blob: str,
        offset: Optional[int] = None,
        length: Optional[int] = None,
        *,
        encoding: str,
        **kwargs: Any
    ) -> StorageStreamDownloader[str]:
        ...

    @overload
    def download_blob(
        self, blob: str,
        offset: Optional[int] = None,
        length: Optional[int] = None,
        *,
        encoding: Optional[str] = None,
        **kwargs: Any
    ) -> StorageStreamDownloader[bytes]:
        ...

    @distributed_trace
    def download_blob(
        self, blob: str,
        offset: Optional[int] = None,
        length: Optional[int] = None,
        *,
        encoding: Optional[str] = None,
        **kwargs: Any
    ) -> StorageStreamDownloader:
        """Downloads a blob to the StorageStreamDownloader. The readall() method must
        be used to read all the content or readinto() must be used to download the blob into
        a stream. Using chunks() returns an iterator which allows the user to iterate over the content in chunks.

        :param str blob: The blob with which to interact.
        :param int offset:
            Start of byte range to use for downloading a section of the blob.
            Must be set if length is provided.
        :param int length:
            Number of bytes to read from the stream. This is optional, but
            should be supplied for optimal performance.
        :keyword str version_id:
            The version id parameter is an opaque DateTime
            value that, when present, specifies the version of the blob to download.

            .. versionadded:: 12.4.0
            This keyword argument was introduced in API version '2019-12-12'.

        :keyword bool validate_content:
            If true, calculates an MD5 hash for each chunk of the blob. The storage
            service checks the hash of the content that has arrived with the hash
            that was sent. This is primarily valuable for detecting bitflips on
            the wire if using http instead of https, as https (the default), will
            already validate. Note that this MD5 hash is not stored with the
            blob. Also note that if enabled, the memory-efficient upload algorithm
            will not be used because computing the MD5 hash requires buffering
            entire blocks, and doing so defeats the purpose of the memory-efficient algorithm.
        :keyword lease:
            Required if the blob has an active lease. If specified, download_blob only
            succeeds if the blob's lease is active and matches this ID. Value can be a
            BlobLeaseClient object or the lease ID as a string.
        :paramtype lease: ~azure.storage.blob.BlobLeaseClient or str
        :keyword ~datetime.datetime if_modified_since:
            A DateTime value. Azure expects the date value passed in to be UTC.
            If timezone is included, any non-UTC datetimes will be converted to UTC.
            If a date is passed in without timezone info, it is assumed to be UTC.
            Specify this header to perform the operation only
            if the resource has been modified since the specified time.
        :keyword ~datetime.datetime if_unmodified_since:
            A DateTime value. Azure expects the date value passed in to be UTC.
            If timezone is included, any non-UTC datetimes will be converted to UTC.
            If a date is passed in without timezone info, it is assumed to be UTC.
            Specify this header to perform the operation only if
            the resource has not been modified since the specified date/time.
        :keyword str etag:
            An ETag value, or the wildcard character (*). Used to check if the resource has changed,
            and act according to the condition specified by the `match_condition` parameter.
        :keyword ~azure.core.MatchConditions match_condition:
            The match condition to use upon the etag.
        :keyword str if_tags_match_condition:
            Specify a SQL where clause on blob tags to operate only on blob with a matching value.
            eg. ``\"\\\"tagname\\\"='my tag'\"``

            .. versionadded:: 12.4.0

        :keyword ~azure.storage.blob.CustomerProvidedEncryptionKey cpk:
            Encrypts the data on the service-side with the given key.
            Use of customer-provided keys must be done over HTTPS.
            As the encryption key itself is provided in the request,
            a secure connection must be established to transfer the key.
        :keyword int max_concurrency:
            The number of parallel connections with which to download.
        :keyword str encoding:
            Encoding to decode the downloaded bytes. Default is None, i.e. no decoding.
        :keyword progress_hook:
            A callback to track the progress of a long running download. The signature is
            function(current: int, total: int) where current is the number of bytes transferred
            so far, and total is the total size of the download.
        :paramtype progress_hook: Callable[[int, int], None]
        :keyword int timeout:
            Sets the server-side timeout for the operation in seconds. For more details see
            https://learn.microsoft.com/rest/api/storageservices/setting-timeouts-for-blob-service-operations.
            This value is not tracked or validated on the client. To configure client-side network timesouts
            see `here <https://github.com/Azure/azure-sdk-for-python/tree/main/sdk/storage/azure-storage-blob
            #other-client--per-operation-configuration>`_. This method may make multiple calls to the service and
            the timeout will apply to each call individually.
            multiple calls to the Azure service and the timeout will apply to
            each call individually.
        :returns: A streaming object (StorageStreamDownloader)
        :rtype: ~azure.storage.blob.StorageStreamDownloader
        """
        if isinstance(blob, BlobProperties):
            warnings.warn(
                "The use of a 'BlobProperties' instance for param blob is deprecated. " +
                "Please use 'BlobProperties.name' or any other str input type instead.",
                DeprecationWarning
            )
        blob_client = self.get_blob_client(blob) # type: ignore
        kwargs.setdefault('merge_span', True)
        return blob_client.download_blob(
            offset=offset,
            length=length,
            encoding=encoding,
            **kwargs)

    @distributed_trace
    def delete_blobs(  # pylint: disable=delete-operation-wrong-return-type
        self, *blobs: Union[str, Dict[str, Any], BlobProperties],
        **kwargs: Any
    ) -> Iterator["HttpResponse"]:
        """Marks the specified blobs or snapshots for deletion.

        The blobs are later deleted during garbage collection.
        Note that in order to delete blobs, you must delete all of their
        snapshots. You can delete both at the same time with the delete_blobs operation.

        If a delete retention policy is enabled for the service, then this operation soft deletes the blobs or snapshots
        and retains the blobs or snapshots for specified number of days.
        After specified number of days, blobs' data is removed from the service during garbage collection.
        Soft deleted blobs or snapshots are accessible through :func:`list_blobs()` specifying `include=["deleted"]`
        Soft-deleted blobs or snapshots can be restored using :func:`~azure.storage.blob.BlobClient.undelete()`

        The maximum number of blobs that can be deleted in a single request is 256.

        :param blobs:
            The blobs to delete. This can be a single blob, or multiple values can
            be supplied, where each value is either the name of the blob (str) or BlobProperties.

            .. note::
                When the blob type is dict, here's a list of keys, value rules.

                blob name:
                    key: 'name', value type: str
                snapshot you want to delete:
                    key: 'snapshot', value type: str
                version id:
                    key: 'version_id', value type: str
                whether to delete snapshots when deleting blob:
                    key: 'delete_snapshots', value: 'include' or 'only'
                if the blob modified or not:
                    key: 'if_modified_since', 'if_unmodified_since', value type: datetime
                etag:
                    key: 'etag', value type: str
                match the etag or not:
                    key: 'match_condition', value type: MatchConditions
                tags match condition:
                    key: 'if_tags_match_condition', value type: str
                lease:
                    key: 'lease_id', value type: Union[str, LeaseClient]
                timeout for subrequest:
                    key: 'timeout', value type: int

        :paramtype blobs: Union[str, Dict[str, Any], BlobProperties]
        :keyword str delete_snapshots:
            Required if a blob has associated snapshots. Values include:
             - "only": Deletes only the blobs snapshots.
             - "include": Deletes the blob along with all snapshots.
        :keyword ~datetime.datetime if_modified_since:
            A DateTime value. Azure expects the date value passed in to be UTC.
            If timezone is included, any non-UTC datetimes will be converted to UTC.
            If a date is passed in without timezone info, it is assumed to be UTC.
            Specify this header to perform the operation only
            if the resource has been modified since the specified time.
        :keyword ~datetime.datetime if_unmodified_since:
            A DateTime value. Azure expects the date value passed in to be UTC.
            If timezone is included, any non-UTC datetimes will be converted to UTC.
            If a date is passed in without timezone info, it is assumed to be UTC.
            Specify this header to perform the operation only if
            the resource has not been modified since the specified date/time.
        :keyword str if_tags_match_condition:
            Specify a SQL where clause on blob tags to operate only on blob with a matching value.
            eg. ``\"\\\"tagname\\\"='my tag'\"``

            .. versionadded:: 12.4.0

        :keyword bool raise_on_any_failure:
            This is a boolean param which defaults to True. When this is set, an exception
            is raised even if there is a single operation failure.
        :keyword int timeout:
            Sets the server-side timeout for the operation in seconds. For more details see
            https://learn.microsoft.com/rest/api/storageservices/setting-timeouts-for-blob-service-operations.
            This value is not tracked or validated on the client. To configure client-side network timesouts
            see `here <https://github.com/Azure/azure-sdk-for-python/tree/main/sdk/storage/azure-storage-blob
            #other-client--per-operation-configuration>`_.
        :return: An iterator of responses, one for each blob in order
        :rtype: Iterator[~azure.core.pipeline.transport.HttpResponse]

        .. admonition:: Example:

            .. literalinclude:: ../samples/blob_samples_common.py
                :start-after: [START delete_multiple_blobs]
                :end-before: [END delete_multiple_blobs]
                :language: python
                :dedent: 8
                :caption: Deleting multiple blobs.
        """
        if len(blobs) == 0:
            return iter([])

        reqs, options = _generate_delete_blobs_options(
            self._query_str,
            self.container_name,
            self._client,
            *blobs,
            **kwargs
        )

        return self._batch_send(*reqs, **options)

    @distributed_trace
    def set_standard_blob_tier_blobs(
        self, standard_blob_tier: Optional[Union[str, "StandardBlobTier"]],
        *blobs: Union[str, Dict[str, Any], BlobProperties],
        **kwargs: Any
    ) -> Iterator["HttpResponse"]:
        """This operation sets the tier on block blobs.

        A block blob's tier determines Hot/Cool/Archive storage type.
        This operation does not update the blob's ETag.

        The maximum number of blobs that can be updated in a single request is 256.

        :param standard_blob_tier:
            Indicates the tier to be set on all blobs. Options include 'Hot', 'Cool',
            'Archive'. The hot tier is optimized for storing data that is accessed
            frequently. The cool storage tier is optimized for storing data that
            is infrequently accessed and stored for at least a month. The archive
            tier is optimized for storing data that is rarely accessed and stored
            for at least six months with flexible latency requirements.

            .. note::
                If you want to set different tier on different blobs please set this positional parameter to None.
                Then the blob tier on every BlobProperties will be taken.

        :type standard_blob_tier: str or ~azure.storage.blob.StandardBlobTier
        :param blobs:
            The blobs with which to interact. This can be a single blob, or multiple values can
            be supplied, where each value is either the name of the blob (str) or BlobProperties.

            .. note::
                When the blob type is dict, here's a list of keys, value rules.

                blob name:
                    key: 'name', value type: str
                standard blob tier:
                    key: 'blob_tier', value type: StandardBlobTier
                rehydrate priority:
                    key: 'rehydrate_priority', value type: RehydratePriority
                lease:
                    key: 'lease_id', value type: Union[str, LeaseClient]
                snapshot:
                    key: "snapshot", value type: str
                version id:
                    key: "version_id", value type: str
                tags match condition:
                    key: 'if_tags_match_condition', value type: str
                timeout for subrequest:
                    key: 'timeout', value type: int

        :type blobs: str or dict(str, Any) or ~azure.storage.blob.BlobProperties
        :keyword ~azure.storage.blob.RehydratePriority rehydrate_priority:
            Indicates the priority with which to rehydrate an archived blob
        :keyword str if_tags_match_condition:
            Specify a SQL where clause on blob tags to operate only on blob with a matching value.
            eg. ``\"\\\"tagname\\\"='my tag'\"``

            .. versionadded:: 12.4.0

        :keyword int timeout:
            Sets the server-side timeout for the operation in seconds. For more details see
            https://learn.microsoft.com/rest/api/storageservices/setting-timeouts-for-blob-service-operations.
            This value is not tracked or validated on the client. To configure client-side network timesouts
            see `here <https://github.com/Azure/azure-sdk-for-python/tree/main/sdk/storage/azure-storage-blob
            #other-client--per-operation-configuration>`_.
        :keyword bool raise_on_any_failure:
            This is a boolean param which defaults to True. When this is set, an exception
            is raised even if there is a single operation failure.
        :return: An iterator of responses, one for each blob in order
        :rtype: Iterator[~azure.core.pipeline.transport.HttpResponse]
        """
        reqs, options = _generate_set_tiers_options(
            self._query_str,
            self.container_name,
            standard_blob_tier,
            self._client,
            *blobs,
            **kwargs)

        return self._batch_send(*reqs, **options)

    @distributed_trace
    def set_premium_page_blob_tier_blobs(
        self, premium_page_blob_tier: Optional[Union[str, "PremiumPageBlobTier"]],
        *blobs: Union[str, Dict[str, Any], BlobProperties],
        **kwargs: Any
    ) -> Iterator["HttpResponse"]:
        """Sets the page blob tiers on all blobs. This API is only supported for page blobs on premium accounts.

        The maximum number of blobs that can be updated in a single request is 256.

        :param premium_page_blob_tier:
            A page blob tier value to set the blob to. The tier correlates to the size of the
            blob and number of allowed IOPS. This is only applicable to page blobs on
            premium storage accounts.

            .. note::
                If you want to set different tier on different blobs please set this positional parameter to None.
                Then the blob tier on every BlobProperties will be taken.

        :type premium_page_blob_tier: ~azure.storage.blob.PremiumPageBlobTier
        :param blobs:
            The blobs with which to interact. This can be a single blob, or multiple values can
            be supplied, where each value is either the name of the blob (str) or BlobProperties.

            .. note::
                When the blob type is dict, here's a list of keys, value rules.

                blob name:
                    key: 'name', value type: str
                premium blob tier:
                    key: 'blob_tier', value type: PremiumPageBlobTier
                lease:
                    key: 'lease_id', value type: Union[str, LeaseClient]
                timeout for subrequest:
                    key: 'timeout', value type: int

        :type blobs: str or dict(str, Any) or ~azure.storage.blob.BlobProperties
        :keyword int timeout:
            Sets the server-side timeout for the operation in seconds. For more details see
            https://learn.microsoft.com/rest/api/storageservices/setting-timeouts-for-blob-service-operations.
            This value is not tracked or validated on the client. To configure client-side network timesouts
            see `here <https://github.com/Azure/azure-sdk-for-python/tree/main/sdk/storage/azure-storage-blob
            #other-client--per-operation-configuration>`_.
        :keyword bool raise_on_any_failure:
            This is a boolean param which defaults to True. When this is set, an exception
            is raised even if there is a single operation failure.
        :return: An iterator of responses, one for each blob in order
        :rtype: Iterator[~azure.core.pipeline.transport.HttpResponse]
        """
        reqs, options = _generate_set_tiers_options(
            self._query_str,
            self.container_name,
            premium_page_blob_tier,
            self._client,
            *blobs,
            **kwargs)

        return self._batch_send(*reqs, **options)

    def get_blob_client(
        self, blob: str,
        snapshot: Optional[str] = None,
        *,
        version_id: Optional[str] = None
    ) -> BlobClient:
        """Get a client to interact with the specified blob.

        The blob need not already exist.

        :param str blob:
            The blob with which to interact.
        :param str snapshot:
            The optional blob snapshot on which to operate. This can be the snapshot ID string
            or the response returned from :func:`~BlobClient.create_snapshot()`.
        :keyword str version_id: The version id parameter is an opaque DateTime value that, when present,
            specifies the version of the blob to operate on.
        :returns: A BlobClient.
        :rtype: ~azure.storage.blob.BlobClient

        .. admonition:: Example:

            .. literalinclude:: ../samples/blob_samples_containers.py
                :start-after: [START get_blob_client]
                :end-before: [END get_blob_client]
                :language: python
                :dedent: 8
                :caption: Get the blob client.
        """
        if isinstance(blob, BlobProperties):
            warnings.warn(
                "The use of a 'BlobProperties' instance for param blob is deprecated. " +
                "Please use 'BlobProperties.name' or any other str input type instead.",
                DeprecationWarning
            )
            blob_name = blob.get('name')
        else:
            blob_name = blob
        _pipeline = Pipeline(
            transport=TransportWrapper(self._pipeline._transport), # pylint: disable = protected-access
            policies=self._pipeline._impl_policies # pylint: disable = protected-access
        )
        return BlobClient(
            self.url, container_name=self.container_name, blob_name=blob_name, snapshot=snapshot,
            credential=self.credential, api_version=self.api_version, _configuration=self._config,
            _pipeline=_pipeline, _location_mode=self._location_mode, _hosts=self._hosts,
            require_encryption=self.require_encryption, encryption_version=self.encryption_version,
            key_encryption_key=self.key_encryption_key, key_resolver_function=self.key_resolver_function,
            version_id=version_id)<|MERGE_RESOLUTION|>--- conflicted
+++ resolved
@@ -61,29 +61,10 @@
     from azure.storage.blob import BlobServiceClient
     from ._models import (
         AccessPolicy,
-<<<<<<< HEAD
         PremiumPageBlobTier,
         PublicAccess,
         StandardBlobTier
     )
-=======
-        StandardBlobTier,
-        PremiumPageBlobTier)
-
-
-def _get_blob_name(blob):
-    """Return the blob name.
-
-    :param blob: A blob string or BlobProperties
-    :type blob: str or BlobProperties
-    :returns: The name of the blob.
-    :rtype: str
-    """
-    try:
-        return blob.get('name')
-    except AttributeError:
-        return blob
->>>>>>> 8ba39784
 
 
 class ContainerClient(StorageAccountHostsMixin, StorageEncryptionMixin):    # pylint: disable=too-many-public-methods
@@ -900,15 +881,9 @@
     def walk_blobs(
         self, name_starts_with: Optional[str] = None,
         include: Optional[Union[List[str], str]] = None,
-<<<<<<< HEAD
         delimiter: str ="/",
         **kwargs: Any
     ) -> ItemPaged[BlobProperties]:
-=======
-        delimiter: str = "/",
-        **kwargs: Any
-        ) -> ItemPaged[BlobProperties]:
->>>>>>> 8ba39784
         """Returns a generator to list the blobs under the specified container.
         The generator will lazily follow the continuation tokens returned by
         the service. This operation will list blobs in accordance with a hierarchy,
