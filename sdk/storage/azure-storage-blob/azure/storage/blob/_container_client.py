--- conflicted
+++ resolved
@@ -1200,12 +1200,9 @@
         """
         if not tier:
             raise ValueError("A blob tier must be specified")
-<<<<<<< HEAD
         if snapshot and version_id:
             raise ValueError("Snapshot and version_id cannot be set at the same time")
-=======
         if_tags = kwargs.pop('if_tags', None)
->>>>>>> 9f9f7529
 
         lease_id = None
         if lease_access_conditions is not None:
@@ -1321,15 +1318,12 @@
                     key: 'rehydrate_priority', value type: RehydratePriority
                 lease:
                     key: 'lease_id', value type: Union[str, LeaseClient]
-<<<<<<< HEAD
                 snapshot:
                     key: "snapshost", value type: str
                 version id:
                     key: "version_id", value type: str
-=======
                 tags match condition:
                     key: 'if_tags_match_condition', value type: str
->>>>>>> 9f9f7529
                 timeout for subrequest:
                     key: 'timeout', value type: int
 
