# pylint: disable=too-many-lines
# -------------------------------------------------------------------------
# Copyright (c) Microsoft Corporation. All rights reserved.
# Licensed under the MIT License. See License.txt in the project root for
# license information.
# --------------------------------------------------------------------------

from datetime import datetime
import functools
from typing import (
    Any, AnyStr, cast, Dict, List, IO, Iterable, Iterator, Optional, overload, Union,
    TYPE_CHECKING
)
from urllib.parse import urlparse, unquote
import warnings

from typing_extensions import Self

from azure.core.exceptions import HttpResponseError, ResourceNotFoundError
from azure.core.paging import ItemPaged
from azure.core.pipeline import Pipeline
from azure.core.tracing.decorator import distributed_trace
from ._blob_client import BlobClient
from ._container_client_helpers import (
    _format_url,
    _generate_delete_blobs_options,
    _generate_set_tiers_options,
    _parse_url
)
from ._deserialize import deserialize_container_properties
from ._download import StorageStreamDownloader
from ._encryption import StorageEncryptionMixin
from ._generated import AzureBlobStorage
from ._generated.models import SignedIdentifier
from ._lease import BlobLeaseClient
from ._list_blobs_helper import (
    BlobNamesPaged,
    BlobPrefix,
    BlobPropertiesPaged,
    FilteredBlobPaged,
    IgnoreListBlobsDeserializer
)
from ._models import (
    BlobProperties,
    BlobType,
    ContainerProperties,
    FilteredBlob
)
from ._serialize import get_access_conditions, get_api_version, get_container_cpk_scope_info, get_modify_conditions
from ._shared.base_client import parse_connection_str, StorageAccountHostsMixin, TransportWrapper
from ._shared.request_handlers import add_metadata_headers, serialize_iso
from ._shared.response_handlers import (
    process_storage_error,
    return_headers_and_deserialized,
    return_response_headers
)

if TYPE_CHECKING:
    from azure.core.credentials import AzureNamedKeyCredential, AzureSasCredential, TokenCredential
    from azure.core.pipeline.transport import HttpResponse  # pylint: disable=C4756
    from azure.storage.blob import BlobServiceClient
    from ._models import (
        AccessPolicy,
        PremiumPageBlobTier,
        PublicAccess,
        StandardBlobTier
    )


class ContainerClient(StorageAccountHostsMixin, StorageEncryptionMixin):    # pylint: disable=too-many-public-methods
    """A client to interact with a specific container, although that container
    may not yet exist.

    For operations relating to a specific blob within this container, a blob client can be
    retrieved using the :func:`~get_blob_client` function.

    For more optional configuration, please click
    `here <https://github.com/Azure/azure-sdk-for-python/tree/main/sdk/storage/azure-storage-blob
    #optional-configuration>`_.

    :param str account_url:
        The URI to the storage account. In order to create a client given the full URI to the container,
        use the :func:`from_container_url` classmethod.
    :param container_name:
        The name of the container for the blob.
    :type container_name: str
    :param credential:
        The credentials with which to authenticate. This is optional if the
        account URL already has a SAS token. The value can be a SAS token string,
        an instance of a AzureSasCredential or AzureNamedKeyCredential from azure.core.credentials,
        an account shared access key, or an instance of a TokenCredentials class from azure.identity.
        If the resource URI already contains a SAS token, this will be ignored in favor of an explicit credential
        - except in the case of AzureSasCredential, where the conflicting SAS tokens will raise a ValueError.
        If using an instance of AzureNamedKeyCredential, "name" should be the storage account name, and "key"
        should be the storage account key.
    :keyword str api_version:
        The Storage API version to use for requests. Default value is the most recent service version that is
        compatible with the current SDK. Setting to an older version may result in reduced feature compatibility.

        .. versionadded:: 12.2.0

    :keyword str secondary_hostname:
        The hostname of the secondary endpoint.
    :keyword int max_block_size: The maximum chunk size for uploading a block blob in chunks.
        Defaults to 4*1024*1024, or 4MB.
    :keyword int max_single_put_size: If the blob size is less than or equal max_single_put_size, then the blob will be
        uploaded with only one http PUT request. If the blob size is larger than max_single_put_size,
        the blob will be uploaded in chunks. Defaults to 64*1024*1024, or 64MB.
    :keyword int min_large_block_upload_threshold: The minimum chunk size required to use the memory efficient
        algorithm when uploading a block blob. Defaults to 4*1024*1024+1.
    :keyword bool use_byte_buffer: Use a byte buffer for block blob uploads. Defaults to False.
    :keyword int max_page_size: The maximum chunk size for uploading a page blob. Defaults to 4*1024*1024, or 4MB.
    :keyword int max_single_get_size: The maximum size for a blob to be downloaded in a single call,
        the exceeded part will be downloaded in chunks (could be parallel). Defaults to 32*1024*1024, or 32MB.
    :keyword int max_chunk_get_size: The maximum chunk size used for downloading a blob. Defaults to 4*1024*1024,
        or 4MB.
    :keyword str audience: The audience to use when requesting tokens for Azure Active Directory
        authentication. Only has an effect when credential is of type TokenCredential. The value could be
        https://storage.azure.com/ (default) or https://<account>.blob.core.windows.net.

    .. admonition:: Example:

        .. literalinclude:: ../samples/blob_samples_containers.py
            :start-after: [START create_container_client_from_service]
            :end-before: [END create_container_client_from_service]
            :language: python
            :dedent: 8
            :caption: Get a ContainerClient from an existing BlobServiceClient.

        .. literalinclude:: ../samples/blob_samples_containers.py
            :start-after: [START create_container_client_sasurl]
            :end-before: [END create_container_client_sasurl]
            :language: python
            :dedent: 8
            :caption: Creating the container client directly.
    """
    def __init__(
        self, account_url: str,
        container_name: str,
        credential: Optional[Union[str, Dict[str, str], "AzureNamedKeyCredential", "AzureSasCredential", "TokenCredential"]] = None,  # pylint: disable=line-too-long
        **kwargs: Any
    ) -> None:
        parsed_url, sas_token = _parse_url(account_url=account_url, container_name=container_name)

        self.container_name = container_name
        # This parameter is used for the hierarchy traversal. Give precedence to credential.
        self._raw_credential = credential if credential else sas_token
        self._query_str, credential = self._format_query_string(sas_token, credential)
        super(ContainerClient, self).__init__(parsed_url, service='blob', credential=credential, **kwargs)
        self._api_version = get_api_version(kwargs)
        self._client = self._build_generated_client()
        self._configure_encryption(kwargs)

    def _build_generated_client(self) -> AzureBlobStorage:
        client = AzureBlobStorage(self.url, base_url=self.url, pipeline=self._pipeline)
        client._config.version = self._api_version  # type: ignore [assignment] # pylint: disable=protected-access
        return client

    def _format_url(self, hostname):
        return _format_url(
            container_name=self.container_name,
            hostname=hostname,
            scheme=self.scheme,
            query_str=self._query_str
        )

    @classmethod
    def from_container_url(
        cls, container_url: str,
        credential: Optional[Union[str, Dict[str, str], "AzureNamedKeyCredential", "AzureSasCredential", "TokenCredential"]] = None,  # pylint: disable=line-too-long
        **kwargs: Any
    ) -> Self:
        """Create ContainerClient from a container url.

        :param str container_url:
            The full endpoint URL to the Container, including SAS token if used. This could be
            either the primary endpoint, or the secondary endpoint depending on the current `location_mode`.
        :type container_url: str
        :param credential:
            The credentials with which to authenticate. This is optional if the
            account URL already has a SAS token, or the connection string already has shared
            access key values. The value can be a SAS token string,
            an instance of a AzureSasCredential or AzureNamedKeyCredential from azure.core.credentials,
            an account shared access key, or an instance of a TokenCredentials class from azure.identity.
            If the resource URI already contains a SAS token, this will be ignored in favor of an explicit credential
            - except in the case of AzureSasCredential, where the conflicting SAS tokens will raise a ValueError.
            If using an instance of AzureNamedKeyCredential, "name" should be the storage account name, and "key"
            should be the storage account key.
        :paramtype credential: Optional[Union[str, Dict[str, str], "AzureNamedKeyCredential", "AzureSasCredential", "TokenCredential"]] = None,  # pylint: disable=line-too-long
        :keyword str audience: The audience to use when requesting tokens for Azure Active Directory
            authentication. Only has an effect when credential is of type TokenCredential. The value could be
            https://storage.azure.com/ (default) or https://<account>.blob.core.windows.net.
        :returns: A container client.
        :rtype: ~azure.storage.blob.ContainerClient
        """
        try:
            if not container_url.lower().startswith('http'):
                container_url = "https://" + container_url
        except AttributeError as exc:
            raise ValueError("Container URL must be a string.") from exc
        parsed_url = urlparse(container_url)
        if not parsed_url.netloc:
            raise ValueError(f"Invalid URL: {container_url}")

        container_path = parsed_url.path.strip('/').split('/')
        account_path = ""
        if len(container_path) > 1:
            account_path = "/" + "/".join(container_path[:-1])
        account_url = f"{parsed_url.scheme}://{parsed_url.netloc.rstrip('/')}{account_path}?{parsed_url.query}"
        container_name = unquote(container_path[-1])
        if not container_name:
            raise ValueError("Invalid URL. Please provide a URL with a valid container name")
        return cls(account_url, container_name=container_name, credential=credential, **kwargs)

    @classmethod
    def from_connection_string(
        cls, conn_str: str,
        container_name: str,
        credential: Optional[Union[str, Dict[str, str], "AzureNamedKeyCredential", "AzureSasCredential", "TokenCredential"]] = None,  # pylint: disable=line-too-long
        **kwargs: Any
    ) -> Self:
        """Create ContainerClient from a Connection String.

        :param str conn_str:
            A connection string to an Azure Storage account.
        :param container_name:
            The container name for the blob.
        :type container_name: str
        :param credential:
            The credentials with which to authenticate. This is optional if the
            account URL already has a SAS token, or the connection string already has shared
            access key values. The value can be a SAS token string,
            an instance of a AzureSasCredential or AzureNamedKeyCredential from azure.core.credentials,
            an account shared access key, or an instance of a TokenCredentials class from azure.identity.
            Credentials provided here will take precedence over those in the connection string.
            If using an instance of AzureNamedKeyCredential, "name" should be the storage account name, and "key"
            should be the storage account key.
        :paramtype credential: Optional[Union[str, Dict[str, str], "AzureNamedKeyCredential", "AzureSasCredential", "TokenCredential"]] = None,  # pylint: disable=line-too-long
        :keyword str audience: The audience to use when requesting tokens for Azure Active Directory
            authentication. Only has an effect when credential is of type TokenCredential. The value could be
            https://storage.azure.com/ (default) or https://<account>.blob.core.windows.net.
        :returns: A container client.
        :rtype: ~azure.storage.blob.ContainerClient

        .. admonition:: Example:

            .. literalinclude:: ../samples/blob_samples_authentication.py
                :start-after: [START auth_from_connection_string_container]
                :end-before: [END auth_from_connection_string_container]
                :language: python
                :dedent: 8
                :caption: Creating the ContainerClient from a connection string.
        """
        account_url, secondary, credential = parse_connection_str(conn_str, credential, 'blob')
        if 'secondary_hostname' not in kwargs:
            kwargs['secondary_hostname'] = secondary
        return cls(
            account_url, container_name=container_name, credential=credential, **kwargs)

    @distributed_trace
    def create_container(
        self, metadata: Optional[Dict[str, str]] = None,
        public_access: Optional[Union["PublicAccess", str]] = None,
        **kwargs: Any
    ) -> Dict[str, Union[str, "datetime"]]:
        """
        Creates a new container under the specified account. If the container
        with the same name already exists, the operation fails.

        :param metadata:
            A dict with name_value pairs to associate with the
            container as metadata. Example:{'Category':'test'}
        :type metadata: dict[str, str]
        :param ~azure.storage.blob.PublicAccess public_access:
            Possible values include: 'container', 'blob'.
        :keyword container_encryption_scope:
            Specifies the default encryption scope to set on the container and use for
            all future writes.

            .. versionadded:: 12.2.0

        :paramtype container_encryption_scope: dict or ~azure.storage.blob.ContainerEncryptionScope
        :keyword int timeout:
            Sets the server-side timeout for the operation in seconds. For more details see
            https://learn.microsoft.com/rest/api/storageservices/setting-timeouts-for-blob-service-operations.
            This value is not tracked or validated on the client. To configure client-side network timesouts
            see `here <https://github.com/Azure/azure-sdk-for-python/tree/main/sdk/storage/azure-storage-blob
            #other-client--per-operation-configuration>`_.
        :returns: A dictionary of response headers.
        :rtype: Dict[str, Union[str, datetime]]

        .. admonition:: Example:

            .. literalinclude:: ../samples/blob_samples_containers.py
                :start-after: [START create_container]
                :end-before: [END create_container]
                :language: python
                :dedent: 12
                :caption: Creating a container to store blobs.
        """
        headers = kwargs.pop('headers', {})
        timeout = kwargs.pop('timeout', None)
        headers.update(add_metadata_headers(metadata)) # type: ignore
        container_cpk_scope_info = get_container_cpk_scope_info(kwargs)
        try:
            return self._client.container.create( # type: ignore
                timeout=timeout,
                access=public_access,
                container_cpk_scope_info=container_cpk_scope_info,
                cls=return_response_headers,
                headers=headers,
                **kwargs)
        except HttpResponseError as error:
            process_storage_error(error)

    @distributed_trace
    def _rename_container(self, new_name: str, **kwargs: Any) -> "ContainerClient":
        """Renames a container.

        Operation is successful only if the source container exists.

        :param str new_name:
            The new container name the user wants to rename to.
        :keyword lease:
            Specify this to perform only if the lease ID given
            matches the active lease ID of the source container.
        :paramtype lease: ~azure.storage.blob.BlobLeaseClient or str
        :keyword int timeout:
            Sets the server-side timeout for the operation in seconds. For more details see
            https://learn.microsoft.com/rest/api/storageservices/setting-timeouts-for-blob-service-operations.
            This value is not tracked or validated on the client. To configure client-side network timesouts
            see `here <https://github.com/Azure/azure-sdk-for-python/tree/main/sdk/storage/azure-storage-blob
            #other-client--per-operation-configuration>`_.
        :rtype: ~azure.storage.blob.ContainerClient
        """
        lease = kwargs.pop('lease', None)
        try:
            kwargs['source_lease_id'] = lease.id
        except AttributeError:
            kwargs['source_lease_id'] = lease
        try:
            renamed_container = ContainerClient(
                f"{self.scheme}://{self.primary_hostname}", container_name=new_name,
                credential=self.credential, api_version=self.api_version, _configuration=self._config,
                _pipeline=self._pipeline, _location_mode=self._location_mode, _hosts=self._hosts,
                require_encryption=self.require_encryption, encryption_version=self.encryption_version,
                key_encryption_key=self.key_encryption_key, key_resolver_function=self.key_resolver_function)
            renamed_container._client.container.rename(self.container_name, **kwargs)   # pylint: disable = protected-access
            return renamed_container
        except HttpResponseError as error:
            process_storage_error(error)

    @distributed_trace
    def delete_container(self, **kwargs: Any) -> None:
        """
        Marks the specified container for deletion. The container and any blobs
        contained within it are later deleted during garbage collection.

        :keyword lease:
            If specified, delete_container only succeeds if the
            container's lease is active and matches this ID.
            Required if the container has an active lease.
        :paramtype lease: ~azure.storage.blob.BlobLeaseClient or str
        :keyword ~datetime.datetime if_modified_since:
            A DateTime value. Azure expects the date value passed in to be UTC.
            If timezone is included, any non-UTC datetimes will be converted to UTC.
            If a date is passed in without timezone info, it is assumed to be UTC.
            Specify this header to perform the operation only
            if the resource has been modified since the specified time.
        :keyword ~datetime.datetime if_unmodified_since:
            A DateTime value. Azure expects the date value passed in to be UTC.
            If timezone is included, any non-UTC datetimes will be converted to UTC.
            If a date is passed in without timezone info, it is assumed to be UTC.
            Specify this header to perform the operation only if
            the resource has not been modified since the specified date/time.
        :keyword str etag:
            An ETag value, or the wildcard character (*). Used to check if the resource has changed,
            and act according to the condition specified by the `match_condition` parameter.
        :keyword ~azure.core.MatchConditions match_condition:
            The match condition to use upon the etag.
        :keyword int timeout:
            Sets the server-side timeout for the operation in seconds. For more details see
            https://learn.microsoft.com/rest/api/storageservices/setting-timeouts-for-blob-service-operations.
            This value is not tracked or validated on the client. To configure client-side network timesouts
            see `here <https://github.com/Azure/azure-sdk-for-python/tree/main/sdk/storage/azure-storage-blob
            #other-client--per-operation-configuration>`_.
        :rtype: None

        .. admonition:: Example:

            .. literalinclude:: ../samples/blob_samples_containers.py
                :start-after: [START delete_container]
                :end-before: [END delete_container]
                :language: python
                :dedent: 12
                :caption: Delete a container.
        """
        lease = kwargs.pop('lease', None)
        access_conditions = get_access_conditions(lease)
        mod_conditions = get_modify_conditions(kwargs)
        timeout = kwargs.pop('timeout', None)
        try:
            self._client.container.delete(
                timeout=timeout,
                lease_access_conditions=access_conditions,
                modified_access_conditions=mod_conditions,
                **kwargs)
        except HttpResponseError as error:
            process_storage_error(error)

    @distributed_trace
    def acquire_lease(
        self, lease_duration: int =-1,
        lease_id: Optional[str] = None,
        **kwargs: Any
    ) -> BlobLeaseClient:
        """
        Requests a new lease. If the container does not have an active lease,
        the Blob service creates a lease on the container and returns a new
        lease ID.

        :param int lease_duration:
            Specifies the duration of the lease, in seconds, or negative one
            (-1) for a lease that never expires. A non-infinite lease can be
            between 15 and 60 seconds. A lease duration cannot be changed
            using renew or change. Default is -1 (infinite lease).
        :param str lease_id:
            Proposed lease ID, in a GUID string format. The Blob service returns
            400 (Invalid request) if the proposed lease ID is not in the correct format.
        :keyword ~datetime.datetime if_modified_since:
            A DateTime value. Azure expects the date value passed in to be UTC.
            If timezone is included, any non-UTC datetimes will be converted to UTC.
            If a date is passed in without timezone info, it is assumed to be UTC.
            Specify this header to perform the operation only
            if the resource has been modified since the specified time.
        :keyword ~datetime.datetime if_unmodified_since:
            A DateTime value. Azure expects the date value passed in to be UTC.
            If timezone is included, any non-UTC datetimes will be converted to UTC.
            If a date is passed in without timezone info, it is assumed to be UTC.
            Specify this header to perform the operation only if
            the resource has not been modified since the specified date/time.
        :keyword str etag:
            An ETag value, or the wildcard character (*). Used to check if the resource has changed,
            and act according to the condition specified by the `match_condition` parameter.
        :keyword ~azure.core.MatchConditions match_condition:
            The match condition to use upon the etag.
        :keyword int timeout:
            Sets the server-side timeout for the operation in seconds. For more details see
            https://learn.microsoft.com/rest/api/storageservices/setting-timeouts-for-blob-service-operations.
            This value is not tracked or validated on the client. To configure client-side network timesouts
            see `here <https://github.com/Azure/azure-sdk-for-python/tree/main/sdk/storage/azure-storage-blob
            #other-client--per-operation-configuration>`_.
        :returns: A BlobLeaseClient object, that can be run in a context manager.
        :rtype: ~azure.storage.blob.BlobLeaseClient

        .. admonition:: Example:

            .. literalinclude:: ../samples/blob_samples_containers.py
                :start-after: [START acquire_lease_on_container]
                :end-before: [END acquire_lease_on_container]
                :language: python
                :dedent: 8
                :caption: Acquiring a lease on the container.
        """
        lease = BlobLeaseClient(self, lease_id=lease_id) # type: ignore
        kwargs.setdefault('merge_span', True)
        timeout = kwargs.pop('timeout', None)
        lease.acquire(lease_duration=lease_duration, timeout=timeout, **kwargs)
        return lease

    @distributed_trace
    def get_account_information(self, **kwargs: Any) -> Dict[str, str]:
        """Gets information related to the storage account.

        The information can also be retrieved if the user has a SAS to a container or blob.
        The keys in the returned dictionary include 'sku_name' and 'account_kind'.

        :returns: A dict of account information (SKU and account type).
        :rtype: dict(str, str)
        """
        try:
            return self._client.container.get_account_info(cls=return_response_headers, **kwargs) # type: ignore
        except HttpResponseError as error:
            process_storage_error(error)

    @distributed_trace
    def get_container_properties(self, **kwargs: Any) -> ContainerProperties:
        """Returns all user-defined metadata and system properties for the specified
        container. The data returned does not include the container's list of blobs.

        :keyword lease:
            If specified, get_container_properties only succeeds if the
            container's lease is active and matches this ID.
        :paramtype lease: ~azure.storage.blob.BlobLeaseClient or str
        :keyword int timeout:
            Sets the server-side timeout for the operation in seconds. For more details see
            https://learn.microsoft.com/rest/api/storageservices/setting-timeouts-for-blob-service-operations.
            This value is not tracked or validated on the client. To configure client-side network timesouts
            see `here <https://github.com/Azure/azure-sdk-for-python/tree/main/sdk/storage/azure-storage-blob
            #other-client--per-operation-configuration>`_.
        :return: Properties for the specified container within a container object.
        :rtype: ~azure.storage.blob.ContainerProperties

        .. admonition:: Example:

            .. literalinclude:: ../samples/blob_samples_containers.py
                :start-after: [START get_container_properties]
                :end-before: [END get_container_properties]
                :language: python
                :dedent: 12
                :caption: Getting properties on the container.
        """
        lease = kwargs.pop('lease', None)
        access_conditions = get_access_conditions(lease)
        timeout = kwargs.pop('timeout', None)
        try:
            response = self._client.container.get_properties(
                timeout=timeout,
                lease_access_conditions=access_conditions,
                cls=deserialize_container_properties,
                **kwargs)
        except HttpResponseError as error:
            process_storage_error(error)
        response.name = self.container_name
        return response # type: ignore

    @distributed_trace
    def exists(self, **kwargs: Any) -> bool:
        """
        Returns True if a container exists and returns False otherwise.

        :kwarg int timeout:
            Sets the server-side timeout for the operation in seconds. For more details see
            https://learn.microsoft.com/rest/api/storageservices/setting-timeouts-for-blob-service-operations.
            This value is not tracked or validated on the client. To configure client-side network timesouts
            see `here <https://github.com/Azure/azure-sdk-for-python/tree/main/sdk/storage/azure-storage-blob
            #other-client--per-operation-configuration>`_.
        :returns: boolean
        :rtype: bool
        """
        try:
            self._client.container.get_properties(**kwargs)
            return True
        except HttpResponseError as error:
            try:
                process_storage_error(error)
            except ResourceNotFoundError:
                return False

    @distributed_trace
    def set_container_metadata(
        self, metadata: Optional[Dict[str, str]] = None,
        **kwargs: Any
    ) -> Dict[str, Union[str, "datetime"]]:
        """Sets one or more user-defined name-value pairs for the specified
        container. Each call to this operation replaces all existing metadata
        attached to the container. To remove all metadata from the container,
        call this operation with no metadata dict.

        :param metadata:
            A dict containing name-value pairs to associate with the container as
            metadata. Example: {'category':'test'}
        :type metadata: dict[str, str]
        :keyword lease:
            If specified, set_container_metadata only succeeds if the
            container's lease is active and matches this ID.
        :paramtype lease: ~azure.storage.blob.BlobLeaseClient or str
        :keyword ~datetime.datetime if_modified_since:
            A DateTime value. Azure expects the date value passed in to be UTC.
            If timezone is included, any non-UTC datetimes will be converted to UTC.
            If a date is passed in without timezone info, it is assumed to be UTC.
            Specify this header to perform the operation only
            if the resource has been modified since the specified time.
        :keyword ~datetime.datetime if_unmodified_since:
            A DateTime value. Azure expects the date value passed in to be UTC.
            If timezone is included, any non-UTC datetimes will be converted to UTC.
            If a date is passed in without timezone info, it is assumed to be UTC.
            Specify this header to perform the operation only if
            the resource has not been modified since the specified date/time.
        :keyword str etag:
            An ETag value, or the wildcard character (*). Used to check if the resource has changed,
            and act according to the condition specified by the `match_condition` parameter.
        :keyword int timeout:
            Sets the server-side timeout for the operation in seconds. For more details see
            https://learn.microsoft.com/rest/api/storageservices/setting-timeouts-for-blob-service-operations.
            This value is not tracked or validated on the client. To configure client-side network timesouts
            see `here <https://github.com/Azure/azure-sdk-for-python/tree/main/sdk/storage/azure-storage-blob
            #other-client--per-operation-configuration>`_.
        :returns: Container-updated property dict (Etag and last modified).
        :rtype: dict[str, str or datetime]

        .. admonition:: Example:

            .. literalinclude:: ../samples/blob_samples_containers.py
                :start-after: [START set_container_metadata]
                :end-before: [END set_container_metadata]
                :language: python
                :dedent: 12
                :caption: Setting metadata on the container.
        """
        headers = kwargs.pop('headers', {})
        headers.update(add_metadata_headers(metadata))
        lease = kwargs.pop('lease', None)
        access_conditions = get_access_conditions(lease)
        mod_conditions = get_modify_conditions(kwargs)
        timeout = kwargs.pop('timeout', None)
        try:
            return self._client.container.set_metadata( # type: ignore
                timeout=timeout,
                lease_access_conditions=access_conditions,
                modified_access_conditions=mod_conditions,
                cls=return_response_headers,
                headers=headers,
                **kwargs)
        except HttpResponseError as error:
            process_storage_error(error)

    @distributed_trace
    def _get_blob_service_client(self) -> "BlobServiceClient":  # pylint: disable=client-method-missing-kwargs
        """Get a client to interact with the container's parent service account.

        Defaults to current container's credentials.

        :returns: A BlobServiceClient.
        :rtype: ~azure.storage.blob.BlobServiceClient

        .. admonition:: Example:

            .. literalinclude:: ../samples/blob_samples_service.py
                :start-after: [START get_blob_service_client_from_container_client]
                :end-before: [END get_blob_service_client_from_container_client]
                :language: python
                :dedent: 8
                :caption: Get blob service client from container object.
        """
        from ._blob_service_client import BlobServiceClient
        if not isinstance(self._pipeline._transport, TransportWrapper): # pylint: disable = protected-access
            _pipeline = Pipeline(
                transport=TransportWrapper(self._pipeline._transport), # pylint: disable = protected-access
                policies=self._pipeline._impl_policies # pylint: disable = protected-access
            )
        else:
            _pipeline = self._pipeline   # pylint: disable = protected-access
        return BlobServiceClient(
            f"{self.scheme}://{self.primary_hostname}",
            credential=self._raw_credential, api_version=self.api_version, _configuration=self._config,
            _location_mode=self._location_mode, _hosts=self._hosts, require_encryption=self.require_encryption,
            encryption_version=self.encryption_version, key_encryption_key=self.key_encryption_key,
            key_resolver_function=self.key_resolver_function, _pipeline=_pipeline)

    @distributed_trace
    def get_container_access_policy(self, **kwargs: Any) -> Dict[str, Any]:
        """Gets the permissions for the specified container.
        The permissions indicate whether container data may be accessed publicly.

        :keyword lease:
            If specified, get_container_access_policy only succeeds if the
            container's lease is active and matches this ID.
        :paramtype lease: ~azure.storage.blob.BlobLeaseClient or str
        :keyword int timeout:
            Sets the server-side timeout for the operation in seconds. For more details see
            https://learn.microsoft.com/rest/api/storageservices/setting-timeouts-for-blob-service-operations.
            This value is not tracked or validated on the client. To configure client-side network timesouts
            see `here <https://github.com/Azure/azure-sdk-for-python/tree/main/sdk/storage/azure-storage-blob
            #other-client--per-operation-configuration>`_.
        :returns: Access policy information in a dict.
        :rtype: dict[str, Any]

        .. admonition:: Example:

            .. literalinclude:: ../samples/blob_samples_containers.py
                :start-after: [START get_container_access_policy]
                :end-before: [END get_container_access_policy]
                :language: python
                :dedent: 12
                :caption: Getting the access policy on the container.
        """
        lease = kwargs.pop('lease', None)
        access_conditions = get_access_conditions(lease)
        timeout = kwargs.pop('timeout', None)
        try:
            response, identifiers = self._client.container.get_access_policy(
                timeout=timeout,
                lease_access_conditions=access_conditions,
                cls=return_headers_and_deserialized,
                **kwargs)
        except HttpResponseError as error:
            process_storage_error(error)
        return {
            'public_access': response.get('blob_public_access'),
            'signed_identifiers': identifiers or []
        }

    @distributed_trace
    def set_container_access_policy(
        self, signed_identifiers: Dict[str, "AccessPolicy"],
        public_access: Optional[Union[str, "PublicAccess"]] = None,
        **kwargs: Any
    ) -> Dict[str, Union[str, datetime]]:
        """Sets the permissions for the specified container or stored access
        policies that may be used with Shared Access Signatures. The permissions
        indicate whether blobs in a container may be accessed publicly.

        :param signed_identifiers:
            A dictionary of access policies to associate with the container. The
            dictionary may contain up to 5 elements. An empty dictionary
            will clear the access policies set on the service.
        :type signed_identifiers: dict[str, ~azure.storage.blob.AccessPolicy]
        :param ~azure.storage.blob.PublicAccess public_access:
            Possible values include: 'container', 'blob'.
        :keyword lease:
            Required if the container has an active lease. Value can be a BlobLeaseClient object
            or the lease ID as a string.
        :paramtype lease: ~azure.storage.blob.BlobLeaseClient or str
        :keyword ~datetime.datetime if_modified_since:
            A datetime value. Azure expects the date value passed in to be UTC.
            If timezone is included, any non-UTC datetimes will be converted to UTC.
            If a date is passed in without timezone info, it is assumed to be UTC.
            Specify this header to perform the operation only
            if the resource has been modified since the specified date/time.
        :keyword ~datetime.datetime if_unmodified_since:
            A datetime value. Azure expects the date value passed in to be UTC.
            If timezone is included, any non-UTC datetimes will be converted to UTC.
            If a date is passed in without timezone info, it is assumed to be UTC.
            Specify this header to perform the operation only if
            the resource has not been modified since the specified date/time.
        :keyword int timeout:
            Sets the server-side timeout for the operation in seconds. For more details see
            https://learn.microsoft.com/rest/api/storageservices/setting-timeouts-for-blob-service-operations.
            This value is not tracked or validated on the client. To configure client-side network timesouts
            see `here <https://github.com/Azure/azure-sdk-for-python/tree/main/sdk/storage/azure-storage-blob
            #other-client--per-operation-configuration>`_.
        :returns: Container-updated property dict (Etag and last modified).
        :rtype: dict[str, str or datetime]

        .. admonition:: Example:

            .. literalinclude:: ../samples/blob_samples_containers.py
                :start-after: [START set_container_access_policy]
                :end-before: [END set_container_access_policy]
                :language: python
                :dedent: 12
                :caption: Setting access policy on the container.
        """
        if len(signed_identifiers) > 5:
            raise ValueError(
                'Too many access policies provided. The server does not support setting '
                'more than 5 access policies on a single resource.')
        identifiers = []
        for key, value in signed_identifiers.items():
            if value:
                value.start = serialize_iso(value.start)
                value.expiry = serialize_iso(value.expiry)
            identifiers.append(SignedIdentifier(id=key, access_policy=value)) # type: ignore
        signed_identifiers = identifiers # type: ignore
        lease = kwargs.pop('lease', None)
        mod_conditions = get_modify_conditions(kwargs)
        access_conditions = get_access_conditions(lease)
        timeout = kwargs.pop('timeout', None)
        try:
            return cast(Dict[str, Union[str, datetime]], self._client.container.set_access_policy(
                container_acl=signed_identifiers or None,
                timeout=timeout,
                access=public_access,
                lease_access_conditions=access_conditions,
                modified_access_conditions=mod_conditions,
                cls=return_response_headers,
                **kwargs))
        except HttpResponseError as error:
            process_storage_error(error)

    @distributed_trace
    def list_blobs(
        self, name_starts_with: Optional[str] = None,
        include: Optional[Union[str, List[str]]] = None,
        **kwargs: Any
    ) -> ItemPaged[BlobProperties]:
        """Returns a generator to list the blobs under the specified container.
        The generator will lazily follow the continuation tokens returned by
        the service.

        :param str name_starts_with:
            Filters the results to return only blobs whose names
            begin with the specified prefix.
        :param include:
            Specifies one or more additional datasets to include in the response.
            Options include: 'snapshots', 'metadata', 'uncommittedblobs', 'copy', 'deleted', 'deletedwithversions',
            'tags', 'versions', 'immutabilitypolicy', 'legalhold'.
        :type include: list[str] or str
        :keyword int timeout:
            Sets the server-side timeout for the operation in seconds. For more details see
            https://learn.microsoft.com/rest/api/storageservices/setting-timeouts-for-blob-service-operations.
            This value is not tracked or validated on the client. To configure client-side network timesouts
            see `here <https://github.com/Azure/azure-sdk-for-python/tree/main/sdk/storage/azure-storage-blob
            #other-client--per-operation-configuration>`_.
        :returns: An iterable (auto-paging) response of BlobProperties.
        :rtype: ~azure.core.paging.ItemPaged[~azure.storage.blob.BlobProperties]

        .. admonition:: Example:

            .. literalinclude:: ../samples/blob_samples_containers.py
                :start-after: [START list_blobs_in_container]
                :end-before: [END list_blobs_in_container]
                :language: python
                :dedent: 8
                :caption: List the blobs in the container.
        """
        if include and not isinstance(include, list):
            include = [include]

        results_per_page = kwargs.pop('results_per_page', None)
        timeout = kwargs.pop('timeout', None)
        command = functools.partial(
            self._client.container.list_blob_flat_segment,
            include=include,
            timeout=timeout,
            **kwargs)
        return ItemPaged(
            command, prefix=name_starts_with, results_per_page=results_per_page,
            page_iterator_class=BlobPropertiesPaged)

    @distributed_trace
    def list_blob_names(self, **kwargs: Any) -> ItemPaged[str]:
        """Returns a generator to list the names of blobs under the specified container.
        The generator will lazily follow the continuation tokens returned by
        the service.

        Note that no additional properties or metadata will be returned when using this API.
        Additionally, this API does not have an option to include additional blobs such as snapshots,
        versions, soft-deleted blobs, etc. To get any of this data, use :func:`list_blobs()`.

        :keyword str name_starts_with:
            Filters the results to return only blobs whose names
            begin with the specified prefix.
        :keyword int timeout:
            Sets the server-side timeout for the operation in seconds. For more details see
            https://learn.microsoft.com/rest/api/storageservices/setting-timeouts-for-blob-service-operations.
            This value is not tracked or validated on the client. To configure client-side network timesouts
            see `here <https://github.com/Azure/azure-sdk-for-python/tree/main/sdk/storage/azure-storage-blob
            #other-client--per-operation-configuration>`_.
        :returns: An iterable (auto-paging) response of blob names as strings.
        :rtype: ~azure.core.paging.ItemPaged[str]
        """
        name_starts_with = kwargs.pop('name_starts_with', None)
        results_per_page = kwargs.pop('results_per_page', None)
        timeout = kwargs.pop('timeout', None)

        # For listing only names we need to create a one-off generated client and
        # override its deserializer to prevent deserialization of the full response.
        client = self._build_generated_client()
        client.container._deserialize = IgnoreListBlobsDeserializer()  # pylint: disable=protected-access

        command = functools.partial(
            client.container.list_blob_flat_segment,
            timeout=timeout,
            **kwargs)
        return ItemPaged(
            command,
            prefix=name_starts_with,
            results_per_page=results_per_page,
            page_iterator_class=BlobNamesPaged)

    @distributed_trace
    def walk_blobs(
        self, name_starts_with: Optional[str] = None,
        include: Optional[Union[List[str], str]] = None,
        delimiter: str ="/",
        **kwargs: Any
    ) -> ItemPaged[BlobProperties]:
        """Returns a generator to list the blobs under the specified container.
        The generator will lazily follow the continuation tokens returned by
        the service. This operation will list blobs in accordance with a hierarchy,
        as delimited by the specified delimiter character.

        :param str name_starts_with:
            Filters the results to return only blobs whose names
            begin with the specified prefix.
        :param include:
            Specifies one or more additional datasets to include in the response.
            Options include: 'snapshots', 'metadata', 'uncommittedblobs', 'copy', 'deleted', 'deletedwithversions',
            'tags', 'versions', 'immutabilitypolicy', 'legalhold'.
        :type include: list[str] or str
        :param str delimiter:
            When the request includes this parameter, the operation returns a BlobPrefix
            element in the response body that acts as a placeholder for all blobs whose
            names begin with the same substring up to the appearance of the delimiter
            character. The delimiter may be a single character or a string.
        :keyword int timeout:
            Sets the server-side timeout for the operation in seconds. For more details see
            https://learn.microsoft.com/rest/api/storageservices/setting-timeouts-for-blob-service-operations.
            This value is not tracked or validated on the client. To configure client-side network timesouts
            see `here <https://github.com/Azure/azure-sdk-for-python/tree/main/sdk/storage/azure-storage-blob
            #other-client--per-operation-configuration>`_.
        :returns: An iterable (auto-paging) response of BlobProperties.
        :rtype: ~azure.core.paging.ItemPaged[~azure.storage.blob.BlobProperties]
        """
        if include and not isinstance(include, list):
            include = [include]

        results_per_page = kwargs.pop('results_per_page', None)
        timeout = kwargs.pop('timeout', None)
        command = functools.partial(
            self._client.container.list_blob_hierarchy_segment,
            delimiter=delimiter,
            include=include,
            timeout=timeout,
            **kwargs)
        return BlobPrefix(
            command,
            prefix=name_starts_with,
            results_per_page=results_per_page,
            delimiter=delimiter)

    @distributed_trace
    def find_blobs_by_tags(
        self, filter_expression: str,
        **kwargs: Any
    ) -> ItemPaged[FilteredBlob]:
        """Returns a generator to list the blobs under the specified container whose tags
        match the given search expression.
        The generator will lazily follow the continuation tokens returned by
        the service.

        :param str filter_expression:
            The expression to find blobs whose tags matches the specified condition.
            eg. "\"yourtagname\"='firsttag' and \"yourtagname2\"='secondtag'"
        :keyword int results_per_page:
            The max result per page when paginating.
        :keyword int timeout:
            Sets the server-side timeout for the operation in seconds. For more details see
            https://learn.microsoft.com/rest/api/storageservices/setting-timeouts-for-blob-service-operations.
            This value is not tracked or validated on the client. To configure client-side network timesouts
            see `here <https://github.com/Azure/azure-sdk-for-python/tree/main/sdk/storage/azure-storage-blob
            #other-client--per-operation-configuration>`_.
        :returns: An iterable (auto-paging) response of FilteredBlob.
        :rtype: ~azure.core.paging.ItemPaged[~azure.storage.blob.BlobProperties]
        """
        results_per_page = kwargs.pop('results_per_page', None)
        timeout = kwargs.pop('timeout', None)
        command = functools.partial(
            self._client.container.filter_blobs,
            timeout=timeout,
            where=filter_expression,
            **kwargs)
        return ItemPaged(
            command, results_per_page=results_per_page,
            page_iterator_class=FilteredBlobPaged)

    @distributed_trace
    def upload_blob(
        self, name: str,
        data: Union[bytes, str, Iterable[AnyStr], IO[AnyStr]],
        blob_type: Union[str, BlobType] = BlobType.BLOCKBLOB,
        length: Optional[int] = None,
        metadata: Optional[Dict[str, str]] = None,
        **kwargs
    ) -> BlobClient:
        """Creates a new blob from a data source with automatic chunking.

        :param str name: The blob with which to interact.
        :param data: The blob data to upload.
        :param ~azure.storage.blob.BlobType blob_type: The type of the blob. This can be
            either BlockBlob, PageBlob or AppendBlob. The default value is BlockBlob.
        :param int length:
            Number of bytes to read from the stream. This is optional, but
            should be supplied for optimal performance.
        :param metadata:
            Name-value pairs associated with the blob as metadata.
        :type metadata: dict(str, str)
        :keyword bool overwrite: Whether the blob to be uploaded should overwrite the current data.
            If True, upload_blob will overwrite the existing data. If set to False, the
            operation will fail with ResourceExistsError. The exception to the above is with Append
            blob types: if set to False and the data already exists, an error will not be raised
            and the data will be appended to the existing blob. If set overwrite=True, then the existing
            append blob will be deleted, and a new one created. Defaults to False.
        :keyword ~azure.storage.blob.ContentSettings content_settings:
            ContentSettings object used to set blob properties. Used to set content type, encoding,
            language, disposition, md5, and cache control.
        :keyword bool validate_content:
            If true, calculates an MD5 hash for each chunk of the blob. The storage
            service checks the hash of the content that has arrived with the hash
            that was sent. This is primarily valuable for detecting bitflips on
            the wire if using http instead of https, as https (the default), will
            already validate. Note that this MD5 hash is not stored with the
            blob. Also note that if enabled, the memory-efficient upload algorithm
            will not be used, because computing the MD5 hash requires buffering
            entire blocks, and doing so defeats the purpose of the memory-efficient algorithm.
        :keyword lease:
            Required if the container has an active lease. Value can be a BlobLeaseClient object
            or the lease ID as a string.
        :paramtype lease: ~azure.storage.blob.BlobLeaseClient or str
        :keyword ~datetime.datetime if_modified_since:
            A DateTime value. Azure expects the date value passed in to be UTC.
            If timezone is included, any non-UTC datetimes will be converted to UTC.
            If a date is passed in without timezone info, it is assumed to be UTC.
            Specify this header to perform the operation only
            if the resource has been modified since the specified time.
        :keyword ~datetime.datetime if_unmodified_since:
            A DateTime value. Azure expects the date value passed in to be UTC.
            If timezone is included, any non-UTC datetimes will be converted to UTC.
            If a date is passed in without timezone info, it is assumed to be UTC.
            Specify this header to perform the operation only if
            the resource has not been modified since the specified date/time.
        :keyword str etag:
            An ETag value, or the wildcard character (*). Used to check if the resource has changed,
            and act according to the condition specified by the `match_condition` parameter.
        :keyword ~azure.core.MatchConditions match_condition:
            The match condition to use upon the etag.
        :keyword str if_tags_match_condition:
            Specify a SQL where clause on blob tags to operate only on blob with a matching value.
            eg. ``\"\\\"tagname\\\"='my tag'\"``

            .. versionadded:: 12.4.0

        :keyword int timeout:
            Sets the server-side timeout for the operation in seconds. For more details see
            https://learn.microsoft.com/rest/api/storageservices/setting-timeouts-for-blob-service-operations.
            This value is not tracked or validated on the client. To configure client-side network timesouts
            see `here <https://github.com/Azure/azure-sdk-for-python/tree/main/sdk/storage/azure-storage-blob
            #other-client--per-operation-configuration>`_. This method may make multiple calls to the service and
            the timeout will apply to each call individually.
        :keyword ~azure.storage.blob.PremiumPageBlobTier premium_page_blob_tier:
            A page blob tier value to set the blob to. The tier correlates to the size of the
            blob and number of allowed IOPS. This is only applicable to page blobs on
            premium storage accounts.
        :keyword ~azure.storage.blob.StandardBlobTier standard_blob_tier:
            A standard blob tier value to set the blob to. For this version of the library,
            this is only applicable to block blobs on standard storage accounts.
        :keyword int maxsize_condition:
            Optional conditional header. The max length in bytes permitted for
            the append blob. If the Append Block operation would cause the blob
            to exceed that limit or if the blob size is already greater than the
            value specified in this header, the request will fail with
            MaxBlobSizeConditionNotMet error (HTTP status code 412 - Precondition Failed).
        :keyword int max_concurrency:
            Maximum number of parallel connections to use when the blob size exceeds
            64MB.
        :keyword ~azure.storage.blob.CustomerProvidedEncryptionKey cpk:
            Encrypts the data on the service-side with the given key.
            Use of customer-provided keys must be done over HTTPS.
            As the encryption key itself is provided in the request,
            a secure connection must be established to transfer the key.
        :keyword str encryption_scope:
            A predefined encryption scope used to encrypt the data on the service. An encryption
            scope can be created using the Management API and referenced here by name. If a default
            encryption scope has been defined at the container, this value will override it if the
            container-level scope is configured to allow overrides. Otherwise an error will be raised.

            .. versionadded:: 12.2.0

        :keyword str encoding:
            Defaults to UTF-8.
        :keyword progress_hook:
            A callback to track the progress of a long running upload. The signature is
            function(current: int, total: Optional[int]) where current is the number of bytes transferred
            so far, and total is the size of the blob or None if the size is unknown.
        :paramtype progress_hook: Callable[[int, Optional[int]], None]
        :returns: A BlobClient to interact with the newly uploaded blob.
        :rtype: ~azure.storage.blob.BlobClient

        .. admonition:: Example:

            .. literalinclude:: ../samples/blob_samples_containers.py
                :start-after: [START upload_blob_to_container]
                :end-before: [END upload_blob_to_container]
                :language: python
                :dedent: 8
                :caption: Upload blob to the container.
        """
        if isinstance(name, BlobProperties):
            warnings.warn(
                "The use of a 'BlobProperties' instance for param name is deprecated. " +
                "Please use 'BlobProperties.name' or any other str input type instead.",
                DeprecationWarning
            )
        blob = self.get_blob_client(name)
        kwargs.setdefault('merge_span', True)
        timeout = kwargs.pop('timeout', None)
        encoding = kwargs.pop('encoding', 'UTF-8')
        blob.upload_blob(
            data,
            blob_type=blob_type,
            length=length,
            metadata=metadata,
            timeout=timeout,
            encoding=encoding,
            **kwargs
        )
        return blob

    @distributed_trace
    def delete_blob(
        self, blob: str,
        delete_snapshots: Optional[str] = None,
        **kwargs: Any
    ) -> None:
        """Marks the specified blob or snapshot for deletion.

        The blob is later deleted during garbage collection.
        Note that in order to delete a blob, you must delete all of its
        snapshots. You can delete both at the same time with the delete_blob
        operation.

        If a delete retention policy is enabled for the service, then this operation soft deletes the blob or snapshot
        and retains the blob or snapshot for specified number of days.
        After specified number of days, blob's data is removed from the service during garbage collection.
        Soft deleted blob or snapshot is accessible through :func:`list_blobs()` specifying `include=["deleted"]`
        option. Soft-deleted blob or snapshot can be restored using :func:`~azure.storage.blob.BlobClient.undelete()`

        :param str blob: The blob with which to interact.
        :param str delete_snapshots:
            Required if the blob has associated snapshots. Values include:
             - "only": Deletes only the blobs snapshots.
             - "include": Deletes the blob along with all snapshots.
        :keyword str version_id:
            The version id parameter is an opaque DateTime
            value that, when present, specifies the version of the blob to delete.

            .. versionadded:: 12.4.0
            This keyword argument was introduced in API version '2019-12-12'.

        :keyword lease:
            Required if the blob has an active lease. Value can be a BlobLeaseClient object
            or the lease ID as a string.
        :paramtype lease: ~azure.storage.blob.BlobLeaseClient or str
        :keyword ~datetime.datetime if_modified_since:
            A DateTime value. Azure expects the date value passed in to be UTC.
            If timezone is included, any non-UTC datetimes will be converted to UTC.
            If a date is passed in without timezone info, it is assumed to be UTC.
            Specify this header to perform the operation only
            if the resource has been modified since the specified time.
        :keyword ~datetime.datetime if_unmodified_since:
            A DateTime value. Azure expects the date value passed in to be UTC.
            If timezone is included, any non-UTC datetimes will be converted to UTC.
            If a date is passed in without timezone info, it is assumed to be UTC.
            Specify this header to perform the operation only if
            the resource has not been modified since the specified date/time.
        :keyword str etag:
            An ETag value, or the wildcard character (*). Used to check if the resource has changed,
            and act according to the condition specified by the `match_condition` parameter.
        :keyword ~azure.core.MatchConditions match_condition:
            The match condition to use upon the etag.
        :keyword str if_tags_match_condition:
            Specify a SQL where clause on blob tags to operate only on blob with a matching value.
            eg. ``\"\\\"tagname\\\"='my tag'\"``

            .. versionadded:: 12.4.0

        :keyword int timeout:
            Sets the server-side timeout for the operation in seconds. For more details see
            https://learn.microsoft.com/rest/api/storageservices/setting-timeouts-for-blob-service-operations.
            This value is not tracked or validated on the client. To configure client-side network timesouts
            see `here <https://github.com/Azure/azure-sdk-for-python/tree/main/sdk/storage/azure-storage-blob
            #other-client--per-operation-configuration>`_.
        :rtype: None
        """
        if isinstance(blob, BlobProperties):
            warnings.warn(
                "The use of a 'BlobProperties' instance for param blob is deprecated. " +
                "Please use 'BlobProperties.name' or any other str input type instead.",
                DeprecationWarning
            )
        blob_client = self.get_blob_client(blob) # type: ignore
        kwargs.setdefault('merge_span', True)
        timeout = kwargs.pop('timeout', None)
        blob_client.delete_blob( # type: ignore
            delete_snapshots=delete_snapshots,
            timeout=timeout,
            **kwargs)

    @overload
    def download_blob(
        self, blob: str,
        offset: Optional[int] = None,
        length: Optional[int] = None,
        *,
        encoding: str,
        **kwargs: Any
    ) -> StorageStreamDownloader[str]:
        ...

    @overload
    def download_blob(
        self, blob: str,
        offset: Optional[int] = None,
        length: Optional[int] = None,
        *,
        encoding: Optional[str] = None,
        **kwargs: Any
    ) -> StorageStreamDownloader[bytes]:
        ...

    @distributed_trace
    def download_blob(
        self, blob: str,
        offset: Optional[int] = None,
        length: Optional[int] = None,
        *,
        encoding: Optional[str] = None,
        **kwargs: Any
    ) -> StorageStreamDownloader:
        """Downloads a blob to the StorageStreamDownloader. The readall() method must
        be used to read all the content or readinto() must be used to download the blob into
        a stream. Using chunks() returns an iterator which allows the user to iterate over the content in chunks.

        :param str blob: The blob with which to interact.
        :param int offset:
            Start of byte range to use for downloading a section of the blob.
            Must be set if length is provided.
        :param int length:
            Number of bytes to read from the stream. This is optional, but
            should be supplied for optimal performance.
        :keyword str version_id:
            The version id parameter is an opaque DateTime
            value that, when present, specifies the version of the blob to download.

            .. versionadded:: 12.4.0
            This keyword argument was introduced in API version '2019-12-12'.

        :keyword bool validate_content:
            If true, calculates an MD5 hash for each chunk of the blob. The storage
            service checks the hash of the content that has arrived with the hash
            that was sent. This is primarily valuable for detecting bitflips on
            the wire if using http instead of https, as https (the default), will
            already validate. Note that this MD5 hash is not stored with the
            blob. Also note that if enabled, the memory-efficient upload algorithm
            will not be used because computing the MD5 hash requires buffering
            entire blocks, and doing so defeats the purpose of the memory-efficient algorithm.
        :keyword lease:
            Required if the blob has an active lease. If specified, download_blob only
            succeeds if the blob's lease is active and matches this ID. Value can be a
            BlobLeaseClient object or the lease ID as a string.
        :paramtype lease: ~azure.storage.blob.BlobLeaseClient or str
        :keyword ~datetime.datetime if_modified_since:
            A DateTime value. Azure expects the date value passed in to be UTC.
            If timezone is included, any non-UTC datetimes will be converted to UTC.
            If a date is passed in without timezone info, it is assumed to be UTC.
            Specify this header to perform the operation only
            if the resource has been modified since the specified time.
        :keyword ~datetime.datetime if_unmodified_since:
            A DateTime value. Azure expects the date value passed in to be UTC.
            If timezone is included, any non-UTC datetimes will be converted to UTC.
            If a date is passed in without timezone info, it is assumed to be UTC.
            Specify this header to perform the operation only if
            the resource has not been modified since the specified date/time.
        :keyword str etag:
            An ETag value, or the wildcard character (*). Used to check if the resource has changed,
            and act according to the condition specified by the `match_condition` parameter.
        :keyword ~azure.core.MatchConditions match_condition:
            The match condition to use upon the etag.
        :keyword str if_tags_match_condition:
            Specify a SQL where clause on blob tags to operate only on blob with a matching value.
            eg. ``\"\\\"tagname\\\"='my tag'\"``

            .. versionadded:: 12.4.0

        :keyword ~azure.storage.blob.CustomerProvidedEncryptionKey cpk:
            Encrypts the data on the service-side with the given key.
            Use of customer-provided keys must be done over HTTPS.
            As the encryption key itself is provided in the request,
            a secure connection must be established to transfer the key.
        :keyword int max_concurrency:
            The number of parallel connections with which to download.
        :keyword str encoding:
            Encoding to decode the downloaded bytes. Default is None, i.e. no decoding.
        :keyword progress_hook:
            A callback to track the progress of a long running download. The signature is
            function(current: int, total: int) where current is the number of bytes transferred
            so far, and total is the total size of the download.
        :paramtype progress_hook: Callable[[int, int], None]
        :keyword int timeout:
            Sets the server-side timeout for the operation in seconds. For more details see
            https://learn.microsoft.com/rest/api/storageservices/setting-timeouts-for-blob-service-operations.
            This value is not tracked or validated on the client. To configure client-side network timesouts
            see `here <https://github.com/Azure/azure-sdk-for-python/tree/main/sdk/storage/azure-storage-blob
            #other-client--per-operation-configuration>`_. This method may make multiple calls to the service and
            the timeout will apply to each call individually.
            multiple calls to the Azure service and the timeout will apply to
            each call individually.
        :returns: A streaming object (StorageStreamDownloader)
        :rtype: ~azure.storage.blob.StorageStreamDownloader
        """
        if isinstance(blob, BlobProperties):
            warnings.warn(
                "The use of a 'BlobProperties' instance for param blob is deprecated. " +
                "Please use 'BlobProperties.name' or any other str input type instead.",
                DeprecationWarning
            )
        blob_client = self.get_blob_client(blob) # type: ignore
        kwargs.setdefault('merge_span', True)
        return blob_client.download_blob(
            offset=offset,
            length=length,
            encoding=encoding,
            **kwargs)

    @distributed_trace
<<<<<<< HEAD
    def delete_blobs(
=======
    def delete_blobs(  # pylint: disable=delete-operation-wrong-return-type
>>>>>>> 269571aa
        self, *blobs: Union[str, Dict[str, Any], BlobProperties],
        **kwargs: Any
    ) -> Iterator["HttpResponse"]:
        """Marks the specified blobs or snapshots for deletion.

        The blobs are later deleted during garbage collection.
        Note that in order to delete blobs, you must delete all of their
        snapshots. You can delete both at the same time with the delete_blobs operation.

        If a delete retention policy is enabled for the service, then this operation soft deletes the blobs or snapshots
        and retains the blobs or snapshots for specified number of days.
        After specified number of days, blobs' data is removed from the service during garbage collection.
        Soft deleted blobs or snapshots are accessible through :func:`list_blobs()` specifying `include=["deleted"]`
        Soft-deleted blobs or snapshots can be restored using :func:`~azure.storage.blob.BlobClient.undelete()`

        The maximum number of blobs that can be deleted in a single request is 256.

        :param blobs:
            The blobs to delete. This can be a single blob, or multiple values can
            be supplied, where each value is either the name of the blob (str) or BlobProperties.

            .. note::
                When the blob type is dict, here's a list of keys, value rules.

                blob name:
                    key: 'name', value type: str
                snapshot you want to delete:
                    key: 'snapshot', value type: str
                version id:
                    key: 'version_id', value type: str
                whether to delete snapshots when deleting blob:
                    key: 'delete_snapshots', value: 'include' or 'only'
                if the blob modified or not:
                    key: 'if_modified_since', 'if_unmodified_since', value type: datetime
                etag:
                    key: 'etag', value type: str
                match the etag or not:
                    key: 'match_condition', value type: MatchConditions
                tags match condition:
                    key: 'if_tags_match_condition', value type: str
                lease:
                    key: 'lease_id', value type: Union[str, LeaseClient]
                timeout for subrequest:
                    key: 'timeout', value type: int

        :paramtype blobs: Union[str, Dict[str, Any], BlobProperties]
        :keyword str delete_snapshots:
            Required if a blob has associated snapshots. Values include:
             - "only": Deletes only the blobs snapshots.
             - "include": Deletes the blob along with all snapshots.
        :keyword ~datetime.datetime if_modified_since:
            A DateTime value. Azure expects the date value passed in to be UTC.
            If timezone is included, any non-UTC datetimes will be converted to UTC.
            If a date is passed in without timezone info, it is assumed to be UTC.
            Specify this header to perform the operation only
            if the resource has been modified since the specified time.
        :keyword ~datetime.datetime if_unmodified_since:
            A DateTime value. Azure expects the date value passed in to be UTC.
            If timezone is included, any non-UTC datetimes will be converted to UTC.
            If a date is passed in without timezone info, it is assumed to be UTC.
            Specify this header to perform the operation only if
            the resource has not been modified since the specified date/time.
        :keyword str if_tags_match_condition:
            Specify a SQL where clause on blob tags to operate only on blob with a matching value.
            eg. ``\"\\\"tagname\\\"='my tag'\"``

            .. versionadded:: 12.4.0

        :keyword bool raise_on_any_failure:
            This is a boolean param which defaults to True. When this is set, an exception
            is raised even if there is a single operation failure.
        :keyword int timeout:
            Sets the server-side timeout for the operation in seconds. For more details see
            https://learn.microsoft.com/rest/api/storageservices/setting-timeouts-for-blob-service-operations.
            This value is not tracked or validated on the client. To configure client-side network timesouts
            see `here <https://github.com/Azure/azure-sdk-for-python/tree/main/sdk/storage/azure-storage-blob
            #other-client--per-operation-configuration>`_.
        :return: An iterator of responses, one for each blob in order
        :rtype: Iterator[~azure.core.pipeline.transport.HttpResponse]

        .. admonition:: Example:

            .. literalinclude:: ../samples/blob_samples_common.py
                :start-after: [START delete_multiple_blobs]
                :end-before: [END delete_multiple_blobs]
                :language: python
                :dedent: 8
                :caption: Deleting multiple blobs.
        """
        if len(blobs) == 0:
            return iter([])

        reqs, options = _generate_delete_blobs_options(
            self._query_str,
            self.container_name,
            self._client,
            *blobs,
            **kwargs
        )

        return self._batch_send(*reqs, **options)

    @distributed_trace
    def set_standard_blob_tier_blobs(
        self, standard_blob_tier: Optional[Union[str, "StandardBlobTier"]],
        *blobs: Union[str, Dict[str, Any], BlobProperties],
        **kwargs: Any
    ) -> Iterator["HttpResponse"]:
        """This operation sets the tier on block blobs.

        A block blob's tier determines Hot/Cool/Archive storage type.
        This operation does not update the blob's ETag.

        The maximum number of blobs that can be updated in a single request is 256.

        :param standard_blob_tier:
            Indicates the tier to be set on all blobs. Options include 'Hot', 'Cool',
            'Archive'. The hot tier is optimized for storing data that is accessed
            frequently. The cool storage tier is optimized for storing data that
            is infrequently accessed and stored for at least a month. The archive
            tier is optimized for storing data that is rarely accessed and stored
            for at least six months with flexible latency requirements.

            .. note::
                If you want to set different tier on different blobs please set this positional parameter to None.
                Then the blob tier on every BlobProperties will be taken.

        :type standard_blob_tier: str or ~azure.storage.blob.StandardBlobTier
        :param blobs:
            The blobs with which to interact. This can be a single blob, or multiple values can
            be supplied, where each value is either the name of the blob (str) or BlobProperties.

            .. note::
                When the blob type is dict, here's a list of keys, value rules.

                blob name:
                    key: 'name', value type: str
                standard blob tier:
                    key: 'blob_tier', value type: StandardBlobTier
                rehydrate priority:
                    key: 'rehydrate_priority', value type: RehydratePriority
                lease:
                    key: 'lease_id', value type: Union[str, LeaseClient]
                snapshot:
                    key: "snapshot", value type: str
                version id:
                    key: "version_id", value type: str
                tags match condition:
                    key: 'if_tags_match_condition', value type: str
                timeout for subrequest:
                    key: 'timeout', value type: int

        :type blobs: str or dict(str, Any) or ~azure.storage.blob.BlobProperties
        :keyword ~azure.storage.blob.RehydratePriority rehydrate_priority:
            Indicates the priority with which to rehydrate an archived blob
        :keyword str if_tags_match_condition:
            Specify a SQL where clause on blob tags to operate only on blob with a matching value.
            eg. ``\"\\\"tagname\\\"='my tag'\"``

            .. versionadded:: 12.4.0

        :keyword int timeout:
            Sets the server-side timeout for the operation in seconds. For more details see
            https://learn.microsoft.com/rest/api/storageservices/setting-timeouts-for-blob-service-operations.
            This value is not tracked or validated on the client. To configure client-side network timesouts
            see `here <https://github.com/Azure/azure-sdk-for-python/tree/main/sdk/storage/azure-storage-blob
            #other-client--per-operation-configuration>`_.
        :keyword bool raise_on_any_failure:
            This is a boolean param which defaults to True. When this is set, an exception
            is raised even if there is a single operation failure.
        :return: An iterator of responses, one for each blob in order
        :rtype: Iterator[~azure.core.pipeline.transport.HttpResponse]
        """
        reqs, options = _generate_set_tiers_options(
            self._query_str,
            self.container_name,
            standard_blob_tier,
            self._client,
            *blobs,
            **kwargs)

        return self._batch_send(*reqs, **options)

    @distributed_trace
    def set_premium_page_blob_tier_blobs(
        self, premium_page_blob_tier: Optional[Union[str, "PremiumPageBlobTier"]],
        *blobs: Union[str, Dict[str, Any], BlobProperties],
        **kwargs: Any
    ) -> Iterator["HttpResponse"]:
        """Sets the page blob tiers on all blobs. This API is only supported for page blobs on premium accounts.

        The maximum number of blobs that can be updated in a single request is 256.

        :param premium_page_blob_tier:
            A page blob tier value to set the blob to. The tier correlates to the size of the
            blob and number of allowed IOPS. This is only applicable to page blobs on
            premium storage accounts.

            .. note::
                If you want to set different tier on different blobs please set this positional parameter to None.
                Then the blob tier on every BlobProperties will be taken.

        :type premium_page_blob_tier: ~azure.storage.blob.PremiumPageBlobTier
        :param blobs:
            The blobs with which to interact. This can be a single blob, or multiple values can
            be supplied, where each value is either the name of the blob (str) or BlobProperties.

            .. note::
                When the blob type is dict, here's a list of keys, value rules.

                blob name:
                    key: 'name', value type: str
                premium blob tier:
                    key: 'blob_tier', value type: PremiumPageBlobTier
                lease:
                    key: 'lease_id', value type: Union[str, LeaseClient]
                timeout for subrequest:
                    key: 'timeout', value type: int

        :type blobs: str or dict(str, Any) or ~azure.storage.blob.BlobProperties
        :keyword int timeout:
            Sets the server-side timeout for the operation in seconds. For more details see
            https://learn.microsoft.com/rest/api/storageservices/setting-timeouts-for-blob-service-operations.
            This value is not tracked or validated on the client. To configure client-side network timesouts
            see `here <https://github.com/Azure/azure-sdk-for-python/tree/main/sdk/storage/azure-storage-blob
            #other-client--per-operation-configuration>`_.
        :keyword bool raise_on_any_failure:
            This is a boolean param which defaults to True. When this is set, an exception
            is raised even if there is a single operation failure.
        :return: An iterator of responses, one for each blob in order
        :rtype: Iterator[~azure.core.pipeline.transport.HttpResponse]
        """
        reqs, options = _generate_set_tiers_options(
            self._query_str,
            self.container_name,
            premium_page_blob_tier,
            self._client,
            *blobs,
            **kwargs)

        return self._batch_send(*reqs, **options)

    def get_blob_client(
        self, blob: str,
        snapshot: Optional[str] = None,
        *,
        version_id: Optional[str] = None
    ) -> BlobClient:
        """Get a client to interact with the specified blob.

        The blob need not already exist.

        :param str blob:
            The blob with which to interact.
        :param str snapshot:
            The optional blob snapshot on which to operate. This can be the snapshot ID string
            or the response returned from :func:`~BlobClient.create_snapshot()`.
        :keyword str version_id: The version id parameter is an opaque DateTime value that, when present,
            specifies the version of the blob to operate on.
        :returns: A BlobClient.
        :rtype: ~azure.storage.blob.BlobClient

        .. admonition:: Example:

            .. literalinclude:: ../samples/blob_samples_containers.py
                :start-after: [START get_blob_client]
                :end-before: [END get_blob_client]
                :language: python
                :dedent: 8
                :caption: Get the blob client.
        """
        if isinstance(blob, BlobProperties):
            warnings.warn(
                "The use of a 'BlobProperties' instance for param blob is deprecated. " +
                "Please use 'BlobProperties.name' or any other str input type instead.",
                DeprecationWarning
            )
        try:
            blob_name = blob.get('name')  # type: ignore
        except AttributeError:
            blob_name = blob
        _pipeline = Pipeline(
            transport=TransportWrapper(self._pipeline._transport), # pylint: disable = protected-access
            policies=self._pipeline._impl_policies # pylint: disable = protected-access
        )
        return BlobClient(
            self.url, container_name=self.container_name, blob_name=blob_name, snapshot=snapshot,
            credential=self.credential, api_version=self.api_version, _configuration=self._config,
            _pipeline=_pipeline, _location_mode=self._location_mode, _hosts=self._hosts,
            require_encryption=self.require_encryption, encryption_version=self.encryption_version,
            key_encryption_key=self.key_encryption_key, key_resolver_function=self.key_resolver_function,
            version_id=version_id)<|MERGE_RESOLUTION|>--- conflicted
+++ resolved
@@ -1295,11 +1295,7 @@
             **kwargs)
 
     @distributed_trace
-<<<<<<< HEAD
-    def delete_blobs(
-=======
     def delete_blobs(  # pylint: disable=delete-operation-wrong-return-type
->>>>>>> 269571aa
         self, *blobs: Union[str, Dict[str, Any], BlobProperties],
         **kwargs: Any
     ) -> Iterator["HttpResponse"]:
