--- conflicted
+++ resolved
@@ -743,13 +743,8 @@
             begin with the specified prefix.
         :param list[str] or str include:
             Specifies one or more additional datasets to include in the response.
-<<<<<<< HEAD
-            Options include: 'snapshots', 'metadata', 'uncommittedblobs', 'copy', 'deleted', 'tags',
-            'immutabilitypolicy', 'legalhold'.
-=======
             Options include: 'snapshots', 'metadata', 'uncommittedblobs', 'copy', 'deleted', 'deletedwithversions',
-            'tags', 'versions'.
->>>>>>> 6a3b0fde
+            'tags', 'versions', 'immutabilitypolicy', 'legalhold'.
         :keyword int timeout:
             The timeout parameter is expressed in seconds.
         :returns: An iterable (auto-paging) response of BlobProperties.
