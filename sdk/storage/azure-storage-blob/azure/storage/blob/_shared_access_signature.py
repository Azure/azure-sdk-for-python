# -------------------------------------------------------------------------
# Copyright (c) Microsoft Corporation. All rights reserved.
# Licensed under the MIT License. See License.txt in the project root for
# license information.
# --------------------------------------------------------------------------
# pylint: disable=docstring-keyword-should-match-keyword-only

from typing import Union, Optional, Any, TYPE_CHECKING
from urllib.parse import parse_qs

from ._shared import sign_string, url_quote
from ._shared.constants import X_MS_VERSION
from ._shared.models import Services, UserDelegationKey
from ._shared.shared_access_signature import QueryStringConstants, SharedAccessSignature, _SharedAccessHelper

if TYPE_CHECKING:
    from datetime import datetime
    from ..blob import AccountSasPermissions, BlobSasPermissions, ContainerSasPermissions, ResourceTypes


class BlobQueryStringConstants(object):
    SIGNED_TIMESTAMP = 'snapshot'


class BlobSharedAccessSignature(SharedAccessSignature):
    '''
    Provides a factory for creating blob and container access
    signature tokens with a common account name and account key.  Users can either
    use the factory or can construct the appropriate service and use the
    generate_*_shared_access_signature method directly.
    '''

    def __init__(
        self, account_name: str,
        account_key: Optional[str] = None,
        user_delegation_key: Optional[UserDelegationKey] = None
    ) -> None:
        '''
        :param str account_name:
            The storage account name used to generate the shared access signatures.
        :param Optional[str] account_key:
            The access key to generate the shares access signatures.
        :param Optional[~azure.storage.blob.models.UserDelegationKey] user_delegation_key:
            Instead of an account key, the user could pass in a user delegation key.
            A user delegation key can be obtained from the service by authenticating with an AAD identity;
            this can be accomplished by calling get_user_delegation_key on any Blob service object.
        '''
        super(BlobSharedAccessSignature, self).__init__(account_name, account_key, x_ms_version=X_MS_VERSION)
        self.user_delegation_key = user_delegation_key

    def generate_blob(
        self, container_name: str,
        blob_name: str,
        snapshot: Optional[str] = None,
        version_id: Optional[str] = None,
        permission: Optional[Union["BlobSasPermissions", str]] = None,
        expiry: Optional[Union["datetime", str]] = None,
        start: Optional[Union["datetime", str]] = None,
        policy_id: Optional[str] = None,
        ip: Optional[str] = None,
        protocol: Optional[str] = None,
        cache_control: Optional[str] = None,
        content_disposition: Optional[str] = None,
        content_encoding: Optional[str] = None,
        content_language: Optional[str] = None,
        content_type: Optional[str] = None,
        **kwargs: Any
    ) -> str:
        '''
        Generates a shared access signature for the blob or one of its snapshots.
        Use the returned signature with the sas_token parameter of any BlobService.

        :param str container_name:
            Name of container.
        :param str blob_name:
            Name of blob.
        :param str snapshot:
            The snapshot parameter is an opaque datetime value that,
            when present, specifies the blob snapshot to grant permission.
        :param str version_id:
            An optional blob version ID. This parameter is only applicable for versioning-enabled
            Storage accounts. Note that the 'versionid' query parameter is not included in the output
            SAS. Therefore, please provide the 'version_id' parameter to any APIs when using the output
            SAS to operate on a specific version.
        :param permission:
            The permissions associated with the shared access signature. The
            user is restricted to operations allowed by the permissions.
            Permissions must be ordered racwdxytmei.
            Required unless an id is given referencing a stored access policy
            which contains this field. This field must be omitted if it has been
            specified in an associated stored access policy.
        :type permission: str or BlobSasPermissions
        :param expiry:
            The time at which the shared access signature becomes invalid.
            Required unless an id is given referencing a stored access policy
            which contains this field. This field must be omitted if it has
            been specified in an associated stored access policy. Azure will always
            convert values to UTC. If a date is passed in without timezone info, it
            is assumed to be UTC.
        :type expiry: datetime or str
        :param start:
            The time at which the shared access signature becomes valid. If
            omitted, start time for this call is assumed to be the time when the
            storage service receives the request. The provided datetime will always
            be interpreted as UTC.
        :type start: datetime or str
        :param str policy_id:
            A unique value up to 64 characters in length that correlates to a
            stored access policy. To create a stored access policy, use
            set_blob_service_properties.
        :param str ip:
            Specifies an IP address or a range of IP addresses from which to accept requests.
            If the IP address from which the request originates does not match the IP address
            or address range specified on the SAS token, the request is not authenticated.
            For example, specifying sip=168.1.5.65 or sip=168.1.5.60-168.1.5.70 on the SAS
            restricts the request to those IP addresses.
        :param str protocol:
            Specifies the protocol permitted for a request made. The default value
            is https,http. See :class:`~azure.storage.common.models.Protocol` for possible values.
        :param str cache_control:
            Response header value for Cache-Control when resource is accessed
            using this shared access signature.
        :param str content_disposition:
            Response header value for Content-Disposition when resource is accessed
            using this shared access signature.
        :param str content_encoding:
            Response header value for Content-Encoding when resource is accessed
            using this shared access signature.
        :param str content_language:
            Response header value for Content-Language when resource is accessed
            using this shared access signature.
        :param str content_type:
            Response header value for Content-Type when resource is accessed
            using this shared access signature.
        :return: A Shared Access Signature (sas) token.
        :rtype: str
        '''
        resource_path = container_name + '/' + blob_name

        sas = _BlobSharedAccessHelper()
        sas.add_base(permission, expiry, start, ip, protocol, self.x_ms_version)
        sas.add_id(policy_id)

        resource = 'bs' if snapshot else 'b'
        resource = 'bv' if version_id else resource
        resource = 'd' if kwargs.pop("is_directory", None) else resource
        sas.add_resource(resource)

        sas.add_timestamp(snapshot or version_id)
        sas.add_override_response_headers(cache_control, content_disposition,
                                          content_encoding, content_language,
                                          content_type)
        sas.add_encryption_scope(**kwargs)
        sas.add_info_for_hns_account(**kwargs)
        sas.add_resource_signature(self.account_name, self.account_key, resource_path,
                                   user_delegation_key=self.user_delegation_key)

        return sas.get_token()

    def generate_container(
        self, container_name: str,
        permission: Optional[Union["ContainerSasPermissions", str]] = None,
        expiry: Optional[Union["datetime", str]] = None,
        start: Optional[Union["datetime", str]] = None,
        policy_id: Optional[str] = None,
        ip: Optional[str] = None,
        protocol: Optional[str] = None,
        cache_control: Optional[str] = None,
        content_disposition: Optional[str] = None,
        content_encoding: Optional[str] = None,
        content_language: Optional[str] = None,
        content_type: Optional[str] = None,
        **kwargs: Any
    ) -> str:
        '''
        Generates a shared access signature for the container.
        Use the returned signature with the sas_token parameter of any BlobService.

        :param str container_name:
            Name of container.
        :param permission:
            The permissions associated with the shared access signature. The
            user is restricted to operations allowed by the permissions.
            Permissions must be ordered racwdxyltfmei.
            Required unless an id is given referencing a stored access policy
            which contains this field. This field must be omitted if it has been
            specified in an associated stored access policy.
        :type permission: str or ContainerSasPermissions
        :param expiry:
            The time at which the shared access signature becomes invalid.
            Required unless an id is given referencing a stored access policy
            which contains this field. This field must be omitted if it has
            been specified in an associated stored access policy. Azure will always
            convert values to UTC. If a date is passed in without timezone info, it
            is assumed to be UTC.
        :type expiry: datetime or str
        :param start:
            The time at which the shared access signature becomes valid. If
            omitted, start time for this call is assumed to be the time when the
            storage service receives the request. The provided datetime will always
            be interpreted as UTC.
        :type start: datetime or str
        :param str policy_id:
            A unique value up to 64 characters in length that correlates to a
            stored access policy. To create a stored access policy, use
            set_blob_service_properties.
        :param str ip:
            Specifies an IP address or a range of IP addresses from which to accept requests.
            If the IP address from which the request originates does not match the IP address
            or address range specified on the SAS token, the request is not authenticated.
            For example, specifying sip=168.1.5.65 or sip=168.1.5.60-168.1.5.70 on the SAS
            restricts the request to those IP addresses.
        :param str protocol:
            Specifies the protocol permitted for a request made. The default value
            is https,http. See :class:`~azure.storage.common.models.Protocol` for possible values.
        :param str cache_control:
            Response header value for Cache-Control when resource is accessed
            using this shared access signature.
        :param str content_disposition:
            Response header value for Content-Disposition when resource is accessed
            using this shared access signature.
        :param str content_encoding:
            Response header value for Content-Encoding when resource is accessed
            using this shared access signature.
        :param str content_language:
            Response header value for Content-Language when resource is accessed
            using this shared access signature.
        :param str content_type:
            Response header value for Content-Type when resource is accessed
            using this shared access signature.
        :return: A Shared Access Signature (sas) token.
        :rtype: str
        '''
        sas = _BlobSharedAccessHelper()
        sas.add_base(permission, expiry, start, ip, protocol, self.x_ms_version)
        sas.add_id(policy_id)
        sas.add_resource('c')
        sas.add_override_response_headers(cache_control, content_disposition,
                                          content_encoding, content_language,
                                          content_type)
        sas.add_encryption_scope(**kwargs)
        sas.add_info_for_hns_account(**kwargs)
        sas.add_resource_signature(self.account_name, self.account_key, container_name,
                                   user_delegation_key=self.user_delegation_key)
        return sas.get_token()


class _BlobSharedAccessHelper(_SharedAccessHelper):

    def add_timestamp(self, timestamp):
        self._add_query(BlobQueryStringConstants.SIGNED_TIMESTAMP, timestamp)

    def add_info_for_hns_account(self, **kwargs):
        self._add_query(QueryStringConstants.SIGNED_DIRECTORY_DEPTH, kwargs.pop('sdd', None))
        self._add_query(QueryStringConstants.SIGNED_AUTHORIZED_OID, kwargs.pop('preauthorized_agent_object_id', None))
        self._add_query(QueryStringConstants.SIGNED_UNAUTHORIZED_OID, kwargs.pop('agent_object_id', None))
        self._add_query(QueryStringConstants.SIGNED_CORRELATION_ID, kwargs.pop('correlation_id', None))

    def get_value_to_append(self, query):
        return_value = self.query_dict.get(query) or ''
        return return_value + '\n'

    def add_resource_signature(self, account_name, account_key, path, user_delegation_key=None):
        # pylint: disable = no-member
        if path[0] != '/':
            path = '/' + path

        canonicalized_resource = '/blob/' + account_name + path + '\n'

        # Form the string to sign from shared_access_policy and canonicalized
        # resource. The order of values is important.
        string_to_sign = \
            (self.get_value_to_append(QueryStringConstants.SIGNED_PERMISSION) +
             self.get_value_to_append(QueryStringConstants.SIGNED_START) +
             self.get_value_to_append(QueryStringConstants.SIGNED_EXPIRY) +
             canonicalized_resource)

        if user_delegation_key is not None:
            self._add_query(QueryStringConstants.SIGNED_OID, user_delegation_key.signed_oid)
            self._add_query(QueryStringConstants.SIGNED_TID, user_delegation_key.signed_tid)
            self._add_query(QueryStringConstants.SIGNED_KEY_START, user_delegation_key.signed_start)
            self._add_query(QueryStringConstants.SIGNED_KEY_EXPIRY, user_delegation_key.signed_expiry)
            self._add_query(QueryStringConstants.SIGNED_KEY_SERVICE, user_delegation_key.signed_service)
            self._add_query(QueryStringConstants.SIGNED_KEY_VERSION, user_delegation_key.signed_version)

            string_to_sign += \
                (self.get_value_to_append(QueryStringConstants.SIGNED_OID) +
                 self.get_value_to_append(QueryStringConstants.SIGNED_TID) +
                 self.get_value_to_append(QueryStringConstants.SIGNED_KEY_START) +
                 self.get_value_to_append(QueryStringConstants.SIGNED_KEY_EXPIRY) +
                 self.get_value_to_append(QueryStringConstants.SIGNED_KEY_SERVICE) +
                 self.get_value_to_append(QueryStringConstants.SIGNED_KEY_VERSION) +
                 self.get_value_to_append(QueryStringConstants.SIGNED_AUTHORIZED_OID) +
                 self.get_value_to_append(QueryStringConstants.SIGNED_UNAUTHORIZED_OID) +
                 self.get_value_to_append(QueryStringConstants.SIGNED_CORRELATION_ID))
        else:
            string_to_sign += self.get_value_to_append(QueryStringConstants.SIGNED_IDENTIFIER)

        string_to_sign += \
            (self.get_value_to_append(QueryStringConstants.SIGNED_IP) +
             self.get_value_to_append(QueryStringConstants.SIGNED_PROTOCOL) +
             self.get_value_to_append(QueryStringConstants.SIGNED_VERSION) +
             self.get_value_to_append(QueryStringConstants.SIGNED_RESOURCE) +
             self.get_value_to_append(BlobQueryStringConstants.SIGNED_TIMESTAMP) +
             self.get_value_to_append(QueryStringConstants.SIGNED_ENCRYPTION_SCOPE) +
             self.get_value_to_append(QueryStringConstants.SIGNED_CACHE_CONTROL) +
             self.get_value_to_append(QueryStringConstants.SIGNED_CONTENT_DISPOSITION) +
             self.get_value_to_append(QueryStringConstants.SIGNED_CONTENT_ENCODING) +
             self.get_value_to_append(QueryStringConstants.SIGNED_CONTENT_LANGUAGE) +
             self.get_value_to_append(QueryStringConstants.SIGNED_CONTENT_TYPE))

        # remove the trailing newline
        if string_to_sign[-1] == '\n':
            string_to_sign = string_to_sign[:-1]

        self._add_query(QueryStringConstants.SIGNED_SIGNATURE,
                        sign_string(account_key if user_delegation_key is None else user_delegation_key.value,
                                    string_to_sign))

    def get_token(self) -> str:
        # a conscious decision was made to exclude the timestamp in the generated token
        # this is to avoid having two snapshot ids in the query parameters when the user appends the snapshot timestamp
        exclude = [BlobQueryStringConstants.SIGNED_TIMESTAMP]
        return '&'.join([f'{n}={url_quote(v)}'
                         for n, v in self.query_dict.items() if v is not None and n not in exclude])


def generate_account_sas(
    account_name: str,
    account_key: str,
    resource_types: Union["ResourceTypes", str],
    permission: Union["AccountSasPermissions", str],
    expiry: Union["datetime", str],
    start: Optional[Union["datetime", str]] = None,
    ip: Optional[str] = None,
<<<<<<< HEAD
=======
    *,
    services: Union[Services, str] = Services(blob=True),
>>>>>>> 8ba39784
    **kwargs: Any
) -> str:
    """Generates a shared access signature for the blob service.

    Use the returned signature with the credential parameter of any BlobServiceClient,
    ContainerClient or BlobClient.

    :param str account_name:
        The storage account name used to generate the shared access signature.
    :param str account_key:
        The account key, also called shared key or access key, to generate the shared access signature.
    :param resource_types:
        Specifies the resource types that are accessible with the account SAS.
    :type resource_types: str or ~azure.storage.blob.ResourceTypes
    :param permission:
        The permissions associated with the shared access signature. The
        user is restricted to operations allowed by the permissions.
    :type permission: str or ~azure.storage.blob.AccountSasPermissions
    :param expiry:
        The time at which the shared access signature becomes invalid.
        The provided datetime will always be interpreted as UTC.
    :type expiry: ~datetime.datetime or str
    :param start:
        The time at which the shared access signature becomes valid. If
        omitted, start time for this call is assumed to be the time when the
        storage service receives the request. The provided datetime will always
        be interpreted as UTC.
    :type start: ~datetime.datetime or str
    :param str ip:
        Specifies an IP address or a range of IP addresses from which to accept requests.
        If the IP address from which the request originates does not match the IP address
        or address range specified on the SAS token, the request is not authenticated.
        For example, specifying ip=168.1.5.65 or ip=168.1.5.60-168.1.5.70 on the SAS
        restricts the request to those IP addresses.
    :keyword Union[Services, str] services:
        Specifies the services that the Shared Access Signature (sas) token will be able to be utilized with.
        Will default to only this package (i.e. blobs) if not provided.
    :keyword str protocol:
        Specifies the protocol permitted for a request made. The default value is https.
    :keyword str encryption_scope:
        Specifies the encryption scope for a request made so that all write operations will be service encrypted.
    :return: A Shared Access Signature (sas) token.
    :rtype: str

    .. admonition:: Example:

        .. literalinclude:: ../samples/blob_samples_authentication.py
            :start-after: [START create_sas_token]
            :end-before: [END create_sas_token]
            :language: python
            :dedent: 8
            :caption: Generating a shared access signature.
    """
    sas = SharedAccessSignature(account_name, account_key)
    return sas.generate_account(
        services=services,
        resource_types=resource_types,
        permission=permission,
        expiry=expiry,
        start=start,
        ip=ip,
        **kwargs
    )


def generate_container_sas(
    account_name: str,
    container_name: str,
    account_key: Optional[str] = None,
    user_delegation_key: Optional[UserDelegationKey] = None,
    permission: Optional[Union["ContainerSasPermissions", str]] = None,
    expiry: Optional[Union["datetime", str]] = None,
    start: Optional[Union["datetime", str]] = None,
    policy_id: Optional[str] = None,
    ip: Optional[str] = None,
    **kwargs: Any
) -> Any:
    """Generates a shared access signature for a container.

    Use the returned signature with the credential parameter of any BlobServiceClient,
    ContainerClient or BlobClient.

    :param str account_name:
        The storage account name used to generate the shared access signature.
    :param str container_name:
        The name of the container.
    :param str account_key:
        The account key, also called shared key or access key, to generate the shared access signature.
        Either `account_key` or `user_delegation_key` must be specified.
    :param ~azure.storage.blob.UserDelegationKey user_delegation_key:
        Instead of an account shared key, the user could pass in a user delegation key.
        A user delegation key can be obtained from the service by authenticating with an AAD identity;
        this can be accomplished by calling :func:`~azure.storage.blob.BlobServiceClient.get_user_delegation_key`.
        When present, the SAS is signed with the user delegation key instead.
    :param permission:
        The permissions associated with the shared access signature. The
        user is restricted to operations allowed by the permissions.
        Permissions must be ordered racwdxyltfmei.
        Required unless an id is given referencing a stored access policy
        which contains this field. This field must be omitted if it has been
        specified in an associated stored access policy.
    :type permission: str or ~azure.storage.blob.ContainerSasPermissions
    :param expiry:
        The time at which the shared access signature becomes invalid.
        Required unless an id is given referencing a stored access policy
        which contains this field. This field must be omitted if it has
        been specified in an associated stored access policy. Azure will always
        convert values to UTC. If a date is passed in without timezone info, it
        is assumed to be UTC.
    :type expiry: ~datetime.datetime or str
    :param start:
        The time at which the shared access signature becomes valid. If
        omitted, start time for this call is assumed to be the time when the
        storage service receives the request. The provided datetime will always
        be interpreted as UTC.
    :type start: ~datetime.datetime or str
    :param str policy_id:
        A unique value up to 64 characters in length that correlates to a
        stored access policy. To create a stored access policy, use
        :func:`~azure.storage.blob.ContainerClient.set_container_access_policy`.
    :param str ip:
        Specifies an IP address or a range of IP addresses from which to accept requests.
        If the IP address from which the request originates does not match the IP address
        or address range specified on the SAS token, the request is not authenticated.
        For example, specifying ip=168.1.5.65 or ip=168.1.5.60-168.1.5.70 on the SAS
        restricts the request to those IP addresses.
    :keyword str protocol:
        Specifies the protocol permitted for a request made. The default value is https.
    :keyword str cache_control:
        Response header value for Cache-Control when resource is accessed
        using this shared access signature.
    :keyword str content_disposition:
        Response header value for Content-Disposition when resource is accessed
        using this shared access signature.
    :keyword str content_encoding:
        Response header value for Content-Encoding when resource is accessed
        using this shared access signature.
    :keyword str content_language:
        Response header value for Content-Language when resource is accessed
        using this shared access signature.
    :keyword str content_type:
        Response header value for Content-Type when resource is accessed
        using this shared access signature.
    :keyword str encryption_scope:
        Specifies the encryption scope for a request made so that all write operations will be service encrypted.
    :keyword str correlation_id:
        The correlation id to correlate the storage audit logs with the audit logs used by the principal
        generating and distributing the SAS. This can only be used when generating a SAS with delegation key.
    :return: A Shared Access Signature (sas) token.
    :rtype: str

    .. admonition:: Example:

        .. literalinclude:: ../samples/blob_samples_containers.py
            :start-after: [START generate_sas_token]
            :end-before: [END generate_sas_token]
            :language: python
            :dedent: 12
            :caption: Generating a sas token.
    """
    if not policy_id:
        if not expiry:
            raise ValueError("'expiry' parameter must be provided when not using a stored access policy.")
        if not permission:
            raise ValueError("'permission' parameter must be provided when not using a stored access policy.")
    if not user_delegation_key and not account_key:
        raise ValueError("Either user_delegation_key or account_key must be provided.")
    if isinstance(account_key, UserDelegationKey):
        user_delegation_key = account_key
    if user_delegation_key:
        sas = BlobSharedAccessSignature(account_name, user_delegation_key=user_delegation_key)
    else:
        sas = BlobSharedAccessSignature(account_name, account_key=account_key)
    return sas.generate_container(
        container_name,
        permission=permission,
        expiry=expiry,
        start=start,
        policy_id=policy_id,
        ip=ip,
        **kwargs
    )


def generate_blob_sas(
    account_name: str,
    container_name: str,
    blob_name: str,
    snapshot: Optional[str] = None,
    account_key: Optional[str] = None,
    user_delegation_key: Optional[UserDelegationKey] = None,
    permission: Optional[Union["BlobSasPermissions", str]] = None,
    expiry: Optional[Union["datetime", str]] = None,
    start: Optional[Union["datetime", str]] = None,
    policy_id: Optional[str] = None,
    ip: Optional[str] = None,
    **kwargs: Any
) -> Any:
    """Generates a shared access signature for a blob.

    Use the returned signature with the credential parameter of any BlobServiceClient,
    ContainerClient or BlobClient.

    :param str account_name:
        The storage account name used to generate the shared access signature.
    :param str container_name:
        The name of the container.
    :param str blob_name:
        The name of the blob.
    :param str snapshot:
        An optional blob snapshot ID.
    :param str account_key:
        The account key, also called shared key or access key, to generate the shared access signature.
        Either `account_key` or `user_delegation_key` must be specified.
    :param ~azure.storage.blob.UserDelegationKey user_delegation_key:
        Instead of an account shared key, the user could pass in a user delegation key.
        A user delegation key can be obtained from the service by authenticating with an AAD identity;
        this can be accomplished by calling :func:`~azure.storage.blob.BlobServiceClient.get_user_delegation_key`.
        When present, the SAS is signed with the user delegation key instead.
    :param permission:
        The permissions associated with the shared access signature. The
        user is restricted to operations allowed by the permissions.
        Permissions must be ordered racwdxytmei.
        Required unless an id is given referencing a stored access policy
        which contains this field. This field must be omitted if it has been
        specified in an associated stored access policy.
    :type permission: str or ~azure.storage.blob.BlobSasPermissions
    :param expiry:
        The time at which the shared access signature becomes invalid.
        Required unless an id is given referencing a stored access policy
        which contains this field. This field must be omitted if it has
        been specified in an associated stored access policy. Azure will always
        convert values to UTC. If a date is passed in without timezone info, it
        is assumed to be UTC.
    :type expiry: ~datetime.datetime or str
    :param start:
        The time at which the shared access signature becomes valid. If
        omitted, start time for this call is assumed to be the time when the
        storage service receives the request. The provided datetime will always
        be interpreted as UTC.
    :type start: ~datetime.datetime or str
    :param str policy_id:
        A unique value up to 64 characters in length that correlates to a
        stored access policy. To create a stored access policy, use
        :func:`~azure.storage.blob.ContainerClient.set_container_access_policy()`.
    :param str ip:
        Specifies an IP address or a range of IP addresses from which to accept requests.
        If the IP address from which the request originates does not match the IP address
        or address range specified on the SAS token, the request is not authenticated.
        For example, specifying ip=168.1.5.65 or ip=168.1.5.60-168.1.5.70 on the SAS
        restricts the request to those IP addresses.
    :keyword str version_id:
        An optional blob version ID. This parameter is only applicable for versioning-enabled
        Storage accounts. Note that the 'versionid' query parameter is not included in the output
        SAS. Therefore, please provide the 'version_id' parameter to any APIs when using the output
        SAS to operate on a specific version.

        .. versionadded:: 12.4.0
            This keyword argument was introduced in API version '2019-12-12'.
    :keyword str protocol:
        Specifies the protocol permitted for a request made. The default value is https.
    :keyword str cache_control:
        Response header value for Cache-Control when resource is accessed
        using this shared access signature.
    :keyword str content_disposition:
        Response header value for Content-Disposition when resource is accessed
        using this shared access signature.
    :keyword str content_encoding:
        Response header value for Content-Encoding when resource is accessed
        using this shared access signature.
    :keyword str content_language:
        Response header value for Content-Language when resource is accessed
        using this shared access signature.
    :keyword str content_type:
        Response header value for Content-Type when resource is accessed
        using this shared access signature.
    :keyword str encryption_scope:
        Specifies the encryption scope for a request made so that all write operations will be service encrypted.
    :keyword str correlation_id:
        The correlation id to correlate the storage audit logs with the audit logs used by the principal
        generating and distributing the SAS. This can only be used when generating a SAS with delegation key.
    :return: A Shared Access Signature (sas) token.
    :rtype: str
    """
    if not policy_id:
        if not expiry:
            raise ValueError("'expiry' parameter must be provided when not using a stored access policy.")
        if not permission:
            raise ValueError("'permission' parameter must be provided when not using a stored access policy.")
    if not user_delegation_key and not account_key:
        raise ValueError("Either user_delegation_key or account_key must be provided.")
    if isinstance(account_key, UserDelegationKey):
        user_delegation_key = account_key
    version_id = kwargs.pop('version_id', None)
    if version_id and snapshot:
        raise ValueError("snapshot and version_id cannot be set at the same time.")
    if user_delegation_key:
        sas = BlobSharedAccessSignature(account_name, user_delegation_key=user_delegation_key)
    else:
        sas = BlobSharedAccessSignature(account_name, account_key=account_key)
    return sas.generate_blob(
        container_name,
        blob_name,
        snapshot=snapshot,
        version_id=version_id,
        permission=permission,
        expiry=expiry,
        start=start,
        policy_id=policy_id,
        ip=ip,
        **kwargs
    )

def _is_credential_sastoken(credential: Any) -> bool:
    if not credential or not isinstance(credential, str):
        return False

    sas_values = QueryStringConstants.to_list()
    parsed_query = parse_qs(credential.lstrip("?"))
    if parsed_query and all(k in sas_values for k in parsed_query):
        return True
    return False<|MERGE_RESOLUTION|>--- conflicted
+++ resolved
@@ -333,11 +333,8 @@
     expiry: Union["datetime", str],
     start: Optional[Union["datetime", str]] = None,
     ip: Optional[str] = None,
-<<<<<<< HEAD
-=======
     *,
     services: Union[Services, str] = Services(blob=True),
->>>>>>> 8ba39784
     **kwargs: Any
 ) -> str:
     """Generates a shared access signature for the blob service.
