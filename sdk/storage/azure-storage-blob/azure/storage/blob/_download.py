--- conflicted
+++ resolved
@@ -83,20 +83,6 @@
 class _ChunkDownloader(object):  # pylint: disable=too-many-instance-attributes
     def __init__(
         self,
-<<<<<<< HEAD
-        client: "BlobOperations" = None,  # type: ignore [assignment]
-        non_empty_ranges: Optional[List[Dict[str, Any]]] = None,
-        total_size: int = None,  # type: ignore [assignment]
-        chunk_size: int = None,  # type: ignore [assignment]
-        current_progress: int = None,  # type: ignore [assignment]
-        start_range: int = None,  # type: ignore [assignment]
-        end_range: int = None,  # type: ignore [assignment]
-        validate_content: bool = None,  # type: ignore [assignment]
-        stream = None,
-        parallel: Optional[int] = None,
-        encryption_options: Dict[str, Any] = None,  # type: ignore [assignment]
-        encryption_data: Optional["_EncryptionData"] = None,
-=======
         client: "BlobOperations",
         total_size: int,
         chunk_size: int,
@@ -109,7 +95,6 @@
         stream = None,
         parallel: Optional[int] = None,
         non_empty_ranges: Optional[List[Dict[str, Any]]] = None,
->>>>>>> 38f645f2
         progress_hook: Optional[Callable[[int, Optional[int]], None]] = None,
         **kwargs: Any
     ) -> None:
@@ -178,11 +163,7 @@
         if self.progress_hook:
             self.progress_hook(self.progress_total, self.total_size)
 
-<<<<<<< HEAD
-    def _write_to_stream(self, chunk_data, chunk_start: int) -> None:
-=======
     def _write_to_stream(self, chunk_data: bytes, chunk_start: int) -> None:
->>>>>>> 38f645f2
         if self.stream_lock:
             with self.stream_lock:  # pylint: disable=not-context-manager
                 self.stream.seek(self.stream_start + (chunk_start - self.start_index))
@@ -323,25 +304,9 @@
 
 
 class StorageStreamDownloader(Generic[T]):  # pylint: disable=too-many-instance-attributes
-<<<<<<< HEAD
-    """
-    A streaming object to download from Azure Storage.
-=======
->>>>>>> 38f645f2
     """
     A streaming object to download from Azure Storage.
     """
-
-    name: str
-    """The name of the blob being downloaded."""
-    container: str
-    """The name of the container where the blob is."""
-    properties: "BlobProperties"
-    """The properties of the blob being downloaded. If only a range of the data is being
-    downloaded, this will be reflected in the properties."""
-    size: int
-    """The size of the total data in the stream. This will be the byte range if specified,
-    otherwise the total size of the blob."""
 
     name: str
     """The name of the blob being downloaded."""
