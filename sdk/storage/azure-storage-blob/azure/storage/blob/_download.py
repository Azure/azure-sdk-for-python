--- conflicted
+++ resolved
@@ -8,17 +8,12 @@
 import threading
 import time
 import warnings
-<<<<<<< HEAD
-from io import BytesIO
+from io import BytesIO, StringIO
 from typing import (
     Any, Callable, cast, Dict, Generator,
     Generic, IO, Iterator, List, Optional,
-    Tuple, TypeVar, TYPE_CHECKING
+    overload, Tuple, TypeVar, Union, TYPE_CHECKING
 )
-=======
-from io import BytesIO, StringIO
-from typing import Generic, IO, Iterator, Optional, overload, TypeVar, Union
->>>>>>> 9fb4c52d
 
 from azure.core.exceptions import DecodeError, HttpResponseError, IncompleteReadError
 from azure.core.tracing.common import with_current_context
@@ -355,16 +350,6 @@
         self._encryption_options = encryption_options or {}
         self._progress_hook = kwargs.pop('progress_hook', None)
         self._request_options = kwargs
-<<<<<<< HEAD
-        self._location_mode: Optional[str] = None
-        self._download_complete = False
-        self._current_content: bytes = b''
-        self._file_size: Optional[int] = None
-        self._non_empty_ranges: Optional[List[Dict[str, int]]] = None
-        self._response = None
-        self._encryption_data: Optional["_EncryptionData"] = None
-        self._offset = 0
-=======
         self._response = None
         self._location_mode = None
         self._current_content = b''
@@ -386,7 +371,6 @@
         # Whether the current content is the first chunk of download content or not
         self._first_chunk = True
         self._download_start = self._start_range or 0
->>>>>>> 9fb4c52d
 
         # The cls is passed in via download_cls to avoid conflicting arg name with Generic.__new__
         # but needs to be changed to cls in the request options.
@@ -401,13 +385,8 @@
         first_get_size = (
             self._config.max_single_get_size if not self._validate_content else self._config.max_chunk_get_size
         )
-<<<<<<< HEAD
-        initial_request_start = self._start_range if self._start_range is not None else 0
-        if self._end_range is not None and self._end_range - initial_request_start < self._first_get_size:
-=======
         initial_request_start = self._download_start
         if self._end_range is not None and self._end_range - initial_request_start < first_get_size:
->>>>>>> 9fb4c52d
             initial_request_end = self._end_range
         else:
             initial_request_end = initial_request_start + first_get_size - 1
@@ -454,9 +433,6 @@
         # Restore cls for download
         self._request_options['cls'] = download_cls
 
-<<<<<<< HEAD
-    def _initial_request(self) -> Any:
-=======
     @property
     def _download_complete(self):
         if is_encryption_v2(self._encryption_data):
@@ -464,7 +440,6 @@
         return self._raw_download_offset >= self.size
 
     def _initial_request(self):
->>>>>>> 9fb4c52d
         range_header, range_validation = validate_and_format_range_headers(
             self._initial_range[0],
             self._initial_range[1],
@@ -563,21 +538,6 @@
 
         return response
 
-<<<<<<< HEAD
-    def _get_downloader_start_with_offset(self) -> int:
-        # Start where the initial request download ended
-        start = self._initial_range[1] + 1
-        # For encryption V2 only, adjust start to the end of the fetched data rather than download size
-        if self._encryption_options.get("key") is not None or self._encryption_options.get("resolver") is not None:
-            start = (self._start_range or 0) + len(self._current_content)
-
-        # Adjust the start based on any data read past the current content
-        start += (self._offset - len(self._current_content))
-        return start
-
-    def chunks(self) -> Iterator[bytes]:
-        """Iterate over chunks in the download stream.
-=======
     def chunks(self):
         # type: () -> Iterator[bytes]
         """
@@ -586,7 +546,6 @@
         previously read.
 
         NOTE: If the stream has been partially read, some data may be re-downloaded by the iterator.
->>>>>>> 9fb4c52d
 
         :returns: An iterator of the chunks in the download stream.
         :rtype: Iterator[bytes]
@@ -600,17 +559,6 @@
                 :dedent: 12
                 :caption: Download a blob using chunks().
         """
-<<<<<<< HEAD
-        if self.size == 0 or self._download_complete:
-            iter_downloader = None
-        else:
-            if self._file_size is None:
-                raise ValueError("Required Content-Range response header is missing or malformed.")
-            data_end = self._file_size
-            if self._end_range is not None:
-                # Use the end range index unless it is over the end of the file
-                data_end = min(data_end, self._end_range + 1)
-=======
         if self._text_mode:
             raise ValueError("Stream has been partially read in text mode. chunks is not supported in text mode.")
         if self._encoding:
@@ -625,7 +573,6 @@
             else:
                 start = self._download_start
                 current_progress = 0
->>>>>>> 9fb4c52d
 
             end = self._download_start + self.size
 
@@ -651,9 +598,6 @@
             downloader=iter_downloader,
             chunk_size=self._config.max_chunk_get_size)
 
-<<<<<<< HEAD
-    def read(self, size: int = -1) -> T:
-=======
     @overload
     def read(self, size: int = -1) -> T:
         ...
@@ -664,7 +608,6 @@
 
     # pylint: disable-next=too-many-statements,too-many-branches
     def read(self, size: int = -1, *, chars: Optional[int] = None) -> T:
->>>>>>> 9fb4c52d
         """
         Read the specified bytes or chars from the stream. If `encoding`
         was specified on `download_blob`, it is recommended to use the
@@ -698,34 +641,6 @@
             raise ValueError("Stream has been partially read in bytes mode. Please use size.")
 
         # Empty blob or already read to the end
-<<<<<<< HEAD
-        if size == 0 or self._offset >= self.size:
-            return b'' if not self._encoding else ''  # type: ignore [return-value]
-
-        stream = BytesIO()
-        remaining_size = size
-
-        # Start by reading from current_content if there is data left
-        if self._offset < len(self._current_content):
-            start = self._offset
-            length = min(remaining_size, len(self._current_content) - self._offset)
-            read = stream.write(self._current_content[start:start + length])
-
-            remaining_size -= read
-            self._offset += read
-            if self._progress_hook:
-                self._progress_hook(self._offset, self.size)
-
-        if remaining_size > 0:
-            start_range = self._get_downloader_start_with_offset()
-
-            # End is the min between the remaining size, the file size, and the end of the specified range
-            if self._file_size is None:
-                raise ValueError("Required Content-Range response header is missing or malformed.")
-            end_range = min(start_range + remaining_size, self._file_size)
-            if self._end_range is not None:
-                end_range = min(end_range, self._end_range + 1)
-=======
         if (size == 0 or chars == 0 or
                 (self._download_complete and self._current_content_offset >= len(self._current_content))):
             return b'' if not self._encoding else ''
@@ -762,7 +677,6 @@
             # Create a downloader than can download the rest of the file
             start = self._download_start + self._download_offset
             end = self._download_start + self.size
->>>>>>> 9fb4c52d
 
             parallel = self._max_concurrency > 1
             downloader = _ChunkDownloader(
@@ -833,14 +747,7 @@
                 )
                 raise
 
-<<<<<<< HEAD
-        data = stream.getvalue()
-        if self._encoding:
-            return data.decode(self._encoding)  # type: ignore [return-value]
-        return data  # type: ignore [return-value]
-=======
         return data
->>>>>>> 9fb4c52d
 
     def readall(self) -> T:
         """
@@ -850,57 +757,7 @@
         :returns: The requested data as bytes or a string if encoding was specified.
         :rtype: T
         """
-<<<<<<< HEAD
-        stream = BytesIO()
-        self.readinto(stream)
-        data = stream.getvalue()
-        if self._encoding:
-            return data.decode(self._encoding)  # type: ignore [return-value]
-        return data  # type: ignore [return-value]
-
-    def content_as_bytes(self, max_concurrency=1):
-        """DEPRECATED: Download the contents of this file.
-
-        This operation is blocking until all data is downloaded.
-
-        This method is deprecated, use func:`readall` instead.
-
-        :param int max_concurrency:
-            The number of parallel connections with which to download.
-        :returns: The contents of the file as bytes.
-        :rtype: bytes
-        """
-        warnings.warn(
-            "content_as_bytes is deprecated, use readall instead",
-            DeprecationWarning
-        )
-        self._max_concurrency = max_concurrency
-        return self.readall()
-
-    def content_as_text(self, max_concurrency=1, encoding="UTF-8"):
-        """DEPRECATED: Download the contents of this blob, and decode as text.
-
-        This operation is blocking until all data is downloaded.
-
-        This method is deprecated, use func:`readall` instead.
-
-        :param int max_concurrency:
-            The number of parallel connections with which to download.
-        :param str encoding:
-            Test encoding to decode the downloaded bytes. Default is UTF-8.
-        :returns: The content of the file as a str.
-        :rtype: str
-        """
-        warnings.warn(
-            "content_as_text is deprecated, use readall instead",
-            DeprecationWarning
-        )
-        self._max_concurrency = max_concurrency
-        self._encoding = encoding
-        return self.readall()
-=======
         return self.read()
->>>>>>> 9fb4c52d
 
     def readinto(self, stream: IO[bytes]) -> int:
         """Download the contents of this file to a stream.
@@ -949,19 +806,8 @@
         if self._download_complete:
             return remaining_size
 
-<<<<<<< HEAD
-        if self._file_size is None:
-            raise ValueError("Required Content-Range response header is missing or malformed.")
-        data_end = self._file_size
-        if self._end_range is not None:
-            # Use the length unless it is over the end of the file
-            data_end = min(self._file_size, self._end_range + 1)
-
-        data_start = self._get_downloader_start_with_offset()
-=======
         data_start = self._download_start + self._read_offset
         data_end = self._download_start + self.size
->>>>>>> 9fb4c52d
 
         downloader = _ChunkDownloader(
             client=self._clients.blob,
