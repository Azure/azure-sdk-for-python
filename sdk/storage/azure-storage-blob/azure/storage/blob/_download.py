# -------------------------------------------------------------------------
# Copyright (c) Microsoft Corporation. All rights reserved.
# Licensed under the MIT License. See License.txt in the project root for
# license information.
# --------------------------------------------------------------------------

import sys
import threading
import time
import warnings
from io import BytesIO
<<<<<<< HEAD
from typing import Iterator, Optional, Union
=======
from typing import Generic, Iterator, TypeVar
>>>>>>> 63c88d59

import requests
from azure.core.exceptions import HttpResponseError, ServiceResponseError
from azure.core.tracing.common import with_current_context

from ._shared.request_handlers import validate_and_format_range_headers
from ._shared.response_handlers import process_storage_error, parse_length_from_content_range
from ._deserialize import deserialize_blob_properties, get_page_ranges_result
from ._encryption import (
    adjust_blob_size_for_encryption,
    decrypt_blob,
    get_adjusted_download_range_and_offset,
    is_encryption_v2,
    parse_encryption_data
)

T = TypeVar('T', bytes, str)


def process_range_and_offset(start_range, end_range, length, encryption_options, encryption_data):
    start_offset, end_offset = 0, 0
    if encryption_options.get("key") is not None or encryption_options.get("resolver") is not None:
        return get_adjusted_download_range_and_offset(
            start_range,
            end_range,
            length,
            encryption_data)

    return (start_range, end_range), (start_offset, end_offset)


def process_content(data, start_offset, end_offset, encryption):
    if data is None:
        raise ValueError("Response cannot be None.")

    content = b"".join(list(data))

    if content and encryption.get("key") is not None or encryption.get("resolver") is not None:
        try:
            return decrypt_blob(
                encryption.get("required"),
                encryption.get("key"),
                encryption.get("resolver"),
                content,
                start_offset,
                end_offset,
                data.response.headers,
            )
        except Exception as error:
            raise HttpResponseError(message="Decryption failed.", response=data.response, error=error)
    return content


class _ChunkDownloader(object):  # pylint: disable=too-many-instance-attributes
    def __init__(
        self,
        client=None,
        non_empty_ranges=None,
        total_size=None,
        chunk_size=None,
        current_progress=None,
        start_range=None,
        end_range=None,
        stream=None,
        parallel=None,
        validate_content=None,
        encryption_options=None,
        encryption_data=None,
        progress_hook=None,
        **kwargs
    ):
        self.client = client
        self.non_empty_ranges = non_empty_ranges

        # Information on the download range/chunk size
        self.chunk_size = chunk_size
        self.total_size = total_size
        self.start_index = start_range
        self.end_index = end_range

        # The destination that we will write to
        self.stream = stream
        self.stream_lock = threading.Lock() if parallel else None
        self.progress_lock = threading.Lock() if parallel else None
        self.progress_hook = progress_hook

        # For a parallel download, the stream is always seekable, so we note down the current position
        # in order to seek to the right place when out-of-order chunks come in
        self.stream_start = stream.tell() if parallel else None

        # Download progress so far
        self.progress_total = current_progress

        # Encryption
        self.encryption_options = encryption_options
        self.encryption_data = encryption_data

        # Parameters for each get operation
        self.validate_content = validate_content
        self.request_options = kwargs

    def _calculate_range(self, chunk_start):
        if chunk_start + self.chunk_size > self.end_index:
            chunk_end = self.end_index
        else:
            chunk_end = chunk_start + self.chunk_size
        return chunk_start, chunk_end

    def get_chunk_offsets(self):
        index = self.start_index
        while index < self.end_index:
            yield index
            index += self.chunk_size

    def process_chunk(self, chunk_start):
        chunk_start, chunk_end = self._calculate_range(chunk_start)
        chunk_data = self._download_chunk(chunk_start, chunk_end - 1)
        length = chunk_end - chunk_start
        if length > 0:
            self._write_to_stream(chunk_data, chunk_start)
            self._update_progress(length)

    def yield_chunk(self, chunk_start):
        chunk_start, chunk_end = self._calculate_range(chunk_start)
        return self._download_chunk(chunk_start, chunk_end - 1)

    def _update_progress(self, length):
        if self.progress_lock:
            with self.progress_lock:  # pylint: disable=not-context-manager
                self.progress_total += length
        else:
            self.progress_total += length

        if self.progress_hook:
            self.progress_hook(self.progress_total, self.total_size)

    def _write_to_stream(self, chunk_data, chunk_start):
        if self.stream_lock:
            with self.stream_lock:  # pylint: disable=not-context-manager
                self.stream.seek(self.stream_start + (chunk_start - self.start_index))
                self.stream.write(chunk_data)
        else:
            self.stream.write(chunk_data)

    def _do_optimize(self, given_range_start, given_range_end):
        # If we have no page range list stored, then assume there's data everywhere for that page blob
        # or it's a block blob or append blob
        if self.non_empty_ranges is None:
            return False

        for source_range in self.non_empty_ranges:
            # Case 1: As the range list is sorted, if we've reached such a source_range
            # we've checked all the appropriate source_range already and haven't found any overlapping.
            # so the given range doesn't have any data and download optimization could be applied.
            # given range:		|   |
            # source range:			       |   |
            if given_range_end < source_range['start']:  # pylint:disable=no-else-return
                return True
            # Case 2: the given range comes after source_range, continue checking.
            # given range:				|   |
            # source range:	|   |
            elif source_range['end'] < given_range_start:
                pass
            # Case 3: source_range and given range overlap somehow, no need to optimize.
            else:
                return False
        # Went through all src_ranges, but nothing overlapped. Optimization will be applied.
        return True

    def _download_chunk(self, chunk_start, chunk_end):
        download_range, offset = process_range_and_offset(
            chunk_start, chunk_end, chunk_end, self.encryption_options, self.encryption_data
        )

        # No need to download the empty chunk from server if there's no data in the chunk to be downloaded.
        # Do optimize and create empty chunk locally if condition is met.
        if self._do_optimize(download_range[0], download_range[1]):
            chunk_data = b"\x00" * self.chunk_size
        else:
            range_header, range_validation = validate_and_format_range_headers(
                download_range[0],
                download_range[1],
                check_content_md5=self.validate_content
            )

            retry_active = True
            retry_total = 3
            while retry_active:
                try:
                    _, response = self.client.download(
                        range=range_header,
                        range_get_content_md5=range_validation,
                        validate_content=self.validate_content,
                        data_stream_total=self.total_size,
                        download_stream_current=self.progress_total,
                        **self.request_options
                    )
                except HttpResponseError as error:
                    process_storage_error(error)

                try:
                    chunk_data = process_content(response, offset[0], offset[1], self.encryption_options)
                    retry_active = False
                except (requests.exceptions.ChunkedEncodingError, requests.exceptions.ConnectionError) as error:
                    retry_total -= 1
                    if retry_total <= 0:
                        raise ServiceResponseError(error, error=error)
                    time.sleep(1)

            # This makes sure that if_match is set so that we can validate
            # that subsequent downloads are to an unmodified blob
            if self.request_options.get("modified_access_conditions"):
                self.request_options["modified_access_conditions"].if_match = response.properties.etag

        return chunk_data


class _ChunkIterator(object):
    """Async iterator for chunks in blob download stream."""

    def __init__(self, size, content, downloader, chunk_size):
        self.size = size
        self._chunk_size = chunk_size
        self._current_content = content
        self._iter_downloader = downloader
        self._iter_chunks = None
        self._complete = (size == 0)

    def __len__(self):
        return self.size

    def __iter__(self):
        return self

    def __next__(self):
        """Iterate through responses."""
        if self._complete:
            raise StopIteration("Download complete")
        if not self._iter_downloader:
            # cut the data obtained from initial GET into chunks
            if len(self._current_content) > self._chunk_size:
                return self._get_chunk_data()
            self._complete = True
            return self._current_content

        if not self._iter_chunks:
            self._iter_chunks = self._iter_downloader.get_chunk_offsets()

        # initial GET result still has more than _chunk_size bytes of data
        if len(self._current_content) >= self._chunk_size:
            return self._get_chunk_data()

        try:
            chunk = next(self._iter_chunks)
            self._current_content += self._iter_downloader.yield_chunk(chunk)
        except StopIteration as e:
            self._complete = True
            if self._current_content:
                return self._current_content
            raise e

        # the current content from the first get is still there but smaller than chunk size
        # therefore we want to make sure its also included
        return self._get_chunk_data()

    next = __next__  # Python 2 compatibility.

    def _get_chunk_data(self):
        chunk_data = self._current_content[: self._chunk_size]
        self._current_content = self._current_content[self._chunk_size:]
        return chunk_data


class StorageStreamDownloader(Generic[T]):  # pylint: disable=too-many-instance-attributes
    """A streaming object to download from Azure Storage.

    :ivar str name:
        The name of the blob being downloaded.
    :ivar str container:
        The name of the container where the blob is.
    :ivar ~azure.storage.blob.BlobProperties properties:
        The properties of the blob being downloaded. If only a range of the data is being
        downloaded, this will be reflected in the properties.
    :ivar int size:
        The size of the total data in the stream. This will be the byte range if specified,
        otherwise the total size of the blob.
    """

    def __init__(
        self,
        clients=None,
        config=None,
        start_range=None,
        end_range=None,
        validate_content=None,
        encryption_options=None,
        max_concurrency=1,
        name=None,
        container=None,
        encoding=None,
        download_cls=None,
        **kwargs
    ):
        self.name = name
        self.container = container
        self.properties = None
        self.size = None

        self._clients = clients
        self._config = config
        self._start_range = start_range
        self._end_range = end_range
        self._max_concurrency = max_concurrency
        self._encoding = encoding
        self._validate_content = validate_content
        self._encryption_options = encryption_options or {}
        self._progress_hook = kwargs.pop('progress_hook', None)
        self._request_options = kwargs
        self._location_mode = None
        self._download_complete = False
        self._current_content = None
        self._file_size = None
        self._non_empty_ranges = None
        self._response = None
<<<<<<< HEAD
        self.offset = 0
=======
        self._encryption_data = None

        # The cls is passed in via download_cls to avoid conflicting arg name with Generic.__new__
        # but needs to be changed to cls in the request options.
        self._request_options['cls'] = download_cls

        if self._encryption_options.get("key") is not None or self._encryption_options.get("resolver") is not None:
            self._get_encryption_data_request()
>>>>>>> 63c88d59

        # The service only provides transactional MD5s for chunks under 4MB.
        # If validate_content is on, get only self.MAX_CHUNK_GET_SIZE for the first
        # chunk so a transactional MD5 can be retrieved.
        self._first_get_size = (
            self._config.max_single_get_size if not self._validate_content else self._config.max_chunk_get_size
        )
        initial_request_start = self._start_range if self._start_range is not None else 0
        if self._end_range is not None and self._end_range - self._start_range < self._first_get_size:
            initial_request_end = self._end_range
        else:
            initial_request_end = initial_request_start + self._first_get_size - 1

        self._initial_range, self._initial_offset = process_range_and_offset(
            initial_request_start,
            initial_request_end,
            self._end_range,
            self._encryption_options,
            self._encryption_data
        )

        self._response = self._initial_request()
        self.properties = self._response.properties
        self.properties.name = self.name
        self.properties.container = self.container

        # Set the content length to the download size instead of the size of
        # the last range
        self.properties.size = self.size

        # Overwrite the content range to the user requested range
        self.properties.content_range = "bytes {0}-{1}/{2}".format(
            self._start_range,
            self._end_range,
            self._file_size
        )

        # Overwrite the content MD5 as it is the MD5 for the last range instead
        # of the stored MD5
        # TODO: Set to the stored MD5 when the service returns this
        self.properties.content_md5 = None

    def __len__(self):
        return self.size

    def _get_encryption_data_request(self):
        # Save current request cls
        download_cls = self._request_options.pop('cls', None)
        # Adjust cls for get_properties
        self._request_options['cls'] = deserialize_blob_properties

        properties = self._clients.blob.get_properties(**self._request_options)
        # This will return None if there is no encryption metadata or there are parsing errors.
        # That is acceptable here, the proper error will be caught and surfaced when attempting
        # to decrypt the blob.
        self._encryption_data = parse_encryption_data(properties.metadata)

        # Restore cls for download
        self._request_options['cls'] = download_cls

    def _initial_request(self):
        range_header, range_validation = validate_and_format_range_headers(
            self._initial_range[0],
            self._initial_range[1],
            start_range_required=False,
            end_range_required=False,
            check_content_md5=self._validate_content
        )

        retry_active = True
        retry_total = 3
        while retry_active:
            try:
                location_mode, response = self._clients.blob.download(
                    range=range_header,
                    range_get_content_md5=range_validation,
                    validate_content=self._validate_content,
                    data_stream_total=None,
                    download_stream_current=0,
                    **self._request_options
                )

                # Check the location we read from to ensure we use the same one
                # for subsequent requests.
                self._location_mode = location_mode

                # Parse the total file size and adjust the download size if ranges
                # were specified
                self._file_size = parse_length_from_content_range(response.properties.content_range)
                # Remove any extra encryption data size from blob size
                self._file_size = adjust_blob_size_for_encryption(self._file_size, self._encryption_data)

                if self._end_range is not None:
                    # Use the end range index unless it is over the end of the file
                    self.size = min(self._file_size, self._end_range - self._start_range + 1)
                elif self._start_range is not None:
                    self.size = self._file_size - self._start_range
                else:
                    self.size = self._file_size

            except HttpResponseError as error:
                if self._start_range is None and error.response.status_code == 416:
                    # Get range will fail on an empty file. If the user did not
                    # request a range, do a regular get request in order to get
                    # any properties.
                    try:
                        _, response = self._clients.blob.download(
                            validate_content=self._validate_content,
                            data_stream_total=0,
                            download_stream_current=0,
                            **self._request_options
                        )
                    except HttpResponseError as error:
                        process_storage_error(error)

                    # Set the download size to empty
                    self.size = 0
                    self._file_size = 0
                else:
                    process_storage_error(error)

            try:
                if self.size == 0:
                    self._current_content = b""
                else:
                    self._current_content = process_content(
                        response,
                        self._initial_offset[0],
                        self._initial_offset[1],
                        self._encryption_options
                    )
                retry_active = False
            except (requests.exceptions.ChunkedEncodingError, requests.exceptions.ConnectionError) as error:
                retry_total -= 1
                if retry_total <= 0:
                    raise ServiceResponseError(error, error=error)
                time.sleep(1)

        # get page ranges to optimize downloading sparse page blob
        if response.properties.blob_type == 'PageBlob':
            try:
                page_ranges = self._clients.page_blob.get_page_ranges()
                self._non_empty_ranges = get_page_ranges_result(page_ranges)[0]
            # according to the REST API documentation:
            # in a highly fragmented page blob with a large number of writes,
            # a Get Page Ranges request can fail due to an internal server timeout.
            # thus, if the page blob is not sparse, it's ok for it to fail
            except HttpResponseError:
                pass

        # If the file is small, the download is complete at this point.
        # If file size is large, download the rest of the file in chunks.
        # Use less than here for encryption.
        if response.properties.size < self.size:
            if self._request_options.get("modified_access_conditions"):
                self._request_options["modified_access_conditions"].if_match = response.properties.etag
        else:
            self._download_complete = True
        return response

    def chunks(self):
        # type: () -> Iterator[bytes]
        """Iterate over chunks in the download stream.

        :rtype: Iterator[bytes]

        .. admonition:: Example:

            .. literalinclude:: ../samples/blob_samples_hello_world.py
                :start-after: [START download_a_blob_in_chunk]
                :end-before: [END download_a_blob_in_chunk]
                :language: python
                :dedent: 12
                :caption: Download a blob using chunks().
        """
        if self.size == 0 or self._download_complete:
            iter_downloader = None
        else:
            data_end = self._file_size
            if self._end_range is not None:
                # Use the end range index unless it is over the end of the file
                data_end = min(self._file_size, self._end_range + 1)

            data_start = self._initial_range[1] + 1  # Start where the first download ended
            # For encryption V2 only, adjust start to the end of the fetched data rather than download size
            if is_encryption_v2(self._encryption_data):
                data_start = (self._start_range or 0) + len(self._current_content)

            iter_downloader = _ChunkDownloader(
                client=self._clients.blob,
                non_empty_ranges=self._non_empty_ranges,
                total_size=self.size,
                chunk_size=self._config.max_chunk_get_size,
                current_progress=self._first_get_size,
                start_range=data_start,
                end_range=data_end,
                stream=None,
                parallel=False,
                validate_content=self._validate_content,
                encryption_options=self._encryption_options,
                encryption_data=self._encryption_data,
                use_location=self._location_mode,
                **self._request_options
            )
        return _ChunkIterator(
            size=self.size,
            content=self._current_content,
            downloader=iter_downloader,
            chunk_size=self._config.max_chunk_get_size)

    def read(self, size: Optional[int] = -1) -> Union[bytes, str]:
        """
        Read up to size bytes from the object and return them. If size
        is specified as -1, all bytes will be read.
        """
        if size == -1:
            return self.readall()
        if size == 0 or self.size == 0:
            data = b''
            if self._encoding:
                return data.decode(self._encoding)
            return data

        stream = BytesIO()
        remaining_size = size

        # Start by reading from current_content if there is data left
        if self.offset < len(self._current_content):
            start = self.offset
            end = min(remaining_size, len(self._current_content) - self.offset)
            read = stream.write(self._current_content[start:end])

            remaining_size -= read
            self.offset += read

        if remaining_size > 0:
            end_range = min(self.offset + remaining_size, self.size)
            downloader = _ChunkDownloader(
                client=self._clients.blob,
                non_empty_ranges=self._non_empty_ranges,
                total_size=remaining_size,
                chunk_size=self._config.max_chunk_get_size,
                current_progress=0,
                start_range=self.offset,
                end_range=end_range,
                stream=stream,
                parallel=False,
                validate_content=False,
                encryption_options=self._encryption_options,
                use_location=self._location_mode,
                **self._request_options
            )

            chunks = downloader.get_chunk_offsets()
            for chunk in chunks:
                downloader.process_chunk(chunk)

            self.offset += remaining_size

        data = stream.getvalue()
        if self._encoding:
            return data.decode(self._encoding)
        return data

    def readall(self):
        # type: () -> T
        """Download the contents of this blob.

        This operation is blocking until all data is downloaded.
        :rtype: T
        """
        stream = BytesIO()
        self.readinto(stream)
        data = stream.getvalue()
        if self._encoding:
            return data.decode(self._encoding)
        return data

    def content_as_bytes(self, max_concurrency=1):
        """Download the contents of this file.

        This operation is blocking until all data is downloaded.

        :keyword int max_concurrency:
            The number of parallel connections with which to download.
        :rtype: bytes
        """
        warnings.warn(
            "content_as_bytes is deprecated, use readall instead",
            DeprecationWarning
        )
        self._max_concurrency = max_concurrency
        return self.readall()

    def content_as_text(self, max_concurrency=1, encoding="UTF-8"):
        """Download the contents of this blob, and decode as text.

        This operation is blocking until all data is downloaded.

        :keyword int max_concurrency:
            The number of parallel connections with which to download.
        :param str encoding:
            Test encoding to decode the downloaded bytes. Default is UTF-8.
        :rtype: str
        """
        warnings.warn(
            "content_as_text is deprecated, use readall instead",
            DeprecationWarning
        )
        self._max_concurrency = max_concurrency
        self._encoding = encoding
        return self.readall()

    def readinto(self, stream):
        """Download the contents of this file to a stream.

        :param stream:
            The stream to download to. This can be an open file-handle,
            or any writable stream. The stream must be seekable if the download
            uses more than one parallel connection.
        :returns: The number of bytes read.
        :rtype: int
        """
        # The stream must be seekable if parallel download is required
        parallel = self._max_concurrency > 1
        if parallel:
            error_message = "Target stream handle must be seekable."
            if sys.version_info >= (3,) and not stream.seekable():
                raise ValueError(error_message)

            try:
                stream.seek(stream.tell())
            except (NotImplementedError, AttributeError):
                raise ValueError(error_message)

        # Write the content to the user stream
        stream.write(self._current_content)
        if self._progress_hook:
            self._progress_hook(len(self._current_content), self.size)

        if self._download_complete:
            return self.size

        data_end = self._file_size
        if self._end_range is not None:
            # Use the length unless it is over the end of the file
            data_end = min(self._file_size, self._end_range + 1)

        data_start = self._initial_range[1] + 1  # Start where the first download ended
        # For encryption V2 only, adjust start to the end of the fetched data rather than download size
        if is_encryption_v2(self._encryption_data):
            data_start = (self._start_range or 0) + len(self._current_content)

        downloader = _ChunkDownloader(
            client=self._clients.blob,
            non_empty_ranges=self._non_empty_ranges,
            total_size=self.size,
            chunk_size=self._config.max_chunk_get_size,
            current_progress=self._first_get_size,
            start_range=data_start,
            end_range=data_end,
            stream=stream,
            parallel=parallel,
            validate_content=self._validate_content,
            encryption_options=self._encryption_options,
            encryption_data=self._encryption_data,
            use_location=self._location_mode,
            progress_hook=self._progress_hook,
            **self._request_options
        )
        if parallel:
            import concurrent.futures
            with concurrent.futures.ThreadPoolExecutor(self._max_concurrency) as executor:
                list(executor.map(
                        with_current_context(downloader.process_chunk),
                        downloader.get_chunk_offsets()
                    ))
        else:
            for chunk in downloader.get_chunk_offsets():
                downloader.process_chunk(chunk)
        return self.size

    def download_to_stream(self, stream, max_concurrency=1):
        """Download the contents of this blob to a stream.

        :param stream:
            The stream to download to. This can be an open file-handle,
            or any writable stream. The stream must be seekable if the download
            uses more than one parallel connection.
        :returns: The properties of the downloaded blob.
        :rtype: Any
        """
        warnings.warn(
            "download_to_stream is deprecated, use readinto instead",
            DeprecationWarning
        )
        self._max_concurrency = max_concurrency
        self.readinto(stream)
        return self.properties<|MERGE_RESOLUTION|>--- conflicted
+++ resolved
@@ -9,11 +9,7 @@
 import time
 import warnings
 from io import BytesIO
-<<<<<<< HEAD
-from typing import Iterator, Optional, Union
-=======
-from typing import Generic, Iterator, TypeVar
->>>>>>> 63c88d59
+from typing import Generic, Iterator, TypeVar, Union
 
 import requests
 from azure.core.exceptions import HttpResponseError, ServiceResponseError
@@ -338,10 +334,8 @@
         self._file_size = None
         self._non_empty_ranges = None
         self._response = None
-<<<<<<< HEAD
+        self._encryption_data = None
         self.offset = 0
-=======
-        self._encryption_data = None
 
         # The cls is passed in via download_cls to avoid conflicting arg name with Generic.__new__
         # but needs to be changed to cls in the request options.
@@ -349,7 +343,6 @@
 
         if self._encryption_options.get("key") is not None or self._encryption_options.get("resolver") is not None:
             self._get_encryption_data_request()
->>>>>>> 63c88d59
 
         # The service only provides transactional MD5s for chunks under 4MB.
         # If validate_content is on, get only self.MAX_CHUNK_GET_SIZE for the first
