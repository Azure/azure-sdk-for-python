--- conflicted
+++ resolved
@@ -19,13 +19,9 @@
 from azure.core.tracing.common import with_current_context
 
 from ._shared.request_handlers import validate_and_format_range_headers
-<<<<<<< HEAD
-from ._shared.response_handlers import process_storage_error, parse_length_from_content_range
+from ._shared.response_handlers import parse_length_from_content_range, process_storage_error
 from ._shared.streams import IterStreamer, StructuredMessageDecodeStream
 from ._shared.validation import ChecksumAlgorithm, SM_HEADER_V1_CRC64
-=======
-from ._shared.response_handlers import parse_length_from_content_range, process_storage_error
->>>>>>> b5917d5f
 from ._deserialize import deserialize_blob_properties, get_page_ranges_result
 from ._encryption import (
     adjust_blob_size_for_encryption,
@@ -65,13 +61,13 @@
     return (start_range, end_range), (start_offset, end_offset)
 
 
-<<<<<<< HEAD
-def process_content(download, start_offset, end_offset, encryption, validate_content):
+def process_content(
+        download: Any,
+        start_offset: int,
+        end_offset: int,
+        encryption: Dict[str, Any],
+        validate_content: Any) -> bytes:
     if download is None:
-=======
-def process_content(data: Any, start_offset: int, end_offset: int, encryption: Dict[str, Any]) -> bytes:
-    if data is None:
->>>>>>> b5917d5f
         raise ValueError("Response cannot be None.")
 
     if validate_content == ChecksumAlgorithm.CRC64:
