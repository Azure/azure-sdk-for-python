--- conflicted
+++ resolved
@@ -41,10 +41,7 @@
     last_modified: Optional["datetime"]
     """The last modified timestamp of the lease currently being maintained.
     This will be `None` if no lease has yet been acquired or modified."""
-<<<<<<< HEAD
-=======
     _client: Union["BlobOperations", "ContainerOperations"]
->>>>>>> 269571aa
 
     def __init__( # pylint: disable=missing-client-constructor-parameter-credential, missing-client-constructor-parameter-kwargs
         self, client: Union["BlobClient", "ContainerClient"],
