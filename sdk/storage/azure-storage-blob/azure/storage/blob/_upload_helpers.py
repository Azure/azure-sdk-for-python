--- conflicted
+++ resolved
@@ -66,18 +66,6 @@
 
 
 def upload_block_blob(  # pylint: disable=too-many-locals, too-many-statements
-<<<<<<< HEAD
-    client: "BlockBlobOperations" = None,  # type: ignore [assignment]
-    data: Union[bytes, Iterable[AnyStr], IO[AnyStr]] = None,  # type: ignore [assignment]
-    overwrite: bool = None,  # type: ignore [assignment]
-    encryption_options: Dict[str, Any] = None,  # type: ignore [assignment]
-    blob_settings: "StorageConfiguration" = None,  # type: ignore [assignment]
-    headers: Dict[str, Any] = None,  # type: ignore [assignment]
-    stream: IO = None,  # type: ignore [assignment]
-    length: Optional[int] = None,
-    validate_content: bool = None,  # type: ignore [assignment]
-    max_concurrency: Optional[int] = None,  # type: ignore [assignment]
-=======
     client: "BlockBlobOperations",
     data: Union[bytes, Iterable[AnyStr], IO[AnyStr]],
     overwrite: bool,
@@ -88,7 +76,6 @@
     validate_content: bool,
     max_concurrency: Optional[int],
     length: Optional[int] = None,
->>>>>>> 269571aa
     **kwargs: Any
 ) -> Dict[str, Any]:
     try:
@@ -152,11 +139,7 @@
             total_size = length
             encryptor, padder = None, None
             if encryption_options and encryption_options.get('key'):
-<<<<<<< HEAD
-                cek, iv, encryption_data = generate_blob_encryption_data(  # type: ignore [assignment]
-=======
                 cek, iv, encryption_metadata = generate_blob_encryption_data(
->>>>>>> 269571aa
                     encryption_options['key'],
                     encryption_options['version'])
                 headers['x-ms-meta-encryptiondata'] = encryption_metadata
@@ -171,11 +154,7 @@
                     # V2 wraps the data stream with an encryption stream
                     if cek is None:
                         raise ValueError("Generate encryption metadata failed. 'cek' is None.")
-<<<<<<< HEAD
-                    stream = GCMBlobEncryptionStream(cek, stream)  # type: ignore
-=======
                     stream = GCMBlobEncryptionStream(cek, stream)  # type: ignore [assignment]
->>>>>>> 269571aa
 
             block_ids = upload_data_chunks(
                 service=client,
@@ -312,11 +291,7 @@
     encryption_options: Dict[str, Any],
     blob_settings: "StorageConfiguration",
     headers: Dict[str, Any],
-<<<<<<< HEAD
-    stream: Optional[IO] = None,
-=======
     stream: IO,
->>>>>>> 269571aa
     length: Optional[int] = None,
     validate_content: Optional[bool] = None,
     max_concurrency: Optional[int] = None,
