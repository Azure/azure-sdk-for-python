--- conflicted
+++ resolved
@@ -464,15 +464,11 @@
             The container to delete. This can either be the name of the container,
             or an instance of ContainerProperties.
         :type container: str or ~azure.storage.blob.ContainerProperties
-<<<<<<< HEAD
         :param lease:
-=======
-        :param ~azure.storage.blob.BlobLeaseClient lease:
->>>>>>> 39a04d08
             If specified, delete_container only succeeds if the
             container's lease is active and matches this ID.
             Required if the container has an active lease.
-        :paramtype lease: ~azure.storage.blob.LeaseClient or str
+        :paramtype lease: ~azure.storage.blob.BlobLeaseClient or str
         :keyword ~datetime.datetime if_modified_since:
             A DateTime value. Azure expects the date value passed in to be UTC.
             If timezone is included, any non-UTC datetimes will be converted to UTC.
