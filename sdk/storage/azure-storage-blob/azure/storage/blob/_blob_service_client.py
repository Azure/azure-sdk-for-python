# -------------------------------------------------------------------------
# Copyright (c) Microsoft Corporation. All rights reserved.
# Licensed under the MIT License. See License.txt in the project root for
# license information.
# --------------------------------------------------------------------------
# pylint: disable=docstring-keyword-should-match-keyword-only

import functools
import warnings
from typing import (
    Any, Dict, List, Optional, Union,
    TYPE_CHECKING
)
from typing_extensions import Self

from azure.core.exceptions import HttpResponseError
from azure.core.paging import ItemPaged
from azure.core.pipeline import Pipeline
from azure.core.tracing.decorator import distributed_trace
from ._blob_client import BlobClient
from ._blob_service_client_helpers import _parse_url
from ._container_client import ContainerClient
from ._deserialize import service_properties_deserialize, service_stats_deserialize
from ._encryption import StorageEncryptionMixin
from ._generated import AzureBlobStorage
from ._generated.models import KeyInfo, StorageServiceProperties
from ._list_blobs_helper import FilteredBlobPaged
from ._models import BlobProperties, ContainerProperties, ContainerPropertiesPaged, CorsRule
from ._serialize import get_api_version
from ._shared.base_client import parse_connection_str, parse_query, StorageAccountHostsMixin, TransportWrapper
from ._shared.models import LocationMode
from ._shared.parser import _to_utc_datetime
from ._shared.response_handlers import (
    parse_to_internal_user_delegation_key,
    process_storage_error,
    return_response_headers
)

if TYPE_CHECKING:
    from azure.core.credentials import AzureNamedKeyCredential, AzureSasCredential, TokenCredential
    from datetime import datetime
    from ._lease import BlobLeaseClient
    from ._models import (
        BlobAnalyticsLogging,
        FilteredBlob,
        Metrics,
        PublicAccess,
        RetentionPolicy,
        StaticWebsite
    )
    from ._shared.models import UserDelegationKey


class BlobServiceClient(StorageAccountHostsMixin, StorageEncryptionMixin):
    """A client to interact with the Blob Service at the account level.

    This client provides operations to retrieve and configure the account properties
    as well as list, create and delete containers within the account.
    For operations relating to a specific container or blob, clients for those entities
    can also be retrieved using the `get_client` functions.

    For more optional configuration, please click
    `here <https://github.com/Azure/azure-sdk-for-python/tree/main/sdk/storage/azure-storage-blob
    #optional-configuration>`__.

    :param str account_url:
        The URL to the blob storage account. Any other entities included
        in the URL path (e.g. container or blob) will be discarded. This URL can be optionally
        authenticated with a SAS token.
    :param credential:
        The credentials with which to authenticate. This is optional if the
        account URL already has a SAS token. The value can be a SAS token string,
        an instance of a AzureSasCredential or AzureNamedKeyCredential from azure.core.credentials,
        an account shared access key, or an instance of a TokenCredentials class from azure.identity.
        If the resource URI already contains a SAS token, this will be ignored in favor of an explicit credential
        - except in the case of AzureSasCredential, where the conflicting SAS tokens will raise a ValueError.
        If using an instance of AzureNamedKeyCredential, "name" should be the storage account name, and "key"
        should be the storage account key.
    :keyword str api_version:
        The Storage API version to use for requests. Default value is the most recent service version that is
        compatible with the current SDK. Setting to an older version may result in reduced feature compatibility.

        .. versionadded:: 12.2.0

    :keyword str secondary_hostname:
        The hostname of the secondary endpoint.
    :keyword int max_block_size: The maximum chunk size for uploading a block blob in chunks.
        Defaults to 4*1024*1024, or 4MB.
    :keyword int max_single_put_size: If the blob size is less than or equal max_single_put_size, then the blob will be
        uploaded with only one http PUT request. If the blob size is larger than max_single_put_size,
        the blob will be uploaded in chunks. Defaults to 64*1024*1024, or 64MB.
    :keyword int min_large_block_upload_threshold: The minimum chunk size required to use the memory efficient
        algorithm when uploading a block blob. Defaults to 4*1024*1024+1.
    :keyword bool use_byte_buffer: Use a byte buffer for block blob uploads. Defaults to False.
    :keyword int max_page_size: The maximum chunk size for uploading a page blob. Defaults to 4*1024*1024, or 4MB.
    :keyword int max_single_get_size: The maximum size for a blob to be downloaded in a single call,
        the exceeded part will be downloaded in chunks (could be parallel). Defaults to 32*1024*1024, or 32MB.
    :keyword int max_chunk_get_size: The maximum chunk size used for downloading a blob. Defaults to 4*1024*1024,
        or 4MB.
    :keyword str audience: The audience to use when requesting tokens for Azure Active Directory
        authentication. Only has an effect when credential is of type TokenCredential. The value could be
        https://storage.azure.com/ (default) or https://<account>.blob.core.windows.net.

    .. admonition:: Example:

        .. literalinclude:: ../samples/blob_samples_authentication.py
            :start-after: [START create_blob_service_client]
            :end-before: [END create_blob_service_client]
            :language: python
            :dedent: 8
            :caption: Creating the BlobServiceClient with account url and credential.

        .. literalinclude:: ../samples/blob_samples_authentication.py
            :start-after: [START create_blob_service_client_oauth]
            :end-before: [END create_blob_service_client_oauth]
            :language: python
            :dedent: 8
            :caption: Creating the BlobServiceClient with Default Azure Identity credentials.
    """

    def __init__(
        self, account_url: str,
        credential: Optional[Union[str, Dict[str, str], "AzureNamedKeyCredential", "AzureSasCredential", "TokenCredential"]] = None,  # pylint: disable=line-too-long
        **kwargs: Any
    ) -> None:
        parsed_url, sas_token = _parse_url(account_url=account_url)
        _, sas_token = parse_query(parsed_url.query)
        self._query_str, credential = self._format_query_string(sas_token, credential)
        super(BlobServiceClient, self).__init__(parsed_url, service='blob', credential=credential, **kwargs)
        self._client = AzureBlobStorage(self.url, base_url=self.url, pipeline=self._pipeline)
        self._client._config.version = get_api_version(kwargs)  # type: ignore [assignment]
        self._configure_encryption(kwargs)

<<<<<<< HEAD
    def _format_url(self, hostname: str) -> str:
=======
    def __enter__(self) -> Self:
        self._client.__enter__()
        return self

    def __exit__(self, *args) -> None:
        self._client.__exit__(*args)

    def close(self) -> None:
        """This method is to close the sockets opened by the client.
        It need not be used when using with a context manager.

        :return: None
        :rtype: None
        """
        self._client.close()

    def _format_url(self, hostname):
>>>>>>> d66b5160
        """Format the endpoint URL according to the current location
        mode hostname.

        :param str hostname:
            The hostname of the current location mode.
        :return: A formatted endpoint URL including current location mode hostname.
        :rtype: str
        """
        return f"{self.scheme}://{hostname}/{self._query_str}"

    @classmethod
    def from_connection_string(
        cls, conn_str: str,
        credential: Optional[Union[str, Dict[str, str], "AzureNamedKeyCredential", "AzureSasCredential", "TokenCredential"]] = None,  # pylint: disable=line-too-long
        **kwargs: Any
    ) -> Self:
        """Create BlobServiceClient from a Connection String.

        :param str conn_str:
            A connection string to an Azure Storage account.
        :param credential:
            The credentials with which to authenticate. This is optional if the
            account URL already has a SAS token, or the connection string already has shared
            access key values. The value can be a SAS token string,
            an instance of a AzureSasCredential or AzureNamedKeyCredential from azure.core.credentials,
            an account shared access key, or an instance of a TokenCredentials class from azure.identity.
            Credentials provided here will take precedence over those in the connection string.
            If using an instance of AzureNamedKeyCredential, "name" should be the storage account name, and "key"
            should be the storage account key.
        :type credential:
            ~azure.core.credentials.AzureNamedKeyCredential or
            ~azure.core.credentials.AzureSasCredential or
            ~azure.core.credentials.TokenCredential or
            str or dict[str, str] or None
        :keyword str api_version:
            The Storage API version to use for requests. Default value is the most recent service version that is
            compatible with the current SDK. Setting to an older version may result in reduced feature compatibility.

            .. versionadded:: 12.2.0

        :keyword str secondary_hostname:
            The hostname of the secondary endpoint.
        :keyword int max_block_size: The maximum chunk size for uploading a block blob in chunks.
            Defaults to 4*1024*1024, or 4MB.
        :keyword int max_single_put_size: If the blob size is less than or equal max_single_put_size, then the blob will
            be uploaded with only one http PUT request. If the blob size is larger than max_single_put_size,
            the blob will be uploaded in chunks. Defaults to 64*1024*1024, or 64MB.
        :keyword int min_large_block_upload_threshold: The minimum chunk size required to use the memory efficient
            algorithm when uploading a block blob. Defaults to 4*1024*1024+1.
        :keyword bool use_byte_buffer: Use a byte buffer for block blob uploads. Defaults to False.
        :keyword int max_page_size: The maximum chunk size for uploading a page blob. Defaults to 4*1024*1024, or 4MB.
        :keyword int max_single_get_size: The maximum size for a blob to be downloaded in a single call,
            the exceeded part will be downloaded in chunks (could be parallel). Defaults to 32*1024*1024, or 32MB.
        :keyword int max_chunk_get_size: The maximum chunk size used for downloading a blob. Defaults to 4*1024*1024,
            or 4MB.
        :keyword str audience: The audience to use when requesting tokens for Azure Active Directory
            authentication. Only has an effect when credential is of type TokenCredential. The value could be
            https://storage.azure.com/ (default) or https://<account>.blob.core.windows.net.
        :return: A Blob service client.
        :rtype: ~azure.storage.blob.BlobServiceClient

        .. admonition:: Example:

            .. literalinclude:: ../samples/blob_samples_authentication.py
                :start-after: [START auth_from_connection_string]
                :end-before: [END auth_from_connection_string]
                :language: python
                :dedent: 8
                :caption: Creating the BlobServiceClient from a connection string.
        """
        account_url, secondary, credential = parse_connection_str(conn_str, credential, 'blob')
        if 'secondary_hostname' not in kwargs:
            kwargs['secondary_hostname'] = secondary
        return cls(account_url, credential=credential, **kwargs)

    @distributed_trace
    def get_user_delegation_key(
        self, key_start_time: "datetime",
        key_expiry_time: "datetime",
        **kwargs: Any
    ) -> "UserDelegationKey":
        """
        Obtain a user delegation key for the purpose of signing SAS tokens.
        A token credential must be present on the service object for this request to succeed.

        :param ~datetime.datetime key_start_time:
            A DateTime value. Indicates when the key becomes valid.
        :param ~datetime.datetime key_expiry_time:
            A DateTime value. Indicates when the key stops being valid.
        :keyword int timeout:
            Sets the server-side timeout for the operation in seconds. For more details see
            https://learn.microsoft.com/rest/api/storageservices/setting-timeouts-for-blob-service-operations.
            This value is not tracked or validated on the client. To configure client-side network timesouts
            see `here <https://github.com/Azure/azure-sdk-for-python/tree/main/sdk/storage/azure-storage-blob
            #other-client--per-operation-configuration>`__.
        :return: The user delegation key.
        :rtype: ~azure.storage.blob.UserDelegationKey
        """
        key_info = KeyInfo(start=_to_utc_datetime(key_start_time), expiry=_to_utc_datetime(key_expiry_time))
        timeout = kwargs.pop('timeout', None)
        try:
            user_delegation_key = self._client.service.get_user_delegation_key(key_info=key_info,
                                                                               timeout=timeout,
                                                                               **kwargs)  # type: ignore
        except HttpResponseError as error:
            process_storage_error(error)

        return parse_to_internal_user_delegation_key(user_delegation_key)  # type: ignore

    @distributed_trace
    def get_account_information(self, **kwargs: Any) -> Dict[str, str]:
        """Gets information related to the storage account.

        The information can also be retrieved if the user has a SAS to a container or blob.
        The keys in the returned dictionary include 'sku_name' and 'account_kind'.

<<<<<<< HEAD
        :returns: A dict of account information (SKU and account type).
        :rtype: Dict[str, str]
=======
        :return: A dict of account information (SKU and account type).
        :rtype: dict(str, str)
>>>>>>> d66b5160

        .. admonition:: Example:

            .. literalinclude:: ../samples/blob_samples_service.py
                :start-after: [START get_blob_service_account_info]
                :end-before: [END get_blob_service_account_info]
                :language: python
                :dedent: 8
                :caption: Getting account information for the blob service.
        """
        try:
            return self._client.service.get_account_info(cls=return_response_headers, **kwargs) # type: ignore
        except HttpResponseError as error:
            process_storage_error(error)

    @distributed_trace
    def get_service_stats(self, **kwargs: Any) -> Dict[str, Any]:
        """Retrieves statistics related to replication for the Blob service.

        It is only available when read-access geo-redundant replication is enabled for
        the storage account.

        With geo-redundant replication, Azure Storage maintains your data durable
        in two locations. In both locations, Azure Storage constantly maintains
        multiple healthy replicas of your data. The location where you read,
        create, update, or delete data is the primary storage account location.
        The primary location exists in the region you choose at the time you
        create an account via the Azure Management Azure classic portal, for
        example, North Central US. The location to which your data is replicated
        is the secondary location. The secondary location is automatically
        determined based on the location of the primary; it is in a second data
        center that resides in the same region as the primary location. Read-only
        access is available from the secondary location, if read-access geo-redundant
        replication is enabled for your storage account.

        :keyword int timeout:
            Sets the server-side timeout for the operation in seconds. For more details see
            https://learn.microsoft.com/rest/api/storageservices/setting-timeouts-for-blob-service-operations.
            This value is not tracked or validated on the client. To configure client-side network timesouts
            see `here <https://github.com/Azure/azure-sdk-for-python/tree/main/sdk/storage/azure-storage-blob
            #other-client--per-operation-configuration>`__.
        :return: The blob service stats.
        :rtype: Dict[str, Any]

        .. admonition:: Example:

            .. literalinclude:: ../samples/blob_samples_service.py
                :start-after: [START get_blob_service_stats]
                :end-before: [END get_blob_service_stats]
                :language: python
                :dedent: 8
                :caption: Getting service stats for the blob service.
        """
        timeout = kwargs.pop('timeout', None)
        try:
            stats = self._client.service.get_statistics( # type: ignore
                timeout=timeout, use_location=LocationMode.SECONDARY, **kwargs)
            return service_stats_deserialize(stats)
        except HttpResponseError as error:
            process_storage_error(error)

    @distributed_trace
    def get_service_properties(self, **kwargs: Any) -> Dict[str, Any]:
        """Gets the properties of a storage account's Blob service, including
        Azure Storage Analytics.

        :keyword int timeout:
            Sets the server-side timeout for the operation in seconds. For more details see
            https://learn.microsoft.com/rest/api/storageservices/setting-timeouts-for-blob-service-operations.
            This value is not tracked or validated on the client. To configure client-side network timesouts
            see `here <https://github.com/Azure/azure-sdk-for-python/tree/main/sdk/storage/azure-storage-blob
            #other-client--per-operation-configuration>`__.
        :return: An object containing blob service properties such as
            analytics logging, hour/minute metrics, cors rules, etc.
        :rtype: Dict[str, Any]

        .. admonition:: Example:

            .. literalinclude:: ../samples/blob_samples_service.py
                :start-after: [START get_blob_service_properties]
                :end-before: [END get_blob_service_properties]
                :language: python
                :dedent: 8
                :caption: Getting service properties for the blob service.
        """
        timeout = kwargs.pop('timeout', None)
        try:
            service_props = self._client.service.get_properties(timeout=timeout, **kwargs)
            return service_properties_deserialize(service_props)
        except HttpResponseError as error:
            process_storage_error(error)

    @distributed_trace
    def set_service_properties(
        self, analytics_logging: Optional["BlobAnalyticsLogging"] = None,
        hour_metrics: Optional["Metrics"] = None,
        minute_metrics: Optional["Metrics"] = None,
        cors: Optional[List[CorsRule]] = None,
        target_version: Optional[str] = None,
        delete_retention_policy: Optional["RetentionPolicy"] = None,
        static_website: Optional["StaticWebsite"] = None,
        **kwargs: Any
    ) -> None:
        """Sets the properties of a storage account's Blob service, including
        Azure Storage Analytics.

        If an element (e.g. analytics_logging) is left as None, the
        existing settings on the service for that functionality are preserved.

        :param analytics_logging:
            Groups the Azure Analytics Logging settings.
        :type analytics_logging: ~azure.storage.blob.BlobAnalyticsLogging
        :param hour_metrics:
            The hour metrics settings provide a summary of request
            statistics grouped by API in hourly aggregates for blobs.
        :type hour_metrics: ~azure.storage.blob.Metrics
        :param minute_metrics:
            The minute metrics settings provide request statistics
            for each minute for blobs.
        :type minute_metrics: ~azure.storage.blob.Metrics
        :param cors:
            You can include up to five CorsRule elements in the
            list. If an empty list is specified, all CORS rules will be deleted,
            and CORS will be disabled for the service.
        :type cors: list[~azure.storage.blob.CorsRule]
        :param str target_version:
            Indicates the default version to use for requests if an incoming
            request's version is not specified.
        :param delete_retention_policy:
            The delete retention policy specifies whether to retain deleted blobs.
            It also specifies the number of days and versions of blob to keep.
        :type delete_retention_policy: ~azure.storage.blob.RetentionPolicy
        :param static_website:
            Specifies whether the static website feature is enabled,
            and if yes, indicates the index document and 404 error document to use.
        :type static_website: ~azure.storage.blob.StaticWebsite
        :keyword int timeout:
            Sets the server-side timeout for the operation in seconds. For more details see
            https://learn.microsoft.com/rest/api/storageservices/setting-timeouts-for-blob-service-operations.
            This value is not tracked or validated on the client. To configure client-side network timesouts
            see `here <https://github.com/Azure/azure-sdk-for-python/tree/main/sdk/storage/azure-storage-blob
            #other-client--per-operation-configuration>`__.
        :return: None
        :rtype: None

        .. admonition:: Example:

            .. literalinclude:: ../samples/blob_samples_service.py
                :start-after: [START set_blob_service_properties]
                :end-before: [END set_blob_service_properties]
                :language: python
                :dedent: 8
                :caption: Setting service properties for the blob service.
        """
        if all(parameter is None for parameter in [
                    analytics_logging, hour_metrics, minute_metrics, cors,
                    target_version, delete_retention_policy, static_website]):
            raise ValueError("set_service_properties should be called with at least one parameter")

        props = StorageServiceProperties(
            logging=analytics_logging,
            hour_metrics=hour_metrics,
            minute_metrics=minute_metrics,
            cors=CorsRule._to_generated(cors), # pylint: disable=protected-access
            default_service_version=target_version,
            delete_retention_policy=delete_retention_policy,
            static_website=static_website
        )
        timeout = kwargs.pop('timeout', None)
        try:
            self._client.service.set_properties(props, timeout=timeout, **kwargs)
        except HttpResponseError as error:
            process_storage_error(error)

    @distributed_trace
    def list_containers(
        self, name_starts_with: Optional[str] = None,
        include_metadata: bool = False,
        **kwargs: Any
    ) -> ItemPaged[ContainerProperties]:
        """Returns a generator to list the containers under the specified account.

        The generator will lazily follow the continuation tokens returned by
        the service and stop when all containers have been returned.

        :param str name_starts_with:
            Filters the results to return only containers whose names
            begin with the specified prefix.
        :param bool include_metadata:
            Specifies that container metadata to be returned in the response.
            The default value is `False`.
        :keyword bool include_deleted:
            Specifies that deleted containers to be returned in the response. This is for container restore enabled
            account. The default value is `False`.
            .. versionadded:: 12.4.0
        :keyword bool include_system:
            Flag specifying that system containers should be included.
            .. versionadded:: 12.10.0
        :keyword int results_per_page:
            The maximum number of container names to retrieve per API
            call. If the request does not specify the server will return up to 5,000 items.
        :keyword int timeout:
            Sets the server-side timeout for the operation in seconds. For more details see
            https://learn.microsoft.com/rest/api/storageservices/setting-timeouts-for-blob-service-operations.
            This value is not tracked or validated on the client. To configure client-side network timesouts
            see `here <https://github.com/Azure/azure-sdk-for-python/tree/main/sdk/storage/azure-storage-blob
            #other-client--per-operation-configuration>`__.
        :return: An iterable (auto-paging) of ContainerProperties.
        :rtype: ~azure.core.paging.ItemPaged[~azure.storage.blob.ContainerProperties]

        .. admonition:: Example:

            .. literalinclude:: ../samples/blob_samples_service.py
                :start-after: [START bsc_list_containers]
                :end-before: [END bsc_list_containers]
                :language: python
                :dedent: 12
                :caption: Listing the containers in the blob service.
        """
        include = ['metadata'] if include_metadata else []
        include_deleted = kwargs.pop('include_deleted', None)
        if include_deleted:
            include.append("deleted")
        include_system = kwargs.pop('include_system', None)
        if include_system:
            include.append("system")

        timeout = kwargs.pop('timeout', None)
        results_per_page = kwargs.pop('results_per_page', None)
        command = functools.partial(
            self._client.service.list_containers_segment,
            prefix=name_starts_with,
            include=include,
            timeout=timeout,
            **kwargs)
        return ItemPaged(
                command,
                prefix=name_starts_with,
                results_per_page=results_per_page,
                page_iterator_class=ContainerPropertiesPaged
            )

    @distributed_trace
    def find_blobs_by_tags(self, filter_expression: str, **kwargs: Any) -> ItemPaged["FilteredBlob"]:
        """The Filter Blobs operation enables callers to list blobs across all
        containers whose tags match a given search expression.  Filter blobs
        searches across all containers within a storage account but can be
        scoped within the expression to a single container.

        :param str filter_expression:
            The expression to find blobs whose tags matches the specified condition.
            eg. "\"yourtagname\"='firsttag' and \"yourtagname2\"='secondtag'"
            To specify a container, eg. "@container='containerName' and \"Name\"='C'"
        :keyword int results_per_page:
            The max result per page when paginating.
        :keyword int timeout:
            Sets the server-side timeout for the operation in seconds. For more details see
            https://learn.microsoft.com/rest/api/storageservices/setting-timeouts-for-blob-service-operations.
            This value is not tracked or validated on the client. To configure client-side network timesouts
            see `here <https://github.com/Azure/azure-sdk-for-python/tree/main/sdk/storage/azure-storage-blob
            #other-client--per-operation-configuration>`__.
        :return: An iterable (auto-paging) response of BlobProperties.
        :rtype: ~azure.core.paging.ItemPaged[~azure.storage.blob.FilteredBlob]
        """

        results_per_page = kwargs.pop('results_per_page', None)
        timeout = kwargs.pop('timeout', None)
        command = functools.partial(
            self._client.service.filter_blobs,
            where=filter_expression,
            timeout=timeout,
            **kwargs)
        return ItemPaged(
            command, results_per_page=results_per_page,
            page_iterator_class=FilteredBlobPaged)

    @distributed_trace
    def create_container(
        self, name: str,
        metadata: Optional[Dict[str, str]] = None,
        public_access: Optional[Union["PublicAccess", str]] = None,
        **kwargs: Any
    ) -> ContainerClient:
        """Creates a new container under the specified account.

        If the container with the same name already exists, a ResourceExistsError will
        be raised. This method returns a client with which to interact with the newly
        created container.

        :param str name: The name of the container to create.
        :param metadata:
            A dict with name-value pairs to associate with the
            container as metadata. Example: `{'Category':'test'}`
        :type metadata: Dict[str, str]
        :param public_access:
            Possible values include: 'container', 'blob'.
        :type public_access: str or ~azure.storage.blob.PublicAccess
        :keyword container_encryption_scope:
            Specifies the default encryption scope to set on the container and use for
            all future writes.

            .. versionadded:: 12.2.0

        :paramtype container_encryption_scope: dict or ~azure.storage.blob.ContainerEncryptionScope
        :keyword int timeout:
            Sets the server-side timeout for the operation in seconds. For more details see
            https://learn.microsoft.com/rest/api/storageservices/setting-timeouts-for-blob-service-operations.
            This value is not tracked or validated on the client. To configure client-side network timesouts
            see `here <https://github.com/Azure/azure-sdk-for-python/tree/main/sdk/storage/azure-storage-blob
            #other-client--per-operation-configuration>`__.
        :return: A container client to interact with the newly created container.
        :rtype: ~azure.storage.blob.ContainerClient

        .. admonition:: Example:

            .. literalinclude:: ../samples/blob_samples_service.py
                :start-after: [START bsc_create_container]
                :end-before: [END bsc_create_container]
                :language: python
                :dedent: 12
                :caption: Creating a container in the blob service.
        """
        container = self.get_container_client(name)
        kwargs.setdefault('merge_span', True)
        timeout = kwargs.pop('timeout', None)
        container.create_container(
            metadata=metadata, public_access=public_access, timeout=timeout, **kwargs)
        return container

    @distributed_trace
    def delete_container(
        self, container: Union[ContainerProperties, str],
        lease: Optional[Union["BlobLeaseClient", str]] = None,
        **kwargs: Any
    ) -> None:
        """Marks the specified container for deletion.

        The container and any blobs contained within it are later deleted during garbage collection.
        If the container is not found, a ResourceNotFoundError will be raised.

        :param container:
            The container to delete. This can either be the name of the container,
            or an instance of ContainerProperties.
        :type container: str or ~azure.storage.blob.ContainerProperties
        :param lease:
            If specified, delete_container only succeeds if the
            container's lease is active and matches this ID.
            Required if the container has an active lease.
        :type lease: ~azure.storage.blob.BlobLeaseClient or str
        :keyword ~datetime.datetime if_modified_since:
            A DateTime value. Azure expects the date value passed in to be UTC.
            If timezone is included, any non-UTC datetimes will be converted to UTC.
            If a date is passed in without timezone info, it is assumed to be UTC.
            Specify this header to perform the operation only
            if the resource has been modified since the specified time.
        :keyword ~datetime.datetime if_unmodified_since:
            A DateTime value. Azure expects the date value passed in to be UTC.
            If timezone is included, any non-UTC datetimes will be converted to UTC.
            If a date is passed in without timezone info, it is assumed to be UTC.
            Specify this header to perform the operation only if
            the resource has not been modified since the specified date/time.
        :keyword str etag:
            An ETag value, or the wildcard character (*). Used to check if the resource has changed,
            and act according to the condition specified by the `match_condition` parameter.
        :keyword ~azure.core.MatchConditions match_condition:
            The match condition to use upon the etag.
        :keyword int timeout:
            Sets the server-side timeout for the operation in seconds. For more details see
            https://learn.microsoft.com/rest/api/storageservices/setting-timeouts-for-blob-service-operations.
            This value is not tracked or validated on the client. To configure client-side network timesouts
            see `here <https://github.com/Azure/azure-sdk-for-python/tree/main/sdk/storage/azure-storage-blob
            #other-client--per-operation-configuration>`__.
        :return: None
        :rtype: None

        .. admonition:: Example:

            .. literalinclude:: ../samples/blob_samples_service.py
                :start-after: [START bsc_delete_container]
                :end-before: [END bsc_delete_container]
                :language: python
                :dedent: 12
                :caption: Deleting a container in the blob service.
        """
        container_client = self.get_container_client(container)
        kwargs.setdefault('merge_span', True)
        timeout = kwargs.pop('timeout', None)
        container_client.delete_container(
            lease=lease,
            timeout=timeout,
            **kwargs)

    @distributed_trace
    def _rename_container(self, name: str, new_name: str, **kwargs: Any) -> ContainerClient:
        """Renames a container.

        Operation is successful only if the source container exists.

        :param str name:
            The name of the container to rename.
        :param str new_name:
            The new container name the user wants to rename to.
        :keyword lease:
            Specify this to perform only if the lease ID given
            matches the active lease ID of the source container.
        :paramtype lease: ~azure.storage.blob.BlobLeaseClient or str
        :keyword int timeout:
            Sets the server-side timeout for the operation in seconds. For more details see
            https://learn.microsoft.com/rest/api/storageservices/setting-timeouts-for-blob-service-operations.
            This value is not tracked or validated on the client. To configure client-side network timesouts
            see `here <https://github.com/Azure/azure-sdk-for-python/tree/main/sdk/storage/azure-storage-blob
            #other-client--per-operation-configuration>`__.
        :return: A container client for the renamed container.
        :rtype: ~azure.storage.blob.ContainerClient
        """
        renamed_container = self.get_container_client(new_name)
        lease = kwargs.pop('lease', None)
        try:
            kwargs['source_lease_id'] = lease.id
        except AttributeError:
            kwargs['source_lease_id'] = lease
        try:
            renamed_container._client.container.rename(name, **kwargs)  # pylint: disable = protected-access
            return renamed_container
        except HttpResponseError as error:
            process_storage_error(error)

    @distributed_trace
    def undelete_container(
        self, deleted_container_name: str,
        deleted_container_version: str,
        **kwargs: Any
    ) -> ContainerClient:
        """Restores soft-deleted container.

        Operation will only be successful if used within the specified number of days
        set in the delete retention policy.

        .. versionadded:: 12.4.0
            This operation was introduced in API version '2019-12-12'.

        :param str deleted_container_name:
            Specifies the name of the deleted container to restore.
        :param str deleted_container_version:
            Specifies the version of the deleted container to restore.
        :keyword int timeout:
            Sets the server-side timeout for the operation in seconds. For more details see
            https://learn.microsoft.com/rest/api/storageservices/setting-timeouts-for-blob-service-operations.
            This value is not tracked or validated on the client. To configure client-side network timesouts
            see `here <https://github.com/Azure/azure-sdk-for-python/tree/main/sdk/storage/azure-storage-blob
            #other-client--per-operation-configuration>`__.
        :return: The undeleted ContainerClient.
        :rtype: ~azure.storage.blob.ContainerClient
        """
        new_name = kwargs.pop('new_name', None)
        if new_name:
            warnings.warn("`new_name` is no longer supported.", DeprecationWarning)
        container = self.get_container_client(new_name or deleted_container_name)
        try:
            container._client.container.restore(deleted_container_name=deleted_container_name,  # pylint: disable = protected-access
                                                deleted_container_version=deleted_container_version,
                                                timeout=kwargs.pop('timeout', None), **kwargs)
            return container
        except HttpResponseError as error:
            process_storage_error(error)

    def get_container_client(self, container: Union[ContainerProperties, str]) -> ContainerClient:
        """Get a client to interact with the specified container.

        The container need not already exist.

        :param container:
            The container. This can either be the name of the container,
            or an instance of ContainerProperties.
        :type container: str or ~azure.storage.blob.ContainerProperties
        :return: A ContainerClient.
        :rtype: ~azure.storage.blob.ContainerClient

        .. admonition:: Example:

            .. literalinclude:: ../samples/blob_samples_service.py
                :start-after: [START bsc_get_container_client]
                :end-before: [END bsc_get_container_client]
                :language: python
                :dedent: 8
                :caption: Getting the container client to interact with a specific container.
        """
        if isinstance(container, ContainerProperties):
            container_name = container.name
        else:
            container_name = container
        _pipeline = Pipeline(
            transport=TransportWrapper(self._pipeline._transport), # pylint: disable = protected-access
            policies=self._pipeline._impl_policies # pylint: disable = protected-access
        )
        return ContainerClient(
            self.url, container_name=container_name,
            credential=self.credential, api_version=self.api_version, _configuration=self._config,
            _pipeline=_pipeline, _location_mode=self._location_mode, _hosts=self._hosts,
            require_encryption=self.require_encryption, encryption_version=self.encryption_version,
            key_encryption_key=self.key_encryption_key, key_resolver_function=self.key_resolver_function)

    def get_blob_client(
        self, container: Union[ContainerProperties, str],
        blob: str,
        snapshot: Optional[Union[Dict[str, Any], str]] = None,
        *,
        version_id: Optional[str] = None
    ) -> BlobClient:
        """Get a client to interact with the specified blob.

        The blob need not already exist.

        :param container:
            The container that the blob is in. This can either be the name of the container,
            or an instance of ContainerProperties.
        :type container: str or ~azure.storage.blob.ContainerProperties
        :param str blob: The name of the blob with which to interact.
        :param snapshot:
            The optional blob snapshot on which to operate. This can either be the ID of the snapshot,
            or a dictionary output returned by :func:`~azure.storage.blob.BlobClient.create_snapshot()`.
        :type snapshot: str or Dict[str, Any]
        :keyword str version_id: The version id parameter is an opaque DateTime value that, when present,
            specifies the version of the blob to operate on.
        :return: A BlobClient.
        :rtype: ~azure.storage.blob.BlobClient

        .. admonition:: Example:

            .. literalinclude:: ../samples/blob_samples_service.py
                :start-after: [START bsc_get_blob_client]
                :end-before: [END bsc_get_blob_client]
                :language: python
                :dedent: 12
                :caption: Getting the blob client to interact with a specific blob.
        """
        if isinstance(blob, BlobProperties):
            warnings.warn(
                "The use of a 'BlobProperties' instance for param blob is deprecated. " +
                "Please use 'BlobProperties.name' or any other str input type instead.",
                DeprecationWarning
            )
            blob_name = blob.name
        else:
            blob_name = blob
        if isinstance(container, ContainerProperties):
            container_name = container.name
        else:
            container_name = container
        _pipeline = Pipeline(
            transport=TransportWrapper(self._pipeline._transport), # pylint: disable = protected-access
            policies=self._pipeline._impl_policies # pylint: disable = protected-access
        )
        return BlobClient(
            self.url, container_name=container_name, blob_name=blob_name, snapshot=snapshot,
            credential=self.credential, api_version=self.api_version, _configuration=self._config,
            _pipeline=_pipeline, _location_mode=self._location_mode, _hosts=self._hosts,
            require_encryption=self.require_encryption, encryption_version=self.encryption_version,
            key_encryption_key=self.key_encryption_key, key_resolver_function=self.key_resolver_function,
            version_id=version_id)<|MERGE_RESOLUTION|>--- conflicted
+++ resolved
@@ -131,9 +131,6 @@
         self._client._config.version = get_api_version(kwargs)  # type: ignore [assignment]
         self._configure_encryption(kwargs)
 
-<<<<<<< HEAD
-    def _format_url(self, hostname: str) -> str:
-=======
     def __enter__(self) -> Self:
         self._client.__enter__()
         return self
@@ -150,8 +147,7 @@
         """
         self._client.close()
 
-    def _format_url(self, hostname):
->>>>>>> d66b5160
+    def _format_url(self, hostname: str) -> str:
         """Format the endpoint URL according to the current location
         mode hostname.
 
@@ -268,13 +264,8 @@
         The information can also be retrieved if the user has a SAS to a container or blob.
         The keys in the returned dictionary include 'sku_name' and 'account_kind'.
 
-<<<<<<< HEAD
-        :returns: A dict of account information (SKU and account type).
+        :return: A dict of account information (SKU and account type).
         :rtype: Dict[str, str]
-=======
-        :return: A dict of account information (SKU and account type).
-        :rtype: dict(str, str)
->>>>>>> d66b5160
 
         .. admonition:: Example:
 
