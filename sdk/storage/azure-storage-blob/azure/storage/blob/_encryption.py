# pylint: disable=too-many-lines
# -------------------------------------------------------------------------
# Copyright (c) Microsoft Corporation. All rights reserved.
# Licensed under the MIT License. See License.txt in the project root for
# license information.
# --------------------------------------------------------------------------

import math
import os
import sys
import warnings
from collections import OrderedDict
from io import BytesIO
from json import (
    dumps,
    loads,
)
from typing import Any, BinaryIO, Callable, Dict, Optional, Tuple, TYPE_CHECKING
from typing import OrderedDict as TypedOrderedDict
from typing_extensions import Protocol

from cryptography.hazmat.backends import default_backend
from cryptography.hazmat.primitives.ciphers import Cipher
from cryptography.hazmat.primitives.ciphers.aead import AESGCM
from cryptography.hazmat.primitives.ciphers.algorithms import AES
from cryptography.hazmat.primitives.ciphers.modes import CBC
from cryptography.hazmat.primitives.padding import PKCS7

from azure.core.exceptions import HttpResponseError
from azure.core.utils import CaseInsensitiveDict

from ._version import VERSION
from ._shared import decode_base64_to_bytes, encode_base64

if TYPE_CHECKING:
    from azure.core.pipeline import PipelineResponse
    from cryptography.hazmat.primitives.ciphers import AEADEncryptionContext
    from cryptography.hazmat.primitives.padding import PaddingContext


_ENCRYPTION_PROTOCOL_V1 = '1.0'
_ENCRYPTION_PROTOCOL_V2 = '2.0'
_GCM_REGION_DATA_LENGTH = 4 * 1024 * 1024
_GCM_NONCE_LENGTH = 12
_GCM_TAG_LENGTH = 16

_ERROR_OBJECT_INVALID = \
    '{0} does not define a complete interface. Value of {1} is either missing or invalid.'

_ERROR_UNSUPPORTED_METHOD_FOR_ENCRYPTION = (
    'The require_encryption flag is set, but encryption is not supported'
    ' for this method.')


class KeyEncryptionKey(Protocol):

    def wrap_key(self, key: bytes) -> bytes:
        ...

    def unwrap_key(self, key: bytes, algorithm: str) -> bytes:
        ...

    def get_kid(self) -> str:
        ...

    def get_key_wrap_algorithm(self) -> str:
        ...


def _validate_not_none(param_name: str, param: Any):
    if param is None:
        raise ValueError(f'{param_name} should not be None.')


def _validate_key_encryption_key_wrap(kek: KeyEncryptionKey):
    # Note that None is not callable and so will fail the second clause of each check.
    if not hasattr(kek, 'wrap_key') or not callable(kek.wrap_key):
        raise AttributeError(_ERROR_OBJECT_INVALID.format('key encryption key', 'wrap_key'))
    if not hasattr(kek, 'get_kid') or not callable(kek.get_kid):
        raise AttributeError(_ERROR_OBJECT_INVALID.format('key encryption key', 'get_kid'))
    if not hasattr(kek, 'get_key_wrap_algorithm') or not callable(kek.get_key_wrap_algorithm):
        raise AttributeError(_ERROR_OBJECT_INVALID.format('key encryption key', 'get_key_wrap_algorithm'))


class StorageEncryptionMixin(object):
    def _configure_encryption(self, kwargs: Dict[str, Any]):
        self.require_encryption = kwargs.get("require_encryption", False)
        self.encryption_version = kwargs.get("encryption_version", "1.0")
        self.key_encryption_key = kwargs.get("key_encryption_key")
        self.key_resolver_function = kwargs.get("key_resolver_function")
        if self.key_encryption_key and self.encryption_version == '1.0':
            warnings.warn("This client has been configured to use encryption with version 1.0. " +
                          "Version 1.0 is deprecated and no longer considered secure. It is highly " +
                          "recommended that you switch to using version 2.0. The version can be " +
                          "specified using the 'encryption_version' keyword.")


class _EncryptionAlgorithm(object):
    """
    Specifies which client encryption algorithm is used.
    """
    AES_CBC_256 = 'AES_CBC_256'
    AES_GCM_256 = 'AES_GCM_256'


class _WrappedContentKey:
    """
    Represents the envelope key details stored on the service.
    """

    def __init__(self, algorithm: str, encrypted_key: bytes, key_id: str) -> None:
        """
        :param str algorithm:
            The algorithm used for wrapping.
        :param bytes encrypted_key:
            The encrypted content-encryption-key.
        :param str key_id:
            The key-encryption-key identifier string.
        """
        _validate_not_none('algorithm', algorithm)
        _validate_not_none('encrypted_key', encrypted_key)
        _validate_not_none('key_id', key_id)

        self.algorithm = algorithm
        self.encrypted_key = encrypted_key
        self.key_id = key_id


class _EncryptedRegionInfo:
    """
    Represents the length of encryption elements.
    This is only used for Encryption V2.
    """

    def __init__(self, data_length: int, nonce_length: int, tag_length: int) -> None:
        """
        :param int data_length:
            The length of the encryption region data (not including nonce + tag).
        :param int nonce_length:
            The length of nonce used when encrypting.
        :param int tag_length:
            The length of the encryption tag.
        """
        _validate_not_none('data_length', data_length)
        _validate_not_none('nonce_length', nonce_length)
        _validate_not_none('tag_length', tag_length)

        self.data_length = data_length
        self.nonce_length = nonce_length
        self.tag_length = tag_length


class _EncryptionAgent:
    """
    Represents the encryption agent stored on the service.
    It consists of the encryption protocol version and encryption algorithm used.
    """

    def __init__(self, encryption_algorithm: _EncryptionAlgorithm, protocol: str) -> None:
        """
        :param _EncryptionAlgorithm encryption_algorithm:
            The algorithm used for encrypting the message contents.
        :param str protocol:
            The protocol version used for encryption.
        """
        _validate_not_none('encryption_algorithm', encryption_algorithm)
        _validate_not_none('protocol', protocol)

        self.encryption_algorithm = str(encryption_algorithm)
        self.protocol = protocol


class _EncryptionData:
    """
    Represents the encryption data that is stored on the service.
    """

    def __init__(
        self, content_encryption_IV: Optional[bytes],
        encrypted_region_info: Optional[_EncryptedRegionInfo],
        encryption_agent: _EncryptionAgent,
        wrapped_content_key: _WrappedContentKey,
        key_wrapping_metadata: Dict[str, Any]
    ) -> None:
        """
        :param Optional[bytes] content_encryption_IV:
            The content encryption initialization vector.
            Required for AES-CBC (V1).
        :param Optional[_EncryptedRegionInfo] encrypted_region_info:
            The info about the autenticated block sizes.
            Required for AES-GCM (V2).
        :param _EncryptionAgent encryption_agent:
            The encryption agent.
        :param _WrappedContentKey wrapped_content_key:
            An object that stores the wrapping algorithm, the key identifier,
            and the encrypted key bytes.
        :param Dict[str, Any] key_wrapping_metadata:
            A dict containing metadata related to the key wrapping.
        """
        _validate_not_none('encryption_agent', encryption_agent)
        _validate_not_none('wrapped_content_key', wrapped_content_key)

        # Validate we have the right matching optional parameter for the specified algorithm
        if encryption_agent.encryption_algorithm == _EncryptionAlgorithm.AES_CBC_256:
            _validate_not_none('content_encryption_IV', content_encryption_IV)
        elif encryption_agent.encryption_algorithm == _EncryptionAlgorithm.AES_GCM_256:
            _validate_not_none('encrypted_region_info', encrypted_region_info)
        else:
            raise ValueError("Invalid encryption algorithm.")

        self.content_encryption_IV = content_encryption_IV
        self.encrypted_region_info = encrypted_region_info
        self.encryption_agent = encryption_agent
        self.wrapped_content_key = wrapped_content_key
        self.key_wrapping_metadata = key_wrapping_metadata


class GCMBlobEncryptionStream:
    """
    A stream that performs AES-GCM encryption on the given data as
    it's streamed. Data is read and encrypted in regions. The stream
    will use the same encryption key and will generate a guaranteed unique
    nonce for each encryption region.
    """
    def __init__(
        self, content_encryption_key: bytes,
        data_stream: BinaryIO,
    ) -> None:
        """
        :param bytes content_encryption_key: The encryption key to use.
        :param BinaryIO data_stream: The data stream to read data from.
        """
        self.content_encryption_key = content_encryption_key
        self.data_stream = data_stream

        self.offset = 0
        self.current = b''
        self.nonce_counter = 0

    def read(self, size: int = -1) -> bytes:
        """
        Read data from the stream. Specify -1 to read all available data.

        :param int size: The amount of data to read. Defaults to -1 for all data.
        :return: The bytes read.
        :rtype: bytes
        """
        result = BytesIO()
        remaining = sys.maxsize if size == -1 else size

        while remaining > 0:
            # Start by reading from current
            if len(self.current) > 0:
                read = min(remaining, len(self.current))
                result.write(self.current[:read])

                self.current = self.current[read:]
                self.offset += read
                remaining -= read

            if remaining > 0:
                # Read one region of data and encrypt it
                data = self.data_stream.read(_GCM_REGION_DATA_LENGTH)
                if len(data) == 0:
                    # No more data to read
                    break

                self.current = self._encrypt_region(data)

        return result.getvalue()

    def _encrypt_region(self, data: bytes) -> bytes:
        """
        Encrypt the given region of data using AES-GCM. The result
        includes the data in the form: nonce + ciphertext + tag.

        :param bytes data: The data to encrypt.
        :return: The encrypted bytes.
        :rtype: bytes
        """
        # Each region MUST use a different nonce
        nonce = self.nonce_counter.to_bytes(_GCM_NONCE_LENGTH, 'big')
        self.nonce_counter += 1

        aesgcm = AESGCM(self.content_encryption_key)

        # Returns ciphertext + tag
        ciphertext_with_tag = aesgcm.encrypt(nonce, data, None)
        return nonce + ciphertext_with_tag


def is_encryption_v2(encryption_data: Optional[_EncryptionData]) -> bool:
    """
    Determine whether the given encryption data signifies version 2.0.

    :param Optional[_EncryptionData] encryption_data: The encryption data. Will return False if this is None.
    :return: True, if the encryption data indicates encryption V2, false otherwise.
    :rtype: bool
    """
    # If encryption_data is None, assume no encryption
    return bool(encryption_data and (encryption_data.encryption_agent.protocol == _ENCRYPTION_PROTOCOL_V2))


def modify_user_agent_for_encryption(
        user_agent: str,
        moniker: str,
        encryption_version: str,
        request_options: Dict[str, Any]
    ) -> None:
    """
    Modifies the request options to contain a user agent string updated with encryption information.
    Adds azstorage-clientsideencryption/<version> immediately proceeding the SDK descriptor.

    :param str user_agent: The existing User Agent to modify.
    :param str moniker: The specific SDK moniker. The modification will immediately proceed azsdk-python-{moniker}.
    :param str encryption_version: The version of encryption being used.
    :param Dict[str, Any] request_options: The reuqest options to add the user agent override to.
    """
    # If the user has specified user_agent_overwrite=True, don't make any modifications
    if request_options.get('user_agent_overwrite'):
        return

    # If the feature flag is already present, don't add it again
    feature_flag = f"azstorage-clientsideencryption/{encryption_version}"
    if feature_flag in user_agent:
        return

    index = user_agent.find(f"azsdk-python-{moniker}")
    user_agent = f"{user_agent[:index]}{feature_flag} {user_agent[index:]}"
    # Since we are using user_agent_overwrite=True, we must prepend the user's user_agent if there is one
    if request_options.get('user_agent'):
        user_agent = f"{request_options.get('user_agent')} {user_agent}"

    request_options['user_agent'] = user_agent
    request_options['user_agent_overwrite'] = True


def get_adjusted_upload_size(length: int, encryption_version: str) -> int:
    """
    Get the adjusted size of the blob upload which accounts for
    extra encryption data (padding OR nonce + tag).

    :param int length: The plaintext data length.
    :param str encryption_version: The version of encryption being used.
    :return: The new upload size to use.
    :rtype: int
    """
    if encryption_version == _ENCRYPTION_PROTOCOL_V1:
        return length + (16 - (length % 16))

    if encryption_version == _ENCRYPTION_PROTOCOL_V2:
        encryption_data_length = _GCM_NONCE_LENGTH + _GCM_TAG_LENGTH
        regions = math.ceil(length / _GCM_REGION_DATA_LENGTH)
        return length + (regions * encryption_data_length)

    raise ValueError("Invalid encryption version specified.")


def get_adjusted_download_range_and_offset(
        start: int,
        end: int,
        length: Optional[int],
        encryption_data: Optional[_EncryptionData]) -> Tuple[Tuple[int, int], Tuple[int, int]]:
    """
    Gets the new download range and offsets into the decrypted data for
    the given user-specified range. The new download range will include all
    the data needed to decrypt the user-provided range and will include only
    full encryption regions.

    The offsets returned will be the offsets needed to fetch the user-requested
    data out of the full decrypted data. The end offset is different based on the
    encryption version. For V1, the end offset is offset from the end whereas for
    V2, the end offset is the ending index into the stream.
    V1: decrypted_data[start_offset : len(decrypted_data) - end_offset]
    V2: decrypted_data[start_offset : end_offset]

    :param int start: The user-requested start index.
    :param int end: The user-requested end index.
    :param Optional[int] length: The user-requested length. Only used for V1.
    :param Optional[_EncryptionData] encryption_data: The encryption data to determine version and sizes.
    :return: (new start, new end), (start offset, end offset)
    :rtype: Tuple[Tuple[int, int], Tuple[int, int]]
    """
    start_offset, end_offset = 0, 0
    if encryption_data is None:
        return (start, end), (start_offset, end_offset)

    if encryption_data.encryption_agent.protocol == _ENCRYPTION_PROTOCOL_V1:
        if start is not None:
            # Align the start of the range along a 16 byte block
            start_offset = start % 16
            start -= start_offset

            # Include an extra 16 bytes for the IV if necessary
            # Because of the previous offsetting, start_range will always
            # be a multiple of 16.
            if start > 0:
                start_offset += 16
                start -= 16

        if length is not None:
            # Align the end of the range along a 16 byte block
            end_offset = 15 - (end % 16)
            end += end_offset

    elif encryption_data.encryption_agent.protocol == _ENCRYPTION_PROTOCOL_V2:
        start_offset, end_offset = 0, end

        if encryption_data.encrypted_region_info is None:
            raise ValueError("Missing required metadata for Encryption V2")

        nonce_length = encryption_data.encrypted_region_info.nonce_length
        data_length = encryption_data.encrypted_region_info.data_length
        tag_length = encryption_data.encrypted_region_info.tag_length
        region_length = nonce_length + data_length + tag_length
        requested_length = end - start

        if start is not None:
            # Find which data region the start is in
            region_num = start // data_length
            # The start of the data region is different from the start of the encryption region
            data_start = region_num * data_length
            region_start = region_num * region_length
            # Offset is based on data region
            start_offset = start - data_start
            # New start is the start of the encryption region
            start = region_start

        if end is not None:
            # Find which data region the end is in
            region_num = end // data_length
            end_offset = start_offset + requested_length + 1
            # New end is the end of the encryption region
            end = (region_num * region_length) + region_length - 1

    return (start, end), (start_offset, end_offset)


def parse_encryption_data(metadata: Dict[str, Any]) -> Optional[_EncryptionData]:
    """
    Parses the encryption data out of the given blob metadata. If metadata does
    not exist or there are parsing errors, this function will just return None.

    :param Dict[str, Any] metadata: The blob metadata parsed from the response.
    :return: The encryption data or None
    :rtype: Optional[_EncryptionData]
    """
    try:
        # Use case insensitive dict as key needs to be case-insensitive
        case_insensitive_metadata = CaseInsensitiveDict(metadata)
        return _dict_to_encryption_data(loads(case_insensitive_metadata['encryptiondata']))
    except:  # pylint: disable=bare-except
        return None


def adjust_blob_size_for_encryption(size: int, encryption_data: Optional[_EncryptionData]) -> int:
    """
    Adjusts the given blob size for encryption by subtracting the size of
    the encryption data (nonce + tag). This only has an affect for encryption V2.

    :param int size: The original blob size.
    :param Optional[_EncryptionData] encryption_data: The encryption data to determine version and sizes.
    :return: The new blob size.
    :rtype: int
    """
<<<<<<< HEAD
    if is_encryption_v2(encryption_data):
        if encryption_data is not None and encryption_data.encrypted_region_info is not None:
            nonce_length = encryption_data.encrypted_region_info.nonce_length
            data_length = encryption_data.encrypted_region_info.data_length
            tag_length = encryption_data.encrypted_region_info.tag_length
            region_length = nonce_length + data_length + tag_length
=======
    if (encryption_data is not None and
        encryption_data.encrypted_region_info is not None and
        is_encryption_v2(encryption_data)):

        nonce_length = encryption_data.encrypted_region_info.nonce_length
        data_length = encryption_data.encrypted_region_info.data_length
        tag_length = encryption_data.encrypted_region_info.tag_length
        region_length = nonce_length + data_length + tag_length
>>>>>>> 3372a74b

            num_regions = math.ceil(size / region_length)
            metadata_size = num_regions * (nonce_length + tag_length)
            return size - metadata_size

    return size


def _generate_encryption_data_dict(
        kek: KeyEncryptionKey,
        cek: bytes,
        iv: Optional[bytes],
        version: str
    ) -> TypedOrderedDict[str, Any]:
    """
    Generates and returns the encryption metadata as a dict.

    :param KeyEncryptionKey kek: The key encryption key. See calling functions for more information.
    :param bytes cek: The content encryption key.
    :param Optional[bytes] iv: The initialization vector. Only required for AES-CBC.
    :param str version: The client encryption version used.
    :return: A dict containing all the encryption metadata.
    :rtype: Dict[str, Any]
    """
    # Encrypt the cek.
    if version == _ENCRYPTION_PROTOCOL_V1:
        wrapped_cek = kek.wrap_key(cek)
    # For V2, we include the encryption version in the wrapped key.
    elif version == _ENCRYPTION_PROTOCOL_V2:
        # We must pad the version to 8 bytes for AES Keywrap algorithms
        to_wrap = _ENCRYPTION_PROTOCOL_V2.encode().ljust(8, b'\0') + cek
        wrapped_cek = kek.wrap_key(to_wrap)

    # Build the encryption_data dict.
    # Use OrderedDict to comply with Java's ordering requirement.
    wrapped_content_key = OrderedDict()
    wrapped_content_key['KeyId'] = kek.get_kid()
    wrapped_content_key['EncryptedKey'] = encode_base64(wrapped_cek)
    wrapped_content_key['Algorithm'] = kek.get_key_wrap_algorithm()

    encryption_agent = OrderedDict()
    encryption_agent['Protocol'] = version

    if version == _ENCRYPTION_PROTOCOL_V1:
        encryption_agent['EncryptionAlgorithm'] = _EncryptionAlgorithm.AES_CBC_256

    elif version == _ENCRYPTION_PROTOCOL_V2:
        encryption_agent['EncryptionAlgorithm'] = _EncryptionAlgorithm.AES_GCM_256

        encrypted_region_info = OrderedDict()
        encrypted_region_info['DataLength'] = _GCM_REGION_DATA_LENGTH
        encrypted_region_info['NonceLength'] = _GCM_NONCE_LENGTH

    encryption_data_dict: TypedOrderedDict[str, Any] = OrderedDict()
    encryption_data_dict['WrappedContentKey'] = wrapped_content_key
    encryption_data_dict['EncryptionAgent'] = encryption_agent
    if version == _ENCRYPTION_PROTOCOL_V1:
        encryption_data_dict['ContentEncryptionIV'] = encode_base64(iv)
    elif version == _ENCRYPTION_PROTOCOL_V2:
        encryption_data_dict['EncryptedRegionInfo'] = encrypted_region_info
    encryption_data_dict['KeyWrappingMetadata'] = OrderedDict({'EncryptionLibrary': 'Python ' + VERSION})

    return encryption_data_dict


def _dict_to_encryption_data(encryption_data_dict: Dict[str, Any]) -> _EncryptionData:
    """
    Converts the specified dictionary to an EncryptionData object for
    eventual use in decryption.

    :param dict encryption_data_dict:
        The dictionary containing the encryption data.
    :return: an _EncryptionData object built from the dictionary.
    :rtype: _EncryptionData
    """
    try:
        protocol = encryption_data_dict['EncryptionAgent']['Protocol']
        if protocol not in [_ENCRYPTION_PROTOCOL_V1, _ENCRYPTION_PROTOCOL_V2]:
            raise ValueError("Unsupported encryption version.")
    except KeyError as exc:
        raise ValueError("Unsupported encryption version.") from exc
    wrapped_content_key = encryption_data_dict['WrappedContentKey']
    wrapped_content_key = _WrappedContentKey(wrapped_content_key['Algorithm'],
                                             decode_base64_to_bytes(wrapped_content_key['EncryptedKey']),
                                             wrapped_content_key['KeyId'])

    encryption_agent = encryption_data_dict['EncryptionAgent']
    encryption_agent = _EncryptionAgent(encryption_agent['EncryptionAlgorithm'],
                                        encryption_agent['Protocol'])

    if 'KeyWrappingMetadata' in encryption_data_dict:
        key_wrapping_metadata = encryption_data_dict['KeyWrappingMetadata']
    else:
        key_wrapping_metadata = None

    # AES-CBC only
    encryption_iv = None
    if 'ContentEncryptionIV' in encryption_data_dict:
        encryption_iv = decode_base64_to_bytes(encryption_data_dict['ContentEncryptionIV'])

    # AES-GCM only
    region_info = None
    if 'EncryptedRegionInfo' in encryption_data_dict:
        encrypted_region_info = encryption_data_dict['EncryptedRegionInfo']
        region_info = _EncryptedRegionInfo(encrypted_region_info['DataLength'],
                                           encrypted_region_info['NonceLength'],
                                           _GCM_TAG_LENGTH)

    encryption_data = _EncryptionData(encryption_iv,
                                      region_info,
                                      encryption_agent,
                                      wrapped_content_key,
                                      key_wrapping_metadata)

    return encryption_data


def _generate_AES_CBC_cipher(cek: bytes, iv: bytes) -> Cipher:
    """
    Generates and returns an encryption cipher for AES CBC using the given cek and iv.

    :param bytes[] cek: The content encryption key for the cipher.
    :param bytes[] iv: The initialization vector for the cipher.
    :return: A cipher for encrypting in AES256 CBC.
    :rtype: ~cryptography.hazmat.primitives.ciphers.Cipher
    """

    backend = default_backend()
    algorithm = AES(cek)
    mode = CBC(iv)
    return Cipher(algorithm, mode, backend)


def _validate_and_unwrap_cek(
    encryption_data: _EncryptionData,
    key_encryption_key: Optional[KeyEncryptionKey] = None,
    key_resolver: Optional[Callable[[str], KeyEncryptionKey]] = None
) -> bytes:
    """
    Extracts and returns the content_encryption_key stored in the encryption_data object
    and performs necessary validation on all parameters.
    :param _EncryptionData encryption_data:
        The encryption metadata of the retrieved value.
    :param Optional[KeyEncryptionKey] key_encryption_key:
        The user-provided key-encryption-key. Must implement the following methods:
        wrap_key(key)
            - Wraps the specified key using an algorithm of the user's choice.
        get_key_wrap_algorithm()
            - Returns the algorithm used to wrap the specified symmetric key.
        get_kid()
            - Returns a string key id for this key-encryption-key.
    :param Optional[Callable[[str], KeyEncryptionKey]] key_resolver:
        A function used that, given a key_id, will return a key_encryption_key. Please refer
        to high-level service object instance variables for more details.
    :return: The content_encryption_key stored in the encryption_data object.
    :rtype: bytes
    """

    _validate_not_none('encrypted_key', encryption_data.wrapped_content_key.encrypted_key)

    # Validate we have the right info for the specified version
    if encryption_data.encryption_agent.protocol == _ENCRYPTION_PROTOCOL_V1:
        _validate_not_none('content_encryption_IV', encryption_data.content_encryption_IV)
    elif encryption_data.encryption_agent.protocol == _ENCRYPTION_PROTOCOL_V2:
        _validate_not_none('encrypted_region_info', encryption_data.encrypted_region_info)
    else:
        raise ValueError('Specified encryption version is not supported.')

    content_encryption_key: Optional[bytes] = None

    # If the resolver exists, give priority to the key it finds.
    if key_resolver is not None:
        key_encryption_key = key_resolver(encryption_data.wrapped_content_key.key_id)

    if key_encryption_key is None:
        raise ValueError("Unable to decrypt. key_resolver and key_encryption_key cannot both be None.")
    if not hasattr(key_encryption_key, 'get_kid') or not callable(key_encryption_key.get_kid):
        raise AttributeError(_ERROR_OBJECT_INVALID.format('key encryption key', 'get_kid'))
    if not hasattr(key_encryption_key, 'unwrap_key') or not callable(key_encryption_key.unwrap_key):
        raise AttributeError(_ERROR_OBJECT_INVALID.format('key encryption key', 'unwrap_key'))
    if encryption_data.wrapped_content_key.key_id != key_encryption_key.get_kid():
        raise ValueError('Provided or resolved key-encryption-key does not match the id of key used to encrypt.')
    # Will throw an exception if the specified algorithm is not supported.
    content_encryption_key = key_encryption_key.unwrap_key(
        encryption_data.wrapped_content_key.encrypted_key,
        encryption_data.wrapped_content_key.algorithm)

    # For V2, the version is included with the cek. We need to validate it
    # and remove it from the actual cek.
    if encryption_data.encryption_agent.protocol == _ENCRYPTION_PROTOCOL_V2:
        version_2_bytes = _ENCRYPTION_PROTOCOL_V2.encode().ljust(8, b'\0')
        cek_version_bytes = content_encryption_key[:len(version_2_bytes)]
        if cek_version_bytes != version_2_bytes:
            raise ValueError('The encryption metadata is not valid and may have been modified.')

        # Remove version from the start of the cek.
        content_encryption_key = content_encryption_key[len(version_2_bytes):]

    _validate_not_none('content_encryption_key', content_encryption_key)

    return content_encryption_key


def _decrypt_message(
    message: bytes,
    encryption_data: _EncryptionData,
    key_encryption_key: Optional[KeyEncryptionKey] = None,
    resolver: Optional[Callable[[str], KeyEncryptionKey]] = None
) -> bytes:
    """
    Decrypts the given ciphertext using AES256 in CBC mode with 128 bit padding.
    Unwraps the content-encryption-key using the user-provided or resolved key-encryption-key (kek).
    Returns the original plaintext.

    :param bytes message:
        The ciphertext to be decrypted.
    :param _EncryptionData encryption_data:
        The metadata associated with this ciphertext.
    :param Optional[KeyEncryptionKey] key_encryption_key:
        The user-provided key-encryption-key. Must implement the following methods:
        wrap_key(key)
            - Wraps the specified key using an algorithm of the user's choice.
        get_key_wrap_algorithm()
            - Returns the algorithm used to wrap the specified symmetric key.
        get_kid()
            - Returns a string key id for this key-encryption-key.
    :param Optional[Callable[[str], KeyEncryptionKey]] resolver:
        The user-provided key resolver. Uses the kid string to return a key-encryption-key
        implementing the interface defined above.
    :return: The decrypted plaintext.
    :rtype: bytes
    """
    _validate_not_none('message', message)
    content_encryption_key = _validate_and_unwrap_cek(encryption_data, key_encryption_key, resolver)

    if encryption_data.encryption_agent.protocol == _ENCRYPTION_PROTOCOL_V1:
        if not encryption_data.content_encryption_IV:
            raise ValueError("Missing required metadata for decryption.")

        cipher = _generate_AES_CBC_cipher(content_encryption_key, encryption_data.content_encryption_IV)

        # decrypt data
        decryptor = cipher.decryptor()
        decrypted_data = (decryptor.update(message) + decryptor.finalize())

        # unpad data
        unpadder = PKCS7(128).unpadder()
        decrypted_data = (unpadder.update(decrypted_data) + unpadder.finalize())

    elif encryption_data.encryption_agent.protocol == _ENCRYPTION_PROTOCOL_V2:
        block_info = encryption_data.encrypted_region_info
        if not block_info or not block_info.nonce_length:
            raise ValueError("Missing required metadata for decryption.")

        if encryption_data.encrypted_region_info is None:
            raise ValueError("Missing required metadata for Encryption V2")

        nonce_length = int(encryption_data.encrypted_region_info.nonce_length)

        # First bytes are the nonce
        nonce = message[:nonce_length]
        ciphertext_with_tag = message[nonce_length:]

        aesgcm = AESGCM(content_encryption_key)
        decrypted_data = aesgcm.decrypt(nonce, ciphertext_with_tag, None)

    else:
        raise ValueError('Specified encryption version is not supported.')

    return decrypted_data


def encrypt_blob(blob: bytes, key_encryption_key: KeyEncryptionKey, version: str) -> Tuple[str, bytes]:
    """
    Encrypts the given blob using the given encryption protocol version.
    Wraps the generated content-encryption-key using the user-provided key-encryption-key (kek).
    Returns a json-formatted string containing the encryption metadata. This method should
    only be used when a blob is small enough for single shot upload. Encrypting larger blobs
    is done as a part of the upload_data_chunks method.

    :param bytes blob:
        The blob to be encrypted.
    :param KeyEncryptionKey key_encryption_key:
        The user-provided key-encryption-key. Must implement the following methods:
        wrap_key(key)
            - Wraps the specified key using an algorithm of the user's choice.
        get_key_wrap_algorithm()
            - Returns the algorithm used to wrap the specified symmetric key.
        get_kid()
            - Returns a string key id for this key-encryption-key.
    :param str version: The client encryption version to use.
    :return: A tuple of json-formatted string containing the encryption metadata and the encrypted blob data.
    :rtype: (str, bytes)
    """

    _validate_not_none('blob', blob)
    _validate_not_none('key_encryption_key', key_encryption_key)
    _validate_key_encryption_key_wrap(key_encryption_key)

    if version == _ENCRYPTION_PROTOCOL_V1:
        # AES256 uses 256 bit (32 byte) keys and always with 16 byte blocks
        content_encryption_key = os.urandom(32)
        initialization_vector = os.urandom(16)

        cipher = _generate_AES_CBC_cipher(content_encryption_key, initialization_vector)

        # PKCS7 with 16 byte blocks ensures compatibility with AES.
        padder = PKCS7(128).padder()
        padded_data = padder.update(blob) + padder.finalize()

        # Encrypt the data.
        encryptor = cipher.encryptor()
        encrypted_data = encryptor.update(padded_data) + encryptor.finalize()

    elif version == _ENCRYPTION_PROTOCOL_V2:
        # AES256 GCM uses 256 bit (32 byte) keys and a 12 byte nonce.
        content_encryption_key = os.urandom(32)
        initialization_vector = None

        data = BytesIO(blob)
        encryption_stream = GCMBlobEncryptionStream(content_encryption_key, data)

        encrypted_data = encryption_stream.read()

    else:
        raise ValueError("Invalid encryption version specified.")

    encryption_data = _generate_encryption_data_dict(key_encryption_key, content_encryption_key,
                                                     initialization_vector, version)
    encryption_data['EncryptionMode'] = 'FullBlob'

    return dumps(encryption_data), encrypted_data


def generate_blob_encryption_data(
    key_encryption_key: Optional[KeyEncryptionKey],
    version: str
) -> Tuple[Optional[bytes], Optional[bytes], Optional[str]]:
    """
    Generates the encryption_metadata for the blob.

    :param Optional[KeyEncryptionKey] key_encryption_key:
        The key-encryption-key used to wrap the cek associate with this blob.
    :param str version: The client encryption version to use.
    :return: A tuple containing the cek and iv for this blob as well as the
        serialized encryption metadata for the blob.
    :rtype: (Optional[bytes], Optional[bytes], Optional[str])
    """

    encryption_data = None
    content_encryption_key = None
    initialization_vector = None
    if key_encryption_key:
        _validate_key_encryption_key_wrap(key_encryption_key)
        content_encryption_key = os.urandom(32)
        # Initialization vector only needed for V1
        if version == _ENCRYPTION_PROTOCOL_V1:
            initialization_vector = os.urandom(16)
        encryption_data_dict = _generate_encryption_data_dict(key_encryption_key,
                                                         content_encryption_key,
                                                         initialization_vector,
                                                         version)
        encryption_data_dict['EncryptionMode'] = 'FullBlob'
        encryption_data = dumps(encryption_data_dict)

    return content_encryption_key, initialization_vector, encryption_data


def decrypt_blob(  # pylint: disable=too-many-locals,too-many-statements
        require_encryption: bool,
        key_encryption_key: Optional[KeyEncryptionKey],
        key_resolver: Optional[Callable[[str], KeyEncryptionKey]],
        content: bytes,
        start_offset: int,
        end_offset: int,
        response_headers: Dict[str, Any]
) -> bytes:
    """
    Decrypts the given blob contents and returns only the requested range.

    :param bool require_encryption:
        Whether the calling blob service requires objects to be decrypted.
    :param Optional[KeyEncryptionKey] key_encryption_key:
        The user-provided key-encryption-key. Must implement the following methods:
        wrap_key(key)
            - Wraps the specified key using an algorithm of the user's choice.
        get_key_wrap_algorithm()
            - Returns the algorithm used to wrap the specified symmetric key.
        get_kid()
            - Returns a string key id for this key-encryption-key.
    :param key_resolver:
        The user-provided key resolver. Uses the kid string to return a key-encryption-key
        implementing the interface defined above.
    :paramtype key_resolver: Optional[Callable[[str], KeyEncryptionKey]]
    :param bytes content:
        The encrypted blob content.
    :param int start_offset:
        The adjusted offset from the beginning of the *decrypted* content for the caller's data.
    :param int end_offset:
        The adjusted offset from the end of the *decrypted* content for the caller's data.
    :param Dict[str, Any] response_headers:
        A dictionary of response headers from the download request. Expected to include the
        'x-ms-meta-encryptiondata' header if the blob was encrypted.
    :return: The decrypted blob content.
    :rtype: bytes
    """
    try:
        encryption_data = _dict_to_encryption_data(loads(response_headers['x-ms-meta-encryptiondata']))
    except Exception as exc:  # pylint: disable=broad-except
        if require_encryption:
            raise ValueError(
                'Encryption required, but received data does not contain appropriate metadata.' + \
                'Data was either not encrypted or metadata has been lost.') from exc

        return content

    algorithm = encryption_data.encryption_agent.encryption_algorithm
    if algorithm not in(_EncryptionAlgorithm.AES_CBC_256, _EncryptionAlgorithm.AES_GCM_256):
        raise ValueError('Specified encryption algorithm is not supported.')

    version = encryption_data.encryption_agent.protocol
    if version not in (_ENCRYPTION_PROTOCOL_V1, _ENCRYPTION_PROTOCOL_V2):
        raise ValueError('Specified encryption version is not supported.')

    content_encryption_key = _validate_and_unwrap_cek(encryption_data, key_encryption_key, key_resolver)

    if version == _ENCRYPTION_PROTOCOL_V1:
        blob_type = response_headers['x-ms-blob-type']

        iv: Optional[bytes] = None
        unpad = False
        if 'content-range' in response_headers:
            content_range = response_headers['content-range']
            # Format: 'bytes x-y/size'

            # Ignore the word 'bytes'
            content_range = content_range.split(' ')

            content_range = content_range[1].split('-')
            content_range = content_range[1].split('/')
            end_range = int(content_range[0])
            blob_size = int(content_range[1])

            if start_offset >= 16:
                iv = content[:16]
                content = content[16:]
                start_offset -= 16
            else:
                iv = encryption_data.content_encryption_IV

            if end_range == blob_size - 1:
                unpad = True
        else:
            unpad = True
            iv = encryption_data.content_encryption_IV

        if blob_type == 'PageBlob':
            unpad = False

        if iv is None:
            raise ValueError("Missing required metadata for Encryption V1")

        cipher = _generate_AES_CBC_cipher(content_encryption_key, iv)
        decryptor = cipher.decryptor()

        content = decryptor.update(content) + decryptor.finalize()
        if unpad:
            unpadder = PKCS7(128).unpadder()
            content = unpadder.update(content) + unpadder.finalize()

        return content[start_offset: len(content) - end_offset]

    if version == _ENCRYPTION_PROTOCOL_V2:
        # We assume the content contains only full encryption regions
        total_size = len(content)
        offset = 0

        if encryption_data.encrypted_region_info is None:
            raise ValueError("Missing required metadata for Encryption V2")

        nonce_length = encryption_data.encrypted_region_info.nonce_length
        data_length = encryption_data.encrypted_region_info.data_length
        tag_length = encryption_data.encrypted_region_info.tag_length
        region_length = nonce_length + data_length + tag_length

        decrypted_content = bytearray()
        while offset < total_size:
            # Process one encryption region at a time
            process_size = min(region_length, total_size)
            encrypted_region = content[offset:offset + process_size]

            # First bytes are the nonce
            nonce = encrypted_region[:nonce_length]
            ciphertext_with_tag = encrypted_region[nonce_length:]

            aesgcm = AESGCM(content_encryption_key)
            decrypted_data = aesgcm.decrypt(nonce, ciphertext_with_tag, None)
            decrypted_content.extend(decrypted_data)

            offset += process_size

        # Read the caller requested data from the decrypted content
        return decrypted_content[start_offset:end_offset]

    raise ValueError('Specified encryption version is not supported.')


def get_blob_encryptor_and_padder(
    cek: Optional[bytes],
    iv: Optional[bytes],
    should_pad: bool
) -> Tuple[Optional["AEADEncryptionContext"], Optional["PaddingContext"]]:
    encryptor = None
    padder = None

    if cek is not None and iv is not None:
        cipher = _generate_AES_CBC_cipher(cek, iv)
        encryptor = cipher.encryptor()
        padder = PKCS7(128).padder() if should_pad else None

    return encryptor, padder


def encrypt_queue_message(message: str, key_encryption_key: KeyEncryptionKey, version: str) -> str:
    """
    Encrypts the given plain text message using the given protocol version.
    Wraps the generated content-encryption-key using the user-provided key-encryption-key (kek).
    Returns a json-formatted string containing the encrypted message and the encryption metadata.

    :param str message:
        The plain text message to be encrypted.
    :param KeyEncryptionKey key_encryption_key:
        The user-provided key-encryption-key. Must implement the following methods:
        wrap_key(key)
            - Wraps the specified key using an algorithm of the user's choice.
        get_key_wrap_algorithm()
            - Returns the algorithm used to wrap the specified symmetric key.
        get_kid()
            - Returns a string key id for this key-encryption-key.
    :param str version: The client encryption version to use.
    :return: A json-formatted string containing the encrypted message and the encryption metadata.
    :rtype: str
    """

    _validate_not_none('message', message)
    _validate_not_none('key_encryption_key', key_encryption_key)
    _validate_key_encryption_key_wrap(key_encryption_key)

    # Queue encoding functions all return unicode strings, and encryption should
    # operate on binary strings.
    message_as_bytes: bytes = message.encode('utf-8')

    if version == _ENCRYPTION_PROTOCOL_V1:
        # AES256 CBC uses 256 bit (32 byte) keys and always with 16 byte blocks
        content_encryption_key = os.urandom(32)
        initialization_vector = os.urandom(16)

        cipher = _generate_AES_CBC_cipher(content_encryption_key, initialization_vector)

        # PKCS7 with 16 byte blocks ensures compatibility with AES.
        padder = PKCS7(128).padder()
        padded_data = padder.update(message_as_bytes) + padder.finalize()

        # Encrypt the data.
        encryptor = cipher.encryptor()
        encrypted_data = encryptor.update(padded_data) + encryptor.finalize()

    elif version == _ENCRYPTION_PROTOCOL_V2:
        # AES256 GCM uses 256 bit (32 byte) keys and a 12 byte nonce.
        content_encryption_key = os.urandom(32)
        initialization_vector = None

        # The nonce MUST be different for each key
        nonce = os.urandom(12)
        aesgcm = AESGCM(content_encryption_key)

        # Returns ciphertext + tag
        cipertext_with_tag = aesgcm.encrypt(nonce, message_as_bytes, None)
        encrypted_data = nonce + cipertext_with_tag

    else:
        raise ValueError("Invalid encryption version specified.")

    # Build the dictionary structure.
    queue_message = {'EncryptedMessageContents': encode_base64(encrypted_data),
                     'EncryptionData': _generate_encryption_data_dict(key_encryption_key,
                                                                      content_encryption_key,
                                                                      initialization_vector,
                                                                      version)}

    return dumps(queue_message)


def decrypt_queue_message(
    message: str,
    response: "PipelineResponse",
    require_encryption: bool,
    key_encryption_key: Optional[KeyEncryptionKey],
    resolver: Optional[Callable[[str], KeyEncryptionKey]]
) -> str:
    """
    Returns the decrypted message contents from an EncryptedQueueMessage.
    If no encryption metadata is present, will return the unaltered message.
    :param str message:
        The JSON formatted QueueEncryptedMessage contents with all associated metadata.
    :param Any response:
        The pipeline response used to generate an error with.
    :param bool require_encryption:
        If set, will enforce that the retrieved messages are encrypted and decrypt them.
    :param Optional[KeyEncryptionKey] key_encryption_key:
        The user-provided key-encryption-key. Must implement the following methods:
        wrap_key(key)
            - Wraps the specified key using an algorithm of the user's choice.
        get_key_wrap_algorithm()
            - Returns the algorithm used to wrap the specified symmetric key.
        get_kid()
            - Returns a string key id for this key-encryption-key.
    :param Optional[Callable[[str], KeyEncryptionKey]] resolver:
        The user-provided key resolver. Uses the kid string to return a key-encryption-key
        implementing the interface defined above.
    :return: The plain text message from the queue message.
    :rtype: str
    """
    response = response.http_response

    try:
        deserialized_message: Dict[str, Any] = loads(message)

        encryption_data = _dict_to_encryption_data(deserialized_message['EncryptionData'])
        decoded_data = decode_base64_to_bytes(deserialized_message['EncryptedMessageContents'])
    except (KeyError, ValueError) as exc:
        # Message was not json formatted and so was not encrypted
        # or the user provided a json formatted message
        # or the metadata was malformed.
        if require_encryption:
            raise ValueError(
                'Encryption required, but received message does not contain appropriate metatadata. ' + \
                'Message was either not encrypted or metadata was incorrect.') from exc

        return message
    try:
        return _decrypt_message(decoded_data, encryption_data, key_encryption_key, resolver).decode('utf-8')
    except Exception as error:
        raise HttpResponseError(
            message="Decryption failed.",
            response=response, #type: ignore [arg-type]
            error=error) from error<|MERGE_RESOLUTION|>--- conflicted
+++ resolved
@@ -463,14 +463,6 @@
     :return: The new blob size.
     :rtype: int
     """
-<<<<<<< HEAD
-    if is_encryption_v2(encryption_data):
-        if encryption_data is not None and encryption_data.encrypted_region_info is not None:
-            nonce_length = encryption_data.encrypted_region_info.nonce_length
-            data_length = encryption_data.encrypted_region_info.data_length
-            tag_length = encryption_data.encrypted_region_info.tag_length
-            region_length = nonce_length + data_length + tag_length
-=======
     if (encryption_data is not None and
         encryption_data.encrypted_region_info is not None and
         is_encryption_v2(encryption_data)):
@@ -479,11 +471,10 @@
         data_length = encryption_data.encrypted_region_info.data_length
         tag_length = encryption_data.encrypted_region_info.tag_length
         region_length = nonce_length + data_length + tag_length
->>>>>>> 3372a74b
-
-            num_regions = math.ceil(size / region_length)
-            metadata_size = num_regions * (nonce_length + tag_length)
-            return size - metadata_size
+
+        num_regions = math.ceil(size / region_length)
+        metadata_size = num_regions * (nonce_length + tag_length)
+        return size - metadata_size
 
     return size
 
