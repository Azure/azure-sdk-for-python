--- conflicted
+++ resolved
@@ -43,10 +43,7 @@
 _ERROR_UNSUPPORTED_METHOD_FOR_ENCRYPTION = (
     'The require_encryption flag is set, but encryption is not supported'
     ' for this method.')
-<<<<<<< HEAD
-=======
-
->>>>>>> 2e6ff884
+
 
 def _validate_not_none(param_name, param):
     if param is None:
