--- conflicted
+++ resolved
@@ -53,52 +53,6 @@
 __version__ = VERSION
 
 
-<<<<<<< HEAD
-=======
-__all__ = [
-    'BlobServiceClient',
-    'ContainerClient',
-    'BlobClient',
-    'BlobType',
-    'LeaseClient',
-    'StorageErrorCode',
-    'UserDelegationKey',
-    'ExponentialRetry',
-    'LinearRetry',
-    'LocationMode',
-    'BlockState',
-    'StandardBlobTier',
-    'PremiumPageBlobTier',
-    'SequenceNumberAction',
-    'PublicAccess',
-    'BlobAnalyticsLogging',
-    'Metrics',
-    'RetentionPolicy',
-    'StaticWebsite',
-    'CorsRule',
-    'ContainerProperties',
-    'BlobProperties',
-    'BlobPrefix',
-    'LeaseProperties',
-    'ContentSettings',
-    'CopyProperties',
-    'BlobBlock',
-    'PageRange',
-    'AccessPolicy',
-    'ContainerSasPermissions',
-    'BlobSasPermissions',
-    'ResourceTypes',
-    'AccountSasPermissions',
-    'StorageStreamDownloader',
-    'CustomerProvidedEncryptionKey',
-    'RehydratePriority',
-    'generate_account_sas',
-    'generate_container_sas',
-    'generate_blob_sas'
-]
-
-
->>>>>>> e8a94d23
 def upload_blob_to_url(
         blob_url,  # type: str
         data,  # type: Union[Iterable[AnyStr], IO[AnyStr]]
@@ -246,5 +200,8 @@
     'AccountSasPermissions',
     'StorageStreamDownloader',
     'CustomerProvidedEncryptionKey',
-    'RehydratePriority'
+    'RehydratePriority',
+    'generate_account_sas',
+    'generate_container_sas',
+    'generate_blob_sas'
 ]