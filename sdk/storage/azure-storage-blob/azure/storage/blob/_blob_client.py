--- conflicted
+++ resolved
@@ -54,12 +54,8 @@
     upload_page_blob)
 from ._models import BlobType, BlobBlock, BlobProperties, BlobQueryError
 from ._download import StorageStreamDownloader
-<<<<<<< HEAD
-from ._lease import BlobLeaseClient, get_access_conditions
 from azure.core.exceptions import ResourceNotFoundError
-=======
 from ._lease import BlobLeaseClient
->>>>>>> 635b8201
 
 if TYPE_CHECKING:
     from datetime import datetime
