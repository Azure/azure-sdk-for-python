# -------------------------------------------------------------------------
# Copyright (c) Microsoft Corporation. All rights reserved.
# Licensed under the MIT License. See License.txt in the project root for
# license information.
# --------------------------------------------------------------------------
# pylint: disable=too-many-lines, docstring-keyword-should-match-keyword-only

import warnings
from datetime import datetime
from functools import partial
from typing import (
    Any, AnyStr, cast, Dict, IO, Iterable, List, Optional, overload, Tuple, Union,
    TYPE_CHECKING
)
from typing_extensions import Self

from azure.core.exceptions import HttpResponseError, ResourceExistsError, ResourceNotFoundError
from azure.core.paging import ItemPaged
from azure.core.pipeline import Pipeline
from azure.core.tracing.decorator import distributed_trace
<<<<<<< HEAD
from ._shared import encode_base64
from ._shared.base_client import StorageAccountHostsMixin, parse_connection_str, parse_query, TransportWrapper
from ._shared.request_handlers import (
    add_metadata_headers,
    get_length,
    validate_and_format_range_headers)
from ._shared.response_handlers import return_response_headers, process_storage_error, return_headers_and_deserialized
from ._shared.streams import IterStreamer
from ._shared.streams_async import AsyncIterStreamer
from ._shared.uploads import prepare_upload_data
from ._shared.validation import (
    calculate_crc64_bytes,
    calculate_md5,
    ChecksumAlgorithm,
    parse_validation_option,
    SM_HEADER_V1_CRC64)
from ._generated import AzureBlobStorage
from ._generated.models import (
    DeleteSnapshotsOptionType,
    BlobHTTPHeaders,
    BlockLookupList,
    AppendPositionAccessConditions,
    SequenceNumberAccessConditions,
    QueryRequest,
    CpkInfo)
from ._serialize import (
    get_modify_conditions,
    get_source_conditions,
    get_cpk_scope_info,
    get_api_version,
    get_version_id,
    serialize_blob_tags_header,
    serialize_blob_tags,
    serialize_query_format, get_access_conditions
=======
from ._blob_client_helpers import (
    _abort_copy_options,
    _append_block_from_url_options,
    _append_block_options,
    _clear_page_options,
    _commit_block_list_options,
    _create_append_blob_options,
    _create_page_blob_options,
    _create_snapshot_options,
    _delete_blob_options,
    _download_blob_options,
    _format_url,
    _from_blob_url,
    _get_blob_tags_options,
    _get_block_list_result,
    _get_page_ranges_options,
    _parse_url,
    _quick_query_options,
    _resize_blob_options,
    _seal_append_blob_options,
    _set_blob_metadata_options,
    _set_blob_tags_options,
    _set_http_headers_options,
    _set_sequence_number_options,
    _stage_block_from_url_options,
    _stage_block_options,
    _start_copy_from_url_options,
    _upload_blob_from_url_options,
    _upload_blob_options,
    _upload_page_options,
    _upload_pages_from_url_options
>>>>>>> b5917d5f
)
from ._deserialize import (
    deserialize_blob_properties,
    deserialize_pipeline_response_into_cls,
    get_page_ranges_result,
    parse_tags
)
from ._download import StorageStreamDownloader
from ._encryption import StorageEncryptionMixin, _ERROR_UNSUPPORTED_METHOD_FOR_ENCRYPTION
from ._generated import AzureBlobStorage
from ._generated.models import CpkInfo
from ._lease import BlobLeaseClient
from ._models import BlobBlock, BlobProperties, BlobQueryError, BlobType, PageRange, PageRangePaged
from ._quick_query_helper import BlobQueryReader
from ._shared.base_client import parse_connection_str, StorageAccountHostsMixin, TransportWrapper
from ._shared.response_handlers import process_storage_error, return_response_headers
from ._serialize import (
    get_access_conditions,
    get_api_version,
    get_modify_conditions,
    get_version_id
)
from ._upload_helpers import (
    upload_append_blob,
    upload_block_blob,
    upload_page_blob
)

if TYPE_CHECKING:
    from azure.core.credentials import AzureNamedKeyCredential, AzureSasCredential, TokenCredential
    from azure.storage.blob import ContainerClient
    from ._models import (
        ContentSettings,
        ImmutabilityPolicy,
        PremiumPageBlobTier,
        SequenceNumberAction,
        StandardBlobTier
    )


class BlobClient(StorageAccountHostsMixin, StorageEncryptionMixin):  # pylint: disable=too-many-public-methods
    """A client to interact with a specific blob, although that blob may not yet exist.

    For more optional configuration, please click
    `here <https://github.com/Azure/azure-sdk-for-python/tree/main/sdk/storage/azure-storage-blob
    #optional-configuration>`__.

    :param str account_url:
        The URI to the storage account. In order to create a client given the full URI to the blob,
        use the :func:`from_blob_url` classmethod.
    :param container_name: The container name for the blob.
    :type container_name: str
    :param blob_name: The name of the blob with which to interact. If specified, this value will override
        a blob value specified in the blob URL.
    :type blob_name: str
    :param str snapshot:
        The optional blob snapshot on which to operate. This can be the snapshot ID string
        or the response returned from :func:`create_snapshot`.
    :param credential:
        The credentials with which to authenticate. This is optional if the
        account URL already has a SAS token. The value can be a SAS token string,
        an instance of a AzureSasCredential or AzureNamedKeyCredential from azure.core.credentials,
        an account shared access key, or an instance of a TokenCredentials class from azure.identity.
        If the resource URI already contains a SAS token, this will be ignored in favor of an explicit credential
        - except in the case of AzureSasCredential, where the conflicting SAS tokens will raise a ValueError.
        If using an instance of AzureNamedKeyCredential, "name" should be the storage account name, and "key"
        should be the storage account key.
    :keyword str api_version:
        The Storage API version to use for requests. Default value is the most recent service version that is
        compatible with the current SDK. Setting to an older version may result in reduced feature compatibility.

        .. versionadded:: 12.2.0

    :keyword str secondary_hostname:
        The hostname of the secondary endpoint.
    :keyword int max_block_size: The maximum chunk size for uploading a block blob in chunks.
        Defaults to 4*1024*1024, or 4MB.
    :keyword int max_single_put_size: If the blob size is less than or equal max_single_put_size, then the blob will be
        uploaded with only one http PUT request. If the blob size is larger than max_single_put_size,
        the blob will be uploaded in chunks. Defaults to 64*1024*1024, or 64MB.
    :keyword int min_large_block_upload_threshold: The minimum chunk size required to use the memory efficient
        algorithm when uploading a block blob. Defaults to 4*1024*1024+1.
    :keyword bool use_byte_buffer: Use a byte buffer for block blob uploads. Defaults to False.
    :keyword int max_page_size: The maximum chunk size for uploading a page blob. Defaults to 4*1024*1024, or 4MB.
    :keyword int max_single_get_size: The maximum size for a blob to be downloaded in a single call,
        the exceeded part will be downloaded in chunks (could be parallel). Defaults to 32*1024*1024, or 32MB.
    :keyword int max_chunk_get_size: The maximum chunk size used for downloading a blob. Defaults to 4*1024*1024,
        or 4MB.
    :keyword str version_id: The version id parameter is an opaque DateTime value that, when present,
        specifies the version of the blob to operate on.
    :keyword str audience: The audience to use when requesting tokens for Azure Active Directory
        authentication. Only has an effect when credential is of type TokenCredential. The value could be
        https://storage.azure.com/ (default) or https://<account>.blob.core.windows.net.

    .. admonition:: Example:

        .. literalinclude:: ../samples/blob_samples_authentication.py
            :start-after: [START create_blob_client]
            :end-before: [END create_blob_client]
            :language: python
            :dedent: 8
            :caption: Creating the BlobClient from a URL to a public blob (no auth needed).

        .. literalinclude:: ../samples/blob_samples_authentication.py
            :start-after: [START create_blob_client_sas_url]
            :end-before: [END create_blob_client_sas_url]
            :language: python
            :dedent: 8
            :caption: Creating the BlobClient from a SAS URL to a blob.
    """
    def __init__(
        self, account_url: str,
        container_name: str,
        blob_name: str,
        snapshot: Optional[Union[str, Dict[str, Any]]] = None,
        credential: Optional[Union[str, Dict[str, str], "AzureNamedKeyCredential", "AzureSasCredential", "TokenCredential"]] = None,  # pylint: disable=line-too-long
        **kwargs: Any
    ) -> None:
        parsed_url, sas_token, path_snapshot = _parse_url(
            account_url=account_url,
            container_name=container_name,
            blob_name=blob_name)
        self.container_name = container_name
        self.blob_name = blob_name

        if snapshot is not None and hasattr(snapshot, 'snapshot'):
            self.snapshot = snapshot.snapshot
        elif isinstance(snapshot, dict):
            self.snapshot = snapshot['snapshot']
        else:
            self.snapshot = snapshot or path_snapshot
        self.version_id = kwargs.pop('version_id', None)

        # This parameter is used for the hierarchy traversal. Give precedence to credential.
        self._raw_credential = credential if credential else sas_token
        self._query_str, credential = self._format_query_string(sas_token, credential, snapshot=self.snapshot)
        super(BlobClient, self).__init__(parsed_url, service='blob', credential=credential, **kwargs)
        self._client = AzureBlobStorage(self.url, base_url=self.url, pipeline=self._pipeline)
        self._client._config.version = get_api_version(kwargs)  # type: ignore [assignment] # pylint: disable=protected-access
        self._configure_encryption(kwargs)

    def _format_url(self, hostname: str) -> str:
        return _format_url(
            container_name=self.container_name,
            scheme=self.scheme,
            blob_name=self.blob_name,
            query_str=self._query_str,
            hostname=hostname
        )

    @classmethod
    def from_blob_url(
        cls, blob_url: str,
        credential: Optional[Union[str, Dict[str, str], "AzureNamedKeyCredential", "AzureSasCredential", "TokenCredential"]] = None,  # pylint: disable=line-too-long
        snapshot: Optional[Union[str, Dict[str, Any]]] = None,
        **kwargs: Any
    ) -> Self:
        """Create BlobClient from a blob url. This doesn't support customized blob url with '/' in blob name.

        :param str blob_url:
            The full endpoint URL to the Blob, including SAS token and snapshot if used. This could be
            either the primary endpoint, or the secondary endpoint depending on the current `location_mode`.
        :type blob_url: str
        :param credential:
            The credentials with which to authenticate. This is optional if the
            account URL already has a SAS token, or the connection string already has shared
            access key values. The value can be a SAS token string,
            an instance of a AzureSasCredential or AzureNamedKeyCredential from azure.core.credentials,
            an account shared access key, or an instance of a TokenCredentials class from azure.identity.
            If the resource URI already contains a SAS token, this will be ignored in favor of an explicit credential
            - except in the case of AzureSasCredential, where the conflicting SAS tokens will raise a ValueError.
            If using an instance of AzureNamedKeyCredential, "name" should be the storage account name, and "key"
            should be the storage account key.
        :type credential:
            ~azure.core.credentials.AzureNamedKeyCredential or
            ~azure.core.credentials.AzureSasCredential or
            ~azure.core.credentials.TokenCredential or
            str or dict[str, str] or None
        :param str snapshot:
            The optional blob snapshot on which to operate. This can be the snapshot ID string
            or the response returned from :func:`create_snapshot`. If specified, this will override
            the snapshot in the url.
        :keyword str version_id: The version id parameter is an opaque DateTime value that, when present,
            specifies the version of the blob to operate on.
        :keyword str audience: The audience to use when requesting tokens for Azure Active Directory
            authentication. Only has an effect when credential is of type TokenCredential. The value could be
            https://storage.azure.com/ (default) or https://<account>.blob.core.windows.net.
        :returns: A Blob client.
        :rtype: ~azure.storage.blob.BlobClient
        """
        account_url, container_name, blob_name, path_snapshot = _from_blob_url(blob_url=blob_url, snapshot=snapshot)
        return cls(
            account_url, container_name=container_name, blob_name=blob_name,
            snapshot=path_snapshot, credential=credential, **kwargs
        )

    @classmethod
    def from_connection_string(
        cls, conn_str: str,
        container_name: str,
        blob_name: str,
        snapshot: Optional[Union[str, Dict[str, Any]]] = None,
        credential: Optional[Union[str, Dict[str, str], "AzureNamedKeyCredential", "AzureSasCredential", "TokenCredential"]] = None,  # pylint: disable=line-too-long
        **kwargs: Any
    ) -> Self:
        """Create BlobClient from a Connection String.

        :param str conn_str:
            A connection string to an Azure Storage account.
        :param container_name: The container name for the blob.
        :type container_name: str
        :param blob_name: The name of the blob with which to interact.
        :type blob_name: str
        :param str snapshot:
            The optional blob snapshot on which to operate. This can be the snapshot ID string
            or the response returned from :func:`create_snapshot`.
        :param credential:
            The credentials with which to authenticate. This is optional if the
            account URL already has a SAS token, or the connection string already has shared
            access key values. The value can be a SAS token string,
            an instance of a AzureSasCredential or AzureNamedKeyCredential from azure.core.credentials,
            an account shared access key, or an instance of a TokenCredentials class from azure.identity.
            Credentials provided here will take precedence over those in the connection string.
            If using an instance of AzureNamedKeyCredential, "name" should be the storage account name, and "key"
            should be the storage account key.
        :type credential:
            ~azure.core.credentials.AzureNamedKeyCredential or
            ~azure.core.credentials.AzureSasCredential or
            ~azure.core.credentials.TokenCredential or
            str or dict[str, str] or None
        :keyword str version_id: The version id parameter is an opaque DateTime value that, when present,
            specifies the version of the blob to operate on.
        :keyword str audience: The audience to use when requesting tokens for Azure Active Directory
            authentication. Only has an effect when credential is of type TokenCredential. The value could be
            https://storage.azure.com/ (default) or https://<account>.blob.core.windows.net.
        :returns: A Blob client.
        :rtype: ~azure.storage.blob.BlobClient

        .. admonition:: Example:

            .. literalinclude:: ../samples/blob_samples_authentication.py
                :start-after: [START auth_from_connection_string_blob]
                :end-before: [END auth_from_connection_string_blob]
                :language: python
                :dedent: 8
                :caption: Creating the BlobClient from a connection string.
        """
        account_url, secondary, credential = parse_connection_str(conn_str, credential, 'blob')
        if 'secondary_hostname' not in kwargs:
            kwargs['secondary_hostname'] = secondary
        return cls(
            account_url, container_name=container_name, blob_name=blob_name,
            snapshot=snapshot, credential=credential, **kwargs
        )

    @distributed_trace
    def get_account_information(self, **kwargs: Any) -> Dict[str, str]:
        """Gets information related to the storage account in which the blob resides.

        The information can also be retrieved if the user has a SAS to a container or blob.
        The keys in the returned dictionary include 'sku_name' and 'account_kind'.

        :returns: A dict of account information (SKU and account type).
        :rtype: dict(str, str)
        """
        try:
            return cast(Dict[str, str], self._client.blob.get_account_info(cls=return_response_headers, **kwargs))
        except HttpResponseError as error:
            process_storage_error(error)

<<<<<<< HEAD
    def _upload_blob_options(  # pylint:disable=too-many-statements
            self, data: Union[bytes, str, Iterable[AnyStr], AsyncIterable[AnyStr], IO[AnyStr]],
            blob_type: Union[str, BlobType] = BlobType.BlockBlob,
            length: Optional[int] = None,
            metadata: Optional[Dict[str, str]] = None,
            **kwargs
        ) -> Dict[str, Any]:
        if self.require_encryption and not self.key_encryption_key:
            raise ValueError("Encryption required but no key was provided.")
        validate_content = parse_validation_option(kwargs.pop('validate_content', None))
        if validate_content == ChecksumAlgorithm.CRC64 and self.key_encryption_key:
            raise ValueError("Using encryption and content validation together is not currently supported.")

        encryption_options = {
            'required': self.require_encryption,
            'version': self.encryption_version,
            'key': self.key_encryption_key,
            'resolver': self.key_resolver_function,
        }

        encoding = kwargs.pop('encoding', 'UTF-8')
        if isinstance(data, str):
            data = data.encode(encoding)
        if length is None:
            length = get_length(data)
        if isinstance(data, bytes):
            data = data[:length]

        if isinstance(data, bytes):
            stream = BytesIO(data)
        elif hasattr(data, 'read'):
            stream = data
        elif hasattr(data, '__iter__') and not isinstance(data, (list, tuple, set, dict)):
            stream = IterStreamer(data, encoding=encoding)
        elif hasattr(data, '__aiter__'):
            stream = AsyncIterStreamer(data, encoding=encoding)
        else:
            raise TypeError(f"Unsupported data type: {type(data)}")

        content_settings = kwargs.pop('content_settings', None)
        overwrite = kwargs.pop('overwrite', False)
        max_concurrency = kwargs.pop('max_concurrency', 1)
        cpk = kwargs.pop('cpk', None)
        cpk_info = None
        if cpk:
            if self.scheme.lower() != 'https':
                raise ValueError("Customer provided encryption key must be used over HTTPS.")
            cpk_info = CpkInfo(encryption_key=cpk.key_value, encryption_key_sha256=cpk.key_hash,
                               encryption_algorithm=cpk.algorithm)
        kwargs['cpk_info'] = cpk_info

        headers = kwargs.pop('headers', {})
        headers.update(add_metadata_headers(metadata))
        kwargs['lease_access_conditions'] = get_access_conditions(kwargs.pop('lease', None))
        kwargs['modified_access_conditions'] = get_modify_conditions(kwargs)
        kwargs['cpk_scope_info'] = get_cpk_scope_info(kwargs)
        if content_settings:
            kwargs['blob_headers'] = BlobHTTPHeaders(
                blob_cache_control=content_settings.cache_control,
                blob_content_type=content_settings.content_type,
                blob_content_md5=content_settings.content_md5,
                blob_content_encoding=content_settings.content_encoding,
                blob_content_language=content_settings.content_language,
                blob_content_disposition=content_settings.content_disposition
            )
        kwargs['blob_tags_string'] = serialize_blob_tags_header(kwargs.pop('tags', None))
        kwargs['stream'] = stream
        kwargs['length'] = length
        kwargs['overwrite'] = overwrite
        kwargs['headers'] = headers
        kwargs['validate_content'] = validate_content
        kwargs['blob_settings'] = self._config
        kwargs['max_concurrency'] = max_concurrency
        kwargs['encryption_options'] = encryption_options
        # Add feature flag to user agent for encryption
        if self.key_encryption_key:
            modify_user_agent_for_encryption(
                self._config.user_agent_policy.user_agent,
                self._sdk_moniker,
                self.encryption_version,
                kwargs)

        if blob_type == BlobType.BlockBlob:
            kwargs['client'] = self._client.block_blob
        elif blob_type == BlobType.PageBlob:
            if self.encryption_version == '2.0' and (self.require_encryption or self.key_encryption_key is not None):
                raise ValueError("Encryption version 2.0 does not currently support page blobs.")
            kwargs['client'] = self._client.page_blob
        elif blob_type == BlobType.AppendBlob:
            if self.require_encryption or (self.key_encryption_key is not None):
                raise ValueError(_ERROR_UNSUPPORTED_METHOD_FOR_ENCRYPTION)
            kwargs['client'] = self._client.append_blob
        else:
            raise ValueError(f"Unsupported BlobType: {blob_type}")
        return kwargs

    def _upload_blob_from_url_options(self, source_url, **kwargs):
        # type: (...) -> Dict[str, Any]
        tier = kwargs.pop('standard_blob_tier', None)
        overwrite = kwargs.pop('overwrite', False)
        content_settings = kwargs.pop('content_settings', None)
        source_authorization = kwargs.pop('source_authorization', None)
        if content_settings:
            kwargs['blob_http_headers'] = BlobHTTPHeaders(
                blob_cache_control=content_settings.cache_control,
                blob_content_type=content_settings.content_type,
                blob_content_md5=None,
                blob_content_encoding=content_settings.content_encoding,
                blob_content_language=content_settings.content_language,
                blob_content_disposition=content_settings.content_disposition
            )
        cpk = kwargs.pop('cpk', None)
        cpk_info = None
        if cpk:
            if self.scheme.lower() != 'https':
                raise ValueError("Customer provided encryption key must be used over HTTPS.")
            cpk_info = CpkInfo(encryption_key=cpk.key_value, encryption_key_sha256=cpk.key_hash,
                               encryption_algorithm=cpk.algorithm)

        options = {
            'copy_source_authorization': source_authorization,
            'content_length': 0,
            'copy_source_blob_properties': kwargs.pop('include_source_blob_properties', True),
            'source_content_md5': kwargs.pop('source_content_md5', None),
            'copy_source': source_url,
            'modified_access_conditions': get_modify_conditions(kwargs),
            'blob_tags_string': serialize_blob_tags_header(kwargs.pop('tags', None)),
            'cls': return_response_headers,
            'lease_access_conditions': get_access_conditions(kwargs.pop('destination_lease', None)),
            'tier': tier.value if tier else None,
            'source_modified_access_conditions': get_source_conditions(kwargs),
            'cpk_info': cpk_info,
            'cpk_scope_info': get_cpk_scope_info(kwargs)
        }
        options.update(kwargs)
        if not overwrite and not _any_conditions(**options): # pylint: disable=protected-access
            options['modified_access_conditions'].if_none_match = '*'
        return options

=======
>>>>>>> b5917d5f
    @distributed_trace
    def upload_blob_from_url(self, source_url: str, **kwargs: Any) -> Dict[str, Any]:
        """
        Creates a new Block Blob where the content of the blob is read from a given URL.
        The content of an existing blob is overwritten with the new blob.

        :param str source_url:
            A URL of up to 2 KB in length that specifies a file or blob.
            The value should be URL-encoded as it would appear in a request URI.
            The source must either be public or must be authenticated via a shared
            access signature as part of the url or using the source_authorization keyword.
            If the source is public, no authentication is required.
            Examples:
            https://myaccount.blob.core.windows.net/mycontainer/myblob

            https://myaccount.blob.core.windows.net/mycontainer/myblob?snapshot=<DateTime>

            https://otheraccount.blob.core.windows.net/mycontainer/myblob?sastoken
        :keyword bool overwrite: Whether the blob to be uploaded should overwrite the current data.
            If True, upload_blob will overwrite the existing data. If set to False, the
            operation will fail with ResourceExistsError.
        :keyword bool include_source_blob_properties:
            Indicates if properties from the source blob should be copied. Defaults to True.
        :keyword tags:
            Name-value pairs associated with the blob as tag. Tags are case-sensitive.
            The tag set may contain at most 10 tags.  Tag keys must be between 1 and 128 characters,
            and tag values must be between 0 and 256 characters.
            Valid tag key and value characters include: lowercase and uppercase letters, digits (0-9),
            space (' '), plus (+), minus (-), period (.), solidus (/), colon (:), equals (=), underscore (_)
        :paramtype tags: dict(str, str)
        :keyword bytearray source_content_md5:
            Specify the md5 that is used to verify the integrity of the source bytes.
        :keyword ~datetime.datetime source_if_modified_since:
            A DateTime value. Azure expects the date value passed in to be UTC.
            If timezone is included, any non-UTC datetimes will be converted to UTC.
            If a date is passed in without timezone info, it is assumed to be UTC.
            Specify this header to perform the operation only
            if the source resource has been modified since the specified time.
        :keyword ~datetime.datetime source_if_unmodified_since:
            A DateTime value. Azure expects the date value passed in to be UTC.
            If timezone is included, any non-UTC datetimes will be converted to UTC.
            If a date is passed in without timezone info, it is assumed to be UTC.
            Specify this header to perform the operation only if
            the source resource has not been modified since the specified date/time.
        :keyword str source_etag:
            The source ETag value, or the wildcard character (*). Used to check if the resource has changed,
            and act according to the condition specified by the `match_condition` parameter.
        :keyword ~azure.core.MatchConditions source_match_condition:
            The source match condition to use upon the etag.
        :keyword ~datetime.datetime if_modified_since:
            A DateTime value. Azure expects the date value passed in to be UTC.
            If timezone is included, any non-UTC datetimes will be converted to UTC.
            If a date is passed in without timezone info, it is assumed to be UTC.
            Specify this header to perform the operation only
            if the resource has been modified since the specified time.
        :keyword ~datetime.datetime if_unmodified_since:
            A DateTime value. Azure expects the date value passed in to be UTC.
            If timezone is included, any non-UTC datetimes will be converted to UTC.
            If a date is passed in without timezone info, it is assumed to be UTC.
            Specify this header to perform the operation only if
            the resource has not been modified since the specified date/time.
        :keyword str etag:
            The destination ETag value, or the wildcard character (*). Used to check if the resource has changed,
            and act according to the condition specified by the `match_condition` parameter.
        :keyword ~azure.core.MatchConditions match_condition:
            The destination match condition to use upon the etag.
        :keyword destination_lease:
            The lease ID specified for this header must match the lease ID of the
            destination blob. If the request does not include the lease ID or it is not
            valid, the operation fails with status code 412 (Precondition Failed).
        :paramtype destination_lease: ~azure.storage.blob.BlobLeaseClient or str
        :keyword int timeout:
            Sets the server-side timeout for the operation in seconds. For more details see
            https://learn.microsoft.com/rest/api/storageservices/setting-timeouts-for-blob-service-operations.
            This value is not tracked or validated on the client. To configure client-side network timesouts
            see `here <https://github.com/Azure/azure-sdk-for-python/tree/main/sdk/storage/azure-storage-blob
            #other-client--per-operation-configuration>`__.
        :keyword ~azure.storage.blob.ContentSettings content_settings:
            ContentSettings object used to set blob properties. Used to set content type, encoding,
            language, disposition, md5, and cache control.
        :keyword ~azure.storage.blob.CustomerProvidedEncryptionKey cpk:
            Encrypts the data on the service-side with the given key.
            Use of customer-provided keys must be done over HTTPS.
            As the encryption key itself is provided in the request,
            a secure connection must be established to transfer the key.
        :keyword str encryption_scope:
            A predefined encryption scope used to encrypt the data on the service. An encryption
            scope can be created using the Management API and referenced here by name. If a default
            encryption scope has been defined at the container, this value will override it if the
            container-level scope is configured to allow overrides. Otherwise an error will be raised.
        :keyword ~azure.storage.blob.StandardBlobTier standard_blob_tier:
            A standard blob tier value to set the blob to. For this version of the library,
            this is only applicable to block blobs on standard storage accounts.
        :keyword str source_authorization:
            Authenticate as a service principal using a client secret to access a source blob. Ensure "bearer " is
            the prefix of the source_authorization string.
        :returns: Blob-updated property Dict (Etag and last modified)
        :rtype: Dict[str, Any]
        """
        if kwargs.get('cpk') and self.scheme.lower() != 'https':
            raise ValueError("Customer provided encryption key must be used over HTTPS.")
        options = _upload_blob_from_url_options(
            source_url=source_url,
            **kwargs)
        try:
            return cast(Dict[str, Any], self._client.block_blob.put_blob_from_url(**options))
        except HttpResponseError as error:
            process_storage_error(error)

    @distributed_trace
    def upload_blob(
        self, data: Union[bytes, str, Iterable[AnyStr], IO[bytes]],
        blob_type: Union[str, BlobType] = BlobType.BLOCKBLOB,
        length: Optional[int] = None,
        metadata: Optional[Dict[str, str]] = None,
        **kwargs: Any
    ) -> Dict[str, Any]:
        """Creates a new blob from a data source with automatic chunking.

        :param data: The blob data to upload.
        :type data: Union[bytes, str, Iterable[AnyStr], IO[AnyStr]]
        :param ~azure.storage.blob.BlobType blob_type: The type of the blob. This can be
            either BlockBlob, PageBlob or AppendBlob. The default value is BlockBlob.
        :param int length:
            Number of bytes to read from the stream. This is optional, but
            should be supplied for optimal performance.
        :param metadata:
            Name-value pairs associated with the blob as metadata.
        :type metadata: dict(str, str)
        :keyword tags:
            Name-value pairs associated with the blob as tag. Tags are case-sensitive.
            The tag set may contain at most 10 tags.  Tag keys must be between 1 and 128 characters,
            and tag values must be between 0 and 256 characters.
            Valid tag key and value characters include: lowercase and uppercase letters, digits (0-9),
            space (' '), plus (+), minus (-), period (.), solidus (/), colon (:), equals (=), underscore (_)

            .. versionadded:: 12.4.0

        :paramtype tags: dict(str, str)
        :keyword bool overwrite: Whether the blob to be uploaded should overwrite the current data.
            If True, upload_blob will overwrite the existing data. If set to False, the
            operation will fail with ResourceExistsError. The exception to the above is with Append
            blob types: if set to False and the data already exists, an error will not be raised
            and the data will be appended to the existing blob. If set overwrite=True, then the existing
            append blob will be deleted, and a new one created. Defaults to False.
        :keyword ~azure.storage.blob.ContentSettings content_settings:
            ContentSettings object used to set blob properties. Used to set content type, encoding,
            language, disposition, md5, and cache control.
        :keyword validate_content:
            Enables checksum validation for the transfer. Any hash calculated is NOT stored with the blob.
            The possible options for content validation are as follows:

            bool - Passing a boolean is now deprecated. Will perform basic checksum validation via a pipeline
            policy that calculates an MD5 hash for each request body and sends it to the service to verify
            it matches. This is primarily valuable for detecting bit-flips on the wire if using http instead
            of https. If using this option, the memory-efficient upload algorithm will not be used.

            "auto" - Allows the SDK to choose the best checksum algorithm to use. Currently, chooses 'crc64'.

            "crc64" - This is currently the preferred choice for performance reasons and the level of validation.
            Performs validation using Azure Storage's specific implementation of CRC64 with a custom
            polynomial. This also uses a more sophisticated algorithm internally that may help catch
            client-side data integrity issues.
            NOTE: This requires the `azure-storage-extensions` package to be installed.

            "md5" - Performs validation using MD5. Where available this may use a more sophisticated algorithm
            internally that may help catch client-side data integrity issues (similar to 'crc64') but it is
            not possible in all scenarios and may revert to the naive approach of using a pipeline policy.
        :paramtype validate_content: Literal['auto', 'crc64', 'md5']
        :keyword lease:
            Required if the blob has an active lease. If specified, upload_blob only succeeds if the
            blob's lease is active and matches this ID. Value can be a BlobLeaseClient object
            or the lease ID as a string.
        :paramtype lease: ~azure.storage.blob.BlobLeaseClient or str
        :keyword ~datetime.datetime if_modified_since:
            A DateTime value. Azure expects the date value passed in to be UTC.
            If timezone is included, any non-UTC datetimes will be converted to UTC.
            If a date is passed in without timezone info, it is assumed to be UTC.
            Specify this header to perform the operation only
            if the resource has been modified since the specified time.
        :keyword ~datetime.datetime if_unmodified_since:
            A DateTime value. Azure expects the date value passed in to be UTC.
            If timezone is included, any non-UTC datetimes will be converted to UTC.
            If a date is passed in without timezone info, it is assumed to be UTC.
            Specify this header to perform the operation only if
            the resource has not been modified since the specified date/time.
        :keyword str etag:
            An ETag value, or the wildcard character (*). Used to check if the resource has changed,
            and act according to the condition specified by the `match_condition` parameter.
        :keyword ~azure.core.MatchConditions match_condition:
            The match condition to use upon the etag.
        :keyword str if_tags_match_condition:
            Specify a SQL where clause on blob tags to operate only on blob with a matching value.
            eg. ``\"\\\"tagname\\\"='my tag'\"``

            .. versionadded:: 12.4.0

        :keyword ~azure.storage.blob.PremiumPageBlobTier premium_page_blob_tier:
            A page blob tier value to set the blob to. The tier correlates to the size of the
            blob and number of allowed IOPS. This is only applicable to page blobs on
            premium storage accounts.
        :keyword ~azure.storage.blob.StandardBlobTier standard_blob_tier:
            A standard blob tier value to set the blob to. For this version of the library,
            this is only applicable to block blobs on standard storage accounts.
        :keyword ~azure.storage.blob.ImmutabilityPolicy immutability_policy:
            Specifies the immutability policy of a blob, blob snapshot or blob version.
            Currently this parameter of upload_blob() API is for BlockBlob only.

            .. versionadded:: 12.10.0
                This was introduced in API version '2020-10-02'.

        :keyword bool legal_hold:
            Specified if a legal hold should be set on the blob.
            Currently this parameter of upload_blob() API is for BlockBlob only.

            .. versionadded:: 12.10.0
                This was introduced in API version '2020-10-02'.

        :keyword int maxsize_condition:
            Optional conditional header. The max length in bytes permitted for
            the append blob. If the Append Block operation would cause the blob
            to exceed that limit or if the blob size is already greater than the
            value specified in this header, the request will fail with
            MaxBlobSizeConditionNotMet error (HTTP status code 412 - Precondition Failed).
        :keyword int max_concurrency:
            Maximum number of parallel connections to use when the blob size exceeds
            64MB.
        :keyword ~azure.storage.blob.CustomerProvidedEncryptionKey cpk:
            Encrypts the data on the service-side with the given key.
            Use of customer-provided keys must be done over HTTPS.
            As the encryption key itself is provided in the request,
            a secure connection must be established to transfer the key.
        :keyword str encryption_scope:
            A predefined encryption scope used to encrypt the data on the service. An encryption
            scope can be created using the Management API and referenced here by name. If a default
            encryption scope has been defined at the container, this value will override it if the
            container-level scope is configured to allow overrides. Otherwise an error will be raised.

            .. versionadded:: 12.2.0

        :keyword str encoding:
            Defaults to UTF-8.
        :keyword progress_hook:
            A callback to track the progress of a long running upload. The signature is
            function(current: int, total: Optional[int]) where current is the number of bytes transferred
            so far, and total is the size of the blob or None if the size is unknown.
        :paramtype progress_hook: Callable[[int, Optional[int]], None]
        :keyword int timeout:
            Sets the server-side timeout for the operation in seconds. For more details see
            https://learn.microsoft.com/rest/api/storageservices/setting-timeouts-for-blob-service-operations.
            This value is not tracked or validated on the client. To configure client-side network timesouts
            see `here <https://github.com/Azure/azure-sdk-for-python/tree/main/sdk/storage/azure-storage-blob
            #other-client--per-operation-configuration>`__. This method may make multiple calls to the service and
            the timeout will apply to each call individually.
        :returns: Blob-updated property Dict (Etag and last modified)
        :rtype: Dict[str, Any]

        .. admonition:: Example:

            .. literalinclude:: ../samples/blob_samples_hello_world.py
                :start-after: [START upload_a_blob]
                :end-before: [END upload_a_blob]
                :language: python
                :dedent: 12
                :caption: Upload a blob to the container.
        """
        if self.require_encryption and not self.key_encryption_key:
            raise ValueError("Encryption required but no key was provided.")
        if kwargs.get('cpk') and self.scheme.lower() != 'https':
            raise ValueError("Customer provided encryption key must be used over HTTPS.")
        options = _upload_blob_options(
            data=data,
            blob_type=blob_type,
            length=length,
            metadata=metadata,
            encryption_options={
                'required': self.require_encryption,
                'version': self.encryption_version,
                'key': self.key_encryption_key,
                'resolver': self.key_resolver_function
            },
            config=self._config,
            sdk_moniker=self._sdk_moniker,
            client=self._client,
            **kwargs)
        if blob_type == BlobType.BlockBlob:
            return upload_block_blob(**options)
        if blob_type == BlobType.PageBlob:
            return upload_page_blob(**options)
        return upload_append_blob(**options)

    @overload
    def download_blob(
        self, offset: Optional[int] = None,
        length: Optional[int] = None,
        *,
        encoding: str,
        **kwargs: Any
    ) -> StorageStreamDownloader[str]:
        ...

    @overload
    def download_blob(
        self, offset: Optional[int] = None,
        length: Optional[int] = None,
        *,
        encoding: None = None,
        **kwargs: Any
    ) -> StorageStreamDownloader[bytes]:
        ...

    @distributed_trace
    def download_blob(
        self, offset: Optional[int] = None,
        length: Optional[int] = None,
        *,
        encoding: Union[str, None] = None,
        **kwargs: Any
    ) -> Union[StorageStreamDownloader[str], StorageStreamDownloader[bytes]]:
        """Downloads a blob to the StorageStreamDownloader. The readall() method must
        be used to read all the content or readinto() must be used to download the blob into
        a stream. Using chunks() returns an iterator which allows the user to iterate over the content in chunks.

        :param int offset:
            Start of byte range to use for downloading a section of the blob.
            Must be set if length is provided.
        :param int length:
            Number of bytes to read from the stream. This is optional, but
            should be supplied for optimal performance.
        :keyword str version_id:
            The version id parameter is an opaque DateTime
            value that, when present, specifies the version of the blob to download.

            .. versionadded:: 12.4.0

            This keyword argument was introduced in API version '2019-12-12'.

        :keyword validate_content:
            Enables checksum validation for the transfer.

            bool - Passing a boolean is now deprecated. Will perform basic checksum validation via a pipeline
            policy that calculates an MD5 hash for each data chunk and verifies it matches what the service sent.
            This is primarily valuable for detecting bit-flips on the wire if using http instead of https.

            "auto" - Allows the SDK to choose the best checksum algorithm to use. Currently, chooses 'crc64'.

            "crc64" - This is currently the preferred choice for performance reasons and the level of validation.
            Performs validation using Azure Storage's specific implementation of CRC64 with a custom
            polynomial. This also uses a more sophisticated algorithm internally that may help catch
            client-side data integrity issues.
            NOTE: This requires the `azure-storage-extensions` package to be installed.

            "md5" - Performs validation using MD5. Where available this may use a more sophisticated algorithm
            internally that may help catch client-side data integrity issues (similar to 'crc64') but it is
            not possible in all scenarios and may revert to the naive approach of using a pipeline policy.
        :paramtype validate_content: Literal['auto', 'crc64', 'md5']
        :keyword lease:
            Required if the blob has an active lease. If specified, download_blob only
            succeeds if the blob's lease is active and matches this ID. Value can be a
            BlobLeaseClient object or the lease ID as a string.
        :paramtype lease: ~azure.storage.blob.BlobLeaseClient or str
        :keyword ~datetime.datetime if_modified_since:
            A DateTime value. Azure expects the date value passed in to be UTC.
            If timezone is included, any non-UTC datetimes will be converted to UTC.
            If a date is passed in without timezone info, it is assumed to be UTC.
            Specify this header to perform the operation only
            if the resource has been modified since the specified time.
        :keyword ~datetime.datetime if_unmodified_since:
            A DateTime value. Azure expects the date value passed in to be UTC.
            If timezone is included, any non-UTC datetimes will be converted to UTC.
            If a date is passed in without timezone info, it is assumed to be UTC.
            Specify this header to perform the operation only if
            the resource has not been modified since the specified date/time.
        :keyword str etag:
            An ETag value, or the wildcard character (*). Used to check if the resource has changed,
            and act according to the condition specified by the `match_condition` parameter.
        :keyword ~azure.core.MatchConditions match_condition:
            The match condition to use upon the etag.
        :keyword str if_tags_match_condition:
            Specify a SQL where clause on blob tags to operate only on blob with a matching value.
            eg. ``\"\\\"tagname\\\"='my tag'\"``

            .. versionadded:: 12.4.0

        :keyword ~azure.storage.blob.CustomerProvidedEncryptionKey cpk:
            Encrypts the data on the service-side with the given key.
            Use of customer-provided keys must be done over HTTPS.
            As the encryption key itself is provided in the request,
            a secure connection must be established to transfer the key.
        :keyword int max_concurrency:
            The number of parallel connections with which to download.
        :keyword Optional[str] encoding:
            Encoding to decode the downloaded bytes. Default is None, i.e. no decoding.
        :keyword progress_hook:
            A callback to track the progress of a long running download. The signature is
            function(current: int, total: int) where current is the number of bytes transferred
            so far, and total is the total size of the download.
        :paramtype progress_hook: Callable[[int, int], None]
        :keyword int timeout:
            Sets the server-side timeout for the operation in seconds. For more details see
            https://learn.microsoft.com/rest/api/storageservices/setting-timeouts-for-blob-service-operations.
            This value is not tracked or validated on the client. To configure client-side network timesouts
            see `here <https://github.com/Azure/azure-sdk-for-python/tree/main/sdk/storage/azure-storage-blob
            #other-client--per-operation-configuration>`__. This method may make multiple calls to the service and
            the timeout will apply to each call individually.
            multiple calls to the Azure service and the timeout will apply to
            each call individually.
        :returns: A streaming object (StorageStreamDownloader)
        :rtype: ~azure.storage.blob.StorageStreamDownloader

        .. admonition:: Example:

            .. literalinclude:: ../samples/blob_samples_hello_world.py
                :start-after: [START download_a_blob]
                :end-before: [END download_a_blob]
                :language: python
                :dedent: 12
                :caption: Download a blob.
        """
        if self.require_encryption and not (self.key_encryption_key or self.key_resolver_function):
            raise ValueError("Encryption required but no key was provided.")
        if length is not None and offset is None:
            raise ValueError("Offset value must not be None if length is set.")
        if kwargs.get('cpk') and self.scheme.lower() != 'https':
            raise ValueError("Customer provided encryption key must be used over HTTPS.")
        options = _download_blob_options(
            blob_name=self.blob_name,
            container_name=self.container_name,
            version_id=get_version_id(self.version_id, kwargs),
            offset=offset,
            length=length,
            encoding=encoding,
            encryption_options={
                'required': self.require_encryption,
                'version': self.encryption_version,
                'key': self.key_encryption_key,
                'resolver': self.key_resolver_function
            },
            config=self._config,
            sdk_moniker=self._sdk_moniker,
            client=self._client,
            **kwargs)
        return StorageStreamDownloader(**options)

    @distributed_trace
    def query_blob(self, query_expression: str, **kwargs: Any) -> BlobQueryReader:
        """Enables users to select/project on blob/or blob snapshot data by providing simple query expressions.
        This operations returns a BlobQueryReader, users need to use readall() or readinto() to get query data.

        :param str query_expression:
            Required. a query statement. For more details see
            https://learn.microsoft.com/azure/storage/blobs/query-acceleration-sql-reference.
        :keyword Callable[~azure.storage.blob.BlobQueryError] on_error:
            A function to be called on any processing errors returned by the service.
        :keyword blob_format:
            Optional. Defines the serialization of the data currently stored in the blob. The default is to
            treat the blob data as CSV data formatted in the default dialect. This can be overridden with
            a custom DelimitedTextDialect, or DelimitedJsonDialect or "ParquetDialect" (passed as a string or enum).
            These dialects can be passed through their respective classes, the QuickQueryDialect enum or as a string

            .. note::
                "ParquetDialect" is in preview, so some features may not work as intended.

        :paramtype blob_format: ~azure.storage.blob.DelimitedTextDialect or ~azure.storage.blob.DelimitedJsonDialect
            or ~azure.storage.blob.QuickQueryDialect or str
        :keyword output_format:
            Optional. Defines the output serialization for the data stream. By default the data will be returned
            as it is represented in the blob (Parquet formats default to DelimitedTextDialect).
            By providing an output format, the blob data will be reformatted according to that profile.
            This value can be a DelimitedTextDialect or a DelimitedJsonDialect or ArrowDialect.
            These dialects can be passed through their respective classes, the QuickQueryDialect enum or as a string
        :paramtype output_format: ~azure.storage.blob.DelimitedTextDialect or ~azure.storage.blob.DelimitedJsonDialect
            or List[~azure.storage.blob.ArrowDialect] or ~azure.storage.blob.QuickQueryDialect or str
        :keyword lease:
            Required if the blob has an active lease. Value can be a BlobLeaseClient object
            or the lease ID as a string.
        :paramtype lease: ~azure.storage.blob.BlobLeaseClient or str
        :keyword ~datetime.datetime if_modified_since:
            A DateTime value. Azure expects the date value passed in to be UTC.
            If timezone is included, any non-UTC datetimes will be converted to UTC.
            If a date is passed in without timezone info, it is assumed to be UTC.
            Specify this header to perform the operation only
            if the resource has been modified since the specified time.
        :keyword ~datetime.datetime if_unmodified_since:
            A DateTime value. Azure expects the date value passed in to be UTC.
            If timezone is included, any non-UTC datetimes will be converted to UTC.
            If a date is passed in without timezone info, it is assumed to be UTC.
            Specify this header to perform the operation only if
            the resource has not been modified since the specified date/time.
        :keyword str etag:
            An ETag value, or the wildcard character (*). Used to check if the resource has changed,
            and act according to the condition specified by the `match_condition` parameter.
        :keyword ~azure.core.MatchConditions match_condition:
            The match condition to use upon the etag.
        :keyword str if_tags_match_condition:
            Specify a SQL where clause on blob tags to operate only on blob with a matching value.
            eg. ``\"\\\"tagname\\\"='my tag'\"``

            .. versionadded:: 12.4.0

        :keyword ~azure.storage.blob.CustomerProvidedEncryptionKey cpk:
            Encrypts the data on the service-side with the given key.
            Use of customer-provided keys must be done over HTTPS.
            As the encryption key itself is provided in the request,
            a secure connection must be established to transfer the key.
        :keyword int timeout:
            Sets the server-side timeout for the operation in seconds. For more details see
            https://learn.microsoft.com/rest/api/storageservices/setting-timeouts-for-blob-service-operations.
            This value is not tracked or validated on the client. To configure client-side network timesouts
            see `here <https://github.com/Azure/azure-sdk-for-python/tree/main/sdk/storage/azure-storage-blob
            #other-client--per-operation-configuration>`__.
        :returns: A streaming object (BlobQueryReader)
        :rtype: ~azure.storage.blob.BlobQueryReader

        .. admonition:: Example:

            .. literalinclude:: ../samples/blob_samples_query.py
                :start-after: [START query]
                :end-before: [END query]
                :language: python
                :dedent: 4
                :caption: select/project on blob/or blob snapshot data by providing simple query expressions.
        """
        errors = kwargs.pop("on_error", None)
        error_cls = kwargs.pop("error_cls", BlobQueryError)
        encoding = kwargs.pop("encoding", None)
        if kwargs.get('cpk') and self.scheme.lower() != 'https':
            raise ValueError("Customer provided encryption key must be used over HTTPS.")
        options, delimiter = _quick_query_options(self.snapshot, query_expression, **kwargs)
        try:
            headers, raw_response_body = self._client.blob.query(**options)
        except HttpResponseError as error:
            process_storage_error(error)
        return BlobQueryReader(
            name=self.blob_name,
            container=self.container_name,
            errors=errors,
            record_delimiter=delimiter,
            encoding=encoding,
            headers=headers,
            response=raw_response_body,
            error_cls=error_cls)

    @distributed_trace
    def delete_blob(self, delete_snapshots: Optional[str] = None, **kwargs: Any) -> None:
        """Marks the specified blob for deletion.

        The blob is later deleted during garbage collection.
        Note that in order to delete a blob, you must delete all of its
        snapshots. You can delete both at the same time with the delete_blob()
        operation.

        If a delete retention policy is enabled for the service, then this operation soft deletes the blob
        and retains the blob for a specified number of days.
        After the specified number of days, the blob's data is removed from the service during garbage collection.
        Soft deleted blob is accessible through :func:`~ContainerClient.list_blobs()` specifying `include=['deleted']`
        option. Soft-deleted blob can be restored using :func:`undelete` operation.

        :param Optional[str] delete_snapshots:
            Required if the blob has associated snapshots. Values include:
             - "only": Deletes only the blobs snapshots.
             - "include": Deletes the blob along with all snapshots.
        :keyword Optional[str] version_id:
            The version id parameter is an opaque DateTime
            value that, when present, specifies the version of the blob to delete.

            .. versionadded:: 12.4.0

            This keyword argument was introduced in API version '2019-12-12'.

        :keyword lease:
            Required if the blob has an active lease. If specified, delete_blob only
            succeeds if the blob's lease is active and matches this ID. Value can be a
            BlobLeaseClient object or the lease ID as a string.
        :paramtype lease: ~azure.storage.blob.BlobLeaseClient or str
        :keyword ~datetime.datetime if_modified_since:
            A DateTime value. Azure expects the date value passed in to be UTC.
            If timezone is included, any non-UTC datetimes will be converted to UTC.
            If a date is passed in without timezone info, it is assumed to be UTC.
            Specify this header to perform the operation only
            if the resource has been modified since the specified time.
        :keyword ~datetime.datetime if_unmodified_since:
            A DateTime value. Azure expects the date value passed in to be UTC.
            If timezone is included, any non-UTC datetimes will be converted to UTC.
            If a date is passed in without timezone info, it is assumed to be UTC.
            Specify this header to perform the operation only if
            the resource has not been modified since the specified date/time.
        :keyword str etag:
            An ETag value, or the wildcard character (*). Used to check if the resource has changed,
            and act according to the condition specified by the `match_condition` parameter.
        :keyword ~azure.core.MatchConditions match_condition:
            The match condition to use upon the etag.
        :keyword str if_tags_match_condition:
            Specify a SQL where clause on blob tags to operate only on blob with a matching value.
            eg. ``\"\\\"tagname\\\"='my tag'\"``

            .. versionadded:: 12.4.0

        :keyword int timeout:
            Sets the server-side timeout for the operation in seconds. For more details see
            https://learn.microsoft.com/rest/api/storageservices/setting-timeouts-for-blob-service-operations.
            This value is not tracked or validated on the client. To configure client-side network timesouts
            see `here <https://github.com/Azure/azure-sdk-for-python/tree/main/sdk/storage/azure-storage-blob
            #other-client--per-operation-configuration>`__.
        :rtype: None

        .. admonition:: Example:

            .. literalinclude:: ../samples/blob_samples_hello_world.py
                :start-after: [START delete_blob]
                :end-before: [END delete_blob]
                :language: python
                :dedent: 12
                :caption: Delete a blob.
        """
        options = _delete_blob_options(
            snapshot=self.snapshot,
            version_id=get_version_id(self.version_id, kwargs),
            delete_snapshots=delete_snapshots,
            **kwargs)
        try:
            self._client.blob.delete(**options)
        except HttpResponseError as error:
            process_storage_error(error)

    @distributed_trace
    def undelete_blob(self, **kwargs: Any) -> None:
        """Restores soft-deleted blobs or snapshots.

        Operation will only be successful if used within the specified number of days
        set in the delete retention policy.

        If blob versioning is enabled, the base blob cannot be restored using this
        method. Instead use :func:`start_copy_from_url` with the URL of the blob version
        you wish to promote to the current version.

        :keyword int timeout:
            Sets the server-side timeout for the operation in seconds. For more details see
            https://learn.microsoft.com/rest/api/storageservices/setting-timeouts-for-blob-service-operations.
            This value is not tracked or validated on the client. To configure client-side network timesouts
            see `here <https://github.com/Azure/azure-sdk-for-python/tree/main/sdk/storage/azure-storage-blob
            #other-client--per-operation-configuration>`__.
        :rtype: None

        .. admonition:: Example:

            .. literalinclude:: ../samples/blob_samples_common.py
                :start-after: [START undelete_blob]
                :end-before: [END undelete_blob]
                :language: python
                :dedent: 8
                :caption: Undeleting a blob.
        """
        try:
            self._client.blob.undelete(timeout=kwargs.pop('timeout', None), **kwargs)
        except HttpResponseError as error:
            process_storage_error(error)

    @distributed_trace
    def exists(self, **kwargs: Any) -> bool:
        """
        Returns True if a blob exists with the defined parameters, and returns
        False otherwise.

        :keyword str version_id:
            The version id parameter is an opaque DateTime
            value that, when present, specifies the version of the blob to check if it exists.
        :keyword int timeout:
            Sets the server-side timeout for the operation in seconds. For more details see
            https://learn.microsoft.com/rest/api/storageservices/setting-timeouts-for-blob-service-operations.
            This value is not tracked or validated on the client. To configure client-side network timesouts
            see `here <https://github.com/Azure/azure-sdk-for-python/tree/main/sdk/storage/azure-storage-blob
            #other-client--per-operation-configuration>`__.
        :returns: boolean
        :rtype: bool
        """
        version_id = get_version_id(self.version_id, kwargs)
        try:
            self._client.blob.get_properties(
                snapshot=self.snapshot,
                version_id=version_id,
                **kwargs)
            return True
        # Encrypted with CPK
        except ResourceExistsError:
            return True
        except HttpResponseError as error:
            try:
                process_storage_error(error)
            except ResourceNotFoundError:
                return False

    @distributed_trace
    def get_blob_properties(self, **kwargs: Any) -> BlobProperties:
        """Returns all user-defined metadata, standard HTTP properties, and
        system properties for the blob. It does not return the content of the blob.

        :keyword lease:
            Required if the blob has an active lease. Value can be a BlobLeaseClient object
            or the lease ID as a string.
        :paramtype lease: ~azure.storage.blob.BlobLeaseClient or str
        :keyword str version_id:
            The version id parameter is an opaque DateTime
            value that, when present, specifies the version of the blob to get properties.

            .. versionadded:: 12.4.0

            This keyword argument was introduced in API version '2019-12-12'.

        :keyword ~datetime.datetime if_modified_since:
            A DateTime value. Azure expects the date value passed in to be UTC.
            If timezone is included, any non-UTC datetimes will be converted to UTC.
            If a date is passed in without timezone info, it is assumed to be UTC.
            Specify this header to perform the operation only
            if the resource has been modified since the specified time.
        :keyword ~datetime.datetime if_unmodified_since:
            A DateTime value. Azure expects the date value passed in to be UTC.
            If timezone is included, any non-UTC datetimes will be converted to UTC.
            If a date is passed in without timezone info, it is assumed to be UTC.
            Specify this header to perform the operation only if
            the resource has not been modified since the specified date/time.
        :keyword str etag:
            An ETag value, or the wildcard character (*). Used to check if the resource has changed,
            and act according to the condition specified by the `match_condition` parameter.
        :keyword ~azure.core.MatchConditions match_condition:
            The match condition to use upon the etag.
        :keyword str if_tags_match_condition:
            Specify a SQL where clause on blob tags to operate only on blob with a matching value.
            eg. ``\"\\\"tagname\\\"='my tag'\"``

            .. versionadded:: 12.4.0

        :keyword ~azure.storage.blob.CustomerProvidedEncryptionKey cpk:
            Encrypts the data on the service-side with the given key.
            Use of customer-provided keys must be done over HTTPS.
            As the encryption key itself is provided in the request,
            a secure connection must be established to transfer the key.
        :keyword int timeout:
            Sets the server-side timeout for the operation in seconds. For more details see
            https://learn.microsoft.com/rest/api/storageservices/setting-timeouts-for-blob-service-operations.
            This value is not tracked or validated on the client. To configure client-side network timesouts
            see `here <https://github.com/Azure/azure-sdk-for-python/tree/main/sdk/storage/azure-storage-blob
            #other-client--per-operation-configuration>`__.
        :returns: BlobProperties
        :rtype: ~azure.storage.blob.BlobProperties

        .. admonition:: Example:

            .. literalinclude:: ../samples/blob_samples_common.py
                :start-after: [START get_blob_properties]
                :end-before: [END get_blob_properties]
                :language: python
                :dedent: 8
                :caption: Getting the properties for a blob.
        """
        # TODO: extract this out as _get_blob_properties_options
        access_conditions = get_access_conditions(kwargs.pop('lease', None))
        mod_conditions = get_modify_conditions(kwargs)
        version_id = get_version_id(self.version_id, kwargs)
        cpk = kwargs.pop('cpk', None)
        cpk_info = None
        if cpk:
            if self.scheme.lower() != 'https':
                raise ValueError("Customer provided encryption key must be used over HTTPS.")
            cpk_info = CpkInfo(encryption_key=cpk.key_value, encryption_key_sha256=cpk.key_hash,
                               encryption_algorithm=cpk.algorithm)
        try:
            cls_method = kwargs.pop('cls', None)
            if cls_method:
                kwargs['cls'] = partial(deserialize_pipeline_response_into_cls, cls_method)
            blob_props = cast(BlobProperties, self._client.blob.get_properties(
                timeout=kwargs.pop('timeout', None),
                version_id=version_id,
                snapshot=self.snapshot,
                lease_access_conditions=access_conditions,
                modified_access_conditions=mod_conditions,
                cls=kwargs.pop('cls', None) or deserialize_blob_properties,
                cpk_info=cpk_info,
                **kwargs))
        except HttpResponseError as error:
            process_storage_error(error)
        blob_props.name = self.blob_name
        if isinstance(blob_props, BlobProperties):
            blob_props.container = self.container_name
            blob_props.snapshot = self.snapshot
        return blob_props

    @distributed_trace
    def set_http_headers(self, content_settings: Optional["ContentSettings"] = None, **kwargs: Any) -> Dict[str, Any]:
        """Sets system properties on the blob.

        If one property is set for the content_settings, all properties will be overridden.

        :param ~azure.storage.blob.ContentSettings content_settings:
            ContentSettings object used to set blob properties. Used to set content type, encoding,
            language, disposition, md5, and cache control.
        :keyword lease:
            Required if the blob has an active lease. Value can be a BlobLeaseClient object
            or the lease ID as a string.
        :paramtype lease: ~azure.storage.blob.BlobLeaseClient or str
        :keyword ~datetime.datetime if_modified_since:
            A DateTime value. Azure expects the date value passed in to be UTC.
            If timezone is included, any non-UTC datetimes will be converted to UTC.
            If a date is passed in without timezone info, it is assumed to be UTC.
            Specify this header to perform the operation only
            if the resource has been modified since the specified time.
        :keyword ~datetime.datetime if_unmodified_since:
            A DateTime value. Azure expects the date value passed in to be UTC.
            If timezone is included, any non-UTC datetimes will be converted to UTC.
            If a date is passed in without timezone info, it is assumed to be UTC.
            Specify this header to perform the operation only if
            the resource has not been modified since the specified date/time.
        :keyword str etag:
            An ETag value, or the wildcard character (*). Used to check if the resource has changed,
            and act according to the condition specified by the `match_condition` parameter.
        :keyword ~azure.core.MatchConditions match_condition:
            The match condition to use upon the etag.
        :keyword str if_tags_match_condition:
            Specify a SQL where clause on blob tags to operate only on blob with a matching value.
            eg. ``\"\\\"tagname\\\"='my tag'\"``

            .. versionadded:: 12.4.0

        :keyword int timeout:
            Sets the server-side timeout for the operation in seconds. For more details see
            https://learn.microsoft.com/rest/api/storageservices/setting-timeouts-for-blob-service-operations.
            This value is not tracked or validated on the client. To configure client-side network timesouts
            see `here <https://github.com/Azure/azure-sdk-for-python/tree/main/sdk/storage/azure-storage-blob
            #other-client--per-operation-configuration>`__.
        :returns: Blob-updated property dict (Etag and last modified)
        :rtype: Dict[str, Any]
        """
        options = _set_http_headers_options(content_settings=content_settings, **kwargs)
        try:
            return cast(Dict[str, Any], self._client.blob.set_http_headers(**options))
        except HttpResponseError as error:
            process_storage_error(error)

    @distributed_trace
    def set_blob_metadata(
        self, metadata: Optional[Dict[str, str]] = None,
        **kwargs: Any
    ) -> Dict[str, Union[str, datetime]]:
        """Sets user-defined metadata for the blob as one or more name-value pairs.

        :param metadata:
            Dict containing name and value pairs. Each call to this operation
            replaces all existing metadata attached to the blob. To remove all
            metadata from the blob, call this operation with no metadata headers.
        :type metadata: dict(str, str)
        :keyword lease:
            Required if the blob has an active lease. Value can be a BlobLeaseClient object
            or the lease ID as a string.
        :paramtype lease: ~azure.storage.blob.BlobLeaseClient or str
        :keyword ~datetime.datetime if_modified_since:
            A DateTime value. Azure expects the date value passed in to be UTC.
            If timezone is included, any non-UTC datetimes will be converted to UTC.
            If a date is passed in without timezone info, it is assumed to be UTC.
            Specify this header to perform the operation only
            if the resource has been modified since the specified time.
        :keyword ~datetime.datetime if_unmodified_since:
            A DateTime value. Azure expects the date value passed in to be UTC.
            If timezone is included, any non-UTC datetimes will be converted to UTC.
            If a date is passed in without timezone info, it is assumed to be UTC.
            Specify this header to perform the operation only if
            the resource has not been modified since the specified date/time.
        :keyword str etag:
            An ETag value, or the wildcard character (*). Used to check if the resource has changed,
            and act according to the condition specified by the `match_condition` parameter.
        :keyword ~azure.core.MatchConditions match_condition:
            The match condition to use upon the etag.
        :keyword str if_tags_match_condition:
            Specify a SQL where clause on blob tags to operate only on blob with a matching value.
            eg. ``\"\\\"tagname\\\"='my tag'\"``

            .. versionadded:: 12.4.0

        :keyword ~azure.storage.blob.CustomerProvidedEncryptionKey cpk:
            Encrypts the data on the service-side with the given key.
            Use of customer-provided keys must be done over HTTPS.
            As the encryption key itself is provided in the request,
            a secure connection must be established to transfer the key.
        :keyword str encryption_scope:
            A predefined encryption scope used to encrypt the data on the service. An encryption
            scope can be created using the Management API and referenced here by name. If a default
            encryption scope has been defined at the container, this value will override it if the
            container-level scope is configured to allow overrides. Otherwise an error will be raised.

            .. versionadded:: 12.2.0

        :keyword int timeout:
            Sets the server-side timeout for the operation in seconds. For more details see
            https://learn.microsoft.com/rest/api/storageservices/setting-timeouts-for-blob-service-operations.
            This value is not tracked or validated on the client. To configure client-side network timesouts
            see `here <https://github.com/Azure/azure-sdk-for-python/tree/main/sdk/storage/azure-storage-blob
            #other-client--per-operation-configuration>`__.
        :returns: Blob-updated property dict (Etag and last modified)
        :rtype: Dict[str, Union[str, datetime]]
        """
        if kwargs.get('cpk') and self.scheme.lower() != 'https':
            raise ValueError("Customer provided encryption key must be used over HTTPS.")
        options = _set_blob_metadata_options(metadata=metadata, **kwargs)
        try:
            return cast(Dict[str, Union[str, datetime]], self._client.blob.set_metadata(**options))
        except HttpResponseError as error:
            process_storage_error(error)

    @distributed_trace
    def set_immutability_policy(
        self, immutability_policy: "ImmutabilityPolicy",
        **kwargs: Any
    ) -> Dict[str, str]:
        """The Set Immutability Policy operation sets the immutability policy on the blob.

        .. versionadded:: 12.10.0
            This operation was introduced in API version '2020-10-02'.

        :param ~azure.storage.blob.ImmutabilityPolicy immutability_policy:
            Specifies the immutability policy of a blob, blob snapshot or blob version.

            .. versionadded:: 12.10.0
                This was introduced in API version '2020-10-02'.

        :keyword int timeout:
            Sets the server-side timeout for the operation in seconds. For more details see
            https://learn.microsoft.com/rest/api/storageservices/setting-timeouts-for-blob-service-operations.
            This value is not tracked or validated on the client. To configure client-side network timesouts
            see `here <https://github.com/Azure/azure-sdk-for-python/tree/main/sdk/storage/azure-storage-blob
            #other-client--per-operation-configuration>`__.
        :returns: Key value pairs of blob tags.
        :rtype: Dict[str, str]
        """

        kwargs['immutability_policy_expiry'] = immutability_policy.expiry_time
        kwargs['immutability_policy_mode'] = immutability_policy.policy_mode
        return cast(Dict[str, str], self._client.blob.set_immutability_policy(cls=return_response_headers, **kwargs))

    @distributed_trace
    def delete_immutability_policy(self, **kwargs: Any) -> None:
        """The Delete Immutability Policy operation deletes the immutability policy on the blob.

        .. versionadded:: 12.10.0
            This operation was introduced in API version '2020-10-02'.

        :keyword int timeout:
            Sets the server-side timeout for the operation in seconds. For more details see
            https://learn.microsoft.com/rest/api/storageservices/setting-timeouts-for-blob-service-operations.
            This value is not tracked or validated on the client. To configure client-side network timesouts
            see `here <https://github.com/Azure/azure-sdk-for-python/tree/main/sdk/storage/azure-storage-blob
            #other-client--per-operation-configuration>`__.
        :returns: Key value pairs of blob tags.
        :rtype: Dict[str, str]
        """

        self._client.blob.delete_immutability_policy(**kwargs)

    @distributed_trace
    def set_legal_hold(self, legal_hold: bool, **kwargs: Any) -> Dict[str, Union[str, datetime, bool]]:
        """The Set Legal Hold operation sets a legal hold on the blob.

        .. versionadded:: 12.10.0
            This operation was introduced in API version '2020-10-02'.

        :param bool legal_hold:
            Specified if a legal hold should be set on the blob.
        :keyword int timeout:
            Sets the server-side timeout for the operation in seconds. For more details see
            https://learn.microsoft.com/rest/api/storageservices/setting-timeouts-for-blob-service-operations.
            This value is not tracked or validated on the client. To configure client-side network timesouts
            see `here <https://github.com/Azure/azure-sdk-for-python/tree/main/sdk/storage/azure-storage-blob
            #other-client--per-operation-configuration>`__.
        :returns: Key value pairs of blob tags.
        :rtype: Dict[str, Union[str, datetime, bool]]
        """

        return cast(Dict[str, Union[str, datetime, bool]],
                    self._client.blob.set_legal_hold(legal_hold, cls=return_response_headers, **kwargs))

    @distributed_trace
    def create_page_blob(
        self, size: int,
        content_settings: Optional["ContentSettings"] = None,
        metadata: Optional[Dict[str, str]] = None,
        premium_page_blob_tier: Optional[Union[str, "PremiumPageBlobTier"]] = None,
        **kwargs: Any
    ) -> Dict[str, Union[str, datetime]]:
        """Creates a new Page Blob of the specified size.

        :param int size:
            This specifies the maximum size for the page blob, up to 1 TB.
            The page blob size must be aligned to a 512-byte boundary.
        :param ~azure.storage.blob.ContentSettings content_settings:
            ContentSettings object used to set blob properties. Used to set content type, encoding,
            language, disposition, md5, and cache control.
        :param metadata:
            Name-value pairs associated with the blob as metadata.
        :type metadata: dict(str, str)
        :param ~azure.storage.blob.PremiumPageBlobTier premium_page_blob_tier:
            A page blob tier value to set the blob to. The tier correlates to the size of the
            blob and number of allowed IOPS. This is only applicable to page blobs on
            premium storage accounts.
        :keyword tags:
            Name-value pairs associated with the blob as tag. Tags are case-sensitive.
            The tag set may contain at most 10 tags.  Tag keys must be between 1 and 128 characters,
            and tag values must be between 0 and 256 characters.
            Valid tag key and value characters include: lowercase and uppercase letters, digits (0-9),
            space (' '), plus (+), minus (-), period (.), solidus (/), colon (:), equals (=), underscore (_)

            .. versionadded:: 12.4.0

        :paramtype tags: dict(str, str)
        :keyword int sequence_number:
            Only for Page blobs. The sequence number is a user-controlled value that you can use to
            track requests. The value of the sequence number must be between 0
            and 2^63 - 1.The default value is 0.
        :keyword lease:
            Required if the blob has an active lease. Value can be a BlobLeaseClient object
            or the lease ID as a string.
        :paramtype lease: ~azure.storage.blob.BlobLeaseClient or str
        :keyword ~azure.storage.blob.ImmutabilityPolicy immutability_policy:
            Specifies the immutability policy of a blob, blob snapshot or blob version.

            .. versionadded:: 12.10.0
                This was introduced in API version '2020-10-02'.

        :keyword bool legal_hold:
            Specified if a legal hold should be set on the blob.

            .. versionadded:: 12.10.0
                This was introduced in API version '2020-10-02'.

        :keyword ~datetime.datetime if_modified_since:
            A DateTime value. Azure expects the date value passed in to be UTC.
            If timezone is included, any non-UTC datetimes will be converted to UTC.
            If a date is passed in without timezone info, it is assumed to be UTC.
            Specify this header to perform the operation only
            if the resource has been modified since the specified time.
        :keyword ~datetime.datetime if_unmodified_since:
            A DateTime value. Azure expects the date value passed in to be UTC.
            If timezone is included, any non-UTC datetimes will be converted to UTC.
            If a date is passed in without timezone info, it is assumed to be UTC.
            Specify this header to perform the operation only if
            the resource has not been modified since the specified date/time.
        :keyword str etag:
            An ETag value, or the wildcard character (*). Used to check if the resource has changed,
            and act according to the condition specified by the `match_condition` parameter.
        :keyword ~azure.core.MatchConditions match_condition:
            The match condition to use upon the etag.
        :keyword ~azure.storage.blob.CustomerProvidedEncryptionKey cpk:
            Encrypts the data on the service-side with the given key.
            Use of customer-provided keys must be done over HTTPS.
            As the encryption key itself is provided in the request,
            a secure connection must be established to transfer the key.
        :keyword str encryption_scope:
            A predefined encryption scope used to encrypt the data on the service. An encryption
            scope can be created using the Management API and referenced here by name. If a default
            encryption scope has been defined at the container, this value will override it if the
            container-level scope is configured to allow overrides. Otherwise an error will be raised.

            .. versionadded:: 12.2.0

        :keyword int timeout:
            Sets the server-side timeout for the operation in seconds. For more details see
            https://learn.microsoft.com/rest/api/storageservices/setting-timeouts-for-blob-service-operations.
            This value is not tracked or validated on the client. To configure client-side network timesouts
            see `here <https://github.com/Azure/azure-sdk-for-python/tree/main/sdk/storage/azure-storage-blob
            #other-client--per-operation-configuration>`__.
        :returns: Blob-updated property dict (Etag and last modified).
        :rtype: dict[str, Any]
        """
        if self.require_encryption or (self.key_encryption_key is not None):
            raise ValueError(_ERROR_UNSUPPORTED_METHOD_FOR_ENCRYPTION)
        if kwargs.get('cpk') and self.scheme.lower() != 'https':
            raise ValueError("Customer provided encryption key must be used over HTTPS.")
        options = _create_page_blob_options(
            size=size,
            content_settings=content_settings,
            metadata=metadata,
            premium_page_blob_tier=premium_page_blob_tier,
            **kwargs)
        try:
            return cast(Dict[str, Any], self._client.page_blob.create(**options))
        except HttpResponseError as error:
            process_storage_error(error)

    @distributed_trace
    def create_append_blob(
        self, content_settings: Optional["ContentSettings"] = None,
        metadata: Optional[Dict[str, str]] = None,
        **kwargs: Any
    ) -> Dict[str, Union[str, datetime]]:
        """Creates a new Append Blob. This operation creates a new 0-length append blob. The content
        of any existing blob is overwritten with the newly initialized append blob. To add content to
        the append blob, call the :func:`append_block` or :func:`append_block_from_url` method.

        :param ~azure.storage.blob.ContentSettings content_settings:
            ContentSettings object used to set blob properties. Used to set content type, encoding,
            language, disposition, md5, and cache control.
        :param metadata:
            Name-value pairs associated with the blob as metadata.
        :type metadata: dict(str, str)
        :keyword tags:
            Name-value pairs associated with the blob as tag. Tags are case-sensitive.
            The tag set may contain at most 10 tags.  Tag keys must be between 1 and 128 characters,
            and tag values must be between 0 and 256 characters.
            Valid tag key and value characters include: lowercase and uppercase letters, digits (0-9),
            space (' '), plus (+), minus (-), period (.), solidus (/), colon (:), equals (=), underscore (_)

            .. versionadded:: 12.4.0

        :paramtype tags: dict(str, str)
        :keyword lease:
            Required if the blob has an active lease. Value can be a BlobLeaseClient object
            or the lease ID as a string.
        :paramtype lease: ~azure.storage.blob.BlobLeaseClient or str
        :keyword ~azure.storage.blob.ImmutabilityPolicy immutability_policy:
            Specifies the immutability policy of a blob, blob snapshot or blob version.

            .. versionadded:: 12.10.0
                This was introduced in API version '2020-10-02'.

        :keyword bool legal_hold:
            Specified if a legal hold should be set on the blob.

            .. versionadded:: 12.10.0
                This was introduced in API version '2020-10-02'.

        :keyword ~datetime.datetime if_modified_since:
            A DateTime value. Azure expects the date value passed in to be UTC.
            If timezone is included, any non-UTC datetimes will be converted to UTC.
            If a date is passed in without timezone info, it is assumed to be UTC.
            Specify this header to perform the operation only
            if the resource has been modified since the specified time.
        :keyword ~datetime.datetime if_unmodified_since:
            A DateTime value. Azure expects the date value passed in to be UTC.
            If timezone is included, any non-UTC datetimes will be converted to UTC.
            If a date is passed in without timezone info, it is assumed to be UTC.
            Specify this header to perform the operation only if
            the resource has not been modified since the specified date/time.
        :keyword str etag:
            An ETag value, or the wildcard character (*). Used to check if the resource has changed,
            and act according to the condition specified by the `match_condition` parameter.
        :keyword ~azure.core.MatchConditions match_condition:
            The match condition to use upon the etag.
        :keyword ~azure.storage.blob.CustomerProvidedEncryptionKey cpk:
            Encrypts the data on the service-side with the given key.
            Use of customer-provided keys must be done over HTTPS.
            As the encryption key itself is provided in the request,
            a secure connection must be established to transfer the key.
        :keyword str encryption_scope:
            A predefined encryption scope used to encrypt the data on the service. An encryption
            scope can be created using the Management API and referenced here by name. If a default
            encryption scope has been defined at the container, this value will override it if the
            container-level scope is configured to allow overrides. Otherwise an error will be raised.

            .. versionadded:: 12.2.0

        :keyword int timeout:
            Sets the server-side timeout for the operation in seconds. For more details see
            https://learn.microsoft.com/rest/api/storageservices/setting-timeouts-for-blob-service-operations.
            This value is not tracked or validated on the client. To configure client-side network timesouts
            see `here <https://github.com/Azure/azure-sdk-for-python/tree/main/sdk/storage/azure-storage-blob
            #other-client--per-operation-configuration>`__.
        :returns: Blob-updated property dict (Etag and last modified).
        :rtype: dict[str, Any]
        """
        if self.require_encryption or (self.key_encryption_key is not None):
            raise ValueError(_ERROR_UNSUPPORTED_METHOD_FOR_ENCRYPTION)
        if kwargs.get('cpk') and self.scheme.lower() != 'https':
            raise ValueError("Customer provided encryption key must be used over HTTPS.")
        options = _create_append_blob_options(
            content_settings=content_settings,
            metadata=metadata,
            **kwargs)
        try:
            return cast(Dict[str, Union[str, datetime]], self._client.append_blob.create(**options))
        except HttpResponseError as error:
            process_storage_error(error)

    @distributed_trace
    def create_snapshot(
        self, metadata: Optional[Dict[str, str]] = None,
        **kwargs: Any
    ) -> Dict[str, Union[str, datetime]]:
        """Creates a snapshot of the blob.

        A snapshot is a read-only version of a blob that's taken at a point in time.
        It can be read, copied, or deleted, but not modified. Snapshots provide a way
        to back up a blob as it appears at a moment in time.

        A snapshot of a blob has the same name as the base blob from which the snapshot
        is taken, with a DateTime value appended to indicate the time at which the
        snapshot was taken.

        :param metadata:
            Name-value pairs associated with the blob as metadata.
        :type metadata: dict(str, str)
        :keyword ~datetime.datetime if_modified_since:
            A DateTime value. Azure expects the date value passed in to be UTC.
            If timezone is included, any non-UTC datetimes will be converted to UTC.
            If a date is passed in without timezone info, it is assumed to be UTC.
            Specify this header to perform the operation only
            if the resource has been modified since the specified time.
        :keyword ~datetime.datetime if_unmodified_since:
            A DateTime value. Azure expects the date value passed in to be UTC.
            If timezone is included, any non-UTC datetimes will be converted to UTC.
            If a date is passed in without timezone info, it is assumed to be UTC.
            Specify this header to perform the operation only if
            the resource has not been modified since the specified date/time.
        :keyword str etag:
            An ETag value, or the wildcard character (*). Used to check if the resource has changed,
            and act according to the condition specified by the `match_condition` parameter.
        :keyword ~azure.core.MatchConditions match_condition:
            The match condition to use upon the etag.
        :keyword str if_tags_match_condition:
            Specify a SQL where clause on blob tags to operate only on destination blob with a matching value.

            .. versionadded:: 12.4.0

        :keyword lease:
            Required if the blob has an active lease. Value can be a BlobLeaseClient object
            or the lease ID as a string.
        :paramtype lease: ~azure.storage.blob.BlobLeaseClient or str
        :keyword ~azure.storage.blob.CustomerProvidedEncryptionKey cpk:
            Encrypts the data on the service-side with the given key.
            Use of customer-provided keys must be done over HTTPS.
            As the encryption key itself is provided in the request,
            a secure connection must be established to transfer the key.
        :keyword str encryption_scope:
            A predefined encryption scope used to encrypt the data on the service. An encryption
            scope can be created using the Management API and referenced here by name. If a default
            encryption scope has been defined at the container, this value will override it if the
            container-level scope is configured to allow overrides. Otherwise an error will be raised.

            .. versionadded:: 12.2.0

        :keyword int timeout:
            Sets the server-side timeout for the operation in seconds. For more details see
            https://learn.microsoft.com/rest/api/storageservices/setting-timeouts-for-blob-service-operations.
            This value is not tracked or validated on the client. To configure client-side network timesouts
            see `here <https://github.com/Azure/azure-sdk-for-python/tree/main/sdk/storage/azure-storage-blob
            #other-client--per-operation-configuration>`__.
        :returns: Blob-updated property dict (Snapshot ID, Etag, and last modified).
        :rtype: dict[str, Any]

        .. admonition:: Example:

            .. literalinclude:: ../samples/blob_samples_common.py
                :start-after: [START create_blob_snapshot]
                :end-before: [END create_blob_snapshot]
                :language: python
                :dedent: 8
                :caption: Create a snapshot of the blob.
        """
        if kwargs.get('cpk') and self.scheme.lower() != 'https':
            raise ValueError("Customer provided encryption key must be used over HTTPS.")
        options = _create_snapshot_options(metadata=metadata, **kwargs)
        try:
            return cast(Dict[str, Any], self._client.blob.create_snapshot(**options))
        except HttpResponseError as error:
            process_storage_error(error)

    @distributed_trace
    def start_copy_from_url(
        self, source_url: str,
        metadata: Optional[Dict[str, str]] = None,
        incremental_copy: bool = False,
        **kwargs: Any
    ) -> Dict[str, Union[str, datetime]]:
        """Copies a blob from the given URL.

        This operation returns a dictionary containing `copy_status` and `copy_id`,
        which can be used to check the status of or abort the copy operation.
        `copy_status` will be 'success' if the copy completed synchronously or
        'pending' if the copy has been started asynchronously. For asynchronous copies,
        the status can be checked by polling the :func:`get_blob_properties` method and
        checking the copy status. Set `requires_sync` to True to force the copy to be synchronous.
        The Blob service copies blobs on a best-effort basis.

        The source blob for a copy operation may be a block blob, an append blob,
        or a page blob. If the destination blob already exists, it must be of the
        same blob type as the source blob. Any existing destination blob will be
        overwritten. The destination blob cannot be modified while a copy operation
        is in progress.

        When copying from a page blob, the Blob service creates a destination page
        blob of the source blob's length, initially containing all zeroes. Then
        the source page ranges are enumerated, and non-empty ranges are copied.

        For a block blob or an append blob, the Blob service creates a committed
        blob of zero length before returning from this operation. When copying
        from a block blob, all committed blocks and their block IDs are copied.
        Uncommitted blocks are not copied. At the end of the copy operation, the
        destination blob will have the same committed block count as the source.

        When copying from an append blob, all committed blocks are copied. At the
        end of the copy operation, the destination blob will have the same committed
        block count as the source.

        :param str source_url:
            A URL of up to 2 KB in length that specifies a file or blob.
            The value should be URL-encoded as it would appear in a request URI.
            If the source is in another account, the source must either be public
            or must be authenticated via a shared access signature. If the source
            is public, no authentication is required.
            Examples:
            https://myaccount.blob.core.windows.net/mycontainer/myblob

            https://myaccount.blob.core.windows.net/mycontainer/myblob?snapshot=<DateTime>

            https://otheraccount.blob.core.windows.net/mycontainer/myblob?sastoken
        :param metadata:
            Name-value pairs associated with the blob as metadata. If no name-value
            pairs are specified, the operation will copy the metadata from the
            source blob or file to the destination blob. If one or more name-value
            pairs are specified, the destination blob is created with the specified
            metadata, and metadata is not copied from the source blob or file.
        :type metadata: dict(str, str)
        :param bool incremental_copy:
            Copies the snapshot of the source page blob to a destination page blob.
            The snapshot is copied such that only the differential changes between
            the previously copied snapshot are transferred to the destination.
            The copied snapshots are complete copies of the original snapshot and
            can be read or copied from as usual. Defaults to False.
        :keyword tags:
            Name-value pairs associated with the blob as tag. Tags are case-sensitive.
            The tag set may contain at most 10 tags.  Tag keys must be between 1 and 128 characters,
            and tag values must be between 0 and 256 characters.
            Valid tag key and value characters include: lowercase and uppercase letters, digits (0-9),
            space (' '), plus (+), minus (-), period (.), solidus (/), colon (:), equals (=), underscore (_).

            The (case-sensitive) literal "COPY" can instead be passed to copy tags from the source blob.
            This option is only available when `incremental_copy=False` and `requires_sync=True`.

            .. versionadded:: 12.4.0

        :paramtype tags: dict(str, str) or Literal["COPY"]
        :keyword ~azure.storage.blob.ImmutabilityPolicy immutability_policy:
            Specifies the immutability policy of a blob, blob snapshot or blob version.

            .. versionadded:: 12.10.0
                This was introduced in API version '2020-10-02'.

        :keyword bool legal_hold:
            Specified if a legal hold should be set on the blob.

            .. versionadded:: 12.10.0
                This was introduced in API version '2020-10-02'.

        :keyword ~datetime.datetime source_if_modified_since:
            A DateTime value. Azure expects the date value passed in to be UTC.
            If timezone is included, any non-UTC datetimes will be converted to UTC.
            If a date is passed in without timezone info, it is assumed to be UTC.
            Specify this conditional header to copy the blob only if the source
            blob has been modified since the specified date/time.
        :keyword ~datetime.datetime source_if_unmodified_since:
            A DateTime value. Azure expects the date value passed in to be UTC.
            If timezone is included, any non-UTC datetimes will be converted to UTC.
            If a date is passed in without timezone info, it is assumed to be UTC.
            Specify this conditional header to copy the blob only if the source blob
            has not been modified since the specified date/time.
        :keyword str source_etag:
            The source ETag value, or the wildcard character (*). Used to check if the resource has changed,
            and act according to the condition specified by the `match_condition` parameter.
        :keyword ~azure.core.MatchConditions source_match_condition:
            The source match condition to use upon the etag.
        :keyword ~datetime.datetime if_modified_since:
            A DateTime value. Azure expects the date value passed in to be UTC.
            If timezone is included, any non-UTC datetimes will be converted to UTC.
            If a date is passed in without timezone info, it is assumed to be UTC.
            Specify this conditional header to copy the blob only
            if the destination blob has been modified since the specified date/time.
            If the destination blob has not been modified, the Blob service returns
            status code 412 (Precondition Failed).
        :keyword ~datetime.datetime if_unmodified_since:
            A DateTime value. Azure expects the date value passed in to be UTC.
            If timezone is included, any non-UTC datetimes will be converted to UTC.
            If a date is passed in without timezone info, it is assumed to be UTC.
            Specify this conditional header to copy the blob only
            if the destination blob has not been modified since the specified
            date/time. If the destination blob has been modified, the Blob service
            returns status code 412 (Precondition Failed).
        :keyword str etag:
            The destination ETag value, or the wildcard character (*). Used to check if the resource has changed,
            and act according to the condition specified by the `match_condition` parameter.
        :keyword ~azure.core.MatchConditions match_condition:
            The destination match condition to use upon the etag.
        :keyword destination_lease:
            The lease ID specified for this header must match the lease ID of the
            destination blob. If the request does not include the lease ID or it is not
            valid, the operation fails with status code 412 (Precondition Failed).
        :paramtype destination_lease: ~azure.storage.blob.BlobLeaseClient or str
        :keyword source_lease:
            Specify this to perform the Copy Blob operation only if
            the lease ID given matches the active lease ID of the source blob.
        :paramtype source_lease: ~azure.storage.blob.BlobLeaseClient or str
        :keyword int timeout:
            Sets the server-side timeout for the operation in seconds. For more details see
            https://learn.microsoft.com/rest/api/storageservices/setting-timeouts-for-blob-service-operations.
            This value is not tracked or validated on the client. To configure client-side network timesouts
            see `here <https://github.com/Azure/azure-sdk-for-python/tree/main/sdk/storage/azure-storage-blob
            #other-client--per-operation-configuration>`__.
        :keyword ~azure.storage.blob.PremiumPageBlobTier premium_page_blob_tier:
            A page blob tier value to set the blob to. The tier correlates to the size of the
            blob and number of allowed IOPS. This is only applicable to page blobs on
            premium storage accounts.
        :keyword ~azure.storage.blob.StandardBlobTier standard_blob_tier:
            A standard blob tier value to set the blob to. For this version of the library,
            this is only applicable to block blobs on standard storage accounts.
        :keyword ~azure.storage.blob.RehydratePriority rehydrate_priority:
            Indicates the priority with which to rehydrate an archived blob
        :keyword bool seal_destination_blob:
            Seal the destination append blob. This operation is only for append blob.

            .. versionadded:: 12.4.0

        :keyword bool requires_sync:
            Enforces that the service will not return a response until the copy is complete.
        :keyword str source_authorization:
            Authenticate as a service principal using a client secret to access a source blob. Ensure "bearer " is
            the prefix of the source_authorization string. This option is only available when `incremental_copy` is
            set to False and `requires_sync` is set to True.

            .. versionadded:: 12.9.0

        :keyword str encryption_scope:
            A predefined encryption scope used to encrypt the data on the sync copied blob. An encryption
            scope can be created using the Management API and referenced here by name. If a default
            encryption scope has been defined at the container, this value will override it if the
            container-level scope is configured to allow overrides. Otherwise an error will be raised.

            .. versionadded:: 12.10.0

        :returns: A dictionary of copy properties (etag, last_modified, copy_id, copy_status).
        :rtype: dict[str, Union[str, ~datetime.datetime]]

        .. admonition:: Example:

            .. literalinclude:: ../samples/blob_samples_common.py
                :start-after: [START copy_blob_from_url]
                :end-before: [END copy_blob_from_url]
                :language: python
                :dedent: 12
                :caption: Copy a blob from a URL.
        """
        options = _start_copy_from_url_options(
            source_url=source_url,
            metadata=metadata,
            incremental_copy=incremental_copy,
            **kwargs)
        try:
            if incremental_copy:
                return cast(Dict[str, Union[str, datetime]], self._client.page_blob.copy_incremental(**options))
            return cast(Dict[str, Union[str, datetime]], self._client.blob.start_copy_from_url(**options))
        except HttpResponseError as error:
            process_storage_error(error)

    @distributed_trace
    def abort_copy(
        self, copy_id: Union[str, Dict[str, Any], BlobProperties],
        **kwargs: Any
    ) -> None:
        """Abort an ongoing copy operation.

        This will leave a destination blob with zero length and full metadata.
        This will raise an error if the copy operation has already ended.

        :param copy_id:
            The copy operation to abort. This can be either an ID string, or an
            instance of BlobProperties.
        :type copy_id: str or ~azure.storage.blob.BlobProperties
        :rtype: None

        .. admonition:: Example:

            .. literalinclude:: ../samples/blob_samples_common.py
                :start-after: [START abort_copy_blob_from_url]
                :end-before: [END abort_copy_blob_from_url]
                :language: python
                :dedent: 12
                :caption: Abort copying a blob from URL.
        """
        options = _abort_copy_options(copy_id, **kwargs)
        try:
            self._client.blob.abort_copy_from_url(**options)
        except HttpResponseError as error:
            process_storage_error(error)

    @distributed_trace
    def acquire_lease(self, lease_duration: int =-1, lease_id: Optional[str] = None, **kwargs: Any) -> BlobLeaseClient:
        """Requests a new lease.

        If the blob does not have an active lease, the Blob
        Service creates a lease on the blob and returns a new lease.

        :param int lease_duration:
            Specifies the duration of the lease, in seconds, or negative one
            (-1) for a lease that never expires. A non-infinite lease can be
            between 15 and 60 seconds. A lease duration cannot be changed
            using renew or change. Default is -1 (infinite lease).
        :param str lease_id:
            Proposed lease ID, in a GUID string format. The Blob Service
            returns 400 (Invalid request) if the proposed lease ID is not
            in the correct format.
        :keyword ~datetime.datetime if_modified_since:
            A DateTime value. Azure expects the date value passed in to be UTC.
            If timezone is included, any non-UTC datetimes will be converted to UTC.
            If a date is passed in without timezone info, it is assumed to be UTC.
            Specify this header to perform the operation only
            if the resource has been modified since the specified time.
        :keyword ~datetime.datetime if_unmodified_since:
            A DateTime value. Azure expects the date value passed in to be UTC.
            If timezone is included, any non-UTC datetimes will be converted to UTC.
            If a date is passed in without timezone info, it is assumed to be UTC.
            Specify this header to perform the operation only if
            the resource has not been modified since the specified date/time.
        :keyword str etag:
            An ETag value, or the wildcard character (*). Used to check if the resource has changed,
            and act according to the condition specified by the `match_condition` parameter.
        :keyword ~azure.core.MatchConditions match_condition:
            The match condition to use upon the etag.
        :keyword str if_tags_match_condition:
            Specify a SQL where clause on blob tags to operate only on blob with a matching value.
            eg. ``\"\\\"tagname\\\"='my tag'\"``

            .. versionadded:: 12.4.0

        :keyword int timeout:
            Sets the server-side timeout for the operation in seconds. For more details see
            https://learn.microsoft.com/rest/api/storageservices/setting-timeouts-for-blob-service-operations.
            This value is not tracked or validated on the client. To configure client-side network timesouts
            see `here <https://github.com/Azure/azure-sdk-for-python/tree/main/sdk/storage/azure-storage-blob
            #other-client--per-operation-configuration>`__.
        :returns: A BlobLeaseClient object.
        :rtype: ~azure.storage.blob.BlobLeaseClient

        .. admonition:: Example:

            .. literalinclude:: ../samples/blob_samples_common.py
                :start-after: [START acquire_lease_on_blob]
                :end-before: [END acquire_lease_on_blob]
                :language: python
                :dedent: 8
                :caption: Acquiring a lease on a blob.
        """
        lease = BlobLeaseClient(self, lease_id=lease_id)
        lease.acquire(lease_duration=lease_duration, **kwargs)
        return lease

    @distributed_trace
    def set_standard_blob_tier(self, standard_blob_tier: Union[str, "StandardBlobTier"], **kwargs: Any) -> None:
        """This operation sets the tier on a block blob.

        A block blob's tier determines Hot/Cool/Archive storage type.
        This operation does not update the blob's ETag.

        :param standard_blob_tier:
            Indicates the tier to be set on the blob. Options include 'Hot', 'Cool',
            'Archive'. The hot tier is optimized for storing data that is accessed
            frequently. The cool storage tier is optimized for storing data that
            is infrequently accessed and stored for at least a month. The archive
            tier is optimized for storing data that is rarely accessed and stored
            for at least six months with flexible latency requirements.
        :type standard_blob_tier: str or ~azure.storage.blob.StandardBlobTier
        :keyword ~azure.storage.blob.RehydratePriority rehydrate_priority:
            Indicates the priority with which to rehydrate an archived blob
        :keyword str version_id:
            The version id parameter is an opaque DateTime
            value that, when present, specifies the version of the blob to download.

            .. versionadded:: 12.4.0

            This keyword argument was introduced in API version '2019-12-12'.
        :keyword str if_tags_match_condition:
            Specify a SQL where clause on blob tags to operate only on blob with a matching value.
            eg. ``\"\\\"tagname\\\"='my tag'\"``

            .. versionadded:: 12.4.0

        :keyword int timeout:
            Sets the server-side timeout for the operation in seconds. For more details see
            https://learn.microsoft.com/rest/api/storageservices/setting-timeouts-for-blob-service-operations.
            This value is not tracked or validated on the client. To configure client-side network timesouts
            see `here <https://github.com/Azure/azure-sdk-for-python/tree/main/sdk/storage/azure-storage-blob
            #other-client--per-operation-configuration>`__.
        :keyword lease:
            Required if the blob has an active lease. Value can be a BlobLeaseClient object
            or the lease ID as a string.
        :paramtype lease: ~azure.storage.blob.BlobLeaseClient or str
        :rtype: None
        """
        access_conditions = get_access_conditions(kwargs.pop('lease', None))
        mod_conditions = get_modify_conditions(kwargs)
        version_id = get_version_id(self.version_id, kwargs)
        if standard_blob_tier is None:
            raise ValueError("A StandardBlobTier must be specified")
        if self.snapshot and kwargs.get('version_id'):
            raise ValueError("Snapshot and version_id cannot be set at the same time")
        try:
            self._client.blob.set_tier(
                tier=standard_blob_tier,
                snapshot=self.snapshot,
                timeout=kwargs.pop('timeout', None),
                modified_access_conditions=mod_conditions,
                lease_access_conditions=access_conditions,
                version_id=version_id,
                **kwargs)
        except HttpResponseError as error:
            process_storage_error(error)

<<<<<<< HEAD
    def _stage_block_options(
        self, block_id: str,
        data: Union[bytes, str, Iterable[AnyStr], IO[bytes]],
        length: Optional[int] = None,
        **kwargs: Any
    ) -> Dict[str, Any]:
        if self.require_encryption or (self.key_encryption_key is not None):
            raise ValueError(_ERROR_UNSUPPORTED_METHOD_FOR_ENCRYPTION)
        block_id = encode_base64(str(block_id))

        encoding = kwargs.pop('encoding', 'utf-8')
        validate_content = parse_validation_option(kwargs.pop('validate_content', None))
        data, data_length, content_length = prepare_upload_data(data, encoding, length, validate_content)

        structured_type, structured_length = None, None
        if validate_content == ChecksumAlgorithm.CRC64:
            structured_type = SM_HEADER_V1_CRC64
            structured_length = data_length

        access_conditions = get_access_conditions(kwargs.pop('lease', None))
        cpk_scope_info = get_cpk_scope_info(kwargs)
        cpk = kwargs.pop('cpk', None)
        cpk_info = None
        if cpk:
            if self.scheme.lower() != 'https':
                raise ValueError("Customer provided encryption key must be used over HTTPS.")
            cpk_info = CpkInfo(encryption_key=cpk.key_value, encryption_key_sha256=cpk.key_hash,
                               encryption_algorithm=cpk.algorithm)

        options = {
            'block_id': block_id,
            'content_length': content_length,
            'body': data,
            'timeout': kwargs.pop('timeout', None),
            'lease_access_conditions': access_conditions,
            'validate_content': True if validate_content is True or validate_content == ChecksumAlgorithm.MD5 else None,
            'cpk_scope_info': cpk_scope_info,
            'cpk_info': cpk_info,
            'structured_body_type': structured_type,
            'structured_content_length': structured_length,
            'cls': return_response_headers,
        }
        options.update(kwargs)
        return options

    @distributed_trace
    def stage_block(
        self, block_id: str,
        data: Union[bytes, str, Iterable[AnyStr], IO[bytes]],
=======
    @distributed_trace
    def stage_block(
        self, block_id: str,
        data: Union[bytes, str, Iterable[AnyStr], IO[AnyStr]],
>>>>>>> b5917d5f
        length: Optional[int] = None,
        **kwargs: Any
    ) -> Dict[str, Any]:
        """Creates a new block to be committed as part of a blob.

        :param str block_id: A string value that identifies the block.
             The string should be less than or equal to 64 bytes in size.
             For a given blob, the block_id must be the same size for each block.
        :param data: The blob data.
        :type data: Union[bytes, str, Iterable[AnyStr], IO[AnyStr]]
        :param int length: Size of the block.
        :keyword validate_content:
            Enables checksum validation for the transfer. Any hash calculated is NOT stored with the blob.
            The possible options for content validation are as follows:

            bool - Passing a boolean is now deprecated. Will perform basic checksum validation via a pipeline
            policy that calculates an MD5 hash for each request body and sends it to the service to verify
            it matches. This is primarily valuable for detecting bit-flips on the wire if using http instead
            of https. If using this option, the memory-efficient upload algorithm will not be used.

            "auto" - Allows the SDK to choose the best checksum algorithm to use. Currently, chooses 'crc64'.

            "crc64" - This is currently the preferred choice for performance reasons and the level of validation.
            Performs validation using Azure Storage's specific implementation of CRC64 with a custom
            polynomial. This also uses a more sophisticated algorithm internally that may help catch
            client-side data integrity issues.
            NOTE: This requires the `azure-storage-extensions` package to be installed.

            "md5" - Performs validation using MD5. Where available this may use a more sophisticated algorithm
            internally that may help catch client-side data integrity issues (similar to 'crc64') but it is
            not possible in all scenarios and may revert to the naive approach of using a pipeline policy.
        :paramtype validate_content: Literal['auto', 'crc64', 'md5']
        :keyword lease:
            Required if the blob has an active lease. Value can be a BlobLeaseClient object
            or the lease ID as a string.
        :paramtype lease: ~azure.storage.blob.BlobLeaseClient or str
        :keyword str encoding:
            Defaults to UTF-8.
        :keyword ~azure.storage.blob.CustomerProvidedEncryptionKey cpk:
            Encrypts the data on the service-side with the given key.
            Use of customer-provided keys must be done over HTTPS.
            As the encryption key itself is provided in the request,
            a secure connection must be established to transfer the key.
        :keyword str encryption_scope:
            A predefined encryption scope used to encrypt the data on the service. An encryption
            scope can be created using the Management API and referenced here by name. If a default
            encryption scope has been defined at the container, this value will override it if the
            container-level scope is configured to allow overrides. Otherwise an error will be raised.

            .. versionadded:: 12.2.0

        :keyword int timeout:
            Sets the server-side timeout for the operation in seconds. For more details see
            https://learn.microsoft.com/rest/api/storageservices/setting-timeouts-for-blob-service-operations.
            This value is not tracked or validated on the client. To configure client-side network timesouts
            see `here <https://github.com/Azure/azure-sdk-for-python/tree/main/sdk/storage/azure-storage-blob
            #other-client--per-operation-configuration>`__.
        :returns: Blob property dict.
        :rtype: dict[str, Any]
        """
        if self.require_encryption or (self.key_encryption_key is not None):
            raise ValueError(_ERROR_UNSUPPORTED_METHOD_FOR_ENCRYPTION)
        if kwargs.get('cpk') and self.scheme.lower() != 'https':
            raise ValueError("Customer provided encryption key must be used over HTTPS.")
        options = _stage_block_options(
            block_id=block_id,
            data=data,
            length=length,
            **kwargs)
        try:
            return cast(Dict[str, Any], self._client.block_blob.stage_block(**options))
        except HttpResponseError as error:
            process_storage_error(error)

    @distributed_trace
    def stage_block_from_url(
        self, block_id: str,
        source_url: str,
        source_offset: Optional[int] = None,
        source_length: Optional[int] = None,
        source_content_md5: Optional[Union[bytes, bytearray]] = None,
        **kwargs: Any
    ) -> Dict[str, Any]:
        """Creates a new block to be committed as part of a blob where
        the contents are read from a URL.

        :param str block_id: A string value that identifies the block.
             The string should be less than or equal to 64 bytes in size.
             For a given blob, the block_id must be the same size for each block.
        :param str source_url: The URL.
        :param int source_offset:
            Start of byte range to use for the block.
            Must be set if source length is provided.
        :param int source_length: The size of the block in bytes.
        :param bytearray source_content_md5:
            Specify the md5 calculated for the range of
            bytes that must be read from the copy source.
        :keyword lease:
            Required if the blob has an active lease. Value can be a BlobLeaseClient object
            or the lease ID as a string.
        :paramtype lease: ~azure.storage.blob.BlobLeaseClient or str
        :keyword ~azure.storage.blob.CustomerProvidedEncryptionKey cpk:
            Encrypts the data on the service-side with the given key.
            Use of customer-provided keys must be done over HTTPS.
            As the encryption key itself is provided in the request,
            a secure connection must be established to transfer the key.
        :keyword str encryption_scope:
            A predefined encryption scope used to encrypt the data on the service. An encryption
            scope can be created using the Management API and referenced here by name. If a default
            encryption scope has been defined at the container, this value will override it if the
            container-level scope is configured to allow overrides. Otherwise an error will be raised.

            .. versionadded:: 12.2.0

        :keyword int timeout:
            Sets the server-side timeout for the operation in seconds. For more details see
            https://learn.microsoft.com/rest/api/storageservices/setting-timeouts-for-blob-service-operations.
            This value is not tracked or validated on the client. To configure client-side network timesouts
            see `here <https://github.com/Azure/azure-sdk-for-python/tree/main/sdk/storage/azure-storage-blob
            #other-client--per-operation-configuration>`__.
        :keyword str source_authorization:
            Authenticate as a service principal using a client secret to access a source blob. Ensure "bearer " is
            the prefix of the source_authorization string.
        :returns: Blob property dict.
        :rtype: dict[str, Any]
        """
        if kwargs.get('cpk') and self.scheme.lower() != 'https':
            raise ValueError("Customer provided encryption key must be used over HTTPS.")
        options = _stage_block_from_url_options(
            block_id=block_id,
            source_url=source_url,
            source_offset=source_offset,
            source_length=source_length,
            source_content_md5=source_content_md5,
            **kwargs)
        try:
            return cast(Dict[str, Any], self._client.block_blob.stage_block_from_url(**options))
        except HttpResponseError as error:
            process_storage_error(error)

    @distributed_trace
    def get_block_list(
        self, block_list_type: str = "committed",
        **kwargs: Any
    ) -> Tuple[List[Optional[BlobBlock]], List[Optional[BlobBlock]]]:
        """The Get Block List operation retrieves the list of blocks that have
        been uploaded as part of a block blob.

        :param str block_list_type:
            Specifies whether to return the list of committed
            blocks, the list of uncommitted blocks, or both lists together.
            Possible values include: 'committed', 'uncommitted', 'all'
        :keyword lease:
            Required if the blob has an active lease. Value can be a BlobLeaseClient object
            or the lease ID as a string.
        :paramtype lease: ~azure.storage.blob.BlobLeaseClient or str
        :keyword str if_tags_match_condition:
            Specify a SQL where clause on blob tags to operate only on destination blob with a matching value.

            .. versionadded:: 12.4.0

        :keyword int timeout:
            Sets the server-side timeout for the operation in seconds. For more details see
            https://learn.microsoft.com/rest/api/storageservices/setting-timeouts-for-blob-service-operations.
            This value is not tracked or validated on the client. To configure client-side network timesouts
            see `here <https://github.com/Azure/azure-sdk-for-python/tree/main/sdk/storage/azure-storage-blob
            #other-client--per-operation-configuration>`__.
        :returns: A tuple of two lists - committed and uncommitted blocks
        :rtype: Tuple[List[Optional[BlobBlock]], List[Optional[BlobBlock]]]
        """
        access_conditions = get_access_conditions(kwargs.pop('lease', None))
        mod_conditions = get_modify_conditions(kwargs)
        try:
            blocks = self._client.block_blob.get_block_list(
                list_type=block_list_type,
                snapshot=self.snapshot,
                timeout=kwargs.pop('timeout', None),
                lease_access_conditions=access_conditions,
                modified_access_conditions=mod_conditions,
                **kwargs)
        except HttpResponseError as error:
            process_storage_error(error)
        return _get_block_list_result(blocks)

    @distributed_trace
    def commit_block_list(
        self, block_list: List[BlobBlock],
        content_settings: Optional["ContentSettings"] = None,
        metadata: Optional[Dict[str, str]] = None,
        **kwargs: Any
    ) -> Dict[str, Union[str, datetime]]:
        """The Commit Block List operation writes a blob by specifying the list of
        block IDs that make up the blob.

        :param list block_list:
            List of Blockblobs.
        :param ~azure.storage.blob.ContentSettings content_settings:
            ContentSettings object used to set blob properties. Used to set content type, encoding,
            language, disposition, md5, and cache control.
        :param metadata:
            Name-value pairs associated with the blob as metadata.
        :type metadata: dict[str, str]
        :keyword tags:
            Name-value pairs associated with the blob as tag. Tags are case-sensitive.
            The tag set may contain at most 10 tags.  Tag keys must be between 1 and 128 characters,
            and tag values must be between 0 and 256 characters.
            Valid tag key and value characters include: lowercase and uppercase letters, digits (0-9),
            space (' '), plus (+), minus (-), period (.), solidus (/), colon (:), equals (=), underscore (_)

            .. versionadded:: 12.4.0

        :paramtype tags: dict(str, str)
        :keyword lease:
            Required if the blob has an active lease. Value can be a BlobLeaseClient object
            or the lease ID as a string.
        :paramtype lease: ~azure.storage.blob.BlobLeaseClient or str
        :keyword ~azure.storage.blob.ImmutabilityPolicy immutability_policy:
            Specifies the immutability policy of a blob, blob snapshot or blob version.

            .. versionadded:: 12.10.0
                This was introduced in API version '2020-10-02'.

        :keyword bool legal_hold:
            Specified if a legal hold should be set on the blob.

            .. versionadded:: 12.10.0
                This was introduced in API version '2020-10-02'.

        :keyword bool validate_content:
            If true, calculates an MD5 hash of the page content. The storage
            service checks the hash of the content that has arrived
            with the hash that was sent. This is primarily valuable for detecting
            bitflips on the wire if using http instead of https, as https (the default),
            will already validate. Note that this MD5 hash is not stored with the
            blob.
        :keyword ~datetime.datetime if_modified_since:
            A DateTime value. Azure expects the date value passed in to be UTC.
            If timezone is included, any non-UTC datetimes will be converted to UTC.
            If a date is passed in without timezone info, it is assumed to be UTC.
            Specify this header to perform the operation only
            if the resource has been modified since the specified time.
        :keyword ~datetime.datetime if_unmodified_since:
            A DateTime value. Azure expects the date value passed in to be UTC.
            If timezone is included, any non-UTC datetimes will be converted to UTC.
            If a date is passed in without timezone info, it is assumed to be UTC.
            Specify this header to perform the operation only if
            the resource has not been modified since the specified date/time.
        :keyword str etag:
            An ETag value, or the wildcard character (*). Used to check if the resource has changed,
            and act according to the condition specified by the `match_condition` parameter.
        :keyword ~azure.core.MatchConditions match_condition:
            The match condition to use upon the etag.
        :keyword str if_tags_match_condition:
            Specify a SQL where clause on blob tags to operate only on destination blob with a matching value.

            .. versionadded:: 12.4.0

        :keyword ~azure.storage.blob.StandardBlobTier standard_blob_tier:
            A standard blob tier value to set the blob to. For this version of the library,
            this is only applicable to block blobs on standard storage accounts.
        :keyword ~azure.storage.blob.CustomerProvidedEncryptionKey cpk:
            Encrypts the data on the service-side with the given key.
            Use of customer-provided keys must be done over HTTPS.
            As the encryption key itself is provided in the request,
            a secure connection must be established to transfer the key.
        :keyword str encryption_scope:
            A predefined encryption scope used to encrypt the data on the service. An encryption
            scope can be created using the Management API and referenced here by name. If a default
            encryption scope has been defined at the container, this value will override it if the
            container-level scope is configured to allow overrides. Otherwise an error will be raised.

            .. versionadded:: 12.2.0

        :keyword int timeout:
            Sets the server-side timeout for the operation in seconds. For more details see
            https://learn.microsoft.com/rest/api/storageservices/setting-timeouts-for-blob-service-operations.
            This value is not tracked or validated on the client. To configure client-side network timesouts
            see `here <https://github.com/Azure/azure-sdk-for-python/tree/main/sdk/storage/azure-storage-blob
            #other-client--per-operation-configuration>`__.
        :returns: Blob-updated property dict (Etag and last modified).
        :rtype: dict(str, Any)
        """
        if self.require_encryption or (self.key_encryption_key is not None):
            raise ValueError(_ERROR_UNSUPPORTED_METHOD_FOR_ENCRYPTION)
        if kwargs.get('cpk') and self.scheme.lower() != 'https':
            raise ValueError("Customer provided encryption key must be used over HTTPS.")
        options = _commit_block_list_options(
            block_list=block_list,
            content_settings=content_settings,
            metadata=metadata,
            **kwargs)
        try:
            return cast(Dict[str, Any], self._client.block_blob.commit_block_list(**options))
        except HttpResponseError as error:
            process_storage_error(error)

    @distributed_trace
    def set_premium_page_blob_tier(self, premium_page_blob_tier: "PremiumPageBlobTier", **kwargs: Any) -> None:
        """Sets the page blob tiers on the blob. This API is only supported for page blobs on premium accounts.

        :param premium_page_blob_tier:
            A page blob tier value to set the blob to. The tier correlates to the size of the
            blob and number of allowed IOPS. This is only applicable to page blobs on
            premium storage accounts.
        :type premium_page_blob_tier: ~azure.storage.blob.PremiumPageBlobTier
        :keyword str if_tags_match_condition:
            Specify a SQL where clause on blob tags to operate only on blob with a matching value.
            eg. ``\"\\\"tagname\\\"='my tag'\"``

            .. versionadded:: 12.4.0

        :keyword int timeout:
            Sets the server-side timeout for the operation in seconds. For more details see
            https://learn.microsoft.com/rest/api/storageservices/setting-timeouts-for-blob-service-operations.
            This value is not tracked or validated on the client. To configure client-side network timesouts
            see `here <https://github.com/Azure/azure-sdk-for-python/tree/main/sdk/storage/azure-storage-blob
            #other-client--per-operation-configuration>`__.
        :keyword lease:
            Required if the blob has an active lease. Value can be a BlobLeaseClient object
            or the lease ID as a string.
        :paramtype lease: ~azure.storage.blob.BlobLeaseClient or str
        :rtype: None
        """
        access_conditions = get_access_conditions(kwargs.pop('lease', None))
        mod_conditions = get_modify_conditions(kwargs)
        if premium_page_blob_tier is None:
            raise ValueError("A PremiumPageBlobTier must be specified")
        try:
            self._client.blob.set_tier(
                tier=premium_page_blob_tier,
                timeout=kwargs.pop('timeout', None),
                lease_access_conditions=access_conditions,
                modified_access_conditions=mod_conditions,
                **kwargs)
        except HttpResponseError as error:
            process_storage_error(error)

    @distributed_trace
    def set_blob_tags(self, tags: Optional[Dict[str, str]] = None, **kwargs: Any) -> Dict[str, Any]:
        """The Set Tags operation enables users to set tags on a blob or specific blob version, but not snapshot.
            Each call to this operation replaces all existing tags attached to the blob. To remove all
            tags from the blob, call this operation with no tags set.

        .. versionadded:: 12.4.0
            This operation was introduced in API version '2019-12-12'.

        :param tags:
            Name-value pairs associated with the blob as tag. Tags are case-sensitive.
            The tag set may contain at most 10 tags.  Tag keys must be between 1 and 128 characters,
            and tag values must be between 0 and 256 characters.
            Valid tag key and value characters include: lowercase and uppercase letters, digits (0-9),
            space (' '), plus (+), minus (-), period (.), solidus (/), colon (:), equals (=), underscore (_)
        :type tags: dict(str, str)
        :keyword str version_id:
            The version id parameter is an opaque DateTime
            value that, when present, specifies the version of the blob to add tags to.
        :keyword bool validate_content:
            If true, calculates an MD5 hash of the tags content. The storage
            service checks the hash of the content that has arrived
            with the hash that was sent. This is primarily valuable for detecting
            bitflips on the wire if using http instead of https, as https (the default),
            will already validate. Note that this MD5 hash is not stored with the
            blob.
        :keyword str if_tags_match_condition:
            Specify a SQL where clause on blob tags to operate only on destination blob with a matching value.
            eg. ``\"\\\"tagname\\\"='my tag'\"``
        :keyword lease:
            Required if the blob has an active lease. Value can be a BlobLeaseClient object
            or the lease ID as a string.
        :paramtype lease: ~azure.storage.blob.BlobLeaseClient or str
        :keyword int timeout:
            Sets the server-side timeout for the operation in seconds. For more details see
            https://learn.microsoft.com/rest/api/storageservices/setting-timeouts-for-blob-service-operations.
            This value is not tracked or validated on the client. To configure client-side network timesouts
            see `here <https://github.com/Azure/azure-sdk-for-python/tree/main/sdk/storage/azure-storage-blob
            #other-client--per-operation-configuration>`__.
        :returns: Blob-updated property dict (Etag and last modified)
        :rtype: Dict[str, Any]
        """
        version_id = get_version_id(self.version_id, kwargs)
        options = _set_blob_tags_options(version_id=version_id, tags=tags, **kwargs)
        try:
            return cast(Dict[str, Any], self._client.blob.set_tags(**options))
        except HttpResponseError as error:
            process_storage_error(error)

    @distributed_trace
    def get_blob_tags(self, **kwargs: Any) -> Optional[Dict[str, str]]:
        """The Get Tags operation enables users to get tags on a blob or specific blob version, or snapshot.

        .. versionadded:: 12.4.0
            This operation was introduced in API version '2019-12-12'.

        :keyword Optional[str] version_id:
            The version id parameter is an opaque DateTime
            value that, when present, specifies the version of the blob to add tags to.
        :keyword str if_tags_match_condition:
            Specify a SQL where clause on blob tags to operate only on destination blob with a matching value.
            eg. ``\"\\\"tagname\\\"='my tag'\"``
        :keyword lease:
            Required if the blob has an active lease. Value can be a BlobLeaseClient object
            or the lease ID as a string.
        :paramtype lease: ~azure.storage.blob.BlobLeaseClient or str
        :keyword int timeout:
            Sets the server-side timeout for the operation in seconds. For more details see
            https://learn.microsoft.com/rest/api/storageservices/setting-timeouts-for-blob-service-operations.
            This value is not tracked or validated on the client. To configure client-side network timesouts
            see `here <https://github.com/Azure/azure-sdk-for-python/tree/main/sdk/storage/azure-storage-blob
            #other-client--per-operation-configuration>`__.
        :returns: Key value pairs of blob tags.
        :rtype: Optional[Dict[str, str]]
        """
        version_id = get_version_id(self.version_id, kwargs)
        options = _get_blob_tags_options(version_id=version_id, snapshot=self.snapshot, **kwargs)
        try:
            _, tags = self._client.blob.get_tags(**options)
            return parse_tags(tags)
        except HttpResponseError as error:
            process_storage_error(error)

    @distributed_trace
    def get_page_ranges(
        self, offset: Optional[int] = None,
        length: Optional[int] = None,
        previous_snapshot_diff: Optional[Union[str, Dict[str, Any]]] = None,
        **kwargs: Any
    ) -> Tuple[List[Dict[str, int]], List[Dict[str, int]]]:
        """DEPRECATED: Returns the list of valid page ranges for a Page Blob or snapshot
        of a page blob.

        :param int offset:
            Start of byte range to use for getting valid page ranges.
            If no length is given, all bytes after the offset will be searched.
            Pages must be aligned with 512-byte boundaries, the start offset
            must be a modulus of 512 and the length must be a modulus of
            512.
        :param int length:
            Number of bytes to use for getting valid page ranges.
            If length is given, offset must be provided.
            This range will return valid page ranges from the offset start up to
            the specified length.
            Pages must be aligned with 512-byte boundaries, the start offset
            must be a modulus of 512 and the length must be a modulus of
            512.
        :param str previous_snapshot_diff:
            The snapshot diff parameter that contains an opaque DateTime value that
            specifies a previous blob snapshot to be compared
            against a more recent snapshot or the current blob.
        :keyword lease:
            Required if the blob has an active lease. Value can be a BlobLeaseClient object
            or the lease ID as a string.
        :paramtype lease: ~azure.storage.blob.BlobLeaseClient or str
        :keyword ~datetime.datetime if_modified_since:
            A DateTime value. Azure expects the date value passed in to be UTC.
            If timezone is included, any non-UTC datetimes will be converted to UTC.
            If a date is passed in without timezone info, it is assumed to be UTC.
            Specify this header to perform the operation only
            if the resource has been modified since the specified time.
        :keyword ~datetime.datetime if_unmodified_since:
            A DateTime value. Azure expects the date value passed in to be UTC.
            If timezone is included, any non-UTC datetimes will be converted to UTC.
            If a date is passed in without timezone info, it is assumed to be UTC.
            Specify this header to perform the operation only if
            the resource has not been modified since the specified date/time.
        :keyword str etag:
            An ETag value, or the wildcard character (*). Used to check if the resource has changed,
            and act according to the condition specified by the `match_condition` parameter.
        :keyword ~azure.core.MatchConditions match_condition:
            The match condition to use upon the etag.
        :keyword str if_tags_match_condition:
            Specify a SQL where clause on blob tags to operate only on blob with a matching value.
            eg. ``\"\\\"tagname\\\"='my tag'\"``

            .. versionadded:: 12.4.0

        :keyword int timeout:
            Sets the server-side timeout for the operation in seconds. For more details see
            https://learn.microsoft.com/rest/api/storageservices/setting-timeouts-for-blob-service-operations.
            This value is not tracked or validated on the client. To configure client-side network timesouts
            see `here <https://github.com/Azure/azure-sdk-for-python/tree/main/sdk/storage/azure-storage-blob
            #other-client--per-operation-configuration>`__.
        :returns:
            A tuple of two lists of page ranges as dictionaries with 'start' and 'end' keys.
            The first element are filled page ranges, the 2nd element is cleared page ranges.
        :rtype: tuple(list(dict(str, str), list(dict(str, str))
        """
        warnings.warn(
            "get_page_ranges is deprecated, use list_page_ranges instead",
            DeprecationWarning
        )

        options = _get_page_ranges_options(
            snapshot=self.snapshot,
            offset=offset,
            length=length,
            previous_snapshot_diff=previous_snapshot_diff,
            **kwargs)
        try:
            if previous_snapshot_diff:
                ranges = self._client.page_blob.get_page_ranges_diff(**options)
            else:
                ranges = self._client.page_blob.get_page_ranges(**options)
        except HttpResponseError as error:
            process_storage_error(error)
        return get_page_ranges_result(ranges)

    @distributed_trace
    def list_page_ranges(
        self,
        *,
        offset: Optional[int] = None,
        length: Optional[int] = None,
        previous_snapshot: Optional[Union[str, Dict[str, Any]]] = None,
        **kwargs: Any
    ) -> ItemPaged[PageRange]:
        """Returns the list of valid page ranges for a Page Blob or snapshot
        of a page blob. If `previous_snapshot` is specified, the result will be
        a diff of changes between the target blob and the previous snapshot.

        :keyword int offset:
            Start of byte range to use for getting valid page ranges.
            If no length is given, all bytes after the offset will be searched.
            Pages must be aligned with 512-byte boundaries, the start offset
            must be a modulus of 512 and the length must be a modulus of
            512.
        :keyword int length:
            Number of bytes to use for getting valid page ranges.
            If length is given, offset must be provided.
            This range will return valid page ranges from the offset start up to
            the specified length.
            Pages must be aligned with 512-byte boundaries, the start offset
            must be a modulus of 512 and the length must be a modulus of
            512.
        :keyword previous_snapshot:
            A snapshot value that specifies that the response will contain only pages that were changed
            between target blob and previous snapshot. Changed pages include both updated and cleared
            pages. The target blob may be a snapshot, as long as the snapshot specified by `previous_snapshot`
            is the older of the two.
        :paramtype previous_snapshot: str or Dict[str, Any]
        :keyword lease:
            Required if the blob has an active lease. Value can be a BlobLeaseClient object
            or the lease ID as a string.
        :paramtype lease: ~azure.storage.blob.BlobLeaseClient or str
        :keyword ~datetime.datetime if_modified_since:
            A DateTime value. Azure expects the date value passed in to be UTC.
            If timezone is included, any non-UTC datetimes will be converted to UTC.
            If a date is passed in without timezone info, it is assumed to be UTC.
            Specify this header to perform the operation only
            if the resource has been modified since the specified time.
        :keyword ~datetime.datetime if_unmodified_since:
            A DateTime value. Azure expects the date value passed in to be UTC.
            If timezone is included, any non-UTC datetimes will be converted to UTC.
            If a date is passed in without timezone info, it is assumed to be UTC.
            Specify this header to perform the operation only if
            the resource has not been modified since the specified date/time.
        :keyword str etag:
            An ETag value, or the wildcard character (*). Used to check if the resource has changed,
            and act according to the condition specified by the `match_condition` parameter.
        :keyword ~azure.core.MatchConditions match_condition:
            The match condition to use upon the etag.
        :keyword str if_tags_match_condition:
            Specify a SQL where clause on blob tags to operate only on blob with a matching value.
            eg. ``\"\\\"tagname\\\"='my tag'\"``

            .. versionadded:: 12.4.0

        :keyword int results_per_page:
            The maximum number of page ranges to retrieve per API call.
        :keyword int timeout:
            Sets the server-side timeout for the operation in seconds. For more details see
            https://learn.microsoft.com/rest/api/storageservices/setting-timeouts-for-blob-service-operations.
            This value is not tracked or validated on the client. To configure client-side network timesouts
            see `here <https://github.com/Azure/azure-sdk-for-python/tree/main/sdk/storage/azure-storage-blob
            #other-client--per-operation-configuration>`__.
        :returns: An iterable (auto-paging) of PageRange.
        :rtype: ~azure.core.paging.ItemPaged[~azure.storage.blob.PageRange]
        """
        results_per_page = kwargs.pop('results_per_page', None)
        options = _get_page_ranges_options(
            snapshot=self.snapshot,
            offset=offset,
            length=length,
            previous_snapshot_diff=previous_snapshot,
            **kwargs)

        if previous_snapshot:
            command = partial(
                self._client.page_blob.get_page_ranges_diff,
                **options)
        else:
            command = partial(
                self._client.page_blob.get_page_ranges,
                **options)
        return ItemPaged(
            command, results_per_page=results_per_page,
            page_iterator_class=PageRangePaged)

    @distributed_trace
    def get_page_range_diff_for_managed_disk(
        self, previous_snapshot_url: str,
        offset: Optional[int] = None,
        length:Optional[int] = None,
        **kwargs: Any
    ) -> Tuple[List[Dict[str, int]], List[Dict[str, int]]]:
        """Returns the list of valid page ranges for a managed disk or snapshot.

        .. note::
            This operation is only available for managed disk accounts.

        .. versionadded:: 12.2.0
            This operation was introduced in API version '2019-07-07'.

        :param str previous_snapshot_url:
            Specifies the URL of a previous snapshot of the managed disk.
            The response will only contain pages that were changed between the target blob and
            its previous snapshot.
        :param int offset:
            Start of byte range to use for getting valid page ranges.
            If no length is given, all bytes after the offset will be searched.
            Pages must be aligned with 512-byte boundaries, the start offset
            must be a modulus of 512 and the length must be a modulus of
            512.
        :param int length:
            Number of bytes to use for getting valid page ranges.
            If length is given, offset must be provided.
            This range will return valid page ranges from the offset start up to
            the specified length.
            Pages must be aligned with 512-byte boundaries, the start offset
            must be a modulus of 512 and the length must be a modulus of
            512.
        :keyword lease:
            Required if the blob has an active lease. Value can be a BlobLeaseClient object
            or the lease ID as a string.
        :paramtype lease: ~azure.storage.blob.BlobLeaseClient or str
        :keyword ~datetime.datetime if_modified_since:
            A DateTime value. Azure expects the date value passed in to be UTC.
            If timezone is included, any non-UTC datetimes will be converted to UTC.
            If a date is passed in without timezone info, it is assumed to be UTC.
            Specify this header to perform the operation only
            if the resource has been modified since the specified time.
        :keyword ~datetime.datetime if_unmodified_since:
            A DateTime value. Azure expects the date value passed in to be UTC.
            If timezone is included, any non-UTC datetimes will be converted to UTC.
            If a date is passed in without timezone info, it is assumed to be UTC.
            Specify this header to perform the operation only if
            the resource has not been modified since the specified date/time.
        :keyword str etag:
            An ETag value, or the wildcard character (*). Used to check if the resource has changed,
            and act according to the condition specified by the `match_condition` parameter.
        :keyword ~azure.core.MatchConditions match_condition:
            The match condition to use upon the etag.
        :keyword int timeout:
            Sets the server-side timeout for the operation in seconds. For more details see
            https://learn.microsoft.com/rest/api/storageservices/setting-timeouts-for-blob-service-operations.
            This value is not tracked or validated on the client. To configure client-side network timesouts
            see `here <https://github.com/Azure/azure-sdk-for-python/tree/main/sdk/storage/azure-storage-blob
            #other-client--per-operation-configuration>`__.
        :returns:
            A tuple of two lists of page ranges as dictionaries with 'start' and 'end' keys.
            The first element are filled page ranges, the 2nd element is cleared page ranges.
        :rtype: tuple(list(dict(str, str), list(dict(str, str))
        """
        options = _get_page_ranges_options(
            snapshot=self.snapshot,
            offset=offset,
            length=length,
            prev_snapshot_url=previous_snapshot_url,
            **kwargs)
        try:
            ranges = self._client.page_blob.get_page_ranges_diff(**options)
        except HttpResponseError as error:
            process_storage_error(error)
        return get_page_ranges_result(ranges)

    @distributed_trace
    def set_sequence_number(
        self, sequence_number_action: Union[str, "SequenceNumberAction"],
        sequence_number: Optional[str] = None,
        **kwargs: Any
    ) -> Dict[str, Union[str, datetime]]:
        """Sets the blob sequence number.

        :param str sequence_number_action:
            This property indicates how the service should modify the blob's sequence
            number. See :class:`~azure.storage.blob.SequenceNumberAction` for more information.
        :param str sequence_number:
            This property sets the blob's sequence number. The sequence number is a
            user-controlled property that you can use to track requests and manage
            concurrency issues.
        :keyword lease:
            Required if the blob has an active lease. Value can be a BlobLeaseClient object
            or the lease ID as a string.
        :paramtype lease: ~azure.storage.blob.BlobLeaseClient or str
        :keyword ~datetime.datetime if_modified_since:
            A DateTime value. Azure expects the date value passed in to be UTC.
            If timezone is included, any non-UTC datetimes will be converted to UTC.
            If a date is passed in without timezone info, it is assumed to be UTC.
            Specify this header to perform the operation only
            if the resource has been modified since the specified time.
        :keyword ~datetime.datetime if_unmodified_since:
            A DateTime value. Azure expects the date value passed in to be UTC.
            If timezone is included, any non-UTC datetimes will be converted to UTC.
            If a date is passed in without timezone info, it is assumed to be UTC.
            Specify this header to perform the operation only if
            the resource has not been modified since the specified date/time.
        :keyword str etag:
            An ETag value, or the wildcard character (*). Used to check if the resource has changed,
            and act according to the condition specified by the `match_condition` parameter.
        :keyword ~azure.core.MatchConditions match_condition:
            The match condition to use upon the etag.
        :keyword str if_tags_match_condition:
            Specify a SQL where clause on blob tags to operate only on blob with a matching value.
            eg. ``\"\\\"tagname\\\"='my tag'\"``

            .. versionadded:: 12.4.0

        :keyword int timeout:
            Sets the server-side timeout for the operation in seconds. For more details see
            https://learn.microsoft.com/rest/api/storageservices/setting-timeouts-for-blob-service-operations.
            This value is not tracked or validated on the client. To configure client-side network timesouts
            see `here <https://github.com/Azure/azure-sdk-for-python/tree/main/sdk/storage/azure-storage-blob
            #other-client--per-operation-configuration>`__.
        :returns: Blob-updated property dict (Etag and last modified).
        :rtype: dict(str, Any)
        """
        options = _set_sequence_number_options(sequence_number_action, sequence_number=sequence_number, **kwargs)
        try:
            return cast(Dict[str, Any], self._client.page_blob.update_sequence_number(**options))
        except HttpResponseError as error:
            process_storage_error(error)

    @distributed_trace
    def resize_blob(self, size: int, **kwargs: Any) -> Dict[str, Union[str, datetime]]:
        """Resizes a page blob to the specified size.

        If the specified value is less than the current size of the blob,
        then all pages above the specified value are cleared.

        :param int size:
            Size used to resize blob. Maximum size for a page blob is up to 1 TB.
            The page blob size must be aligned to a 512-byte boundary.
        :keyword lease:
            Required if the blob has an active lease. Value can be a BlobLeaseClient object
            or the lease ID as a string.
        :paramtype lease: ~azure.storage.blob.BlobLeaseClient or str
        :keyword ~datetime.datetime if_modified_since:
            A DateTime value. Azure expects the date value passed in to be UTC.
            If timezone is included, any non-UTC datetimes will be converted to UTC.
            If a date is passed in without timezone info, it is assumed to be UTC.
            Specify this header to perform the operation only
            if the resource has been modified since the specified time.
        :keyword ~datetime.datetime if_unmodified_since:
            A DateTime value. Azure expects the date value passed in to be UTC.
            If timezone is included, any non-UTC datetimes will be converted to UTC.
            If a date is passed in without timezone info, it is assumed to be UTC.
            Specify this header to perform the operation only if
            the resource has not been modified since the specified date/time.
        :keyword str etag:
            An ETag value, or the wildcard character (*). Used to check if the resource has changed,
            and act according to the condition specified by the `match_condition` parameter.
        :keyword ~azure.core.MatchConditions match_condition:
            The match condition to use upon the etag.
        :keyword str if_tags_match_condition:
            Specify a SQL where clause on blob tags to operate only on blob with a matching value.
            eg. ``\"\\\"tagname\\\"='my tag'\"``

            .. versionadded:: 12.4.0

        :keyword ~azure.storage.blob.PremiumPageBlobTier premium_page_blob_tier:
            A page blob tier value to set the blob to. The tier correlates to the size of the
            blob and number of allowed IOPS. This is only applicable to page blobs on
            premium storage accounts.
        :keyword int timeout:
            Sets the server-side timeout for the operation in seconds. For more details see
            https://learn.microsoft.com/rest/api/storageservices/setting-timeouts-for-blob-service-operations.
            This value is not tracked or validated on the client. To configure client-side network timesouts
            see `here <https://github.com/Azure/azure-sdk-for-python/tree/main/sdk/storage/azure-storage-blob
            #other-client--per-operation-configuration>`__.
        :returns: Blob-updated property dict (Etag and last modified).
        :rtype: dict(str, Any)
        """
        if kwargs.get('cpk') and self.scheme.lower() != 'https':
            raise ValueError("Customer provided encryption key must be used over HTTPS.")
        options = _resize_blob_options(size=size, **kwargs)
        try:
            return cast(Dict[str, Any], self._client.page_blob.resize(**options))
        except HttpResponseError as error:
            process_storage_error(error)

<<<<<<< HEAD
    def _upload_page_options(
        self, page: Union[bytes, str],
        offset: int,
        length: int,
        **kwargs: Any
    ) -> Dict[str, Any]:
        if self.require_encryption or (self.key_encryption_key is not None):
            raise ValueError(_ERROR_UNSUPPORTED_METHOD_FOR_ENCRYPTION)
        if offset is None or offset % 512 != 0:
            raise ValueError("offset must be an integer that aligns with 512 page size")
        if length is None or length % 512 != 0:
            raise ValueError("length must be an integer that aligns with 512 page size")

        if isinstance(page, str):
            page = page.encode(kwargs.pop('encoding', 'UTF-8'))
        page = page[:length]

        end_range = offset + length - 1  # Reformat to an inclusive range index
        content_range = f'bytes={offset}-{end_range}' # type: ignore
        access_conditions = get_access_conditions(kwargs.pop('lease', None))
        seq_conditions = SequenceNumberAccessConditions(
            if_sequence_number_less_than_or_equal_to=kwargs.pop('if_sequence_number_lte', None),
            if_sequence_number_less_than=kwargs.pop('if_sequence_number_lt', None),
            if_sequence_number_equal_to=kwargs.pop('if_sequence_number_eq', None)
        )
        mod_conditions = get_modify_conditions(kwargs)
        cpk_scope_info = get_cpk_scope_info(kwargs)
        cpk = kwargs.pop('cpk', None)
        cpk_info = None
        if cpk:
            if self.scheme.lower() != 'https':
                raise ValueError("Customer provided encryption key must be used over HTTPS.")
            cpk_info = CpkInfo(encryption_key=cpk.key_value, encryption_key_sha256=cpk.key_hash,
                               encryption_algorithm=cpk.algorithm)

        validate_content = parse_validation_option(kwargs.pop('validate_content', None))
        content_md5, content_crc64 = None, None
        if validate_content == ChecksumAlgorithm.MD5:
            content_md5 = calculate_md5(page)
        elif validate_content == ChecksumAlgorithm.CRC64:
            content_crc64 = calculate_crc64_bytes(page)

        options = {
            'body': page,
            'content_length': length,
            'transactional_content_md5': content_md5,
            'transactional_content_crc64': content_crc64,
            'timeout': kwargs.pop('timeout', None),
            'range': content_range,
            'lease_access_conditions': access_conditions,
            'sequence_number_access_conditions': seq_conditions,
            'modified_access_conditions': mod_conditions,
            'validate_content': validate_content if validate_content is True else None,
            'cpk_scope_info': cpk_scope_info,
            'cpk_info': cpk_info,
            'cls': return_response_headers}
        options.update(kwargs)
        return options

    @distributed_trace
    def upload_page(
        self, page: Union[bytes, str],
        offset: int,
        length: int,
        **kwargs: Any
    ) -> Dict[str, Union[str, "datetime"]]:
=======
    @distributed_trace
    def upload_page(
        self, page: bytes,
        offset: int,
        length: int,
        **kwargs: Any
    ) -> Dict[str, Union[str, datetime]]:
>>>>>>> b5917d5f
        """The Upload Pages operation writes a range of pages to a page blob.

        :param page:
            Content of the page.
        :type page: bytes or str
        :param int offset:
            Start of byte range to use for writing to a section of the blob.
            Pages must be aligned with 512-byte boundaries, the start offset
            must be a modulus of 512 and the length  must be a modulus of
            512.
        :param int length:
            Number of bytes to use for writing to a section of the blob.
            Pages must be aligned with 512-byte boundaries, the start offset
            must be a modulus of 512 and the length must be a modulus of
            512.
        :keyword lease:
            Required if the blob has an active lease. Value can be a BlobLeaseClient object
            or the lease ID as a string.
        :paramtype lease: ~azure.storage.blob.BlobLeaseClient or str
        :keyword validate_content:
            Enables checksum validation for the transfer. Any hash calculated is NOT stored with the blob.
            The possible options for content validation are as follows:

            bool - Passing a boolean is now deprecated. Will perform basic checksum validation via a pipeline
            policy that calculates an MD5 hash for each request body and sends it to the service to verify
            it matches. This is primarily valuable for detecting bit-flips on the wire if using http instead
            of https. If using this option, the memory-efficient upload algorithm will not be used.

            "auto" - Allows the SDK to choose the best checksum algorithm to use. Currently, chooses 'crc64'.

            "crc64" - This is currently the preferred choice for performance reasons and the level of validation.
            Performs validation using Azure Storage's specific implementation of CRC64 with a custom
            polynomial. This also uses a more sophisticated algorithm internally that may help catch
            client-side data integrity issues.
            NOTE: This requires the `azure-storage-extensions` package to be installed.

            "md5" - Performs validation using MD5. Where available this may use a more sophisticated algorithm
            internally that may help catch client-side data integrity issues (similar to 'crc64') but it is
            not possible in all scenarios and may revert to the naive approach of using a pipeline policy.
        :paramtype validate_content: Literal['auto', 'crc64', 'md5']
        :keyword int if_sequence_number_lte:
            If the blob's sequence number is less than or equal to
            the specified value, the request proceeds; otherwise it fails.
        :keyword int if_sequence_number_lt:
            If the blob's sequence number is less than the specified
            value, the request proceeds; otherwise it fails.
        :keyword int if_sequence_number_eq:
            If the blob's sequence number is equal to the specified
            value, the request proceeds; otherwise it fails.
        :keyword ~datetime.datetime if_modified_since:
            A DateTime value. Azure expects the date value passed in to be UTC.
            If timezone is included, any non-UTC datetimes will be converted to UTC.
            If a date is passed in without timezone info, it is assumed to be UTC.
            Specify this header to perform the operation only
            if the resource has been modified since the specified time.
        :keyword ~datetime.datetime if_unmodified_since:
            A DateTime value. Azure expects the date value passed in to be UTC.
            If timezone is included, any non-UTC datetimes will be converted to UTC.
            If a date is passed in without timezone info, it is assumed to be UTC.
            Specify this header to perform the operation only if
            the resource has not been modified since the specified date/time.
        :keyword str etag:
            An ETag value, or the wildcard character (*). Used to check if the resource has changed,
            and act according to the condition specified by the `match_condition` parameter.
        :keyword ~azure.core.MatchConditions match_condition:
            The match condition to use upon the etag.
        :keyword str if_tags_match_condition:
            Specify a SQL where clause on blob tags to operate only on blob with a matching value.
            eg. ``\"\\\"tagname\\\"='my tag'\"``

            .. versionadded:: 12.4.0

        :keyword ~azure.storage.blob.CustomerProvidedEncryptionKey cpk:
            Encrypts the data on the service-side with the given key.
            Use of customer-provided keys must be done over HTTPS.
            As the encryption key itself is provided in the request,
            a secure connection must be established to transfer the key.
        :keyword str encryption_scope:
            A predefined encryption scope used to encrypt the data on the service. An encryption
            scope can be created using the Management API and referenced here by name. If a default
            encryption scope has been defined at the container, this value will override it if the
            container-level scope is configured to allow overrides. Otherwise an error will be raised.

            .. versionadded:: 12.2.0

        :keyword str encoding:
            Defaults to UTF-8.
        :keyword int timeout:
            Sets the server-side timeout for the operation in seconds. For more details see
            https://learn.microsoft.com/rest/api/storageservices/setting-timeouts-for-blob-service-operations.
            This value is not tracked or validated on the client. To configure client-side network timesouts
            see `here <https://github.com/Azure/azure-sdk-for-python/tree/main/sdk/storage/azure-storage-blob
            #other-client--per-operation-configuration>`__.
        :returns: Blob-updated property dict (Etag and last modified).
        :rtype: dict(str, Any)
        """
        if self.require_encryption or (self.key_encryption_key is not None):
            raise ValueError(_ERROR_UNSUPPORTED_METHOD_FOR_ENCRYPTION)
        if kwargs.get('cpk') and self.scheme.lower() != 'https':
            raise ValueError("Customer provided encryption key must be used over HTTPS.")
        options = _upload_page_options(
            page=page,
            offset=offset,
            length=length,
            **kwargs)
        try:
            return cast(Dict[str, Any], self._client.page_blob.upload_pages(**options))
        except HttpResponseError as error:
            process_storage_error(error)

    @distributed_trace
    def upload_pages_from_url(
        self, source_url: str,
        offset: int,
        length: int,
        source_offset: int,
        **kwargs: Any
    ) -> Dict[str, Any]:
        """
        The Upload Pages operation writes a range of pages to a page blob where
        the contents are read from a URL.

        :param str source_url:
            The URL of the source data. It can point to any Azure Blob or File, that is either public or has a
            shared access signature attached.
        :param int offset:
            Start of byte range to use for writing to a section of the blob.
            Pages must be aligned with 512-byte boundaries, the start offset
            must be a modulus of 512 and the length  must be a modulus of
            512.
        :param int length:
            Number of bytes to use for writing to a section of the blob.
            Pages must be aligned with 512-byte boundaries, the start offset
            must be a modulus of 512 and the length must be a modulus of
            512.
        :param int source_offset:
            This indicates the start of the range of bytes(inclusive) that has to be taken from the copy source.
            The service will read the same number of bytes as the destination range (length-offset).
        :keyword bytes source_content_md5:
            If given, the service will calculate the MD5 hash of the block content and compare against this value.
        :keyword ~datetime.datetime source_if_modified_since:
            A DateTime value. Azure expects the date value passed in to be UTC.
            If timezone is included, any non-UTC datetimes will be converted to UTC.
            If a date is passed in without timezone info, it is assumed to be UTC.
            Specify this header to perform the operation only
            if the source resource has been modified since the specified time.
        :keyword ~datetime.datetime source_if_unmodified_since:
            A DateTime value. Azure expects the date value passed in to be UTC.
            If timezone is included, any non-UTC datetimes will be converted to UTC.
            If a date is passed in without timezone info, it is assumed to be UTC.
            Specify this header to perform the operation only if
            the source resource has not been modified since the specified date/time.
        :keyword str source_etag:
            The source ETag value, or the wildcard character (*). Used to check if the resource has changed,
            and act according to the condition specified by the `match_condition` parameter.
        :keyword ~azure.core.MatchConditions source_match_condition:
            The source match condition to use upon the etag.
        :keyword lease:
            Required if the blob has an active lease. Value can be a BlobLeaseClient object
            or the lease ID as a string.
        :paramtype lease: ~azure.storage.blob.BlobLeaseClient or str
        :keyword int if_sequence_number_lte:
            If the blob's sequence number is less than or equal to
            the specified value, the request proceeds; otherwise it fails.
        :keyword int if_sequence_number_lt:
            If the blob's sequence number is less than the specified
            value, the request proceeds; otherwise it fails.
        :keyword int if_sequence_number_eq:
            If the blob's sequence number is equal to the specified
            value, the request proceeds; otherwise it fails.
        :keyword ~datetime.datetime if_modified_since:
            A DateTime value. Azure expects the date value passed in to be UTC.
            If timezone is included, any non-UTC datetimes will be converted to UTC.
            If a date is passed in without timezone info, it is assumed to be UTC.
            Specify this header to perform the operation only
            if the resource has been modified since the specified time.
        :keyword ~datetime.datetime if_unmodified_since:
            A DateTime value. Azure expects the date value passed in to be UTC.
            If timezone is included, any non-UTC datetimes will be converted to UTC.
            If a date is passed in without timezone info, it is assumed to be UTC.
            Specify this header to perform the operation only if
            the resource has not been modified since the specified date/time.
        :keyword str etag:
            The destination ETag value, or the wildcard character (*). Used to check if the resource has changed,
            and act according to the condition specified by the `match_condition` parameter.
        :keyword ~azure.core.MatchConditions match_condition:
            The destination match condition to use upon the etag.
        :keyword str if_tags_match_condition:
            Specify a SQL where clause on blob tags to operate only on blob with a matching value.
            eg. ``\"\\\"tagname\\\"='my tag'\"``

            .. versionadded:: 12.4.0

        :keyword ~azure.storage.blob.CustomerProvidedEncryptionKey cpk:
            Encrypts the data on the service-side with the given key.
            Use of customer-provided keys must be done over HTTPS.
            As the encryption key itself is provided in the request,
            a secure connection must be established to transfer the key.
        :keyword str encryption_scope:
            A predefined encryption scope used to encrypt the data on the service. An encryption
            scope can be created using the Management API and referenced here by name. If a default
            encryption scope has been defined at the container, this value will override it if the
            container-level scope is configured to allow overrides. Otherwise an error will be raised.

            .. versionadded:: 12.2.0

        :keyword int timeout:
            Sets the server-side timeout for the operation in seconds. For more details see
            https://learn.microsoft.com/rest/api/storageservices/setting-timeouts-for-blob-service-operations.
            This value is not tracked or validated on the client. To configure client-side network timesouts
            see `here <https://github.com/Azure/azure-sdk-for-python/tree/main/sdk/storage/azure-storage-blob
            #other-client--per-operation-configuration>`__.
        :keyword str source_authorization:
            Authenticate as a service principal using a client secret to access a source blob. Ensure "bearer " is
            the prefix of the source_authorization string.
        :returns: Response after uploading pages from specified URL.
        :rtype: Dict[str, Any]
        """
        if self.require_encryption or (self.key_encryption_key is not None):
            raise ValueError(_ERROR_UNSUPPORTED_METHOD_FOR_ENCRYPTION)
        if kwargs.get('cpk') and self.scheme.lower() != 'https':
            raise ValueError("Customer provided encryption key must be used over HTTPS.")
        options = _upload_pages_from_url_options(
            source_url=source_url,
            offset=offset,
            length=length,
            source_offset=source_offset,
            **kwargs
        )
        try:
            return cast(Dict[str, Any], self._client.page_blob.upload_pages_from_url(**options))
        except HttpResponseError as error:
            process_storage_error(error)

    @distributed_trace
    def clear_page(self, offset: int, length: int, **kwargs: Any) -> Dict[str, Union[str, datetime]]:
        """Clears a range of pages.

        :param int offset:
            Start of byte range to use for writing to a section of the blob.
            Pages must be aligned with 512-byte boundaries, the start offset
            must be a modulus of 512 and the length must be a modulus of
            512.
        :param int length:
            Number of bytes to use for writing to a section of the blob.
            Pages must be aligned with 512-byte boundaries, the start offset
            must be a modulus of 512 and the length must be a modulus of
            512.
        :keyword lease:
            Required if the blob has an active lease. Value can be a BlobLeaseClient object
            or the lease ID as a string.
        :paramtype lease: ~azure.storage.blob.BlobLeaseClient or str
        :keyword int if_sequence_number_lte:
            If the blob's sequence number is less than or equal to
            the specified value, the request proceeds; otherwise it fails.
        :keyword int if_sequence_number_lt:
            If the blob's sequence number is less than the specified
            value, the request proceeds; otherwise it fails.
        :keyword int if_sequence_number_eq:
            If the blob's sequence number is equal to the specified
            value, the request proceeds; otherwise it fails.
        :keyword ~datetime.datetime if_modified_since:
            A DateTime value. Azure expects the date value passed in to be UTC.
            If timezone is included, any non-UTC datetimes will be converted to UTC.
            If a date is passed in without timezone info, it is assumed to be UTC.
            Specify this header to perform the operation only
            if the resource has been modified since the specified time.
        :keyword ~datetime.datetime if_unmodified_since:
            A DateTime value. Azure expects the date value passed in to be UTC.
            If timezone is included, any non-UTC datetimes will be converted to UTC.
            If a date is passed in without timezone info, it is assumed to be UTC.
            Specify this header to perform the operation only if
            the resource has not been modified since the specified date/time.
        :keyword str etag:
            An ETag value, or the wildcard character (*). Used to check if the resource has changed,
            and act according to the condition specified by the `match_condition` parameter.
        :keyword ~azure.core.MatchConditions match_condition:
            The match condition to use upon the etag.
        :keyword str if_tags_match_condition:
            Specify a SQL where clause on blob tags to operate only on blob with a matching value.
            eg. ``\"\\\"tagname\\\"='my tag'\"``

            .. versionadded:: 12.4.0

        :keyword ~azure.storage.blob.CustomerProvidedEncryptionKey cpk:
            Encrypts the data on the service-side with the given key.
            Use of customer-provided keys must be done over HTTPS.
            As the encryption key itself is provided in the request,
            a secure connection must be established to transfer the key.
        :keyword int timeout:
            Sets the server-side timeout for the operation in seconds. For more details see
            https://learn.microsoft.com/rest/api/storageservices/setting-timeouts-for-blob-service-operations.
            This value is not tracked or validated on the client. To configure client-side network timesouts
            see `here <https://github.com/Azure/azure-sdk-for-python/tree/main/sdk/storage/azure-storage-blob
            #other-client--per-operation-configuration>`__.
        :returns: Blob-updated property dict (Etag and last modified).
        :rtype: dict(str, Any)
        """
        if self.require_encryption or (self.key_encryption_key is not None):
            raise ValueError(_ERROR_UNSUPPORTED_METHOD_FOR_ENCRYPTION)
        if kwargs.get('cpk') and self.scheme.lower() != 'https':
            raise ValueError("Customer provided encryption key must be used over HTTPS.")
        options = _clear_page_options(
            offset=offset,
            length=length,
            **kwargs
        )
        try:
            return cast(Dict[str, Any], self._client.page_blob.clear_pages(**options))
        except HttpResponseError as error:
            process_storage_error(error)

<<<<<<< HEAD
    def _append_block_options(
        self, data: Union[bytes, str, Iterable[AnyStr], IO[bytes]],
        length: Optional[int] = None,
        **kwargs: Any
    ) -> Dict[str, Any]:
        if self.require_encryption or (self.key_encryption_key is not None):
            raise ValueError(_ERROR_UNSUPPORTED_METHOD_FOR_ENCRYPTION)

        encoding = kwargs.pop('encoding', 'utf-8')
        validate_content = parse_validation_option(kwargs.pop('validate_content', None))
        data, data_length, content_length = prepare_upload_data(data, encoding, length, validate_content)

        structured_type, structured_length = None, None
        if validate_content == ChecksumAlgorithm.CRC64:
            structured_type = SM_HEADER_V1_CRC64
            structured_length = data_length

        appendpos_condition = kwargs.pop('appendpos_condition', None)
        maxsize_condition = kwargs.pop('maxsize_condition', None)
        append_conditions = None
        if maxsize_condition or appendpos_condition is not None:
            append_conditions = AppendPositionAccessConditions(
                max_size=maxsize_condition,
                append_position=appendpos_condition
            )
        access_conditions = get_access_conditions(kwargs.pop('lease', None))
        mod_conditions = get_modify_conditions(kwargs)
        cpk_scope_info = get_cpk_scope_info(kwargs)
        cpk = kwargs.pop('cpk', None)
        cpk_info = None
        if cpk:
            if self.scheme.lower() != 'https':
                raise ValueError("Customer provided encryption key must be used over HTTPS.")
            cpk_info = CpkInfo(encryption_key=cpk.key_value, encryption_key_sha256=cpk.key_hash,
                               encryption_algorithm=cpk.algorithm)
        options = {
            'body': data,
            'content_length': content_length,
            'timeout': kwargs.pop('timeout', None),
            'lease_access_conditions': access_conditions,
            'append_position_access_conditions': append_conditions,
            'modified_access_conditions': mod_conditions,
            'validate_content': True if validate_content is True or validate_content == ChecksumAlgorithm.MD5 else None,
            'cpk_scope_info': cpk_scope_info,
            'cpk_info': cpk_info,
            'structured_body_type': structured_type,
            'structured_content_length': structured_length,
            'cls': return_response_headers}
        options.update(kwargs)
        return options

    @distributed_trace
    def append_block(
        self, data: Union[bytes, str, Iterable[AnyStr], IO[bytes]],
        length: Optional[int] = None,
        **kwargs: Any
    ) -> Dict[str, Any]:
=======
    @distributed_trace
    def append_block(
        self, data: Union[bytes, str, Iterable[AnyStr], IO[AnyStr]],
        length: Optional[int] = None,
        **kwargs: Any
    ) -> Dict[str, Union[str, datetime, int]]:
>>>>>>> b5917d5f
        """Commits a new block of data to the end of the existing append blob.

        :param data:
            Content of the block. This can be bytes, text, an iterable or a file-like object.
        :type data: bytes or str or Iterable
        :param int length:
            Size of the block in bytes.
        :keyword validate_content:
            Enables checksum validation for the transfer. Any hash calculated is NOT stored with the blob.
            The possible options for content validation are as follows:

            bool - Passing a boolean is now deprecated. Will perform basic checksum validation via a pipeline
            policy that calculates an MD5 hash for each request body and sends it to the service to verify
            it matches. This is primarily valuable for detecting bit-flips on the wire if using http instead
            of https. If using this option, the memory-efficient upload algorithm will not be used.

            "auto" - Allows the SDK to choose the best checksum algorithm to use. Currently, chooses 'crc64'.

            "crc64" - This is currently the preferred choice for performance reasons and the level of validation.
            Performs validation using Azure Storage's specific implementation of CRC64 with a custom
            polynomial. This also uses a more sophisticated algorithm internally that may help catch
            client-side data integrity issues.
            NOTE: This requires the `azure-storage-extensions` package to be installed.

            "md5" - Performs validation using MD5. Where available this may use a more sophisticated algorithm
            internally that may help catch client-side data integrity issues (similar to 'crc64') but it is
            not possible in all scenarios and may revert to the naive approach of using a pipeline policy.
        :paramtype validate_content: Literal['auto', 'crc64', 'md5']
        :keyword int maxsize_condition:
            Optional conditional header. The max length in bytes permitted for
            the append blob. If the Append Block operation would cause the blob
            to exceed that limit or if the blob size is already greater than the
            value specified in this header, the request will fail with
            MaxBlobSizeConditionNotMet error (HTTP status code 412 - Precondition Failed).
        :keyword int appendpos_condition:
            Optional conditional header, used only for the Append Block operation.
            A number indicating the byte offset to compare. Append Block will
            succeed only if the append position is equal to this number. If it
            is not, the request will fail with the AppendPositionConditionNotMet error
            (HTTP status code 412 - Precondition Failed).
        :keyword lease:
            Required if the blob has an active lease. Value can be a BlobLeaseClient object
            or the lease ID as a string.
        :paramtype lease: ~azure.storage.blob.BlobLeaseClient or str
        :keyword ~datetime.datetime if_modified_since:
            A DateTime value. Azure expects the date value passed in to be UTC.
            If timezone is included, any non-UTC datetimes will be converted to UTC.
            If a date is passed in without timezone info, it is assumed to be UTC.
            Specify this header to perform the operation only
            if the resource has been modified since the specified time.
        :keyword ~datetime.datetime if_unmodified_since:
            A DateTime value. Azure expects the date value passed in to be UTC.
            If timezone is included, any non-UTC datetimes will be converted to UTC.
            If a date is passed in without timezone info, it is assumed to be UTC.
            Specify this header to perform the operation only if
            the resource has not been modified since the specified date/time.
        :keyword str etag:
            An ETag value, or the wildcard character (*). Used to check if the resource has changed,
            and act according to the condition specified by the `match_condition` parameter.
        :keyword ~azure.core.MatchConditions match_condition:
            The match condition to use upon the etag.
        :keyword str if_tags_match_condition:
            Specify a SQL where clause on blob tags to operate only on blob with a matching value.
            eg. ``\"\\\"tagname\\\"='my tag'\"``

            .. versionadded:: 12.4.0

        :keyword str encoding:
            Defaults to UTF-8.
        :keyword ~azure.storage.blob.CustomerProvidedEncryptionKey cpk:
            Encrypts the data on the service-side with the given key.
            Use of customer-provided keys must be done over HTTPS.
            As the encryption key itself is provided in the request,
            a secure connection must be established to transfer the key.
        :keyword str encryption_scope:
            A predefined encryption scope used to encrypt the data on the service. An encryption
            scope can be created using the Management API and referenced here by name. If a default
            encryption scope has been defined at the container, this value will override it if the
            container-level scope is configured to allow overrides. Otherwise an error will be raised.

            .. versionadded:: 12.2.0

        :keyword int timeout:
            Sets the server-side timeout for the operation in seconds. For more details see
            https://learn.microsoft.com/rest/api/storageservices/setting-timeouts-for-blob-service-operations.
            This value is not tracked or validated on the client. To configure client-side network timesouts
            see `here <https://github.com/Azure/azure-sdk-for-python/tree/main/sdk/storage/azure-storage-blob
            #other-client--per-operation-configuration>`__.
        :returns: Blob-updated property dict (Etag, last modified, append offset, committed block count).
        :rtype: dict(str, Any)
        """
        if self.require_encryption or (self.key_encryption_key is not None):
            raise ValueError(_ERROR_UNSUPPORTED_METHOD_FOR_ENCRYPTION)
        if kwargs.get('cpk') and self.scheme.lower() != 'https':
            raise ValueError("Customer provided encryption key must be used over HTTPS.")
        options = _append_block_options(
            data=data,
            length=length,
            **kwargs
        )
        try:
            return cast(Dict[str, Any], self._client.append_blob.append_block(**options))
        except HttpResponseError as error:
            process_storage_error(error)

    @distributed_trace
    def append_block_from_url(
        self, copy_source_url: str,
        source_offset: Optional[int] = None,
        source_length: Optional[int] = None,
        **kwargs: Any
    ) -> Dict[str, Union[str, datetime, int]]:
        """
        Creates a new block to be committed as part of a blob, where the contents are read from a source url.

        :param str copy_source_url:
            The URL of the source data. It can point to any Azure Blob or File, that is either public or has a
            shared access signature attached.
        :param int source_offset:
            This indicates the start of the range of bytes (inclusive) that has to be taken from the copy source.
        :param int source_length:
            This indicates the end of the range of bytes that has to be taken from the copy source.
        :keyword bytearray source_content_md5:
            If given, the service will calculate the MD5 hash of the block content and compare against this value.
        :keyword int maxsize_condition:
            Optional conditional header. The max length in bytes permitted for
            the append blob. If the Append Block operation would cause the blob
            to exceed that limit or if the blob size is already greater than the
            value specified in this header, the request will fail with
            MaxBlobSizeConditionNotMet error (HTTP status code 412 - Precondition Failed).
        :keyword int appendpos_condition:
            Optional conditional header, used only for the Append Block operation.
            A number indicating the byte offset to compare. Append Block will
            succeed only if the append position is equal to this number. If it
            is not, the request will fail with the
            AppendPositionConditionNotMet error
            (HTTP status code 412 - Precondition Failed).
        :keyword lease:
            Required if the blob has an active lease. Value can be a BlobLeaseClient object
            or the lease ID as a string.
        :paramtype lease: ~azure.storage.blob.BlobLeaseClient or str
        :keyword ~datetime.datetime if_modified_since:
            A DateTime value. Azure expects the date value passed in to be UTC.
            If timezone is included, any non-UTC datetimes will be converted to UTC.
            If a date is passed in without timezone info, it is assumed to be UTC.
            Specify this header to perform the operation only
            if the resource has been modified since the specified time.
        :keyword ~datetime.datetime if_unmodified_since:
            A DateTime value. Azure expects the date value passed in to be UTC.
            If timezone is included, any non-UTC datetimes will be converted to UTC.
            If a date is passed in without timezone info, it is assumed to be UTC.
            Specify this header to perform the operation only if
            the resource has not been modified since the specified date/time.
        :keyword str etag:
            The destination ETag value, or the wildcard character (*). Used to check if the resource has changed,
            and act according to the condition specified by the `match_condition` parameter.
        :keyword ~azure.core.MatchConditions match_condition:
            The destination match condition to use upon the etag.
        :keyword str if_tags_match_condition:
            Specify a SQL where clause on blob tags to operate only on blob with a matching value.
            eg. ``\"\\\"tagname\\\"='my tag'\"``

            .. versionadded:: 12.4.0

        :keyword ~datetime.datetime source_if_modified_since:
            A DateTime value. Azure expects the date value passed in to be UTC.
            If timezone is included, any non-UTC datetimes will be converted to UTC.
            If a date is passed in without timezone info, it is assumed to be UTC.
            Specify this header to perform the operation only
            if the source resource has been modified since the specified time.
        :keyword ~datetime.datetime source_if_unmodified_since:
            A DateTime value. Azure expects the date value passed in to be UTC.
            If timezone is included, any non-UTC datetimes will be converted to UTC.
            If a date is passed in without timezone info, it is assumed to be UTC.
            Specify this header to perform the operation only if
            the source resource has not been modified since the specified date/time.
        :keyword str source_etag:
            The source ETag value, or the wildcard character (*). Used to check if the resource has changed,
            and act according to the condition specified by the `match_condition` parameter.
        :keyword ~azure.core.MatchConditions source_match_condition:
            The source match condition to use upon the etag.
        :keyword ~azure.storage.blob.CustomerProvidedEncryptionKey cpk:
            Encrypts the data on the service-side with the given key.
            Use of customer-provided keys must be done over HTTPS.
            As the encryption key itself is provided in the request,
            a secure connection must be established to transfer the key.
        :keyword str encryption_scope:
            A predefined encryption scope used to encrypt the data on the service. An encryption
            scope can be created using the Management API and referenced here by name. If a default
            encryption scope has been defined at the container, this value will override it if the
            container-level scope is configured to allow overrides. Otherwise an error will be raised.

            .. versionadded:: 12.2.0

        :keyword int timeout:
            Sets the server-side timeout for the operation in seconds. For more details see
            https://learn.microsoft.com/rest/api/storageservices/setting-timeouts-for-blob-service-operations.
            This value is not tracked or validated on the client. To configure client-side network timesouts
            see `here <https://github.com/Azure/azure-sdk-for-python/tree/main/sdk/storage/azure-storage-blob
            #other-client--per-operation-configuration>`__.
        :keyword str source_authorization:
            Authenticate as a service principal using a client secret to access a source blob. Ensure "bearer " is
            the prefix of the source_authorization string.
        :returns: Result after appending a new block.
        :rtype: Dict[str, Union[str, datetime, int]]
        """
        if self.require_encryption or (self.key_encryption_key is not None):
            raise ValueError(_ERROR_UNSUPPORTED_METHOD_FOR_ENCRYPTION)
        if kwargs.get('cpk') and self.scheme.lower() != 'https':
            raise ValueError("Customer provided encryption key must be used over HTTPS.")
        options = _append_block_from_url_options(
            copy_source_url=copy_source_url,
            source_offset=source_offset,
            source_length=source_length,
            **kwargs
        )
        try:
            return cast(Dict[str, Union[str, datetime, int]],
                        self._client.append_blob.append_block_from_url(**options))
        except HttpResponseError as error:
            process_storage_error(error)

    @distributed_trace
    def seal_append_blob(self, **kwargs: Any) -> Dict[str, Union[str, datetime, int]]:
        """The Seal operation seals the Append Blob to make it read-only.

            .. versionadded:: 12.4.0

        :keyword int appendpos_condition:
            Optional conditional header, used only for the Append Block operation.
            A number indicating the byte offset to compare. Append Block will
            succeed only if the append position is equal to this number. If it
            is not, the request will fail with the AppendPositionConditionNotMet error
            (HTTP status code 412 - Precondition Failed).
        :keyword lease:
            Required if the blob has an active lease. Value can be a BlobLeaseClient object
            or the lease ID as a string.
        :paramtype lease: ~azure.storage.blob.BlobLeaseClient or str
        :keyword ~datetime.datetime if_modified_since:
            A DateTime value. Azure expects the date value passed in to be UTC.
            If timezone is included, any non-UTC datetimes will be converted to UTC.
            If a date is passed in without timezone info, it is assumed to be UTC.
            Specify this header to perform the operation only
            if the resource has been modified since the specified time.
        :keyword ~datetime.datetime if_unmodified_since:
            A DateTime value. Azure expects the date value passed in to be UTC.
            If timezone is included, any non-UTC datetimes will be converted to UTC.
            If a date is passed in without timezone info, it is assumed to be UTC.
            Specify this header to perform the operation only if
            the resource has not been modified since the specified date/time.
        :keyword str etag:
            An ETag value, or the wildcard character (*). Used to check if the resource has changed,
            and act according to the condition specified by the `match_condition` parameter.
        :keyword ~azure.core.MatchConditions match_condition:
            The match condition to use upon the etag.
        :keyword int timeout:
            Sets the server-side timeout for the operation in seconds. For more details see
            https://learn.microsoft.com/rest/api/storageservices/setting-timeouts-for-blob-service-operations.
            This value is not tracked or validated on the client. To configure client-side network timesouts
            see `here <https://github.com/Azure/azure-sdk-for-python/tree/main/sdk/storage/azure-storage-blob
            #other-client--per-operation-configuration>`__.
        :returns: Blob-updated property dict (Etag, last modified, append offset, committed block count).
        :rtype: dict(str, Any)
        """
        if self.require_encryption or (self.key_encryption_key is not None):
            raise ValueError(_ERROR_UNSUPPORTED_METHOD_FOR_ENCRYPTION)
        options = _seal_append_blob_options(**kwargs)
        try:
            return cast(Dict[str, Any], self._client.append_blob.seal(**options))
        except HttpResponseError as error:
            process_storage_error(error)

    @distributed_trace
    def _get_container_client(self) -> "ContainerClient":
        """Get a client to interact with the blob's parent container.

        The container need not already exist. Defaults to current blob's credentials.

        :returns: A ContainerClient.
        :rtype: ~azure.storage.blob.ContainerClient

        .. admonition:: Example:

            .. literalinclude:: ../samples/blob_samples_containers.py
                :start-after: [START get_container_client_from_blob_client]
                :end-before: [END get_container_client_from_blob_client]
                :language: python
                :dedent: 8
                :caption: Get container client from blob object.
        """
        from ._container_client import ContainerClient
        if not isinstance(self._pipeline._transport, TransportWrapper): # pylint: disable = protected-access
            _pipeline = Pipeline(
                transport=TransportWrapper(self._pipeline._transport), # pylint: disable = protected-access
                policies=self._pipeline._impl_policies # pylint: disable = protected-access
            )
        else:
            _pipeline = self._pipeline  # pylint: disable = protected-access
        return ContainerClient(
            f"{self.scheme}://{self.primary_hostname}", container_name=self.container_name,
            credential=self._raw_credential, api_version=self.api_version, _configuration=self._config,
            _pipeline=_pipeline, _location_mode=self._location_mode, _hosts=self._hosts,
            require_encryption=self.require_encryption, encryption_version=self.encryption_version,
            key_encryption_key=self.key_encryption_key, key_resolver_function=self.key_resolver_function)<|MERGE_RESOLUTION|>--- conflicted
+++ resolved
@@ -18,42 +18,6 @@
 from azure.core.paging import ItemPaged
 from azure.core.pipeline import Pipeline
 from azure.core.tracing.decorator import distributed_trace
-<<<<<<< HEAD
-from ._shared import encode_base64
-from ._shared.base_client import StorageAccountHostsMixin, parse_connection_str, parse_query, TransportWrapper
-from ._shared.request_handlers import (
-    add_metadata_headers,
-    get_length,
-    validate_and_format_range_headers)
-from ._shared.response_handlers import return_response_headers, process_storage_error, return_headers_and_deserialized
-from ._shared.streams import IterStreamer
-from ._shared.streams_async import AsyncIterStreamer
-from ._shared.uploads import prepare_upload_data
-from ._shared.validation import (
-    calculate_crc64_bytes,
-    calculate_md5,
-    ChecksumAlgorithm,
-    parse_validation_option,
-    SM_HEADER_V1_CRC64)
-from ._generated import AzureBlobStorage
-from ._generated.models import (
-    DeleteSnapshotsOptionType,
-    BlobHTTPHeaders,
-    BlockLookupList,
-    AppendPositionAccessConditions,
-    SequenceNumberAccessConditions,
-    QueryRequest,
-    CpkInfo)
-from ._serialize import (
-    get_modify_conditions,
-    get_source_conditions,
-    get_cpk_scope_info,
-    get_api_version,
-    get_version_id,
-    serialize_blob_tags_header,
-    serialize_blob_tags,
-    serialize_query_format, get_access_conditions
-=======
 from ._blob_client_helpers import (
     _abort_copy_options,
     _append_block_from_url_options,
@@ -85,7 +49,6 @@
     _upload_blob_options,
     _upload_page_options,
     _upload_pages_from_url_options
->>>>>>> b5917d5f
 )
 from ._deserialize import (
     deserialize_blob_properties,
@@ -102,6 +65,7 @@
 from ._quick_query_helper import BlobQueryReader
 from ._shared.base_client import parse_connection_str, StorageAccountHostsMixin, TransportWrapper
 from ._shared.response_handlers import process_storage_error, return_response_headers
+from ._shared.validation import ChecksumAlgorithm, parse_validation_option
 from ._serialize import (
     get_access_conditions,
     get_api_version,
@@ -356,148 +320,6 @@
         except HttpResponseError as error:
             process_storage_error(error)
 
-<<<<<<< HEAD
-    def _upload_blob_options(  # pylint:disable=too-many-statements
-            self, data: Union[bytes, str, Iterable[AnyStr], AsyncIterable[AnyStr], IO[AnyStr]],
-            blob_type: Union[str, BlobType] = BlobType.BlockBlob,
-            length: Optional[int] = None,
-            metadata: Optional[Dict[str, str]] = None,
-            **kwargs
-        ) -> Dict[str, Any]:
-        if self.require_encryption and not self.key_encryption_key:
-            raise ValueError("Encryption required but no key was provided.")
-        validate_content = parse_validation_option(kwargs.pop('validate_content', None))
-        if validate_content == ChecksumAlgorithm.CRC64 and self.key_encryption_key:
-            raise ValueError("Using encryption and content validation together is not currently supported.")
-
-        encryption_options = {
-            'required': self.require_encryption,
-            'version': self.encryption_version,
-            'key': self.key_encryption_key,
-            'resolver': self.key_resolver_function,
-        }
-
-        encoding = kwargs.pop('encoding', 'UTF-8')
-        if isinstance(data, str):
-            data = data.encode(encoding)
-        if length is None:
-            length = get_length(data)
-        if isinstance(data, bytes):
-            data = data[:length]
-
-        if isinstance(data, bytes):
-            stream = BytesIO(data)
-        elif hasattr(data, 'read'):
-            stream = data
-        elif hasattr(data, '__iter__') and not isinstance(data, (list, tuple, set, dict)):
-            stream = IterStreamer(data, encoding=encoding)
-        elif hasattr(data, '__aiter__'):
-            stream = AsyncIterStreamer(data, encoding=encoding)
-        else:
-            raise TypeError(f"Unsupported data type: {type(data)}")
-
-        content_settings = kwargs.pop('content_settings', None)
-        overwrite = kwargs.pop('overwrite', False)
-        max_concurrency = kwargs.pop('max_concurrency', 1)
-        cpk = kwargs.pop('cpk', None)
-        cpk_info = None
-        if cpk:
-            if self.scheme.lower() != 'https':
-                raise ValueError("Customer provided encryption key must be used over HTTPS.")
-            cpk_info = CpkInfo(encryption_key=cpk.key_value, encryption_key_sha256=cpk.key_hash,
-                               encryption_algorithm=cpk.algorithm)
-        kwargs['cpk_info'] = cpk_info
-
-        headers = kwargs.pop('headers', {})
-        headers.update(add_metadata_headers(metadata))
-        kwargs['lease_access_conditions'] = get_access_conditions(kwargs.pop('lease', None))
-        kwargs['modified_access_conditions'] = get_modify_conditions(kwargs)
-        kwargs['cpk_scope_info'] = get_cpk_scope_info(kwargs)
-        if content_settings:
-            kwargs['blob_headers'] = BlobHTTPHeaders(
-                blob_cache_control=content_settings.cache_control,
-                blob_content_type=content_settings.content_type,
-                blob_content_md5=content_settings.content_md5,
-                blob_content_encoding=content_settings.content_encoding,
-                blob_content_language=content_settings.content_language,
-                blob_content_disposition=content_settings.content_disposition
-            )
-        kwargs['blob_tags_string'] = serialize_blob_tags_header(kwargs.pop('tags', None))
-        kwargs['stream'] = stream
-        kwargs['length'] = length
-        kwargs['overwrite'] = overwrite
-        kwargs['headers'] = headers
-        kwargs['validate_content'] = validate_content
-        kwargs['blob_settings'] = self._config
-        kwargs['max_concurrency'] = max_concurrency
-        kwargs['encryption_options'] = encryption_options
-        # Add feature flag to user agent for encryption
-        if self.key_encryption_key:
-            modify_user_agent_for_encryption(
-                self._config.user_agent_policy.user_agent,
-                self._sdk_moniker,
-                self.encryption_version,
-                kwargs)
-
-        if blob_type == BlobType.BlockBlob:
-            kwargs['client'] = self._client.block_blob
-        elif blob_type == BlobType.PageBlob:
-            if self.encryption_version == '2.0' and (self.require_encryption or self.key_encryption_key is not None):
-                raise ValueError("Encryption version 2.0 does not currently support page blobs.")
-            kwargs['client'] = self._client.page_blob
-        elif blob_type == BlobType.AppendBlob:
-            if self.require_encryption or (self.key_encryption_key is not None):
-                raise ValueError(_ERROR_UNSUPPORTED_METHOD_FOR_ENCRYPTION)
-            kwargs['client'] = self._client.append_blob
-        else:
-            raise ValueError(f"Unsupported BlobType: {blob_type}")
-        return kwargs
-
-    def _upload_blob_from_url_options(self, source_url, **kwargs):
-        # type: (...) -> Dict[str, Any]
-        tier = kwargs.pop('standard_blob_tier', None)
-        overwrite = kwargs.pop('overwrite', False)
-        content_settings = kwargs.pop('content_settings', None)
-        source_authorization = kwargs.pop('source_authorization', None)
-        if content_settings:
-            kwargs['blob_http_headers'] = BlobHTTPHeaders(
-                blob_cache_control=content_settings.cache_control,
-                blob_content_type=content_settings.content_type,
-                blob_content_md5=None,
-                blob_content_encoding=content_settings.content_encoding,
-                blob_content_language=content_settings.content_language,
-                blob_content_disposition=content_settings.content_disposition
-            )
-        cpk = kwargs.pop('cpk', None)
-        cpk_info = None
-        if cpk:
-            if self.scheme.lower() != 'https':
-                raise ValueError("Customer provided encryption key must be used over HTTPS.")
-            cpk_info = CpkInfo(encryption_key=cpk.key_value, encryption_key_sha256=cpk.key_hash,
-                               encryption_algorithm=cpk.algorithm)
-
-        options = {
-            'copy_source_authorization': source_authorization,
-            'content_length': 0,
-            'copy_source_blob_properties': kwargs.pop('include_source_blob_properties', True),
-            'source_content_md5': kwargs.pop('source_content_md5', None),
-            'copy_source': source_url,
-            'modified_access_conditions': get_modify_conditions(kwargs),
-            'blob_tags_string': serialize_blob_tags_header(kwargs.pop('tags', None)),
-            'cls': return_response_headers,
-            'lease_access_conditions': get_access_conditions(kwargs.pop('destination_lease', None)),
-            'tier': tier.value if tier else None,
-            'source_modified_access_conditions': get_source_conditions(kwargs),
-            'cpk_info': cpk_info,
-            'cpk_scope_info': get_cpk_scope_info(kwargs)
-        }
-        options.update(kwargs)
-        if not overwrite and not _any_conditions(**options): # pylint: disable=protected-access
-            options['modified_access_conditions'].if_none_match = '*'
-        return options
-
-=======
->>>>>>> b5917d5f
     @distributed_trace
     def upload_blob_from_url(self, source_url: str, **kwargs: Any) -> Dict[str, Any]:
         """
@@ -768,6 +590,9 @@
             raise ValueError("Encryption required but no key was provided.")
         if kwargs.get('cpk') and self.scheme.lower() != 'https':
             raise ValueError("Customer provided encryption key must be used over HTTPS.")
+        validate_content = parse_validation_option(kwargs.pop('validate_content', None))
+        if validate_content == ChecksumAlgorithm.CRC64 and self.key_encryption_key:
+            raise ValueError("Using encryption and content validation together is not currently supported.")
         options = _upload_blob_options(
             data=data,
             blob_type=blob_type,
@@ -779,6 +604,7 @@
                 'key': self.key_encryption_key,
                 'resolver': self.key_resolver_function
             },
+            validate_content=validate_content,
             config=self._config,
             sdk_moniker=self._sdk_moniker,
             client=self._client,
@@ -2108,72 +1934,20 @@
         except HttpResponseError as error:
             process_storage_error(error)
 
-<<<<<<< HEAD
-    def _stage_block_options(
+    @distributed_trace
+    def stage_block(
         self, block_id: str,
         data: Union[bytes, str, Iterable[AnyStr], IO[bytes]],
         length: Optional[int] = None,
         **kwargs: Any
     ) -> Dict[str, Any]:
-        if self.require_encryption or (self.key_encryption_key is not None):
-            raise ValueError(_ERROR_UNSUPPORTED_METHOD_FOR_ENCRYPTION)
-        block_id = encode_base64(str(block_id))
-
-        encoding = kwargs.pop('encoding', 'utf-8')
-        validate_content = parse_validation_option(kwargs.pop('validate_content', None))
-        data, data_length, content_length = prepare_upload_data(data, encoding, length, validate_content)
-
-        structured_type, structured_length = None, None
-        if validate_content == ChecksumAlgorithm.CRC64:
-            structured_type = SM_HEADER_V1_CRC64
-            structured_length = data_length
-
-        access_conditions = get_access_conditions(kwargs.pop('lease', None))
-        cpk_scope_info = get_cpk_scope_info(kwargs)
-        cpk = kwargs.pop('cpk', None)
-        cpk_info = None
-        if cpk:
-            if self.scheme.lower() != 'https':
-                raise ValueError("Customer provided encryption key must be used over HTTPS.")
-            cpk_info = CpkInfo(encryption_key=cpk.key_value, encryption_key_sha256=cpk.key_hash,
-                               encryption_algorithm=cpk.algorithm)
-
-        options = {
-            'block_id': block_id,
-            'content_length': content_length,
-            'body': data,
-            'timeout': kwargs.pop('timeout', None),
-            'lease_access_conditions': access_conditions,
-            'validate_content': True if validate_content is True or validate_content == ChecksumAlgorithm.MD5 else None,
-            'cpk_scope_info': cpk_scope_info,
-            'cpk_info': cpk_info,
-            'structured_body_type': structured_type,
-            'structured_content_length': structured_length,
-            'cls': return_response_headers,
-        }
-        options.update(kwargs)
-        return options
-
-    @distributed_trace
-    def stage_block(
-        self, block_id: str,
-        data: Union[bytes, str, Iterable[AnyStr], IO[bytes]],
-=======
-    @distributed_trace
-    def stage_block(
-        self, block_id: str,
-        data: Union[bytes, str, Iterable[AnyStr], IO[AnyStr]],
->>>>>>> b5917d5f
-        length: Optional[int] = None,
-        **kwargs: Any
-    ) -> Dict[str, Any]:
         """Creates a new block to be committed as part of a blob.
 
         :param str block_id: A string value that identifies the block.
              The string should be less than or equal to 64 bytes in size.
              For a given blob, the block_id must be the same size for each block.
         :param data: The blob data.
-        :type data: Union[bytes, str, Iterable[AnyStr], IO[AnyStr]]
+        :type data: Union[bytes, str, Iterable[AnyStr], IO[bytes]]
         :param int length: Size of the block.
         :keyword validate_content:
             Enables checksum validation for the transfer. Any hash calculated is NOT stored with the blob.
@@ -2953,82 +2727,13 @@
         except HttpResponseError as error:
             process_storage_error(error)
 
-<<<<<<< HEAD
-    def _upload_page_options(
-        self, page: Union[bytes, str],
-        offset: int,
-        length: int,
-        **kwargs: Any
-    ) -> Dict[str, Any]:
-        if self.require_encryption or (self.key_encryption_key is not None):
-            raise ValueError(_ERROR_UNSUPPORTED_METHOD_FOR_ENCRYPTION)
-        if offset is None or offset % 512 != 0:
-            raise ValueError("offset must be an integer that aligns with 512 page size")
-        if length is None or length % 512 != 0:
-            raise ValueError("length must be an integer that aligns with 512 page size")
-
-        if isinstance(page, str):
-            page = page.encode(kwargs.pop('encoding', 'UTF-8'))
-        page = page[:length]
-
-        end_range = offset + length - 1  # Reformat to an inclusive range index
-        content_range = f'bytes={offset}-{end_range}' # type: ignore
-        access_conditions = get_access_conditions(kwargs.pop('lease', None))
-        seq_conditions = SequenceNumberAccessConditions(
-            if_sequence_number_less_than_or_equal_to=kwargs.pop('if_sequence_number_lte', None),
-            if_sequence_number_less_than=kwargs.pop('if_sequence_number_lt', None),
-            if_sequence_number_equal_to=kwargs.pop('if_sequence_number_eq', None)
-        )
-        mod_conditions = get_modify_conditions(kwargs)
-        cpk_scope_info = get_cpk_scope_info(kwargs)
-        cpk = kwargs.pop('cpk', None)
-        cpk_info = None
-        if cpk:
-            if self.scheme.lower() != 'https':
-                raise ValueError("Customer provided encryption key must be used over HTTPS.")
-            cpk_info = CpkInfo(encryption_key=cpk.key_value, encryption_key_sha256=cpk.key_hash,
-                               encryption_algorithm=cpk.algorithm)
-
-        validate_content = parse_validation_option(kwargs.pop('validate_content', None))
-        content_md5, content_crc64 = None, None
-        if validate_content == ChecksumAlgorithm.MD5:
-            content_md5 = calculate_md5(page)
-        elif validate_content == ChecksumAlgorithm.CRC64:
-            content_crc64 = calculate_crc64_bytes(page)
-
-        options = {
-            'body': page,
-            'content_length': length,
-            'transactional_content_md5': content_md5,
-            'transactional_content_crc64': content_crc64,
-            'timeout': kwargs.pop('timeout', None),
-            'range': content_range,
-            'lease_access_conditions': access_conditions,
-            'sequence_number_access_conditions': seq_conditions,
-            'modified_access_conditions': mod_conditions,
-            'validate_content': validate_content if validate_content is True else None,
-            'cpk_scope_info': cpk_scope_info,
-            'cpk_info': cpk_info,
-            'cls': return_response_headers}
-        options.update(kwargs)
-        return options
-
     @distributed_trace
     def upload_page(
         self, page: Union[bytes, str],
         offset: int,
         length: int,
         **kwargs: Any
-    ) -> Dict[str, Union[str, "datetime"]]:
-=======
-    @distributed_trace
-    def upload_page(
-        self, page: bytes,
-        offset: int,
-        length: int,
-        **kwargs: Any
     ) -> Dict[str, Union[str, datetime]]:
->>>>>>> b5917d5f
         """The Upload Pages operation writes a range of pages to a page blob.
 
         :param page:
@@ -3341,77 +3046,17 @@
         except HttpResponseError as error:
             process_storage_error(error)
 
-<<<<<<< HEAD
-    def _append_block_options(
-        self, data: Union[bytes, str, Iterable[AnyStr], IO[bytes]],
-        length: Optional[int] = None,
-        **kwargs: Any
-    ) -> Dict[str, Any]:
-        if self.require_encryption or (self.key_encryption_key is not None):
-            raise ValueError(_ERROR_UNSUPPORTED_METHOD_FOR_ENCRYPTION)
-
-        encoding = kwargs.pop('encoding', 'utf-8')
-        validate_content = parse_validation_option(kwargs.pop('validate_content', None))
-        data, data_length, content_length = prepare_upload_data(data, encoding, length, validate_content)
-
-        structured_type, structured_length = None, None
-        if validate_content == ChecksumAlgorithm.CRC64:
-            structured_type = SM_HEADER_V1_CRC64
-            structured_length = data_length
-
-        appendpos_condition = kwargs.pop('appendpos_condition', None)
-        maxsize_condition = kwargs.pop('maxsize_condition', None)
-        append_conditions = None
-        if maxsize_condition or appendpos_condition is not None:
-            append_conditions = AppendPositionAccessConditions(
-                max_size=maxsize_condition,
-                append_position=appendpos_condition
-            )
-        access_conditions = get_access_conditions(kwargs.pop('lease', None))
-        mod_conditions = get_modify_conditions(kwargs)
-        cpk_scope_info = get_cpk_scope_info(kwargs)
-        cpk = kwargs.pop('cpk', None)
-        cpk_info = None
-        if cpk:
-            if self.scheme.lower() != 'https':
-                raise ValueError("Customer provided encryption key must be used over HTTPS.")
-            cpk_info = CpkInfo(encryption_key=cpk.key_value, encryption_key_sha256=cpk.key_hash,
-                               encryption_algorithm=cpk.algorithm)
-        options = {
-            'body': data,
-            'content_length': content_length,
-            'timeout': kwargs.pop('timeout', None),
-            'lease_access_conditions': access_conditions,
-            'append_position_access_conditions': append_conditions,
-            'modified_access_conditions': mod_conditions,
-            'validate_content': True if validate_content is True or validate_content == ChecksumAlgorithm.MD5 else None,
-            'cpk_scope_info': cpk_scope_info,
-            'cpk_info': cpk_info,
-            'structured_body_type': structured_type,
-            'structured_content_length': structured_length,
-            'cls': return_response_headers}
-        options.update(kwargs)
-        return options
-
     @distributed_trace
     def append_block(
         self, data: Union[bytes, str, Iterable[AnyStr], IO[bytes]],
         length: Optional[int] = None,
         **kwargs: Any
-    ) -> Dict[str, Any]:
-=======
-    @distributed_trace
-    def append_block(
-        self, data: Union[bytes, str, Iterable[AnyStr], IO[AnyStr]],
-        length: Optional[int] = None,
-        **kwargs: Any
     ) -> Dict[str, Union[str, datetime, int]]:
->>>>>>> b5917d5f
         """Commits a new block of data to the end of the existing append blob.
 
         :param data:
             Content of the block. This can be bytes, text, an iterable or a file-like object.
-        :type data: bytes or str or Iterable
+        :type data: Union[bytes, str, Iterable[AnyStr], IO[bytes]]
         :param int length:
             Size of the block in bytes.
         :keyword validate_content:
