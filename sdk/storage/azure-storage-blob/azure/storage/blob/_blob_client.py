--- conflicted
+++ resolved
@@ -401,18 +401,11 @@
             blob. Also note that if enabled, the memory-efficient upload algorithm
             will not be used because computing the MD5 hash requires buffering
             entire blocks, and doing so defeats the purpose of the memory-efficient algorithm.
-<<<<<<< HEAD
         :keyword lease:
             Required if the blob has an active lease. If specified, upload_blob only succeeds if the
             blob's lease is active and matches this ID. Value can be a LeaseClient object
             or the lease ID as a string.
-        :paramtype lease: ~azure.storage.blob.LeaseClient or str
-=======
-        :keyword ~azure.storage.blob.BlobLeaseClient lease:
-            If specified, upload_blob only succeeds if the
-            blob's lease is active and matches this ID.
-            Required if the blob has an active lease.
->>>>>>> 39a04d08
+        :paramtype lease: ~azure.storage.blob.BlobLeaseClient or str
         :keyword ~datetime.datetime if_modified_since:
             A DateTime value. Azure expects the date value passed in to be UTC.
             If timezone is included, any non-UTC datetimes will be converted to UTC.
@@ -545,16 +538,10 @@
             will not be used because computing the MD5 hash requires buffering
             entire blocks, and doing so defeats the purpose of the memory-efficient algorithm.
         :keyword lease:
-<<<<<<< HEAD
             Required if the blob has an active lease. If specified, download_blob only
             succeeds if the blob's lease is active and matches this ID. Value can be a
             LeaseClient object or the lease ID as a string.
-        :paramtype lease: ~azure.storage.blob.LeaseClient or str
-=======
-            If specified, download_blob only succeeds if the blob's lease is active
-            and matches this ID. Required if the blob has an active lease.
-        :type lease: ~azure.storage.blob.BlobLeaseClient or str
->>>>>>> 39a04d08
+        :paramtype lease: ~azure.storage.blob.BlobLeaseClient or str
         :keyword ~datetime.datetime if_modified_since:
             A DateTime value. Azure expects the date value passed in to be UTC.
             If timezone is included, any non-UTC datetimes will be converted to UTC.
@@ -647,16 +634,10 @@
              - "only": Deletes only the blobs snapshots.
              - "include": Deletes the blob along with all snapshots.
         :keyword lease:
-<<<<<<< HEAD
             Required if the blob has an active lease. If specified, delete_blob only
             succeeds if the blob's lease is active and matches this ID. Value can be a
             LeaseClient object or the lease ID as a string.
-        :paramtype lease: ~azure.storage.blob.LeaseClient or str
-=======
-            Required if the blob has an active lease. Value can be a BlobLeaseClient object
-            or the lease ID as a string.
-        :type lease: ~azure.storage.blob.BlobLeaseClient or str
->>>>>>> 39a04d08
+        :paramtype lease: ~azure.storage.blob.BlobLeaseClient or str
         :keyword ~datetime.datetime if_modified_since:
             A DateTime value. Azure expects the date value passed in to be UTC.
             If timezone is included, any non-UTC datetimes will be converted to UTC.
@@ -728,11 +709,7 @@
         :keyword lease:
             Required if the blob has an active lease. Value can be a BlobLeaseClient object
             or the lease ID as a string.
-<<<<<<< HEAD
-        :paramtype lease: ~azure.storage.blob.LeaseClient or str
-=======
-        :type lease: ~azure.storage.blob.BlobLeaseClient or str
->>>>>>> 39a04d08
+        :paramtype lease: ~azure.storage.blob.BlobLeaseClient or str
         :keyword ~datetime.datetime if_modified_since:
             A DateTime value. Azure expects the date value passed in to be UTC.
             If timezone is included, any non-UTC datetimes will be converted to UTC.
@@ -830,11 +807,7 @@
         :keyword lease:
             Required if the blob has an active lease. Value can be a BlobLeaseClient object
             or the lease ID as a string.
-<<<<<<< HEAD
-        :paramtype lease: ~azure.storage.blob.LeaseClient or str
-=======
-        :type lease: ~azure.storage.blob.BlobLeaseClient or str
->>>>>>> 39a04d08
+        :paramtype lease: ~azure.storage.blob.BlobLeaseClient or str
         :keyword ~datetime.datetime if_modified_since:
             A DateTime value. Azure expects the date value passed in to be UTC.
             If timezone is included, any non-UTC datetimes will be converted to UTC.
@@ -900,11 +873,7 @@
         :keyword lease:
             Required if the blob has an active lease. Value can be a BlobLeaseClient object
             or the lease ID as a string.
-<<<<<<< HEAD
-        :paramtype lease: ~azure.storage.blob.LeaseClient or str
-=======
-        :type lease: ~azure.storage.blob.BlobLeaseClient or str
->>>>>>> 39a04d08
+        :paramtype lease: ~azure.storage.blob.BlobLeaseClient or str
         :keyword ~datetime.datetime if_modified_since:
             A DateTime value. Azure expects the date value passed in to be UTC.
             If timezone is included, any non-UTC datetimes will be converted to UTC.
@@ -1021,11 +990,7 @@
         :keyword lease:
             Required if the blob has an active lease. Value can be a BlobLeaseClient object
             or the lease ID as a string.
-<<<<<<< HEAD
-        :paramtype lease: ~azure.storage.blob.LeaseClient or str
-=======
-        :type lease: ~azure.storage.blob.BlobLeaseClient or str
->>>>>>> 39a04d08
+        :paramtype lease: ~azure.storage.blob.BlobLeaseClient or str
         :keyword ~datetime.datetime if_modified_since:
             A DateTime value. Azure expects the date value passed in to be UTC.
             If timezone is included, any non-UTC datetimes will be converted to UTC.
@@ -1117,11 +1082,7 @@
         :keyword lease:
             Required if the blob has an active lease. Value can be a BlobLeaseClient object
             or the lease ID as a string.
-<<<<<<< HEAD
-        :paramtype lease: ~azure.storage.blob.LeaseClient or str
-=======
-        :type lease: ~azure.storage.blob.BlobLeaseClient or str
->>>>>>> 39a04d08
+        :paramtype lease: ~azure.storage.blob.BlobLeaseClient or str
         :keyword ~datetime.datetime if_modified_since:
             A DateTime value. Azure expects the date value passed in to be UTC.
             If timezone is included, any non-UTC datetimes will be converted to UTC.
@@ -1219,11 +1180,7 @@
         :keyword lease:
             Required if the blob has an active lease. Value can be a BlobLeaseClient object
             or the lease ID as a string.
-<<<<<<< HEAD
-        :paramtype lease: ~azure.storage.blob.LeaseClient or str
-=======
-        :type lease: ~azure.storage.blob.BlobLeaseClient or str
->>>>>>> 39a04d08
+        :paramtype lease: ~azure.storage.blob.BlobLeaseClient or str
         :keyword ~azure.storage.blob.CustomerProvidedEncryptionKey cpk:
             Encrypts the data on the service-side with the given key.
             Use of customer-provided keys must be done over HTTPS.
@@ -1384,19 +1341,11 @@
             The lease ID specified for this header must match the lease ID of the
             destination blob. If the request does not include the lease ID or it is not
             valid, the operation fails with status code 412 (Precondition Failed).
-<<<<<<< HEAD
-        :paramtype destination_lease: ~azure.storage.blob.LeaseClient or str
+        :paramtype destination_lease: ~azure.storage.blob.BlobLeaseClient or str
         :keyword source_lease:
             Specify this to perform the Copy Blob operation only if
             the lease ID given matches the active lease ID of the source blob.
-        :paramtype source_lease: ~azure.storage.blob.LeaseClient or str
-=======
-        :type destination_lease: ~azure.storage.blob.BlobLeaseClient or str
-        :keyword source_lease:
-            Specify this to perform the Copy Blob operation only if
-            the lease ID given matches the active lease ID of the source blob.
-        :type source_lease: ~azure.storage.blob.BlobLeaseClient or str
->>>>>>> 39a04d08
+        :paramtype source_lease: ~azure.storage.blob.BlobLeaseClient or str
         :keyword int timeout:
             The timeout parameter is expressed in seconds.
         :keyword ~azure.storage.blob.PremiumPageBlobTier premium_page_blob_tier:
@@ -1555,11 +1504,7 @@
         :keyword lease:
             Required if the blob has an active lease. Value can be a BlobLeaseClient object
             or the lease ID as a string.
-<<<<<<< HEAD
-        :paramtype lease: ~azure.storage.blob.LeaseClient or str
-=======
-        :type lease: ~azure.storage.blob.BlobLeaseClient or str
->>>>>>> 39a04d08
+        :paramtype lease: ~azure.storage.blob.BlobLeaseClient or str
         :rtype: None
         """
         access_conditions = get_access_conditions(kwargs.pop('lease', None))
@@ -1644,11 +1589,7 @@
         :keyword lease:
             Required if the blob has an active lease. Value can be a BlobLeaseClient object
             or the lease ID as a string.
-<<<<<<< HEAD
-        :paramtype lease: ~azure.storage.blob.LeaseClient or str
-=======
-        :type lease: ~azure.storage.blob.BlobLeaseClient or str
->>>>>>> 39a04d08
+        :paramtype lease: ~azure.storage.blob.BlobLeaseClient or str
         :keyword str encoding:
             Defaults to UTF-8.
         :keyword ~azure.storage.blob.CustomerProvidedEncryptionKey cpk:
@@ -1738,11 +1679,7 @@
         :keyword lease:
             Required if the blob has an active lease. Value can be a BlobLeaseClient object
             or the lease ID as a string.
-<<<<<<< HEAD
-        :paramtype lease: ~azure.storage.blob.LeaseClient or str
-=======
-        :type lease: ~azure.storage.blob.BlobLeaseClient or str
->>>>>>> 39a04d08
+        :paramtype lease: ~azure.storage.blob.BlobLeaseClient or str
         :keyword ~azure.storage.blob.CustomerProvidedEncryptionKey cpk:
             Encrypts the data on the service-side with the given key.
             Use of customer-provided keys must be done over HTTPS.
@@ -1787,13 +1724,8 @@
         :keyword lease:
             Required if the blob has an active lease. Value can be a BlobLeaseClient object
             or the lease ID as a string.
-<<<<<<< HEAD
-        :paramtype lease: ~azure.storage.blob.LeaseClient or str
+        :paramtype lease: ~azure.storage.blob.BlobLeaseClient or str
         :keyword int timeout:
-=======
-        :type lease: ~azure.storage.blob.BlobLeaseClient or str
-        :keyword  int timeout:
->>>>>>> 39a04d08
             The timeout parameter is expressed in seconds.
         :returns: A tuple of two lists - committed and uncommitted blocks
         :rtype: tuple(list(~azure.storage.blob.BlobBlock), list(~azure.storage.blob.BlobBlock))
@@ -1883,13 +1815,6 @@
 
         :param list block_list:
             List of Blockblobs.
-<<<<<<< HEAD
-=======
-        :keyword lease:
-            Required if the blob has an active lease. Value can be a BlobLeaseClient object
-            or the lease ID as a string.
-        :type lease: ~azure.storage.blob.BlobLeaseClient or str
->>>>>>> 39a04d08
         :param ~azure.storage.blob.ContentSettings content_settings:
             ContentSettings object used to set blob properties. Used to set content type, encoding,
             language, disposition, md5, and cache control.
@@ -1897,9 +1822,9 @@
             Name-value pairs associated with the blob as metadata.
         :type metadata: dict[str, str]
         :keyword lease:
-            Required if the blob has an active lease. Value can be a LeaseClient object
+            Required if the blob has an active lease. Value can be a BlobLeaseClient object
             or the lease ID as a string.
-        :paramtype lease: ~azure.storage.blob.LeaseClient or str
+        :paramtype lease: ~azure.storage.blob.BlobLeaseClient or str
         :keyword bool validate_content:
             If true, calculates an MD5 hash of the page content. The storage
             service checks the hash of the content that has arrived
@@ -1961,17 +1886,10 @@
             The timeout parameter is expressed in seconds. This method may make
             multiple calls to the Azure service and the timeout will apply to
             each call individually.
-<<<<<<< HEAD
         :keyword lease:
-            Required if the blob has an active lease. Value can be a LeaseClient object
-            or the lease ID as a string.
-        :paramtype lease: ~azure.storage.blob.LeaseClient or str
-=======
-        :param lease:
             Required if the blob has an active lease. Value can be a BlobLeaseClient object
             or the lease ID as a string.
-        :type lease: ~azure.storage.blob.BlobLeaseClient or str
->>>>>>> 39a04d08
+        :paramtype lease: ~azure.storage.blob.BlobLeaseClient or str
         :rtype: None
         """
         access_conditions = get_access_conditions(kwargs.pop('lease', None))
@@ -2044,21 +1962,14 @@
             Pages must be aligned with 512-byte boundaries, the start offset
             must be a modulus of 512 and the length must be a modulus of
             512.
-<<<<<<< HEAD
-=======
-        :param lease:
-            Required if the blob has an active lease. Value can be a BlobLeaseClient object
-            or the lease ID as a string.
-        :type lease: ~azure.storage.blob.BlobLeaseClient or str
->>>>>>> 39a04d08
         :param str previous_snapshot_diff:
             The snapshot diff parameter that contains an opaque DateTime value that
             specifies a previous blob snapshot to be compared
             against a more recent snapshot or the current blob.
         :keyword lease:
-            Required if the blob has an active lease. Value can be a LeaseClient object
+            Required if the blob has an active lease. Value can be a BlobLeaseClient object
             or the lease ID as a string.
-        :paramtype lease: ~azure.storage.blob.LeaseClient or str
+        :paramtype lease: ~azure.storage.blob.BlobLeaseClient or str
         :keyword ~datetime.datetime if_modified_since:
             A DateTime value. Azure expects the date value passed in to be UTC.
             If timezone is included, any non-UTC datetimes will be converted to UTC.
@@ -2125,17 +2036,10 @@
             This property sets the blob's sequence number. The sequence number is a
             user-controlled property that you can use to track requests and manage
             concurrency issues.
-<<<<<<< HEAD
         :keyword lease:
-            Required if the blob has an active lease. Value can be a LeaseClient object
-            or the lease ID as a string.
-        :paramtype lease: ~azure.storage.blob.LeaseClient or str
-=======
-        :param lease:
             Required if the blob has an active lease. Value can be a BlobLeaseClient object
             or the lease ID as a string.
-        :type lease: ~azure.storage.blob.BlobLeaseClient or str
->>>>>>> 39a04d08
+        :paramtype lease: ~azure.storage.blob.BlobLeaseClient or str
         :keyword ~datetime.datetime if_modified_since:
             A DateTime value. Azure expects the date value passed in to be UTC.
             If timezone is included, any non-UTC datetimes will be converted to UTC.
@@ -2198,20 +2102,12 @@
         then all pages above the specified value are cleared.
 
         :param int size:
-<<<<<<< HEAD
             Size used to resize blob. Maximum size for a page blob is up to 1 TB.
             The page blob size must be aligned to a 512-byte boundary.
         :keyword lease:
-            Required if the blob has an active lease. Value can be a LeaseClient object
-            or the lease ID as a string.
-        :paramtype lease: ~azure.storage.blob.LeaseClient or str
-=======
-            Size to resize blob to.
-        :param lease:
             Required if the blob has an active lease. Value can be a BlobLeaseClient object
             or the lease ID as a string.
-        :type lease: ~azure.storage.blob.BlobLeaseClient or str
->>>>>>> 39a04d08
+        :paramtype lease: ~azure.storage.blob.BlobLeaseClient or str
         :keyword ~datetime.datetime if_modified_since:
             A DateTime value. Azure expects the date value passed in to be UTC.
             If timezone is included, any non-UTC datetimes will be converted to UTC.
@@ -2318,11 +2214,7 @@
         :keyword lease:
             Required if the blob has an active lease. Value can be a BlobLeaseClient object
             or the lease ID as a string.
-<<<<<<< HEAD
-        :paramtype lease: ~azure.storage.blob.LeaseClient or str
-=======
-        :type lease: ~azure.storage.blob.BlobLeaseClient or str
->>>>>>> 39a04d08
+        :paramtype lease: ~azure.storage.blob.BlobLeaseClient or str
         :keyword bool validate_content:
             If true, calculates an MD5 hash of the page content. The storage
             service checks the hash of the content that has arrived
@@ -2484,9 +2376,9 @@
         :keyword ~azure.core.MatchConditions source_match_condition:
             The source match condition to use upon the etag.
         :keyword lease:
-            Required if the blob has an active lease. Value can be a LeaseClient object
+            Required if the blob has an active lease. Value can be a BlobLeaseClient object
             or the lease ID as a string.
-        :paramtype lease: ~azure.storage.blob.LeaseClient or str
+        :paramtype lease: ~azure.storage.blob.BlobLeaseClient or str
         :keyword int if_sequence_number_lte:
             If the blob's sequence number is less than or equal to
             the specified value, the request proceeds; otherwise it fails.
@@ -2590,11 +2482,7 @@
         :keyword lease:
             Required if the blob has an active lease. Value can be a BlobLeaseClient object
             or the lease ID as a string.
-<<<<<<< HEAD
-        :paramtype lease: ~azure.storage.blob.LeaseClient or str
-=======
-        :type lease: ~azure.storage.blob.BlobLeaseClient or str
->>>>>>> 39a04d08
+        :paramtype lease: ~azure.storage.blob.BlobLeaseClient or str
         :keyword int if_sequence_number_lte:
             If the blob's sequence number is less than or equal to
             the specified value, the request proceeds; otherwise it fails.
@@ -2726,11 +2614,7 @@
         :keyword lease:
             Required if the blob has an active lease. Value can be a BlobLeaseClient object
             or the lease ID as a string.
-<<<<<<< HEAD
-        :paramtype lease: ~azure.storage.blob.LeaseClient or str
-=======
-        :type lease: ~azure.storage.blob.BlobLeaseClient or str
->>>>>>> 39a04d08
+        :paramtype lease: ~azure.storage.blob.BlobLeaseClient or str
         :keyword ~datetime.datetime if_modified_since:
             A DateTime value. Azure expects the date value passed in to be UTC.
             If timezone is included, any non-UTC datetimes will be converted to UTC.
@@ -2859,15 +2743,10 @@
             is not, the request will fail with the
             AppendPositionConditionNotMet error
             (HTTP status code 412 - Precondition Failed).
-<<<<<<< HEAD
         :keyword lease:
-            Required if the blob has an active lease. Value can be a LeaseClient object
-=======
-        :keyword ~azure.storage.blob.BlobLeaseClient or str lease:
             Required if the blob has an active lease. Value can be a BlobLeaseClient object
->>>>>>> 39a04d08
             or the lease ID as a string.
-        :paramtype lease: ~azure.storage.blob.LeaseClient or str
+        :paramtype lease: ~azure.storage.blob.BlobLeaseClient or str
         :keyword ~datetime.datetime if_modified_since:
             A DateTime value. Azure expects the date value passed in to be UTC.
             If timezone is included, any non-UTC datetimes will be converted to UTC.
