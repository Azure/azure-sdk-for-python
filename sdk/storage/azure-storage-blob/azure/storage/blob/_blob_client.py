--- conflicted
+++ resolved
@@ -597,7 +597,6 @@
         options = _upload_blob_from_url_options(
             source_url=source_url,
             metadata=metadata,
-<<<<<<< HEAD
             overwrite=overwrite,
             include_source_blob_properties=include_source_blob_properties,
             tags=tags,
@@ -617,8 +616,6 @@
             encryption_scope=encryption_scope,
             standard_blob_tier=standard_blob_tier,
             source_authorization=source_authorization,
-=======
->>>>>>> ebbbd271
             **kwargs
         )
         try:
@@ -2295,7 +2292,6 @@
             source_url=source_url,
             metadata=metadata,
             incremental_copy=incremental_copy,
-<<<<<<< HEAD
             tags=tags,
             immutability_policy=immutability_policy,
             legal_hold=legal_hold,
@@ -2318,8 +2314,6 @@
             source_authorization=source_authorization,
             encryption_scope=encryption_scope,
             timeout=timeout,
-=======
->>>>>>> ebbbd271
             **kwargs
         )
         try:
@@ -2643,8 +2637,6 @@
             This value is not tracked or validated on the client. To configure client-side network timesouts
             see `here <https://github.com/Azure/azure-sdk-for-python/tree/main/sdk/storage/azure-storage-blob
             #other-client--per-operation-configuration>`__.
-<<<<<<< HEAD
-=======
         :keyword str source_authorization:
             Authenticate as a service principal using a client secret to access a source blob. Ensure "bearer " is
             the prefix of the source_authorization string.
@@ -2657,7 +2649,6 @@
                  ACLs are bypassed and full permissions are granted. User must also have required RBAC permission.
 
         :paramtype source_token_intent: Literal['backup']
->>>>>>> ebbbd271
         :returns: Blob property dict.
         :rtype: Dict[str, Any]
         """
@@ -2669,14 +2660,11 @@
             source_offset=source_offset,
             source_length=source_length,
             source_content_md5=source_content_md5,
-<<<<<<< HEAD
             lease=lease,
             cpk=cpk,
             encryption_scope=encryption_scope,
             source_authorization=source_authorization,
             timeout=timeout,
-=======
->>>>>>> ebbbd271
             **kwargs
         )
         try:
@@ -3749,8 +3737,6 @@
             This value is not tracked or validated on the client. To configure client-side network timesouts
             see `here <https://github.com/Azure/azure-sdk-for-python/tree/main/sdk/storage/azure-storage-blob
             #other-client--per-operation-configuration>`__.
-<<<<<<< HEAD
-=======
         :keyword str source_authorization:
             Authenticate as a service principal using a client secret to access a source blob. Ensure "bearer " is
             the prefix of the source_authorization string.
@@ -3763,7 +3749,6 @@
                  ACLs are bypassed and full permissions are granted. User must also have required RBAC permission.
 
         :paramtype source_token_intent: Literal['backup']
->>>>>>> ebbbd271
         :returns: Response after uploading pages from specified URL.
         :rtype: Dict[str, Any]
         """
@@ -4146,8 +4131,6 @@
             This value is not tracked or validated on the client. To configure client-side network timesouts
             see `here <https://github.com/Azure/azure-sdk-for-python/tree/main/sdk/storage/azure-storage-blob
             #other-client--per-operation-configuration>`__.
-<<<<<<< HEAD
-=======
         :keyword str source_authorization:
             Authenticate as a service principal using a client secret to access a source blob. Ensure "bearer " is
             the prefix of the source_authorization string.
@@ -4160,7 +4143,6 @@
                  ACLs are bypassed and full permissions are granted. User must also have required RBAC permission.
 
         :paramtype source_token_intent: Literal['backup']
->>>>>>> ebbbd271
         :returns: Result after appending a new block.
         :rtype: Dict[str, Union[str, datetime, int]]
         """
