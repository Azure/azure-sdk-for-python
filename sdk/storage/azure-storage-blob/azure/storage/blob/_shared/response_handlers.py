--- conflicted
+++ resolved
@@ -124,20 +124,14 @@
         # If we extracted from a Json or XML response
         # There is a chance error_dict is just a string
         if error_dict and isinstance(error_dict, dict):
-<<<<<<< HEAD
             for k, v in error_dict.items():
                 k_lower = k.lower()
-                if k_lower == 'code':
+                if k_lower == "code":
                     error_code = v
-                elif k_lower == 'message':
+                elif k_lower == "message":
                     error_message = v
                 else:
                     additional_data[k] = v
-=======
-            error_code = error_dict.get("code")
-            error_message = error_dict.get("message")
-            additional_data = {k: v for k, v in error_dict.items() if k not in {"code", "message"}}
->>>>>>> 7ae1c263
     except DecodeError:
         pass
 
