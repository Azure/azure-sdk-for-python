--- conflicted
+++ resolved
@@ -260,11 +260,7 @@
 
     def _upload_chunk(self, chunk_info: "ChunkInfo"):
         # TODO: This is incorrect, but works with recording.
-<<<<<<< HEAD
-        index = '{0:032d}'.format(chunk_info.offset)
-=======
-        index = f'{chunk_offset:032d}'
->>>>>>> 8a447220
+        index = f'{chunk_info.offset:032d}'
         block_id = encode_base64(url_quote(encode_base64(index)))
         self.service.stage_block(
             block_id,
@@ -303,16 +299,9 @@
 
     def _upload_chunk(self, chunk_info: "ChunkInfo"):
         # avoid uploading the empty pages
-<<<<<<< HEAD
         if not self._is_chunk_empty(chunk_info.data):
             chunk_end = chunk_info.offset + chunk_info.length - 1
-            content_range = "bytes={0}-{1}".format(chunk_info.offset, chunk_end)
-=======
-        if not self._is_chunk_empty(chunk_data):
-            chunk_end = chunk_offset + len(chunk_data) - 1
-            content_range = f"bytes={chunk_offset}-{chunk_end}"
-            computed_md5 = None
->>>>>>> 8a447220
+            content_range = f"bytes={chunk_info.offset}-{chunk_end}"
             self.response_headers = self.service.upload_pages(
                 body=chunk_info.data,
                 content_length=chunk_info.length,
