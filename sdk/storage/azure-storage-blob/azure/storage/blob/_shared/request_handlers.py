--- conflicted
+++ resolved
@@ -14,11 +14,8 @@
 from io import (SEEK_END, SEEK_SET, UnsupportedOperation)
 
 import isodate
-<<<<<<< HEAD
-=======
 
 from azure.core.configuration import Configuration
->>>>>>> f1f6351e
 from azure.core.exceptions import raise_with_traceback
 
 
