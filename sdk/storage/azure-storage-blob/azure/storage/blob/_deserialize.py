# -------------------------------------------------------------------------
# Copyright (c) Microsoft Corporation. All rights reserved.
# Licensed under the MIT License. See License.txt in the project root for
# license information.
# --------------------------------------------------------------------------

<<<<<<< HEAD
from datetime import datetime
from typing import Any, Dict, List, Optional, Tuple, Union, TYPE_CHECKING
=======
from typing import Any, Dict, List, Optional, Tuple, TYPE_CHECKING
>>>>>>> 3616a820
from urllib.parse import unquote
from xml.etree.ElementTree import Element

from ._models import (
    BlobAnalyticsLogging,
    BlobProperties,
    BlobType,
    ContainerProperties,
    ContentSettings,
    CopyProperties,
    CorsRule,
    ImmutabilityPolicy,
    LeaseProperties,
    Metrics,
    ObjectReplicationPolicy,
    ObjectReplicationRule,
    RetentionPolicy,
    StaticWebsite
)
from ._shared.models import get_enum_value
from ._shared.response_handlers import deserialize_metadata

if TYPE_CHECKING:
    from azure.core.pipeline import PipelineResponse
    from ._generated.models import (
        BlobItemInternal,
        BlobTags,
        PageList,
        StorageServiceProperties,
        StorageServiceStats,
    )
    from ._shared.models import LocationMode

def deserialize_pipeline_response_into_cls(cls_method, response: "PipelineResponse", obj: Any, headers: Dict[str, Any]):
    try:
        deserialized_response = response.http_response
    except AttributeError:
        deserialized_response = response
    return cls_method(deserialized_response, obj, headers)


def deserialize_blob_properties(response: "PipelineResponse", obj: Any, headers: Dict[str, Any]) -> BlobProperties:
    blob_properties = BlobProperties(
        metadata=deserialize_metadata(response, obj, headers),
        object_replication_source_properties=deserialize_ors_policies(response.http_response.headers),
        **headers
    )
    if 'Content-Range' in headers:
        if 'x-ms-blob-content-md5' in headers:
            blob_properties.content_settings.content_md5 = headers['x-ms-blob-content-md5']
        else:
            blob_properties.content_settings.content_md5 = None
    return blob_properties


def deserialize_ors_policies(policy_dictionary: Optional[Dict[str, str]]) -> Optional[List[ObjectReplicationPolicy]]:

    if policy_dictionary is None:
        return None
    # For source blobs (blobs that have policy ids and rule ids applied to them),
    # the header will be formatted as "x-ms-or-<policy_id>_<rule_id>: {Complete, Failed}".
    # The value of this header is the status of the replication.
    or_policy_status_headers = {key: val for key, val in policy_dictionary.items()
                                if 'or-' in key and key != 'x-ms-or-policy-id'}

    parsed_result: Dict[str, List[ObjectReplicationRule]] = {}

    for key, val in or_policy_status_headers.items():
        # list blobs gives or-policy_rule and get blob properties gives x-ms-or-policy_rule
        policy_and_rule_ids = key.split('or-')[1].split('_')
        policy_id = policy_and_rule_ids[0]
        rule_id = policy_and_rule_ids[1]

        # If we are seeing this policy for the first time, create a new list to store rule_id -> result
        parsed_result[policy_id] = parsed_result.get(policy_id) or []
        parsed_result[policy_id].append(ObjectReplicationRule(rule_id=rule_id, status=val))

    result_list = [ObjectReplicationPolicy(policy_id=k, rules=v) for k, v in parsed_result.items()]

    return result_list


def deserialize_blob_stream(
    response: "PipelineResponse",
    obj: Any,
    headers: Dict[str, Any]
) -> Tuple["LocationMode", Any]:
    blob_properties = deserialize_blob_properties(response, obj, headers)
    obj.properties = blob_properties
    return response.http_response.location_mode, obj


def deserialize_container_properties(
    response: "PipelineResponse",
    obj: Any,
    headers: Dict[str, Any]
) -> ContainerProperties:
    metadata = deserialize_metadata(response, obj, headers)
    container_properties = ContainerProperties(
        metadata=metadata,
        **headers
    )
    return container_properties


def get_page_ranges_result(ranges: "PageList") -> Tuple[List[Dict[str, int]], List[Dict[str, int]]]:
    page_range = []
    clear_range: List = []
    if ranges.page_range:
        page_range = [{'start': b.start, 'end': b.end} for b in ranges.page_range]
    if ranges.clear_range:
        clear_range = [{'start': b.start, 'end': b.end} for b in ranges.clear_range]
    return page_range, clear_range


def service_stats_deserialize(generated: "StorageServiceStats") -> Dict[str, Any]:
    status = None
    last_sync_time = None
    if generated.geo_replication is not None:
        status = generated.geo_replication.status
        last_sync_time = generated.geo_replication.last_sync_time
    return {
        'geo_replication': {
            'status': status,
            'last_sync_time': last_sync_time
        }
    }

def service_properties_deserialize(generated: "StorageServiceProperties") -> Dict[str, Any]:
    cors_list = None
    if generated.cors is not None:
        cors_list = [CorsRule._from_generated(cors) for cors in generated.cors]  # pylint: disable=protected-access
    return {
        'analytics_logging': BlobAnalyticsLogging._from_generated(generated.logging),  # pylint: disable=protected-access
        'hour_metrics': Metrics._from_generated(generated.hour_metrics),  # pylint: disable=protected-access
        'minute_metrics': Metrics._from_generated(generated.minute_metrics),  # pylint: disable=protected-access
        'cors': cors_list,
        'target_version': generated.default_service_version,  # pylint: disable=protected-access
        'delete_retention_policy': RetentionPolicy._from_generated(generated.delete_retention_policy),  # pylint: disable=protected-access
        'static_website': StaticWebsite._from_generated(generated.static_website),  # pylint: disable=protected-access
    }


def get_blob_properties_from_generated_code(generated: "BlobItemInternal") -> BlobProperties:
    blob = BlobProperties()
    if generated.name.encoded and generated.name.content is not None:
        blob.name = unquote(generated.name.content)
    else:
        blob.name = generated.name.content  #type: ignore
    blob_type = get_enum_value(generated.properties.blob_type)
    blob.blob_type = BlobType(blob_type) if blob_type else None
    blob.etag = generated.properties.etag
    blob.deleted = generated.deleted
    blob.snapshot = generated.snapshot
    blob.is_append_blob_sealed = generated.properties.is_sealed
    blob.metadata = generated.metadata.additional_properties if generated.metadata else {}
    blob.encrypted_metadata = generated.metadata.encrypted if generated.metadata else None
    blob.lease = LeaseProperties._from_generated(generated)  # pylint: disable=protected-access
    blob.copy = CopyProperties._from_generated(generated)  # pylint: disable=protected-access
    blob.last_modified = generated.properties.last_modified
    blob.creation_time = generated.properties.creation_time
    blob.content_settings = ContentSettings._from_generated(generated)  # pylint: disable=protected-access
    blob.size = generated.properties.content_length
    blob.page_blob_sequence_number = generated.properties.blob_sequence_number
    blob.server_encrypted = generated.properties.server_encrypted
    blob.encryption_scope = generated.properties.encryption_scope
    blob.deleted_time = generated.properties.deleted_time
    blob.remaining_retention_days = generated.properties.remaining_retention_days
    blob.blob_tier = generated.properties.access_tier
    blob.rehydrate_priority = generated.properties.rehydrate_priority
    blob.blob_tier_inferred = generated.properties.access_tier_inferred
    blob.archive_status = generated.properties.archive_status
    blob.blob_tier_change_time = generated.properties.access_tier_change_time
    blob.version_id = generated.version_id
    blob.is_current_version = generated.is_current_version
    blob.tag_count = generated.properties.tag_count
    blob.tags = parse_tags(generated.blob_tags)  # pylint: disable=protected-access
    blob.object_replication_source_properties = deserialize_ors_policies(generated.object_replication_metadata)
    blob.last_accessed_on = generated.properties.last_accessed_on
    blob.immutability_policy = ImmutabilityPolicy._from_generated(generated)  # pylint: disable=protected-access
    blob.has_legal_hold = generated.properties.legal_hold
    blob.has_versions_only = generated.has_versions_only
    return blob

<<<<<<< HEAD
def parse_tags(generated_tags: Optional["BlobTags"]) -> Union[Dict[str, str], None]:
=======
def parse_tags(generated_tags: Optional["BlobTags"]) -> Optional[Dict[str, str]]:
>>>>>>> 3616a820
    """Deserialize a list of BlobTag objects into a dict.

    :param Optional[BlobTags] generated_tags:
        A list containing the BlobTag objects from generated code.
    :returns: A dictionary of the BlobTag objects.
    :rtype: Optional[Dict[str, str]]
    """
    if generated_tags:
        tag_dict = {t.key: t.value for t in generated_tags.blob_tag_set}
        return tag_dict
    return None


def load_single_xml_node(element: Element, name: str) -> Optional[Element]:
    return element.find(name)


def load_many_xml_nodes(
    element: Element,
    name: str,
    wrapper: Optional[str] = None
) -> List[Optional[Element]]:
    found_element: Optional[Element] = element
    if wrapper:
        found_element = load_single_xml_node(element, wrapper)
    if found_element is None:
        return []
    return list(found_element.findall(name))


def load_xml_string(element: Element, name: str) -> Optional[str]:
    node = element.find(name)
    if node is None or not node.text:
        return None
    return node.text


def load_xml_int(element: Element, name: str) -> Optional[int]:
    node = element.find(name)
    if node is None or not node.text:
        return None
    return int(node.text)<|MERGE_RESOLUTION|>--- conflicted
+++ resolved
@@ -4,12 +4,7 @@
 # license information.
 # --------------------------------------------------------------------------
 
-<<<<<<< HEAD
-from datetime import datetime
-from typing import Any, Dict, List, Optional, Tuple, Union, TYPE_CHECKING
-=======
 from typing import Any, Dict, List, Optional, Tuple, TYPE_CHECKING
->>>>>>> 3616a820
 from urllib.parse import unquote
 from xml.etree.ElementTree import Element
 
@@ -194,11 +189,7 @@
     blob.has_versions_only = generated.has_versions_only
     return blob
 
-<<<<<<< HEAD
-def parse_tags(generated_tags: Optional["BlobTags"]) -> Union[Dict[str, str], None]:
-=======
 def parse_tags(generated_tags: Optional["BlobTags"]) -> Optional[Dict[str, str]]:
->>>>>>> 3616a820
     """Deserialize a list of BlobTag objects into a dict.
 
     :param Optional[BlobTags] generated_tags:
