# -------------------------------------------------------------------------
# Copyright (c) Microsoft Corporation. All rights reserved.
# Licensed under the MIT License. See License.txt in the project root for
# license information.
# --------------------------------------------------------------------------
# pylint: disable=no-self-use
from typing import (  # pylint: disable=unused-import
    Tuple, Dict, List,
    TYPE_CHECKING
)

from ._models import BlobType, CopyProperties, ContentSettings, LeaseProperties, BlobProperties
from ._shared.models import get_enum_value

from ._shared.response_handlers import deserialize_metadata
from ._models import ContainerProperties, BlobAnalyticsLogging, Metrics, CorsRule, RetentionPolicy, \
    StaticWebsite, ObjectReplicationPolicy, ObjectReplicationRule

if TYPE_CHECKING:
    from ._generated.models import PageList


def deserialize_pipeline_response_into_cls(cls_method, response, obj, headers):
    try:
        deserialized_response = response.http_response
    except AttributeError:
        deserialized_response = response
    return cls_method(deserialized_response, obj, headers)


def deserialize_blob_properties(response, obj, headers):
    blob_properties = BlobProperties(
        metadata=deserialize_metadata(response, obj, headers),
        object_replication_source_properties=deserialize_ors_policies(response.http_response.headers),
        **headers
    )
    if 'Content-Range' in headers:
        if 'x-ms-blob-content-md5' in headers:
            blob_properties.content_settings.content_md5 = headers['x-ms-blob-content-md5']
        else:
            blob_properties.content_settings.content_md5 = None
    return blob_properties


def deserialize_ors_policies(policy_dictionary):

    if policy_dictionary is None:
        return None
    # For source blobs (blobs that have policy ids and rule ids applied to them),
    # the header will be formatted as "x-ms-or-<policy_id>_<rule_id>: {Complete, Failed}".
    # The value of this header is the status of the replication.
    or_policy_status_headers = {key: val for key, val in policy_dictionary.items()
                                if 'or-' in key and key != 'x-ms-or-policy-id'}

    parsed_result = {}

    for key, val in or_policy_status_headers.items():
        # list blobs gives or-policy_rule and get blob properties gives x-ms-or-policy_rule
        policy_and_rule_ids = key.split('or-')[1].split('_')
        policy_id = policy_and_rule_ids[0]
        rule_id = policy_and_rule_ids[1]

        # If we are seeing this policy for the first time, create a new list to store rule_id -> result
        parsed_result[policy_id] = parsed_result.get(policy_id) or list()
        parsed_result[policy_id].append(ObjectReplicationRule(rule_id=rule_id, status=val))

    result_list = [ObjectReplicationPolicy(policy_id=k, rules=v) for k, v in parsed_result.items()]

    return result_list


def deserialize_blob_stream(response, obj, headers):
    blob_properties = deserialize_blob_properties(response, obj, headers)
    obj.properties = blob_properties
    return response.http_response.location_mode, obj


def deserialize_container_properties(response, obj, headers):
    metadata = deserialize_metadata(response, obj, headers)
    container_properties = ContainerProperties(
        metadata=metadata,
        **headers
    )
    return container_properties


def get_page_ranges_result(ranges):
    # type: (PageList) -> Tuple[List[Dict[str, int]], List[Dict[str, int]]]
    page_range = []  # type: ignore
    clear_range = []  # type: List
    if ranges.page_range:
        page_range = [{'start': b.start, 'end': b.end} for b in ranges.page_range]  # type: ignore
    if ranges.clear_range:
        clear_range = [{'start': b.start, 'end': b.end} for b in ranges.clear_range]
    return page_range, clear_range  # type: ignore


def service_stats_deserialize(generated):
    """Deserialize a ServiceStats objects into a dict.
    """
    return {
        'geo_replication': {
            'status': generated.geo_replication.status,
            'last_sync_time': generated.geo_replication.last_sync_time,
        }
    }


def service_properties_deserialize(generated):
    """Deserialize a ServiceProperties objects into a dict.
    """
    return {
        'analytics_logging': BlobAnalyticsLogging._from_generated(generated.logging),  # pylint: disable=protected-access
        'hour_metrics': Metrics._from_generated(generated.hour_metrics),  # pylint: disable=protected-access
        'minute_metrics': Metrics._from_generated(generated.minute_metrics),  # pylint: disable=protected-access
        'cors': [CorsRule._from_generated(cors) for cors in generated.cors],  # pylint: disable=protected-access
        'target_version': generated.default_service_version,  # pylint: disable=protected-access
        'delete_retention_policy': RetentionPolicy._from_generated(generated.delete_retention_policy),  # pylint: disable=protected-access
        'static_website': StaticWebsite._from_generated(generated.static_website),  # pylint: disable=protected-access
    }


def get_blob_properties_from_generated_code(generated):
    blob = BlobProperties()
    blob.name = generated.name
    blob_type = get_enum_value(generated.properties.blob_type)
    blob.blob_type = BlobType(blob_type) if blob_type else None
    blob.etag = generated.properties.etag
    blob.deleted = generated.deleted
    blob.snapshot = generated.snapshot
    blob.is_append_blob_sealed = generated.properties.is_sealed
    blob.metadata = generated.metadata.additional_properties if generated.metadata else {}
    blob.encrypted_metadata = generated.metadata.encrypted if generated.metadata else None
    blob.lease = LeaseProperties._from_generated(generated)  # pylint: disable=protected-access
    blob.copy = CopyProperties._from_generated(generated)  # pylint: disable=protected-access
    blob.last_modified = generated.properties.last_modified
    blob.creation_time = generated.properties.creation_time
    blob.content_settings = ContentSettings._from_generated(generated)  # pylint: disable=protected-access
    blob.size = generated.properties.content_length
    blob.page_blob_sequence_number = generated.properties.blob_sequence_number
    blob.server_encrypted = generated.properties.server_encrypted
    blob.encryption_scope = generated.properties.encryption_scope
    blob.deleted_time = generated.properties.deleted_time
    blob.remaining_retention_days = generated.properties.remaining_retention_days
    blob.blob_tier = generated.properties.access_tier
    blob.rehydrate_priority = generated.properties.rehydrate_priority
    blob.blob_tier_inferred = generated.properties.access_tier_inferred
    blob.archive_status = generated.properties.archive_status
    blob.blob_tier_change_time = generated.properties.access_tier_change_time
    blob.version_id = generated.version_id
    blob.is_current_version = generated.is_current_version
    blob.tag_count = generated.properties.tag_count
    blob.tags = parse_tags(generated.blob_tags)  # pylint: disable=protected-access
    blob.object_replication_source_properties = deserialize_ors_policies(generated.object_replication_metadata)
    blob.last_accessed_on = generated.properties.last_accessed_on
<<<<<<< HEAD
    blob.immutability_policy_expiry_time = generated.properties.immutability_policy_expires_on
    blob.immutability_policy_mode = generated.properties.immutability_policy_mode
    blob.legal_hold = generated.properties.legal_hold
=======
    blob.has_versions_only = generated.has_versions_only
>>>>>>> 6a3b0fde
    return blob


def parse_tags(generated_tags):
    # type: (Optional[List[BlobTag]]) -> Union[Dict[str, str], None]
    """Deserialize a list of BlobTag objects into a dict.
    """
    if generated_tags:
        tag_dict = {t.key: t.value for t in generated_tags.blob_tag_set}
        return tag_dict
    return None<|MERGE_RESOLUTION|>--- conflicted
+++ resolved
@@ -153,13 +153,10 @@
     blob.tags = parse_tags(generated.blob_tags)  # pylint: disable=protected-access
     blob.object_replication_source_properties = deserialize_ors_policies(generated.object_replication_metadata)
     blob.last_accessed_on = generated.properties.last_accessed_on
-<<<<<<< HEAD
     blob.immutability_policy_expiry_time = generated.properties.immutability_policy_expires_on
     blob.immutability_policy_mode = generated.properties.immutability_policy_mode
     blob.legal_hold = generated.properties.legal_hold
-=======
     blob.has_versions_only = generated.has_versions_only
->>>>>>> 6a3b0fde
     return blob
 
 
