# -------------------------------------------------------------------------
# Copyright (c) Microsoft Corporation. All rights reserved.
# Licensed under the MIT License. See License.txt in the project root for
# license information.
# --------------------------------------------------------------------------
# pylint: disable=too-few-public-methods, too-many-instance-attributes
# pylint: disable=super-init-not-called, too-many-lines

from enum import Enum
from typing import Any, Callable, Dict, List, Optional, Union, TYPE_CHECKING

from azure.core import CaseInsensitiveEnumMeta
from azure.core.paging import PageIterator
from azure.core.exceptions import HttpResponseError

from ._shared import decode_base64_to_bytes
from ._shared.response_handlers import return_context_and_deserialized, process_storage_error
from ._shared.models import DictMixin, get_enum_value
from ._generated.models import AccessPolicy as GenAccessPolicy
from ._generated.models import ArrowField
from ._generated.models import CorsRule as GeneratedCorsRule
from ._generated.models import Logging as GeneratedLogging
from ._generated.models import Metrics as GeneratedMetrics
from ._generated.models import RetentionPolicy as GeneratedRetentionPolicy
from ._generated.models import StaticWebsite as GeneratedStaticWebsite

if TYPE_CHECKING:
    from datetime import datetime
<<<<<<< HEAD
    from ._generated.models import AccessTier, PageList
=======
    from ._generated.models import PageList
>>>>>>> 3616a820

# Parse a generated PageList into a single list of PageRange sorted by start.
def parse_page_list(page_list: "PageList") -> List["PageRange"]:

    page_ranges = page_list.page_range
    clear_ranges = page_list.clear_range

    if page_ranges is None:
        raise ValueError("PageList's 'page_range' is malformed or None.")
    if clear_ranges is None:
        raise ValueError("PageList's 'clear_ranges' is malformed or None.")

    ranges = []
    p_i, c_i = 0, 0

    # Combine page ranges and clear ranges into single list, sorted by start
    while p_i < len(page_ranges) and c_i < len(clear_ranges):
        p, c = page_ranges[p_i], clear_ranges[c_i]

        if p.start < c.start:
            ranges.append(
                PageRange(start=p.start, end=p.end, cleared=False)
            )
            p_i += 1
        else:
            ranges.append(
                PageRange(start=c.start, end=c.end, cleared=True)
            )
            c_i += 1

    # Grab remaining elements in either list
    ranges += [PageRange(start=r.start, end=r.end, cleared=False) for r in page_ranges[p_i:]]
    ranges += [PageRange(start=r.start, end=r.end, cleared=True) for r in clear_ranges[c_i:]]

    return ranges


class BlobType(str, Enum, metaclass=CaseInsensitiveEnumMeta):

    BLOCKBLOB = "BlockBlob"
    PAGEBLOB = "PageBlob"
    APPENDBLOB = "AppendBlob"


class BlockState(str, Enum, metaclass=CaseInsensitiveEnumMeta):
    """Block blob block types."""

    COMMITTED = 'Committed'  #: Committed blocks.
    LATEST = 'Latest'  #: Latest blocks.
    UNCOMMITTED = 'Uncommitted'  #: Uncommitted blocks.


class StandardBlobTier(str, Enum, metaclass=CaseInsensitiveEnumMeta):
    """
    Specifies the blob tier to set the blob to. This is only applicable for
    block blobs on standard storage accounts.
    """

    ARCHIVE = 'Archive'  #: Archive
    COOL = 'Cool'  #: Cool
    COLD = 'Cold'  #: Cold
    HOT = 'Hot'  #: Hot


class PremiumPageBlobTier(str, Enum, metaclass=CaseInsensitiveEnumMeta):
    """
    Specifies the page blob tier to set the blob to. This is only applicable to page
    blobs on premium storage accounts. Please take a look at:
    https://docs.microsoft.com/en-us/azure/storage/storage-premium-storage#scalability-and-performance-targets
    for detailed information on the corresponding IOPS and throughput per PageBlobTier.
    """

    P4 = 'P4'  #: P4 Tier
    P6 = 'P6'  #: P6 Tier
    P10 = 'P10'  #: P10 Tier
    P15 = 'P15'  #: P15 Tier
    P20 = 'P20'  #: P20 Tier
    P30 = 'P30'  #: P30 Tier
    P40 = 'P40'  #: P40 Tier
    P50 = 'P50'  #: P50 Tier
    P60 = 'P60'  #: P60 Tier


class QuickQueryDialect(str, Enum, metaclass=CaseInsensitiveEnumMeta):
    """Specifies the quick query input/output dialect."""

    DELIMITEDTEXT = 'DelimitedTextDialect'
    DELIMITEDJSON = 'DelimitedJsonDialect'
    PARQUET = 'ParquetDialect'


class SequenceNumberAction(str, Enum, metaclass=CaseInsensitiveEnumMeta):
    """Sequence number actions."""

    INCREMENT = 'increment'
    """
    Increments the value of the sequence number by 1. If specifying this option,
    do not include the x-ms-blob-sequence-number header.
    """

    MAX = 'max'
    """
    Sets the sequence number to be the higher of the value included with the
    request and the value currently stored for the blob.
    """

    UPDATE = 'update'
    """Sets the sequence number to the value included with the request."""


class PublicAccess(str, Enum, metaclass=CaseInsensitiveEnumMeta):
    """
    Specifies whether data in the container may be accessed publicly and the level of access.
    """

    OFF = 'off'
    """
    Specifies that there is no public read access for both the container and blobs within the container.
    Clients cannot enumerate the containers within the storage account as well as the blobs within the container.
    """

    BLOB = 'blob'
    """
    Specifies public read access for blobs. Blob data within this container can be read
    via anonymous request, but container data is not available. Clients cannot enumerate
    blobs within the container via anonymous request.
    """

    CONTAINER = 'container'
    """
    Specifies full public read access for container and blob data. Clients can enumerate
    blobs within the container via anonymous request, but cannot enumerate containers
    within the storage account.
    """


class BlobImmutabilityPolicyMode(str, Enum, metaclass=CaseInsensitiveEnumMeta):
    """
    Specifies the immutability policy mode to set on the blob.
    "Mutable" can only be returned by service, don't set to "Mutable".
    """

    UNLOCKED = "Unlocked"
    LOCKED = "Locked"
    MUTABLE = "Mutable"


class RetentionPolicy(GeneratedRetentionPolicy):
    """The retention policy which determines how long the associated data should
    persist.

    :param bool enabled:
        Indicates whether a retention policy is enabled for the storage service.
        The default value is False.
    :param Optional[int] days:
        Indicates the number of days that metrics or logging or
        soft-deleted data should be retained. All data older than this value will
        be deleted. If enabled=True, the number of days must be specified.
    """

    enabled: bool = False
    days: Optional[int] = None

    def __init__(self, enabled: bool = False, days: Optional[int] = None) -> None:
        super(RetentionPolicy, self).__init__(enabled=enabled, days=days, allow_permanent_delete=None)
        if self.enabled and (self.days is None):
            raise ValueError("If policy is enabled, 'days' must be specified.")

    @classmethod
    def _from_generated(cls, generated):
        if not generated:
            return cls()
        return cls(
            enabled=generated.enabled,
            days=generated.days,
        )


class BlobAnalyticsLogging(GeneratedLogging):
    """Azure Analytics Logging settings.

    :keyword str version:
        The version of Storage Analytics to configure. The default value is 1.0.
    :keyword bool delete:
        Indicates whether all delete requests should be logged. The default value is `False`.
    :keyword bool read:
        Indicates whether all read requests should be logged. The default value is `False`.
    :keyword bool write:
        Indicates whether all write requests should be logged. The default value is `False`.
    :keyword ~azure.storage.blob.RetentionPolicy retention_policy:
        Determines how long the associated data should persist. If not specified the retention
        policy will be disabled by default.
    """

<<<<<<< HEAD
=======
    version: str = '1.0'
    delete: bool = False
    read: bool = False
    write: bool = False
    retention_policy: RetentionPolicy = RetentionPolicy()

>>>>>>> 3616a820
    def __init__(self, **kwargs: Any) -> None:
        self.version = kwargs.get('version', '1.0')
        self.delete = kwargs.get('delete', False)
        self.read = kwargs.get('read', False)
        self.write = kwargs.get('write', False)
        self.retention_policy = kwargs.get('retention_policy') or RetentionPolicy()

    @classmethod
    def _from_generated(cls, generated):
        if not generated:
            return cls()
        return cls(
            version=generated.version,
            delete=generated.delete,
            read=generated.read,
            write=generated.write,
            retention_policy=RetentionPolicy._from_generated(generated.retention_policy)  # pylint: disable=protected-access
        )


class Metrics(GeneratedMetrics):
    """A summary of request statistics grouped by API in hour or minute aggregates
    for blobs.

    :keyword str version:
        The version of Storage Analytics to configure. The default value is 1.0.
    :keyword bool enabled:
        Indicates whether metrics are enabled for the Blob service.
        The default value is `False`.
    :keyword bool include_apis:
        Indicates whether metrics should generate summary statistics for called API operations.
    :keyword ~azure.storage.blob.RetentionPolicy retention_policy:
        Determines how long the associated data should persist. If not specified the retention
        policy will be disabled by default.
    """

<<<<<<< HEAD
=======
    version: str = '1.0'
    enabled: bool = False
    include_apis: Optional[bool]
    retention_policy: RetentionPolicy = RetentionPolicy()

>>>>>>> 3616a820
    def __init__(self, **kwargs: Any) -> None:
        self.version = kwargs.get('version', '1.0')
        self.enabled = kwargs.get('enabled', False)
        self.include_apis = kwargs.get('include_apis')
        self.retention_policy = kwargs.get('retention_policy') or RetentionPolicy()

    @classmethod
    def _from_generated(cls, generated):
        if not generated:
            return cls()
        return cls(
            version=generated.version,
            enabled=generated.enabled,
            include_apis=generated.include_apis,
            retention_policy=RetentionPolicy._from_generated(generated.retention_policy)  # pylint: disable=protected-access
        )


<<<<<<< HEAD
class RetentionPolicy(GeneratedRetentionPolicy):
    """The retention policy which determines how long the associated data should
    persist.

    :param bool enabled:
        Indicates whether a retention policy is enabled for the storage service.
        The default value is False.
    :param Optional[int] days:
        Indicates the number of days that metrics or logging or
        soft-deleted data should be retained. All data older than this value will
        be deleted. If enabled=True, the number of days must be specified.
    """

    def __init__(self, enabled: bool = False, days: Optional[int] = None) -> None:
        super(RetentionPolicy, self).__init__(enabled=enabled, days=days, allow_permanent_delete=None)
        if self.enabled and (self.days is None):
            raise ValueError("If policy is enabled, 'days' must be specified.")

    @classmethod
    def _from_generated(cls, generated):
        if not generated:
            return cls()
        return cls(
            enabled=generated.enabled,
            days=generated.days,
        )


=======
>>>>>>> 3616a820
class StaticWebsite(GeneratedStaticWebsite):
    """The properties that enable an account to host a static website.

    :keyword bool enabled:
        Indicates whether this account is hosting a static website.
        The default value is `False`.
    :keyword str index_document:
        The default name of the index page under each directory.
    :keyword str error_document404_path:
        The absolute path of the custom 404 page.
    :keyword str default_index_document_path:
        Absolute path of the default index page.
    """

<<<<<<< HEAD
=======
    enabled: bool = False
    index_document: Optional[str]
    error_document404_path: Optional[str]
    default_index_document_path: Optional[str]

>>>>>>> 3616a820
    def __init__(self, **kwargs: Any) -> None:
        self.enabled = kwargs.get('enabled', False)
        if self.enabled:
            self.index_document = kwargs.get('index_document')
            self.error_document404_path = kwargs.get('error_document404_path')
            self.default_index_document_path = kwargs.get('default_index_document_path')
        else:
            self.index_document = None
            self.error_document404_path = None
            self.default_index_document_path = None

    @classmethod
    def _from_generated(cls, generated):
        if not generated:
            return cls()
        return cls(
            enabled=generated.enabled,
            index_document=generated.index_document,
            error_document404_path=generated.error_document404_path,
            default_index_document_path=generated.default_index_document_path
        )


class CorsRule(GeneratedCorsRule):
    """CORS is an HTTP feature that enables a web application running under one
    domain to access resources in another domain. Web browsers implement a
    security restriction known as same-origin policy that prevents a web page
    from calling APIs in a different domain; CORS provides a secure way to
    allow one domain (the origin domain) to call APIs in another domain.

    :param list(str) allowed_origins:
        A list of origin domains that will be allowed via CORS, or "*" to allow
        all domains. The list of must contain at least one entry. Limited to 64
        origin domains. Each allowed origin can have up to 256 characters.
    :param list(str) allowed_methods:
        A list of HTTP methods that are allowed to be executed by the origin.
        The list of must contain at least one entry. For Azure Storage,
        permitted methods are DELETE, GET, HEAD, MERGE, POST, OPTIONS or PUT.
    :keyword list(str) allowed_headers:
        Defaults to an empty list. A list of headers allowed to be part of
        the cross-origin request. Limited to 64 defined headers and 2 prefixed
        headers. Each header can be up to 256 characters.
    :keyword list(str) exposed_headers:
        Defaults to an empty list. A list of response headers to expose to CORS
        clients. Limited to 64 defined headers and two prefixed headers. Each
        header can be up to 256 characters.
    :keyword int max_age_in_seconds:
        The number of seconds that the client/browser should cache a
        preflight response.
    """

<<<<<<< HEAD
=======
    allowed_origins: str
    """The comma-delimited string representation of the list of origin domains that will be allowed via
        CORS, or "*" to allow all domains."""
    allowed_methods: str
    """The comma-delimited string representation of the list HTTP methods that are allowed to be executed
        by the origin."""
    exposed_headers: str
    """The comma-delimited string representation of the list of response headers to expose to CORS clients."""
    allowed_headers: str
    """The comma-delimited string representation of the list of headers allowed to be part of the cross-origin
        request."""
    max_age_in_seconds: int
    """The number of seconds that the client/browser should cache a pre-flight response."""

>>>>>>> 3616a820
    def __init__(self, allowed_origins: List[str], allowed_methods: List[str], **kwargs: Any) -> None:
        self.allowed_origins = ','.join(allowed_origins)
        self.allowed_methods = ','.join(allowed_methods)
        self.allowed_headers = ','.join(kwargs.get('allowed_headers', []))
        self.exposed_headers = ','.join(kwargs.get('exposed_headers', []))
        self.max_age_in_seconds = kwargs.get('max_age_in_seconds', 0)

    @classmethod
    def _from_generated(cls, generated):
        return cls(
            [generated.allowed_origins],
            [generated.allowed_methods],
            allowed_headers=[generated.allowed_headers],
            exposed_headers=[generated.exposed_headers],
            max_age_in_seconds=generated.max_age_in_seconds,
        )


class ContainerProperties(DictMixin):
    """Blob container's properties class.

    Returned ``ContainerProperties`` instances expose these values through a
    dictionary interface, for example: ``container_props["last_modified"]``.
    Additionally, the container name is available as ``container_props["name"]``."""

    name: str
    """Name of the container."""
    last_modified: "datetime"
    """A datetime object representing the last time the container was modified."""
    etag: str
    """The ETag contains a value that you can use to perform operations
        conditionally."""
    lease: "LeaseProperties"
    """Stores all the lease information for the container."""
    public_access: Optional[str]
    """Specifies whether data in the container may be accessed publicly and the level of access."""
    has_immutability_policy: bool
    """Represents whether the container has an immutability policy."""
    has_legal_hold: bool
    """Represents whether the container has a legal hold."""
    immutable_storage_with_versioning_enabled: bool
    """Represents whether immutable storage with versioning enabled on the container.

        .. versionadded:: 12.10.0
            This was introduced in API version '2020-10-02'.
    """
    metadata: Dict[str, Any]
    """A dict with name-value pairs to associate with the
        container as metadata."""
    encryption_scope: Optional["ContainerEncryptionScope"]
    """The default encryption scope configuration for the container."""
    deleted: Optional[bool]
    """Whether this container was deleted."""
    version: Optional[str]
    """The version of a deleted container."""

    def __init__(self, **kwargs: Any) -> None:
        self.name = None  # type: ignore [assignment]
        self.last_modified = kwargs.get('Last-Modified')  # type: ignore [assignment]
        self.etag = kwargs.get('ETag')  # type: ignore [assignment]
        self.lease = LeaseProperties(**kwargs)
        self.public_access = kwargs.get('x-ms-blob-public-access')
        self.has_immutability_policy = kwargs.get('x-ms-has-immutability-policy')  # type: ignore [assignment]
        self.deleted = None
        self.version = None
        self.has_legal_hold = kwargs.get('x-ms-has-legal-hold')  # type: ignore [assignment]
        self.metadata = kwargs.get('metadata')  # type: ignore [assignment]
        self.encryption_scope = None
        self.immutable_storage_with_versioning_enabled = kwargs.get('x-ms-immutable-storage-with-versioning-enabled')  # type: ignore [assignment]  # pylint: disable=name-too-long
        default_encryption_scope = kwargs.get('x-ms-default-encryption-scope')
        if default_encryption_scope:
            self.encryption_scope = ContainerEncryptionScope(
                default_encryption_scope=default_encryption_scope,
                prevent_encryption_scope_override=kwargs.get('x-ms-deny-encryption-scope-override', False)
            )

    @classmethod
    def _from_generated(cls, generated):  # pylint: disable=name-too-long
        props = cls()
        props.name = generated.name
        props.last_modified = generated.properties.last_modified
        props.etag = generated.properties.etag
        props.lease = LeaseProperties._from_generated(generated)  # pylint: disable=protected-access
        props.public_access = generated.properties.public_access
        props.has_immutability_policy = generated.properties.has_immutability_policy
        props.immutable_storage_with_versioning_enabled = generated.properties.is_immutable_storage_with_versioning_enabled  # pylint: disable=line-too-long, name-too-long
        props.deleted = generated.deleted
        props.version = generated.version
        props.has_legal_hold = generated.properties.has_legal_hold
        props.metadata = generated.metadata
        props.encryption_scope = ContainerEncryptionScope._from_generated(generated)  #pylint: disable=protected-access
        return props


class ContainerPropertiesPaged(PageIterator):
    """An Iterable of Container properties.

    :param Callable command: Function to retrieve the next page of items.
    :param Optional[str] prefix: Filters the results to return only containers whose names
        begin with the specified prefix.
    :param Optional[int] results_per_page: The maximum number of container names to retrieve per
        call.
    :param Optional[str] continuation_token: An opaque continuation token.
    """

    service_endpoint: Optional[str]
    """The service URL."""
    prefix: Optional[str]
    """A container name prefix being used to filter the list."""
    marker: Optional[str]
    """The continuation token of the current page of results."""
    results_per_page: Optional[int]
    """The maximum number of results retrieved per API call."""
    continuation_token: Optional[str]
    """The continuation token to retrieve the next page of results."""
    location_mode: Optional[str]
    """The location mode being used to list results. The available
        options include "primary" and "secondary"."""
    current_page: List["ContainerProperties"]
    """The current page of listed results."""

    def __init__(
        self, command: Callable,
        prefix: Optional[str] = None,
        results_per_page: Optional[int] = None,
        continuation_token: Optional[str] = None
    ) -> None:
        super(ContainerPropertiesPaged, self).__init__(
            get_next=self._get_next_cb,
            extract_data=self._extract_data_cb,
            continuation_token=continuation_token or ""
        )
        self._command = command
        self.service_endpoint = None
        self.prefix = prefix
        self.marker = None
        self.results_per_page = results_per_page
        self.location_mode = None
        self.current_page = []

    def _get_next_cb(self, continuation_token):
        try:
            return self._command(
                marker=continuation_token or None,
                maxresults=self.results_per_page,
                cls=return_context_and_deserialized,
                use_location=self.location_mode)
        except HttpResponseError as error:
            process_storage_error(error)

    def _extract_data_cb(self, get_next_return):
        self.location_mode, self._response = get_next_return
        self.service_endpoint = self._response.service_endpoint
        self.prefix = self._response.prefix
        self.marker = self._response.marker
        self.results_per_page = self._response.max_results
        self.current_page = [self._build_item(item) for item in self._response.container_items]

        return self._response.next_marker or None, self.current_page

    @staticmethod
    def _build_item(item):
        return ContainerProperties._from_generated(item)  # pylint: disable=protected-access


class ImmutabilityPolicy(DictMixin):
    """Optional parameters for setting the immutability policy of a blob, blob snapshot or blob version.

    .. versionadded:: 12.10.0
        This was introduced in API version '2020-10-02'.

    :keyword ~datetime.datetime expiry_time:
        Specifies the date time when the blobs immutability policy is set to expire.
    :keyword str or ~azure.storage.blob.BlobImmutabilityPolicyMode policy_mode:
        Specifies the immutability policy mode to set on the blob.
        Possible values to set include: "Locked", "Unlocked".
        "Mutable" can only be returned by service, don't set to "Mutable".
    """
    expiry_time: Optional["datetime"] = None
    policy_mode: Optional[str] = None

    def __init__(self, **kwargs: Any) -> None:
        self.expiry_time = kwargs.pop('expiry_time', None)
        self.policy_mode = kwargs.pop('policy_mode', None)

    @classmethod
    def _from_generated(cls, generated):
        immutability_policy = cls()
        immutability_policy.expiry_time = generated.properties.immutability_policy_expires_on
        immutability_policy.policy_mode = generated.properties.immutability_policy_mode
        return immutability_policy


class FilteredBlob(DictMixin):
    """Blob info from a Filter Blobs API call."""

<<<<<<< HEAD
    name: str  # type: ignore [assignment]
    """Blob name"""
    container_name: str  # type: ignore [assignment]
=======
    name: str
    """Blob name"""
    container_name: str
>>>>>>> 3616a820
    """Container name."""
    tags: Optional[Dict[str, str]]
    """Key value pairs of blob tags."""

    def __init__(self, **kwargs: Any) -> None:
        self.name = kwargs.get('name', None)
        self.container_name = kwargs.get('container_name', None)
        self.tags = kwargs.get('tags', None)


class LeaseProperties(DictMixin):
    """Blob Lease Properties."""
<<<<<<< HEAD

    status: str
    """The lease status of the blob. Possible values: locked|unlocked"""
    state: str
    """Lease state of the blob. Possible values: available|leased|expired|breaking|broken"""
    duration: Optional[str]
    """When a blob is leased, specifies whether the lease is of infinite or fixed duration."""

=======

    status: str
    """The lease status of the blob. Possible values: locked|unlocked"""
    state: str
    """Lease state of the blob. Possible values: available|leased|expired|breaking|broken"""
    duration: Optional[str]
    """When a blob is leased, specifies whether the lease is of infinite or fixed duration."""

>>>>>>> 3616a820
    def __init__(self, **kwargs: Any) -> None:
        self.status = get_enum_value(kwargs.get('x-ms-lease-status'))
        self.state = get_enum_value(kwargs.get('x-ms-lease-state'))
        self.duration = get_enum_value(kwargs.get('x-ms-lease-duration'))

    @classmethod
    def _from_generated(cls, generated):
        lease = cls()
        lease.status = get_enum_value(generated.properties.lease_status)
        lease.state = get_enum_value(generated.properties.lease_state)
        lease.duration = get_enum_value(generated.properties.lease_duration)
        return lease


class ContentSettings(DictMixin):
    """The content settings of a blob.

    :param Optional[str] content_type:
        The content type specified for the blob. If no content type was
        specified, the default content type is application/octet-stream.
    :param Optional[str] content_encoding:
        If the content_encoding has previously been set
        for the blob, that value is stored.
    :param Optional[str] content_language:
        If the content_language has previously been set
        for the blob, that value is stored.
    :param Optional[str] content_disposition:
        content_disposition conveys additional information about how to
        process the response payload, and also can be used to attach
        additional metadata. If content_disposition has previously been set
        for the blob, that value is stored.
    :param Optional[str] cache_control:
        If the cache_control has previously been set for
        the blob, that value is stored.
    :param Optional[bytearray] content_md5:
        If the content_md5 has been set for the blob, this response
        header is stored so that the client can check for message content
        integrity.
    """
    content_type: Optional[str] = None
    content_encoding: Optional[str] = None
    content_language: Optional[str] = None
    content_disposition: Optional[str] = None
    cache_control: Optional[str] = None
    content_md5: Optional[bytearray] = None


    def __init__(
        self, content_type: Optional[str] = None,
        content_encoding: Optional[str] = None,
        content_language: Optional[str] = None,
        content_disposition: Optional[str] = None,
        cache_control: Optional[str] = None,
        content_md5: Optional[bytearray] = None,
        **kwargs: Any
    ) -> None:

        self.content_type = content_type or kwargs.get('Content-Type')
        self.content_encoding = content_encoding or kwargs.get('Content-Encoding')
        self.content_language = content_language or kwargs.get('Content-Language')
        self.content_md5 = content_md5 or kwargs.get('Content-MD5')
        self.content_disposition = content_disposition or kwargs.get('Content-Disposition')
        self.cache_control = cache_control or kwargs.get('Cache-Control')

    @classmethod
    def _from_generated(cls, generated):
        settings = cls()
        settings.content_type = generated.properties.content_type or None
        settings.content_encoding = generated.properties.content_encoding or None
        settings.content_language = generated.properties.content_language or None
        settings.content_md5 = generated.properties.content_md5 or None
        settings.content_disposition = generated.properties.content_disposition or None
        settings.cache_control = generated.properties.cache_control or None
        return settings


class CopyProperties(DictMixin):
    """Blob Copy Properties.

    These properties will be `None` if this blob has never been the destination
    in a Copy Blob operation, or if this blob has been modified after a concluded
    Copy Blob operation, for example, using Set Blob Properties, Upload Blob, or Commit Block List.
    """

    id: Optional[str]
    """String identifier for the last attempted Copy Blob operation where this blob
        was the destination blob."""
    source: Optional[str]
    """URL up to 2 KB in length that specifies the source blob used in the last attempted
        Copy Blob operation where this blob was the destination blob."""
    status: Optional[str]
    """State of the copy operation identified by Copy ID, with these values:
        success:
            Copy completed successfully.
        pending:
            Copy is in progress. Check copy_status_description if intermittent,
            non-fatal errors impede copy progress but don't cause failure.
        aborted:
            Copy was ended by Abort Copy Blob.
        failed:
            Copy failed. See copy_status_description for failure details."""
    progress: Optional[str]
    """Contains the number of bytes copied and the total bytes in the source in the last
        attempted Copy Blob operation where this blob was the destination blob. Can show
        between 0 and Content-Length bytes copied."""
    completion_time: Optional["datetime"]
    """Conclusion time of the last attempted Copy Blob operation where this blob was the
        destination blob. This value can specify the time of a completed, aborted, or
        failed copy attempt."""
    status_description: Optional[str]
    """Only appears when x-ms-copy-status is failed or pending. Describes cause of fatal
        or non-fatal copy operation failure."""
    incremental_copy: Optional[bool]
    """Copies the snapshot of the source page blob to a destination page blob.
        The snapshot is copied such that only the differential changes between
        the previously copied snapshot are transferred to the destination."""
    destination_snapshot: Optional["datetime"]
    """Included if the blob is incremental copy blob or incremental copy snapshot,
        if x-ms-copy-status is success. Snapshot time of the last successful
        incremental copy snapshot for this blob."""

    def __init__(self, **kwargs: Any) -> None:
        self.id = kwargs.get('x-ms-copy-id')
        self.source = kwargs.get('x-ms-copy-source')
        self.status = get_enum_value(kwargs.get('x-ms-copy-status'))
        self.progress = kwargs.get('x-ms-copy-progress')
        self.completion_time = kwargs.get('x-ms-copy-completion_time')
        self.status_description = kwargs.get('x-ms-copy-status-description')
        self.incremental_copy = kwargs.get('x-ms-incremental-copy')
        self.destination_snapshot = kwargs.get('x-ms-copy-destination-snapshot')

    @classmethod
    def _from_generated(cls, generated):
        copy = cls()
        copy.id = generated.properties.copy_id or None
        copy.status = get_enum_value(generated.properties.copy_status) or None
        copy.source = generated.properties.copy_source or None
        copy.progress = generated.properties.copy_progress or None
        copy.completion_time = generated.properties.copy_completion_time or None
        copy.status_description = generated.properties.copy_status_description or None
        copy.incremental_copy = generated.properties.incremental_copy or None
        copy.destination_snapshot = generated.properties.destination_snapshot or None
        return copy


class BlobBlock(DictMixin):
    """BlockBlob Block class.

    :param str block_id:
        Block id.
<<<<<<< HEAD
    :param str state:
        Block state. Possible values: committed|uncommitted
=======
    :param BlockState state:
        Block state. Possible values: BlockState.COMMITTED | BlockState.UNCOMMITTED
>>>>>>> 3616a820
    """
    block_id: str
    state: BlockState

<<<<<<< HEAD
    def __init__(self, block_id: str, state: Union[str, Enum] = BlockState.Latest) -> None:
=======
    def __init__(self, block_id: str, state: BlockState = BlockState.LATEST) -> None:
>>>>>>> 3616a820
        self.id = block_id
        self.state = state
        self.size = None

    @classmethod
    def _from_generated(cls, generated):
        try:
            decoded_bytes = decode_base64_to_bytes(generated.name)
            block_id = decoded_bytes.decode('utf-8')
        # this is to fix a bug. When large blocks are uploaded through upload_blob the block id isn't base64 encoded
        # while service expected block id is base64 encoded, so when we get block_id if we cannot base64 decode, it
        # means we didn't base64 encode it when stage the block, we want to use the returned block_id directly.
        except UnicodeDecodeError:
            block_id = generated.name
        block = cls(block_id)
        block.size = generated.size
        return block


class PageRange(DictMixin):
    """Page Range for page blob.

    :param int start:
        Start of page range in bytes.
    :param int end:
        End of page range in bytes.
    """

<<<<<<< HEAD
=======
    start: Optional[int] = None
    end: Optional[int] = None
>>>>>>> 3616a820
    cleared: bool
    """Whether the range has been cleared."""

    def __init__(self, start: Optional[int] = None, end: Optional[int] = None, *, cleared: bool = False) -> None:
        self.start = start
        self.end = end
        self.cleared = cleared


class PageRangePaged(PageIterator):
    def __init__(self, command, results_per_page=None, continuation_token=None):
        super(PageRangePaged, self).__init__(
            get_next=self._get_next_cb,
            extract_data=self._extract_data_cb,
            continuation_token=continuation_token or ""
        )
        self._command = command
        self.results_per_page = results_per_page
        self.location_mode = None
        self.current_page = []

    def _get_next_cb(self, continuation_token):
        try:
            return self._command(
                marker=continuation_token or None,
                maxresults=self.results_per_page,
                cls=return_context_and_deserialized,
                use_location=self.location_mode)
        except HttpResponseError as error:
            process_storage_error(error)

    def _extract_data_cb(self, get_next_return):
        self.location_mode, self._response = get_next_return
        self.current_page = self._build_page(self._response)

        return self._response.next_marker or None, self.current_page

    @staticmethod
    def _build_page(response):
        if not response:
            raise StopIteration

        return parse_page_list(response)


<<<<<<< HEAD
class AccessPolicy(GenAccessPolicy):
    """Access Policy class used by the set and get access policy methods in each service.

    A stored access policy can specify the start time, expiry time, and
    permissions for the Shared Access Signatures with which it's associated.
    Depending on how you want to control access to your resource, you can
    specify all of these parameters within the stored access policy, and omit
    them from the URL for the Shared Access Signature. Doing so permits you to
    modify the associated signature's behavior at any time, as well as to revoke
    it. Or you can specify one or more of the access policy parameters within
    the stored access policy, and the others on the URL. Finally, you can
    specify all of the parameters on the URL. In this case, you can use the
    stored access policy to revoke the signature, but not to modify its behavior.

    Together the Shared Access Signature and the stored access policy must
    include all fields required to authenticate the signature. If any required
    fields are missing, the request will fail. Likewise, if a field is specified
    both in the Shared Access Signature URL and in the stored access policy, the
    request will fail with status code 400 (Bad Request).

    :param permission:
        The permissions associated with the shared access signature. The
        user is restricted to operations allowed by the permissions.
        Required unless an id is given referencing a stored access policy
        which contains this field. This field must be omitted if it has been
        specified in an associated stored access policy.
    :paramtype permission: Optional[Union[ContainerSasPermissions, str]]
    :param expiry:
        The time at which the shared access signature becomes invalid.
        Required unless an id is given referencing a stored access policy
        which contains this field. This field must be omitted if it has
        been specified in an associated stored access policy. Azure will always
        convert values to UTC. If a date is passed in without timezone info, it
        is assumed to be UTC.
    :paramtype expiry: Optional[Union[str, datetime]]
    :param start:
        The time at which the shared access signature becomes valid. If
        omitted, start time for this call is assumed to be the time when the
        storage service receives the request. Azure will always convert values
        to UTC. If a date is passed in without timezone info, it is assumed to
        be UTC.
    :paramtype start: Optional[Union[str, datetime]]
    """
    def __init__(
        self, permission: Optional[Union["ContainerSasPermissions", str]] = None,
        expiry: Optional[Union[str, "datetime"]] = None,
        start: Optional[Union[str, "datetime"]] = None
    ) -> None:
        self.start = start  # type: ignore [assignment]
        self.expiry = expiry  # type: ignore [assignment]
        self.permission = permission  # type: ignore [assignment]


=======
>>>>>>> 3616a820
class ContainerSasPermissions(object):
    """ContainerSasPermissions class to be used with the
    :func:`~azure.storage.blob.generate_container_sas` function and
    for the AccessPolicies used with
    :func:`~azure.storage.blob.ContainerClient.set_container_access_policy`.

    :param bool read:
        Read the content, properties, metadata or block list of any blob in the
        container. Use any blob in the container as the source of a copy operation.
    :param bool write:
        For any blob in the container, create or write content, properties,
        metadata, or block list. Snapshot or lease the blob. Resize the blob
        (page blob only). Use the blob as the destination of a copy operation
        within the same account. Note: You cannot grant permissions to read or
        write container properties or metadata, nor to lease a container, with
        a container SAS. Use an account SAS instead.
    :param bool delete:
        Delete any blob in the container. Note: You cannot grant permissions to
        delete a container with a container SAS. Use an account SAS instead.
    :param bool delete_previous_version:
        Delete the previous blob version for the versioning enabled storage account.
    :param bool list:
        List blobs in the container.
    :param bool tag:
        Set or get tags on the blobs in the container.
    :keyword bool add:
        Add a block to an append blob.
    :keyword bool create:
        Write a new blob, snapshot a blob, or copy a blob to a new blob.
    :keyword bool permanent_delete:
        To enable permanent delete on the blob is permitted.
    :keyword bool filter_by_tags:
        To enable finding blobs by tags.
    :keyword bool move:
        Move a blob or a directory and its contents to a new location.
    :keyword bool execute:
        Get the system properties and, if the hierarchical namespace is enabled for the storage account,
        get the POSIX ACL of a blob.
    :keyword bool set_immutability_policy:
        To enable operations related to set/delete immutability policy.
        To get immutability policy, you just need read permission.
    """
<<<<<<< HEAD
=======

    read: bool = False
    write: bool = False
    delete: bool = False
    delete_previous_version: bool = False
    list: bool = False
    tag: bool = False
    add: Optional[bool]
    create: Optional[bool]
    permanent_delete: Optional[bool]
    move: Optional[bool]
    execute: Optional[bool]
    set_immutability_policy: Optional[bool]

>>>>>>> 3616a820
    def __init__(
        self, read: bool = False,
        write: bool = False,
        delete: bool = False,
        list: bool = False,
        delete_previous_version: bool = False,
        tag: bool = False,
        **kwargs: Any
    ) -> None:  # pylint: disable=redefined-builtin
        self.read = read
        self.add = kwargs.pop('add', False)
        self.create = kwargs.pop('create', False)
        self.write = write
        self.delete = delete
        self.delete_previous_version = delete_previous_version
        self.permanent_delete = kwargs.pop('permanent_delete', False)
        self.list = list
        self.tag = tag
        self.filter_by_tags = kwargs.pop('filter_by_tags', False)
        self.move = kwargs.pop('move', False)
        self.execute = kwargs.pop('execute', False)
        self.set_immutability_policy = kwargs.pop('set_immutability_policy', False)
        self._str = (('r' if self.read else '') +
                     ('a' if self.add else '') +
                     ('c' if self.create else '') +
                     ('w' if self.write else '') +
                     ('d' if self.delete else '') +
                     ('x' if self.delete_previous_version else '') +
                     ('y' if self.permanent_delete else '') +
                     ('l' if self.list else '') +
                     ('t' if self.tag else '') +
                     ('f' if self.filter_by_tags else '') +
                     ('m' if self.move else '') +
                     ('e' if self.execute else '') +
                     ('i' if self.set_immutability_policy else ''))

    def __str__(self):
        return self._str

    @classmethod
    def from_string(cls, permission: str) -> "ContainerSasPermissions":
        """Create a ContainerSasPermissions from a string.

        To specify read, write, delete, or list permissions you need only to
        include the first letter of the word in the string. E.g. For read and
        write permissions, you would provide a string "rw".

        :param str permission: The string which dictates the read, write, delete,
            and list permissions.
        :return: A ContainerSasPermissions object
        :rtype: ~azure.storage.blob.ContainerSasPermissions
        """
        p_read = 'r' in permission
        p_add = 'a' in permission
        p_create = 'c' in permission
        p_write = 'w' in permission
        p_delete = 'd' in permission
        p_delete_previous_version = 'x' in permission
        p_permanent_delete = 'y' in permission
        p_list = 'l' in permission
        p_tag = 't' in permission
        p_filter_by_tags = 'f' in permission
        p_move = 'm' in permission
        p_execute = 'e' in permission
        p_set_immutability_policy = 'i' in permission
        parsed = cls(read=p_read, write=p_write, delete=p_delete, list=p_list,
                     delete_previous_version=p_delete_previous_version, tag=p_tag, add=p_add,
                     create=p_create, permanent_delete=p_permanent_delete, filter_by_tags=p_filter_by_tags,
                     move=p_move, execute=p_execute, set_immutability_policy=p_set_immutability_policy)

        return parsed


class AccessPolicy(GenAccessPolicy):
    """Access Policy class used by the set and get access policy methods in each service.

    A stored access policy can specify the start time, expiry time, and
    permissions for the Shared Access Signatures with which it's associated.
    Depending on how you want to control access to your resource, you can
    specify all of these parameters within the stored access policy, and omit
    them from the URL for the Shared Access Signature. Doing so permits you to
    modify the associated signature's behavior at any time, as well as to revoke
    it. Or you can specify one or more of the access policy parameters within
    the stored access policy, and the others on the URL. Finally, you can
    specify all of the parameters on the URL. In this case, you can use the
    stored access policy to revoke the signature, but not to modify its behavior.

    Together the Shared Access Signature and the stored access policy must
    include all fields required to authenticate the signature. If any required
    fields are missing, the request will fail. Likewise, if a field is specified
    both in the Shared Access Signature URL and in the stored access policy, the
    request will fail with status code 400 (Bad Request).

    :param permission:
        The permissions associated with the shared access signature. The
        user is restricted to operations allowed by the permissions.
        Required unless an id is given referencing a stored access policy
        which contains this field. This field must be omitted if it has been
        specified in an associated stored access policy.
    :type permission: Optional[Union[ContainerSasPermissions, str]]
    :param expiry:
        The time at which the shared access signature becomes invalid.
        Required unless an id is given referencing a stored access policy
        which contains this field. This field must be omitted if it has
        been specified in an associated stored access policy. Azure will always
        convert values to UTC. If a date is passed in without timezone info, it
        is assumed to be UTC.
    :paramtype expiry: Optional[Union[str, datetime]]
    :param start:
        The time at which the shared access signature becomes valid. If
        omitted, start time for this call is assumed to be the time when the
        storage service receives the request. Azure will always convert values
        to UTC. If a date is passed in without timezone info, it is assumed to
        be UTC.
    :paramtype start: Optional[Union[str, datetime]]
    """
    permission: Optional[Union[ContainerSasPermissions, str]]  #type: ignore [assignment]
    """The permissions associated with the shared access signature. The user is restricted to
        operations allowed by the permissions."""
    expiry: Optional[Union["datetime", str]]  #type: ignore [assignment]
    """The time at which the shared access signature becomes invalid."""
    start: Optional[Union["datetime", str]]  #type: ignore [assignment]
    """The time at which the shared access signature becomes valid."""
    def __init__(
        self, permission: Optional[Union["ContainerSasPermissions", str]] = None,
        expiry: Optional[Union[str, "datetime"]] = None,
        start: Optional[Union[str, "datetime"]] = None
    ) -> None:
        self.start = start
        self.expiry = expiry
        self.permission = permission


class BlobSasPermissions(object):
    """BlobSasPermissions class to be used with the
    :func:`~azure.storage.blob.generate_blob_sas` function.

    :param bool read:
        Read the content, properties, metadata and block list. Use the blob as
        the source of a copy operation.
    :param bool add:
        Add a block to an append blob.
    :param bool create:
        Write a new blob, snapshot a blob, or copy a blob to a new blob.
    :param bool write:
        Create or write content, properties, metadata, or block list. Snapshot
        or lease the blob. Resize the blob (page blob only). Use the blob as the
        destination of a copy operation within the same account.
    :param bool delete:
        Delete the blob.
    :param bool delete_previous_version:
        Delete the previous blob version for the versioning enabled storage account.
    :param bool tag:
        Set or get tags on the blob.
    :keyword bool permanent_delete:
        To enable permanent delete on the blob is permitted.
    :keyword bool move:
        Move a blob or a directory and its contents to a new location.
    :keyword bool execute:
        Get the system properties and, if the hierarchical namespace is enabled for the storage account,
        get the POSIX ACL of a blob.
    :keyword bool set_immutability_policy:
        To enable operations related to set/delete immutability policy.
        To get immutability policy, you just need read permission.
    """
    def __init__(
        self, read: bool = False,
        add: bool = False,
        create: bool = False,
        write: bool = False,
        delete: bool = False,
        delete_previous_version: bool = False,
        tag: bool = False,
        **kwargs: Any
    ) -> None:
        self.read = read
        self.add = add
        self.create = create
        self.write = write
        self.delete = delete
        self.delete_previous_version = delete_previous_version
        self.permanent_delete = kwargs.pop('permanent_delete', False)
        self.tag = tag
        self.move = kwargs.pop('move', False)
        self.execute = kwargs.pop('execute', False)
        self.set_immutability_policy = kwargs.pop('set_immutability_policy', False)
        self._str = (('r' if self.read else '') +
                     ('a' if self.add else '') +
                     ('c' if self.create else '') +
                     ('w' if self.write else '') +
                     ('d' if self.delete else '') +
                     ('x' if self.delete_previous_version else '') +
                     ('y' if self.permanent_delete else '') +
                     ('t' if self.tag else '') +
                     ('m' if self.move else '') +
                     ('e' if self.execute else '') +
                     ('i' if self.set_immutability_policy else ''))

    def __str__(self):
        return self._str

    @classmethod
    def from_string(cls, permission: str) -> "BlobSasPermissions":
        """Create a BlobSasPermissions from a string.

        To specify read, add, create, write, or delete permissions you need only to
        include the first letter of the word in the string. E.g. For read and
        write permissions, you would provide a string "rw".

        :param str permission: The string which dictates the read, add, create,
            write, or delete permissions.
        :return: A BlobSasPermissions object
        :rtype: ~azure.storage.blob.BlobSasPermissions
        """
        p_read = 'r' in permission
        p_add = 'a' in permission
        p_create = 'c' in permission
        p_write = 'w' in permission
        p_delete = 'd' in permission
        p_delete_previous_version = 'x' in permission
        p_permanent_delete = 'y' in permission
        p_tag = 't' in permission
        p_move = 'm' in permission
        p_execute = 'e' in permission
        p_set_immutability_policy = 'i' in permission

        parsed = cls(read=p_read, add=p_add, create=p_create, write=p_write, delete=p_delete,
                     delete_previous_version=p_delete_previous_version, tag=p_tag, permanent_delete=p_permanent_delete,
                     move=p_move, execute=p_execute, set_immutability_policy=p_set_immutability_policy)

        return parsed


class CustomerProvidedEncryptionKey(object):
    """
    All data in Azure Storage is encrypted at-rest using an account-level encryption key.
    In versions 2018-06-17 and newer, you can manage the key used to encrypt blob contents
    and application metadata per-blob by providing an AES-256 encryption key in requests to the storage service.

    When you use a customer-provided key, Azure Storage does not manage or persist your key.
    When writing data to a blob, the provided key is used to encrypt your data before writing it to disk.
    A SHA-256 hash of the encryption key is written alongside the blob contents,
    and is used to verify that all subsequent operations against the blob use the same encryption key.
    This hash cannot be used to retrieve the encryption key or decrypt the contents of the blob.
    When reading a blob, the provided key is used to decrypt your data after reading it from disk.
    In both cases, the provided encryption key is securely discarded
    as soon as the encryption or decryption process completes.

    :param str key_value:
        Base64-encoded AES-256 encryption key value.
    :param str key_hash:
        Base64-encoded SHA256 of the encryption key.
    """

    algorithm: str
    """Specifies the algorithm to use when encrypting data using the given key. Must be AES256."""

    def __init__(self, key_value: str, key_hash: str) -> None:
        self.key_value = key_value
        self.key_hash = key_hash
        self.algorithm = 'AES256'


class ContainerEncryptionScope(object):
    """The default encryption scope configuration for a container.

    This scope is used implicitly for all future writes within the container,
    but can be overridden per blob operation.

    .. versionadded:: 12.2.0

    :param str default_encryption_scope:
        Specifies the default encryption scope to set on the container and use for
        all future writes.
    :param bool prevent_encryption_scope_override:
        If true, prevents any request from specifying a different encryption scope than the scope
        set on the container. Default value is false.
    """

    def __init__(self, default_encryption_scope: str, **kwargs: Any) -> None:
        self.default_encryption_scope = default_encryption_scope
        self.prevent_encryption_scope_override = kwargs.get('prevent_encryption_scope_override', False)

    @classmethod
    def _from_generated(cls, generated):
        if generated.properties.default_encryption_scope:
            scope = cls(
                generated.properties.default_encryption_scope,
                prevent_encryption_scope_override=generated.properties.prevent_encryption_scope_override or False
            )
            return scope
        return None


class DelimitedJsonDialect(DictMixin):
    """Defines the input or output JSON serialization for a blob data query.

    :keyword str delimiter: The line separator character, default value is '\n'
    """

    def __init__(self, **kwargs: Any) -> None:
        self.delimiter = kwargs.pop('delimiter', '\n')


class DelimitedTextDialect(DictMixin):
    """Defines the input or output delimited (CSV) serialization for a blob query request.

    :keyword str delimiter:
        Column separator, defaults to ','.
    :keyword str quotechar:
        Field quote, defaults to '"'.
    :keyword str lineterminator:
        Record separator, defaults to '\\\\n'.
    :keyword str escapechar:
        Escape char, defaults to empty.
    :keyword bool has_header:
        Whether the blob data includes headers in the first line. The default value is False, meaning that the
        data will be returned inclusive of the first line. If set to True, the data will be returned exclusive
        of the first line.
    """
    def __init__(self, **kwargs: Any) -> None:
        self.delimiter = kwargs.pop('delimiter', ',')
        self.quotechar = kwargs.pop('quotechar', '"')
        self.lineterminator = kwargs.pop('lineterminator', '\n')
        self.escapechar = kwargs.pop('escapechar', "")
        self.has_header = kwargs.pop('has_header', False)


class ArrowDialect(ArrowField):
    """field of an arrow schema.

    All required parameters must be populated in order to send to Azure.

    :param ~azure.storage.blob.ArrowType type: Arrow field type.
    :keyword str name: The name of the field.
    :keyword int precision: The precision of the field.
    :keyword int scale: The scale of the field.
    """
    def __init__(self, type, **kwargs: Any) -> None:   # pylint: disable=redefined-builtin
        super(ArrowDialect, self).__init__(type=type, **kwargs)


class ArrowType(str, Enum, metaclass=CaseInsensitiveEnumMeta):

    INT64 = "int64"
    BOOL = "bool"
    TIMESTAMP_MS = "timestamp[ms]"
    STRING = "string"
    DOUBLE = "double"
    DECIMAL = 'decimal'


class ObjectReplicationRule(DictMixin):
    """Policy id and rule ids applied to a blob."""

    rule_id: str
    """Rule id."""
    status: str
    """The status of the rule. It could be "Complete" or "Failed" """

    def __init__(self, **kwargs: Any) -> None:
        self.rule_id = kwargs.pop('rule_id', None)  # type: ignore [assignment]
        self.status = kwargs.pop('status', None)  # type: ignore [assignment]


class ObjectReplicationPolicy(DictMixin):
    """Policy id and rule ids applied to a blob."""

<<<<<<< HEAD
    policy_id: Optional[str]
    """Policy id for the blob. A replication policy gets created (policy id) when creating a source/destination pair."""
    algorithm: Optional[List["ObjectReplicationRule"]]
=======
    policy_id: str
    """Policy id for the blob. A replication policy gets created (policy id) when creating a source/destination pair."""
    rules: List[ObjectReplicationRule]
>>>>>>> 3616a820
    """Within each policy there may be multiple replication rules.
        e.g. rule 1= src/container/.pdf to dst/container2/; rule2 = src/container1/.jpg to dst/container3"""

    def __init__(self, **kwargs: Any) -> None:
<<<<<<< HEAD
        self.policy_id = kwargs.pop('policy_id', None)
        self.rules = kwargs.pop('rules', None)
=======
        self.policy_id = kwargs.pop('policy_id', None)  # type: ignore [assignment]
        self.rules = kwargs.pop('rules', None)  # type: ignore [assignment]
>>>>>>> 3616a820


class BlobProperties(DictMixin):
    """Blob Properties."""

    name: str
    """The name of the blob."""
    container: str
    """The container in which the blob resides."""
    snapshot: Optional[str]
    """Datetime value that uniquely identifies the blob snapshot."""
    blob_type: "BlobType"
    """String indicating this blob's type."""
    metadata: Dict[str, str]
    """Name-value pairs associated with the blob as metadata."""
    last_modified: "datetime"
    """A datetime object representing the last time the blob was modified."""
    etag: str
    """The ETag contains a value that you can use to perform operations
        conditionally."""
    size: int
    """The size of the content returned. If the entire blob was requested,
        the length of blob in bytes. If a subset of the blob was requested, the
        length of the returned subset."""
    content_range: Optional[str]
    """Indicates the range of bytes returned in the event that the client
        requested a subset of the blob."""
    append_blob_committed_block_count: Optional[int]
    """(For Append Blobs) Number of committed blocks in the blob."""
    is_append_blob_sealed: Optional[bool]
    """Indicate if the append blob is sealed or not."""
    page_blob_sequence_number: Optional[int]
    """(For Page Blobs) Sequence number for page blob used for coordinating
        concurrent writes."""
    server_encrypted: bool
    """Set to true if the blob is encrypted on the server."""
    copy: "CopyProperties"
    """Stores all the copy properties for the blob."""
    content_settings: ContentSettings
    """Stores all the content settings for the blob."""
    lease: LeaseProperties
    """Stores all the lease information for the blob."""
    blob_tier: Optional[StandardBlobTier]
    """Indicates the access tier of the blob. The hot tier is optimized
        for storing data that is accessed frequently. The cool storage tier
        is optimized for storing data that is infrequently accessed and stored
        for at least a month. The archive tier is optimized for storing
        data that is rarely accessed and stored for at least six months
        with flexible latency requirements."""
    rehydrate_priority: Optional[str]
    """Indicates the priority with which to rehydrate an archived blob"""
    blob_tier_change_time: Optional["datetime"]
    """Indicates when the access tier was last changed."""
    blob_tier_inferred: Optional[bool]
    """Indicates whether the access tier was inferred by the service.
        If false, it indicates that the tier was set explicitly."""
    deleted: Optional[bool]
    """Whether this blob was deleted."""
    deleted_time: Optional["datetime"]
    """A datetime object representing the time at which the blob was deleted."""
    remaining_retention_days: Optional[int]
    """The number of days that the blob will be retained before being permanently deleted by the service."""
    creation_time: "datetime"
    """Indicates when the blob was created, in UTC."""
    archive_status: Optional[str]
    """Archive status of blob."""
    encryption_key_sha256: Optional[str]
    """The SHA-256 hash of the provided encryption key."""
    encryption_scope: Optional[str]
    """A predefined encryption scope used to encrypt the data on the service. An encryption
        scope can be created using the Management API and referenced here by name. If a default
        encryption scope has been defined at the container, this value will override it if the
        container-level scope is configured to allow overrides. Otherwise an error will be raised."""
    request_server_encrypted: Optional[bool]
    """Whether this blob is encrypted."""
    object_replication_source_properties: Optional[List[ObjectReplicationPolicy]]
    """Only present for blobs that have policy ids and rule ids applied to them."""
    object_replication_destination_policy: Optional[str]
    """Represents the Object Replication Policy Id that created this blob."""
    last_accessed_on: Optional["datetime"]
    """Indicates when the last Read/Write operation was performed on a Blob."""
    tag_count: Optional[int]
    """Tags count on this blob."""
    tags: Optional[Dict[str, str]]
    """Key value pair of tags on this blob."""
    has_versions_only: Optional[bool]
    """A true value indicates the root blob is deleted"""
    immutability_policy: ImmutabilityPolicy
    """Specifies the immutability policy of a blob, blob snapshot or blob version."""
    has_legal_hold: Optional[bool]
    """Specified if a legal hold should be set on the blob.
        Currently this parameter of upload_blob() API is for BlockBlob only."""

    def __init__(self, **kwargs: Any) -> None:
        self.name = kwargs.get('name')  # type: ignore [assignment]
        self.container = None  # type: ignore [assignment]
        self.snapshot = kwargs.get('x-ms-snapshot')
        self.version_id = kwargs.get('x-ms-version-id')
        self.is_current_version = kwargs.get('x-ms-is-current-version')
        self.blob_type = BlobType(kwargs['x-ms-blob-type']) if kwargs.get('x-ms-blob-type') else None  # type: ignore [assignment] # pylint: disable=line-too-long
        self.metadata = kwargs.get('metadata')  # type: ignore [assignment]
        self.encrypted_metadata = kwargs.get('encrypted_metadata')
        self.last_modified = kwargs.get('Last-Modified')  # type: ignore [assignment]
        self.etag = kwargs.get('ETag')  # type: ignore [assignment]
        self.size = kwargs.get('Content-Length')  # type: ignore [assignment]
        self.content_range = kwargs.get('Content-Range')
        self.append_blob_committed_block_count = kwargs.get('x-ms-blob-committed-block-count')
        self.is_append_blob_sealed = kwargs.get('x-ms-blob-sealed')
        self.page_blob_sequence_number = kwargs.get('x-ms-blob-sequence-number')
        self.server_encrypted = kwargs.get('x-ms-server-encrypted')  # type: ignore [assignment]
        self.copy = CopyProperties(**kwargs)
        self.content_settings = ContentSettings(**kwargs)
        self.lease = LeaseProperties(**kwargs)
        self.blob_tier = kwargs.get('x-ms-access-tier')
        self.rehydrate_priority = kwargs.get('x-ms-rehydrate-priority')
        self.blob_tier_change_time = kwargs.get('x-ms-access-tier-change-time')
        self.blob_tier_inferred = kwargs.get('x-ms-access-tier-inferred')
        self.deleted = False
        self.deleted_time = None
        self.remaining_retention_days = None
        self.creation_time = kwargs.get('x-ms-creation-time')  # type: ignore [assignment]
        self.archive_status = kwargs.get('x-ms-archive-status')
        self.encryption_key_sha256 = kwargs.get('x-ms-encryption-key-sha256')
        self.encryption_scope = kwargs.get('x-ms-encryption-scope')
        self.request_server_encrypted = kwargs.get('x-ms-server-encrypted')
        self.object_replication_source_properties = kwargs.get('object_replication_source_properties')
        self.object_replication_destination_policy = kwargs.get('x-ms-or-policy-id')
        self.last_accessed_on = kwargs.get('x-ms-last-access-time')
        self.tag_count = kwargs.get('x-ms-tag-count')
        self.tags = None
        self.immutability_policy = ImmutabilityPolicy(expiry_time=kwargs.get('x-ms-immutability-policy-until-date'),
                                                      policy_mode=kwargs.get('x-ms-immutability-policy-mode'))
        self.has_legal_hold = kwargs.get('x-ms-legal-hold')
        self.has_versions_only = None


<<<<<<< HEAD
class ObjectReplicationRule(DictMixin):
    """Policy id and rule ids applied to a blob."""

    rule_id: Optional[str]
    """Rule id."""
    status: Optional[str]
    """The status of the rule. It could be "Complete" or "Failed" """

    def __init__(self, **kwargs: Any) -> None:
        self.rule_id = kwargs.pop('rule_id', None)
        self.status = kwargs.pop('status', None)


=======
>>>>>>> 3616a820
class BlobQueryError(object):
    """The error happened during quick query operation."""

    error: Optional[str]
    """The name of the error."""
    is_fatal: bool
    """If true, this error prevents further query processing. More result data may be returned,
        but there is no guarantee that all of the original data will be processed.
        If false, this error does not prevent further query processing."""
    description: Optional[str]
    """A description of the error."""
    position: Optional[int]
    """The blob offset at which the error occurred."""

    def __init__(
        self, error: Optional[str] = None,
        is_fatal: bool = False,
        description: Optional[str] = None,
        position: Optional[int] = None
    ) -> None:
        self.error = error
        self.is_fatal = is_fatal
        self.description = description
        self.position = position<|MERGE_RESOLUTION|>--- conflicted
+++ resolved
@@ -26,11 +26,7 @@
 
 if TYPE_CHECKING:
     from datetime import datetime
-<<<<<<< HEAD
-    from ._generated.models import AccessTier, PageList
-=======
     from ._generated.models import PageList
->>>>>>> 3616a820
 
 # Parse a generated PageList into a single list of PageRange sorted by start.
 def parse_page_list(page_list: "PageList") -> List["PageRange"]:
@@ -225,15 +221,12 @@
         policy will be disabled by default.
     """
 
-<<<<<<< HEAD
-=======
     version: str = '1.0'
     delete: bool = False
     read: bool = False
     write: bool = False
     retention_policy: RetentionPolicy = RetentionPolicy()
 
->>>>>>> 3616a820
     def __init__(self, **kwargs: Any) -> None:
         self.version = kwargs.get('version', '1.0')
         self.delete = kwargs.get('delete', False)
@@ -270,14 +263,11 @@
         policy will be disabled by default.
     """
 
-<<<<<<< HEAD
-=======
     version: str = '1.0'
     enabled: bool = False
     include_apis: Optional[bool]
     retention_policy: RetentionPolicy = RetentionPolicy()
 
->>>>>>> 3616a820
     def __init__(self, **kwargs: Any) -> None:
         self.version = kwargs.get('version', '1.0')
         self.enabled = kwargs.get('enabled', False)
@@ -296,37 +286,6 @@
         )
 
 
-<<<<<<< HEAD
-class RetentionPolicy(GeneratedRetentionPolicy):
-    """The retention policy which determines how long the associated data should
-    persist.
-
-    :param bool enabled:
-        Indicates whether a retention policy is enabled for the storage service.
-        The default value is False.
-    :param Optional[int] days:
-        Indicates the number of days that metrics or logging or
-        soft-deleted data should be retained. All data older than this value will
-        be deleted. If enabled=True, the number of days must be specified.
-    """
-
-    def __init__(self, enabled: bool = False, days: Optional[int] = None) -> None:
-        super(RetentionPolicy, self).__init__(enabled=enabled, days=days, allow_permanent_delete=None)
-        if self.enabled and (self.days is None):
-            raise ValueError("If policy is enabled, 'days' must be specified.")
-
-    @classmethod
-    def _from_generated(cls, generated):
-        if not generated:
-            return cls()
-        return cls(
-            enabled=generated.enabled,
-            days=generated.days,
-        )
-
-
-=======
->>>>>>> 3616a820
 class StaticWebsite(GeneratedStaticWebsite):
     """The properties that enable an account to host a static website.
 
@@ -341,14 +300,11 @@
         Absolute path of the default index page.
     """
 
-<<<<<<< HEAD
-=======
     enabled: bool = False
     index_document: Optional[str]
     error_document404_path: Optional[str]
     default_index_document_path: Optional[str]
 
->>>>>>> 3616a820
     def __init__(self, **kwargs: Any) -> None:
         self.enabled = kwargs.get('enabled', False)
         if self.enabled:
@@ -400,8 +356,6 @@
         preflight response.
     """
 
-<<<<<<< HEAD
-=======
     allowed_origins: str
     """The comma-delimited string representation of the list of origin domains that will be allowed via
         CORS, or "*" to allow all domains."""
@@ -416,7 +370,6 @@
     max_age_in_seconds: int
     """The number of seconds that the client/browser should cache a pre-flight response."""
 
->>>>>>> 3616a820
     def __init__(self, allowed_origins: List[str], allowed_methods: List[str], **kwargs: Any) -> None:
         self.allowed_origins = ','.join(allowed_origins)
         self.allowed_methods = ','.join(allowed_methods)
@@ -613,15 +566,9 @@
 class FilteredBlob(DictMixin):
     """Blob info from a Filter Blobs API call."""
 
-<<<<<<< HEAD
-    name: str  # type: ignore [assignment]
-    """Blob name"""
-    container_name: str  # type: ignore [assignment]
-=======
     name: str
     """Blob name"""
     container_name: str
->>>>>>> 3616a820
     """Container name."""
     tags: Optional[Dict[str, str]]
     """Key value pairs of blob tags."""
@@ -634,7 +581,6 @@
 
 class LeaseProperties(DictMixin):
     """Blob Lease Properties."""
-<<<<<<< HEAD
 
     status: str
     """The lease status of the blob. Possible values: locked|unlocked"""
@@ -643,16 +589,6 @@
     duration: Optional[str]
     """When a blob is leased, specifies whether the lease is of infinite or fixed duration."""
 
-=======
-
-    status: str
-    """The lease status of the blob. Possible values: locked|unlocked"""
-    state: str
-    """Lease state of the blob. Possible values: available|leased|expired|breaking|broken"""
-    duration: Optional[str]
-    """When a blob is leased, specifies whether the lease is of infinite or fixed duration."""
-
->>>>>>> 3616a820
     def __init__(self, **kwargs: Any) -> None:
         self.status = get_enum_value(kwargs.get('x-ms-lease-status'))
         self.state = get_enum_value(kwargs.get('x-ms-lease-state'))
@@ -803,22 +739,13 @@
 
     :param str block_id:
         Block id.
-<<<<<<< HEAD
-    :param str state:
-        Block state. Possible values: committed|uncommitted
-=======
     :param BlockState state:
         Block state. Possible values: BlockState.COMMITTED | BlockState.UNCOMMITTED
->>>>>>> 3616a820
     """
     block_id: str
     state: BlockState
 
-<<<<<<< HEAD
-    def __init__(self, block_id: str, state: Union[str, Enum] = BlockState.Latest) -> None:
-=======
     def __init__(self, block_id: str, state: BlockState = BlockState.LATEST) -> None:
->>>>>>> 3616a820
         self.id = block_id
         self.state = state
         self.size = None
@@ -847,11 +774,8 @@
         End of page range in bytes.
     """
 
-<<<<<<< HEAD
-=======
     start: Optional[int] = None
     end: Optional[int] = None
->>>>>>> 3616a820
     cleared: bool
     """Whether the range has been cleared."""
 
@@ -897,62 +821,6 @@
         return parse_page_list(response)
 
 
-<<<<<<< HEAD
-class AccessPolicy(GenAccessPolicy):
-    """Access Policy class used by the set and get access policy methods in each service.
-
-    A stored access policy can specify the start time, expiry time, and
-    permissions for the Shared Access Signatures with which it's associated.
-    Depending on how you want to control access to your resource, you can
-    specify all of these parameters within the stored access policy, and omit
-    them from the URL for the Shared Access Signature. Doing so permits you to
-    modify the associated signature's behavior at any time, as well as to revoke
-    it. Or you can specify one or more of the access policy parameters within
-    the stored access policy, and the others on the URL. Finally, you can
-    specify all of the parameters on the URL. In this case, you can use the
-    stored access policy to revoke the signature, but not to modify its behavior.
-
-    Together the Shared Access Signature and the stored access policy must
-    include all fields required to authenticate the signature. If any required
-    fields are missing, the request will fail. Likewise, if a field is specified
-    both in the Shared Access Signature URL and in the stored access policy, the
-    request will fail with status code 400 (Bad Request).
-
-    :param permission:
-        The permissions associated with the shared access signature. The
-        user is restricted to operations allowed by the permissions.
-        Required unless an id is given referencing a stored access policy
-        which contains this field. This field must be omitted if it has been
-        specified in an associated stored access policy.
-    :paramtype permission: Optional[Union[ContainerSasPermissions, str]]
-    :param expiry:
-        The time at which the shared access signature becomes invalid.
-        Required unless an id is given referencing a stored access policy
-        which contains this field. This field must be omitted if it has
-        been specified in an associated stored access policy. Azure will always
-        convert values to UTC. If a date is passed in without timezone info, it
-        is assumed to be UTC.
-    :paramtype expiry: Optional[Union[str, datetime]]
-    :param start:
-        The time at which the shared access signature becomes valid. If
-        omitted, start time for this call is assumed to be the time when the
-        storage service receives the request. Azure will always convert values
-        to UTC. If a date is passed in without timezone info, it is assumed to
-        be UTC.
-    :paramtype start: Optional[Union[str, datetime]]
-    """
-    def __init__(
-        self, permission: Optional[Union["ContainerSasPermissions", str]] = None,
-        expiry: Optional[Union[str, "datetime"]] = None,
-        start: Optional[Union[str, "datetime"]] = None
-    ) -> None:
-        self.start = start  # type: ignore [assignment]
-        self.expiry = expiry  # type: ignore [assignment]
-        self.permission = permission  # type: ignore [assignment]
-
-
-=======
->>>>>>> 3616a820
 class ContainerSasPermissions(object):
     """ContainerSasPermissions class to be used with the
     :func:`~azure.storage.blob.generate_container_sas` function and
@@ -995,8 +863,6 @@
         To enable operations related to set/delete immutability policy.
         To get immutability policy, you just need read permission.
     """
-<<<<<<< HEAD
-=======
 
     read: bool = False
     write: bool = False
@@ -1011,7 +877,6 @@
     execute: Optional[bool]
     set_immutability_policy: Optional[bool]
 
->>>>>>> 3616a820
     def __init__(
         self, read: bool = False,
         write: bool = False,
@@ -1380,26 +1245,15 @@
 class ObjectReplicationPolicy(DictMixin):
     """Policy id and rule ids applied to a blob."""
 
-<<<<<<< HEAD
-    policy_id: Optional[str]
-    """Policy id for the blob. A replication policy gets created (policy id) when creating a source/destination pair."""
-    algorithm: Optional[List["ObjectReplicationRule"]]
-=======
     policy_id: str
     """Policy id for the blob. A replication policy gets created (policy id) when creating a source/destination pair."""
     rules: List[ObjectReplicationRule]
->>>>>>> 3616a820
     """Within each policy there may be multiple replication rules.
         e.g. rule 1= src/container/.pdf to dst/container2/; rule2 = src/container1/.jpg to dst/container3"""
 
     def __init__(self, **kwargs: Any) -> None:
-<<<<<<< HEAD
-        self.policy_id = kwargs.pop('policy_id', None)
-        self.rules = kwargs.pop('rules', None)
-=======
         self.policy_id = kwargs.pop('policy_id', None)  # type: ignore [assignment]
         self.rules = kwargs.pop('rules', None)  # type: ignore [assignment]
->>>>>>> 3616a820
 
 
 class BlobProperties(DictMixin):
@@ -1536,22 +1390,6 @@
         self.has_versions_only = None
 
 
-<<<<<<< HEAD
-class ObjectReplicationRule(DictMixin):
-    """Policy id and rule ids applied to a blob."""
-
-    rule_id: Optional[str]
-    """Rule id."""
-    status: Optional[str]
-    """The status of the rule. It could be "Complete" or "Failed" """
-
-    def __init__(self, **kwargs: Any) -> None:
-        self.rule_id = kwargs.pop('rule_id', None)
-        self.status = kwargs.pop('status', None)
-
-
-=======
->>>>>>> 3616a820
 class BlobQueryError(object):
     """The error happened during quick query operation."""
 
