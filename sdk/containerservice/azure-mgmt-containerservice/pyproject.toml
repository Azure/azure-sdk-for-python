--- conflicted
+++ resolved
@@ -13,11 +13,7 @@
 description = "Microsoft Azure Containerservice Management Client Library for Python"
 license = "MIT"
 classifiers = [
-<<<<<<< HEAD
-    "Development Status :: 4 - Beta",
-=======
     "Development Status :: 5 - Production/Stable",
->>>>>>> dce2b54a
     "Programming Language :: Python",
     "Programming Language :: Python :: 3 :: Only",
     "Programming Language :: Python :: 3",
@@ -58,13 +54,8 @@
 [tool.setuptools.packages.find]
 exclude = [
     "tests*",
-<<<<<<< HEAD
-    "generated_tests*",
-    "samples*",
-=======
     "samples*",
     "generated_tests*",
->>>>>>> dce2b54a
     "generated_samples*",
     "doc*",
     "azure",
