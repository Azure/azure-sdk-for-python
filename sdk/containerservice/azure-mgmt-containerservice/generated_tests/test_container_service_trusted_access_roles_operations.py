# coding=utf-8
# --------------------------------------------------------------------------
# Copyright (c) Microsoft Corporation. All rights reserved.
# Licensed under the MIT License. See License.txt in the project root for license information.
# Code generated by Microsoft (R) AutoRest Code Generator.
# Changes may cause incorrect behavior and will be lost if the code is regenerated.
# --------------------------------------------------------------------------
import pytest
from azure.mgmt.containerservice import ContainerServiceClient

from devtools_testutils import AzureMgmtRecordedTestCase, RandomNameResourceGroupPreparer, recorded_by_proxy

AZURE_LOCATION = "eastus"


@pytest.mark.skip("you may need to update the auto-generated test case before run it")
class TestContainerServiceTrustedAccessRolesOperations(AzureMgmtRecordedTestCase):
    def setup_method(self, method):
        self.client = self.create_mgmt_client(ContainerServiceClient)

    @RandomNameResourceGroupPreparer(location=AZURE_LOCATION)
    @recorded_by_proxy
    def test_trusted_access_roles_list(self, resource_group):
        response = self.client.trusted_access_roles.list(
            location="str",
<<<<<<< HEAD
            api_version="2025-08-02-preview",
=======
            api_version="2025-08-01",
>>>>>>> dce2b54a
        )
        result = [r for r in response]
        # please add some check logic here by yourself
        # ...<|MERGE_RESOLUTION|>--- conflicted
+++ resolved
@@ -23,11 +23,7 @@
     def test_trusted_access_roles_list(self, resource_group):
         response = self.client.trusted_access_roles.list(
             location="str",
-<<<<<<< HEAD
-            api_version="2025-08-02-preview",
-=======
             api_version="2025-08-01",
->>>>>>> dce2b54a
         )
         result = [r for r in response]
         # please add some check logic here by yourself
