# coding=utf-8
# ------------------------------------
# Copyright (c) Microsoft Corporation.
# Licensed under the MIT License.
# ------------------------------------

from typing import TYPE_CHECKING

from azure.core.tracing.decorator_async import distributed_trace_async
from .._generated.aio._communication_network_traversal_client\
    import CommunicationNetworkTraversalClient as CommunicationNetworkTraversalClientGen
from .._shared.utils import parse_connection_str, get_authentication_policy
from .._version import SDK_MONIKER

if TYPE_CHECKING:
    from azure.core.credentials_async import AsyncTokenCredential
    from .._generated.models import CommunicationRelayConfiguration
    from azure.communication.identity import CommunicationUserIdentifier


class CommunicationRelayClient:
    """Azure Communication Services Network Traversal client.

    :param str endpoint:
        The endpoint url for Azure Communication Service resource.
    :param AsyncTokenCredential credential:
        The AsyncTokenCredential we use to authenticate against the service.

    .. admonition:: Example:

        .. literalinclude:: ../samples/network_traversal_samples_async.py
            :language: python
            :dedent: 8
    """
    def __init__(
        self,
        endpoint: str,
        credential: 'AsyncTokenCredential',
        **kwargs
        ) -> None:
        # pylint: disable=bad-option-value, disable=raise-missing-from
        try:
            if not endpoint.lower().startswith('http'):
                endpoint = "https://" + endpoint
        except AttributeError:
            raise ValueError("Account URL must be a string.")

        if not credential:
            raise ValueError(
                "You need to provide account shared key to authenticate.")

        self._endpoint = endpoint
        self._network_traversal_service_client = CommunicationNetworkTraversalClientGen(
            self._endpoint,
            authentication_policy=get_authentication_policy(endpoint, credential, decode_url=True, is_async=True),
            sdk_moniker=SDK_MONIKER,
            **kwargs)

    @classmethod
    def from_connection_string(
            cls, conn_str: str,
            **kwargs
        ) -> 'CommunicationRelayClient':
        """Create CommunicationRelayClient from a Connection String.

        :param str conn_str: A connection string to an Azure Communication Service resource.
        :returns: Instance of CommunicationRelayClient.
        :rtype: ~azure.communication.networktraversal.CommunicationRelayClient

        .. admonition:: Example:

            .. literalinclude:: ../samples/network_traversal_samples_async.py
                :start-after: [START auth_from_connection_string]
                :end-before: [END auth_from_connection_string]
                :language: python
                :dedent: 8
                :caption: Creating the CommunicationRelayClient from a connection string.
        """
        endpoint, access_key = parse_connection_str(conn_str)

        return cls(endpoint, access_key, **kwargs)

    @distributed_trace_async
    async def get_relay_configuration(
            self,
            user: 'CommunicationUserIdentifier' = None,
<<<<<<< HEAD
=======
            route_type: 'CommunicationRelayConfigurationRequestRouteType' = None,
>>>>>>> 7e66e387
            **kwargs # type: Any
        ) -> 'CommunicationRelayConfiguration':
        """get a Communication Relay configuration.
        :param user: Azure Communication User
        :type user: ~azure.communication.identity.CommunicationUserIdentifier
        :param route_type: Azure Communication Route Type
        :type route_type: ~azure.communication.networktraversal.RouteType
        :return: CommunicationRelayConfiguration
        :rtype: ~azure.communication.networktraversal.models.CommunicationRelayConfiguration
        """
        if user is None:
            return await self._network_traversal_service_client.communication_network_traversal. \
<<<<<<< HEAD
                issue_relay_configuration(None, **kwargs)
=======
                issue_relay_configuration(None, route_type, **kwargs)
>>>>>>> 7e66e387
        return await self._network_traversal_service_client.communication_network_traversal.issue_relay_configuration(
            user.properties['id'],
            route_type,
            **kwargs)

    async def __aenter__(self) -> "CommunicationRelayClient":
        await self._network_traversal_service_client.__aenter__()
        return self

    async def __aexit__(self, *args) -> None:
        await self.close()

    async def close(self) -> None:
        """Close the :class:
        `~azure.communication.networktraversal.aio.CommunicationRelayClient` session.
        """
        await self._network_traversal_service_client.__aexit__()<|MERGE_RESOLUTION|>--- conflicted
+++ resolved
@@ -84,10 +84,7 @@
     async def get_relay_configuration(
             self,
             user: 'CommunicationUserIdentifier' = None,
-<<<<<<< HEAD
-=======
             route_type: 'CommunicationRelayConfigurationRequestRouteType' = None,
->>>>>>> 7e66e387
             **kwargs # type: Any
         ) -> 'CommunicationRelayConfiguration':
         """get a Communication Relay configuration.
@@ -100,11 +97,7 @@
         """
         if user is None:
             return await self._network_traversal_service_client.communication_network_traversal. \
-<<<<<<< HEAD
-                issue_relay_configuration(None, **kwargs)
-=======
                 issue_relay_configuration(None, route_type, **kwargs)
->>>>>>> 7e66e387
         return await self._network_traversal_service_client.communication_network_traversal.issue_relay_configuration(
             user.properties['id'],
             route_type,
