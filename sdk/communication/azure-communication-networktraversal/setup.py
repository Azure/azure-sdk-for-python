--- conflicted
+++ resolved
@@ -62,13 +62,8 @@
         'azure.communication'
     ]),
     install_requires=[
-<<<<<<< HEAD
-        'msrest>=0.5.0',
-        'azure-core<2.0.0,>=1.16.0'
-=======
         "msrest>=0.6.21",
         "azure-core<2.0.0,>=1.19.1"
->>>>>>> 62df3543
     ],
     extras_require={
         ":python_version<'3.0'": ['azure-communication-nspkg'],
