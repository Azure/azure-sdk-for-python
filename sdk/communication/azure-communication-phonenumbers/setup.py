from setuptools import setup, find_packages
import os
from io import open
import re

# example setup.py Feel free to copy the entire "azure-template" folder into a package folder named 
# with "azure-<yourpackagename>". Ensure that the below arguments to setup() are updated to reflect 
# your package.

# this setup.py is set up in a specific way to keep the azure* and azure-mgmt-* namespaces WORKING all the way 
# up from python 3.7. Reference here: https://github.com/Azure/azure-sdk-for-python/wiki/Azure-packaging

PACKAGE_NAME = "azure-communication-phonenumbers"
PACKAGE_PPRINT_NAME = "Communication Phone Numbers"

# a-b-c => a/b/c
package_folder_path = PACKAGE_NAME.replace('-', '/')
# a-b-c => a.b.c
namespace_name = PACKAGE_NAME.replace('-', '.')

# Version extraction inspired from 'requests'
with open(os.path.join(package_folder_path, '_version.py'), 'r') as fd:
    version = re.search(r'^VERSION\s*=\s*[\'"]([^\'"]*)[\'"]',
                        fd.read(), re.MULTILINE).group(1)
if not version:
    raise RuntimeError('Cannot find version information')

with open('README.md', encoding='utf-8') as f:
    long_description = f.read()

setup(
    name=PACKAGE_NAME,
    version=version,
    description='Microsoft Azure {} Client Library for Python'.format(PACKAGE_PPRINT_NAME),
    long_description_content_type='text/markdown',

    # ensure that these are updated to reflect the package owners' information
    long_description=long_description,
    url='https://github.com/Azure/azure-sdk-for-python',
    author='Microsoft Corporation',
    author_email='azuresdkengsysadmins@microsoft.com',

    license='MIT License',
    # ensure that the development status reflects the status of your package
    classifiers=[
        "Development Status :: 4 - Beta",

        'Programming Language :: Python',
        "Programming Language :: Python :: 3 :: Only",
        'Programming Language :: Python :: 3',
        'Programming Language :: Python :: 3.7',
        'Programming Language :: Python :: 3.8',
        'License :: OSI Approved :: MIT License',
    ],
    packages=find_packages(exclude=[
        'tests',
        # Exclude packages that will be covered by PEP420 or nspkg
        'azure',
        'azure.communication'
    ]),
    include_package_data=True,
    package_data={
        'pytyped': ['py.typed'],
    },
    python_requires=">=3.7",
    install_requires=[
<<<<<<< HEAD
        "msrest>=0.6.21",
=======
        "msrest>=0.7.1",
>>>>>>> 77757f50
        'azure-core<2.0.0,>=1.24.0',
    ],
    extras_require={
        ":python_version<'3.8'": ["typing-extensions"]
    },
    project_urls={
        'Bug Reports': 'https://github.com/Azure/azure-sdk-for-python/issues',
        'Source': 'https://github.com/Azure/azure-sdk-for-python',
    }
)<|MERGE_RESOLUTION|>--- conflicted
+++ resolved
@@ -64,11 +64,7 @@
     },
     python_requires=">=3.7",
     install_requires=[
-<<<<<<< HEAD
-        "msrest>=0.6.21",
-=======
         "msrest>=0.7.1",
->>>>>>> 77757f50
         'azure-core<2.0.0,>=1.24.0',
     ],
     extras_require={
