from setuptools import setup, find_packages
import os
from io import open
import re

# example setup.py Feel free to copy the entire "azure-template" folder into a package folder named
# with "azure-<yourpackagename>". Ensure that the below arguments to setup() are updated to reflect
# your package.

<<<<<<< HEAD
# this setup.py is set up in a specific way to keep the azure* and azure-mgmt-* namespaces WORKING all the way
# up from python 2.7. Reference here: https://github.com/Azure/azure-sdk-for-python/wiki/Azure-packaging
=======
# this setup.py is set up in a specific way to keep the azure* and azure-mgmt-* namespaces WORKING all the way 
# up from python 3.6. Reference here: https://github.com/Azure/azure-sdk-for-python/wiki/Azure-packaging
>>>>>>> e4e1d60f

PACKAGE_NAME = "azure-communication-phonenumbers"
PACKAGE_PPRINT_NAME = "Communication Phone Numbers"

# a-b-c => a/b/c
package_folder_path = PACKAGE_NAME.replace('-', '/')
# a-b-c => a.b.c
namespace_name = PACKAGE_NAME.replace('-', '.')

# Version extraction inspired from 'requests'
with open(os.path.join(package_folder_path, '_version.py'), 'r') as fd:
    version = re.search(r'^VERSION\s*=\s*[\'"]([^\'"]*)[\'"]',
                        fd.read(), re.MULTILINE).group(1)
if not version:
    raise RuntimeError('Cannot find version information')

with open('README.md', encoding='utf-8') as f:
    long_description = f.read()

setup(
    name=PACKAGE_NAME,
    version=version,
    description='Microsoft Azure {} Client Library for Python'.format(PACKAGE_PPRINT_NAME),
    long_description_content_type='text/markdown',

    # ensure that these are updated to reflect the package owners' information
    long_description=long_description,
    url='https://github.com/Azure/azure-sdk-for-python',
    author='Microsoft Corporation',
    author_email='azuresdkengsysadmins@microsoft.com',

    license='MIT License',
    # ensure that the development status reflects the status of your package
    classifiers=[
        "Development Status :: 4 - Beta",

        'Programming Language :: Python',
        "Programming Language :: Python :: 3 :: Only",
        'Programming Language :: Python :: 3',
        'Programming Language :: Python :: 3.6',
        'Programming Language :: Python :: 3.7',
        'Programming Language :: Python :: 3.8',
        'License :: OSI Approved :: MIT License',
    ],
    packages=find_packages(exclude=[
        'tests',
        # Exclude packages that will be covered by PEP420 or nspkg
        'azure',
        'azure.communication'
    ]),
    python_requires=">=3.6",
    install_requires=[
<<<<<<< HEAD
        "msrest>=0.6.0",
        'azure-core<2.0.0,>=1.23.0',
=======
        "msrest>=0.6.21",
        'azure-core<2.0.0,>=1.20.0',
>>>>>>> e4e1d60f
    ],
    extras_require={
        ":python_version<'3.8'": ["typing-extensions"]
    },
    project_urls={
        'Bug Reports': 'https://github.com/Azure/azure-sdk-for-python/issues',
        'Source': 'https://github.com/Azure/azure-sdk-for-python',
    }
)<|MERGE_RESOLUTION|>--- conflicted
+++ resolved
@@ -7,13 +7,8 @@
 # with "azure-<yourpackagename>". Ensure that the below arguments to setup() are updated to reflect
 # your package.
 
-<<<<<<< HEAD
 # this setup.py is set up in a specific way to keep the azure* and azure-mgmt-* namespaces WORKING all the way
-# up from python 2.7. Reference here: https://github.com/Azure/azure-sdk-for-python/wiki/Azure-packaging
-=======
-# this setup.py is set up in a specific way to keep the azure* and azure-mgmt-* namespaces WORKING all the way 
 # up from python 3.6. Reference here: https://github.com/Azure/azure-sdk-for-python/wiki/Azure-packaging
->>>>>>> e4e1d60f
 
 PACKAGE_NAME = "azure-communication-phonenumbers"
 PACKAGE_PPRINT_NAME = "Communication Phone Numbers"
@@ -66,13 +61,8 @@
     ]),
     python_requires=">=3.6",
     install_requires=[
-<<<<<<< HEAD
         "msrest>=0.6.0",
         'azure-core<2.0.0,>=1.23.0',
-=======
-        "msrest>=0.6.21",
-        'azure-core<2.0.0,>=1.20.0',
->>>>>>> e4e1d60f
     ],
     extras_require={
         ":python_version<'3.8'": ["typing-extensions"]
