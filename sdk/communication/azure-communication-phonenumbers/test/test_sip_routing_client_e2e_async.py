# -------------------------------------------------------------------------
# Copyright (c) Microsoft Corporation. All rights reserved.
# Licensed under the MIT License. See License.txt in the project root for
# license information.
# --------------------------------------------------------------------------
import pytest
from azure.core.exceptions import HttpResponseError
from phone_numbers_testcase import PhoneNumbersTestCase
from devtools_testutils.aio import recorded_by_proxy_async
from _shared.utils import async_create_token_credential, get_http_logging_policy
from sip_routing_helper import get_user_domain, assert_trunks_are_equal, assert_routes_are_equal

from azure.communication.phonenumbers.siprouting.aio import SipRoutingClient
from azure.communication.phonenumbers.siprouting._generated.models import SipTrunkRoute
from azure.communication.phonenumbers.siprouting._models import SipTrunk
from azure.communication.phonenumbers._shared.utils import parse_connection_str

@pytest.mark.asyncio
class TestSipRoutingClientE2EAsync(PhoneNumbersTestCase):
    user_domain = get_user_domain()
    
    first_trunk = SipTrunk(fqdn="sbs1." + user_domain, sip_signaling_port=1122)
    second_trunk = SipTrunk(fqdn="sbs2." + user_domain, sip_signaling_port=1123)
    additional_trunk = SipTrunk(fqdn="sbs3." + user_domain, sip_signaling_port=2222)
    first_route = SipTrunkRoute(name="First rule", description="Handle numbers starting with '+123'", number_pattern="\\+123[0-9]+", trunks=["sbs1." + user_domain])
            
    def setup_method(self):
        super(TestSipRoutingClientE2EAsync, self).setUp(use_dynamic_resource=True)
        self._sip_routing_client = SipRoutingClient.from_connection_string(
            self.connection_str, http_logging_policy=get_http_logging_policy()
        )
<<<<<<< HEAD
        self.recording_processors.extend([URIReplacerProcessor()])
        loop = asyncio.get_event_loop()
        coroutine = self._sip_routing_client.set_routes([])
        loop.run_until_complete(coroutine)
        loop = asyncio.get_event_loop()
        coroutine = self._sip_routing_client.set_trunks(self.TRUNKS)
        loop.run_until_complete(coroutine)

    @AsyncCommunicationTestCase.await_prepared_test
    async def test_list_trunks(self):
=======

    async def _prepare_test(self):
        await self._sip_routing_client.set_routes([])
        await self._sip_routing_client.set_trunks([self.first_trunk, self.second_trunk])

    @recorded_by_proxy_async
    async def test_get_trunks(self):
        await self._prepare_test()
>>>>>>> 620ae0c3
        async with self._sip_routing_client:
            trunks = await self._sip_routing_client.list_trunks()
        assert trunks is not None, "No trunks were returned."
        assert_trunks_are_equal(trunks,[self.first_trunk, self.second_trunk]), "Trunks are not equal."
    
<<<<<<< HEAD
    @AsyncCommunicationTestCase.await_prepared_test
    async def test_list_trunks_from_managed_identity(self):
=======
    @recorded_by_proxy_async
    async def test_get_trunks_from_managed_identity(self):
        await self._prepare_test()
>>>>>>> 620ae0c3
        self._sip_routing_client = self._get_sip_client_managed_identity()
        async with self._sip_routing_client:
            trunks = await self._sip_routing_client.list_trunks()
        assert trunks is not None, "No trunks were returned."
        assert_trunks_are_equal(trunks,[self.first_trunk, self.second_trunk]), "Trunks are not equal."

<<<<<<< HEAD
    @AsyncCommunicationTestCase.await_prepared_test
    async def test_list_routes(self):
        async with self._sip_routing_client:
            await self._sip_routing_client.set_routes(self.ROUTES)
            routes = await self._sip_routing_client.list_routes()
=======
    @recorded_by_proxy_async
    async def test_get_routes(self):
        await self._prepare_test()
        async with self._sip_routing_client:
            await self._sip_routing_client.set_routes([self.first_route])
            routes = await self._sip_routing_client.get_routes()
>>>>>>> 620ae0c3
        assert routes is not None, "No routes were returned."
        assert_routes_are_equal(routes,[self.first_route]), "Routes are not equal."

<<<<<<< HEAD
    @AsyncCommunicationTestCase.await_prepared_test
    async def test_list_routes_from_managed_identity(self):
        self._sip_routing_client = self._get_sip_client_managed_identity()
        async with self._sip_routing_client:
            await self._sip_routing_client.set_routes(self.ROUTES)
            routes = await self._sip_routing_client.list_routes()
=======
    @recorded_by_proxy_async
    async def test_get_routes_from_managed_identity(self):
        await self._prepare_test()
        self._sip_routing_client = self._get_sip_client_managed_identity()
        async with self._sip_routing_client:
            await self._sip_routing_client.set_routes([self.first_route])
            routes = await self._sip_routing_client.get_routes()
>>>>>>> 620ae0c3
        assert routes is not None, "No routes were returned."
        assert_routes_are_equal(routes,[self.first_route]), "Routes are not equal."

    @recorded_by_proxy_async
    async def test_set_trunks(self):
        await self._prepare_test()
        async with self._sip_routing_client:
<<<<<<< HEAD
            await self._sip_routing_client.set_trunks(new_trunks)
            result_trunks = await self._sip_routing_client.list_trunks()
=======
            await self._sip_routing_client.set_trunks([self.additional_trunk])
            result_trunks = await self._sip_routing_client.get_trunks()
>>>>>>> 620ae0c3
        assert result_trunks is not None, "No trunks were returned."
        assert_trunks_are_equal(result_trunks,[self.additional_trunk]), "Trunks are not equal."

    @recorded_by_proxy_async
    async def test_set_trunks_from_managed_identity(self):
        await self._prepare_test()
        self._sip_routing_client = self._get_sip_client_managed_identity()
        async with self._sip_routing_client:
<<<<<<< HEAD
            await self._sip_routing_client.set_trunks(new_trunks)
            result_trunks = await self._sip_routing_client.list_trunks()
=======
            await self._sip_routing_client.set_trunks([self.additional_trunk])
            result_trunks = await self._sip_routing_client.get_trunks()
>>>>>>> 620ae0c3
        assert result_trunks is not None, "No trunks were returned."
        assert_trunks_are_equal(result_trunks,[self.additional_trunk]), "Trunks are not equal."

    @recorded_by_proxy_async
    async def test_set_trunks_empty_list(self):
        """Verification of bug fix. SDK shouldn't send empty PATCH, otherwise it will receive exception.
        This situation occurs, when sending empty trunks list to already empty trunk configuration."""
        async with self._sip_routing_client:
            try: 
                await self._sip_routing_client.set_trunks([])
                await self._sip_routing_client.set_trunks([])
            except HttpResponseError as exception:
                assert False, "Trying to set empty trunks list returned Http error: " + str(exception.status_code) + ", message: " + exception.message
    
    @recorded_by_proxy_async
    async def test_set_routes(self):
        await self._prepare_test()
        new_routes = [SipTrunkRoute(name="Alternative rule", description="Handle numbers starting with '+999'", number_pattern="\\+999[0-9]+", trunks=[self.second_trunk.fqdn])]
        async with self._sip_routing_client:
            await self._sip_routing_client.set_routes([self.first_route])
            await self._sip_routing_client.set_routes(new_routes)
            result_routes = await self._sip_routing_client.list_routes()
        assert result_routes is not None, "No routes were returned."
        assert_routes_are_equal(result_routes,new_routes), "Routes are not equal."

    @recorded_by_proxy_async
    async def test_set_routes_from_managed_identity(self):
        await self._prepare_test()
        new_routes = [SipTrunkRoute(name="Alternative rule", description="Handle numbers starting with '+999'", number_pattern="\\+999[0-9]+", trunks=[self.second_trunk.fqdn])]
        self._sip_routing_client = self._get_sip_client_managed_identity()
        async with self._sip_routing_client:
            await self._sip_routing_client.set_routes([self.first_route])
            await self._sip_routing_client.set_routes(new_routes)
            result_routes = await self._sip_routing_client.list_routes()
        assert result_routes is not None, "No routes were returned."
        assert_routes_are_equal(result_routes,new_routes), "Routes are not equal."

    @recorded_by_proxy_async
    async def test_delete_trunk(self):
        await self._prepare_test()
        trunk_to_delete = self.second_trunk.fqdn
        async with self._sip_routing_client:
            await self._sip_routing_client.delete_trunk(trunk_to_delete)
<<<<<<< HEAD
            new_trunks = await self._sip_routing_client.list_trunks()
        self._trunks_are_equal(new_trunks,[self.TRUNKS[0]]), "Trunk was not deleted."
=======
            new_trunks = await self._sip_routing_client.get_trunks()
        assert_trunks_are_equal(new_trunks,[self.first_trunk]), "Trunk was not deleted."
>>>>>>> 620ae0c3

    @recorded_by_proxy_async
    async def test_delete_trunk_from_managed_identity(self):
        await self._prepare_test()
        trunk_to_delete = self.second_trunk.fqdn
        self._sip_routing_client = self._get_sip_client_managed_identity()
        async with self._sip_routing_client:
            await self._sip_routing_client.delete_trunk(trunk_to_delete)
<<<<<<< HEAD
            new_trunks = await self._sip_routing_client.list_trunks()
        self._trunks_are_equal(new_trunks,[self.TRUNKS[0]]), "Trunk was not deleted."
=======
            new_trunks = await self._sip_routing_client.get_trunks()
        assert_trunks_are_equal(new_trunks,[self.first_trunk]), "Trunk was not deleted."
>>>>>>> 620ae0c3

    @recorded_by_proxy_async
    async def test_add_trunk(self):
        await self._prepare_test()
        async with self._sip_routing_client:
<<<<<<< HEAD
            await self._sip_routing_client.set_trunk(new_trunk)
            new_trunks = await self._sip_routing_client.list_trunks()
        self._trunks_are_equal(new_trunks,[self.TRUNKS[0],self.TRUNKS[1],new_trunk])
=======
            await self._sip_routing_client.set_trunk(self.additional_trunk)
            new_trunks = await self._sip_routing_client.get_trunks()
        assert_trunks_are_equal(new_trunks,[self.first_trunk,self.second_trunk,self.additional_trunk])
>>>>>>> 620ae0c3
    
    @recorded_by_proxy_async
    async def test_add_trunk_from_managed_identity(self):
        await self._prepare_test()
        self._sip_routing_client = self._get_sip_client_managed_identity()
        async with self._sip_routing_client:
<<<<<<< HEAD
            await self._sip_routing_client.set_trunk(new_trunk)
            new_trunks = await self._sip_routing_client.list_trunks()
        self._trunks_are_equal(new_trunks,[self.TRUNKS[0],self.TRUNKS[1],new_trunk])
    
    @AsyncCommunicationTestCase.await_prepared_test
=======
            await self._sip_routing_client.set_trunk(self.additional_trunk)
            new_trunks = await self._sip_routing_client.get_trunks()
        assert_trunks_are_equal(new_trunks,[self.first_trunk,self.second_trunk,self.additional_trunk])

    @recorded_by_proxy_async
>>>>>>> 620ae0c3
    async def test_get_trunk(self):
        await self._prepare_test()
        async with self._sip_routing_client:
            trunk = await self._sip_routing_client.get_trunk(self.first_trunk.fqdn)
        assert trunk is not None, "No trunk was returned."
        assert_trunks_are_equal([trunk],[self.first_trunk]), "Returned trunk does not match the required trunk."

    @recorded_by_proxy_async
    async def test_get_trunk_from_managed_identity(self):
        await self._prepare_test()
        self._sip_routing_client = self._get_sip_client_managed_identity()
        async with self._sip_routing_client:
            trunk = await self._sip_routing_client.get_trunk(self.first_trunk.fqdn)
        assert trunk is not None, "No trunk was returned."
        assert_trunks_are_equal([trunk],[self.first_trunk]), "Returned trunk does not match the required trunk."
        
    @recorded_by_proxy_async
    async def test_set_trunk(self):
        await self._prepare_test()
        modified_trunk = SipTrunk(fqdn=self.second_trunk.fqdn,sip_signaling_port=7777)
        async with self._sip_routing_client:
            await self._sip_routing_client.set_trunk(modified_trunk)
<<<<<<< HEAD
            new_trunks = await self._sip_routing_client.list_trunks()
        self._trunks_are_equal(new_trunks,[self.TRUNKS[0],modified_trunk])
=======
            new_trunks = await self._sip_routing_client.get_trunks()
        assert_trunks_are_equal(new_trunks,[self.first_trunk,modified_trunk])
>>>>>>> 620ae0c3
    
    @recorded_by_proxy_async
    async def test_set_trunk_from_managed_identity(self):
        await self._prepare_test()
        modified_trunk = SipTrunk(fqdn=self.second_trunk.fqdn,sip_signaling_port=7777)
        self._sip_routing_client = self._get_sip_client_managed_identity()
        async with self._sip_routing_client:
            await self._sip_routing_client.set_trunk(modified_trunk)
<<<<<<< HEAD
            new_trunks = await self._sip_routing_client.list_trunks()
        self._trunks_are_equal(new_trunks,[self.TRUNKS[0],modified_trunk])
=======
            new_trunks = await self._sip_routing_client.get_trunks()
        assert_trunks_are_equal(new_trunks,[self.first_trunk,modified_trunk])
>>>>>>> 620ae0c3

    def _get_sip_client_managed_identity(self):
        endpoint, *_ = parse_connection_str(self.connection_str)
        credential = async_create_token_credential()
        return SipRoutingClient(endpoint, credential, http_logging_policy=get_http_logging_policy())<|MERGE_RESOLUTION|>--- conflicted
+++ resolved
@@ -29,18 +29,6 @@
         self._sip_routing_client = SipRoutingClient.from_connection_string(
             self.connection_str, http_logging_policy=get_http_logging_policy()
         )
-<<<<<<< HEAD
-        self.recording_processors.extend([URIReplacerProcessor()])
-        loop = asyncio.get_event_loop()
-        coroutine = self._sip_routing_client.set_routes([])
-        loop.run_until_complete(coroutine)
-        loop = asyncio.get_event_loop()
-        coroutine = self._sip_routing_client.set_trunks(self.TRUNKS)
-        loop.run_until_complete(coroutine)
-
-    @AsyncCommunicationTestCase.await_prepared_test
-    async def test_list_trunks(self):
-=======
 
     async def _prepare_test(self):
         await self._sip_routing_client.set_routes([])
@@ -49,51 +37,29 @@
     @recorded_by_proxy_async
     async def test_get_trunks(self):
         await self._prepare_test()
->>>>>>> 620ae0c3
         async with self._sip_routing_client:
             trunks = await self._sip_routing_client.list_trunks()
         assert trunks is not None, "No trunks were returned."
         assert_trunks_are_equal(trunks,[self.first_trunk, self.second_trunk]), "Trunks are not equal."
     
-<<<<<<< HEAD
-    @AsyncCommunicationTestCase.await_prepared_test
-    async def test_list_trunks_from_managed_identity(self):
-=======
     @recorded_by_proxy_async
     async def test_get_trunks_from_managed_identity(self):
         await self._prepare_test()
->>>>>>> 620ae0c3
         self._sip_routing_client = self._get_sip_client_managed_identity()
         async with self._sip_routing_client:
             trunks = await self._sip_routing_client.list_trunks()
         assert trunks is not None, "No trunks were returned."
         assert_trunks_are_equal(trunks,[self.first_trunk, self.second_trunk]), "Trunks are not equal."
 
-<<<<<<< HEAD
-    @AsyncCommunicationTestCase.await_prepared_test
-    async def test_list_routes(self):
-        async with self._sip_routing_client:
-            await self._sip_routing_client.set_routes(self.ROUTES)
-            routes = await self._sip_routing_client.list_routes()
-=======
     @recorded_by_proxy_async
     async def test_get_routes(self):
         await self._prepare_test()
         async with self._sip_routing_client:
             await self._sip_routing_client.set_routes([self.first_route])
             routes = await self._sip_routing_client.get_routes()
->>>>>>> 620ae0c3
         assert routes is not None, "No routes were returned."
         assert_routes_are_equal(routes,[self.first_route]), "Routes are not equal."
 
-<<<<<<< HEAD
-    @AsyncCommunicationTestCase.await_prepared_test
-    async def test_list_routes_from_managed_identity(self):
-        self._sip_routing_client = self._get_sip_client_managed_identity()
-        async with self._sip_routing_client:
-            await self._sip_routing_client.set_routes(self.ROUTES)
-            routes = await self._sip_routing_client.list_routes()
-=======
     @recorded_by_proxy_async
     async def test_get_routes_from_managed_identity(self):
         await self._prepare_test()
@@ -101,7 +67,6 @@
         async with self._sip_routing_client:
             await self._sip_routing_client.set_routes([self.first_route])
             routes = await self._sip_routing_client.get_routes()
->>>>>>> 620ae0c3
         assert routes is not None, "No routes were returned."
         assert_routes_are_equal(routes,[self.first_route]), "Routes are not equal."
 
@@ -109,13 +74,8 @@
     async def test_set_trunks(self):
         await self._prepare_test()
         async with self._sip_routing_client:
-<<<<<<< HEAD
-            await self._sip_routing_client.set_trunks(new_trunks)
-            result_trunks = await self._sip_routing_client.list_trunks()
-=======
             await self._sip_routing_client.set_trunks([self.additional_trunk])
             result_trunks = await self._sip_routing_client.get_trunks()
->>>>>>> 620ae0c3
         assert result_trunks is not None, "No trunks were returned."
         assert_trunks_are_equal(result_trunks,[self.additional_trunk]), "Trunks are not equal."
 
@@ -124,13 +84,8 @@
         await self._prepare_test()
         self._sip_routing_client = self._get_sip_client_managed_identity()
         async with self._sip_routing_client:
-<<<<<<< HEAD
-            await self._sip_routing_client.set_trunks(new_trunks)
-            result_trunks = await self._sip_routing_client.list_trunks()
-=======
             await self._sip_routing_client.set_trunks([self.additional_trunk])
             result_trunks = await self._sip_routing_client.get_trunks()
->>>>>>> 620ae0c3
         assert result_trunks is not None, "No trunks were returned."
         assert_trunks_are_equal(result_trunks,[self.additional_trunk]), "Trunks are not equal."
 
@@ -174,13 +129,8 @@
         trunk_to_delete = self.second_trunk.fqdn
         async with self._sip_routing_client:
             await self._sip_routing_client.delete_trunk(trunk_to_delete)
-<<<<<<< HEAD
-            new_trunks = await self._sip_routing_client.list_trunks()
-        self._trunks_are_equal(new_trunks,[self.TRUNKS[0]]), "Trunk was not deleted."
-=======
             new_trunks = await self._sip_routing_client.get_trunks()
         assert_trunks_are_equal(new_trunks,[self.first_trunk]), "Trunk was not deleted."
->>>>>>> 620ae0c3
 
     @recorded_by_proxy_async
     async def test_delete_trunk_from_managed_identity(self):
@@ -189,46 +139,27 @@
         self._sip_routing_client = self._get_sip_client_managed_identity()
         async with self._sip_routing_client:
             await self._sip_routing_client.delete_trunk(trunk_to_delete)
-<<<<<<< HEAD
-            new_trunks = await self._sip_routing_client.list_trunks()
-        self._trunks_are_equal(new_trunks,[self.TRUNKS[0]]), "Trunk was not deleted."
-=======
             new_trunks = await self._sip_routing_client.get_trunks()
         assert_trunks_are_equal(new_trunks,[self.first_trunk]), "Trunk was not deleted."
->>>>>>> 620ae0c3
 
     @recorded_by_proxy_async
     async def test_add_trunk(self):
         await self._prepare_test()
         async with self._sip_routing_client:
-<<<<<<< HEAD
-            await self._sip_routing_client.set_trunk(new_trunk)
-            new_trunks = await self._sip_routing_client.list_trunks()
-        self._trunks_are_equal(new_trunks,[self.TRUNKS[0],self.TRUNKS[1],new_trunk])
-=======
             await self._sip_routing_client.set_trunk(self.additional_trunk)
             new_trunks = await self._sip_routing_client.get_trunks()
         assert_trunks_are_equal(new_trunks,[self.first_trunk,self.second_trunk,self.additional_trunk])
->>>>>>> 620ae0c3
     
     @recorded_by_proxy_async
     async def test_add_trunk_from_managed_identity(self):
         await self._prepare_test()
         self._sip_routing_client = self._get_sip_client_managed_identity()
         async with self._sip_routing_client:
-<<<<<<< HEAD
-            await self._sip_routing_client.set_trunk(new_trunk)
-            new_trunks = await self._sip_routing_client.list_trunks()
-        self._trunks_are_equal(new_trunks,[self.TRUNKS[0],self.TRUNKS[1],new_trunk])
-    
-    @AsyncCommunicationTestCase.await_prepared_test
-=======
             await self._sip_routing_client.set_trunk(self.additional_trunk)
             new_trunks = await self._sip_routing_client.get_trunks()
         assert_trunks_are_equal(new_trunks,[self.first_trunk,self.second_trunk,self.additional_trunk])
 
     @recorded_by_proxy_async
->>>>>>> 620ae0c3
     async def test_get_trunk(self):
         await self._prepare_test()
         async with self._sip_routing_client:
@@ -251,13 +182,8 @@
         modified_trunk = SipTrunk(fqdn=self.second_trunk.fqdn,sip_signaling_port=7777)
         async with self._sip_routing_client:
             await self._sip_routing_client.set_trunk(modified_trunk)
-<<<<<<< HEAD
-            new_trunks = await self._sip_routing_client.list_trunks()
-        self._trunks_are_equal(new_trunks,[self.TRUNKS[0],modified_trunk])
-=======
             new_trunks = await self._sip_routing_client.get_trunks()
         assert_trunks_are_equal(new_trunks,[self.first_trunk,modified_trunk])
->>>>>>> 620ae0c3
     
     @recorded_by_proxy_async
     async def test_set_trunk_from_managed_identity(self):
@@ -266,13 +192,8 @@
         self._sip_routing_client = self._get_sip_client_managed_identity()
         async with self._sip_routing_client:
             await self._sip_routing_client.set_trunk(modified_trunk)
-<<<<<<< HEAD
-            new_trunks = await self._sip_routing_client.list_trunks()
-        self._trunks_are_equal(new_trunks,[self.TRUNKS[0],modified_trunk])
-=======
             new_trunks = await self._sip_routing_client.get_trunks()
         assert_trunks_are_equal(new_trunks,[self.first_trunk,modified_trunk])
->>>>>>> 620ae0c3
 
     def _get_sip_client_managed_identity(self):
         endpoint, *_ = parse_connection_str(self.connection_str)
