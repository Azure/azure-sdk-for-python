--- conflicted
+++ resolved
@@ -25,11 +25,7 @@
         super(TestSipRoutingClientE2E, self).__init__(method_name)
         
     def setUp(self):
-<<<<<<< HEAD
         super(TestSipRoutingClientE2E, self).setUp(resource_type=CommunicationTestResourceType.DYNAMIC)
-=======
-        super(TestSipRoutingClientE2E, self).setUp(use_dynamic_resource = True)
->>>>>>> 498b0365
         self._sip_routing_client = SipRoutingClient.from_connection_string(
             self.connection_str, http_logging_policy=get_http_logging_policy()
             )
