--- conflicted
+++ resolved
@@ -26,16 +26,6 @@
             self.connection_str, http_logging_policy=get_http_logging_policy()
             )
     
-<<<<<<< HEAD
-    def test_list_trunks_from_managed_identity(self):
-        client = self._get_sip_client_managed_identity()
-        trunks = client.list_trunks()
-        assert trunks is not None, "No trunks were returned."
-        self._trunks_are_equal(trunks,self.TRUNKS)
-
-    def test_list_trunks(self):
-        trunks = self._sip_routing_client.list_trunks()
-=======
     def _prepare_test(self):
         self._sip_routing_client.set_routes([])
         self._sip_routing_client.set_trunks([self.first_trunk,self.second_trunk])
@@ -44,64 +34,39 @@
     def test_get_trunks(self, **kwargs):
         self._prepare_test()
         trunks = self._sip_routing_client.get_trunks()
->>>>>>> 620ae0c3
         assert trunks is not None, "No trunks were returned."
         assert_trunks_are_equal(trunks,[self.first_trunk,self.second_trunk])
 
-<<<<<<< HEAD
-    def test_list_trunks_from_managed_identity(self):
-=======
     @recorded_by_proxy
     def test_get_trunks_from_managed_identity(self, **kwargs):
         self._prepare_test()
->>>>>>> 620ae0c3
         client = self._get_sip_client_managed_identity()
         trunks = client.list_trunks()
         assert trunks is not None, "No trunks were returned."
         assert_trunks_are_equal(trunks,[self.first_trunk,self.second_trunk])
 
-<<<<<<< HEAD
-    def test_list_routes(self):
-        self._sip_routing_client.set_routes(self.ROUTES)
-        routes = self._sip_routing_client.list_routes()
-=======
     @recorded_by_proxy
     def test_get_routes(self, **kwargs):
         self._prepare_test()
         self._sip_routing_client.set_routes([self.first_route])
         routes = self._sip_routing_client.get_routes()
->>>>>>> 620ae0c3
         assert routes is not None, "No routes were returned."
         assert_routes_are_equal(routes,[self.first_route])
 
-<<<<<<< HEAD
-    def test_list_routes_from_managed_identity(self):
-        client = self._get_sip_client_managed_identity()
-        client.set_routes(self.ROUTES)
-        routes = client.list_routes()
-=======
     @recorded_by_proxy
     def test_get_routes_from_managed_identity(self, **kwargs):
         self._prepare_test()
         client = self._get_sip_client_managed_identity()
         client.set_routes([self.first_route])
         routes = client.get_routes()
->>>>>>> 620ae0c3
         assert routes is not None, "No routes were returned."
         assert_routes_are_equal(routes,[self.first_route])
 
-<<<<<<< HEAD
-    def test_set_trunks(self):
-        new_trunks = [SipTrunk(fqdn="sbs3.sipconfigtest.com", sip_signaling_port=2222)]
-        self._sip_routing_client.set_trunks(new_trunks)
-        result_trunks = self._sip_routing_client.list_trunks()
-=======
     @recorded_by_proxy
     def test_set_trunks(self, **kwargs):
         self._prepare_test()
         self._sip_routing_client.set_trunks([self.additional_trunk])
         result_trunks = self._sip_routing_client.get_trunks()
->>>>>>> 620ae0c3
         assert result_trunks is not None, "No trunks were returned."
         assert_trunks_are_equal(result_trunks,[self.additional_trunk])
 
@@ -109,13 +74,8 @@
     def test_set_trunks_from_managed_identity(self, **kwargs):
         self._prepare_test()
         client = self._get_sip_client_managed_identity()
-<<<<<<< HEAD
-        client.set_trunks(new_trunks)
-        result_trunks = client.list_trunks()
-=======
         client.set_trunks([self.additional_trunk])
         result_trunks = client.get_trunks()
->>>>>>> 620ae0c3
         assert result_trunks is not None, "No trunks were returned."
         assert_trunks_are_equal(result_trunks,[self.additional_trunk])
 
@@ -155,13 +115,8 @@
         self._prepare_test()
         trunk_to_delete = self.second_trunk.fqdn
         self._sip_routing_client.delete_trunk(trunk_to_delete)
-<<<<<<< HEAD
-        new_trunks = self._sip_routing_client.list_trunks()
-        self._trunks_are_equal(new_trunks,[self.TRUNKS[0]])
-=======
         new_trunks = self._sip_routing_client.get_trunks()
         assert_trunks_are_equal(new_trunks,[self.first_trunk])
->>>>>>> 620ae0c3
 
     @recorded_by_proxy
     def test_delete_trunk_from_managed_identity(self, **kwargs):
@@ -169,16 +124,6 @@
         trunk_to_delete = self.second_trunk.fqdn
         client = self._get_sip_client_managed_identity()
         client.delete_trunk(trunk_to_delete)
-<<<<<<< HEAD
-        new_trunks = client.list_trunks()
-        self._trunks_are_equal(new_trunks,[self.TRUNKS[0]])
-
-    def test_add_trunk(self):
-        new_trunk = SipTrunk(fqdn="sbs3.sipconfigtest.com", sip_signaling_port=2222)
-        self._sip_routing_client.set_trunk(new_trunk)
-        new_trunks = self._sip_routing_client.list_trunks()
-        self._trunks_are_equal(new_trunks,[self.TRUNKS[0],self.TRUNKS[1],new_trunk])
-=======
         new_trunks = client.get_trunks()
         assert_trunks_are_equal(new_trunks,[self.first_trunk])
 
@@ -188,21 +133,14 @@
         self._sip_routing_client.set_trunk(self.additional_trunk)
         new_trunks = self._sip_routing_client.get_trunks()
         assert_trunks_are_equal(new_trunks,[self.first_trunk,self.second_trunk,self.additional_trunk])
->>>>>>> 620ae0c3
 
     @recorded_by_proxy
     def test_add_trunk_from_managed_identity(self, **kwargs):
         self._prepare_test()
         client = self._get_sip_client_managed_identity()
-<<<<<<< HEAD
-        client.set_trunk(new_trunk)
-        new_trunks = client.list_trunks()
-        self._trunks_are_equal(new_trunks,[self.TRUNKS[0],self.TRUNKS[1],new_trunk])
-=======
         client.set_trunk(self.additional_trunk)
         new_trunks = client.get_trunks()
         assert_trunks_are_equal(new_trunks,[self.first_trunk,self.second_trunk,self.additional_trunk])
->>>>>>> 620ae0c3
 
     @recorded_by_proxy
     def test_get_trunk(self, **kwargs):
@@ -224,13 +162,8 @@
         self._prepare_test()
         modified_trunk = SipTrunk(fqdn=self.second_trunk.fqdn,sip_signaling_port=7777)
         self._sip_routing_client.set_trunk(modified_trunk)
-<<<<<<< HEAD
-        new_trunks = self._sip_routing_client.list_trunks()
-        self._trunks_are_equal(new_trunks,[self.TRUNKS[0],modified_trunk])
-=======
         new_trunks = self._sip_routing_client.get_trunks()
         assert_trunks_are_equal(new_trunks,[self.first_trunk,modified_trunk])
->>>>>>> 620ae0c3
     
     @recorded_by_proxy
     def test_set_trunk_from_managed_identity(self, **kwargs):
@@ -238,13 +171,8 @@
         modified_trunk = SipTrunk(fqdn=self.second_trunk.fqdn,sip_signaling_port=7777)
         client = self._get_sip_client_managed_identity()
         client.set_trunk(modified_trunk)
-<<<<<<< HEAD
-        new_trunks = client.list_trunks()
-        self._trunks_are_equal(new_trunks,[self.TRUNKS[0],modified_trunk])
-=======
         new_trunks = client.get_trunks()
         assert_trunks_are_equal(new_trunks,[self.first_trunk,modified_trunk])
->>>>>>> 620ae0c3
 
     def _get_sip_client_managed_identity(self):
         endpoint, *_ = parse_connection_str(self.connection_str)
