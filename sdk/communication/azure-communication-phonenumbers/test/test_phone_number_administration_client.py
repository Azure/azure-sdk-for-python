--- conflicted
+++ resolved
@@ -256,7 +256,6 @@
         assert str(ex.value.status_code) == "404"  # type: ignore
         assert ex.value.message is not None  # type: ignore
 
-<<<<<<< HEAD
     @recorded_by_proxy
     def test_update_phone_number_capabilities_with_invalid_number(self, **kwargs):
         if self.is_playback():
@@ -271,7 +270,7 @@
                 PhoneNumberCapabilityType.INBOUND,
                 polling=True
             )
-        assert str(ex.value.status_code) == "404"  # type: ignore
+        assert str(ex.value.status_code) == "403"  # type: ignore
         assert ex.value.message is not None  # type: ignore
 
     @recorded_by_proxy
@@ -365,8 +364,4 @@
     @recorded_by_proxy
     def test_list_offerings(self):
         offerings = self.phone_number_client.list_available_offerings("US")
-        assert offerings.next()
-=======
-        assert str(ex.value.status_code) == "403"  # type: ignore
-        assert ex.value.message is not None  # type: ignore
->>>>>>> 71b5049b
+        assert offerings.next()