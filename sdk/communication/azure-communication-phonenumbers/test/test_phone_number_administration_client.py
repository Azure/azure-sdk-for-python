--- conflicted
+++ resolved
@@ -30,11 +30,7 @@
     "COMMUNICATION_SKIP_CAPABILITIES_LIVE_TEST", "false") == "true"
 SKIP_UPDATE_CAPABILITIES_TESTS_REASON = "Phone number capabilities are skipped."
 
-<<<<<<< HEAD
 API_VERSION = "2022-12-01"
-=======
-API_VERSION = "2022-01-11-preview2"
->>>>>>> 620ae0c3
 
 def _get_test_phone_number():
     if SKIP_UPDATE_CAPABILITIES_TESTS:
@@ -260,7 +256,6 @@
                 PhoneNumberCapabilityType.INBOUND,
                 polling=True
             )
-<<<<<<< HEAD
         
         assert str(ex.value.status_code) == "404"
         assert ex.value.message is not None
@@ -321,9 +316,4 @@
 
     def test_list_offerings(self):
         offerings = self.phone_number_client.list_available_offerings("US")
-        assert offerings.next()                  
-=======
-
-        assert str(ex.value.status_code) == "404"  # type: ignore
-        assert ex.value.message is not None  # type: ignore
->>>>>>> 620ae0c3
+        assert offerings.next()                  