--- conflicted
+++ resolved
@@ -280,7 +280,6 @@
         assert ex.value.message is not None  # type: ignore
 
     @recorded_by_proxy_async
-<<<<<<< HEAD
     async def test_list_toll_free_area_codes_with_managed_identity(self):
         phone_number_client = self._get_managed_identity_phone_number_client()
         async with phone_number_client:
@@ -413,39 +412,4 @@
             items = []
             async for item in offerings:
                 items.append(item)
-        assert len(items) > 0
-=======
-    async def test_update_phone_number_capabilities_with_invalid_number(self):
-        if self.is_playback():
-            phone_number = "invalid_phone_number"
-        else:
-            phone_number = "invalid_phone_number"
-
-        with pytest.raises(Exception) as ex:
-            async with self.phone_number_client:
-                await self.phone_number_client.begin_update_phone_number_capabilities(
-                    phone_number,
-                    PhoneNumberCapabilityType.INBOUND_OUTBOUND,
-                    PhoneNumberCapabilityType.INBOUND,
-                    polling=True
-                )
-
-        assert str(ex.value.status_code) == "404"  # type: ignore
-        assert ex.value.message is not None  # type: ignore
-
-    @recorded_by_proxy_async
-    async def test_update_phone_number_capabilities_with_empty_number(self):
-        if self.is_playback():
-            phone_number = ""
-        else:
-            phone_number = ""
-
-        with pytest.raises(ValueError) as ex:
-            async with self.phone_number_client:
-                await self.phone_number_client.begin_update_phone_number_capabilities(
-                    phone_number,
-                    PhoneNumberCapabilityType.INBOUND_OUTBOUND,
-                    PhoneNumberCapabilityType.INBOUND,
-                    polling=True
-                )
->>>>>>> 8fc3f935
+        assert len(items) > 0