# -------------------------------------------------------------------------
# Copyright (c) Microsoft Corporation. All rights reserved.
# Licensed under the MIT License. See License.txt in the project root for
# license information.
# --------------------------------------------------------------------------

import pytest
from azure.core.rest import HttpRequest
from azure.communication.phonenumbers._generated.operations._operations import (
build_phone_numbers_get_search_result_request,
build_phone_numbers_purchase_phone_numbers_request,
build_phone_numbers_get_operation_request,
build_phone_numbers_cancel_operation_request,
build_phone_numbers_operator_information_search_request,
)

test_id = "test_id"

def test_build_phone_numbers_get_search_result_request():
    request = build_phone_numbers_get_search_result_request(test_id)

    assert isinstance(request, HttpRequest)
    assert request.method == "GET"
    assert test_id in request.url
<<<<<<< HEAD
    assert "api-version=2024-01-31-preview" in request.url
=======
    assert "api-version=2023-10-01-preview" in request.url
>>>>>>> bbdc60d2
    assert request.headers["Accept"] == "application/json"

def test_build_phone_numbers_purchase_phone_numbers_request():
    request = build_phone_numbers_purchase_phone_numbers_request()

    assert isinstance(request, HttpRequest)
    assert request.method == "POST"
    assert "/availablePhoneNumbers/:purchase" in request.url
    assert request.headers["Accept"] == "application/json"

def test_build_phone_numbers_get_operation_request():
    request = build_phone_numbers_get_operation_request(test_id)

    assert isinstance(request, HttpRequest)
    assert request.method == "GET"
    assert test_id in request.url
    assert request.headers["Accept"] == "application/json"

def test_build_phone_numbers_cancel_operation_request():
    request = build_phone_numbers_cancel_operation_request(test_id)

    assert isinstance(request, HttpRequest)
    assert request.method == "DELETE"
    assert test_id in request.url
    assert request.headers["Accept"] == "application/json"

def test_build_phone_numbers_operator_information_search_request():
    request = build_phone_numbers_operator_information_search_request()

    assert isinstance(request, HttpRequest)
    assert request.method == "POST"
    assert "operatorInformation/:search" in request.url
    assert request.headers["Accept"] == "application/json"<|MERGE_RESOLUTION|>--- conflicted
+++ resolved
@@ -22,11 +22,7 @@
     assert isinstance(request, HttpRequest)
     assert request.method == "GET"
     assert test_id in request.url
-<<<<<<< HEAD
     assert "api-version=2024-01-31-preview" in request.url
-=======
-    assert "api-version=2023-10-01-preview" in request.url
->>>>>>> bbdc60d2
     assert request.headers["Accept"] == "application/json"
 
 def test_build_phone_numbers_purchase_phone_numbers_request():
