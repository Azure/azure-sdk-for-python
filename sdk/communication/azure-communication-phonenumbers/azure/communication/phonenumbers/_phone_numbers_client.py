--- conflicted
+++ resolved
@@ -53,16 +53,10 @@
 
     def __init__(
         self,
-<<<<<<< HEAD
         endpoint,  # type: str
-        credential,  # type: TokenCredential
+        credential,  # type: Union[TokenCredential, AzureKeyCredential]
         accepted_language=None,  # type: str
         **kwargs  # type: Any
-=======
-        endpoint, # type: str
-        credential, # type: Union[TokenCredential, AzureKeyCredential]
-        **kwargs # type: Any
->>>>>>> 8fc3f935
     ):
         # type: (...) -> None
         try:
@@ -235,20 +229,16 @@
             for LRO operations if no Retry-After header is present.
         :rtype: ~azure.core.polling.LROPoller[~azure.communication.phonenumbers.models.PurchasedPhoneNumber]
         """
-<<<<<<< HEAD
 
         capabilities_request = PhoneNumberCapabilitiesRequest(
             calling=calling, sms=sms)
 
         polling_interval = kwargs.pop(
             'polling_interval', _DEFAULT_POLLING_INTERVAL_IN_SECONDS)
-=======
-        polling_interval = kwargs.pop('polling_interval', _DEFAULT_POLLING_INTERVAL_IN_SECONDS)
-
+       
         if not phone_number:
             raise ValueError("phone_number can't be empty")
 
->>>>>>> 8fc3f935
         poller = self._phone_number_client.phone_numbers.begin_update_capabilities(
             phone_number,
             body=capabilities_request,
