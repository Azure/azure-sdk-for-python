# -------------------------------------------------------------------------
# Copyright (c) Microsoft Corporation. All rights reserved.
# Licensed under the MIT License. See License.txt in the project root for
# license information.
# --------------------------------------------------------------------------

from typing import List, Optional, Union, Any, cast, Dict, TYPE_CHECKING
import uuid

from azure.core.credentials import TokenCredential, AzureKeyCredential
from azure.core.paging import ItemPaged
from azure.core.polling import LROPoller
from azure.core.tracing.decorator import distributed_trace
from azure.core.exceptions import HttpResponseError

from ._generated._client import PhoneNumbersClient as PhoneNumbersClientGen
from ._generated.models import (
    PhoneNumberSearchRequest,
    PhoneNumberCapabilitiesRequest,
    PhoneNumberPurchaseRequest,
    PhoneNumberType,
    OperatorInformationRequest,
    OperatorInformationOptions,
    OperatorInformationResult,
    PhoneNumberAssignmentType,
    PhoneNumberAreaCode,
    PhoneNumberCapabilities,
    PhoneNumberCapabilityType,
    PhoneNumberCountry,
    PhoneNumberOffering,
    PhoneNumberLocality,
    PhoneNumberSearchResult,
    PurchasedPhoneNumber,
    PhoneNumberBrowseCapabilitiesRequest,
    AvailablePhoneNumber,
    PhoneNumbersReservationPurchaseRequest,
    PhoneNumbersReservation,
    PhoneNumbersBrowseRequest,
    PhoneNumbersBrowseResult
)
from ._shared.auth_policy_utils import get_authentication_policy
from ._shared.utils import parse_connection_str
from ._version import SDK_MONIKER
from ._api_versions import DEFAULT_VERSION

<<<<<<< HEAD
if TYPE_CHECKING:
    from azure.core.polling import PollingMethod

_DEFAULT_POLLING_INTERVAL_IN_SECONDS = 2
=======
_DEFAULT_POLLING_INTERVAL_IN_SECONDS = 2  # Default polling interval for long-running operations
>>>>>>> ad3e0923


class PhoneNumbersClient:
    """A client to interact with the AzureCommunicationService Phone Numbers gateway.

    This client provides operations to interact with the phone numbers service

    :param str endpoint:
        The endpoint url for Azure Communication Service resource.
    :param Union[TokenCredential, AzureKeyCredential] credential:
        The credential we use to authenticate against the service.
    :keyword api_version: Azure Communication Phone Number API version.
        The default value is "2025-06-01".
        Note that overriding this default value may result in unsupported behavior.
    :paramtype api_version: str
    :keyword accepted_language: The locale to display in the localized fields in responses. e.g.
        'en-US'. Default value is None.
    :paramtype accepted_language: str
    """

    def __init__(self, endpoint: str, credential: Union[TokenCredential, AzureKeyCredential], **kwargs: Any) -> None:
        try:
            if not endpoint.lower().startswith("http"):
                endpoint = "https://" + endpoint
        except AttributeError as e:
            raise ValueError("Account URL must be a string.") from e

        if not credential:
            raise ValueError(
                "You need to provide account shared key to authenticate.")

        self._endpoint = endpoint
        self._accepted_language = kwargs.pop("accepted_language", None)
        self._api_version = kwargs.pop("api_version", DEFAULT_VERSION.value)
        self._phone_number_client = PhoneNumbersClientGen(
            self._endpoint,
            api_version=self._api_version,
            authentication_policy=get_authentication_policy(
                endpoint, credential),
            sdk_moniker=SDK_MONIKER,
            **kwargs
        )

    @classmethod
    def from_connection_string(cls, conn_str: str, **kwargs: Any) -> "PhoneNumbersClient":
        """Create PhoneNumbersClient from a Connection String.

        :param str conn_str:
            A connection string to an Azure Communication Service resource.
        :returns: Instance of PhoneNumbersClient.
        :rtype: ~azure.communication.phonenumbers.PhoneNumbersClient
        """
        endpoint, access_key = parse_connection_str(conn_str)

        return cls(endpoint, AzureKeyCredential(access_key), **kwargs)

    @distributed_trace
    def begin_purchase_phone_numbers(
            self,
            search_id: str,
            *,
            agree_to_not_resell: bool = False,
            continuation_token: Optional[str] = None,
            polling: Union[bool, "PollingMethod"] = True,
            polling_interval: int = _DEFAULT_POLLING_INTERVAL_IN_SECONDS,
            **kwargs: Any) -> LROPoller[None]:
        """Purchases phone numbers.

        :param search_id: The search id.
        :type search_id: str
        :keyword agree_to_not_resell: The agreement to not resell the phone numbers. Defaults to False if
            not provided.
        :paramtype agree_to_not_resell: bool
        :keyword continuation_token: A continuation token to restart a poller from a saved state.
        :paramtype continuation_token: str or None
        :keyword polling: Pass in True if you'd like the LROBasePolling polling method,
            False for no polling, or your own initialized polling object for a personal polling strategy.
        :paramtype polling: bool or ~azure.core.polling.PollingMethod
        :keyword polling_interval: Default waiting time (seconds) between two polls
            for LRO operations if no Retry-After header is present.
        :paramtype polling_interval: int
        :returns: A poller to wait on the completion of the purchase.
        :rtype: ~azure.core.polling.LROPoller[None]
        """
        purchase_request = PhoneNumberPurchaseRequest(
            search_id=search_id, agree_to_not_resell=agree_to_not_resell)

        return self._phone_number_client.phone_numbers.begin_purchase_phone_numbers(
            body=purchase_request,
            polling_interval=polling_interval,
            continuation_token=continuation_token,
            polling=polling,
            **kwargs
        )

    @distributed_trace
    def begin_release_phone_number(
        self,
        phone_number: str,
        *,
        continuation_token: Optional[str] = None,
        polling: Union[bool, "PollingMethod"] = True,
        polling_interval: int = _DEFAULT_POLLING_INTERVAL_IN_SECONDS,
        **kwargs: Any) -> LROPoller[None]:
        """Releases an purchased phone number.

        :param phone_number: Phone number to be released, e.g. +55534567890.
        :type phone_number: str
        :keyword continuation_token: A continuation token to restart a poller from a saved state.
        :paramtype continuation_token: str or None
        :keyword polling: Pass in True if you'd like the LROBasePolling polling method,
            False for no polling, or your own initialized polling object for a personal polling strategy.
        :paramtype polling: bool or ~azure.core.polling.PollingMethod
        :keyword polling_interval: Default waiting time (seconds) between two polls
            for LRO operations if no Retry-After header is present.
        :paramtype polling_interval: int
        :returns: A poller to wait on the status of the release operation.
        :rtype: ~azure.core.polling.LROPoller[None]
        """
        return self._phone_number_client.phone_numbers.begin_release_phone_number(
            phone_number,
            polling_interval=polling_interval,
            continuation_token=continuation_token,
            polling=polling,
            **kwargs
        )

    @distributed_trace
    def begin_search_available_phone_numbers(
        self,
        country_code: str,
        phone_number_type: Union[PhoneNumberType, str],
        assignment_type: Union[PhoneNumberAssignmentType, str],
        capabilities: PhoneNumberCapabilities,
        *,
        area_code: Optional[str] = None,
        quantity: Optional[int] = None,
        continuation_token: Optional[str] = None,
        polling: Union[bool, "PollingMethod"] = True,
        polling_interval: int = _DEFAULT_POLLING_INTERVAL_IN_SECONDS,
        **kwargs: Any
    ) -> LROPoller[PhoneNumberSearchResult]:
        """Search for available phone numbers to purchase.

        :param country_code: The ISO 3166-2 country code, e.g. US.
        :type country_code: str
        :param phone_number_type: Required. The type of phone numbers to search for, e.g. geographic,
            or tollFree. Possible values include: "geographic", "tollFree".
        :type phone_number_type: str or ~azure.communication.phonenumbers.PhoneNumberType
        :param assignment_type: Required. The assignment type of the phone numbers to search for. A
            phone number can be assigned to a person, or to an application. Possible values include:
            "user", "application".
        :type assignment_type: str or
            ~azure.communication.phonenumbers.PhoneNumberAssignmentType
        :param capabilities: Required. Capabilities of a phone number.
        :type capabilities: ~azure.communication.phonenumbers.PhoneNumberCapabilities
        :keyword area_code: The area code of the desired phone number, e.g. 425. If not set,
            any area code could be used in the final search.
        :paramtype area_code: str or None
        :keyword quantity: The quantity of phone numbers in the search. Default is 1.
        :paramtype quantity: int or None
        :keyword continuation_token: A continuation token to restart a poller from a saved state.
        :paramtype continuation_token: str or None
        :keyword polling: Pass in True if you'd like the LROBasePolling polling method,
         False for no polling, or your own initialized polling object for a personal polling strategy.
        :paramtype polling: bool or ~azure.core.polling.PollingMethod
        :keyword polling_interval: Default waiting time (seconds) between two polls
            for LRO operations if no Retry-After header is present.
        :paramtype polling_interval: int
        :returns: A poller to wait on the search results.
        :rtype: ~azure.core.polling.LROPoller[~azure.communication.phonenumbers.PhoneNumberSearchResult]
        """
        search_request = PhoneNumberSearchRequest(
            phone_number_type=phone_number_type,
            assignment_type=assignment_type,
            capabilities=capabilities,
            area_code=area_code,
        )
        if quantity is not None:
            search_request.quantity = quantity

        return self._phone_number_client.phone_numbers.begin_search_available_phone_numbers(
            country_code,
            search_request,
            polling_interval=polling_interval,
            continuation_token=continuation_token,
            polling=polling,
            **kwargs
        )

    @distributed_trace
    def begin_update_phone_number_capabilities(
        self,
        phone_number: str,
        sms: Optional[Union[str, PhoneNumberCapabilityType]] = None,
        calling: Optional[Union[str, PhoneNumberCapabilityType]] = None,
        *,
        continuation_token: Optional[str] = None,
        polling: Union[bool, "PollingMethod"] = True,
        polling_interval: int = _DEFAULT_POLLING_INTERVAL_IN_SECONDS,
        **kwargs: Any
    ) -> LROPoller[PurchasedPhoneNumber]:
        """Updates the capabilities of a phone number.

        :param phone_number: The phone number id in E.164 format. The leading plus can be either + or
            encoded as %2B, e.g. +55534567890.
        :type phone_number: str
        :param sms: Capability value for SMS.
        :type sms: str or ~azure.communication.phonenumbers.PhoneNumberCapabilityType
        :param calling: Capability value for calling.
        :type calling: str or ~azure.communication.phonenumbers.PhoneNumberCapabilityType
        :keyword continuation_token: A continuation token to restart a poller from a saved state.
        :paramtype continuation_token: str or None
        :keyword polling: Pass in True if you'd like the LROBasePolling polling method,
            False for no polling, or your own initialized polling object for a personal polling strategy.
        :paramtype polling: bool or ~azure.core.polling.PollingMethod
        :keyword polling_interval: Default waiting time (seconds) between two polls
            for LRO operations if no Retry-After header is present.
        :paramtype polling_interval: int
        :returns: A poller to wait on the update operation.
        :rtype: ~azure.core.polling.LROPoller[~azure.communication.phonenumbers.PurchasedPhoneNumber]
        """

        capabilities_request = PhoneNumberCapabilitiesRequest(
            calling=calling, sms=sms)

        if not phone_number:
            raise ValueError("phone_number can't be empty")

        poller = self._phone_number_client.phone_numbers.begin_update_capabilities(
            phone_number,
            body=capabilities_request,
            polling_interval=polling_interval,
            continuation_token=continuation_token,
            polling=polling,
            **kwargs
        )

        result_properties = poller.result().additional_properties
        if (result_properties is not None and
            isinstance(result_properties, dict) and
            "status" in result_properties and
            isinstance(result_properties.get("status"), str) and
            result_properties["status"].lower() == "failed"):
            error_info = result_properties.get("error", {})
            error_message = (error_info.get("message", "Operation failed")
                           if isinstance(error_info, dict) else "Operation failed")
            raise HttpResponseError(message=error_message)

        return poller

    @distributed_trace
    def get_purchased_phone_number(self, phone_number: str, **kwargs: Any) -> PurchasedPhoneNumber:
        """Gets the details of the given purchased phone number.

        :param phone_number: The purchased phone number whose details are to be fetched in E.164 format,
         e.g. +11234567890.
        :type phone_number: str
        :return: The details of the given purchased phone number.
        :rtype: ~azure.communication.phonenumbers.PurchasedPhoneNumber
        """
        return self._phone_number_client.phone_numbers.get_by_number(phone_number, **kwargs)

    @distributed_trace
<<<<<<< HEAD
    def list_purchased_phone_numbers(
        self,
        *,
        skip: int = 0,
        top: int = 100,
        **kwargs: Any
    ) -> ItemPaged[PurchasedPhoneNumber]:
=======
    def list_purchased_phone_numbers(self, *, skip: int = 0, **kwargs: Any) -> ItemPaged[PurchasedPhoneNumber]:
>>>>>>> ad3e0923
        """Gets the list of all purchased phone numbers.

        :keyword skip: An optional parameter for how many entries to skip, for pagination purposes. The
         default value is 0. Default value is 0.
        :paramtype skip: int
        :keyword top: An optional parameter for how many entries to return, for pagination purposes.
         The default value is 100. Default value is 100.
        :paramtype top: int
        :returns: An iterator of purchased phone numbers.
        :rtype: ~azure.core.paging.ItemPaged[~azure.communication.phonenumbers.PurchasedPhoneNumber]
        """
<<<<<<< HEAD
        return cast(ItemPaged[PurchasedPhoneNumber],
                   self._phone_number_client.phone_numbers.list_phone_numbers(skip=skip, top=top, **kwargs))

    @distributed_trace
    def list_available_countries(
        self,
        *,
        skip: int = 0,
        **kwargs: Any
    ) -> ItemPaged[PhoneNumberCountry]:
=======
        return self._phone_number_client.phone_numbers.list_phone_numbers(skip=skip, **kwargs)

    @distributed_trace
    def list_available_countries(self, *, skip: int = 0, **kwargs: Any) -> ItemPaged[PhoneNumberCountry]:
>>>>>>> ad3e0923
        """Gets the list of supported countries.

        Gets the list of supported countries.

        :keyword skip: An optional parameter for how many entries to skip, for pagination purposes. The
         default value is 0. Default value is 0.
        :paramtype skip: int
        :return: An iterator like instance of PhoneNumberCountry
        :rtype: ~azure.core.paging.ItemPaged[~azure.communication.phonenumbers.PhoneNumberCountry]
        :raises ~azure.core.exceptions.HttpResponseError:
        """
<<<<<<< HEAD
        return cast(ItemPaged[PhoneNumberCountry],
                   self._phone_number_client.phone_numbers.list_available_countries(
                       accept_language=self._accepted_language, skip=skip, **kwargs
                   ))
=======
        return self._phone_number_client.phone_numbers.list_available_countries(
            skip=skip, accept_language=self._accepted_language, **kwargs
        )
>>>>>>> ad3e0923

    @distributed_trace
    def list_available_localities(
        self,
        country_code: str,
        *,
<<<<<<< HEAD
=======
        phone_number_type: Optional[Union[PhoneNumberType, str]] = None,
>>>>>>> ad3e0923
        administrative_division: Optional[str] = None,
        skip: int = 0,
        **kwargs: Any
    ) -> ItemPaged[PhoneNumberLocality]:
        """Gets the list of cities or towns with available phone numbers.

        Gets the list of cities or towns with available phone numbers.

        :param country_code: The ISO 3166-2 country/region two letter code, e.g. US. Required.
        :type country_code: str
        :keyword phone_number_type: An optional parameter for the type of phone numbers, 
         e.g. geographic, tollFree, mobile. Default value is None.
        :paramtype phone_number_type: str or ~azure.communication.phonenumbers.PhoneNumberType
        :keyword administrative_division: An optional parameter for the name of the state or province
         in which to search for the area code. e.g. California. Default value is None.
        :paramtype administrative_division: str
        :keyword skip: An optional parameter for how many entries to skip, for pagination purposes. The
         default value is 0. Default value is 0.
        :paramtype skip: int
        :return: An iterator like instance of PhoneNumberLocality
        :rtype: ~azure.core.paging.ItemPaged[~azure.communication.phonenumbers.PhoneNumberLocality]
        :raises ~azure.core.exceptions.HttpResponseError:
        """
<<<<<<< HEAD
        return cast(ItemPaged[PhoneNumberLocality],
                   self._phone_number_client.phone_numbers.list_available_localities(
                       country_code,
                       administrative_division=administrative_division,
                       accept_language=self._accepted_language,
                       skip=skip,
                       **kwargs
                   ))
=======
        return self._phone_number_client.phone_numbers.list_available_localities(
            country_code,
            administrative_division=administrative_division,
            accept_language=self._accepted_language,
            phone_number_type=phone_number_type,
            skip=skip,
            **kwargs
        )
>>>>>>> ad3e0923

    @distributed_trace
    def list_available_offerings(
        self,
        country_code: str,
        *,
<<<<<<< HEAD
        phone_number_type: Optional[PhoneNumberType] = None,
        assignment_type: Optional[PhoneNumberAssignmentType] = None,
=======
        phone_number_type: Optional[Union[PhoneNumberType, str]] = None,
        assignment_type: Optional[Union[PhoneNumberAssignmentType, str]] = None,
>>>>>>> ad3e0923
        skip: int = 0,
        **kwargs: Any
    ) -> ItemPaged[PhoneNumberOffering]:
        """List available offerings of capabilities with rates for the given country/region.

        List available offerings of capabilities with rates for the given country/region.

        :param country_code: The ISO 3166-2 country/region two letter code, e.g. US. Required.
        :type country_code: str
        :keyword phone_number_type: Filter by phone number type, e.g. geographic, tollFree, mobile.
         Default value is None.
        :paramtype phone_number_type: str or ~azure.communication.phonenumbers.PhoneNumberType
        :keyword assignment_type: Filter by assignment type, e.g. person, application. Known values are:
         "person" and "application". Default value is None.
        :paramtype assignment_type: str or ~azure.communication.phonenumbers.PhoneNumberAssignmentType
        :keyword skip: An optional parameter for how many entries to skip, for pagination purposes. The
         default value is 0. Default value is 0.
        :paramtype skip: int
        :return: An iterator like instance of PhoneNumberOffering
        :rtype: ~azure.core.paging.ItemPaged[~azure.communication.phonenumbers.PhoneNumberOffering]
        :raises ~azure.core.exceptions.HttpResponseError:
        """
<<<<<<< HEAD
        return cast(ItemPaged[PhoneNumberOffering],
                   self._phone_number_client.phone_numbers.list_offerings(
                       country_code,
                       phone_number_type=phone_number_type,
                       assignment_type=assignment_type,
                       skip=skip,
                       **kwargs
                   ))
=======
        return self._phone_number_client.phone_numbers.list_offerings(
            country_code,
            phone_number_type=phone_number_type,
            assignment_type=assignment_type,
            accept_language=self._accepted_language,
            skip=skip,
            **kwargs
        )
>>>>>>> ad3e0923

    @distributed_trace
    def list_available_area_codes(
        self,
        country_code: str,
<<<<<<< HEAD
        phone_number_type: PhoneNumberType,
        *,
        assignment_type: Optional[PhoneNumberAssignmentType] = None,
        locality: Optional[str] = None,
        administrative_division: Optional[str] = None,
=======
        phone_number_type: Union[PhoneNumberType, str],
        *,
        administrative_division: Optional[str] = None,
        assignment_type: Optional[Union[PhoneNumberAssignmentType, str]] = None,
        locality: Optional[str] = None,
>>>>>>> ad3e0923
        skip: int = 0,
        **kwargs: Any
    ) -> ItemPaged[PhoneNumberAreaCode]:
        """Gets the list of available area codes.

        :param country_code: The ISO 3166-2 country/region two letter code, e.g. US. Required.
        :type country_code: str
        :param phone_number_type: Filter by phone number type, e.g. geographic, tollFree, mobile.
         Required.
        :type phone_number_type: str or ~azure.communication.phonenumbers.PhoneNumberType
        :keyword assignment_type: Filter by assignment type, e.g. User, Application. Known values are:
         "person" and "application". Default value is None.
        :paramtype assignment_type: str or ~azure.communication.phonenumbers.PhoneNumberAssignmentType
        :keyword locality: The name of locality in which to search for the area code. e.g. Seattle.
         This is required if the phone number type is Geographic. Default value is None.
        :paramtype locality: str
        :keyword administrative_division: The name of the state or province in which to search for the
         area code. e.g. California. Default value is None.
        :paramtype administrative_division: str
        :keyword skip: An optional parameter for how many entries to skip, for pagination purposes. The
         default value is 0. Default value is 0.
        :paramtype skip: int
        :return: An iterator like instance of PhoneNumberAreaCode
        :rtype: ~azure.core.paging.ItemPaged[~azure.communication.phonenumbers.PhoneNumberAreaCode]
        :raises ~azure.core.exceptions.HttpResponseError:
        """
<<<<<<< HEAD
        return cast(ItemPaged[PhoneNumberAreaCode],
                   self._phone_number_client.phone_numbers.list_area_codes(
                       country_code,
                       phone_number_type=phone_number_type,
                       assignment_type=assignment_type,
                       locality=locality,
                       administrative_division=administrative_division,
                       skip=skip,
                       **kwargs
                   ))
=======
        return self._phone_number_client.phone_numbers.list_area_codes(
            country_code,
            phone_number_type=phone_number_type,
            accept_language=self._accepted_language,
            assignment_type=assignment_type,
            locality=locality,
            administrative_division=administrative_division,
            skip=skip,
            **kwargs
        )
>>>>>>> ad3e0923

    @distributed_trace
    def search_operator_information(
        self,
        phone_numbers: Union[str, List[str]],
        *,
        options: Optional[OperatorInformationOptions] = None,
        **kwargs: Any
    ) -> OperatorInformationResult:
        """Searches for operator information for a given list of phone numbers.

        :param phone_numbers: The phone number(s) whose operator information should be searched
        :type phone_numbers: str or list[str]
        :keyword options: Options to modify the search.  Please note: use of options can affect the cost of the search.
        :type options: OperatorInformationOptions
        :return: A search result containing operator information associated with the requested phone numbers
        :rtype: ~azure.communication.phonenumbers.OperatorInformationResult
        """
        if not isinstance(phone_numbers, list):
            phone_numbers = [phone_numbers]
        if options is None:
            options = OperatorInformationOptions(
                include_additional_operator_details=False)
        request = OperatorInformationRequest(
            phone_numbers=phone_numbers, options=options)
        return self._phone_number_client.phone_numbers.operator_information_search(request, **kwargs)

    @distributed_trace
    def get_reservation(
        self, reservation_id: str, **kwargs: Any
    ) -> PhoneNumbersReservation:
        """Gets a reservation by its ID.

        Retrieves the reservation with the given ID, including all of the phone numbers associated with
        it.

        :param reservation_id: The id of the reservation. Required.
        :type reservation_id: str
        :return: PhoneNumbersReservation
        :rtype: ~azure.communication.phonenumbers.PhoneNumbersReservation
        """
        return self._phone_number_client.phone_numbers.get_reservation(
            reservation_id, **kwargs)

    @distributed_trace
    def list_reservations(
        self, *, max_page_size: int = 100, **kwargs: Any
    ) -> ItemPaged[PhoneNumbersReservation]:
        """Lists all reservations.

        Retrieves a paginated list of all phone number reservations. Note that the reservations will
        not be populated with the phone numbers associated with them.

        :keyword max_page_size: An optional parameter for how many entries to return, for pagination
         purposes. The default value is 100. Default value is 100.
        :paramtype max_page_size: int
        :return: An iterator like instance of PhoneNumbersReservation
        :rtype: ~azure.core.paging.ItemPaged[~azure.communication.phonenumbers.PhoneNumbersReservation]
        """

        # This allows mapping the generated model to the public model.
        # Internally, the generated client will create an instance of this iterator with each fetched page.

        return cast(ItemPaged[PhoneNumbersReservation],
                   self._phone_number_client.phone_numbers.list_reservations(
                       max_page_size=max_page_size, **kwargs
                   ))

    @distributed_trace
    def create_or_update_reservation(
        self,
        *,
        reservation_id: str,
        numbers_to_add: Optional[List[AvailablePhoneNumber]] = None,
        numbers_to_remove: Optional[List[str]] = None,
        **kwargs: Any
    ) -> PhoneNumbersReservation:
        """Creates or updates a reservation by its ID.

        Updates the reservation with the given ID if it exists; or creates a new one otherwise.
        The response will be the updated state of the reservation.
        Updating a reservation will extend the expiration time of the reservation to 15 minutes
        after the last change, up to a maximum of 2 hours from creation time.
        Partial success is possible, in which case the result will contain phone numbers with error status.


        :keyword reservation_id: The ID of the reservation. It must be a valid UUID. If a reservation,
         with that ID exists it will be updated; otherwise a new reservation will be created.
        :paramtype reservation_id: str
        :keyword numbers_to_add: List of phone numbers to add to the reservation.
        :paramtype numbers_to_add: list[~azure.communication.phonenumbers.AvailablePhoneNumber]
        :keyword numbers_to_remove: List of phone number IDs to remove from the reservation.
        :paramtype numbers_to_remove: list[str]
        :return: The updated reservation
        :rtype: ~azure.communication.phonenumbers.PhoneNumbersReservation
        """
        if reservation_id is None:
            raise ValueError("reservation_id cannot be None")
        try:
            uuid.UUID(reservation_id)
        except ValueError as exc:
            raise ValueError("reservation_id must be in valid UUID format") from exc

        phone_numbers: Dict[str, Optional[AvailablePhoneNumber]] = {}
        if numbers_to_add:
            for number in numbers_to_add:
                if number.id is not None:
                    phone_numbers[number.id] = number
        if numbers_to_remove:
            for number_id in numbers_to_remove:
                phone_numbers[number_id] = None

        # Cast to satisfy type checker - merge-patch operations allow None values
        reservation = PhoneNumbersReservation(
            phone_numbers=cast(Optional[Dict[str, AvailablePhoneNumber]], phone_numbers))

        return self._phone_number_client.phone_numbers.create_or_update_reservation(
            reservation_id, reservation, **kwargs)

    @distributed_trace
    def delete_reservation(
        self, reservation_id: str, **kwargs: Any
    ) -> None:
        """Deletes a reservation by its ID.

        Deletes the reservation with the given ID. Any phone number in the reservation will be released
        and made available for others to purchase. Only reservations with 'active' status can be
        deleted.

        :param reservation_id: The id of the reservation. Required.
        :type reservation_id: str
        :return: None
        :rtype: None
        """
        return self._phone_number_client.phone_numbers.delete_reservation(reservation_id, **kwargs)

    @distributed_trace
    def begin_purchase_reservation(
        self,
        reservation_id: str,
        *,
        agree_to_not_resell: bool = False,
        continuation_token: Optional[str] = None,
        polling: Union[bool, "PollingMethod"] = True,
        polling_interval: int = _DEFAULT_POLLING_INTERVAL_IN_SECONDS,
        **kwargs: Any
    ) -> LROPoller[None]:
        """Starts the purchase of all phone numbers in the reservation.

        Starts a long running operation to purchase all of the phone numbers in the reservation.
        Purchase can only be started for active reservations that have at least one phone number.
        If any number requires a do-not-resell agreement, that agreement must be provided.

        The agreement to not resell is a legal requirement in some countries in order to purchase phone numbers.
        For more information on which countries require this agreement, please refer to this documentation:
        https://learn.microsoft.com/azure/communication-services/concepts/numbers/sub-eligibility-number-capability

        :param reservation_id: The id of the reservation. Required.
        :type reservation_id: str
        :keyword agree_to_not_resell: The agreement to not resell the phone numbers. Defaults to False if
         not provided.
        :paramtype agree_to_not_resell: bool
        :keyword continuation_token: A continuation token to restart a poller from a saved state.
        :paramtype continuation_token: str or None
        :keyword polling: Pass in True if you'd like the LROBasePolling polling method,
            False for no polling, or your own initialized polling object for a personal polling strategy.
        :paramtype polling: bool or ~azure.core.polling.PollingMethod
        :keyword polling_interval: Default waiting time (seconds) between two polls
            for LRO operations if no Retry-After header is present.
        :paramtype polling_interval: int
        :return: An instance of LROPoller that returns None
        :rtype: ~azure.core.polling.LROPoller[None]
        """
        reservation_purchase_request = PhoneNumbersReservationPurchaseRequest(
            agree_to_not_resell=agree_to_not_resell)

        return self._phone_number_client.phone_numbers.begin_purchase_reservation(
            reservation_id,
            reservation_purchase_request,
            polling_interval=polling_interval,
            continuation_token=continuation_token,
            polling=polling,
            **kwargs
        )

    @distributed_trace
    def browse_available_phone_numbers(
            self,
            *,
            country_code: str,
            phone_number_type: Union[str, PhoneNumberType],
            sms_capability: Optional[Union[str, PhoneNumberCapabilityType]] = None,
            calling_capability: Optional[Union[str, PhoneNumberCapabilityType]] = None,
            assignment_type: Optional[Union[str, PhoneNumberAssignmentType]] = None,
            phone_number_prefixes: Optional[List[str]] = None,
            **kwargs: Any
    ) -> PhoneNumbersBrowseResult:
        """Browses for available phone numbers to purchase.

        Browses for available phone numbers to purchase. The response will be a randomized list of
        phone numbers available to purchase matching the browsing criteria. This operation is not
        paginated. Since the results are randomized, repeating the same request will not guarantee the
        same results.

        :keyword country_code: The ISO 3166-2 country code, e.g. US. Required.
        :paramtype country_code: str
        :keyword phone_number_type: Required. The type of phone numbers to search for, e.g. geographic,
            or tollFree. Possible values include: "geographic", "tollFree".
        :paramtype phone_number_type: str or ~azure.communication.phonenumbers.PhoneNumberType
        :keyword sms_capability: The SMS capability to search for. Known values are: "inbound",
            "outbound", "inbound_outbound", "none".
        :paramtype sms_capability: str or ~azure.communication.phonenumbers.PhoneNumberCapabilityType
        :keyword calling_capability: The calling capability to search for. Known values are: "inbound",
            "outbound", "inbound_outbound", "none".
        :paramtype calling_capability: str or ~azure.communication.phonenumbers.PhoneNumberCapabilityType
        :keyword assignment_type: Represents the assignment type of the offering. Also known as the use
            case. Known values are: "person" and "application".
        :paramtype assignment_type: str or ~azure.communication.phonenumbers.PhoneNumberAssignmentType
        :keyword phone_number_prefixes: The phone number prefix to match. If specified, the search will
            be limited to phone numbers that start with the any of the given prefixes.
        :paramtype phone_number_prefixes: list[str]
        :return: A list of available phone numbers matching the browsing criteria.
        :rtype: ~azure.communication.phonenumbers.models.PhoneNumbersBrowseResult
        """
        if not country_code:
            raise ValueError("country_code is required.")
        if not phone_number_type:
            raise ValueError("phone_number_type is required.")

        browse_capabilities = None
        if sms_capability is not None or calling_capability is not None:
            browse_capabilities = PhoneNumberBrowseCapabilitiesRequest(
                calling=calling_capability,
                sms=sms_capability,
            )
        browse_request = PhoneNumbersBrowseRequest(
            phone_number_type=phone_number_type,
            capabilities=browse_capabilities,
            assignment_type=assignment_type,
            phone_number_prefixes=phone_number_prefixes
        )
        return self._phone_number_client.phone_numbers.browse_available_numbers(
            country_code,
            browse_request,
            **kwargs
        )<|MERGE_RESOLUTION|>--- conflicted
+++ resolved
@@ -43,14 +43,10 @@
 from ._version import SDK_MONIKER
 from ._api_versions import DEFAULT_VERSION
 
-<<<<<<< HEAD
 if TYPE_CHECKING:
     from azure.core.polling import PollingMethod
 
 _DEFAULT_POLLING_INTERVAL_IN_SECONDS = 2
-=======
-_DEFAULT_POLLING_INTERVAL_IN_SECONDS = 2  # Default polling interval for long-running operations
->>>>>>> ad3e0923
 
 
 class PhoneNumbersClient:
@@ -315,7 +311,6 @@
         return self._phone_number_client.phone_numbers.get_by_number(phone_number, **kwargs)
 
     @distributed_trace
-<<<<<<< HEAD
     def list_purchased_phone_numbers(
         self,
         *,
@@ -323,9 +318,6 @@
         top: int = 100,
         **kwargs: Any
     ) -> ItemPaged[PurchasedPhoneNumber]:
-=======
-    def list_purchased_phone_numbers(self, *, skip: int = 0, **kwargs: Any) -> ItemPaged[PurchasedPhoneNumber]:
->>>>>>> ad3e0923
         """Gets the list of all purchased phone numbers.
 
         :keyword skip: An optional parameter for how many entries to skip, for pagination purposes. The
@@ -337,7 +329,6 @@
         :returns: An iterator of purchased phone numbers.
         :rtype: ~azure.core.paging.ItemPaged[~azure.communication.phonenumbers.PurchasedPhoneNumber]
         """
-<<<<<<< HEAD
         return cast(ItemPaged[PurchasedPhoneNumber],
                    self._phone_number_client.phone_numbers.list_phone_numbers(skip=skip, top=top, **kwargs))
 
@@ -348,12 +339,6 @@
         skip: int = 0,
         **kwargs: Any
     ) -> ItemPaged[PhoneNumberCountry]:
-=======
-        return self._phone_number_client.phone_numbers.list_phone_numbers(skip=skip, **kwargs)
-
-    @distributed_trace
-    def list_available_countries(self, *, skip: int = 0, **kwargs: Any) -> ItemPaged[PhoneNumberCountry]:
->>>>>>> ad3e0923
         """Gets the list of supported countries.
 
         Gets the list of supported countries.
@@ -365,26 +350,16 @@
         :rtype: ~azure.core.paging.ItemPaged[~azure.communication.phonenumbers.PhoneNumberCountry]
         :raises ~azure.core.exceptions.HttpResponseError:
         """
-<<<<<<< HEAD
-        return cast(ItemPaged[PhoneNumberCountry],
-                   self._phone_number_client.phone_numbers.list_available_countries(
-                       accept_language=self._accepted_language, skip=skip, **kwargs
-                   ))
-=======
         return self._phone_number_client.phone_numbers.list_available_countries(
             skip=skip, accept_language=self._accepted_language, **kwargs
         )
->>>>>>> ad3e0923
 
     @distributed_trace
     def list_available_localities(
         self,
         country_code: str,
         *,
-<<<<<<< HEAD
-=======
         phone_number_type: Optional[Union[PhoneNumberType, str]] = None,
->>>>>>> ad3e0923
         administrative_division: Optional[str] = None,
         skip: int = 0,
         **kwargs: Any
@@ -408,16 +383,6 @@
         :rtype: ~azure.core.paging.ItemPaged[~azure.communication.phonenumbers.PhoneNumberLocality]
         :raises ~azure.core.exceptions.HttpResponseError:
         """
-<<<<<<< HEAD
-        return cast(ItemPaged[PhoneNumberLocality],
-                   self._phone_number_client.phone_numbers.list_available_localities(
-                       country_code,
-                       administrative_division=administrative_division,
-                       accept_language=self._accepted_language,
-                       skip=skip,
-                       **kwargs
-                   ))
-=======
         return self._phone_number_client.phone_numbers.list_available_localities(
             country_code,
             administrative_division=administrative_division,
@@ -426,20 +391,14 @@
             skip=skip,
             **kwargs
         )
->>>>>>> ad3e0923
 
     @distributed_trace
     def list_available_offerings(
         self,
         country_code: str,
         *,
-<<<<<<< HEAD
-        phone_number_type: Optional[PhoneNumberType] = None,
-        assignment_type: Optional[PhoneNumberAssignmentType] = None,
-=======
         phone_number_type: Optional[Union[PhoneNumberType, str]] = None,
         assignment_type: Optional[Union[PhoneNumberAssignmentType, str]] = None,
->>>>>>> ad3e0923
         skip: int = 0,
         **kwargs: Any
     ) -> ItemPaged[PhoneNumberOffering]:
@@ -462,16 +421,6 @@
         :rtype: ~azure.core.paging.ItemPaged[~azure.communication.phonenumbers.PhoneNumberOffering]
         :raises ~azure.core.exceptions.HttpResponseError:
         """
-<<<<<<< HEAD
-        return cast(ItemPaged[PhoneNumberOffering],
-                   self._phone_number_client.phone_numbers.list_offerings(
-                       country_code,
-                       phone_number_type=phone_number_type,
-                       assignment_type=assignment_type,
-                       skip=skip,
-                       **kwargs
-                   ))
-=======
         return self._phone_number_client.phone_numbers.list_offerings(
             country_code,
             phone_number_type=phone_number_type,
@@ -480,25 +429,16 @@
             skip=skip,
             **kwargs
         )
->>>>>>> ad3e0923
 
     @distributed_trace
     def list_available_area_codes(
         self,
         country_code: str,
-<<<<<<< HEAD
-        phone_number_type: PhoneNumberType,
-        *,
-        assignment_type: Optional[PhoneNumberAssignmentType] = None,
-        locality: Optional[str] = None,
-        administrative_division: Optional[str] = None,
-=======
         phone_number_type: Union[PhoneNumberType, str],
         *,
         administrative_division: Optional[str] = None,
         assignment_type: Optional[Union[PhoneNumberAssignmentType, str]] = None,
         locality: Optional[str] = None,
->>>>>>> ad3e0923
         skip: int = 0,
         **kwargs: Any
     ) -> ItemPaged[PhoneNumberAreaCode]:
@@ -525,18 +465,6 @@
         :rtype: ~azure.core.paging.ItemPaged[~azure.communication.phonenumbers.PhoneNumberAreaCode]
         :raises ~azure.core.exceptions.HttpResponseError:
         """
-<<<<<<< HEAD
-        return cast(ItemPaged[PhoneNumberAreaCode],
-                   self._phone_number_client.phone_numbers.list_area_codes(
-                       country_code,
-                       phone_number_type=phone_number_type,
-                       assignment_type=assignment_type,
-                       locality=locality,
-                       administrative_division=administrative_division,
-                       skip=skip,
-                       **kwargs
-                   ))
-=======
         return self._phone_number_client.phone_numbers.list_area_codes(
             country_code,
             phone_number_type=phone_number_type,
@@ -547,7 +475,6 @@
             skip=skip,
             **kwargs
         )
->>>>>>> ad3e0923
 
     @distributed_trace
     def search_operator_information(
