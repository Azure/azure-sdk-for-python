--- conflicted
+++ resolved
@@ -19,11 +19,7 @@
 class OperatorNumberType(str, Enum, metaclass=CaseInsensitiveEnumMeta):
     """Type of service associated with the phone number."""
 
-<<<<<<< HEAD
     UNAVAILABLE = "unavailable"
-=======
-    UNKNOWN = "unknown"
->>>>>>> abbf3b2d
     OTHER = "other"
     GEOGRAPHIC = "geographic"
     MOBILE = "mobile"
