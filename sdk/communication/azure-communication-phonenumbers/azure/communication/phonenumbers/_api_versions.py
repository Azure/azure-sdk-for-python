--- conflicted
+++ resolved
@@ -10,15 +10,9 @@
 class ApiVersion(str, Enum, metaclass=CaseInsensitiveEnumMeta):
     V2022_01_11_PREVIEW2 = "2022-01-11-preview2"
     V2022_12_01 = "2022-12-01"
-<<<<<<< HEAD
     V2023_2023_10_01_PREVIEW = "2023-10-01-preview"
+    V2023_05_01_PREVIEW = "2023-05-01-preview"
     V2024_01_PREVIEW1 = "2024-01-31-preview"
-
-DEFAULT_VERSION = ApiVersion.V2024_01_PREVIEW1
-=======
-    V2023_10_01_PREVIEW = "2023-10-01-preview"
-    V2023_05_01_PREVIEW = "2023-05-01-preview"
     V2024_03_01 = "2024-03-01"
 
-DEFAULT_VERSION = ApiVersion.V2023_10_01_PREVIEW
->>>>>>> bbdc60d2
+DEFAULT_VERSION = ApiVersion.V2024_01_PREVIEW1