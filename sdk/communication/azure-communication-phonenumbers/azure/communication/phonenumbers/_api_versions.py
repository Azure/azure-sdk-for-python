--- conflicted
+++ resolved
@@ -12,12 +12,9 @@
     V2022_12_01 = "2022-12-01"
     V2023_10_01_PREVIEW = "2023-10-01-preview"
     V2023_05_01_PREVIEW = "2023-05-01-preview"
-<<<<<<< HEAD
     V2024_01_31_PREVIEW = "2024-01-31-preview"
+    V2024_03_01_PREVIEW = "2024-03-01-preview"
     V2024_05_01_PREVIEW = "2024-05-01-preview"
-=======
-    V2024_03_01_PREVIEW = "2024-03-01-preview"
->>>>>>> 28182b14
     V2024_03_01 = "2024-03-01"
 
 DEFAULT_VERSION = ApiVersion.V2024_05_01_PREVIEW