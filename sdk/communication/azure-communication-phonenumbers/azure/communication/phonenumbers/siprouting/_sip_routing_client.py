# -------------------------------------------------------------------------
# Copyright (c) Microsoft Corporation. All rights reserved.
# Licensed under the MIT License. See License.txt in the project root for
# license information.
# --------------------------------------------------------------------------

<<<<<<< HEAD
from typing import TYPE_CHECKING, Any, List
=======
from typing import TYPE_CHECKING, List, Any
>>>>>>> fda8ae8d
from urllib.parse import urlparse

from azure.core.tracing.decorator import distributed_trace
from azure.core.paging import ItemPaged

from ._models import SipDomain, SipTrunk, SipTrunkRoute
from ._mappers import (
    sip_trunk_from_generated,
    sip_trunk_to_generated,
    sip_trunk_route_from_generated,
    sip_trunk_route_to_generated,
    sip_domain_from_generated,
    sip_domain_to_generated
)
from ._generated.models import ExpandEnum, SipConfiguration
from ._generated._client import SIPRoutingService
from .._shared.auth_policy_utils import get_authentication_policy
from .._shared.utils import parse_connection_str
from .._version import SDK_MONIKER

if TYPE_CHECKING:
    from azure.core.credentials import TokenCredential


class SipRoutingClient(object):
    """A client to interact with the AzureCommunicationService SIP routing gateway.
    This client provides operations to retrieve and manage SIP routing configuration.

    :param endpoint: The endpoint url for Azure Communication Service resource.
    :type endpoint: str
    :param credential: The credentials with which to authenticate.
    :type credential: TokenCredential
    :keyword api_version: Api Version. Default value is "2021-05-01-preview". Note that overriding
     this default value may result in unsupported behavior.
    :paramtype api_version: str
    """
    def __init__(
        self,
        endpoint: str,
        credential: "TokenCredential",
        **kwargs: Any
<<<<<<< HEAD
    )-> "SipRoutingClient":
=======
    ) -> None:
>>>>>>> fda8ae8d

        if not credential:
            raise ValueError("credential can not be None")
        try:
            if not endpoint.lower().startswith("http"):
                endpoint = "https://" + endpoint
        except AttributeError:
            raise ValueError("Host URL must be a string")  # pylint:disable=raise-missing-from

        parsed_url = urlparse(endpoint.rstrip("/"))
        if not parsed_url.netloc:
            raise ValueError("Invalid URL: {}".format(endpoint))

        self._endpoint = endpoint
        self._authentication_policy = get_authentication_policy(endpoint, credential)

        self._rest_service = SIPRoutingService(
            self._endpoint, credential=credential, authentication_policy=self._authentication_policy,
            sdk_moniker=SDK_MONIKER, **kwargs
        )

    @classmethod
    def from_connection_string(
        cls,
        conn_str: str,
        **kwargs: Any
<<<<<<< HEAD
    )-> "SipRoutingClient":
=======
    ) -> "SipRoutingClient":
>>>>>>> fda8ae8d
        """Factory method for creating client from connection string.

        :param str conn_str: Connection string containing endpoint and credentials.
        :returns: The newly created client.
        :rtype: ~azure.communication.siprouting.SipRoutingClient
        """
        endpoint, credential = parse_connection_str(conn_str)
        return cls(endpoint, credential, **kwargs)

    @distributed_trace
    def get_trunk(
        self,
        trunk_fqdn: str,
        **kwargs: Any
<<<<<<< HEAD
    )-> SipTrunk:
=======
    ) -> SipTrunk:
>>>>>>> fda8ae8d
        """Retrieve a single SIP trunk.

        :param trunk_fqdn: FQDN of the desired SIP trunk.
        :type trunk_fqdn: str
        :returns: SIP trunk with specified trunk_fqdn. If it doesn't exist, throws KeyError.
        :rtype: ~azure.communication.siprouting.models.SipTrunk
        :raises: ~azure.core.exceptions.HttpResponseError, ValueError, KeyError
        """
        if trunk_fqdn is None:
            raise ValueError("Parameter 'trunk_fqdn' must not be None.")

        config = self._rest_service.sip_routing.get(expand = ExpandEnum.TRUNKS_HEALTH, **kwargs)

        trunk = config.trunks[trunk_fqdn]
        return sip_trunk_from_generated(trunk_fqdn, trunk)

    @distributed_trace
    def set_trunk(
        self,
        trunk: SipTrunk,
        **kwargs: Any
<<<<<<< HEAD
    )-> None:
=======
    ) -> None:
>>>>>>> fda8ae8d
        """Modifies SIP trunk with the given FQDN. If it doesn't exist, adds a new trunk.

        :param trunk: Trunk object to be set.
        :type trunk: ~azure.communication.siprouting.models.SipTrunk
        :returns: None
        :rtype: None
        :raises: ~azure.core.exceptions.HttpResponseError, ValueError
        """
        if trunk is None:
            raise ValueError("Parameter 'trunk' must not be None.")

        self._update_trunks_([trunk], **kwargs)

    @distributed_trace
    def delete_trunk(
        self,
        trunk_fqdn: str,
        **kwargs: Any
<<<<<<< HEAD
    )-> None:
=======
    ) -> None:
>>>>>>> fda8ae8d
        """Deletes SIP trunk.

        :param trunk_fqdn: FQDN of the trunk to be deleted.
        :type trunk_fqdn: str
        :returns: None
        :rtype: None
        :raises: ~azure.core.exceptions.HttpResponseError, ValueError
        """
        if trunk_fqdn is None:
            raise ValueError("Parameter 'trunk_fqdn' must not be None.")

        self._rest_service.sip_routing.update(body=SipConfiguration(trunks={trunk_fqdn: None}), **kwargs)

    @distributed_trace
    def list_trunks(
        self,
        **kwargs: Any
<<<<<<< HEAD
    )-> ItemPaged[SipTrunk]:
=======
    ) -> ItemPaged[SipTrunk]:
>>>>>>> fda8ae8d
        """Retrieves the currently configured SIP trunks.
        
        :returns: Current SIP trunks configuration.
        :rtype: ItemPaged[~azure.communication.siprouting.models.SipTrunk]
        :raises: ~azure.core.exceptions.HttpResponseError
        """

        def extract_data(config):
            list_of_elem = [sip_trunk_from_generated(k,v) for k, v in config.trunks.items()]
            return None, list_of_elem

        # pylint: disable=unused-argument
        def get_next(nextLink=None):
            return self._rest_service.sip_routing.get(expand=ExpandEnum.TRUNKS_HEALTH, **kwargs)

        return ItemPaged(get_next, extract_data)

    @distributed_trace
    def list_routes(
<<<<<<< HEAD
        self, **kwargs: Any
    )-> ItemPaged[SipTrunkRoute]:
=======
        self,
        **kwargs: Any
    ) -> ItemPaged[SipTrunkRoute]:
>>>>>>> fda8ae8d
        """Retrieves the currently configured SIP routes.

        :returns: Current SIP routes configuration.
        :rtype: ItemPaged[~azure.communication.siprouting.models.SipTrunkRoute]
        :raises: ~azure.core.exceptions.HttpResponseError
        """

        def extract_data(config):
            list_of_elem = [sip_trunk_route_from_generated(x) for x in config.routes]
            return None, list_of_elem

        # pylint: disable=unused-argument
        def get_next(nextLink=None):
            return self._rest_service.sip_routing.get(**kwargs)

        return ItemPaged(get_next, extract_data)

    @distributed_trace
    def set_trunks(
        self,
        trunks: List[SipTrunk],
        **kwargs: Any
<<<<<<< HEAD
    )-> None:
=======
    ) -> None:
>>>>>>> fda8ae8d
        """Overwrites the list of SIP trunks.

        :param trunks: New list of trunks to be set.
        :type trunks: List[SipTrunk]
        :returns: None
        :rtype: None
        :raises: ~azure.core.exceptions.HttpResponseError, ValueError
        """
        if trunks is None:
            raise ValueError("Parameter 'trunks' must not be None.")

        trunks_dictionary = {x.fqdn: sip_trunk_to_generated(x) for x in trunks}
        config = SipConfiguration(trunks=trunks_dictionary)

        old_trunks = self._list_trunks_(**kwargs)

        for x in old_trunks:
            if x.fqdn not in [o.fqdn for o in trunks]:
                config.trunks[x.fqdn] = None

        if len(config.trunks) > 0:
            self._rest_service.sip_routing.update(body=config, **kwargs)

    @distributed_trace
    def set_routes(
        self,
        routes: List[SipTrunkRoute],
        **kwargs: Any
<<<<<<< HEAD
    )->  None:
=======
    ) -> None:
>>>>>>> fda8ae8d
        """Overwrites the list of SIP routes.

        :param routes: New list of routes to be set.
        :type routes: List[SipTrunkRoute]
        :returns: None
        :rtype: None
        :raises: ~azure.core.exceptions.HttpResponseError, ValueError
        """
        if routes is None:
            raise ValueError("Parameter 'routes' must not be None.")

        routes_internal = [sip_trunk_route_to_generated(x) for x in routes]
        self._rest_service.sip_routing.update(body=SipConfiguration(routes=routes_internal), **kwargs)

<<<<<<< HEAD
    @distributed_trace
    def get_routes_for_number(
       self,
        target_phone_number: str,
        test_routes: List[SipTrunkRoute],
        **kwargs: Any
    )-> List[SipTrunkRoute]:
        """Gets the list of routes matching the target phone number, ordered by priority.

        Gets the list of routes matching the target phone number, ordered by priority.

        :param target_phone_number: Phone number to test routing patterns against. Required.
        :type target_phone_number: str
        :param test_routes: New list of routes to be set.
        :type test_routes: List[SipTrunkRoute]
        :return: List of routes matching the sip trunk route,
         provided in the same order of priority as in SipConfiguration.
        :rtype: List[SipTrunkRoute]
        :raises ~azure.core.exceptions.HttpResponseError:
        """
        if test_routes is None:
            raise ValueError("Parameter 'test_routes' must not be None.")

        routes_internal = [sip_trunk_route_to_generated(x) for x in test_routes]
        sip_configuration = SipConfiguration(routes=routes_internal)
        response = self._rest_service.sip_routing.test_routes_with_number(sip_configuration=sip_configuration,
                                                                      target_phone_number=target_phone_number,
                                                                      **kwargs)
        routes_mapped = [sip_trunk_route_from_generated(x) for x in response.matching_routes]
        return routes_mapped

    @distributed_trace
    def get_domain(
        self,
        domain_name: str,
        **kwargs: Any
    )-> SipDomain:
        """Retrieve a single SIP domain.

        :param domain_name: domain_name of the desired SIP Domain.
        :type domain_name: str
        :returns: SIP Domain with specified domain_name. If it doesn't exist, throws KeyError.
        :rtype: ~azure.communication.siprouting.models.SipDomain
        :raises: ~azure.core.exceptions.HttpResponseError, ValueError, KeyError
        """
        if domain_name is None:
            raise ValueError("Parameter 'domain_name' must not be None.")
        config = self._rest_service.sip_routing.get( **kwargs)

        domain = config.domains[domain_name]
        return sip_domain_from_generated(domain_name,domain)

    @distributed_trace
    def set_domain(
        self,
        domain: SipDomain,
        **kwargs: Any
    )-> None:
        """Modifies SIP domain with the given domain. If it doesn't exist, adds a new domain.

        :param domain: Domain object to be set.
        :type domain: ~azure.communication.siprouting.models.SipDomain
        :returns: None
        :rtype: None
        :raises: ~azure.core.exceptions.HttpResponseError, ValueError
        """
        if domain is None:
            raise ValueError("Parameter 'domain' must not be None.")

        self._update_domains_([domain], **kwargs)

    @distributed_trace
    def delete_domain(
        self,
        domain_name: str,
        **kwargs: Any
    )-> None:
        """Deletes SIP Domain.

        :param domain_name: domain_name of the Domain to be deleted.
        :type domain_name: str
        :returns: None
        :rtype: None
        :raises: ~azure.core.exceptions.HttpResponseError, ValueError
        """
        if domain_name is None:
            raise ValueError("Parameter 'domain_name' must not be None.")

        self._rest_service.sip_routing.update(body=SipConfiguration(domains={domain_name: None}), **kwargs)

    @distributed_trace
    def list_domains(
        self,
        **kwargs: Any
    )-> ItemPaged[SipDomain]:
        """Retrieves the currently configured SIP Domain.
        
        :returns: Current SIP domains configuration.
        :rtype: ItemPaged[~azure.communication.siprouting.models.SipDomain]
        :raises: ~azure.core.exceptions.HttpResponseError
        """

        def extract_data(config):
            list_of_elem = [sip_domain_from_generated(k,v) for k, v in config.domains.items()]
            return None, list_of_elem

        # pylint: disable=unused-argument
        def get_next(nextLink=None):
            return self._rest_service.sip_routing.get(**kwargs)

        return ItemPaged(get_next, extract_data)

    @distributed_trace
    def set_domains(
        self,
        domains: List[SipDomain],
        **kwargs: Any
    )-> None:
        """Overwrites the list of SIP domains.

        :param domains: New list of domains to be set.
        :type domains: List[SipDomain]
        :returns: None
        :rtype: None
        :raises: ~azure.core.exceptions.HttpResponseError, ValueError
        """
        if domains is None:
            raise ValueError("Parameter 'domains' must not be None.")

        domains_dictionary = {x.fqdn: sip_domain_to_generated(x) for x in domains}
        config = SipConfiguration(domains=domains_dictionary)

        old_domains = self._list_domains_(**kwargs)

        for x in old_domains:
            if x.fqdn not in [o.fqdn for o in domains]:
                config.domains[x.fqdn] = None

        if len(config.domains) > 0:
            self._rest_service.sip_routing.update(body=config, **kwargs)

    def _list_trunks_(self, **kwargs):
=======
    def _list_trunks_(self, **kwargs: Any) -> List[SipTrunk]:
>>>>>>> fda8ae8d
        config = self._rest_service.sip_routing.get(**kwargs)
        return [sip_trunk_from_generated(k,v) for k, v in config.trunks.items()]

    def _list_domains_(self, **kwargs):
        config = self._rest_service.sip_routing.get(**kwargs)
        return [sip_domain_from_generated(k,v) for k, v in config.domains.items()]

    def _update_trunks_(
        self,
        trunks: List[SipTrunk],
        **kwargs: Any
<<<<<<< HEAD
    )-> SipTrunk:
        trunks_internal = {x.fqdn: sip_trunk_to_generated(x) for x in trunks}
=======
    ) -> List[SipTrunk]:
        trunks_internal = {x.fqdn: SipTrunkInternal(sip_signaling_port=x.sip_signaling_port) for x in trunks}
>>>>>>> fda8ae8d
        modified_config = SipConfiguration(trunks=trunks_internal)

        new_config = self._rest_service.sip_routing.update(body=modified_config, **kwargs)
        return [sip_trunk_from_generated(k,v) for k, v in new_config.trunks.items()]

    def _update_domains_(
        self,
        domains: List[SipDomain],
        **kwargs: Any
    )-> SipDomain:
        domains_internal = {x.fqdn: sip_domain_to_generated(x) for x in domains}
        modified_config = SipConfiguration(domains=domains_internal)

        new_config = self._rest_service.sip_routing.update(body=modified_config, **kwargs)
        return [sip_domain_from_generated(k,v) for k, v in new_config.domains.items()]

    def close(self) -> None:
        self._rest_service.close()

    def __enter__(self) -> "SipRoutingClient":
        self._rest_service.__enter__()
        return self

    def __exit__(self, *args) -> None:
        self._rest_service.__exit__(*args)<|MERGE_RESOLUTION|>--- conflicted
+++ resolved
@@ -4,11 +4,7 @@
 # license information.
 # --------------------------------------------------------------------------
 
-<<<<<<< HEAD
-from typing import TYPE_CHECKING, Any, List
-=======
 from typing import TYPE_CHECKING, List, Any
->>>>>>> fda8ae8d
 from urllib.parse import urlparse
 
 from azure.core.tracing.decorator import distributed_trace
@@ -50,11 +46,7 @@
         endpoint: str,
         credential: "TokenCredential",
         **kwargs: Any
-<<<<<<< HEAD
     )-> "SipRoutingClient":
-=======
-    ) -> None:
->>>>>>> fda8ae8d
 
         if not credential:
             raise ValueError("credential can not be None")
@@ -81,11 +73,7 @@
         cls,
         conn_str: str,
         **kwargs: Any
-<<<<<<< HEAD
-    )-> "SipRoutingClient":
-=======
     ) -> "SipRoutingClient":
->>>>>>> fda8ae8d
         """Factory method for creating client from connection string.
 
         :param str conn_str: Connection string containing endpoint and credentials.
@@ -100,11 +88,7 @@
         self,
         trunk_fqdn: str,
         **kwargs: Any
-<<<<<<< HEAD
-    )-> SipTrunk:
-=======
     ) -> SipTrunk:
->>>>>>> fda8ae8d
         """Retrieve a single SIP trunk.
 
         :param trunk_fqdn: FQDN of the desired SIP trunk.
@@ -126,11 +110,7 @@
         self,
         trunk: SipTrunk,
         **kwargs: Any
-<<<<<<< HEAD
-    )-> None:
-=======
-    ) -> None:
->>>>>>> fda8ae8d
+    ) -> None:
         """Modifies SIP trunk with the given FQDN. If it doesn't exist, adds a new trunk.
 
         :param trunk: Trunk object to be set.
@@ -149,11 +129,7 @@
         self,
         trunk_fqdn: str,
         **kwargs: Any
-<<<<<<< HEAD
-    )-> None:
-=======
-    ) -> None:
->>>>>>> fda8ae8d
+    ) -> None:
         """Deletes SIP trunk.
 
         :param trunk_fqdn: FQDN of the trunk to be deleted.
@@ -171,11 +147,7 @@
     def list_trunks(
         self,
         **kwargs: Any
-<<<<<<< HEAD
-    )-> ItemPaged[SipTrunk]:
-=======
     ) -> ItemPaged[SipTrunk]:
->>>>>>> fda8ae8d
         """Retrieves the currently configured SIP trunks.
         
         :returns: Current SIP trunks configuration.
@@ -195,14 +167,9 @@
 
     @distributed_trace
     def list_routes(
-<<<<<<< HEAD
-        self, **kwargs: Any
-    )-> ItemPaged[SipTrunkRoute]:
-=======
         self,
         **kwargs: Any
     ) -> ItemPaged[SipTrunkRoute]:
->>>>>>> fda8ae8d
         """Retrieves the currently configured SIP routes.
 
         :returns: Current SIP routes configuration.
@@ -225,11 +192,7 @@
         self,
         trunks: List[SipTrunk],
         **kwargs: Any
-<<<<<<< HEAD
-    )-> None:
-=======
-    ) -> None:
->>>>>>> fda8ae8d
+    ) -> None:
         """Overwrites the list of SIP trunks.
 
         :param trunks: New list of trunks to be set.
@@ -258,11 +221,7 @@
         self,
         routes: List[SipTrunkRoute],
         **kwargs: Any
-<<<<<<< HEAD
-    )->  None:
-=======
-    ) -> None:
->>>>>>> fda8ae8d
+    ) -> None:
         """Overwrites the list of SIP routes.
 
         :param routes: New list of routes to be set.
@@ -277,14 +236,13 @@
         routes_internal = [sip_trunk_route_to_generated(x) for x in routes]
         self._rest_service.sip_routing.update(body=SipConfiguration(routes=routes_internal), **kwargs)
 
-<<<<<<< HEAD
     @distributed_trace
     def get_routes_for_number(
        self,
         target_phone_number: str,
         test_routes: List[SipTrunkRoute],
         **kwargs: Any
-    )-> List[SipTrunkRoute]:
+    ) -> List[SipTrunkRoute]:
         """Gets the list of routes matching the target phone number, ordered by priority.
 
         Gets the list of routes matching the target phone number, ordered by priority.
@@ -314,7 +272,7 @@
         self,
         domain_name: str,
         **kwargs: Any
-    )-> SipDomain:
+    ) -> SipDomain:
         """Retrieve a single SIP domain.
 
         :param domain_name: domain_name of the desired SIP Domain.
@@ -335,7 +293,7 @@
         self,
         domain: SipDomain,
         **kwargs: Any
-    )-> None:
+    ) -> None:
         """Modifies SIP domain with the given domain. If it doesn't exist, adds a new domain.
 
         :param domain: Domain object to be set.
@@ -354,7 +312,7 @@
         self,
         domain_name: str,
         **kwargs: Any
-    )-> None:
+    ) -> None:
         """Deletes SIP Domain.
 
         :param domain_name: domain_name of the Domain to be deleted.
@@ -372,7 +330,7 @@
     def list_domains(
         self,
         **kwargs: Any
-    )-> ItemPaged[SipDomain]:
+    ) -> ItemPaged[SipDomain]:
         """Retrieves the currently configured SIP Domain.
         
         :returns: Current SIP domains configuration.
@@ -395,7 +353,7 @@
         self,
         domains: List[SipDomain],
         **kwargs: Any
-    )-> None:
+    ) -> None:
         """Overwrites the list of SIP domains.
 
         :param domains: New list of domains to be set.
@@ -419,10 +377,7 @@
         if len(config.domains) > 0:
             self._rest_service.sip_routing.update(body=config, **kwargs)
 
-    def _list_trunks_(self, **kwargs):
-=======
     def _list_trunks_(self, **kwargs: Any) -> List[SipTrunk]:
->>>>>>> fda8ae8d
         config = self._rest_service.sip_routing.get(**kwargs)
         return [sip_trunk_from_generated(k,v) for k, v in config.trunks.items()]
 
@@ -434,13 +389,7 @@
         self,
         trunks: List[SipTrunk],
         **kwargs: Any
-<<<<<<< HEAD
-    )-> SipTrunk:
-        trunks_internal = {x.fqdn: sip_trunk_to_generated(x) for x in trunks}
-=======
     ) -> List[SipTrunk]:
-        trunks_internal = {x.fqdn: SipTrunkInternal(sip_signaling_port=x.sip_signaling_port) for x in trunks}
->>>>>>> fda8ae8d
         modified_config = SipConfiguration(trunks=trunks_internal)
 
         new_config = self._rest_service.sip_routing.update(body=modified_config, **kwargs)
