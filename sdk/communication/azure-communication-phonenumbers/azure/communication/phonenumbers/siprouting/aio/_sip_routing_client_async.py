# -------------------------------------------------------------------------
# Copyright (c) Microsoft Corporation. All rights reserved.
# Licensed under the MIT License. See License.txt in the project root for
# license information.
# --------------------------------------------------------------------------

<<<<<<< HEAD
from typing import TYPE_CHECKING, Any, List
=======
from typing import TYPE_CHECKING, List, Any
>>>>>>> fda8ae8d
from urllib.parse import urlparse

from azure.core.async_paging import AsyncItemPaged, AsyncList

from azure.core.tracing.decorator import distributed_trace
from azure.core.tracing.decorator_async import distributed_trace_async

from .._models import SipDomain, SipTrunk, SipTrunkRoute
from .._mappers import (
    sip_trunk_from_generated,
    sip_trunk_to_generated,
    sip_trunk_route_from_generated,
    sip_trunk_route_to_generated,
    sip_domain_from_generated,
    sip_domain_to_generated
)
from .._generated.models import ExpandEnum, SipConfiguration
from .._generated.aio._client import SIPRoutingService
from ..._shared.auth_policy_utils import get_authentication_policy
from ..._shared.utils import parse_connection_str
from ..._version import SDK_MONIKER

if TYPE_CHECKING:
    from azure.core.credentials_async import AsyncTokenCredential


class SipRoutingClient(object):
    """A client to interact with the SIP routing gateway asynchronously.
    This client provides operations to retrieve and update SIP routing configuration.

    :param endpoint: The endpoint url for Azure Communication Service resource.
    :type endpoint: str
    :param credential: The credentials with which to authenticate.
    :type credential: AsyncTokenCredential
    :keyword api_version: Api Version. Default value is "2021-05-01-preview". Note that overriding
     this default value may result in unsupported behavior.
    :paramtype api_version: str
    """

    def __init__(
        self,
        endpoint: str,
        credential: "AsyncTokenCredential",
        **kwargs: Any
<<<<<<< HEAD
    )-> "SipRoutingClient":
=======
    ) -> None:
>>>>>>> fda8ae8d

        if not credential:
            raise ValueError("credential can not be None")
        try:
            if not endpoint.lower().startswith("http"):
                endpoint = "https://" + endpoint
        except AttributeError as attribute_error:
            raise ValueError("Host URL must be a string") from attribute_error

        parsed_url = urlparse(endpoint.rstrip("/"))
        if not parsed_url.netloc:
            raise ValueError("Invalid URL: {}".format(endpoint))

        self._endpoint = endpoint
        self._authentication_policy = get_authentication_policy(endpoint, credential, is_async=True)

        self._rest_service = SIPRoutingService(
            self._endpoint, credential= credential, authentication_policy=self._authentication_policy,
            sdk_moniker=SDK_MONIKER, **kwargs
        )

    @classmethod
    def from_connection_string(
        cls,
        conn_str: str,
        **kwargs: Any
<<<<<<< HEAD
    )-> "SipRoutingClient":
=======
    ) -> "SipRoutingClient":
>>>>>>> fda8ae8d
        """Factory method for creating client from connection string.

        :param conn_str: Connection string containing endpoint and credentials
        :type conn_str: str
        :returns: The newly created client.
        :rtype: ~azure.communication.siprouting.models.SipRoutingClient
        """

        endpoint, credential = parse_connection_str(conn_str)
        return cls(endpoint, credential, **kwargs)

    @distributed_trace_async
    async def get_trunk(
        self,
        trunk_fqdn: str,
        **kwargs: Any
<<<<<<< HEAD
    )-> SipTrunk:
=======
    ) -> SipTrunk:
>>>>>>> fda8ae8d
        """Retrieve a single SIP trunk.

        :param trunk_fqdn: FQDN of the desired SIP trunk.
        :type trunk_fqdn: str
        :returns: SIP trunk with specified trunk_fqdn. If it doesn't exist, throws KeyError.
        :rtype: ~azure.communication.siprouting.models.SipTrunk
        :raises: ~azure.core.exceptions.HttpResponseError, ValueError, KeyError
        """
        if trunk_fqdn is None:
            raise ValueError("Parameter 'trunk_fqdn' must not be None.")

        config = await self._rest_service.sip_routing.get(expand = ExpandEnum.TRUNKS_HEALTH, **kwargs)

        trunk = config.trunks[trunk_fqdn]
        return sip_trunk_from_generated(trunk_fqdn,trunk)

    @distributed_trace_async
    async def set_trunk(
        self,
        trunk: SipTrunk,
        **kwargs: Any
<<<<<<< HEAD
    )-> None:
=======
    ) -> None:
>>>>>>> fda8ae8d
        """Modifies SIP trunk with the given FQDN. If it doesn't exist, adds a new trunk.

        :param trunk: Trunk object to be set.
        :type trunk: ~azure.communication.siprouting.models.SipTrunk
        :returns: None
        :rtype: None
        :raises: ~azure.core.exceptions.HttpResponseError, ValueError
        """
        if trunk is None:
            raise ValueError("Parameter 'trunk' must not be None.")

        await self._update_trunks_([trunk], **kwargs)

    @distributed_trace_async
    async def delete_trunk(
        self,
        trunk_fqdn: str,
        **kwargs: Any
<<<<<<< HEAD
    )-> None:
=======
    ) -> None:
>>>>>>> fda8ae8d
        """Deletes SIP trunk.

        :param trunk_fqdn: FQDN of the trunk to be deleted.
        :type trunk_fqdn: str
        :returns: None
        :rtype: None
        :raises: ~azure.core.exceptions.HttpResponseError, ValueError
        """
        if trunk_fqdn is None:
            raise ValueError("Parameter 'trunk_fqdn' must not be None.")

        await self._rest_service.sip_routing.update(body=SipConfiguration(trunks={trunk_fqdn: None}), **kwargs)

    @distributed_trace
    def list_trunks(
        self,
        **kwargs: Any
<<<<<<< HEAD
    )-> AsyncItemPaged[SipTrunk]:
=======
    ) -> AsyncItemPaged[SipTrunk]:
>>>>>>> fda8ae8d
        """Retrieves list of currently configured SIP trunks.

        :returns: Current SIP trunks configuration.
        :rtype: AsyncItemPaged[~azure.communication.siprouting.models.SipTrunk]
        :raises: ~azure.core.exceptions.HttpResponseError
        """

        async def extract_data(config):
            list_of_elem = [sip_trunk_from_generated(k,v) for k, v in config.trunks.items()]
            return None, AsyncList(list_of_elem)

        # pylint: disable=unused-argument
        async def get_next(nextLink=None):
            return await self._rest_service.sip_routing.get(expand=ExpandEnum.TRUNKS_HEALTH, **kwargs)

        return AsyncItemPaged(get_next, extract_data)

    @distributed_trace
    def list_routes(
<<<<<<< HEAD
        self, **kwargs: Any
    )-> AsyncItemPaged[SipTrunkRoute]:
=======
        self,
        **kwargs: Any
    ) -> AsyncItemPaged[SipTrunkRoute]:
>>>>>>> fda8ae8d
        """Retrieves list of currently configured SIP routes.

        :returns: Current SIP routes configuration.
        :rtype: AsyncItemPaged[~azure.communication.siprouting.models.SipTrunkRoute]
        :raises: ~azure.core.exceptions.HttpResponseError
        """

        async def extract_data(config):
            list_of_elem = [sip_trunk_route_from_generated(x)
                for x in config.routes
            ]
            return None, AsyncList(list_of_elem)

        # pylint: disable=unused-argument
        async def get_next(nextLink=None):
            return await self._rest_service.sip_routing.get(**kwargs)

        return AsyncItemPaged(get_next, extract_data)

    @distributed_trace_async
    async def set_trunks(
        self,
        trunks: List[SipTrunk],
        **kwargs: Any
<<<<<<< HEAD
    )-> None:
=======
    ) -> None:
>>>>>>> fda8ae8d
        """Overwrites the list of SIP trunks.

        :param trunks: New list of trunks to be set.
        :type trunks: List[SipTrunk]
        :returns: None
        :rtype: None
        :raises: ~azure.core.exceptions.HttpResponseError, ValueError
        """
        if trunks is None:
            raise ValueError("Parameter 'trunks' must not be None.")

        trunks_dictionary = {x.fqdn: sip_trunk_to_generated(x) for x in trunks}
        config = SipConfiguration(trunks=trunks_dictionary)

        old_trunks = await self._list_trunks_(**kwargs)

        for x in old_trunks:
            if x.fqdn not in [o.fqdn for o in trunks]:
                config.trunks[x.fqdn] = None

        if len(config.trunks) > 0:
            await self._rest_service.sip_routing.update(body=config, **kwargs)

    @distributed_trace_async
    async def set_routes(
        self,
        routes: List[SipTrunkRoute],
        **kwargs: Any
    ) -> None:
        """Overwrites the list of SIP routes.

        :param routes: New list of routes to be set.
        :type routes: List[SipTrunkRoute]
        :returns: None
        :rtype: None
        :raises: ~azure.core.exceptions.HttpResponseError, ValueError
        """
        if routes is None:
            raise ValueError("Parameter 'routes' must not be None.")

        routes_internal = [sip_trunk_route_to_generated(x)
            for x in routes
        ]
        await self._rest_service.sip_routing.update(body=SipConfiguration(routes=routes_internal), **kwargs)

<<<<<<< HEAD
    @distributed_trace_async
    async def get_routes_for_number(
       self,
        target_phone_number: str,
        test_routes: List[SipTrunkRoute],
        **kwargs: Any
    )-> List[SipTrunkRoute]:
        """Gets the list of routes matching the target phone number, ordered by priority.

        Gets the list of routes matching the target phone number, ordered by priority.

        :param target_phone_number: Phone number to test routing patterns against. Required.
        :type target_phone_number: str
        :param test_routes: New list of routes to be set.
        :type test_routes: List[SipTrunkRoute]
        :return: List of routes matching the sip trunk route,
         provided in the same order of priority as in SipConfiguration.
        :rtype: List[SipTrunkRoute]
        :raises ~azure.core.exceptions.HttpResponseError:
        """
        if test_routes is None:
            raise ValueError("Parameter 'routes' must not be None.")

        routes_internal = [sip_trunk_route_to_generated(x) for x in test_routes]
        sip_configuration = SipConfiguration(routes=routes_internal)
        response = await self._rest_service.sip_routing.test_routes_with_number(sip_configuration=sip_configuration,
                                                                            target_phone_number=target_phone_number,
                                                                            **kwargs)
        routes_mapped = [sip_trunk_route_from_generated(x) for x in response.matching_routes]
        return routes_mapped

    @distributed_trace_async
    async def get_domain(
        self,
        domain_name: str,
        **kwargs: Any
    )-> SipDomain:
        """Retrieve a single SIP domain.

        :param domain_name: domain_name of the desired SIP Domain.
        :type domain_name: str
        :returns: SIP Domain with specified domain_name. If it doesn't exist, throws KeyError.
        :rtype: ~azure.communication.siprouting.models.SipDomain
        :raises: ~azure.core.exceptions.HttpResponseError, ValueError, KeyError
        """
        if domain_name is None:
            raise ValueError("Parameter 'domain_name' must not be None.")
        config = await self._rest_service.sip_routing.get( **kwargs)

        domain = config.domains[domain_name]
        return sip_domain_from_generated(domain_name,domain)

    @distributed_trace_async
    async def set_domain(
        self,
        domain: SipDomain,
        **kwargs: Any
    )-> None:
        """Modifies SIP domain with the given domain. If it doesn't exist, adds a new domain.

        :param domain: Domain object to be set.
        :type domain: ~azure.communication.siprouting.models.SipDomain
        :returns: None
        :rtype: None
        :raises: ~azure.core.exceptions.HttpResponseError, ValueError
        """
        if domain is None:
            raise ValueError("Parameter 'domain' must not be None.")

        await self._update_domains_([domain], **kwargs)

    @distributed_trace_async
    async def delete_domain(
        self,
        domain_name: str,
        **kwargs: Any
    )-> None:
        """Deletes SIP Domain.

        :param domain_name: domain_name of the Domain to be deleted.
        :type domain_name: str
        :returns: None
        :rtype: None
        :raises: ~azure.core.exceptions.HttpResponseError, ValueError
        """
        if domain_name is None:
            raise ValueError("Parameter 'domain_name' must not be None.")

        await self._rest_service.sip_routing.update(body=SipConfiguration(domains={domain_name: None}), **kwargs)

    @distributed_trace
    def list_domains(
        self,
        **kwargs: Any
    )-> AsyncItemPaged[SipDomain]:
        """Retrieves the currently configured SIP Domain.
        
        :returns: Current SIP domains configuration.
        :rtype: ItAsyncItemPagedemPaged[~azure.communication.siprouting.models.SipDomain]
        :raises: ~azure.core.exceptions.HttpResponseError
        """

        async def extract_data(config):
            list_of_elem = [sip_domain_from_generated(k,v) for k, v in config.domains.items()]
            return None, AsyncList(list_of_elem)

        # pylint: disable=unused-argument
        async def get_next(nextLink=None):
            return await self._rest_service.sip_routing.get(**kwargs)

        return AsyncItemPaged(get_next, extract_data)

    @distributed_trace_async
    async def set_domains(
        self,
        domains: List[SipDomain],
        **kwargs: Any
    )-> None:
        """Overwrites the list of SIP domains.

        :param domains: New list of domains to be set.
        :type domains: List[SipDomain]
        :returns: None
        :rtype: None
        :raises: ~azure.core.exceptions.HttpResponseError, ValueError
        """
        if domains is None:
            raise ValueError("Parameter 'domains' must not be None.")

        domains_dictionary = {x.fqdn: sip_domain_to_generated(x) for x in domains}
        config = SipConfiguration(domains=domains_dictionary)

        old_domains = await self._list_domains_(**kwargs)

        for x in old_domains:
            if x.fqdn not in [o.fqdn for o in domains]:
                config.domains[x.fqdn] = None

        if len(config.domains) > 0:
            await self._rest_service.sip_routing.update(body=config, **kwargs)

    async def _list_trunks_(self, **kwargs):
=======
    async def _list_trunks_(self, **kwargs: Any):
>>>>>>> fda8ae8d
        config = await self._rest_service.sip_routing.get(**kwargs)
        return [sip_trunk_from_generated(k, v) for k, v in config.trunks.items()]

    async def _list_domains_(self, **kwargs):
        config = await self._rest_service.sip_routing.get(**kwargs)
        return [sip_domain_from_generated(k, v) for k, v in config.domains.items()]

    async def _update_trunks_(
        self,
        trunks: List[SipTrunk],
        **kwargs: Any
<<<<<<< HEAD
    )-> SipTrunk:
        trunks_internal = {x.fqdn: sip_trunk_to_generated(x) for x in trunks}
=======
    ) -> SipTrunk:
        trunks_internal = {x.fqdn: SipTrunkInternal(sip_signaling_port=x.sip_signaling_port) for x in trunks}
>>>>>>> fda8ae8d
        modified_config = SipConfiguration(trunks=trunks_internal)

        new_config = await self._rest_service.sip_routing.update(body=modified_config, **kwargs)
        return [sip_trunk_from_generated(k,v) for k, v in new_config.trunks.items()]

    async def _update_domains_(
        self,
        domains: List[SipDomain],
        **kwargs: Any
    )-> SipDomain:
        domains_internal = {x.fqdn: sip_domain_to_generated(x) for x in domains}
        modified_config = SipConfiguration(domains=domains_internal)

        new_config = await self._rest_service.sip_routing.update(body=modified_config, **kwargs)
        return [sip_domain_from_generated(k,v) for k, v in new_config.domains.items()]

    async def close(self) -> None:
        await self._rest_service.close()

    async def __aenter__(self) -> "SipRoutingClient":
        await self._rest_service.__aenter__()
        return self

    async def __aexit__(self, *args) -> None:
        await self._rest_service.__aexit__(*args)<|MERGE_RESOLUTION|>--- conflicted
+++ resolved
@@ -4,11 +4,7 @@
 # license information.
 # --------------------------------------------------------------------------
 
-<<<<<<< HEAD
-from typing import TYPE_CHECKING, Any, List
-=======
 from typing import TYPE_CHECKING, List, Any
->>>>>>> fda8ae8d
 from urllib.parse import urlparse
 
 from azure.core.async_paging import AsyncItemPaged, AsyncList
@@ -53,11 +49,7 @@
         endpoint: str,
         credential: "AsyncTokenCredential",
         **kwargs: Any
-<<<<<<< HEAD
     )-> "SipRoutingClient":
-=======
-    ) -> None:
->>>>>>> fda8ae8d
 
         if not credential:
             raise ValueError("credential can not be None")
@@ -84,11 +76,7 @@
         cls,
         conn_str: str,
         **kwargs: Any
-<<<<<<< HEAD
-    )-> "SipRoutingClient":
-=======
     ) -> "SipRoutingClient":
->>>>>>> fda8ae8d
         """Factory method for creating client from connection string.
 
         :param conn_str: Connection string containing endpoint and credentials
@@ -105,11 +93,7 @@
         self,
         trunk_fqdn: str,
         **kwargs: Any
-<<<<<<< HEAD
-    )-> SipTrunk:
-=======
     ) -> SipTrunk:
->>>>>>> fda8ae8d
         """Retrieve a single SIP trunk.
 
         :param trunk_fqdn: FQDN of the desired SIP trunk.
@@ -131,11 +115,7 @@
         self,
         trunk: SipTrunk,
         **kwargs: Any
-<<<<<<< HEAD
-    )-> None:
-=======
     ) -> None:
->>>>>>> fda8ae8d
         """Modifies SIP trunk with the given FQDN. If it doesn't exist, adds a new trunk.
 
         :param trunk: Trunk object to be set.
@@ -154,11 +134,7 @@
         self,
         trunk_fqdn: str,
         **kwargs: Any
-<<<<<<< HEAD
-    )-> None:
-=======
     ) -> None:
->>>>>>> fda8ae8d
         """Deletes SIP trunk.
 
         :param trunk_fqdn: FQDN of the trunk to be deleted.
@@ -176,11 +152,7 @@
     def list_trunks(
         self,
         **kwargs: Any
-<<<<<<< HEAD
-    )-> AsyncItemPaged[SipTrunk]:
-=======
     ) -> AsyncItemPaged[SipTrunk]:
->>>>>>> fda8ae8d
         """Retrieves list of currently configured SIP trunks.
 
         :returns: Current SIP trunks configuration.
@@ -200,14 +172,9 @@
 
     @distributed_trace
     def list_routes(
-<<<<<<< HEAD
-        self, **kwargs: Any
-    )-> AsyncItemPaged[SipTrunkRoute]:
-=======
         self,
         **kwargs: Any
     ) -> AsyncItemPaged[SipTrunkRoute]:
->>>>>>> fda8ae8d
         """Retrieves list of currently configured SIP routes.
 
         :returns: Current SIP routes configuration.
@@ -232,11 +199,7 @@
         self,
         trunks: List[SipTrunk],
         **kwargs: Any
-<<<<<<< HEAD
-    )-> None:
-=======
     ) -> None:
->>>>>>> fda8ae8d
         """Overwrites the list of SIP trunks.
 
         :param trunks: New list of trunks to be set.
@@ -282,7 +245,6 @@
         ]
         await self._rest_service.sip_routing.update(body=SipConfiguration(routes=routes_internal), **kwargs)
 
-<<<<<<< HEAD
     @distributed_trace_async
     async def get_routes_for_number(
        self,
@@ -424,10 +386,7 @@
         if len(config.domains) > 0:
             await self._rest_service.sip_routing.update(body=config, **kwargs)
 
-    async def _list_trunks_(self, **kwargs):
-=======
     async def _list_trunks_(self, **kwargs: Any):
->>>>>>> fda8ae8d
         config = await self._rest_service.sip_routing.get(**kwargs)
         return [sip_trunk_from_generated(k, v) for k, v in config.trunks.items()]
 
@@ -439,13 +398,8 @@
         self,
         trunks: List[SipTrunk],
         **kwargs: Any
-<<<<<<< HEAD
-    )-> SipTrunk:
+    ) -> SipTrunk:
         trunks_internal = {x.fqdn: sip_trunk_to_generated(x) for x in trunks}
-=======
-    ) -> SipTrunk:
-        trunks_internal = {x.fqdn: SipTrunkInternal(sip_signaling_port=x.sip_signaling_port) for x in trunks}
->>>>>>> fda8ae8d
         modified_config = SipConfiguration(trunks=trunks_internal)
 
         new_config = await self._rest_service.sip_routing.update(body=modified_config, **kwargs)
