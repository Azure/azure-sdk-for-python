# -------------------------------------------------------------------------
# Copyright (c) Microsoft Corporation. All rights reserved.
# Licensed under the MIT License. See License.txt in the project root for
# license information.
# --------------------------------------------------------------------------

from typing import TYPE_CHECKING, List, Optional, cast, Union
from azure.core.tracing.decorator import distributed_trace
from azure.core.tracing.decorator_async import distributed_trace_async
from .._generated.aio._client import PhoneNumbersClient as PhoneNumbersClientGen
from .._generated.models import (
    PhoneNumberSearchRequest,
    PhoneNumberCapabilitiesRequest,
    PhoneNumberPurchaseRequest,
    PhoneNumberType,
    OperatorInformationOptions,
    OperatorInformationRequest,
    OperatorInformationResult,
)
from .._shared.auth_policy_utils import get_authentication_policy
from .._shared.utils import parse_connection_str
from .._version import SDK_MONIKER
from .._api_versions import DEFAULT_VERSION

_DEFAULT_POLLING_INTERVAL_IN_SECONDS = 2

if TYPE_CHECKING:
    from typing import Any
    from azure.core.credentials_async import AsyncTokenCredential
    from azure.core.credentials import AzureKeyCredential
    from azure.core.async_paging import AsyncItemPaged
    from azure.core.polling import AsyncLROPoller
    from .._generated.models import (
        PhoneNumberCapabilities,
        PhoneNumberCountry,
        PhoneNumberOffering,
        PhoneNumberLocality,
        PhoneNumberSearchResult,
        PurchasedPhoneNumber,
    )

PhoneNumberSearchType = Union[
    str,
    List[str],
]

class PhoneNumbersClient(object):
    """A client to interact with the AzureCommunicationService Phone Numbers gateway.

    This client provides operations to interact with the phone numbers service
    :param str endpoint:
        The endpoint url for Azure Communication Service resource.
    :param Union[AsyncTokenCredential, AzureKeyCredential] credential:
        The credential we use to authenticate against the service.
    :keyword api_version: Azure Communication Phone Number API version.
        The default value is "2022-01-11-preview2".
        Note that overriding this default value may result in unsupported behavior.
    :paramtype api_version: str
    """

    def __init__(
        self,
        endpoint,  # type: str
        credential,  # type: Union[AsyncTokenCredential, AzureKeyCredential]
        **kwargs  # type: Any
    ):
        # type: (...) -> None
        try:
            if not endpoint.lower().startswith('http'):
                endpoint = "https://" + endpoint
        except AttributeError:
            raise ValueError("Account URL must be a string.") # pylint:disable=raise-missing-from

        if not credential:
            raise ValueError(
                "You need to provide account shared key to authenticate.")

        self._endpoint = endpoint
        self._accepted_language = kwargs.pop("accepted_language", None)
        self._api_version = kwargs.pop("api_version", DEFAULT_VERSION.value)
        self._phone_number_client = PhoneNumbersClientGen(
            self._endpoint,
            api_version=self._api_version,
            authentication_policy=get_authentication_policy(
                endpoint, credential, is_async=True),
            sdk_moniker=SDK_MONIKER,
            **kwargs)

    @classmethod
    def from_connection_string(
            cls, conn_str,  # type: str
            **kwargs  # type: Any
    ):
        # type: (...) -> PhoneNumbersClient
        """Create PhoneNumbersClient from a Connection String.
        :param str conn_str:
            A connection string to an Azure Communication Service resource.
        :returns: Instance of PhoneNumbersClient.
        :rtype: ~azure.communication.phonenumbers.aio.PhoneNumbersClient
        """
        endpoint, access_key = parse_connection_str(conn_str)

        return cls(endpoint, access_key, **kwargs)

    @distributed_trace_async
    async def begin_purchase_phone_numbers(
            self,
            search_id,  # type: str
<<<<<<< HEAD
            consent_dnr=False, # type: bool
=======
            *,
            no_resale_consent=False, # type: bool
>>>>>>> bbdc60d2
            **kwargs  # type: Any
    ):
        # type: (...) -> AsyncLROPoller[None]
        """Purchases phone numbers.

        :param search_id: The search id.
        :type search_id: str
<<<<<<< HEAD
        :param consent_to_not_resell_numbers/consent_dnr: The consent Provided To Not Resell Phone Numbers.
=======
        :param consent_to_not_resell_numbers/no_resale_consent: The consent Provided To Not Resell Phone Numbers.
>>>>>>> bbdc60d2
        :type consent_to_not_resell_numbers: bool
        :keyword str continuation_token: A continuation token to restart a poller from a saved state.
        :keyword polling: Pass in True if you'd like the LROBasePolling polling method,
            False for no polling, or your own initialized polling object for a personal polling strategy.
        :paramtype polling: bool or ~azure.core.polling.PollingMethod
        :keyword int polling_interval: Default waiting time (seconds) between two polls
            for LRO operations if no Retry-After header is present.
        :rtype: ~azure.core.polling.AsyncLROPoller[None]
        """
<<<<<<< HEAD
        purchase_request = PhoneNumberPurchaseRequest(search_id=search_id, consent_to_not_resell_numbers=consent_dnr)
=======
        purchase_request = PhoneNumberPurchaseRequest(
            search_id=search_id,
            consent_to_not_resell_numbers=no_resale_consent
            )
>>>>>>> bbdc60d2

        polling_interval = kwargs.pop(
            'polling_interval', _DEFAULT_POLLING_INTERVAL_IN_SECONDS)
        return await self._phone_number_client.phone_numbers.begin_purchase_phone_numbers(
            body=purchase_request,
            polling_interval=polling_interval,
            **kwargs
        )

    @distributed_trace_async
    async def begin_release_phone_number(
            self,
            phone_number,  # type: str
            **kwargs  # type: Any
    ):
        # type: (...) -> AsyncLROPoller[None]
        """Releases an purchased phone number.

        :param phone_number: Phone number to be released, e.g. +11234567890.
        :type phone_number: str
        :keyword str continuation_token: A continuation token to restart a poller from a saved state.
        :keyword polling: Pass in True if you'd like the LROBasePolling polling method,
            False for no polling, or your own initialized polling object for a personal polling strategy.
        :paramtype polling: bool or ~azure.core.polling.PollingMethod
        :keyword int polling_interval: Default waiting time (seconds) between two polls
            for LRO operations if no Retry-After header is present.
        :rtype: ~azure.core.polling.AsyncLROPoller[None]
        """
        polling_interval = kwargs.pop(
            'polling_interval', _DEFAULT_POLLING_INTERVAL_IN_SECONDS)
        return await self._phone_number_client.phone_numbers.begin_release_phone_number(
            phone_number,
            polling_interval=polling_interval,
            **kwargs
        )

    @distributed_trace_async
    async def begin_search_available_phone_numbers(
            self,
            country_code,  # type: str
            phone_number_type,  # type: str
            assignment_type,  # type: str
            capabilities,  # type: PhoneNumberCapabilities
            **kwargs
    ):
        # type: (...) -> AsyncLROPoller[PhoneNumberSearchResult]
        """Search for available phone numbers to purchase.

        :param country_code: The ISO 3166-2 country code, e.g. US.
        :type country_code: str
        :param phone_number_type: Required. The type of phone numbers to search for, e.g. geographic,
            or tollFree. Possible values include: "geographic", "tollFree".
        :type phone_number_type: str or ~azure.communication.phonenumbers.models.PhoneNumberType
        :param assignment_type: Required. The assignment type of the phone numbers to search for. A
            phone number can be assigned to a person, or to an application. Possible values include:
            "user", "application".
        :type assignment_type: str or
            ~azure.communication.phonenumbers.models.PhoneNumberAssignmentType
        :param capabilities: Required. Capabilities of a phone number.
        :type capabilities: ~azure.communication.phonenumbers.models.PhoneNumberCapabilities
        :keyword str area_code: The area code of the desired phone number, e.g. 425. If not set,
            any area code could be used in the final search.
        :keyword int quantity: The quantity of phone numbers in the search. Default is 1.
        :keyword str continuation_token: A continuation token to restart a poller from a saved state.
        :keyword polling: Pass in True if you'd like the LROBasePolling polling method,
         False for no polling, or your own initialized polling object for a personal polling strategy.
        :paramtype polling: bool or ~azure.core.polling.PollingMethod
        :keyword int polling_interval: Default waiting time (seconds) between two polls
            for LRO operations if no Retry-After header is present.
        :rtype: ~azure.core.polling.AsyncLROPoller[~azure.communication.phonenumbers.models.PhoneNumberSearchResult]
        """
        search_request = PhoneNumberSearchRequest(
            phone_number_type=phone_number_type,
            assignment_type=assignment_type,
            capabilities=capabilities,
            quantity=kwargs.pop('quantity', None),
            area_code=kwargs.pop('area_code', None)
        )
        polling_interval = kwargs.pop(
            'polling_interval', _DEFAULT_POLLING_INTERVAL_IN_SECONDS)
        return await self._phone_number_client.phone_numbers.begin_search_available_phone_numbers(
            country_code,
            search_request,
            polling_interval=polling_interval,
            **kwargs
        )

    @distributed_trace_async
    async def begin_update_phone_number_capabilities(
            self,
            phone_number,  # type: str
            sms=None,  # type: str
            calling=None,  # type: str
            **kwargs  # type: Any
    ):
        # type: (...) -> AsyncLROPoller[PurchasedPhoneNumber]
        """Updates the capabilities of a phone number.

        :param phone_number: The phone number id in E.164 format. The leading plus can be either + or
            encoded as %2B, e.g. +11234567890.
        :type phone_number: str
        :param calling: Capability value for calling.
        :type calling: str or ~azure.communication.phonenumbers.models.PhoneNumberCapabilityType
        :param sms: Capability value for SMS.
        :type sms: str or ~azure.communication.phonenumbers.models.PhoneNumberCapabilityType
        :keyword str continuation_token: A continuation token to restart a poller from a saved state.
        :keyword polling: Pass in True if you'd like the LROBasePolling polling method,
            False for no polling, or your own initialized polling object for a personal polling strategy.
        :paramtype polling: bool or ~azure.core.polling.PollingMethod
        :keyword int polling_interval: Default waiting time (seconds) between two polls
            for LRO operations if no Retry-After header is present.
        :rtype: ~azure.core.polling.AsyncLROPoller[~azure.communication.phonenumbers.models.PurchasedPhoneNumber]
        """
        capabilities_request = PhoneNumberCapabilitiesRequest(
            calling=calling,
            sms=sms
        )

        polling_interval = kwargs.pop(
            'polling_interval', _DEFAULT_POLLING_INTERVAL_IN_SECONDS)
        if not phone_number:
            raise ValueError("phone_number can't be empty")
        return await self._phone_number_client.phone_numbers.begin_update_capabilities(
            phone_number,
            body=capabilities_request,
            polling_interval=polling_interval,
            **kwargs
        )

    @distributed_trace_async
    async def get_purchased_phone_number(
            self,
            phone_number,  # type: str
            **kwargs  # type: Any
    ):
        # type: (...) -> PurchasedPhoneNumber
        """Gets the details of the given purchased phone number.

        :param phone_number: The purchased phone number whose details are to be fetched in E.164 format,
         e.g. +11234567890.
        :type phone_number: str
        :return: The details of the given purchased phone number.
        :rtype: ~azure.communication.phonenumbers.models.PurchasedPhoneNumber
        """
        return await self._phone_number_client.phone_numbers.get_by_number(
            phone_number,
            **kwargs
        )

    @distributed_trace
    def list_purchased_phone_numbers(
        self,
        **kwargs  # type: Any
    ):
        # type: (...) -> AsyncItemPaged[PurchasedPhoneNumber]
        """Gets the list of all purchased phone numbers.

        Gets the list of all purchased phone numbers.

        :keyword skip: An optional parameter for how many entries to skip, for pagination purposes. The
         default value is 0. Default value is 0.
        :paramtype skip: int
        :keyword top: An optional parameter for how many entries to return, for pagination purposes.
         The default value is 100. Default value is 100.
        :paramtype top: int
        :return: An iterator like instance of PurchasedPhoneNumber
        :rtype:
         ~azure.core.async_paging.AsyncItemPaged[~azure.communication.phonenumbers.models.PurchasedPhoneNumber]
        :raises ~azure.core.exceptions.HttpResponseError:
        """
        return self._phone_number_client.phone_numbers.list_phone_numbers(
            **kwargs
        )

    @distributed_trace
    def list_available_countries(
        self,
        **kwargs  # type: Any
    ):
        # type: (...) -> AsyncItemPaged[PhoneNumberCountry]
        """Gets the list of supported countries.

        Gets the list of supported countries.

        :keyword skip: An optional parameter for how many entries to skip, for pagination purposes. The
         default value is 0. Default value is 0.
        :paramtype skip: int
        :return: An iterator like instance of PhoneNumberCountry
        :rtype:
         ~azure.core.async_paging.AsyncItemPaged[~azure.communication.phonenumbers.models.PhoneNumberCountry]
        :raises ~azure.core.exceptions.HttpResponseError:
        """
        return self._phone_number_client.phone_numbers.list_available_countries(
            accept_language=self._accepted_language,
            **kwargs
        )

    @distributed_trace
    def list_available_localities(
        self,
        country_code,  # type: str
        **kwargs  # type: Any
    ):
        # type: (...) -> AsyncItemPaged[PhoneNumberLocality]
        """Gets the list of cities or towns with available phone numbers.

        Gets the list of cities or towns with available phone numbers.

        :param country_code: The ISO 3166-2 country/region code, e.g. US. Required.
        :type country_code: str
        :param administrative_division: An optional parameter for the name of the state or province
         in which to search for the area code. e.g. California. Default value is None.
        :type administrative_division: str
        :keyword skip: An optional parameter for how many entries to skip, for pagination purposes. The
         default value is 0. Default value is 0.
        :paramtype skip: int
        :return: An iterator like instance of PhoneNumberLocality
        :rtype:
         ~azure.core.async_paging.AsyncItemPaged[~azure.communication.phonenumbers.models.PhoneNumberLocality]
        :raises ~azure.core.exceptions.HttpResponseError:
        """
        return self._phone_number_client.phone_numbers.list_available_localities(
            country_code,
            administrative_division=kwargs.pop(
                "administrative_division", None),
            accept_language=self._accepted_language,
            **kwargs
        )

    @distributed_trace
    def list_available_offerings(
        self,
        country_code,  # type: str
        **kwargs
    ):
        # type: (...) -> AsyncItemPaged[PhoneNumberOffering]
        """List available offerings of capabilities with rates for the given country/region.

        List available offerings of capabilities with rates for the given country/region.

        :param country_code: The ISO 3166-2 country/region code, e.g. US. Required.
        :type country_code: str
        :param phone_number_type: Filter by phoneNumberType, e.g. Geographic, TollFree. Known values
         are: "geographic" and "tollFree". Default value is None.
        :type phone_number_type: ~azure.communication.phonenumbers.models.PhoneNumberType
        :param assignment_type: Filter by assignmentType, e.g. User, Application. Known values are:
         "person" and "application". Default value is None.
        :type assignment_type: ~azure.communication.phonenumbers.models.PhoneNumberAssignmentType
        :keyword skip: An optional parameter for how many entries to skip, for pagination purposes. The
         default value is 0. Default value is 0.
        :paramtype skip: int
        :return: An iterator like instance of PhoneNumberOffering
        :rtype:
         ~azure.core.async_paging.AsyncItemPaged[~azure.communication.phonenumbers.models.PhoneNumberOffering]
        :raises ~azure.core.exceptions.HttpResponseError:
        """
        return self._phone_number_client.phone_numbers.list_offerings(
            country_code,
            phone_number_type=kwargs.pop("phone_number_type", None),
            assignment_type=kwargs.pop("assignment_type", None),
            **kwargs
        )

    @distributed_trace
    def list_available_area_codes(
        self,
        country_code,  # type: str
        phone_number_type,  # type: PhoneNumberType
        **kwargs  # type: Any
    ):
        # type: (...) -> AsyncItemPaged[PhoneNumberAreaCode]
        """Gets the list of available area codes.

        :param country_code: The ISO 3166-2 country/region two letter code, e.g. US. Required.
        :type country_code: str
        :param phone_number_type: Filter by phone number type, e.g. Geographic, TollFree. Known values are:
        "geographic" and "tollFree". Required.
        :type phone_number_type: ~azure.communication.phonenumbers.models.PhoneNumberType
        :param assignment_type: Filter by assignmentType, e.g. User, Application. Known values are:
        "person" and "application". Default value is None.
        :type assignment_type: ~azure.communication.phonenumbers.models.PhoneNumberAssignmentType
        :param locality: The name of locality in which to search for the area code. e.g. Seattle.
        This is required if the phone number type is Geographic. Default value is None.
        :type locality: str
        :keyword administrative_division: The name of the state or province in which to search for the
        area code. e.g. California. Default value is None.
        :type administrative_division: str
        :keyword skip: An optional parameter for how many entries to skip, for pagination purposes. The
        default value is 0. Default value is 0.
        :paramtype skip: int
        :return: An iterator like instance of PhoneNumberAreaCode
        :rtype: ~azure.core.paging.ItemPaged[~azure.communication.phonenumbers.models.PhoneNumberAreaCode]
        :raises ~azure.core.exceptions.HttpResponseError:
        """
        return self._phone_number_client.phone_numbers.list_area_codes(
            country_code,
            phone_number_type=phone_number_type,
            assignment_type=kwargs.pop(
                "assignment_type", None),
            locality=kwargs.pop(
                "locality", None),
            administrative_division=kwargs.pop(
                "administrative_division", None),
            **kwargs
        )

    @distributed_trace
    def search_operator_information(
            self,
            phone_numbers,  # type: PhoneNumberSearchType
            options:Optional[OperatorInformationOptions]=None, #type: OperatorInformationOptions
            **kwargs  # type: Any
    ) -> OperatorInformationResult:
        """
        Searches for operator information for a given list of phone numbers.

        :param phone_numbers: The phone number(s) whose operator information should be searched
        :type phone_numbers: str or List[str]
        :param options: Options for the operator information search
        :type options: ~azure.communication.phonenumbers.models.OperatorInformationOptions
        :return: A search result containing operator information associated with the requested phone numbers
        :rtype: ~azure.communication.phonenumbers.models.OperatorInformationResult
        """
        if not isinstance(phone_numbers, list):
            phone_numbers = cast(PhoneNumberSearchType, [ phone_numbers ])
        if options is None:
            options = OperatorInformationOptions(include_additional_operator_details=False)
        request = OperatorInformationRequest(phone_numbers = phone_numbers, options = options)
        return self._phone_number_client.phone_numbers.operator_information_search(
            request,
            **kwargs
        )

    async def __aenter__(self) -> "PhoneNumbersClient":
        await self._phone_number_client.__aenter__()
        return self

    async def __aexit__(self, *args: "Any") -> None:
        await self.close()

    async def close(self) -> None:
        """Close the :class:
        `~azure.communication.phonenumbers.aio.PhoneNumbersClient` session.
        """
        await self._phone_number_client.__aexit__()<|MERGE_RESOLUTION|>--- conflicted
+++ resolved
@@ -106,12 +106,8 @@
     async def begin_purchase_phone_numbers(
             self,
             search_id,  # type: str
-<<<<<<< HEAD
-            consent_dnr=False, # type: bool
-=======
             *,
             no_resale_consent=False, # type: bool
->>>>>>> bbdc60d2
             **kwargs  # type: Any
     ):
         # type: (...) -> AsyncLROPoller[None]
@@ -119,11 +115,7 @@
 
         :param search_id: The search id.
         :type search_id: str
-<<<<<<< HEAD
-        :param consent_to_not_resell_numbers/consent_dnr: The consent Provided To Not Resell Phone Numbers.
-=======
         :param consent_to_not_resell_numbers/no_resale_consent: The consent Provided To Not Resell Phone Numbers.
->>>>>>> bbdc60d2
         :type consent_to_not_resell_numbers: bool
         :keyword str continuation_token: A continuation token to restart a poller from a saved state.
         :keyword polling: Pass in True if you'd like the LROBasePolling polling method,
@@ -133,14 +125,10 @@
             for LRO operations if no Retry-After header is present.
         :rtype: ~azure.core.polling.AsyncLROPoller[None]
         """
-<<<<<<< HEAD
-        purchase_request = PhoneNumberPurchaseRequest(search_id=search_id, consent_to_not_resell_numbers=consent_dnr)
-=======
         purchase_request = PhoneNumberPurchaseRequest(
             search_id=search_id,
             consent_to_not_resell_numbers=no_resale_consent
             )
->>>>>>> bbdc60d2
 
         polling_interval = kwargs.pop(
             'polling_interval', _DEFAULT_POLLING_INTERVAL_IN_SECONDS)
