# -------------------------------------------------------------------------
# Copyright (c) Microsoft Corporation. All rights reserved.
# Licensed under the MIT License. See License.txt in the project root for
# license information.
# --------------------------------------------------------------------------

from typing import List, Optional, Union, Any, cast, Dict, TYPE_CHECKING
import uuid

from azure.core.credentials_async import AsyncTokenCredential
from azure.core.credentials import AzureKeyCredential
from azure.core.async_paging import AsyncItemPaged
from azure.core.polling import AsyncLROPoller
from azure.core.tracing.decorator import distributed_trace
from azure.core.tracing.decorator_async import distributed_trace_async

from .._generated.aio._client import PhoneNumbersClient as PhoneNumbersClientGen
from .._generated.models import (
    PhoneNumberSearchRequest,
    PhoneNumberCapabilitiesRequest,
    PhoneNumberPurchaseRequest,
    PhoneNumberType,
    OperatorInformationOptions,
    OperatorInformationRequest,
    OperatorInformationResult,
    PhoneNumberCapabilities,
    PhoneNumberCountry,
    PhoneNumberOffering,
    PhoneNumberLocality,
    PhoneNumberSearchResult,
    PurchasedPhoneNumber,
    PhoneNumberCapabilityType,
    PhoneNumberAreaCode,
    PhoneNumberBrowseCapabilitiesRequest,
    AvailablePhoneNumber,
    PhoneNumbersReservationPurchaseRequest,
    PhoneNumbersReservation,
    PhoneNumbersBrowseRequest,
    PhoneNumberAssignmentType,
    PhoneNumbersBrowseResult
)
from .._shared.auth_policy_utils import get_authentication_policy
from .._shared.utils import parse_connection_str
from .._version import SDK_MONIKER
from .._api_versions import DEFAULT_VERSION

if TYPE_CHECKING:
    from azure.core.polling import PollingMethod

_DEFAULT_POLLING_INTERVAL_IN_SECONDS = 2


class PhoneNumbersClient:
    """A client to interact with the AzureCommunicationService Phone Numbers gateway.

    This client provides operations to interact with the phone numbers service

    :param str endpoint:
        The endpoint url for Azure Communication Service resource.
    :param Union[AsyncTokenCredential, AzureKeyCredential] credential:
        The credential we use to authenticate against the service.
    :keyword api_version: Azure Communication Phone Number API version.
        The default value is "2025-06-01".
        Note that overriding this default value may result in unsupported behavior.
    :paramtype api_version: str
    :keyword accepted_language: The locale to display in the localized fields in responses. e.g.
        'en-US'. Default value is None.
    :paramtype accepted_language: str
    """

    def __init__(
        self, endpoint: str, credential: Union[AsyncTokenCredential, AzureKeyCredential], **kwargs: Any
    ) -> None:
        try:
            if not endpoint.lower().startswith("http"):
                endpoint = "https://" + endpoint
        except AttributeError as e:
            raise ValueError("Account URL must be a string.") from e

        if not credential:
            raise ValueError(
                "You need to provide account shared key to authenticate.")

        self._endpoint = endpoint
        self._accepted_language = kwargs.pop("accepted_language", None)
        self._api_version = kwargs.pop("api_version", DEFAULT_VERSION.value)
        self._phone_number_client = PhoneNumbersClientGen(
            self._endpoint,
            api_version=self._api_version,
            authentication_policy=get_authentication_policy(
                endpoint, credential, is_async=True),
            sdk_moniker=SDK_MONIKER,
            **kwargs
        )

    @classmethod
    def from_connection_string(cls, conn_str: str, **kwargs: Any) -> "PhoneNumbersClient":
        """Create PhoneNumbersClient from a Connection String.

        :param str conn_str:
            A connection string to an Azure Communication Service resource.
        :returns: Instance of PhoneNumbersClient.
        :rtype: ~azure.communication.phonenumbers.aio.PhoneNumbersClient
        """
        endpoint, access_key = parse_connection_str(conn_str)

        return cls(endpoint, AzureKeyCredential(access_key), **kwargs)

    @distributed_trace_async
    async def begin_purchase_phone_numbers(
<<<<<<< HEAD
            self,
            search_id: str,
            *,
            agree_to_not_resell: bool = False,
            continuation_token: Optional[str] = None,
            polling: Union[bool, "PollingMethod"] = True,
            polling_interval: int = _DEFAULT_POLLING_INTERVAL_IN_SECONDS,
            **kwargs: Any) -> AsyncLROPoller[None]:
=======
        self,
        search_id: str,
        *,
        agree_to_not_resell: bool = False,
        **kwargs: Any
    ) -> AsyncLROPoller[None]:
>>>>>>> ad3e0923
        """Purchases phone numbers.

        :param search_id: The search id.
        :type search_id: str
        :keyword agree_to_not_resell: The agreement to not resell the phone numbers. Defaults to False if
         not provided.
        :paramtype agree_to_not_resell: bool
        :keyword continuation_token: A continuation token to restart a poller from a saved state.
        :paramtype continuation_token: str or None
        :keyword polling: Pass in True if you'd like the LROBasePolling polling method,
            False for no polling, or your own initialized polling object for a personal polling strategy.
        :paramtype polling: bool or ~azure.core.polling.PollingMethod
        :keyword polling_interval: Default waiting time (seconds) between two polls
            for LRO operations if no Retry-After header is present.
        :paramtype polling_interval: int
        :returns: A poller to wait on the purchase operation.
        :rtype: ~azure.core.polling.AsyncLROPoller[None]
        """
        purchase_request = PhoneNumberPurchaseRequest(
            search_id=search_id, agree_to_not_resell=agree_to_not_resell)

        return await self._phone_number_client.phone_numbers.begin_purchase_phone_numbers(
            body=purchase_request,
            polling_interval=polling_interval,
            continuation_token=continuation_token,
            polling=polling,
            **kwargs
        )

    @distributed_trace_async
    async def begin_release_phone_number(
        self,
        phone_number: str,
        *,
        continuation_token: Optional[str] = None,
        polling: Union[bool, "PollingMethod"] = True,
        polling_interval: int = _DEFAULT_POLLING_INTERVAL_IN_SECONDS,
        **kwargs: Any) -> AsyncLROPoller[None]:
        """Releases an purchased phone number.

        :param phone_number: Phone number to be released, e.g. +11234567890.
        :type phone_number: str
        :keyword continuation_token: A continuation token to restart a poller from a saved state.
        :paramtype continuation_token: str or None
        :keyword polling: Pass in True if you'd like the LROBasePolling polling method,
            False for no polling, or your own initialized polling object for a personal polling strategy.
        :paramtype polling: bool or ~azure.core.polling.PollingMethod
        :keyword polling_interval: Default waiting time (seconds) between two polls
            for LRO operations if no Retry-After header is present.
        :paramtype polling_interval: int
        :returns: A poller to wait on the release operation.
        :rtype: ~azure.core.polling.AsyncLROPoller[None]
        """
        return await self._phone_number_client.phone_numbers.begin_release_phone_number(
            phone_number,
            polling_interval=polling_interval,
            continuation_token=continuation_token,
            polling=polling,
            **kwargs
        )

    @distributed_trace_async
    async def begin_search_available_phone_numbers(
        self,
        country_code: str,
        phone_number_type: Union[PhoneNumberType, str],
        assignment_type: Union[PhoneNumberAssignmentType, str],
        capabilities: PhoneNumberCapabilities,
        *,
        area_code: Optional[str] = None,
        quantity: Optional[int] = None,
        continuation_token: Optional[str] = None,
        polling: Union[bool, "PollingMethod"] = True,
        polling_interval: int = _DEFAULT_POLLING_INTERVAL_IN_SECONDS,
        **kwargs: Any
    ) -> AsyncLROPoller[PhoneNumberSearchResult]:
        """Search for available phone numbers to purchase.

        :param country_code: The ISO 3166-2 country code, e.g. US.
        :type country_code: str
        :param phone_number_type: Required. The type of phone numbers to search for, e.g. geographic,
            or tollFree. Possible values include: "geographic", "tollFree".
        :type phone_number_type: str or ~azure.communication.phonenumbers.PhoneNumberType
        :param assignment_type: Required. The assignment type of the phone numbers to search for. A
            phone number can be assigned to a person, or to an application. Possible values include:
            "user", "application".
        :type assignment_type: str or
            ~azure.communication.phonenumbers.PhoneNumberAssignmentType
        :param capabilities: Required. Capabilities of a phone number.
        :type capabilities: ~azure.communication.phonenumbers.PhoneNumberCapabilities
        :keyword area_code: The area code of the desired phone number, e.g. 425. If not set,
            any area code could be used in the final search.
        :paramtype area_code: str or None
        :keyword quantity: The quantity of phone numbers in the search. Default is 1.
        :paramtype quantity: int or None
        :keyword continuation_token: A continuation token to restart a poller from a saved state.
        :paramtype continuation_token: str or None
        :keyword polling: Pass in True if you'd like the LROBasePolling polling method,
         False for no polling, or your own initialized polling object for a personal polling strategy.
        :paramtype polling: bool or ~azure.core.polling.PollingMethod
        :keyword polling_interval: Default waiting time (seconds) between two polls
            for LRO operations if no Retry-After header is present.
        :paramtype polling_interval: int
        :returns: A poller to wait on the search results.
        :rtype: ~azure.core.polling.AsyncLROPoller[~azure.communication.phonenumbers.PhoneNumberSearchResult]
        """
        search_request = PhoneNumberSearchRequest(
            phone_number_type=phone_number_type,
            assignment_type=assignment_type,
            capabilities=capabilities,
            area_code=area_code,
        )
        if quantity is not None:
            search_request.quantity = quantity

        return await self._phone_number_client.phone_numbers.begin_search_available_phone_numbers(
            country_code,
            search_request,
            polling_interval=polling_interval,
            continuation_token=continuation_token,
            polling=polling,
            **kwargs
        )

    @distributed_trace_async
    async def begin_update_phone_number_capabilities(
        self,
        phone_number: str,
        sms: Optional[Union[str, PhoneNumberCapabilityType]] = None,
        calling: Optional[Union[str, PhoneNumberCapabilityType]] = None,
        *,
        continuation_token: Optional[str] = None,
        polling: Union[bool, "PollingMethod"] = True,
        polling_interval: int = _DEFAULT_POLLING_INTERVAL_IN_SECONDS,
        **kwargs: Any
    ) -> AsyncLROPoller[PurchasedPhoneNumber]:
        """Updates the capabilities of a phone number.

        :param phone_number: The phone number id in E.164 format. The leading plus can be either + or
            encoded as %2B, e.g. +11234567890.
        :type phone_number: str
        :param sms: Capability value for SMS.
        :type sms: str or ~azure.communication.phonenumbers.PhoneNumberCapabilityType
        :param calling: Capability value for calling.
        :type calling: str or ~azure.communication.phonenumbers.PhoneNumberCapabilityType
        :keyword continuation_token: A continuation token to restart a poller from a saved state.
        :paramtype continuation_token: str or None
        :keyword polling: Pass in True if you'd like the LROBasePolling polling method,
            False for no polling, or your own initialized polling object for a personal polling strategy.
        :paramtype polling: bool or ~azure.core.polling.PollingMethod
        :keyword polling_interval: Default waiting time (seconds) between two polls
            for LRO operations if no Retry-After header is present.
        :paramtype polling_interval: int
        :returns: A poller to wait on the update operation.
        :rtype: ~azure.core.polling.AsyncLROPoller[~azure.communication.phonenumbers.PurchasedPhoneNumber]
        """
        capabilities_request = PhoneNumberCapabilitiesRequest(
            calling=calling, sms=sms)

        if not phone_number:
            raise ValueError("phone_number can't be empty")
        return await self._phone_number_client.phone_numbers.begin_update_capabilities(
            phone_number,
            body=capabilities_request,
            polling_interval=polling_interval,
            continuation_token=continuation_token,
            polling=polling,
            **kwargs
        )

    @distributed_trace_async
    async def get_purchased_phone_number(self, phone_number: str, **kwargs: Any) -> PurchasedPhoneNumber:
        """Gets the details of the given purchased phone number.

        :param phone_number: The purchased phone number whose details are to be fetched in E.164 format,
         e.g. +11234567890.
        :type phone_number: str
        :return: The details of the given purchased phone number.
        :rtype: ~azure.communication.phonenumbers.PurchasedPhoneNumber
        """
        return await self._phone_number_client.phone_numbers.get_by_number(phone_number, **kwargs)

    @distributed_trace
<<<<<<< HEAD
    def list_purchased_phone_numbers(
        self,
        *,
        skip: int = 0,
        top: int = 100,
        **kwargs: Any
    ) -> AsyncItemPaged[PurchasedPhoneNumber]:
=======
    def list_purchased_phone_numbers(self, *, skip: int = 0, **kwargs: Any) -> AsyncItemPaged[PurchasedPhoneNumber]:
>>>>>>> ad3e0923
        """Gets the list of all purchased phone numbers.

        Gets the list of all purchased phone numbers.

        :keyword skip: An optional parameter for how many entries to skip, for pagination purposes. The
         default value is 0. Default value is 0.
        :paramtype skip: int
        :keyword top: An optional parameter for how many entries to return, for pagination purposes.
         The default value is 100. Default value is 100.
        :paramtype top: int
        :return: An iterator like instance of PurchasedPhoneNumber
        :rtype:
         ~azure.core.async_paging.AsyncItemPaged[~azure.communication.phonenumbers.PurchasedPhoneNumber]
        :raises ~azure.core.exceptions.HttpResponseError:
        """
<<<<<<< HEAD
        return cast(
            AsyncItemPaged[PurchasedPhoneNumber],
            self._phone_number_client.phone_numbers.list_phone_numbers(skip=skip, top=top, **kwargs)
        )

    @distributed_trace
    def list_available_countries(
        self,
        *,
        skip: int = 0,
        **kwargs: Any
    ) -> AsyncItemPaged[PhoneNumberCountry]:
=======
        return self._phone_number_client.phone_numbers.list_phone_numbers(skip=skip, **kwargs)

    @distributed_trace
    def list_available_countries(self, *, skip: int = 0, **kwargs: Any) -> AsyncItemPaged[PhoneNumberCountry]:
>>>>>>> ad3e0923
        """Gets the list of supported countries.

        Gets the list of supported countries.

        :keyword skip: An optional parameter for how many entries to skip, for pagination purposes. The
         default value is 0. Default value is 0.
        :paramtype skip: int
        :return: An iterator like instance of PhoneNumberCountry
        :rtype:
         ~azure.core.async_paging.AsyncItemPaged[~azure.communication.phonenumbers.PhoneNumberCountry]
        :raises ~azure.core.exceptions.HttpResponseError:
        """
<<<<<<< HEAD
        return cast(
            AsyncItemPaged[PhoneNumberCountry],
            self._phone_number_client.phone_numbers.list_available_countries(
                accept_language=self._accepted_language, skip=skip, **kwargs
            )
=======
        return self._phone_number_client.phone_numbers.list_available_countries(
            skip=skip, accept_language=self._accepted_language, **kwargs
>>>>>>> ad3e0923
        )

    @distributed_trace
    def list_available_localities(
        self,
        country_code: str,
        *,
<<<<<<< HEAD
=======
        phone_number_type: Optional[Union[PhoneNumberType, str]] = None,
>>>>>>> ad3e0923
        administrative_division: Optional[str] = None,
        skip: int = 0,
        **kwargs: Any
    ) -> AsyncItemPaged[PhoneNumberLocality]:
        """Gets the list of cities or towns with available phone numbers.

        Gets the list of cities or towns with available phone numbers.

        :param country_code: The ISO 3166-2 country/region code, e.g. US. Required.
        :type country_code: str
        :keyword phone_number_type: An optional parameter for the type of phone numbers, 
         e.g. geographic, tollFree, mobile. Default value is None.
        :paramtype phone_number_type: str or ~azure.communication.phonenumbers.PhoneNumberType
        :keyword administrative_division: An optional parameter for the name of the state or province
         in which to search for the area code. e.g. California. Default value is None.
        :paramtype administrative_division: str
        :keyword skip: An optional parameter for how many entries to skip, for pagination purposes. The
         default value is 0. Default value is 0.
        :paramtype skip: int
        :return: An iterator like instance of PhoneNumberLocality
        :rtype:
         ~azure.core.async_paging.AsyncItemPaged[~azure.communication.phonenumbers.PhoneNumberLocality]
        :raises ~azure.core.exceptions.HttpResponseError:
        """
<<<<<<< HEAD
        return cast(
            AsyncItemPaged[PhoneNumberLocality],
            self._phone_number_client.phone_numbers.list_available_localities(
                country_code,
                administrative_division=administrative_division,
                accept_language=self._accepted_language,
                skip=skip,
                **kwargs
            )
=======
        return self._phone_number_client.phone_numbers.list_available_localities(
            country_code,
            administrative_division=administrative_division,
            accept_language=self._accepted_language,
            phone_number_type=phone_number_type,
            skip=skip,
            **kwargs
>>>>>>> ad3e0923
        )

    @distributed_trace
    def list_available_offerings(
        self,
        country_code: str,
        *,
<<<<<<< HEAD
        phone_number_type: Optional[PhoneNumberType] = None,
        assignment_type: Optional[PhoneNumberAssignmentType] = None,
=======
        phone_number_type: Optional[Union[PhoneNumberType, str]] = None,
        assignment_type: Optional[Union[PhoneNumberAssignmentType, str]] = None,
>>>>>>> ad3e0923
        skip: int = 0,
        **kwargs: Any
    ) -> AsyncItemPaged[PhoneNumberOffering]:
        """List available offerings of capabilities with rates for the given country/region.

        List available offerings of capabilities with rates for the given country/region.

        :param country_code: The ISO 3166-2 country/region code, e.g. US. Required.
        :type country_code: str
        :keyword phone_number_type: Filter by phone number type, e.g. geographic, tollFree, mobile.
         Default value is None.
        :paramtype phone_number_type: str or ~azure.communication.phonenumbers.PhoneNumberType
        :keyword assignment_type: Filter by assignmentType, e.g. User, Application. Known values are:
         "person" and "application". Default value is None.
        :paramtype assignment_type: str or ~azure.communication.phonenumbers.PhoneNumberAssignmentType
        :keyword skip: An optional parameter for how many entries to skip, for pagination purposes. The
         default value is 0. Default value is 0.
        :paramtype skip: int
        :return: An iterator like instance of PhoneNumberOffering
        :rtype:
         ~azure.core.async_paging.AsyncItemPaged[~azure.communication.phonenumbers.PhoneNumberOffering]
        :raises ~azure.core.exceptions.HttpResponseError:
        """
        return cast(AsyncItemPaged[PhoneNumberOffering], self._phone_number_client.phone_numbers.list_offerings(
            country_code,
            phone_number_type=phone_number_type,
            assignment_type=assignment_type,
<<<<<<< HEAD
=======
            accept_language=self._accepted_language,
>>>>>>> ad3e0923
            skip=skip,
            **kwargs
        ))

    @distributed_trace
    def list_available_area_codes(
        self,
        country_code: str,
<<<<<<< HEAD
        phone_number_type: PhoneNumberType,
        *,
        assignment_type: Optional[PhoneNumberAssignmentType] = None,
        locality: Optional[str] = None,
        administrative_division: Optional[str] = None,
=======
        phone_number_type: Union[PhoneNumberType, str],
        *,
        administrative_division: Optional[str] = None,
        assignment_type: Optional[Union[PhoneNumberAssignmentType, str]] = None,
        locality: Optional[str] = None,
>>>>>>> ad3e0923
        skip: int = 0,
        **kwargs: Any
    ) -> AsyncItemPaged[PhoneNumberAreaCode]:
        """Gets the list of available area codes.

        :param country_code: The ISO 3166-2 country/region two letter code, e.g. US. Required.
        :type country_code: str
        :param phone_number_type: Filter by phone number type, e.g. geographic, tollFree, mobile.
         Required.
        :type phone_number_type: str or ~azure.communication.phonenumbers.PhoneNumberType
        :keyword assignment_type: Filter by assignmentType, e.g. User, Application. Known values are:
         "person" and "application". Default value is None.
        :paramtype assignment_type: str or ~azure.communication.phonenumbers.PhoneNumberAssignmentType
        :keyword locality: The name of locality in which to search for the area code. e.g. Seattle.
         This is required if the phone number type is Geographic. Default value is None.
        :paramtype locality: str
        :keyword administrative_division: The name of the state or province in which to search for the
         area code. e.g. California. Default value is None.
        :paramtype administrative_division: str
        :keyword skip: An optional parameter for how many entries to skip, for pagination purposes. The
         default value is 0. Default value is 0.
        :paramtype skip: int
        :return: An iterator like instance of PhoneNumberAreaCode
        :rtype: ~azure.core.paging.ItemPaged[~azure.communication.phonenumbers.PhoneNumberAreaCode]
        :raises ~azure.core.exceptions.HttpResponseError:
        """
        return cast(AsyncItemPaged[PhoneNumberAreaCode], self._phone_number_client.phone_numbers.list_area_codes(
            country_code,
            phone_number_type=phone_number_type,
<<<<<<< HEAD
=======
            accept_language=self._accepted_language,
>>>>>>> ad3e0923
            assignment_type=assignment_type,
            locality=locality,
            administrative_division=administrative_division,
            skip=skip,
            **kwargs
        ))

    @distributed_trace_async
    async def search_operator_information(
        self,
        phone_numbers: Union[str, List[str]],
        *,
        options: Optional[OperatorInformationOptions] = None,
        **kwargs: Any
    ) -> OperatorInformationResult:
        """Searches for operator information for a given list of phone numbers.

        :param phone_numbers: The phone number(s) whose operator information should be searched
        :type phone_numbers: str or list[str]
        :keyword options: Options to modify the search.  Please note: use of options can affect the cost of the search.
        :type options: OperatorInformationOptions
        :return: A search result containing operator information associated with the requested phone numbers
        :rtype: ~azure.communication.phonenumbers.OperatorInformationResult
        """
        if not isinstance(phone_numbers, list):
            phone_numbers = [phone_numbers]
        if options is None:
            options = OperatorInformationOptions(
                include_additional_operator_details=False)
        request = OperatorInformationRequest(
            phone_numbers=phone_numbers, options=options)
        return await self._phone_number_client.phone_numbers.operator_information_search(request, **kwargs)

    async def __aenter__(self) -> "PhoneNumbersClient":
        await self._phone_number_client.__aenter__()
        return self

    async def __aexit__(self, *args: "Any") -> None:
        await self.close()

    async def close(self) -> None:
        """Close the :class:
        `~azure.communication.phonenumbers.aio.PhoneNumbersClient` session.
        """
        await self._phone_number_client.__aexit__()

    @distributed_trace_async
    async def get_reservation(
        self, reservation_id: str, **kwargs: Any
    ) -> PhoneNumbersReservation:
        """Gets a reservation by its ID.

        Retrieves the reservation with the given ID, including all of the phone numbers associated with
        it.

        :param reservation_id: The id of the reservation. Required.
        :type reservation_id: str
        :return: PhoneNumbersReservation
        :rtype: ~azure.communication.phonenumbers.PhoneNumbersReservation
        """
        return await self._phone_number_client.phone_numbers.get_reservation(
            reservation_id, **kwargs
        )

    @distributed_trace
    def list_reservations(
        self, *, max_page_size: int = 100, **kwargs: Any
    ) -> AsyncItemPaged[PhoneNumbersReservation]:
        """Lists all reservations.

        Retrieves a paginated list of all phone number reservations. Note that the reservations will
        not be populated with the phone numbers associated with them.

        :keyword max_page_size: An optional parameter for how many entries to return, for pagination
         purposes. The default value is 100. Default value is 100.
        :paramtype max_page_size: int
        :return: An iterator like instance of PhoneNumbersReservationItem
        :rtype:
         ~azure.core.async_paging.AsyncItemPaged[~azure.communication.phonenumbers.PhoneNumbersReservation]
        """

        return cast(AsyncItemPaged[PhoneNumbersReservation], self._phone_number_client.phone_numbers.list_reservations(
            max_page_size=max_page_size,
            **kwargs))

    @distributed_trace_async
    async def create_or_update_reservation(
        self, *,
        reservation_id: str,
        numbers_to_add: Optional[List[AvailablePhoneNumber]] = None,
        numbers_to_remove: Optional[List[str]] = None,
        **kwargs: Any
    ) -> PhoneNumbersReservation:
        """Creates or updates a reservation by its ID.

        Updates the reservation with the given ID if it exists; or creates a new one otherwise.
        The response will be the updated state of the reservation.
        Updating a reservation will extend the expiration time of the reservation to 15 minutes
        after the last change, up to a maximum of 2 hours from creation time.
        Partial success is possible, in which case the result will contain phone numbers with error status.


        :keyword reservation_id: The ID of the reservation. It must be a valid UUID. If a reservation,
         with that ID exists it will be updated; ortherwise a new reservation will be created.
        :keyword numbers_to_add: List of phone numbers to add to the reservation.
        :paramtype numbers_to_add: list[~azure.communication.phonenumbers.AvailablePhoneNumber]
        :keyword numbers_to_remove: List of phone number IDs to remove from the reservation.
        :paramtype numbers_to_remove: list[str]
        :return: The updated reservation
        :rtype: ~azure.communication.phonenumbers.PhoneNumbersReservation
        """
        if reservation_id is None:
            raise ValueError("reservation_id cannot be None")

        try:
            uuid.UUID(reservation_id)
        except ValueError as exc:
            raise ValueError("reservation_id must be in valid UUID format") from exc

        phone_numbers: Dict[str, Optional[AvailablePhoneNumber]] = {}
        if numbers_to_add:
            for number in numbers_to_add:
                if number.id is not None:
                    phone_numbers[number.id] = number
        if numbers_to_remove:
            for number_id in numbers_to_remove:
                phone_numbers[number_id] = None

        # Cast to satisfy type checker - merge-patch operations allow None values
        reservation = PhoneNumbersReservation(
            phone_numbers=cast(Optional[Dict[str, AvailablePhoneNumber]], phone_numbers))

        return await self._phone_number_client.phone_numbers.create_or_update_reservation(
            reservation_id, reservation, **kwargs
        )

    @distributed_trace_async
    async def delete_reservation(
        self, reservation_id: str, **kwargs: Any
    ) -> None:
        """Deletes a reservation by its ID.

        Deletes the reservation with the given ID. Any phone number in the reservation will be released
        and made available for others to purchase. Only reservations with 'active' status can be
        deleted.

        :param reservation_id: The id of the reservation. Required.
        :type reservation_id: str
        :return: None
        :rtype: None
        """
        return await self._phone_number_client.phone_numbers.delete_reservation(reservation_id, **kwargs)

    @distributed_trace_async
    async def begin_purchase_reservation(
        self,
        reservation_id: str,
        *,
        agree_to_not_resell: bool = False,
        continuation_token: Optional[str] = None,
        polling: Union[bool, "PollingMethod"] = True,
        polling_interval: int = _DEFAULT_POLLING_INTERVAL_IN_SECONDS,
        **kwargs: Any
    ) -> AsyncLROPoller[None]:
        """Starts the purchase of all phone numbers in the reservation.

        Starts a long running operation to purchase all of the phone numbers in the reservation.
        Purchase can only be started for active reservations that at least one phone number. If any of
        the phone numbers in the reservation is from a country where reselling is not permitted, do not
        resell agreement is required.

        The agreement to not resell is a legal requirement in some countries in order to purchase phone numbers.
        For more information on which countries require this agreement, please refer to this documentation:
        https://learn.microsoft.com/azure/communication-services/concepts/numbers/sub-eligibility-number-capability

        :param reservation_id: The id of the reservation. Required.
        :type reservation_id: str
        :keyword agree_to_not_resell: The agreement to not resell the phone numbers. Defaults to False if
         not provided.
        :paramtype agree_to_not_resell: bool
        :keyword continuation_token: A continuation token to restart a poller from a saved state.
        :paramtype continuation_token: str or None
        :keyword polling: Pass in True if you'd like the LROBasePolling polling method,
            False for no polling, or your own initialized polling object for a personal polling strategy.
        :paramtype polling: bool or ~azure.core.polling.PollingMethod
        :keyword polling_interval: Default waiting time (seconds) between two polls
            for LRO operations if no Retry-After header is present.
        :paramtype polling_interval: int
        :return: A poller to wait on the purchase operation.
        :rtype: ~azure.core.polling.AsyncLROPoller[None]
        """
        reservation_purchase_request = PhoneNumbersReservationPurchaseRequest(
            agree_to_not_resell=agree_to_not_resell)

        return await self._phone_number_client.phone_numbers.begin_purchase_reservation(
            reservation_id,
            reservation_purchase_request,
            polling_interval=polling_interval,
            continuation_token=continuation_token,
            polling=polling,
            **kwargs
        )

    @distributed_trace_async
    async def browse_available_phone_numbers(
            self,
            *,
            country_code: str,
            phone_number_type: Union[str, PhoneNumberType],
            sms_capability: Optional[Union[str, PhoneNumberCapabilityType]] = None,
            calling_capability: Optional[Union[str, PhoneNumberCapabilityType]] = None,
            assignment_type: Optional[Union[str, PhoneNumberAssignmentType]] = None,
            phone_number_prefixes: Optional[List[str]] = None,
            **kwargs: Any,
    ) -> PhoneNumbersBrowseResult:
        """Browses for available phone numbers to purchase.

        Browses for available phone numbers to purchase. The response will be a randomized list of
        phone numbers available to purchase matching the browsing criteria. This operation is not
        paginated. Since the results are randomized, repeating the same request will not guarantee the
        same results.

        :keyword country_code: The ISO 3166-2 country code, e.g. US. Required.
        :paramtype country_code: str
        :keyword phone_number_type: Required. The type of phone numbers to search for, e.g. geographic,
            or tollFree. Possible values include: "geographic", "tollFree".
        :paramtype phone_number_type: str or ~azure.communication.phonenumbers.PhoneNumberType
        :keyword sms_capability: The SMS capability to search for. Known values are: "inbound",
            "outbound", "inbound_outbound", "none".
        :paramtype sms_capability: str or ~azure.communication.phonenumbers.PhoneNumberCapabilityType
        :keyword calling_capability: The calling capability to search for. Known values are: "inbound",
            "outbound", "inbound_outbound", "none".
        :paramtype calling_capability: str or ~azure.communication.phonenumbers.PhoneNumberCapabilityType
        :keyword assignment_type: Represents the assignment type of the offering. Also known as the use
            case. Known values are: "person" and "application".
        :paramtype assignment_type: str or ~azure.communication.phonenumbers.PhoneNumberAssignmentType
        :keyword phone_number_prefixes: The phone number prefix to match. If specified, the search will
            be limited to phone numbers that start with any of the given prefixes.
        :paramtype phone_number_prefixes: list[str]
        :return: A list of available phone numbers matching the browsing criteria.
        :rtype: ~azure.communication.phonenumbers.models.PhoneNumbersBrowseResult
        """
        if not country_code:
            raise ValueError("country_code is required.")
        if not phone_number_type:
            raise ValueError("phone_number_type is required.")

        browse_capabilities = None
        if sms_capability is not None or calling_capability is not None:
            browse_capabilities = PhoneNumberBrowseCapabilitiesRequest(
                calling=calling_capability,
                sms=sms_capability,
            )
        browse_request = PhoneNumbersBrowseRequest(
            phone_number_type=phone_number_type,
            capabilities=browse_capabilities,
            assignment_type=assignment_type,
            phone_number_prefixes=phone_number_prefixes
        )
        return await self._phone_number_client.phone_numbers.browse_available_numbers(
            country_code,
            browse_request,
            **kwargs
        )<|MERGE_RESOLUTION|>--- conflicted
+++ resolved
@@ -108,7 +108,6 @@
 
     @distributed_trace_async
     async def begin_purchase_phone_numbers(
-<<<<<<< HEAD
             self,
             search_id: str,
             *,
@@ -117,14 +116,6 @@
             polling: Union[bool, "PollingMethod"] = True,
             polling_interval: int = _DEFAULT_POLLING_INTERVAL_IN_SECONDS,
             **kwargs: Any) -> AsyncLROPoller[None]:
-=======
-        self,
-        search_id: str,
-        *,
-        agree_to_not_resell: bool = False,
-        **kwargs: Any
-    ) -> AsyncLROPoller[None]:
->>>>>>> ad3e0923
         """Purchases phone numbers.
 
         :param search_id: The search id.
@@ -308,7 +299,6 @@
         return await self._phone_number_client.phone_numbers.get_by_number(phone_number, **kwargs)
 
     @distributed_trace
-<<<<<<< HEAD
     def list_purchased_phone_numbers(
         self,
         *,
@@ -316,9 +306,6 @@
         top: int = 100,
         **kwargs: Any
     ) -> AsyncItemPaged[PurchasedPhoneNumber]:
-=======
-    def list_purchased_phone_numbers(self, *, skip: int = 0, **kwargs: Any) -> AsyncItemPaged[PurchasedPhoneNumber]:
->>>>>>> ad3e0923
         """Gets the list of all purchased phone numbers.
 
         Gets the list of all purchased phone numbers.
@@ -334,7 +321,6 @@
          ~azure.core.async_paging.AsyncItemPaged[~azure.communication.phonenumbers.PurchasedPhoneNumber]
         :raises ~azure.core.exceptions.HttpResponseError:
         """
-<<<<<<< HEAD
         return cast(
             AsyncItemPaged[PurchasedPhoneNumber],
             self._phone_number_client.phone_numbers.list_phone_numbers(skip=skip, top=top, **kwargs)
@@ -347,12 +333,6 @@
         skip: int = 0,
         **kwargs: Any
     ) -> AsyncItemPaged[PhoneNumberCountry]:
-=======
-        return self._phone_number_client.phone_numbers.list_phone_numbers(skip=skip, **kwargs)
-
-    @distributed_trace
-    def list_available_countries(self, *, skip: int = 0, **kwargs: Any) -> AsyncItemPaged[PhoneNumberCountry]:
->>>>>>> ad3e0923
         """Gets the list of supported countries.
 
         Gets the list of supported countries.
@@ -365,16 +345,8 @@
          ~azure.core.async_paging.AsyncItemPaged[~azure.communication.phonenumbers.PhoneNumberCountry]
         :raises ~azure.core.exceptions.HttpResponseError:
         """
-<<<<<<< HEAD
-        return cast(
-            AsyncItemPaged[PhoneNumberCountry],
-            self._phone_number_client.phone_numbers.list_available_countries(
-                accept_language=self._accepted_language, skip=skip, **kwargs
-            )
-=======
         return self._phone_number_client.phone_numbers.list_available_countries(
             skip=skip, accept_language=self._accepted_language, **kwargs
->>>>>>> ad3e0923
         )
 
     @distributed_trace
@@ -382,10 +354,7 @@
         self,
         country_code: str,
         *,
-<<<<<<< HEAD
-=======
         phone_number_type: Optional[Union[PhoneNumberType, str]] = None,
->>>>>>> ad3e0923
         administrative_division: Optional[str] = None,
         skip: int = 0,
         **kwargs: Any
@@ -410,17 +379,6 @@
          ~azure.core.async_paging.AsyncItemPaged[~azure.communication.phonenumbers.PhoneNumberLocality]
         :raises ~azure.core.exceptions.HttpResponseError:
         """
-<<<<<<< HEAD
-        return cast(
-            AsyncItemPaged[PhoneNumberLocality],
-            self._phone_number_client.phone_numbers.list_available_localities(
-                country_code,
-                administrative_division=administrative_division,
-                accept_language=self._accepted_language,
-                skip=skip,
-                **kwargs
-            )
-=======
         return self._phone_number_client.phone_numbers.list_available_localities(
             country_code,
             administrative_division=administrative_division,
@@ -428,7 +386,6 @@
             phone_number_type=phone_number_type,
             skip=skip,
             **kwargs
->>>>>>> ad3e0923
         )
 
     @distributed_trace
@@ -436,13 +393,8 @@
         self,
         country_code: str,
         *,
-<<<<<<< HEAD
-        phone_number_type: Optional[PhoneNumberType] = None,
-        assignment_type: Optional[PhoneNumberAssignmentType] = None,
-=======
         phone_number_type: Optional[Union[PhoneNumberType, str]] = None,
         assignment_type: Optional[Union[PhoneNumberAssignmentType, str]] = None,
->>>>>>> ad3e0923
         skip: int = 0,
         **kwargs: Any
     ) -> AsyncItemPaged[PhoneNumberOffering]:
@@ -470,10 +422,7 @@
             country_code,
             phone_number_type=phone_number_type,
             assignment_type=assignment_type,
-<<<<<<< HEAD
-=======
             accept_language=self._accepted_language,
->>>>>>> ad3e0923
             skip=skip,
             **kwargs
         ))
@@ -482,19 +431,11 @@
     def list_available_area_codes(
         self,
         country_code: str,
-<<<<<<< HEAD
-        phone_number_type: PhoneNumberType,
-        *,
-        assignment_type: Optional[PhoneNumberAssignmentType] = None,
-        locality: Optional[str] = None,
-        administrative_division: Optional[str] = None,
-=======
         phone_number_type: Union[PhoneNumberType, str],
         *,
         administrative_division: Optional[str] = None,
         assignment_type: Optional[Union[PhoneNumberAssignmentType, str]] = None,
         locality: Optional[str] = None,
->>>>>>> ad3e0923
         skip: int = 0,
         **kwargs: Any
     ) -> AsyncItemPaged[PhoneNumberAreaCode]:
@@ -524,10 +465,7 @@
         return cast(AsyncItemPaged[PhoneNumberAreaCode], self._phone_number_client.phone_numbers.list_area_codes(
             country_code,
             phone_number_type=phone_number_type,
-<<<<<<< HEAD
-=======
             accept_language=self._accepted_language,
->>>>>>> ad3e0923
             assignment_type=assignment_type,
             locality=locality,
             administrative_division=administrative_division,
