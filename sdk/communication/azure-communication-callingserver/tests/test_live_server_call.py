--- conflicted
+++ resolved
@@ -3,13 +3,8 @@
 # Licensed under the MIT License. See License.txt in the project root for
 # license information.
 # --------------------------------------------------------------------------
-<<<<<<< HEAD
 import os, uuid, pytest
 from time import sleep
-=======
-import os, uuid
-import pytest
->>>>>>> f4d04594
 import utils._test_constants as CONST
 from azure.communication.callingserver import CallingServerClient
 from azure.communication.callingserver import (
@@ -115,11 +110,7 @@
             CallingServerLiveTestUtils.sleep_if_in_live_mode()
             CallingServerLiveTestUtils.clean_up_connections(call_connections)
 
-<<<<<<< HEAD
     @pytest.mark.skipif(CONST.SKIP_CALLINGSERVER_INTERACTION_LIVE_TESTS, reason=CONST.CALLINGSERVER_INTERACTION_LIVE_TESTS_SKIP_REASON)
-=======
-    @pytest.mark.skip(reason="Skip because the server side bits not ready")
->>>>>>> f4d04594
     def test_create_add_remove_hangup_scenario(self):
         # create GroupCalls
         group_id = CallingServerLiveTestUtils.get_group_id("test_create_add_remove_hangup_scenario")
