--- conflicted
+++ resolved
@@ -202,8 +202,7 @@
         invalid_server_call_id = "aHR0cHM6Ly9jb252LXVzd2UtMDkuY29udi5za3lwZS5jb20vY29udi9EZVF2WEJGVVlFV1NNZkFXYno2azN3P2k9MTEmZT02Mzc1NzIyMjk0Mjc0NTI4Nzk="
 
         with self.assertRaises(HttpResponseError):
-<<<<<<< HEAD
-            await self.callingserver_client.start_recording(ServerCallLocator(invalid_server_call_id), CONST.CALLBACK_URI)
+            await self.callingserver_client.start_recording(GroupCallLocator(invalid_server_call_id), CONST.CALLBACK_URI)
 
     @pytest.mark.skipif(CONST.SKIP_CALLINGSERVER_INTERACTION_LIVE_TESTS, reason=CONST.CALLINGSERVER_INTERACTION_LIVE_TESTS_SKIP_REASON)
     @AsyncCommunicationTestCase.await_prepared_test
@@ -229,7 +228,4 @@
         unauthorized_client = CallingServerClient.from_connection_string("endpoint=https://test.communication.azure.com/;accesskey=1234")
         async with unauthorized_client:
             with self.assertRaises(HttpResponseError):
-                await unauthorized_client.delete_recording(delete_url)
-=======
-            await self.callingserver_client.start_recording(GroupCallLocator(invalid_server_call_id), CONST.CALLBACK_URI)
->>>>>>> 6ff2ee56
+                await unauthorized_client.delete_recording(delete_url)