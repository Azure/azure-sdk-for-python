# -------------------------------------------------------------------------
# Copyright (c) Microsoft Corporation. All rights reserved.
# Licensed under the MIT License. See License.txt in the project root for
# license information.
# --------------------------------------------------------------------------
import os, uuid
import pytest
<<<<<<< HEAD
from time import sleep

=======
>>>>>>> f4d04594
import utils._test_constants as CONST
from azure.communication.callingserver.aio import CallingServerClient
from azure.communication.callingserver import (
    PlayAudioOptions,
    CommunicationUserIdentifier
    )

from azure.communication.callingserver._shared.utils import parse_connection_str
from azure.identity.aio import DefaultAzureCredential
from _shared.asynctestcase  import AsyncCommunicationTestCase
from _shared.testcase import (
    BodyReplacerProcessor, ResponseReplacerProcessor
)
from devtools_testutils import is_live
from _shared.utils import get_http_logging_policy
from utils._live_test_utils_async import CallingServerLiveTestUtilsAsync
from utils._live_test_utils import CallingServerLiveTestUtils, RequestReplacerProcessor
from utils._test_mock_utils_async import FakeTokenCredential_Async

from azure.core.exceptions import HttpResponseError

class ServerCallTestAsync(AsyncCommunicationTestCase):

    def setUp(self):
        super(ServerCallTestAsync, self).setUp()

        self.from_user = CallingServerLiveTestUtils.get_new_user_id(self.connection_str)
        self.to_user = CallingServerLiveTestUtils.get_new_user_id(self.connection_str)

        if self.is_playback():
            self.from_phone_number = "+15551234567"
            self.to_phone_number = "+15551234567"
            self.recording_processors.extend([
                BodyReplacerProcessor(keys=["alternateCallerId", "targets", "source", "callbackUri"])])
        else:
            self.to_phone_number = os.getenv("AZURE_PHONE_NUMBER")
            self.from_phone_number = os.getenv("ALTERNATE_CALLERID")
            self.recording_processors.extend([
                BodyReplacerProcessor(keys=["alternateCallerId", "targets", "source", "callbackUri"]),
                ResponseReplacerProcessor(keys=[self._resource_name])])

        # create CallingServerClient
        endpoint, _ = parse_connection_str(self.connection_str)
        self.endpoint = endpoint

        if not is_live():
            credential = FakeTokenCredential_Async()
        else:
            credential = DefaultAzureCredential()

        self.callingserver_client = CallingServerClient(
            self.endpoint,
            credential,
            http_logging_policy=get_http_logging_policy()
        )

    @pytest.mark.skip(reason="Skip because the server side bits not ready")
    @AsyncCommunicationTestCase.await_prepared_test
    async def test_join_play_cancel_hangup_scenario_async(self):
        async with self.callingserver_client:
            # create GroupCalls
            group_id = CallingServerLiveTestUtils.get_group_id("test_join_play_cancel_hangup_scenario_async")

            if self.is_live:
                self.recording_processors.extend([
                RequestReplacerProcessor(keys=group_id,
                    replacement=CallingServerLiveTestUtils.get_playback_group_id("test_join_play_cancel_hangup_scenario_async"))])

            call_connections = await CallingServerLiveTestUtilsAsync.create_group_calls_async(
                self.callingserver_client,
                group_id,
                self.from_user,
                self.to_user,
                CONST.CALLBACK_URI
                )

            # initialize a Server Call
            server_call_async = self.callingserver_client.initialize_server_call(group_id)

            async with server_call_async:
                try:
                    # Play Audio
                    CallingServerLiveTestUtils.sleep_if_in_live_mode()
                    OperationContext = str(uuid.uuid4())
                    options = PlayAudioOptions(
                        loop = True,
                        audio_file_id = str(uuid.uuid4()),
                        callback_uri = CONST.AppCallbackUrl,
                        operation_context = OperationContext
                        )
                    play_audio_result = await server_call_async.play_audio(
                        CONST.AudioFileUrl,
                        options
                        )
                    CallingServerLiveTestUtils.validate_play_audio_result(play_audio_result)

                    # Cancel Prompt Audio
                    CallingServerLiveTestUtils.sleep_if_in_live_mode()
                    await CallingServerLiveTestUtilsAsync.cancel_all_media_operations_for_group_call_async(call_connections)
                finally:
                    # Clean up/Hang up
                    CallingServerLiveTestUtils.sleep_if_in_live_mode()
                    await CallingServerLiveTestUtilsAsync.clean_up_connections_async(call_connections)

<<<<<<< HEAD
    @pytest.mark.skipif(CONST.SKIP_CALLINGSERVER_INTERACTION_LIVE_TESTS, reason=CONST.CALLINGSERVER_INTERACTION_LIVE_TESTS_SKIP_REASON)
=======

    @pytest.mark.skip(reason="Skip because the server side bits not ready")
>>>>>>> f4d04594
    @AsyncCommunicationTestCase.await_prepared_test
    async def test_create_add_remove_hangup_scenario_async(self):
        async with self.callingserver_client:
            # create GroupCalls
            group_id = CallingServerLiveTestUtils.get_group_id("test_create_add_remove_hangup_scenario_async")

            if self.is_live:
                self.recording_processors.extend([
                RequestReplacerProcessor(keys=group_id,
                    replacement=CallingServerLiveTestUtils.get_playback_group_id("test_create_add_remove_hangup_scenario_async"))])

            call_connections = await CallingServerLiveTestUtilsAsync.create_group_calls_async(
                self.callingserver_client,
                group_id,
                self.from_user,
                self.to_user,
                CONST.CALLBACK_URI
                )

            # initialize a Server Call
            server_call_async = self.callingserver_client.initialize_server_call(group_id)

            async with server_call_async:
                try:
                    # Add Participant
                    CallingServerLiveTestUtils.sleep_if_in_live_mode()
                    OperationContext = str(uuid.uuid4())
                    add_participant_result = await server_call_async.add_participant(
                        participant=CommunicationUserIdentifier(CallingServerLiveTestUtils.get_fixed_user_id("0000000c-9f68-6fd6-e57b-254822002248")),
                        callback_uri=None,
                        alternate_caller_id=None,
                        operation_context=OperationContext
                        )
                    CallingServerLiveTestUtils.validate_add_participant(add_participant_result)

                    # Remove Participant
                    participant_id=add_participant_result.participant_id
                    CallingServerLiveTestUtils.sleep_if_in_live_mode()
                    await server_call_async.remove_participant(participant_id)
                finally:
                    # Clean up/Hang up
                    CallingServerLiveTestUtils.sleep_if_in_live_mode()
                    await CallingServerLiveTestUtilsAsync.clean_up_connections_async(call_connections)
    
    @AsyncCommunicationTestCase.await_prepared_test
    async def test_run_all_client_functions(self):
        async with self.callingserver_client:
            # create GroupCalls
            group_id = CallingServerLiveTestUtils.get_group_id("test_run_all_client_functions")

            if self.is_live:
                self.recording_processors.extend([
                RequestReplacerProcessor(keys=group_id,
                    replacement=CallingServerLiveTestUtils.get_playback_group_id("test_run_all_client_functions"))])

            call_connections = await CallingServerLiveTestUtilsAsync.create_group_calls_async(
                self.callingserver_client,
                group_id,
                self.from_user,
                self.to_user,
                CONST.CALLBACK_URI
                )

            # initialize a Server Call
            server_call_async = self.callingserver_client.initialize_server_call(group_id)

            async with server_call_async:
                try:
                    start_call_recording_result = await server_call_async.start_recording(CONST.CALLBACK_URI)
                    recording_id = start_call_recording_result.recording_id

                    assert server_call_async is not None
                    assert server_call_async.server_call_id is not None
                    assert recording_id is not None
                    CallingServerLiveTestUtils.sleep_if_in_live_mode()

                    recording_state = await server_call_async.get_recording_properities(recording_id)
                    assert recording_state.recording_state == "active"

                    await server_call_async.pause_recording(recording_id)
                    CallingServerLiveTestUtils.sleep_if_in_live_mode()
                    recording_state = await server_call_async.get_recording_properities(recording_id)
                    assert recording_state.recording_state == "inactive"

                    await server_call_async.resume_recording(recording_id)
                    CallingServerLiveTestUtils.sleep_if_in_live_mode()
                    recording_state = await server_call_async.get_recording_properities(recording_id)
                    assert recording_state.recording_state == "active"

                    await server_call_async.stop_recording(recording_id)
                finally:
                    # Clean up/Hang up
                    CallingServerLiveTestUtils.sleep_if_in_live_mode()
                    await CallingServerLiveTestUtilsAsync.clean_up_connections_async(call_connections)

    @AsyncCommunicationTestCase.await_prepared_test
    async def test_start_recording_fails(self):
        invalid_server_call_id = "aHR0cHM6Ly9jb252LXVzd2UtMDkuY29udi5za3lwZS5jb20vY29udi9EZVF2WEJGVVlFV1NNZkFXYno2azN3P2k9MTEmZT02Mzc1NzIyMjk0Mjc0NTI4Nzk="
        server_call = self.callingserver_client.initialize_server_call(invalid_server_call_id)

        with self.assertRaises(HttpResponseError):
            await server_call.start_recording(CONST.CALLBACK_URI)<|MERGE_RESOLUTION|>--- conflicted
+++ resolved
@@ -3,13 +3,9 @@
 # Licensed under the MIT License. See License.txt in the project root for
 # license information.
 # --------------------------------------------------------------------------
-import os, uuid
-import pytest
-<<<<<<< HEAD
+import os, uuid, pytest
 from time import sleep
 
-=======
->>>>>>> f4d04594
 import utils._test_constants as CONST
 from azure.communication.callingserver.aio import CallingServerClient
 from azure.communication.callingserver import (
@@ -114,12 +110,7 @@
                     CallingServerLiveTestUtils.sleep_if_in_live_mode()
                     await CallingServerLiveTestUtilsAsync.clean_up_connections_async(call_connections)
 
-<<<<<<< HEAD
     @pytest.mark.skipif(CONST.SKIP_CALLINGSERVER_INTERACTION_LIVE_TESTS, reason=CONST.CALLINGSERVER_INTERACTION_LIVE_TESTS_SKIP_REASON)
-=======
-
-    @pytest.mark.skip(reason="Skip because the server side bits not ready")
->>>>>>> f4d04594
     @AsyncCommunicationTestCase.await_prepared_test
     async def test_create_add_remove_hangup_scenario_async(self):
         async with self.callingserver_client:
