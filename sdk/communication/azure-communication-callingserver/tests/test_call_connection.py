# -------------------------------------------------------------------------
# Copyright (c) Microsoft Corporation. All rights reserved.
# Licensed under the MIT License. See License.txt in the project root for
# license information.
# --------------------------------------------------------------------------
import unittest
import utils._test_mock_utils as _mock_utils
import utils._test_constants as _test_constants

from parameterized import parameterized

from azure.communication.callingserver import (
    AddParticipantResult,
    CancelAllMediaOperationsResult,
    CommunicationIdentifier,
    CommunicationUserIdentifier,
    PlayAudioOptions,
    PlayAudioResult,
    OperationStatus
    )

try:
    from unittest.mock import Mock, patch
except ImportError:  # python < 3.3
    from mock import Mock, patch  # type: ignore


def data_source_test_hang_up():
    parameters = []
    parameters.append((
        _test_constants.ClientType_ConnectionString,
        _test_constants.CALL_ID,
        ))

    parameters.append((
        _test_constants.ClientType_ManagedIdentity,
        _test_constants.CALL_ID,
        True,
        ))

    return parameters

def data_source_test_cancel_all_media_operations():
    parameters = []
    parameters.append((
        _test_constants.ClientType_ConnectionString,
        _test_constants.CALL_ID,
        _test_constants.OPERATION_CONTEXT,
        ))

    parameters.append((
        _test_constants.ClientType_ManagedIdentity,
        _test_constants.CALL_ID,
        _test_constants.OPERATION_CONTEXT,
        True,
        ))

    return parameters

def data_source_test_play_audio():
    options = PlayAudioOptions(
            loop = True,
            audio_file_id = _test_constants.AUDIO_FILE_ID,
            callback_uri = _test_constants.CALLBACK_URI,
            operation_context = _test_constants.OPERATION_CONTEXT
            )
    parameters = []
    parameters.append((
        _test_constants.ClientType_ConnectionString,
        _test_constants.CALL_ID,
        _test_constants.AUDIO_FILE_URI,
        options,
        ))

    parameters.append((
        _test_constants.ClientType_ManagedIdentity,
        _test_constants.CALL_ID,
        _test_constants.AUDIO_FILE_URI,
        options,
        True,
        ))

    return parameters

def data_source_test_play_audio_to_participant():
    options = PlayAudioOptions(
            loop = True,
            audio_file_id = _test_constants.AUDIO_FILE_ID,
            callback_uri = _test_constants.CALLBACK_URI,
            operation_context = _test_constants.OPERATION_CONTEXT
            )
    parameters = []
    parameters.append((
        _test_constants.ClientType_ConnectionString,
        _test_constants.CALL_ID,
        _test_constants.PARTICIPANT_ID,
        _test_constants.AUDIO_FILE_URI,
        options,
        ))

    parameters.append((
        _test_constants.ClientType_ManagedIdentity,
        _test_constants.CALL_ID,
        _test_constants.PARTICIPANT_ID,
        _test_constants.AUDIO_FILE_URI,
        options,
        True,
        ))

    return parameters

def data_source_test_add_participant():

    parameters = []
    parameters.append((
        _test_constants.ClientType_ConnectionString,
        _test_constants.CALL_ID,
        CommunicationUserIdentifier(_test_constants.RESOURCE_SOURCE),
        _test_constants.PHONE_NUMBER,
        _test_constants.OPERATION_CONTEXT,
        ))

    parameters.append((
        _test_constants.ClientType_ManagedIdentity,
        _test_constants.CALL_ID,
        CommunicationUserIdentifier(_test_constants.RESOURCE_SOURCE),
        _test_constants.PHONE_NUMBER,
        _test_constants.OPERATION_CONTEXT,
        True,
        ))

    return parameters

def data_source_test_transfer_call():

    parameters = []
    parameters.append((
        _test_constants.ClientType_ConnectionString,
        _test_constants.CALL_ID,
        CommunicationUserIdentifier(_test_constants.RESOURCE_SOURCE),
        _test_constants.USER_TO_USER_INFORMATION,
        ))

    parameters.append((
        _test_constants.ClientType_ManagedIdentity,
        _test_constants.CALL_ID,
        CommunicationUserIdentifier(_test_constants.RESOURCE_SOURCE),
        _test_constants.USER_TO_USER_INFORMATION,
        True,
        ))

    return parameters

def data_source_test_remove_participant():

    parameters = []
    parameters.append((
        _test_constants.ClientType_ConnectionString,
        _test_constants.CALL_ID,
        _test_constants.PARTICIPANT_ID,
        ))

    parameters.append((
        _test_constants.ClientType_ManagedIdentity,
        _test_constants.CALL_ID,
        _test_constants.PARTICIPANT_ID,
        True,
        ))

    return parameters

def data_source_test_cancel_participant_media_operation():

    parameters = []
    parameters.append((
        _test_constants.ClientType_ConnectionString,
        _test_constants.CALL_ID,
        _test_constants.PARTICIPANT_ID,
        _test_constants.MEDIA_OPERATION_ID,
        ))

    parameters.append((
        _test_constants.ClientType_ManagedIdentity,
        _test_constants.CALL_ID,
        _test_constants.PARTICIPANT_ID,
        _test_constants.MEDIA_OPERATION_ID,
        True,
        ))

    return parameters

def verify_cancel_all_media_operations_result(result):
    # type: (CancelAllMediaOperationsResult) -> None
    assert "dummyId" == result.operation_id
    assert OperationStatus.COMPLETED == result.status
    assert _test_constants.OPERATION_CONTEXT == result.operation_context
    assert 200 == result.result_info.code
    assert "dummyMessage" == result.result_info.message

def verify_play_audio_result(result):
    # type: (PlayAudioResult) -> None
    assert "dummyId" == result.operation_id
    assert OperationStatus.RUNNING == result.status
    assert _test_constants.OPERATION_CONTEXT == result.operation_context
    assert 200 == result.result_info.code
    assert "dummyMessage" == result.result_info.message

def verify_add_participant_result(result):
    # type: (AddParticipantResult) -> None
    assert _test_constants.PARTICIPANT_ID == result.participant_id

class TestCallConnection(unittest.TestCase):

    @parameterized.expand(data_source_test_hang_up())
    def test_hang_up_succeed(
        self,
        test_name, # type: str
        call_connection_id, # type: str
        use_managed_identity = False, # type: bool
        ):

        call_connection = _mock_utils.create_mock_call_connection(
            call_connection_id,
            status_code=202,
            payload=None,
            use_managed_identity=use_managed_identity
            )

        call_connection.hang_up()
        assert call_connection.call_connection_id == _test_constants.CALL_ID

    @parameterized.expand(data_source_test_hang_up())
    def test_hang_up_failed(
        self,
        test_name, # type: str
        call_connection_id, # type: str
        use_managed_identity = False, # type: bool
        ):

        call_connection = _mock_utils.create_mock_call_connection(
            call_connection_id,
            status_code=404,
            payload=_test_constants.ErrorPayload,
            use_managed_identity = use_managed_identity
            )

        raised = False
        try:
            call_connection.hang_up()
        except:
            raised = True
        assert raised == True

    @parameterized.expand(data_source_test_cancel_all_media_operations())
    def test_cancel_all_media_operations_succeed(
        self,
        test_name, # type: str
        call_connection_id, # type: str
        operation_context = None, # type: str
        use_managed_identity = False # type: bool
        ):

        call_connection = _mock_utils.create_mock_call_connection(
            call_connection_id,
            status_code=200,
            payload=_test_constants.CancelAllMediaOperaionsResponsePayload,
            use_managed_identity=use_managed_identity
            )

        result = call_connection.cancel_all_media_operations(operation_context)
        verify_cancel_all_media_operations_result(result)

    @parameterized.expand(data_source_test_cancel_all_media_operations())
    def test_cancel_all_media_operations_failed(
        self,
        test_name, # type: str
        call_connection_id, # type: str
        operation_context = None, # type: str
        use_managed_identity = False # type: bool
        ):

        call_connection = _mock_utils.create_mock_call_connection(
            call_connection_id,
            status_code=404,
            payload=_test_constants.ErrorPayload,
            use_managed_identity = use_managed_identity
            )

        raised = False
        try:
            call_connection.cancel_all_media_operations(operation_context)
        except:
            raised = True
        assert raised == True

    @parameterized.expand(data_source_test_play_audio())
    def test_play_audio_succeed(
        self,
        test_name, # type: str
        call_connection_id, # type: str
        audio_file_uri, # type: str
        options, # type: PlayAudioOptions
        use_managed_identity = False # type: bool
        ):

        call_connection = _mock_utils.create_mock_call_connection(
            call_connection_id,
            status_code=202,
            payload=_test_constants.PlayAudioResponsePayload,
            use_managed_identity=use_managed_identity
            )

        result = call_connection.play_audio(audio_file_uri, options)
        verify_play_audio_result(result)

    @parameterized.expand(data_source_test_play_audio())
    def test_play_audio_failed(
        self,
        test_name, # type: str
        call_connection_id, # type: str
        audio_file_uri, # type: str
        options, # type: PlayAudioOptions
        use_managed_identity = False # type: bool
        ):

        call_connection = _mock_utils.create_mock_call_connection(
            call_connection_id,
            status_code=404,
            payload=_test_constants.ErrorPayload,
            use_managed_identity = use_managed_identity
            )

        raised = False
        try:
            call_connection.play_audio(audio_file_uri, options)
        except:
            raised = True
        assert raised == True

    @parameterized.expand(data_source_test_play_audio_to_participant())
    def test_play_audio_to_participant_succeed(
        self,
        test_name, # type: str
        call_connection_id, # type: str
        participant_id, # type: str
        audio_file_uri, # type: str
        options, # type: PlayAudioOptions
        use_managed_identity = False # type: bool
        ):

        call_connection = _test_utils.create_mock_call_connection(
            call_connection_id,
            status_code=202,
            payload=_test_constants.PlayAudioResponsePayload,
            use_managed_identity=use_managed_identity
            )

        result = call_connection.play_audio_to_participant(participant_id, audio_file_uri, options)

        verify_play_audio_result(result)

    @parameterized.expand(data_source_test_play_audio_to_participant())
    def test_play_audio_to_participant_failed(
        self,
        test_name, # type: str
        call_connection_id, # type: str
        participant_id, # type: str
        audio_file_uri, # type: str
        options, # type: PlayAudioOptions
        use_managed_identity = False # type: bool
        ):

        call_connection = _test_utils.create_mock_call_connection(
            call_connection_id,
            status_code=404,
            payload=_test_constants.ErrorPayload,
            use_managed_identity = use_managed_identity
            )

        raised = False
        try:
            call_connection.play_audio_to_participant(participant_id, audio_file_uri, options)
        except:
            raised = True
        assert raised == True

    @parameterized.expand(data_source_test_add_participant())
    def test_add_participant_succeed(
        self,
        test_name, # type: str
        call_connection_id, # type: str
        participant, # type: CommunicationIdentifier
        alternate_caller_id, # type: str
        operation_context, # type: str
        use_managed_identity = False # type: bool
        ):

        call_connection = _mock_utils.create_mock_call_connection(
            call_connection_id,
            status_code=202,
            payload=_test_constants.AddParticipantResultPayload,
            use_managed_identity=use_managed_identity
            )

        result = call_connection.add_participant(
            participant = participant,
            alternate_caller_id = alternate_caller_id,
            operation_context = operation_context
            )
        verify_add_participant_result(result)

    @parameterized.expand(data_source_test_add_participant())
    def test_add_participant_failed(
        self,
        test_name, # type: str
        call_connection_id, # type: str
        participant, # type: CommunicationIdentifier
        alternate_caller_id, # type: str
        operation_context, # type: str
        use_managed_identity = False # type: bool
        ):

        call_connection = _mock_utils.create_mock_call_connection(
            call_connection_id,
            status_code=404,
            payload=_test_constants.ErrorPayload,
            use_managed_identity = use_managed_identity
            )

        raised = False
        try:
            call_connection.add_participant(
                participant = participant,
                alternate_caller_id = alternate_caller_id,
                operation_context = operation_context
                )
        except:
            raised = True
        assert raised == True

    @parameterized.expand(data_source_test_remove_participant())
    def test_remove_participant_succeed(
        self,
        test_name, # type: str
        call_connection_id, # type: str
        participant_id, # type: str
        use_managed_identity = False # type: bool
        ):

        call_connection = _mock_utils.create_mock_call_connection(
            call_connection_id,
            status_code=202,
            payload=None,
            use_managed_identity=use_managed_identity
            )

        call_connection.remove_participant(
            participant_id = participant_id
            )
        assert call_connection.call_connection_id == _test_constants.CALL_ID

    @parameterized.expand(data_source_test_remove_participant())
    def test_remove_participant_failed(
        self,
        test_name, # type: str
        call_connection_id, # type: str
        participant_id, # type: str
        use_managed_identity = False # type: bool
        ):

        call_connection = _mock_utils.create_mock_call_connection(
            call_connection_id,
            status_code=404,
            payload=_test_constants.ErrorPayload,
            use_managed_identity = use_managed_identity
            )

        raised = False
        try:
            call_connection.remove_participant(
                participant_id = participant_id
                )
        except:
            raised = True
        assert raised == True

    @parameterized.expand(data_source_test_cancel_participant_media_operation())
    def test_cancel_participant_media_operation(
        self,
        test_name, # type: str
        call_connection_id, # type: str
        participant_id, # type: str
        media_operation_id, # type: str
        use_managed_identity = False # type: bool
        ):

        call_connection = _mock_utils.create_mock_call_connection(
            call_connection_id,
            status_code=200,
            payload=None,
            use_managed_identity=use_managed_identity
            )

        call_connection.cancel_participant_media_operation(
            participant_id = participant_id,
            media_operation_id = media_operation_id
            )
        assert call_connection.call_connection_id == _test_constants.CALL_ID

    @parameterized.expand(data_source_test_cancel_participant_media_operation())
    def test_cancel_participant_media_operation_failed(
        self,
        test_name, # type: str
        call_connection_id, # type: str
        participant_id, # type: str
        media_operation_id, # type: str
        use_managed_identity = False # type: bool
        ):

        call_connection = _mock_utils.create_mock_call_connection(
            call_connection_id,
            status_code=404,
            payload=None,
            use_managed_identity=use_managed_identity
            )

        raised = False
        try:
             call_connection.cancel_participant_media_operation(
                participant_id = participant_id,
                media_operation_id = media_operation_id
                )
        except:
            raised = True
        assert raised == True

    @parameterized.expand(data_source_test_transfer_call())
    def test_transfer_call_succeed(
        self,
        test_name, # type: str
        call_connection_id, # type: str
        participant, # type: CommunicationIdentifier
        user_to_user_information, # type: str
        use_managed_identity = False # type: bool
        ):

<<<<<<< HEAD
        call_connection = _test_utils.create_mock_call_connection(
=======
        call_connection = _mock_utils.create_mock_call_connection(
>>>>>>> 6f50458c
            call_connection_id,
            status_code=202,
            payload=None,
            use_managed_identity=use_managed_identity
            )

        call_connection.transfer_call(
            target_participant = participant,
            user_to_user_information = user_to_user_information
            )
        assert call_connection.call_connection_id == _test_constants.CALL_ID

    @parameterized.expand(data_source_test_transfer_call())
    def test_transfer_call_failed(
        self,
        test_name, # type: str
        call_connection_id, # type: str
        participant, # type: CommunicationIdentifier
        user_to_user_information, # type: str
        use_managed_identity = False # type: bool
        ):

<<<<<<< HEAD
        call_connection = _test_utils.create_mock_call_connection(
=======
        call_connection = _mock_utils.create_mock_call_connection(
>>>>>>> 6f50458c
            call_connection_id,
            status_code=404,
            payload=None,
            use_managed_identity = use_managed_identity
            )

        raised = False
        try:
            call_connection.transfer_call(
                target_participant = participant,
                user_to_user_information = user_to_user_information
                )
        except:
            raised = True
        assert raised == True<|MERGE_RESOLUTION|>--- conflicted
+++ resolved
@@ -544,11 +544,7 @@
         use_managed_identity = False # type: bool
         ):
 
-<<<<<<< HEAD
-        call_connection = _test_utils.create_mock_call_connection(
-=======
-        call_connection = _mock_utils.create_mock_call_connection(
->>>>>>> 6f50458c
+        call_connection = _mock_utils.create_mock_call_connection(
             call_connection_id,
             status_code=202,
             payload=None,
@@ -571,11 +567,7 @@
         use_managed_identity = False # type: bool
         ):
 
-<<<<<<< HEAD
-        call_connection = _test_utils.create_mock_call_connection(
-=======
-        call_connection = _mock_utils.create_mock_call_connection(
->>>>>>> 6f50458c
+        call_connection = _mock_utils.create_mock_call_connection(
             call_connection_id,
             status_code=404,
             payload=None,
