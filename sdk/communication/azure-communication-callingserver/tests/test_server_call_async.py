# -------------------------------------------------------------------------
# Copyright (c) Microsoft Corporation. All rights reserved.
# Licensed under the MIT License. See License.txt in the project root for
# license information.
# --------------------------------------------------------------------------
<<<<<<< HEAD

import unittest
import pytest
from _test_utils import create_calling_server_client_async

@pytest.mark.asyncio
async def test_start_recording_relative_uri_fails():
    server_call_id = "aHR0cHM6Ly9jb252LXVzd2UtMDguY29udi5za3lwZS5jb20vY29udi8tby1FWjVpMHJrS3RFTDBNd0FST1J3P2k9ODgmZT02Mzc1Nzc0MTY4MDc4MjQyOTM"
    server_call = create_calling_server_client_async().initialize_server_call(server_call_id)
    with pytest.raises(ValueError):
        await server_call.start_recording("/not/absolute/uri")

if __name__ == '__main__':
    unittest.main()
=======
import pytest
import _test_utils_async
import _test_constants

from typing import List
from parameterized import parameterized
from azure.communication.callingserver._shared.models import CommunicationIdentifier, CommunicationUserIdentifier
from azure.communication.callingserver._generated.models import (
    CancelAllMediaOperationsResult,
    AddParticipantResult
    )
from azure.communication.callingserver._models import (
    PlayAudioOptions
    )

try:
    from unittest.mock import Mock, patch
except ImportError:  # python < 3.3
    from mock import Mock, patch  # type: ignore

def data_source_test_play_audio():
    options = PlayAudioOptions(
            loop = True,
            audio_file_id = _test_constants.AUDIO_FILE_ID,
            callback_uri = _test_constants.CALLBACK_URI,
            operation_context = _test_constants.OPERATION_CONTEXT
            )
    parameters = []
    parameters.append((
        _test_constants.ClientType_ConnectionString,
        _test_constants.SERVER_CALL_ID,
        _test_constants.AUDIO_FILE_URI,
        options,
        ))

    parameters.append((
        _test_constants.ClientType_ManagedIdentity,
        _test_constants.SERVER_CALL_ID,
        _test_constants.AUDIO_FILE_URI,
        options,
        True,
        ))

    return parameters

def data_source_test_add_participant():
    parameters = []
    parameters.append((
        _test_constants.ClientType_ConnectionString,
        _test_constants.SERVER_CALL_ID,
        CommunicationUserIdentifier(_test_constants.RESOURCE_SOURCE),
        _test_constants.CALLBACK_URI,
        _test_constants.PHONE_NUMBER,
        _test_constants.OPERATION_CONTEXT,
        ))

    parameters.append((
        _test_constants.ClientType_ManagedIdentity,
        _test_constants.SERVER_CALL_ID,
        CommunicationUserIdentifier(_test_constants.RESOURCE_SOURCE),
        _test_constants.CALLBACK_URI,
        _test_constants.PHONE_NUMBER,
        _test_constants.OPERATION_CONTEXT,
        True,
        ))

    return parameters

def data_source_test_remove_participant():

    parameters = []
    parameters.append((
        _test_constants.ClientType_ConnectionString,
        _test_constants.SERVER_CALL_ID,
        _test_constants.PARTICIPANT_ID,
        ))

    parameters.append((
        _test_constants.ClientType_ManagedIdentity,
        _test_constants.SERVER_CALL_ID,
        _test_constants.PARTICIPANT_ID,
        True,
        ))

    return parameters

def verify_play_audio_result(result):
    # type: (CancelAllMediaOperationsResult) -> None
    assert "dummyId" == result.operation_id
    assert "running" == result.status
    assert _test_constants.OPERATION_CONTEXT == result.operation_context
    assert 200 == result.result_info.code
    assert "dummyMessage" == result.result_info.message

def verify_add_participant_result(result):
    # type: (AddParticipantResult) -> None
    assert _test_constants.PARTICIPANT_ID == result.participant_id

@parameterized.expand(data_source_test_play_audio())
@pytest.mark.asyncio
async def test_play_audio_succeed(
    test_name, # type: str
    server_call_id, # type: str
    audio_file_uri, # type: str
    options, # type: PlayAudioOptions
    use_managed_identity = False # type: bool
    ):

    server_call = _test_utils_async.create_mock_server_call(
        server_call_id,
        status_code=202,
        payload=_test_constants.PlayAudioResponsePayload,
        use_managed_identity=use_managed_identity
        )

    result = await server_call.play_audio(audio_file_uri, options)
    verify_play_audio_result(result)

@parameterized.expand(data_source_test_play_audio())
@pytest.mark.asyncio
async def test_play_audio_failed(
    test_name, # type: str
    server_call_id, # type: str
    audio_file_uri, # type: str
    options, # type: PlayAudioOptions
    use_managed_identity = False # type: bool
    ):

    server_call = _test_utils_async.create_mock_server_call(
        server_call_id,
        status_code=404,
        payload=_test_constants.ErrorPayload,
        use_managed_identity = use_managed_identity
        )

    raised = False
    try:
        await server_call.play_audio(audio_file_uri, options)
    except:
        raised = True
    assert raised == True

@parameterized.expand(data_source_test_add_participant())
@pytest.mark.asyncio
async def test_add_participant_succeed(
    test_name, # type: str
    server_call_id, # type: str
    participant, # type: CommunicationIdentifier
    callback_uri, # type: str
    alternate_caller_id, # type: str
    operation_context, # type: str
    use_managed_identity = False # type: bool
    ):

    server_call = _test_utils_async.create_mock_server_call(
        server_call_id,
        status_code=202,
        payload=_test_constants.AddParticipantResultPayload,
        use_managed_identity=use_managed_identity
        )

    result = await server_call.add_participant(
        participant = participant,
        callback_uri = callback_uri,
        alternate_caller_id = alternate_caller_id,
        operation_context = operation_context
        )

    verify_add_participant_result(result)

@parameterized.expand(data_source_test_add_participant())
@pytest.mark.asyncio
async def test_add_participant_failed(
    test_name, # type: str
    server_call_id, # type: str
    participant, # type: CommunicationIdentifier
    callback_uri, # type: str
    alternate_caller_id, # type: str
    operation_context, # type: str
    use_managed_identity = False # type: bool
    ):

    server_call = _test_utils_async.create_mock_server_call(
        server_call_id,
        status_code=404,
        payload=_test_constants.ErrorPayload,
        use_managed_identity = use_managed_identity
        )

    raised = False
    try:
        await server_call.add_participant(
            participant = participant,
            callback_uri = callback_uri,
            alternate_caller_id = alternate_caller_id,
            operation_context = operation_context
            )
    except:
        raised = True
    assert raised == True

@parameterized.expand(data_source_test_remove_participant())
@pytest.mark.asyncio
async def test_remove_participant_succeed(
    test_name, # type: str
    server_call_id, # type: str
    participant_id, # type: str
    use_managed_identity = False # type: bool
    ):

    server_call = _test_utils_async.create_mock_server_call(
        server_call_id,
        status_code=202,
        payload=None,
        use_managed_identity=use_managed_identity
        )

    await server_call.remove_participant(
        participant_id = participant_id
        )
    assert server_call.server_call_id == _test_constants.SERVER_CALL_ID

@parameterized.expand(data_source_test_remove_participant())
@pytest.mark.asyncio
async def test_remove_participant_failed(
    test_name, # type: str
    server_call_id, # type: str
    participant_id, # type: str
    use_managed_identity = False # type: bool
    ):

    server_call = _test_utils_async.create_mock_server_call(
        server_call_id,
        status_code=404,
        payload=_test_constants.ErrorPayload,
        use_managed_identity = use_managed_identity
        )

    raised = False
    try:
        await server_call.remove_participant(
            participant_id = participant_id
            )
    except:
        raised = True
    assert raised == True
>>>>>>> 09f18aeb
<|MERGE_RESOLUTION|>--- conflicted
+++ resolved
@@ -3,22 +3,6 @@
 # Licensed under the MIT License. See License.txt in the project root for
 # license information.
 # --------------------------------------------------------------------------
-<<<<<<< HEAD
-
-import unittest
-import pytest
-from _test_utils import create_calling_server_client_async
-
-@pytest.mark.asyncio
-async def test_start_recording_relative_uri_fails():
-    server_call_id = "aHR0cHM6Ly9jb252LXVzd2UtMDguY29udi5za3lwZS5jb20vY29udi8tby1FWjVpMHJrS3RFTDBNd0FST1J3P2k9ODgmZT02Mzc1Nzc0MTY4MDc4MjQyOTM"
-    server_call = create_calling_server_client_async().initialize_server_call(server_call_id)
-    with pytest.raises(ValueError):
-        await server_call.start_recording("/not/absolute/uri")
-
-if __name__ == '__main__':
-    unittest.main()
-=======
 import pytest
 import _test_utils_async
 import _test_constants
@@ -265,4 +249,10 @@
     except:
         raised = True
     assert raised == True
->>>>>>> 09f18aeb
+
+@pytest.mark.asyncio
+async def test_start_recording_relative_uri_fails():
+    server_call_id = "aHR0cHM6Ly9jb252LXVzd2UtMDguY29udi5za3lwZS5jb20vY29udi8tby1FWjVpMHJrS3RFTDBNd0FST1J3P2k9ODgmZT02Mzc1Nzc0MTY4MDc4MjQyOTM"
+    server_call = _test_utils_async.create_calling_server_client_async().initialize_server_call(server_call_id)
+    with pytest.raises(ValueError):
+        await server_call.start_recording("/not/absolute/uri")