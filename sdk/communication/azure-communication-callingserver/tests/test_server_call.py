# -------------------------------------------------------------------------
# Copyright (c) Microsoft Corporation. All rights reserved.
# Licensed under the MIT License. See License.txt in the project root for
# license information.
# --------------------------------------------------------------------------
import unittest
import pytest
import _test_utils
import _test_constants

from typing import List
from parameterized import parameterized
from azure.communication.callingserver._shared.models import CommunicationIdentifier, CommunicationUserIdentifier
from azure.communication.callingserver._generated.models import (
    CancelAllMediaOperationsResult,
    AddParticipantResult
    )
from azure.communication.callingserver._models import (
    PlayAudioOptions
    )

try:
    from unittest.mock import Mock, patch
except ImportError:  # python < 3.3
    from mock import Mock, patch  # type: ignore

def data_source_test_play_audio():
    options = PlayAudioOptions(
            loop = True,
            audio_file_id = _test_constants.AUDIO_FILE_ID,
            callback_uri = _test_constants.CALLBACK_URI,
            operation_context = _test_constants.OPERATION_CONTEXT
            )
    parameters = []
    parameters.append((
        _test_constants.ClientType_ConnectionString,
        _test_constants.SERVER_CALL_ID,
        _test_constants.AUDIO_FILE_URI,
        options,
        ))

    parameters.append((
        _test_constants.ClientType_ManagedIdentity,
        _test_constants.SERVER_CALL_ID,
        _test_constants.AUDIO_FILE_URI,
        options,
        True,
        ))

    return parameters

def data_source_test_add_participant():

    parameters = []
    parameters.append((
        _test_constants.ClientType_ConnectionString,
        _test_constants.SERVER_CALL_ID,
        CommunicationUserIdentifier(_test_constants.RESOURCE_SOURCE),
        _test_constants.CALLBACK_URI,
        _test_constants.PHONE_NUMBER,
        _test_constants.OPERATION_CONTEXT,
        ))

    parameters.append((
        _test_constants.ClientType_ManagedIdentity,
        _test_constants.SERVER_CALL_ID,
        CommunicationUserIdentifier(_test_constants.RESOURCE_SOURCE),
        _test_constants.CALLBACK_URI,
        _test_constants.PHONE_NUMBER,
        _test_constants.OPERATION_CONTEXT,
        True,
        ))

    return parameters

def data_source_test_remove_participant():

    parameters = []
    parameters.append((
        _test_constants.ClientType_ConnectionString,
        _test_constants.SERVER_CALL_ID,
        _test_constants.PARTICIPANT_ID,
        ))

    parameters.append((
        _test_constants.ClientType_ManagedIdentity,
        _test_constants.SERVER_CALL_ID,
        _test_constants.PARTICIPANT_ID,
        True,
        ))

    return parameters

def data_source_test_cancel_media_operation():

    parameters = []
    parameters.append((
        _test_constants.ClientType_ConnectionString,
        _test_constants.SERVER_CALL_ID,
        _test_constants.MEDIA_OPERATION_ID,
        ))

    parameters.append((
        _test_constants.ClientType_ManagedIdentity,
        _test_constants.SERVER_CALL_ID,
        _test_constants.MEDIA_OPERATION_ID,
        True,
        ))

    return parameters

def data_source_test_cancel_participant_media_operation():

    parameters = []
    parameters.append((
        _test_constants.ClientType_ConnectionString,
        _test_constants.SERVER_CALL_ID,
        _test_constants.PARTICIPANT_ID,
        _test_constants.MEDIA_OPERATION_ID,
        ))

    parameters.append((
        _test_constants.ClientType_ManagedIdentity,
        _test_constants.SERVER_CALL_ID,
        _test_constants.PARTICIPANT_ID,
        _test_constants.MEDIA_OPERATION_ID,
        True,
        ))

    return parameters

def verify_play_audio_result(result):
    # type: (CancelAllMediaOperationsResult) -> None
    assert "dummyId" == result.operation_id
    assert "running" == result.status
    assert _test_constants.OPERATION_CONTEXT == result.operation_context
    assert 200 == result.result_info.code
    assert "dummyMessage" == result.result_info.message

def verify_add_participant_result(result):
    # type: (AddParticipantResult) -> None
    assert _test_constants.PARTICIPANT_ID == result.participant_id

class TestServerCall(unittest.TestCase):

    @parameterized.expand(data_source_test_play_audio())
    def test_play_audio_succeed(
        self,
        test_name, # type: str
        server_call_id, # type: str
        audio_file_uri, # type: str
        options, # type: PlayAudioOptions
        use_managed_identity = False # type: bool
        ):

        server_call = _test_utils.create_mock_server_call(
            server_call_id,
            status_code=202,
            payload=_test_constants.PlayAudioResponsePayload,
            use_managed_identity=use_managed_identity
            )

        result = server_call.play_audio(audio_file_uri, options)
        verify_play_audio_result(result)

    @parameterized.expand(data_source_test_play_audio())
    def test_play_audio_failed(
        self,
        test_name, # type: str
        server_call_id, # type: str
        audio_file_uri, # type: str
        options, # type: PlayAudioOptions
        use_managed_identity = False # type: bool
        ):

        server_call = _test_utils.create_mock_server_call(
            server_call_id,
            status_code=404,
            payload=_test_constants.ErrorPayload,
            use_managed_identity = use_managed_identity
            )

        raised = False
        try:
            server_call.play_audio(audio_file_uri, options)
        except:
            raised = True
        assert raised == True

    @parameterized.expand(data_source_test_add_participant())
    def test_add_participant_succeed(
        self,
        test_name, # type: str
        server_call_id, # type: str
        participant, # type: CommunicationIdentifier
        callback_uri, # type: str
        alternate_caller_id, # type: str
        operation_context, # type: str
        use_managed_identity = False # type: bool
        ):

        server_call = _test_utils.create_mock_server_call(
            server_call_id,
            status_code=202,
            payload=_test_constants.AddParticipantResultPayload,
            use_managed_identity=use_managed_identity
            )

        result = server_call.add_participant(
            participant = participant,
            callback_uri = callback_uri,
            alternate_caller_id = alternate_caller_id,
            operation_context = operation_context
            )

        verify_add_participant_result(result)

    @parameterized.expand(data_source_test_add_participant())
    def test_add_participant_failed(
        self,
        test_name, # type: str
        server_call_id, # type: str
        participant, # type: CommunicationIdentifier
        callback_uri, # type: str
        alternate_caller_id, # type: str
        operation_context, # type: str
        use_managed_identity = False # type: bool
        ):

        server_call = _test_utils.create_mock_server_call(
            server_call_id,
            status_code=404,
            payload=_test_constants.ErrorPayload,
            use_managed_identity = use_managed_identity
            )

        raised = False
        try:
            server_call.add_participant(
                participant = participant,
                callback_uri = callback_uri,
                alternate_caller_id = alternate_caller_id,
                operation_context = operation_context
                )
        except:
            raised = True
        assert raised == True

    @parameterized.expand(data_source_test_remove_participant())
    def test_remove_participant_succeed(
        self,
        test_name, # type: str
        server_call_id, # type: str
        participant_id, # type: str
        use_managed_identity = False # type: bool
        ):

        server_call = _test_utils.create_mock_server_call(
            server_call_id,
            status_code=202,
            payload=None,
            use_managed_identity=use_managed_identity
            )

        server_call.remove_participant(
            participant_id = participant_id
            )
        assert server_call.server_call_id == _test_constants.SERVER_CALL_ID

    @parameterized.expand(data_source_test_remove_participant())
    def test_remove_participant_failed(
        self,
        test_name, # type: str
        server_call_id, # type: str
        participant_id, # type: str
        use_managed_identity = False # type: bool
        ):

        server_call = _test_utils.create_mock_server_call(
            server_call_id,
            status_code=404,
            payload=_test_constants.ErrorPayload,
            use_managed_identity = use_managed_identity
            )

        raised = False
        try:
            server_call.remove_participant(
                participant_id = participant_id
                )
        except:
            raised = True
        assert raised == True

<<<<<<< HEAD
    def test_start_recording_relative_uri_fails(self):
        server_call_id = "aHR0cHM6Ly9jb252LXVzd2UtMDguY29udi5za3lwZS5jb20vY29udi8tby1FWjVpMHJrS3RFTDBNd0FST1J3P2k9ODgmZT02Mzc1Nzc0MTY4MDc4MjQyOTM"
        server_call = _test_utils.create_calling_server_client().initialize_server_call(server_call_id)
        with self.assertRaises(ValueError):
            server_call.start_recording("/not/absolute/uri")
=======
    @parameterized.expand(data_source_test_cancel_media_operation())
    def test_cancel_media_operation_succeed(
        self,
        test_name, # type: str
        server_call_id, # type: str
        media_operation_id, # type: str
        use_managed_identity = False # type: bool
        ):

        server_call = _test_utils.create_mock_server_call(
            server_call_id,
            status_code=200,
            payload=None,
            use_managed_identity=use_managed_identity
            )

        server_call.cancel_media_operation(
            media_operation_id = media_operation_id
            )
        assert server_call.server_call_id == _test_constants.SERVER_CALL_ID

    @parameterized.expand(data_source_test_cancel_media_operation())
    def test_cancel_media_operation_failed(
        self,
        test_name, # type: str
        server_call_id, # type: str
        media_operation_id, # type: str
        use_managed_identity = False # type: bool
        ):

        server_call = _test_utils.create_mock_server_call(
            server_call_id,
            status_code=404,
            payload=_test_constants.ErrorPayload,
            use_managed_identity = use_managed_identity
            )

        raised = False
        try:
             server_call.cancel_media_operation(
                media_operation_id = media_operation_id
                )
        except:
            raised = True
        assert raised == True

    @parameterized.expand(data_source_test_cancel_participant_media_operation())
    def test_cancel_participant_media_operation(
        self,
        test_name, # type: str
        server_call_id, # type: str
        participant_id, # type: str
        media_operation_id, # type: str
        use_managed_identity = False # type: bool
        ):

        server_call = _test_utils.create_mock_server_call(
            server_call_id,
            status_code=200,
            payload=None,
            use_managed_identity=use_managed_identity
            )

        server_call.cancel_participant_media_operation(
            participant_id = participant_id,
            media_operation_id = media_operation_id
            )
        assert server_call.server_call_id == _test_constants.SERVER_CALL_ID

    @parameterized.expand(data_source_test_cancel_participant_media_operation())
    def test_cancel_media_operation_failed(
        self,
        test_name, # type: str
        server_call_id, # type: str
        participant_id, # type: str
        media_operation_id, # type: str
        use_managed_identity = False # type: bool
        ):

        server_call = _test_utils.create_mock_server_call(
            server_call_id,
            status_code=404,
            payload=_test_constants.ErrorPayload,
            use_managed_identity = use_managed_identity
            )

        raised = False
        try:
             server_call.cancel_participant_media_operation(
                participant_id = participant_id,
                media_operation_id = media_operation_id
                )
        except:
            raised = True
        assert raised == True
>>>>>>> 7728f19e
<|MERGE_RESOLUTION|>--- conflicted
+++ resolved
@@ -292,13 +292,12 @@
             raised = True
         assert raised == True
 
-<<<<<<< HEAD
     def test_start_recording_relative_uri_fails(self):
         server_call_id = "aHR0cHM6Ly9jb252LXVzd2UtMDguY29udi5za3lwZS5jb20vY29udi8tby1FWjVpMHJrS3RFTDBNd0FST1J3P2k9ODgmZT02Mzc1Nzc0MTY4MDc4MjQyOTM"
         server_call = _test_utils.create_calling_server_client().initialize_server_call(server_call_id)
         with self.assertRaises(ValueError):
             server_call.start_recording("/not/absolute/uri")
-=======
+
     @parameterized.expand(data_source_test_cancel_media_operation())
     def test_cancel_media_operation_succeed(
         self,
@@ -393,5 +392,4 @@
                 )
         except:
             raised = True
-        assert raised == True
->>>>>>> 7728f19e
+        assert raised == True