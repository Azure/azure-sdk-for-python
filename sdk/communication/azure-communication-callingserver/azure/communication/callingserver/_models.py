--- conflicted
+++ resolved
@@ -4,18 +4,9 @@
 # Licensed under the MIT License.
 # ------------------------------------
 
-<<<<<<< HEAD
-from ._generated.models import EventSubscriptionType, MediaType, CallConnectionStateChangedEvent,\
-        ToneReceivedEvent, PlayAudioResultEvent, AddParticipantResultEvent, CallConnectionStateChangedEvent,\
-        ToneReceivedEvent, ToneInfo, PlayAudioResultEvent, PhoneNumberIdentifierModel,\
-        CommunicationIdentifierModel, CommunicationUserIdentifierModel, AddParticipantResultEvent,\
-        MediaType, EventSubscriptionType, CallConnectionState, OperationStatus, ToneValue,\
-        CancelAllMediaOperationsResult, PlayAudioResult, AddParticipantResult
-=======
 from typing import Any  # pylint: disable=unused-import
 
 from ._generated.models import EventSubscriptionType, MediaType
->>>>>>> 09f18aeb
 from ._shared.models import PhoneNumberIdentifier
 from enum import Enum, EnumMeta
 from six import with_metaclass
@@ -26,27 +17,6 @@
 except ImportError:
     from urlparse import urlparse # type: ignore
 
-<<<<<<< HEAD
-from typing import Any
-
-class _CaseInsensitiveEnumMeta(EnumMeta):
-    def __getitem__(self, name):
-        return super().__getitem__(name.upper())
-
-    def __getattr__(cls, name):
-        """Return the enum member matching `name`
-        We use __getattr__ instead of descriptors or inserting into the enum
-        class' __dict__ in order to support `name` and `value` being both
-        properties for enum members (which live in the class' __dict__) and
-        enum members themselves.
-        """
-        try:
-            return cls._member_map_[name.upper()]
-        except KeyError:
-            raise AttributeError(name)
-
-=======
->>>>>>> 09f18aeb
 class CreateCallOptions(object):
     """The options for creating a call.
 
@@ -214,205 +184,6 @@
         # type: () -> Optional[str]
         return self._subject
     @subject.setter
-<<<<<<< HEAD
-    def subject(self, value: str):
-        self._subject = value
-
-class PlayAudioResult(object):
-
-    def __init__(
-        self,
-        **kwargs # type: Any
-    ):
-        self.operation_id = kwargs['operation_id']
-        self.status = kwargs['status']
-        self.operation_context = kwargs['operation_context']
-        self.result_info = kwargs['result_info']
-
-    @classmethod
-    def _from_generated(cls, play_audio_result):
-        if play_audio_result is None:
-            return None
-
-        return cls(
-            operation_id=play_audio_result.operation_id,
-            status=play_audio_result.status,
-            operation_context=play_audio_result.operation_context,
-            result_info=ResultInfo._from_generated(play_audio_result.result_info)
-        )
-
-class CancelAllMediaOperationsResult(object):
-
-    def __init__(
-        self,
-        **kwargs # type: Any
-    ):
-        self.operation_id = kwargs['operation_id']
-        self.status = kwargs['status']
-        self.operation_context = kwargs['operation_context']
-        self.result_info = kwargs['result_info']
-
-    @classmethod
-    def _from_generated(cls, cancel_all_media_operations_result):
-        if cancel_all_media_operations_result is None:
-            return None
-
-        return cls(
-            operation_id=cancel_all_media_operations_result.operation_id,
-            status=cancel_all_media_operations_result.status,
-            operation_context=cancel_all_media_operations_result.operation_context,
-            result_info=ResultInfo._from_generated(cancel_all_media_operations_result.result_info)
-        )
-
-class AddParticipantResult(object):
-
-    def __init__(
-        self,
-        **kwargs # type: Any
-    ):
-        self.participant_id = kwargs['participant_id']
-
-    @classmethod
-    def _from_generated(cls, add_participant_result):
-        if add_participant_result is None:
-            return None
-
-        return cls(
-            participant_id=add_participant_result.participant_id
-        )
-
-class ResultInfo(object):
-    def __init__(
-        self,
-        **kwargs # type: Any
-    ):
-        self.code = kwargs['code']
-        self.subcode = kwargs['subcode']
-        self.message = kwargs['message']
-
-    @classmethod
-    def _from_generated(cls, result_info):
-        if result_info is None:
-            return None
-
-        return cls(
-            code=result_info.code,
-            subcode=result_info.subcode,
-            message=result_info.message,
-        )
-
-class CreateCallResult(msrest.serialization.Model):
-    """The response payload of the create call operation.
-
-    :param call_connection_id: The call connection id.
-    :type call_connection_id: str
-    """
-
-    def __init__(
-        self,
-        **kwargs # type: Any
-    ): # type: (...) -> None
-        self.call_connection_id = kwargs['call_connection_id']
-    
-    @classmethod
-    def _from_generated(cls, create_call_result):
-        if create_call_result is None:
-            return None
-
-        return cls(
-            call_connection_id = create_call_result.call_connection_id
-        )
-
-class JoinCallResult(msrest.serialization.Model):
-    """The response payload of the join call operation.
-
-    :param call_connection_id: The call connection id.
-    :type call_connection_id: str
-    """
-
-    def __init__(
-        self,
-        **kwargs # type: Any
-    ):
-        self.call_connection_id = kwargs['call_connection_id']
-
-    @classmethod
-    def _from_generated(cls, join_call_result):
-        if join_call_result is None:
-            return None
-
-        return cls(
-            call_connection_id = join_call_result.call_connection_id
-        )
-
-class StartCallRecordingResult(msrest.serialization.Model):
-    """The response payload of start call recording operation.
-
-    :param recording_id: The recording id of the started recording.
-    :type recording_id: str
-    """
-
-    def __init__(
-        self,
-        **kwargs # type: Any
-    ):
-        self.recording_id = kwargs['recording_id']
-
-    @classmethod
-    def _from_generated(cls, start_call_recording_result):
-        if start_call_recording_result is None:
-            return None
-
-        return cls(
-            recording_id = start_call_recording_result.recording_id
-        )
-
-class CallRecordingProperties(msrest.serialization.Model):
-    """The response payload of get call recording properties operation.
-
-    All required parameters must be populated in order to send to Azure.
-
-    :param recording_state: Required. The state of the recording. Possible values include:
-     "active", "inactive".
-    :type recording_state: str or ~azure.communication.callingserver.models.CallRecordingState
-    """
-
-    _validation = {
-        'recording_state': {'required': True},
-    }
-
-    _attribute_map = {
-        'recording_state': {'key': 'recordingState', 'type': 'str'},
-    }
-
-    def __init__(
-        self,
-        **kwargs # type: Any
-    ):
-        super(CallRecordingProperties, self).__init__(**kwargs)
-        self.recording_state = kwargs['recording_state']
-
-    @classmethod
-    def _from_generated(cls, call_recording_state_result):
-        if call_recording_state_result is None:
-            return None
-
-        return cls(
-            recording_state = call_recording_state_result.recording_state
-        )
-
-class CallingServerEventType(with_metaclass(_CaseInsensitiveEnumMeta, str, Enum)):
-    """The calling server event type values.
-    """
-
-    CALL_CONNECTION_STATE_CHANGED_EVENT = "Microsoft.Communication.CallConnectionStateChanged"
-    ADD_PARTICIPANT_RESULT_EVENT = "Microsoft.Communication.AddParticipantResult"
-    CALL_RECORDING_STATE_CHANGED_EVENT = "Microsoft.Communication.CallRecordingStateChanged"
-    PLAY_AUDIO_RESULT_EVENT = "Microsoft.Communication.PlayAudioResult"
-    PARTICIPANTS_UPDATED_EVENT = "Microsoft.Communication.ParticipantsUpdated"
-    TONE_RECEIVED_EVENT = "Microsoft.Communication.DtmfReceived"
-=======
     def subject(self, value):
         # type: (str) -> None
-        self._subject = value
->>>>>>> 09f18aeb
+        self._subject = value