--- conflicted
+++ resolved
@@ -260,11 +260,6 @@
         # type: (str) -> None
         self.__subject = subject
 
-<<<<<<< HEAD
-class ParallelDownloadOptions(object):
-    """The options to configure parallel downloads.
-
-=======
 class CallingServerEventType(with_metaclass(CaseInsensitiveEnumMeta, str, Enum)):
     """The calling server event type values.
     """
@@ -277,7 +272,6 @@
 
 class ParallelDownloadOptions(object):
     """The options to configure parallel downloads.
->>>>>>> f4d04594
     :ivar max_concurrency: Max number of threads used to download.
     :type max_concurrency: int
     :ivar block_size: Block size to download on each request.
