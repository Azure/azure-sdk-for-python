--- conflicted
+++ resolved
@@ -4,20 +4,6 @@
 # license information.
 # --------------------------------------------------------------------------
 
-<<<<<<< HEAD
-from typing import Any, Optional, overload, List
-from azure.core.tracing.decorator import distributed_trace
-from ._generated.operations import CallConnectionsOperations
-from ._generated.models import CancelAllMediaOperationsRequest, PlayAudioRequest, \
-    AddParticipantRequest, PhoneNumberIdentifierModel, CommunicationIdentifierModel, \
-    CreateCallRequest
-from ._converters import PlayAudioRequestConverter, AddParticipantRequestConverter
-from ._models import PlayAudioResult, CancelAllMediaOperationsResult, AddParticipantResult, \
-    CreateCallResult, MediaType, EventSubscriptionType
-from ._communication_identifier_serializer import (deserialize_identifier,
-                                                   serialize_identifier)
-from ._shared.models import CommunicationIdentifier
-=======
 from typing import TYPE_CHECKING, Any, Optional  # pylint: disable=unused-import
 
 from azure.core.tracing.decorator import distributed_trace
@@ -36,7 +22,6 @@
     from ._generated.operations import CallConnectionsOperations
     from ._models import PlayAudioOptions
 
->>>>>>> 09f18aeb
 class CallConnection(object):
     def __init__(
             self,
