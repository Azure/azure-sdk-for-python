--- conflicted
+++ resolved
@@ -103,11 +103,7 @@
     @staticmethod
     def convert(
         target_participant, # type: CommunicationIdentifierModel
-<<<<<<< HEAD
-        user_to_user_information=None, # type: str
-=======
         user_to_user_information=None # type: str
->>>>>>> 6f50458c
         ): # type: (...) -> TransferCallRequest
 
         if not target_participant:
