--- conflicted
+++ resolved
@@ -4,14 +4,8 @@
 # license information.
 # --------------------------------------------------------------------------
 
-<<<<<<< HEAD
-from .._models import (JoinCallOptions, PlayAudioOptions, CommunicationUserIdentifierModel,
-    CommunicationIdentifierModel, PhoneNumberIdentifierModel)
-from .._shared.models import CommunicationIdentifier, CommunicationUserIdentifier, MicrosoftTeamsUserIdentifier, PhoneNumberIdentifier, UnknownIdentifier
-=======
 from .._models import JoinCallOptions, PlayAudioOptions
 from .._shared.models import CommunicationIdentifier
->>>>>>> 09f18aeb
 from .._generated.models import (
     JoinCallRequest,
     PlayAudioRequest,
@@ -79,45 +73,5 @@
             alternate_caller_id=alternate_caller_id,
             participant=participant,
             operation_context=operation_context,
-<<<<<<< HEAD
-            callback_uri=None
-            )
-
-class CommunicationIdentifierConverter():
-    @classmethod
-    def convert(cls, identifier: CommunicationIdentifier):
-        if not identifier:
-            raise ValueError("idenfier can not be None")
-        
-        if isinstance(identifier, CommunicationUserIdentifier):
-            return CommunicationIdentifierModel(
-                communication_user= CommunicationUserIdentifierModel(
-                    id=identifier.raw_id if identifier.raw_id is not None else identifier.properties["id"]
-                )
-            )
-            
-
-        if isinstance(identifier, PhoneNumberIdentifier):
-            return CommunicationIdentifierModel(
-                raw_id=identifier.raw_id,
-                phone_number=PhoneNumberIdentifierModel(value=identifier.properties["value"])
-            )
-        
-        if isinstance(identifier, MicrosoftTeamsUserIdentifier):
-            return CommunicationIdentifierModel(
-                raw_id=identifier.raw_id,
-                microsoft_teams_user=MicrosoftTeamsUserIdentifierModel(
-                    is_anonymous=identifier.properties["is_anonymous"],
-                    user_id=identifier.properties["user_id"],
-                    cloud=CommunicationCloudEnvironmentModel(identifier.properties["cloud"][0])
-                )
-            )
-
-        if isinstance(identifier, UnknownIdentifier):
-            return CommunicationIdentifierModel(raw_id=identifier.raw_id)
-        
-        raise ValueError(f"Unknown identifier class #{identifier.__class__}")
-=======
             callback_uri=callback_uri
-            )
->>>>>>> 09f18aeb
+            )