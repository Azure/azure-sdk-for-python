--- conflicted
+++ resolved
@@ -1,8 +1,3 @@
-<<<<<<< HEAD
-from ._converter import \
-JoinCallRequestConverter, PlayAudioRequestConverter, AddParticipantRequestConverter, \
-CancelMediaOperationRequestConverter, TransferCallRequestConverter
-=======
 from ._converter import (
     JoinCallRequestConverter,
     PlayAudioRequestConverter,
@@ -12,15 +7,11 @@
     TransferCallRequestConverter
     )
 
->>>>>>> 6f50458c
 __all__ = [
     'JoinCallRequestConverter',
     'PlayAudioRequestConverter',
     "AddParticipantRequestConverter",
-<<<<<<< HEAD
-=======
     "CancelAllMediaOperationsConverter",
->>>>>>> 6f50458c
     "CancelMediaOperationRequestConverter",
     "TransferCallRequestConverter"
 ]