--- conflicted
+++ resolved
@@ -1,7 +1,3 @@
-<<<<<<< HEAD
-from ._models import CreateCallOptions, JoinCallOptions
-from ._callingserver_client import CallingServerClient
-=======
 # coding=utf-8
 # ------------------------------------
 # Copyright (c) Microsoft Corporation.
@@ -10,7 +6,6 @@
 
 from ._version import VERSION
 
->>>>>>> 09f18aeb
 from ._call_connection import CallConnection
 from ._callingserver_client import CallingServerClient
 from ._generated.models import (AddParticipantResult,
@@ -22,15 +17,9 @@
 from ._server_call import ServerCall
 from ._shared.models import CommunicationIdentifier
 
-<<<<<<< HEAD
-__all__ = ['CreateCallOptions',
-    'JoinCallOptions',
-    'CallingServerClient',
-=======
 __all__ = [
     'AddParticipantResult',
     'CancelAllMediaOperationsRequest',
->>>>>>> 09f18aeb
     'CallConnection',
     'CallingServerClient',
     'CancelAllMediaOperationsResult',
@@ -43,5 +32,4 @@
     'PlayAudioRequest',
     'PlayAudioResult',
     'ServerCall',
-]
-__version__ = VERSION+]