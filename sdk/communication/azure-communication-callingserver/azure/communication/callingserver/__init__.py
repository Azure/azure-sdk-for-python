# coding=utf-8
# ------------------------------------
# Copyright (c) Microsoft Corporation.
# Licensed under the MIT License.
# ------------------------------------

from ._version import VERSION

from ._call_connection import CallConnection
from ._callingserver_client import CallingServerClient
from ._generated.models import (AudioRoutingMode, AddParticipantResult, CallConnectionProperties,
                                CallRejectReason, PlayAudioResult, CallParticipant,
                                CallMediaType, CallingEventSubscriptionType,
                                CallingOperationStatus, CallConnectionStateChangedEvent,
                                ToneReceivedEvent, ToneInfo,
                                PlayAudioResultEvent, AddParticipantResultEvent,
                                CallConnectionState, ToneValue, AnswerCallResult, AudioRoutingGroupResult,
                                CreateAudioRoutingGroupResult, TransferCallResult)
from ._models import (
    CallLocator,
    GroupCallLocator,
    ServerCallLocator,
    CallingServerEventType
    )
from ._shared.models import CommunicationIdentifier, CommunicationUserIdentifier, PhoneNumberIdentifier
from ._download import ContentStreamDownloader

__all__ = [
    'AudioRoutingMode',
    'AddParticipantResult',
    'CallParticipant',
    'CallRejectReason',
    'CallConnectionProperties',
    'CallConnection',
    'CallingServerClient',
    'CommunicationIdentifier',
    'CommunicationUserIdentifier',
    'CallingEventSubscriptionType',
<<<<<<< HEAD
    'ContentStreamDownloader',
    'JoinCallOptions',
=======
>>>>>>> e84fc426
    'CallMediaType',
    'CallingOperationStatus',
    'PhoneNumberIdentifier',
    'PlayAudioResult',
    'CallLocator',
    'GroupCallLocator',
    'ServerCallLocator',
    'CallConnectionStateChangedEvent',
    'ToneReceivedEvent',
    'ToneInfo',
    'PlayAudioResultEvent',
    'AddParticipantResultEvent',
    'CallConnectionState',
    'ToneValue',
    'CallingServerEventType',
    'AnswerCallResult',
    'AudioRoutingGroupResult',
    'CreateAudioRoutingGroupResult',
    'TransferCallResult'
]
__version__ = VERSION<|MERGE_RESOLUTION|>--- conflicted
+++ resolved
@@ -36,11 +36,7 @@
     'CommunicationIdentifier',
     'CommunicationUserIdentifier',
     'CallingEventSubscriptionType',
-<<<<<<< HEAD
     'ContentStreamDownloader',
-    'JoinCallOptions',
-=======
->>>>>>> e84fc426
     'CallMediaType',
     'CallingOperationStatus',
     'PhoneNumberIdentifier',
