--- conflicted
+++ resolved
@@ -17,32 +17,19 @@
     AzureCommunicationCallingServerService
 from .._generated.models import CreateCallRequest, PhoneNumberIdentifierModel
 from .._shared.models import CommunicationIdentifier
-<<<<<<< HEAD
 from ._content_downloader_async import ContentDownloader
 from ._download_async import ContentStreamDownloader
-=======
 from ._call_connection_async import CallConnection
 from ._server_call_async import ServerCall
 from .._converters import JoinCallRequestConverter
 from .._shared.utils import get_authentication_policy, parse_connection_str
 from .._version import SDK_MONIKER
->>>>>>> 09f18aeb
 
 if TYPE_CHECKING:
     from azure.core.credentials_async import AsyncTokenCredential
     from .._models import CreateCallOptions, JoinCallOptions
 
-<<<<<<< HEAD
-from .._shared.utils import (get_authentication_policy, get_current_utc_time,
-                            parse_connection_str)
-from .._converters._converter import JoinCallRequestConverter
-
-from .._version import SDK_MONIKER
-
-class CallingServerClient(object):
-=======
 class CallingServerClient:
->>>>>>> 09f18aeb
     """A client to interact with the AzureCommunicationService Calling Server.
 
     This client provides calling operations.
