# -------------------------------------------------------------------------
# Copyright (c) Microsoft Corporation. All rights reserved.
# Licensed under the MIT License. See License.txt in the project root for
# license information.
# --------------------------------------------------------------------------

# pylint: disable=unsubscriptable-object
# disabled unsubscriptable-object because of pylint bug referenced here:
# https://github.com/PyCQA/pylint/issues/3882

from typing import TYPE_CHECKING, Any, List, Optional  # pylint: disable=unused-import

from azure.core.tracing.decorator_async import distributed_trace_async

from .._communication_identifier_serializer import serialize_identifier
from .._communication_call_locator_serializer import serialize_call_locator
from .._generated.aio._azure_communication_calling_server_service import \
    AzureCommunicationCallingServerService
from .._generated.models import (
    CreateCallRequest,
    PhoneNumberIdentifierModel,
    PlayAudioResult,
    AddParticipantResult
    )
from .._shared.models import CommunicationIdentifier
<<<<<<< HEAD
from ._content_downloader_async import ContentDownloader
from ._download_async import ContentStreamDownloader
from ._call_connection_async import CallConnection
from ._server_call_async import ServerCall
from .._models import ParallelDownloadOptions
from .._converters import JoinCallRequestConverter
=======
from .._models import CallLocator
from ._call_connection_async import CallConnection
from .._converters import (
    JoinCallRequestConverter,
    PlayAudioWithCallLocatorRequestConverter,
    PlayAudioToParticipantWithCallLocatorRequestConverter,
    AddParticipantWithCallLocatorRequestConverter,
    RemoveParticipantWithCallLocatorRequestConverter,
    CancelMediaOperationWithCallLocatorRequestConverter,
    CancelParticipantMediaOperationWithCallLocatorRequestConverter
    )
>>>>>>> f4d04594
from .._shared.utils import get_authentication_policy, parse_connection_str
from .._version import SDK_MONIKER

if TYPE_CHECKING:
    from azure.core.credentials_async import AsyncTokenCredential
    from .._models import CreateCallOptions, JoinCallOptions, PlayAudioOptions

from ..utils._utils import CallingServerUtils

class CallingServerClient:
    """A client to interact with the AzureCommunicationService Calling Server.

    This client provides calling operations.

    :param str endpoint:
        The endpoint url for Azure Communication Service resource.
    :param AsyncTokenCredential credential:
        The AsyncTokenCredential we use to authenticate against the service.

    .. admonition:: Example:

        .. literalinclude:: ../samples/identity_samples.py
            :language: python
            :dedent: 8
    """
    def __init__(
        self,
        endpoint: str,
        credential: 'AsyncTokenCredential',
        **kwargs: Any
    ) -> None:
        try:
            if not endpoint.lower().startswith('http'):
                endpoint = "https://" + endpoint
        except AttributeError as ex:
            raise ValueError("Account URL must be a string.") from ex

        if not credential:
            raise ValueError(
                "You need to provide account shared key to authenticate.")

        self._endpoint = endpoint
        self._callingserver_service_client = AzureCommunicationCallingServerService(
            self._endpoint,
            authentication_policy=get_authentication_policy(endpoint, credential, decode_url=True, is_async=True),
            sdk_moniker=SDK_MONIKER,
            **kwargs
            )

        self._call_connection_client = self._callingserver_service_client.call_connections
        self._server_call_client = self._callingserver_service_client.server_calls

    @classmethod
    def from_connection_string(
        cls,
        conn_str: str,
        **kwargs: Any
    ) -> 'CallingServerClient':
        """Create CallingServerClient from a Connection String.

        :param str conn_str:
            A connection string to an Azure Communication Service resource.
        :returns: Instance of CallingServerClient.
        :rtype: ~azure.communication.callingserver.CallingServerClient

        .. admonition:: Example:

            .. literalinclude:: ../samples/callingserver_sample.py
                :start-after: [START auth_from_connection_string]
                :end-before: [END auth_from_connection_string]
                :language: python
                :dedent: 8
                :caption: Creating the CallingServerClient from a connection string.
        """
        endpoint, access_key = parse_connection_str(conn_str)

        return cls(endpoint, access_key, **kwargs)

    def get_call_connection(
        self,
        call_connection_id: str,
    ) -> CallConnection:
        """Initializes a new instance of CallConnection.

        :param str call_connection_id:
           The thread id for the ChatThreadClient instance.
        :returns: Instance of CallConnection.
        :rtype: ~azure.communication..callingserver.CallConnection
        """
        if not call_connection_id:
            raise ValueError("call_connection_id can not be None")

        return CallConnection(call_connection_id, self._call_connection_client, self._callingserver_service_client)

    @distributed_trace_async()
    async def create_call_connection(
        self,
        source: CommunicationIdentifier,
        targets: List[CommunicationIdentifier],
        options: 'CreateCallOptions',
        **kwargs: Any
    ) -> CallConnection:
        """Create an outgoing call from source to target identities.

        :param CommunicationIdentifier source:
           The source identity.
        :param List[CommunicationIdentifier] targets:
           The target identities.
        :param CreateCallOptions options:
           The call options.
        :returns: CallConnection for a successful creating callConnection request.
        :rtype: ~azure.communication.callingserver.CallConnection
        """
        if not source:
            raise ValueError("source can not be None")
        if not targets:
            raise ValueError("targets can not be None or empty")
        if not options:
            raise ValueError("options can not be None")

        request = CreateCallRequest(
            source=serialize_identifier(source),
            targets=[serialize_identifier(m) for m in targets],
            callback_uri=options.callback_uri,
            requested_media_types=options.requested_media_types,
            requested_call_events=options.requested_call_events,
            alternate_caller_id=(None
                if options.alternate_Caller_Id is None
                else PhoneNumberIdentifierModel(value=options.alternate_Caller_Id.properties['value'])),
            subject=options.subject,
            **kwargs
        )

        create_call_response = await self._call_connection_client.create_call(
            call_request=request,
            **kwargs
        )
        return CallConnection(
            create_call_response.call_connection_id,
            self._call_connection_client,
            self._callingserver_service_client
            )  # pylint:disable=protected-access

    @distributed_trace_async()
    async def join_call(
        self,
        call_locator: 'CallLocator',
        source: CommunicationIdentifier,
        call_options: 'JoinCallOptions',
        **kwargs: Any
    ) -> CallConnection:
        """Join the call using call_locator.

        :param CallLocator call_locator:
           The callLocator.
        :param CommunicationIdentifier source:
           The source identity.
        :param JoinCallOptions call_options:
           The call Options.
        :returns: CallConnection for a successful join request.
        :rtype: ~azure.communication.callingserver.CallConnection
        """
        if not call_locator:
            raise ValueError("call_locator can not be None")
        if not source:
            raise ValueError("source can not be None")
        if not call_options:
            raise ValueError("call_options can not be None")

        join_call_request = JoinCallRequestConverter.convert(
            serialize_call_locator(call_locator),
            serialize_identifier(source),
            call_options
            )

        join_call_response = await self._server_call_client.join_call(
            call_request=join_call_request,
            **kwargs
        )

        return CallConnection(
            join_call_response.call_connection_id,
            self._call_connection_client,
            self._callingserver_service_client
            )

<<<<<<< HEAD
    @distributed_trace_async
    async def download(
            self,
            content_url: str,
            start_range: int = None,
            end_range: int = None,
            parallel_download_options: ParallelDownloadOptions = None,
            **kwargs: Any
        ) -> ContentStreamDownloader:

        #pylint: disable=protected-access
        content_downloader = ContentDownloader(
            self._callingserver_service_client._client,
            self._callingserver_service_client._config,
            self._callingserver_service_client._serialize,
            self._callingserver_service_client._deserialize
        )
        stream_downloader = ContentStreamDownloader(
            content_downloader,
            self._callingserver_service_client._config,
            start_range,
            end_range,
            endpoint=content_url,
            parallel_download_options=parallel_download_options,
            **kwargs
        )
        await stream_downloader._setup()
        return stream_downloader
=======
    @distributed_trace_async()
    async def play_audio(
        self,
        call_locator: 'CallLocator',
        audio_file_uri: str,
        play_audio_options: 'PlayAudioOptions',
        **kwargs: Any
    ) -> PlayAudioResult:

        if not call_locator:
            raise ValueError("call_locator can not be None")
        if not audio_file_uri:
            raise ValueError("audio_file_uri can not be None")
        if not CallingServerUtils.is_valid_url(audio_file_uri):
            raise ValueError("audio_file_uri is invalid")
        if not play_audio_options:
            raise ValueError("options can not be None")
        if not CallingServerUtils.is_valid_url(play_audio_options.callback_uri):
            raise ValueError("callback_uri is invalid")

        play_audio_request = PlayAudioWithCallLocatorRequestConverter.convert(
            serialize_call_locator(call_locator),
            audio_file_uri,
            play_audio_options
            )

        return await self._server_call_client.play_audio(
            play_audio_request=play_audio_request,
            **kwargs
        )

    @distributed_trace_async()
    async def play_audio_to_participant(
        self,
        call_locator: 'CallLocator',
        participant: 'CommunicationIdentifier',
        audio_file_uri: str,
        play_audio_options: 'PlayAudioOptions',
        **kwargs: Any
    ) -> PlayAudioResult:

        if not call_locator:
            raise ValueError("call_locator can not be None")
        if not participant:
            raise ValueError("participant can not be None")
        if not audio_file_uri:
            raise ValueError("audio_file_uri can not be None")
        if not CallingServerUtils.is_valid_url(audio_file_uri):
            raise ValueError("audio_file_uri is invalid")
        if not play_audio_options:
            raise ValueError("play_audio_options can not be None")
        if not CallingServerUtils.is_valid_url(play_audio_options.callback_uri):
            raise ValueError("callback_uri is invalid")

        play_audio_to_participant_request = PlayAudioToParticipantWithCallLocatorRequestConverter.convert(
            serialize_call_locator(call_locator),
            serialize_identifier(participant),
            audio_file_uri,
            play_audio_options
            )

        return await self._server_call_client.participant_play_audio(
            play_audio_to_participant_request=play_audio_to_participant_request,
            **kwargs
        )

    @distributed_trace_async()
    async def add_participant(
        self,
        call_locator: 'CallLocator',
        participant: 'CommunicationIdentifier',
        callback_uri: str,
        alternate_caller_id: Optional[str] = None,
        operation_context: Optional[str] = None,
        **kwargs: Any
    ) -> AddParticipantResult:

        if not call_locator:
            raise ValueError("call_locator can not be None")
        if not participant:
            raise ValueError("participant can not be None")
        if not CallingServerUtils.is_valid_url(callback_uri):
            raise ValueError("callback_uri is invalid")

        alternate_caller_id = (None
            if alternate_caller_id is None
            else PhoneNumberIdentifierModel(value=alternate_caller_id))

        add_participant_with_call_locator_request = AddParticipantWithCallLocatorRequestConverter.convert(
            serialize_call_locator(call_locator),
            serialize_identifier(participant),
            alternate_caller_id=alternate_caller_id,
            operation_context=operation_context,
            callback_uri=callback_uri
            )

        return await self._server_call_client.add_participant(
            add_participant_with_call_locator_request=add_participant_with_call_locator_request,
            **kwargs
        )

    @distributed_trace_async()
    async def remove_participant(
        self,
        call_locator: 'CallLocator',
        participant: 'CommunicationIdentifier',
        **kwargs: Any
    ) -> None:

        remove_participant_with_call_locator_request = RemoveParticipantWithCallLocatorRequestConverter.convert(
            serialize_call_locator(call_locator),
            serialize_identifier(participant)
            )

        return await self._server_call_client.remove_participant(
            remove_participant_with_call_locator_request=remove_participant_with_call_locator_request,
            **kwargs
        )

    @distributed_trace_async()
    async def cancel_media_operation(
        self,
        call_locator: 'CallLocator',
        media_operation_id: str,
        **kwargs: Any
    ) -> None:

        if not call_locator:
            raise ValueError("call_locator can not be None")
        if not media_operation_id:
            raise ValueError("media_operation_id can not be None")

        cancel_media_operation_request = CancelMediaOperationWithCallLocatorRequestConverter.convert(
            serialize_call_locator(call_locator),
            media_operation_id=media_operation_id
            )

        return await self._server_call_client.cancel_media_operation(
            cancel_media_operation_request=cancel_media_operation_request,
            **kwargs
        )

    @distributed_trace_async()
    async def cancel_participant_media_operation(
        self,
        call_locator: 'CallLocator',
        participant: 'CommunicationIdentifier',
        media_operation_id: str,
        **kwargs: Any
    ) -> None:

        if not call_locator:
            raise ValueError("call_locator can not be None")
        if not participant:
            raise ValueError("participant can not be None")
        if not media_operation_id:
            raise ValueError("media_operation_id can not be None")

        cancel_participant_media_operation_request = CancelParticipantMediaOperationWithCallLocatorRequestConverter.convert(
            serialize_call_locator(call_locator),
            serialize_identifier(participant),
            media_operation_id=media_operation_id
            )

        return await self._server_call_client.cancel_participant_media_operation(
            cancel_participant_media_operation_request=cancel_participant_media_operation_request,
            **kwargs
            )
>>>>>>> f4d04594

    async def close(self) -> None:
        """Close the :class:
        `~azure.communication.callingserver.aio.CallingServerClient` session.
        """
        await self._callingserver_service_client.close()

    async def __aenter__(self) -> "CallingServerClient":
        await self._callingserver_service_client.__aenter__()
        return self

    async def __aexit__(self, *args: "Any") -> None:
        await self._callingserver_service_client.__aexit__(*args)<|MERGE_RESOLUTION|>--- conflicted
+++ resolved
@@ -23,15 +23,9 @@
     AddParticipantResult
     )
 from .._shared.models import CommunicationIdentifier
-<<<<<<< HEAD
 from ._content_downloader_async import ContentDownloader
 from ._download_async import ContentStreamDownloader
-from ._call_connection_async import CallConnection
-from ._server_call_async import ServerCall
-from .._models import ParallelDownloadOptions
-from .._converters import JoinCallRequestConverter
-=======
-from .._models import CallLocator
+from .._models import CallLocator, ParallelDownloadOptions
 from ._call_connection_async import CallConnection
 from .._converters import (
     JoinCallRequestConverter,
@@ -42,7 +36,6 @@
     CancelMediaOperationWithCallLocatorRequestConverter,
     CancelParticipantMediaOperationWithCallLocatorRequestConverter
     )
->>>>>>> f4d04594
 from .._shared.utils import get_authentication_policy, parse_connection_str
 from .._version import SDK_MONIKER
 
@@ -229,7 +222,6 @@
             self._callingserver_service_client
             )
 
-<<<<<<< HEAD
     @distributed_trace_async
     async def download(
             self,
@@ -258,7 +250,7 @@
         )
         await stream_downloader._setup()
         return stream_downloader
-=======
+
     @distributed_trace_async()
     async def play_audio(
         self,
@@ -427,7 +419,6 @@
             cancel_participant_media_operation_request=cancel_participant_media_operation_request,
             **kwargs
             )
->>>>>>> f4d04594
 
     async def close(self) -> None:
         """Close the :class:
