--- conflicted
+++ resolved
@@ -4,22 +4,6 @@
 # license information.
 # --------------------------------------------------------------------------
 
-<<<<<<< HEAD
-from urllib.parse import urlparse
-from typing import Any
-
-from azure.core.tracing.decorator_async import distributed_trace_async
-
-from .._generated.aio.operations import ServerCallsOperations
-from .._generated.models import PlayAudioRequest, StartCallRecordingRequest, \
-    AddParticipantRequest, PhoneNumberIdentifierModel, \
-    CommunicationIdentifierModel, JoinCallRequest
-from .._models import PlayAudioResult, JoinCallResult, AddParticipantResult, \
-    StartCallRecordingResult, MediaType, EventSubscriptionType, CallRecordingProperties
-from .._communication_identifier_serializer import (deserialize_identifier,
-                                                   serialize_identifier)
-from azure.core.pipeline.transport import AsyncHttpResponse
-=======
 # pylint: disable=unsubscriptable-object
 # disabled unsubscriptable-object because of pylint bug referenced here:
 # https://github.com/PyCQA/pylint/issues/3882
@@ -39,7 +23,6 @@
     from .._generated.aio.operations import ServerCallsOperations
     from .._models import PlayAudioOptions
     from .._shared.models import CommunicationIdentifier
->>>>>>> 09f18aeb
 
 class ServerCall:
 
@@ -54,41 +37,6 @@
     @distributed_trace_async()
     async def play_audio(
             self,
-<<<<<<< HEAD
-            audio_file_uri, # type: str
-            loop, # type: bool
-            audio_file_id, # type: str
-            callback_uri, # type: str
-            operation_context = None, # type: Optional[str]
-            **kwargs, # type: Any
-        ): # type: (...) -> PlayAudioResult
-
-        try:
-            if not audio_file_uri.lower().startswith('http'):
-                audio_file_uri = "https://" + audio_file_uri
-        except AttributeError:
-            raise ValueError("URL must be a string.")
-
-        if not audio_file_id:
-            raise ValueError("audio_File_id can not be None")
-
-        try:
-            if not callback_uri.lower().startswith('http'):
-                callback_uri = "https://" + callback_uri
-        except AttributeError:
-            raise ValueError("URL must be a string.")
-
-        if not operation_context:
-            raise ValueError("operation_context can not be None")
-
-        request = PlayAudioRequest(
-            audio_file_uri=audio_file_uri,
-            loop = False,
-            operation_context=operation_context,
-            audio_file_id=audio_file_id,
-            callback_uri=callback_uri
-        )
-=======
             audio_file_uri: str,
             play_audio_options: 'PlayAudioOptions',
             **kwargs: Any
@@ -101,7 +49,6 @@
             raise ValueError("options can not be None")
 
         play_audio_request = PlayAudioRequestConverter.convert(audio_file_uri, play_audio_options)
->>>>>>> 09f18aeb
 
         return await self._server_call_client.play_audio(
             server_call_id=self.server_call_id,
