# -------------------------------------------------------------------------
# Copyright (c) Microsoft Corporation. All rights reserved.
# Licensed under the MIT License. See License.txt in the project root for
# license information.
# --------------------------------------------------------------------------

from typing import TYPE_CHECKING, Any, List  # pylint: disable=unused-import

from azure.core.tracing.decorator import distributed_trace

from ._call_connection import CallConnection
from ._communication_identifier_serializer import serialize_identifier
from ._converters import JoinCallRequestConverter
from ._generated._azure_communication_calling_server_service import \
    AzureCommunicationCallingServerService
from ._generated.models import CreateCallRequest, PhoneNumberIdentifierModel
from ._server_call import ServerCall
from ._shared.models import CommunicationIdentifier
from ._shared.utils import get_authentication_policy, parse_connection_str
from ._version import SDK_MONIKER

if TYPE_CHECKING:
    from azure.core.credentials import TokenCredential

<<<<<<< HEAD
from ._shared.utils import (get_authentication_policy, get_current_utc_time,
                            parse_connection_str)
from ._converters import JoinCallRequestConverter

from ._version import SDK_MONIKER
from ._converters import JoinCallRequestConverter
from ._content_downloader import ContentDownloader
from ._generated import models as _models
from msrest import Deserializer, Serializer
from azure.core import PipelineClient
from azure.core.pipeline.transport import HttpResponse
from ._generated._configuration import AzureCommunicationCallingServerServiceConfiguration
=======
    from ._models import CreateCallOptions, JoinCallOptions
>>>>>>> 09f18aeb

class CallingServerClient(object):
    """A client to interact with the AzureCommunicationService Calling Server.

    This client provides calling operations.

    :param str endpoint:
        The endpoint url for Azure Communication Service resource.
    :param TokenCredential credential:
        The TokenCredential we use to authenticate against the service.

    .. admonition:: Example:

        .. literalinclude:: ../samples/identity_samples.py
            :language: python
            :dedent: 8
    """
    def __init__(
            self,
            endpoint,  # type: str
            credential,  # type: TokenCredential
            **kwargs  # type: Any
        ):  # type: (...) -> None
        try:
            if not endpoint.lower().startswith('http'):
                endpoint = "https://" + endpoint
        except AttributeError:
            raise ValueError("Account URL must be a string.")

        if not credential:
            raise ValueError(
                "You need to provide account shared key to authenticate.")

        self._endpoint = endpoint
        self._callingserver_service_client = AzureCommunicationCallingServerService(
            self._endpoint,
            authentication_policy=get_authentication_policy(endpoint, credential),
            sdk_moniker=SDK_MONIKER,
            **kwargs)

        self._call_connection_client = self._callingserver_service_client.call_connections
        self._server_call_client = self._callingserver_service_client.server_calls

    @classmethod
    def from_connection_string(
            cls,
            conn_str,  # type: str
            **kwargs  # type: Any
        ):  # type: (...) -> CallingServerClient
        """Create CallingServerClient from a Connection String.

        :param str conn_str:
            A connection string to an Azure Communication Service resource.
        :returns: Instance of CallingServerClient.
        :rtype: ~azure.communication.callingserver.CallingServerClient

        .. admonition:: Example:

            .. literalinclude:: ../samples/callingserver_sample.py
                :start-after: [START auth_from_connection_string]
                :end-before: [END auth_from_connection_string]
                :language: python
                :dedent: 8
                :caption: Creating the CallingServerClient from a connection string.
        """
        endpoint, access_key = parse_connection_str(conn_str)

        return cls(endpoint, access_key, **kwargs)

    def get_call_connection(
            self,
            call_connection_id  # type: str
        ):  # type: (...) -> CallConnection
        """Initializes a new instance of CallConnection.

        :param str call_connection_id:
           The thread id for the ChatThreadClient instance.
        :returns: Instance of CallConnection.
        :rtype: ~azure.communication..callingserver.CallConnection
        """
        if not call_connection_id:
            raise ValueError("call_connection_id can not be None")

        return CallConnection(call_connection_id, self._call_connection_client)

    def initialize_server_call(
            self,
            server_call_id  # type: str
        ):  # type: (...) -> ServerCall
        """Initializes a server call.

        :param str server_call_id:
           The server call id.
        :returns: Instance of ServerCall.
        :rtype: ~azure.communication..callingserver.ServerCall
        """
        if not server_call_id:
            raise ValueError("call_connection_id can not be None")

        return ServerCall(server_call_id, self._server_call_client)

    @distributed_trace()
    def create_call_connection(
        self,
        source,  # type: CommunicationIdentifier
        targets,  # type: List[CommunicationIdentifier]
        options,  # type: CreateCallOptions
        **kwargs  # type: Any
    ):  # type: (...) -> CallConnection
        """Create an outgoing call from source to target identities.

        :param CommunicationIdentifier source:
           The source identity.
        :param List[CommunicationIdentifier] targets:
           The target identities.
        :param CreateCallOptions options:
           The call options.
        :returns: CallConnection for a successful creating callConnection request.
        :rtype: ~azure.communication.callingserver.CallConnection
        """
        if not source:
            raise ValueError("source can not be None")

        if not targets:
            raise ValueError("targets can not be None or empty")

        if not options:
            raise ValueError("options can not be None")

        request = CreateCallRequest(
            source=serialize_identifier(source),
            targets=[serialize_identifier(m) for m in targets],
            callback_uri=options.callback_uri,
            requested_media_types=options.requested_media_types,
            requested_call_events=options.requested_call_events,
            alternate_caller_id=(None
                if options.alternate_Caller_Id is None
                else PhoneNumberIdentifierModel(value=options.alternate_Caller_Id.properties['value'])),
            subject=options.subject,
            **kwargs
        )

        create_call_response = self._call_connection_client.create_call(
            call_request=request,
            **kwargs
        )

        return CallConnection(create_call_response.call_connection_id, self._call_connection_client)  # pylint:disable=protected-access

    @distributed_trace()
    def join_call(
        self,
        server_call_id,  # type: str
        source,  # type: CommunicationIdentifier
        call_options,  # type: JoinCallOptions
        **kwargs  # type: Any
    ):  # type: (...) -> CallConnection
        """Join the call using server call id.

        :param str server_call_id:
           The server call id.
        :param CommunicationIdentifier targets:
           The source identity.
        :param JoinCallOptions options:
           The call Options.
        :returns: CallConnection for a successful join request.
        :rtype: ~azure.communication.callingserver.CallConnection
        """
        if not server_call_id:
            raise ValueError("server_call_id can not be None")

        if not source:
            raise ValueError("source can not be None")

        if not call_options:
            raise ValueError("call_options can not be None")

        join_call_request = JoinCallRequestConverter.convert(serialize_identifier(source), call_options)

        join_call_response = self._server_call_client.join_call(
            server_call_id,
            join_call_request,
            **kwargs
        )

        return CallConnection(join_call_response.call_connection_id, self._call_connection_client)

    @distributed_trace()
    def start_download(
        self,
        content_url,  # type: str
        **kwargs  # type: Any
    ): # type: (...) -> HttpResponse
        """Start download using content url.

        :param str content_url:
            The content url.
        :returns: HttpResponse for a successful download request.
        :rtype: ~HttpResponse
        """
        if not content_url:
            raise ValueError("content_url can not be None")
        client_models = {k: v for k, v in  _models.__dict__.items() if isinstance(v, type)}

        self._serialize = Serializer(client_models)
        self._serialize.client_side_validation = False
        self._deserialize = Deserializer(client_models)
        self._config = AzureCommunicationCallingServerServiceConfiguration(self._endpoint, authentication_policy=self._authentication_policy)
        
        base_url = '{endpoint}'
        self._client = PipelineClient(base_url=base_url, config=self._config, **kwargs)
        downloader = ContentDownloader(self._client, self._serialize, self._deserialize,self._config)
        content_url_result = downloader.start_download(
            content_url=content_url,
        )

        return content_url_result<|MERGE_RESOLUTION|>--- conflicted
+++ resolved
@@ -22,22 +22,7 @@
 if TYPE_CHECKING:
     from azure.core.credentials import TokenCredential
 
-<<<<<<< HEAD
-from ._shared.utils import (get_authentication_policy, get_current_utc_time,
-                            parse_connection_str)
-from ._converters import JoinCallRequestConverter
-
-from ._version import SDK_MONIKER
-from ._converters import JoinCallRequestConverter
-from ._content_downloader import ContentDownloader
-from ._generated import models as _models
-from msrest import Deserializer, Serializer
-from azure.core import PipelineClient
-from azure.core.pipeline.transport import HttpResponse
-from ._generated._configuration import AzureCommunicationCallingServerServiceConfiguration
-=======
     from ._models import CreateCallOptions, JoinCallOptions
->>>>>>> 09f18aeb
 
 class CallingServerClient(object):
     """A client to interact with the AzureCommunicationService Calling Server.
