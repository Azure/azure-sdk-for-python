# -------------------------------------------------------------------------
# Copyright (c) Microsoft Corporation. All rights reserved.
# Licensed under the MIT License. See License.txt in the project root for
# license information.
# --------------------------------------------------------------------------

from typing import TYPE_CHECKING, Any, List  # pylint: disable=unused-import

from azure.core.tracing.decorator import distributed_trace

from ._call_connection import CallConnection
from ._communication_identifier_serializer import serialize_identifier
from ._converters import JoinCallRequestConverter
from ._generated._azure_communication_calling_server_service import \
    AzureCommunicationCallingServerService
from ._generated.models import CreateCallRequest, PhoneNumberIdentifierModel
from ._server_call import ServerCall
from ._shared.models import CommunicationIdentifier
from ._shared.utils import get_authentication_policy, parse_connection_str
from ._version import SDK_MONIKER

if TYPE_CHECKING:
    from azure.core.credentials import TokenCredential

<<<<<<< HEAD
    from ._models import CreateCallOptions, JoinCallOptions
=======
from ._shared.utils import (get_authentication_policy, get_current_utc_time,
                            parse_connection_str)
from ._version import SDK_MONIKER
from ._content_downloader import ContentDownloader
from ._generated import models as _models
from msrest import Deserializer, Serializer
from azure.core import PipelineClient
from azure.core.pipeline.transport import HttpResponse
from ._generated._configuration import AzureCommunicationCallingServerServiceConfiguration

>>>>>>> ee96373f

class CallingServerClient(object):
    """A client to interact with the AzureCommunicationService Calling Server.

    This client provides calling operations.

    :param str endpoint:
        The endpoint url for Azure Communication Service resource.
    :param TokenCredential credential:
        The TokenCredential we use to authenticate against the service.

    .. admonition:: Example:

        .. literalinclude:: ../samples/identity_samples.py
            :language: python
            :dedent: 8
    """

    def __init__(
<<<<<<< HEAD
            self,
            endpoint,  # type: str
            credential,  # type: TokenCredential
            **kwargs  # type: Any
        ):  # type: (...) -> None
=======
        self,
        endpoint,  # type: str
        credential,  # type: TokenCredential
        **kwargs  # type: Any
    ):  # type: (...) -> None
>>>>>>> ee96373f
        try:
            if not endpoint.lower().startswith('http'):
                endpoint = "https://" + endpoint
        except AttributeError:
            raise ValueError("Account URL must be a string.")

        if not credential:
            raise ValueError(
                "You need to provide account shared key to authenticate.")

        self._endpoint = endpoint
        self._authentication_policy = get_authentication_policy(
            endpoint, credential)
        self._callingserver_service_client = AzureCommunicationCallingServerService(
            self._endpoint,
            authentication_policy=self._authentication_policy,
            sdk_moniker=SDK_MONIKER,
            **kwargs)

        self._call_connection_client = self._callingserver_service_client.call_connections
        self._server_call_client = self._callingserver_service_client.server_calls

    @classmethod
    def from_connection_string(
<<<<<<< HEAD
            cls,
            conn_str,  # type: str
            **kwargs  # type: Any
        ):  # type: (...) -> CallingServerClient
=======
        cls,
        conn_str,  # type: str
        **kwargs  # type: Any
    ):  # type: (...) -> CallingServerClient
>>>>>>> ee96373f
        """Create CallingServerClient from a Connection String.

        :param str conn_str:
            A connection string to an Azure Communication Service resource.
        :returns: Instance of CallingServerClient.
        :rtype: ~azure.communication.callingserver.CallingServerClient

        .. admonition:: Example:

            .. literalinclude:: ../samples/callingserver_sample.py
                :start-after: [START auth_from_connection_string]
                :end-before: [END auth_from_connection_string]
                :language: python
                :dedent: 8
                :caption: Creating the CallingServerClient from a connection string.
        """
        endpoint, access_key = parse_connection_str(conn_str)

        return cls(endpoint, access_key, **kwargs)

    def get_call_connection(
<<<<<<< HEAD
            self,
            call_connection_id  # type: str
        ):  # type: (...) -> CallConnection
=======
        self,
        call_connection_id,  # type: str
    ):  # type: (...) -> CallConnection
>>>>>>> ee96373f
        """Initializes a new instance of CallConnection.

        :param str call_connection_id:
           The thread id for the ChatThreadClient instance.
        :returns: Instance of CallConnection.
        :rtype: ~azure.communication..callingserver.CallConnection
        """
        if not call_connection_id:
            raise ValueError("call_connection_id can not be None")

        return CallConnection(call_connection_id, self._call_connection_client)

    def initialize_server_call(
<<<<<<< HEAD
            self,
            server_call_id  # type: str
        ):  # type: (...) -> ServerCall
=======
        self,
        server_call_id,  # type: str
    ):  # type: (...) -> ServerCall
>>>>>>> ee96373f
        """Initializes a server call.

        :param str server_call_id:
           The server call id.
        :returns: Instance of ServerCall.
        :rtype: ~azure.communication..callingserver.ServerCall
        """
        if not server_call_id:
            raise ValueError("call_connection_id can not be None")

        return ServerCall(server_call_id, self._server_call_client)

    @distributed_trace()
    def create_call_connection(
        self,
        source,  # type: CommunicationIdentifier
        targets,  # type: List[CommunicationIdentifier]
        options,  # type: CreateCallOptions
<<<<<<< HEAD
        **kwargs  # type: Any
=======
        **kwargs: Any
>>>>>>> ee96373f
    ):  # type: (...) -> CallConnection
        """Create an outgoing call from source to target identities.

        :param CommunicationIdentifier source:
           The source identity.
        :param List[CommunicationIdentifier] targets:
           The target identities.
        :param CreateCallOptions options:
           The call options.
        :returns: CallConnection for a successful creating callConnection request.
        :rtype: ~azure.communication.callingserver.CallConnection
        """
        if not source:
            raise ValueError("source can not be None")

        if not targets:
            raise ValueError("targets can not be None or empty")

        if not options:
            raise ValueError("options can not be None")

        request = CreateCallRequest(
            source=serialize_identifier(source),
            targets=[serialize_identifier(m) for m in targets],
            callback_uri=options.callback_uri,
            requested_media_types=options.requested_media_types,
            requested_call_events=options.requested_call_events,
<<<<<<< HEAD
            alternate_caller_id=(None
                if options.alternate_Caller_Id is None
                else PhoneNumberIdentifierModel(value=options.alternate_Caller_Id.properties['value'])),
=======
            alternate_caller_id=None if options.alternate_Caller_Id == None else PhoneNumberIdentifierModel(
                value=options.alternate_Caller_Id.properties['value']),
>>>>>>> ee96373f
            subject=options.subject,
            **kwargs
        )

        create_call_response = self._call_connection_client.create_call(
            call_request=request,
            **kwargs
        )

        return CallConnection(create_call_response.call_connection_id, self._call_connection_client)  # pylint:disable=protected-access

    @distributed_trace()
    def join_call(
        self,
        server_call_id,  # type: str
        source,  # type: CommunicationIdentifier
        call_options,  # type: JoinCallOptions
        **kwargs  # type: Any
    ):  # type: (...) -> CallConnection
        """Join the call using server call id.

        :param str server_call_id:
           The server call id.
        :param CommunicationIdentifier targets:
           The source identity.
        :param JoinCallOptions options:
           The call Options.
        :returns: CallConnection for a successful join request.
        :rtype: ~azure.communication.callingserver.CallConnection
        """
        if not server_call_id:
            raise ValueError("server_call_id can not be None")

        if not source:
            raise ValueError("source can not be None")

        if not call_options:
            raise ValueError("call_options can not be None")

        join_call_request = JoinCallRequestConverter.convert(serialize_identifier(source), call_options)

        join_call_response = self._server_call_client.join_call(
            server_call_id,
            join_call_request,
            **kwargs
        )

        return CallConnection(join_call_response.call_connection_id, self._call_connection_client)

    @distributed_trace()
    def start_download(
        self,
        content_url,  # type: str
        **kwargs  # type: Any
<<<<<<< HEAD
    ): # type: (...) -> HttpResponse
=======
    ):  # type: (...) -> HttpResponse
>>>>>>> ee96373f
        """Start download using content url.

        :param str content_url:
            The content url.
        :returns: HttpResponse for a successful download request.
        :rtype: ~HttpResponse
        """
        if not content_url:
            raise ValueError("content_url can not be None")
<<<<<<< HEAD
        client_models = {k: v for k, v in  _models.__dict__.items() if isinstance(v, type)}
=======
        client_models = {k: v for k,
                         v in _models.__dict__.items() if isinstance(v, type)}
>>>>>>> ee96373f

        self._serialize = Serializer(client_models)
        self._serialize.client_side_validation = False
        self._deserialize = Deserializer(client_models)
<<<<<<< HEAD
        self._config = AzureCommunicationCallingServerServiceConfiguration(self._endpoint, authentication_policy=self._authentication_policy)
        
        base_url = '{endpoint}'
        self._client = PipelineClient(base_url=base_url, config=self._config, **kwargs)
        downloader = ContentDownloader(self._client, self._serialize, self._deserialize,self._config)
=======
        self._config = AzureCommunicationCallingServerServiceConfiguration(
            self._endpoint, authentication_policy=self._authentication_policy)

        base_url = '{endpoint}'
        self._client = PipelineClient(
            base_url=base_url, config=self._config, **kwargs)
        downloader = ContentDownloader(
            self._client, self._serialize, self._deserialize, self._config)
>>>>>>> ee96373f
        content_url_result = downloader.start_download(
            content_url=content_url,
        )

        return content_url_result<|MERGE_RESOLUTION|>--- conflicted
+++ resolved
@@ -10,6 +10,7 @@
 
 from ._call_connection import CallConnection
 from ._communication_identifier_serializer import serialize_identifier
+from ._content_downloader import ContentDownloader
 from ._converters import JoinCallRequestConverter
 from ._generated._azure_communication_calling_server_service import \
     AzureCommunicationCallingServerService
@@ -19,23 +20,15 @@
 from ._shared.utils import get_authentication_policy, parse_connection_str
 from ._version import SDK_MONIKER
 
-if TYPE_CHECKING:
-    from azure.core.credentials import TokenCredential
-
-<<<<<<< HEAD
-    from ._models import CreateCallOptions, JoinCallOptions
-=======
-from ._shared.utils import (get_authentication_policy, get_current_utc_time,
-                            parse_connection_str)
-from ._version import SDK_MONIKER
-from ._content_downloader import ContentDownloader
-from ._generated import models as _models
 from msrest import Deserializer, Serializer
 from azure.core import PipelineClient
 from azure.core.pipeline.transport import HttpResponse
+from ._generated import models as _models
 from ._generated._configuration import AzureCommunicationCallingServerServiceConfiguration
 
->>>>>>> ee96373f
+if TYPE_CHECKING:
+    from azure.core.credentials import TokenCredential
+    from ._models import CreateCallOptions, JoinCallOptions
 
 class CallingServerClient(object):
     """A client to interact with the AzureCommunicationService Calling Server.
@@ -55,19 +48,11 @@
     """
 
     def __init__(
-<<<<<<< HEAD
             self,
             endpoint,  # type: str
             credential,  # type: TokenCredential
             **kwargs  # type: Any
         ):  # type: (...) -> None
-=======
-        self,
-        endpoint,  # type: str
-        credential,  # type: TokenCredential
-        **kwargs  # type: Any
-    ):  # type: (...) -> None
->>>>>>> ee96373f
         try:
             if not endpoint.lower().startswith('http'):
                 endpoint = "https://" + endpoint
@@ -92,17 +77,10 @@
 
     @classmethod
     def from_connection_string(
-<<<<<<< HEAD
             cls,
             conn_str,  # type: str
             **kwargs  # type: Any
         ):  # type: (...) -> CallingServerClient
-=======
-        cls,
-        conn_str,  # type: str
-        **kwargs  # type: Any
-    ):  # type: (...) -> CallingServerClient
->>>>>>> ee96373f
         """Create CallingServerClient from a Connection String.
 
         :param str conn_str:
@@ -124,15 +102,9 @@
         return cls(endpoint, access_key, **kwargs)
 
     def get_call_connection(
-<<<<<<< HEAD
             self,
             call_connection_id  # type: str
         ):  # type: (...) -> CallConnection
-=======
-        self,
-        call_connection_id,  # type: str
-    ):  # type: (...) -> CallConnection
->>>>>>> ee96373f
         """Initializes a new instance of CallConnection.
 
         :param str call_connection_id:
@@ -146,15 +118,9 @@
         return CallConnection(call_connection_id, self._call_connection_client)
 
     def initialize_server_call(
-<<<<<<< HEAD
             self,
             server_call_id  # type: str
         ):  # type: (...) -> ServerCall
-=======
-        self,
-        server_call_id,  # type: str
-    ):  # type: (...) -> ServerCall
->>>>>>> ee96373f
         """Initializes a server call.
 
         :param str server_call_id:
@@ -173,11 +139,7 @@
         source,  # type: CommunicationIdentifier
         targets,  # type: List[CommunicationIdentifier]
         options,  # type: CreateCallOptions
-<<<<<<< HEAD
         **kwargs  # type: Any
-=======
-        **kwargs: Any
->>>>>>> ee96373f
     ):  # type: (...) -> CallConnection
         """Create an outgoing call from source to target identities.
 
@@ -205,14 +167,9 @@
             callback_uri=options.callback_uri,
             requested_media_types=options.requested_media_types,
             requested_call_events=options.requested_call_events,
-<<<<<<< HEAD
             alternate_caller_id=(None
                 if options.alternate_Caller_Id is None
                 else PhoneNumberIdentifierModel(value=options.alternate_Caller_Id.properties['value'])),
-=======
-            alternate_caller_id=None if options.alternate_Caller_Id == None else PhoneNumberIdentifierModel(
-                value=options.alternate_Caller_Id.properties['value']),
->>>>>>> ee96373f
             subject=options.subject,
             **kwargs
         )
@@ -267,11 +224,7 @@
         self,
         content_url,  # type: str
         **kwargs  # type: Any
-<<<<<<< HEAD
     ): # type: (...) -> HttpResponse
-=======
-    ):  # type: (...) -> HttpResponse
->>>>>>> ee96373f
         """Start download using content url.
 
         :param str content_url:
@@ -281,23 +234,12 @@
         """
         if not content_url:
             raise ValueError("content_url can not be None")
-<<<<<<< HEAD
-        client_models = {k: v for k, v in  _models.__dict__.items() if isinstance(v, type)}
-=======
         client_models = {k: v for k,
                          v in _models.__dict__.items() if isinstance(v, type)}
->>>>>>> ee96373f
 
         self._serialize = Serializer(client_models)
         self._serialize.client_side_validation = False
         self._deserialize = Deserializer(client_models)
-<<<<<<< HEAD
-        self._config = AzureCommunicationCallingServerServiceConfiguration(self._endpoint, authentication_policy=self._authentication_policy)
-        
-        base_url = '{endpoint}'
-        self._client = PipelineClient(base_url=base_url, config=self._config, **kwargs)
-        downloader = ContentDownloader(self._client, self._serialize, self._deserialize,self._config)
-=======
         self._config = AzureCommunicationCallingServerServiceConfiguration(
             self._endpoint, authentication_policy=self._authentication_policy)
 
@@ -306,7 +248,6 @@
             base_url=base_url, config=self._config, **kwargs)
         downloader = ContentDownloader(
             self._client, self._serialize, self._deserialize, self._config)
->>>>>>> ee96373f
         content_url_result = downloader.start_download(
             content_url=content_url,
         )
