--- conflicted
+++ resolved
@@ -666,27 +666,6 @@
         recording_state_callback_uri,  # type: str
         **kwargs  # type: Any
     ):  # type: (...) -> StartCallRecordingResult
-<<<<<<< HEAD
-        """ Starts a recording on the call located by the call_locator parameter.
-        
-        :param call_locator:
-            The call locator.
-        :paramtype call_locator: ~CallLocator
-        :param str recording_state_callback_uri:
-            Callback's URL.
-        :keyword content_type:
-            The Recording's content type.
-        :paramtype content_type: ~RecordingContentType
-        :keyword channel_type:
-            The Recording's content type.
-        :paramtype channel_type: ~RecordingChannelType
-        :keyword format_type:
-            The Recording's content type.
-        :paramtype format_type: ~RecordingFormatType
-        :returns: The response payload of start call recording operation.
-        :rtype ~StartCallRecordingResult
-        """
-=======
         """Start recording the call.
 
         :param call_locator: Required. The call locator.
@@ -713,7 +692,6 @@
         recording_content_type = kwargs.pop("recording_content_type", None)
         recording_channel_type = kwargs.pop("recording_channel_type", None)
         recording_format_type = kwargs.pop("recording_format_type", None)
->>>>>>> e84fc426
 
         start_call_recording_with_calllocator_request = StartCallRecordingWithCallLocatorRequest(
             call_locator=serialize_call_locator(call_locator),
@@ -734,28 +712,15 @@
         self,
         recording_id,  # type: str
         **kwargs  # type: Any
-<<<<<<< HEAD
     ):  # type: (...) -> None
-        """ Pauses the recording
-        
-        :param str recording_id:
-            The recording id to pause.
-        """
-
-        self._server_call_client.pause_recording(
-=======
-    ):  # type: (...) -> HttpResponse
         """Pause recording the call.
 
         :param recording_id: Required. The recording id.
         :type recording_id: str
-        :return: The response of the operation.
-        :rtype: ~azure.core.rest.HttpResponse
         :raises: ~azure.core.exceptions.HttpResponseError
 
         """
         return self._server_call_client.pause_recording(
->>>>>>> e84fc426
             recording_id=recording_id,
             **kwargs
         )
@@ -765,28 +730,15 @@
         self,
         recording_id,  # type: str
         **kwargs  # type: Any
-<<<<<<< HEAD
     ):  # type: (...) -> None
-        """ Resumes the recording
-        
-        :param str recording_id:
-            The recording id to resume.
-        """
-
-        self._server_call_client.resume_recording(
-=======
-    ):  # type: (...) -> HttpResponse
         """Resume recording the call.
 
         :param recording_id: Required. The recording id.
         :type recording_id: str
-        :return: The response of the operation.
-        :rtype: ~azure.core.rest.HttpResponse
         :raises: ~azure.core.exceptions.HttpResponseError
 
         """
         return self._server_call_client.resume_recording(
->>>>>>> e84fc426
             recording_id=recording_id,
             **kwargs
         )
@@ -796,27 +748,15 @@
         self,
         recording_id,  # type: str
         **kwargs  # type: Any
-<<<<<<< HEAD
     ):  # type: (...) -> None
-        """ Stops the recording
-        
-        :param str recording_id:
-            The recording id to stop.
-        """
-        self._server_call_client.stop_recording(
-=======
-    ):  # type: (...) -> HttpResponse
         """Stop recording the call.
 
         :param recording_id: Required. The recording id.
         :type recording_id: str
-        :return: The response of the operation.
-        :rtype: ~azure.core.rest.HttpResponse
         :raises: ~azure.core.exceptions.HttpResponseError
 
         """
         return self._server_call_client.stop_recording(
->>>>>>> e84fc426
             recording_id=recording_id,
             **kwargs
         )
@@ -827,15 +767,6 @@
         recording_id,  # type: str
         **kwargs  # type: Any
     ):  # type: (...) -> CallRecordingProperties
-<<<<<<< HEAD
-        """ Get the Recording properties
-        
-        :param str recording_id:
-            The recording id to get properties from.
-
-        :returns: The properties of the recording.
-        :rtype ~CallRecordingProperties
-=======
         """Get recording properities.
 
         :param recording_id: Required. The recording id.
@@ -844,7 +775,6 @@
         :rtype: ~azure.communication.callingserver.CallRecordingProperties
         :raises: ~azure.core.exceptions.HttpResponseError
 
->>>>>>> e84fc426
         """
         return self._server_call_client.get_recording_properties(
             recording_id=recording_id,
@@ -859,26 +789,6 @@
     ):  # type: (...) -> ContentStreamDownloader
         """Download using content url.
 
-<<<<<<< HEAD
-        :param str content_url:
-            The content url.
-        :keyword int start_range:
-            To download a range, this is the starting byte.
-        :keyword int end_range:
-            To download a range, this is the last byte to download.
-        :keyword int max_concurrency:
-            Max number of threads used to download.
-        :keyword int block_size:
-            Block size to download on each request.
-        :returns: ContentStreamDownloader for a successful download request.
-        :rtype: ~azure.communication.callingserver.ContentStreamDownloader
-        """
-        if not content_url:
-            raise ValueError("content_url can not be None")
-
-        if not CallingServerUtils.is_valid_url(content_url):
-            raise ValueError("content_url is invalid")
-=======
         :param content_url: Required. The content url.
         :type content_url: str
         :keyword start_range: Http range where download start.
@@ -890,7 +800,6 @@
         :return: ContentStreamDownloader
         :rtype: ~azure.communication.callingserver.ContentStreamDownloader
         :raises: ~azure.core.exceptions.HttpResponseError
->>>>>>> e84fc426
 
         """
         start_range = kwargs.pop("start_range", None)
@@ -915,24 +824,12 @@
         self,
         content_delete_url, # type: str
         **kwargs # type: Any
-<<<<<<< HEAD
-
     ): # type: (...) -> None
-        """Deletes the recording located on the URL passed as parameter.
-        
-        :param str content_delete_url:
-            The location URL where the recording to be deleted exists.
-=======
-    ): # type: (...) -> HttpResponse
-        """Delete recording.
+        """Deletes the recording and all its related content.
 
         :param content_delete_url: Required. The content delete url.
         :type content_delete_url: str
-        :return: The response of the operation.
-        :rtype: ~azure.core.rest.HttpResponse
-        :raises: ~azure.core.exceptions.HttpResponseError
-
->>>>>>> e84fc426
+
         """
         # pylint: disable=protected-access
         if not content_delete_url:
