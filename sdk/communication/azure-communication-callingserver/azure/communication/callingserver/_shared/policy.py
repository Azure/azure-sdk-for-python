--- conflicted
+++ resolved
@@ -53,11 +53,7 @@
 
         # Get the path and query from url, which looks like https://host/path/query
         query_url = str(request.http_request.url[len(self._host) + 8:])
-<<<<<<< HEAD
-
-=======
         
->>>>>>> f4d04594
         signed_headers = "x-ms-date;host;x-ms-content-sha256"
 
         utc_now = get_current_utc_time()
@@ -74,10 +70,6 @@
             query_url = urlparse(request.http_request.url).path
 
             request.http_request.headers["host"] = host
-<<<<<<< HEAD
-
-=======
->>>>>>> f4d04594
         else:
             host = self._host
 
