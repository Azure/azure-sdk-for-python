# coding: utf-8

# -------------------------------------------------------------------------
# Copyright (c) Microsoft Corporation. All rights reserved.
# Licensed under the MIT License. See License.txt in the project root for
# license information.
# --------------------------------------------------------------------------

"""
FILE: sms_token_credential_auth_sample.py
DESCRIPTION:
    This sample demonstrates creating an SMS client using a token credential and then sending
    a message.
USAGE:
    python sms_token_credential_auth_sample.py
    Set the environment variable with your own value before running the sample:
    1) COMMUNICATION_SAMPLES_CONNECTION_STRING - the connection string in your ACS resource
    2) AZURE_PHONE_NUMBER - a phone number with SMS capabilities in your ACS resource
"""

import os
import sys
from azure.communication.sms import SmsClient
from azure.communication.sms._shared.utils import parse_connection_str
from azure.identity import DefaultAzureCredential

sys.path.append("..")

<<<<<<< HEAD
=======

class SmsTokenCredentialAuthSample(object):
>>>>>>> d158c129

class SmsTokenCredentialAuthSample(object):
    connection_string = os.getenv("COMMUNICATION_LIVETEST_STATIC_CONNECTION_STRING")
    phone_number = os.getenv("SMS_PHONE_NUMBER")

    def sms_token_credential_auth(self):
        if not self.connection_string or not self.phone_number:
            raise ValueError(
                '''Environment variables COMMUNICATION_LIVETEST_STATIC_CONNECTION_STRING and SMS_PHONE_NUMBER must be 
                set''')
        # To use Azure Active Directory Authentication (DefaultAzureCredential) make sure to have
        # AZURE_TENANT_ID, AZURE_CLIENT_ID and AZURE_CLIENT_SECRET as env variables.
        endpoint, _ = parse_connection_str(self.connection_string)
        sms_client = SmsClient(endpoint, DefaultAzureCredential())

        # calling send() with sms values
        sms_responses = sms_client.send(from_=self.phone_number, to=self.phone_number, message="Hello World via SMS")
        sms_response = sms_responses[0]

        if sms_response.successful:
<<<<<<< HEAD
            print("Message with message id {} was successful sent to {}"
                  .format(sms_response.message_id, sms_response.to))
        else:
            print("Message failed to send to {} with the status code {} and error: {}"
                  .format(sms_response.to, sms_response.http_status_code, sms_response.error_message))
=======
            print(
                "Message with message id {} was successful sent to {}".format(sms_response.message_id, sms_response.to)
            )
        else:
            print(
                "Message failed to send to {} with the status code {} and error: {}".format(
                    sms_response.to, sms_response.http_status_code, sms_response.error_message
                )
            )
>>>>>>> d158c129


if __name__ == "__main__":
    sample = SmsTokenCredentialAuthSample()
    sample.sms_token_credential_auth()<|MERGE_RESOLUTION|>--- conflicted
+++ resolved
@@ -26,21 +26,13 @@
 
 sys.path.append("..")
 
-<<<<<<< HEAD
-=======
 
 class SmsTokenCredentialAuthSample(object):
->>>>>>> d158c129
 
-class SmsTokenCredentialAuthSample(object):
     connection_string = os.getenv("COMMUNICATION_LIVETEST_STATIC_CONNECTION_STRING")
     phone_number = os.getenv("SMS_PHONE_NUMBER")
 
     def sms_token_credential_auth(self):
-        if not self.connection_string or not self.phone_number:
-            raise ValueError(
-                '''Environment variables COMMUNICATION_LIVETEST_STATIC_CONNECTION_STRING and SMS_PHONE_NUMBER must be 
-                set''')
         # To use Azure Active Directory Authentication (DefaultAzureCredential) make sure to have
         # AZURE_TENANT_ID, AZURE_CLIENT_ID and AZURE_CLIENT_SECRET as env variables.
         endpoint, _ = parse_connection_str(self.connection_string)
@@ -51,13 +43,6 @@
         sms_response = sms_responses[0]
 
         if sms_response.successful:
-<<<<<<< HEAD
-            print("Message with message id {} was successful sent to {}"
-                  .format(sms_response.message_id, sms_response.to))
-        else:
-            print("Message failed to send to {} with the status code {} and error: {}"
-                  .format(sms_response.to, sms_response.http_status_code, sms_response.error_message))
-=======
             print(
                 "Message with message id {} was successful sent to {}".format(sms_response.message_id, sms_response.to)
             )
@@ -67,7 +52,6 @@
                     sms_response.to, sms_response.http_status_code, sms_response.error_message
                 )
             )
->>>>>>> d158c129
 
 
 if __name__ == "__main__":
