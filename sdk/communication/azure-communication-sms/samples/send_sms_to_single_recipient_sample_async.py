--- conflicted
+++ resolved
@@ -25,21 +25,13 @@
 
 sys.path.append("..")
 
-<<<<<<< HEAD
-=======
 
 class SmsSingleRecipientSampleAsync(object):
->>>>>>> d158c129
 
-class SmsSingleRecipientSampleAsync(object):
     connection_string = os.getenv("COMMUNICATION_LIVETEST_STATIC_CONNECTION_STRING")
     phone_number = os.getenv("SMS_PHONE_NUMBER")
 
     async def send_sms_to_single_recipient_async(self):
-        if not self.connection_string or not self.phone_number:
-            raise ValueError(
-                '''Environment variables COMMUNICATION_LIVETEST_STATIC_CONNECTION_STRING and SMS_PHONE_NUMBER must be 
-                set''')
         # [START auth_from_connection_string_async]
         sms_client = SmsClient.from_connection_string(self.connection_string)
         # [END auth_from_connection_string_async]
@@ -52,17 +44,6 @@
                     to=self.phone_number,
                     message="Hello World via SMS",
                     enable_delivery_report=True,  # optional property
-<<<<<<< HEAD
-                    tag="custom-tag")  # optional property
-                sms_response = sms_responses[0]
-
-                if sms_response.successful:
-                    print("Message with message id {} was successful sent to {}"
-                          .format(sms_response.message_id, sms_response.to))
-                else:
-                    print("Message failed to send to {} with the status code {} and error: {}"
-                          .format(sms_response.to, sms_response.http_status_code, sms_response.error_message))
-=======
                     tag="custom-tag",
                 )  # optional property
                 sms_response = sms_responses[0]
@@ -79,16 +60,11 @@
                             sms_response.to, sms_response.http_status_code, sms_response.error_message
                         )
                     )
->>>>>>> d158c129
             except Exception:
                 print(Exception)
                 pass
 
 
-<<<<<<< HEAD
-if __name__ == '__main__':
-=======
 if __name__ == "__main__":
->>>>>>> d158c129
     sample = SmsSingleRecipientSampleAsync()
     asyncio.run(sample.send_sms_to_single_recipient_async())