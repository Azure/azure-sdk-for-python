--- conflicted
+++ resolved
@@ -247,17 +247,9 @@
         """Remove participants from a room
         :param room_id: Required. Id of room to be updated
         :type room_id: str
-<<<<<<< HEAD
-        :param participant: Required. Collection of identities to be removed from the room.
-        :type participant: List[Union[
-            ~azure.communication.rooms.RoomParticipant,
-            ~azure.communication.rooms.CommunicationIdentifier]
-        ]
-=======
         :param participants: Required. Collection of identities to be removed from the room.
         :type participants:
          List[Union[~azure.communication.rooms.RoomParticipant, ~azure.communication.rooms.CommunicationIdentifier]]
->>>>>>> eee80149
         :returns: None.
         :rtype: None
         :raises: ~azure.core.exceptions.HttpResponseError, ValueError
