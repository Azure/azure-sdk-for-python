interactions:
- request:
    body: '{}'
    headers:
      Accept:
      - application/json
      Accept-Encoding:
      - gzip, deflate
      Connection:
      - keep-alive
      Content-Length:
      - '2'
      Content-Type:
      - application/json
      User-Agent:
      - azsdk-python-communication-identity/1.3.0 Python/3.10.5 (Windows-10-10.0.19044-SP0)
      x-ms-date:
      - Mon, 08 Aug 2022 19:46:30 GMT
      x-ms-return-client-request-id:
      - 'true'
    method: POST
<<<<<<< HEAD
    uri: https://sanitized.ppe.communication.azure.net/identities?api-version=2022-10-01
=======
    uri: https://sanitized.communication.azure.com/identities?api-version=2022-06-01
>>>>>>> 69560165
  response:
    body:
      string: '{"identity":{"id":"sanitized"}}'
    headers:
      api-supported-versions:
      - 2020-07-20-preview2, 2021-02-22-preview1, 2021-03-07, 2021-10-31-preview,
        2021-11-01, 2022-06-01, 2022-10-01
      content-length:
      - '101'
      content-type:
      - application/json; charset=utf-8
      date:
      - Mon, 08 Aug 2022 19:46:30 GMT
      ms-cv:
      - HREnDgnNMkePHi/250bkfQ.0
      request-context:
      - appId=
      strict-transport-security:
      - max-age=2592000
      x-cache:
      - CONFIG_NOCACHE
      x-processing-time:
      - 29ms
    status:
      code: 201
      message: Created
- request:
    body: '{}'
    headers:
      Accept:
      - application/json
      Accept-Encoding:
      - gzip, deflate
      Connection:
      - keep-alive
      Content-Length:
      - '2'
      Content-Type:
      - application/json
      User-Agent:
      - azsdk-python-communication-identity/1.3.0 Python/3.10.5 (Windows-10-10.0.19044-SP0)
      x-ms-date:
      - Mon, 08 Aug 2022 19:46:31 GMT
      x-ms-return-client-request-id:
      - 'true'
    method: POST
<<<<<<< HEAD
    uri: https://sanitized.ppe.communication.azure.net/identities?api-version=2022-10-01
=======
    uri: https://sanitized.communication.azure.com/identities?api-version=2022-06-01
>>>>>>> 69560165
  response:
    body:
      string: '{"identity":{"id":"sanitized"}}'
    headers:
      api-supported-versions:
      - 2020-07-20-preview2, 2021-02-22-preview1, 2021-03-07, 2021-10-31-preview,
        2021-11-01, 2022-06-01, 2022-10-01
      content-length:
      - '101'
      content-type:
      - application/json; charset=utf-8
      date:
      - Mon, 08 Aug 2022 19:46:31 GMT
      ms-cv:
      - 7A2BSBrYfUqbRB8rZ2E3RQ.0
      request-context:
      - appId=
      strict-transport-security:
      - max-age=2592000
      x-cache:
      - CONFIG_NOCACHE
      x-processing-time:
      - 35ms
    status:
      code: 201
      message: Created
- request:
    body: '{}'
    headers:
      Accept:
      - application/json
      Accept-Encoding:
      - gzip, deflate
      Connection:
      - keep-alive
      Content-Length:
      - '2'
      Content-Type:
      - application/json
      User-Agent:
      - azsdk-python-communication-identity/1.3.0 Python/3.10.5 (Windows-10-10.0.19044-SP0)
      x-ms-date:
      - Mon, 08 Aug 2022 19:46:31 GMT
      x-ms-return-client-request-id:
      - 'true'
    method: POST
<<<<<<< HEAD
    uri: https://sanitized.ppe.communication.azure.net/identities?api-version=2022-10-01
=======
    uri: https://sanitized.communication.azure.com/identities?api-version=2022-06-01
>>>>>>> 69560165
  response:
    body:
      string: '{"identity":{"id":"sanitized"}}'
    headers:
      api-supported-versions:
      - 2020-07-20-preview2, 2021-02-22-preview1, 2021-03-07, 2021-10-31-preview,
        2021-11-01, 2022-06-01, 2022-10-01
      content-length:
      - '101'
      content-type:
      - application/json; charset=utf-8
      date:
      - Mon, 08 Aug 2022 19:46:31 GMT
      ms-cv:
      - 0QOLnLbN7UqAa2BBNjTQ/w.0
      request-context:
      - appId=
      strict-transport-security:
      - max-age=2592000
      x-cache:
      - CONFIG_NOCACHE
      x-processing-time:
      - 82ms
    status:
      code: 201
      message: Created
- request:
    body: '{"validFrom": "2022-08-11T15:46:31.38444Z"}'
    headers:
      Accept:
      - application/json
      Accept-Encoding:
      - gzip, deflate
      Connection:
      - keep-alive
      Content-Length:
      - '43'
      Content-Type:
      - application/json
      Repeatability-First-Sent:
      - '2022-08-08T19:46:31.38444Z'
      Repeatability-Request-ID:
      - cd156eb4-1752-11ed-bbbf-a864f132484d
      User-Agent:
      - azsdk-python-communication-rooms/1.0.0b1 Python/3.10.5 (Windows-10-10.0.19044-SP0)
      x-ms-date:
      - Mon, 08 Aug 2022 19:46:31 GMT
      x-ms-return-client-request-id:
      - 'true'
    method: POST
    uri: https://sanitized.communication.azure.com/rooms?api-version=2022-02-01
  response:
    body:
      string: '{"id":"99496883156937488","createdDateTime":"2022-08-08T19:46:31.8542645+00:00","validFrom":"2022-08-11T15:46:31.38444+00:00","validUntil":"2023-02-04T19:46:31.783144+00:00","roomJoinPolicy":"InviteOnly","participants":[]}'
    headers:
      api-supported-versions:
      - 2021-04-07, 2022-02-01
      content-type:
      - application/json; charset=utf-8
      date:
      - Mon, 08 Aug 2022 19:46:31 GMT
      ms-cv:
      - uq/l93vhRka1S9GwvnhNmw.0
      repeatability-result:
      - accepted
      transfer-encoding:
      - chunked
      x-cache:
      - CONFIG_NOCACHE
    status:
      code: 201
      message: Created
- request:
    body: null
    headers:
      Accept:
      - application/json
      Accept-Encoding:
      - gzip, deflate
      Connection:
      - keep-alive
      Content-Length:
      - '0'
      User-Agent:
      - azsdk-python-communication-rooms/1.0.0b1 Python/3.10.5 (Windows-10-10.0.19044-SP0)
      x-ms-date:
      - Mon, 08 Aug 2022 19:46:31 GMT
      x-ms-return-client-request-id:
      - 'true'
    method: DELETE
    uri: https://sanitized.communication.azure.com/rooms/99496883156937488?api-version=2022-02-01
  response:
    body:
      string: ''
    headers:
      api-supported-versions:
      - 2021-04-07, 2022-02-01
      date:
      - Mon, 08 Aug 2022 19:46:32 GMT
      ms-cv:
      - Y9+HTESdP0K1lM1HFZ/Jfg.0
      x-cache:
      - CONFIG_NOCACHE
    status:
      code: 204
      message: No Content
- request:
    body: null
    headers:
      Accept:
      - application/json
      Accept-Encoding:
      - gzip, deflate
      Connection:
      - keep-alive
      Content-Length:
      - '0'
      User-Agent:
      - azsdk-python-communication-identity/1.3.0 Python/3.10.5 (Windows-10-10.0.19044-SP0)
      x-ms-date:
      - Mon, 08 Aug 2022 19:46:32 GMT
      x-ms-return-client-request-id:
      - 'true'
    method: DELETE
<<<<<<< HEAD
    uri: https://sanitized.ppe.communication.azure.net/identities/sanitized?api-version=2022-10-01
=======
    uri: https://sanitized.communication.azure.com/identities/sanitized?api-version=2022-06-01
>>>>>>> 69560165
  response:
    body:
      string: ''
    headers:
      api-supported-versions:
      - 2020-07-20-preview2, 2021-02-22-preview1, 2021-03-07, 2021-10-31-preview,
        2021-11-01, 2022-06-01, 2022-10-01
      date:
      - Mon, 08 Aug 2022 19:46:32 GMT
      ms-cv:
      - MdtgJbDWfE6AGm4VhJ/Q9w.0
      request-context:
      - appId=
      strict-transport-security:
      - max-age=2592000
      x-cache:
      - CONFIG_NOCACHE
      x-processing-time:
      - 200ms
    status:
      code: 204
      message: No Content
- request:
    body: null
    headers:
      Accept:
      - application/json
      Accept-Encoding:
      - gzip, deflate
      Connection:
      - keep-alive
      Content-Length:
      - '0'
      User-Agent:
      - azsdk-python-communication-identity/1.3.0 Python/3.10.5 (Windows-10-10.0.19044-SP0)
      x-ms-date:
      - Mon, 08 Aug 2022 19:46:32 GMT
      x-ms-return-client-request-id:
      - 'true'
    method: DELETE
<<<<<<< HEAD
    uri: https://sanitized.ppe.communication.azure.net/identities/sanitized?api-version=2022-10-01
=======
    uri: https://sanitized.communication.azure.com/identities/sanitized?api-version=2022-06-01
>>>>>>> 69560165
  response:
    body:
      string: ''
    headers:
      api-supported-versions:
      - 2020-07-20-preview2, 2021-02-22-preview1, 2021-03-07, 2021-10-31-preview,
        2021-11-01, 2022-06-01, 2022-10-01
      date:
      - Mon, 08 Aug 2022 19:46:32 GMT
      ms-cv:
      - zWQ75qLKvku6isteLwELjg.0
      request-context:
      - appId=
      strict-transport-security:
      - max-age=2592000
      x-cache:
      - CONFIG_NOCACHE
      x-processing-time:
      - 225ms
    status:
      code: 204
      message: No Content
- request:
    body: null
    headers:
      Accept:
      - application/json
      Accept-Encoding:
      - gzip, deflate
      Connection:
      - keep-alive
      Content-Length:
      - '0'
      User-Agent:
      - azsdk-python-communication-identity/1.3.0 Python/3.10.5 (Windows-10-10.0.19044-SP0)
      x-ms-date:
      - Mon, 08 Aug 2022 19:46:32 GMT
      x-ms-return-client-request-id:
      - 'true'
    method: DELETE
<<<<<<< HEAD
    uri: https://sanitized.ppe.communication.azure.net/identities/sanitized?api-version=2022-10-01
=======
    uri: https://sanitized.communication.azure.com/identities/sanitized?api-version=2022-06-01
>>>>>>> 69560165
  response:
    body:
      string: ''
    headers:
      api-supported-versions:
      - 2020-07-20-preview2, 2021-02-22-preview1, 2021-03-07, 2021-10-31-preview,
        2021-11-01, 2022-06-01, 2022-10-01
      date:
      - Mon, 08 Aug 2022 19:46:32 GMT
      ms-cv:
      - ikT20O+mJ0C96neK2elLBg.0
      request-context:
      - appId=
      strict-transport-security:
      - max-age=2592000
      x-cache:
      - CONFIG_NOCACHE
      x-processing-time:
      - 171ms
    status:
      code: 204
      message: No Content
version: 1<|MERGE_RESOLUTION|>--- conflicted
+++ resolved
@@ -13,24 +13,20 @@
       Content-Type:
       - application/json
       User-Agent:
-      - azsdk-python-communication-identity/1.3.0 Python/3.10.5 (Windows-10-10.0.19044-SP0)
+      - azsdk-python-communication-identity/1.1.1 Python/3.10.5 (Windows-10-10.0.19044-SP0)
       x-ms-date:
       - Mon, 08 Aug 2022 19:46:30 GMT
       x-ms-return-client-request-id:
       - 'true'
     method: POST
-<<<<<<< HEAD
-    uri: https://sanitized.ppe.communication.azure.net/identities?api-version=2022-10-01
-=======
     uri: https://sanitized.communication.azure.com/identities?api-version=2022-06-01
->>>>>>> 69560165
   response:
     body:
       string: '{"identity":{"id":"sanitized"}}'
     headers:
       api-supported-versions:
       - 2020-07-20-preview2, 2021-02-22-preview1, 2021-03-07, 2021-10-31-preview,
-        2021-11-01, 2022-06-01, 2022-10-01
+        2021-11-01, 2022-06-01
       content-length:
       - '101'
       content-type:
@@ -64,24 +60,20 @@
       Content-Type:
       - application/json
       User-Agent:
-      - azsdk-python-communication-identity/1.3.0 Python/3.10.5 (Windows-10-10.0.19044-SP0)
+      - azsdk-python-communication-identity/1.1.1 Python/3.10.5 (Windows-10-10.0.19044-SP0)
       x-ms-date:
       - Mon, 08 Aug 2022 19:46:31 GMT
       x-ms-return-client-request-id:
       - 'true'
     method: POST
-<<<<<<< HEAD
-    uri: https://sanitized.ppe.communication.azure.net/identities?api-version=2022-10-01
-=======
     uri: https://sanitized.communication.azure.com/identities?api-version=2022-06-01
->>>>>>> 69560165
   response:
     body:
       string: '{"identity":{"id":"sanitized"}}'
     headers:
       api-supported-versions:
       - 2020-07-20-preview2, 2021-02-22-preview1, 2021-03-07, 2021-10-31-preview,
-        2021-11-01, 2022-06-01, 2022-10-01
+        2021-11-01, 2022-06-01
       content-length:
       - '101'
       content-type:
@@ -115,24 +107,20 @@
       Content-Type:
       - application/json
       User-Agent:
-      - azsdk-python-communication-identity/1.3.0 Python/3.10.5 (Windows-10-10.0.19044-SP0)
+      - azsdk-python-communication-identity/1.1.1 Python/3.10.5 (Windows-10-10.0.19044-SP0)
       x-ms-date:
       - Mon, 08 Aug 2022 19:46:31 GMT
       x-ms-return-client-request-id:
       - 'true'
     method: POST
-<<<<<<< HEAD
-    uri: https://sanitized.ppe.communication.azure.net/identities?api-version=2022-10-01
-=======
     uri: https://sanitized.communication.azure.com/identities?api-version=2022-06-01
->>>>>>> 69560165
   response:
     body:
       string: '{"identity":{"id":"sanitized"}}'
     headers:
       api-supported-versions:
       - 2020-07-20-preview2, 2021-02-22-preview1, 2021-03-07, 2021-10-31-preview,
-        2021-11-01, 2022-06-01, 2022-10-01
+        2021-11-01, 2022-06-01
       content-length:
       - '101'
       content-type:
@@ -244,24 +232,20 @@
       Content-Length:
       - '0'
       User-Agent:
-      - azsdk-python-communication-identity/1.3.0 Python/3.10.5 (Windows-10-10.0.19044-SP0)
+      - azsdk-python-communication-identity/1.1.1 Python/3.10.5 (Windows-10-10.0.19044-SP0)
       x-ms-date:
       - Mon, 08 Aug 2022 19:46:32 GMT
       x-ms-return-client-request-id:
       - 'true'
     method: DELETE
-<<<<<<< HEAD
-    uri: https://sanitized.ppe.communication.azure.net/identities/sanitized?api-version=2022-10-01
-=======
     uri: https://sanitized.communication.azure.com/identities/sanitized?api-version=2022-06-01
->>>>>>> 69560165
   response:
     body:
       string: ''
     headers:
       api-supported-versions:
       - 2020-07-20-preview2, 2021-02-22-preview1, 2021-03-07, 2021-10-31-preview,
-        2021-11-01, 2022-06-01, 2022-10-01
+        2021-11-01, 2022-06-01
       date:
       - Mon, 08 Aug 2022 19:46:32 GMT
       ms-cv:
@@ -289,24 +273,20 @@
       Content-Length:
       - '0'
       User-Agent:
-      - azsdk-python-communication-identity/1.3.0 Python/3.10.5 (Windows-10-10.0.19044-SP0)
+      - azsdk-python-communication-identity/1.1.1 Python/3.10.5 (Windows-10-10.0.19044-SP0)
       x-ms-date:
       - Mon, 08 Aug 2022 19:46:32 GMT
       x-ms-return-client-request-id:
       - 'true'
     method: DELETE
-<<<<<<< HEAD
-    uri: https://sanitized.ppe.communication.azure.net/identities/sanitized?api-version=2022-10-01
-=======
     uri: https://sanitized.communication.azure.com/identities/sanitized?api-version=2022-06-01
->>>>>>> 69560165
   response:
     body:
       string: ''
     headers:
       api-supported-versions:
       - 2020-07-20-preview2, 2021-02-22-preview1, 2021-03-07, 2021-10-31-preview,
-        2021-11-01, 2022-06-01, 2022-10-01
+        2021-11-01, 2022-06-01
       date:
       - Mon, 08 Aug 2022 19:46:32 GMT
       ms-cv:
@@ -334,24 +314,20 @@
       Content-Length:
       - '0'
       User-Agent:
-      - azsdk-python-communication-identity/1.3.0 Python/3.10.5 (Windows-10-10.0.19044-SP0)
+      - azsdk-python-communication-identity/1.1.1 Python/3.10.5 (Windows-10-10.0.19044-SP0)
       x-ms-date:
       - Mon, 08 Aug 2022 19:46:32 GMT
       x-ms-return-client-request-id:
       - 'true'
     method: DELETE
-<<<<<<< HEAD
-    uri: https://sanitized.ppe.communication.azure.net/identities/sanitized?api-version=2022-10-01
-=======
     uri: https://sanitized.communication.azure.com/identities/sanitized?api-version=2022-06-01
->>>>>>> 69560165
   response:
     body:
       string: ''
     headers:
       api-supported-versions:
       - 2020-07-20-preview2, 2021-02-22-preview1, 2021-03-07, 2021-10-31-preview,
-        2021-11-01, 2022-06-01, 2022-10-01
+        2021-11-01, 2022-06-01
       date:
       - Mon, 08 Aug 2022 19:46:32 GMT
       ms-cv:
