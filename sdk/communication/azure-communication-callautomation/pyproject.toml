[tool.azure-sdk-build]
mypy = false
pyright = false
<<<<<<< HEAD
verifytypes = false
type_check_samples = false
=======
type_check_samples = false
verifytypes = false
>>>>>>> 35d0bd03
<|MERGE_RESOLUTION|>--- conflicted
+++ resolved
@@ -1,10 +1,6 @@
 [tool.azure-sdk-build]
 mypy = false
 pyright = false
-<<<<<<< HEAD
 verifytypes = false
 type_check_samples = false
-=======
-type_check_samples = false
-verifytypes = false
->>>>>>> 35d0bd03
+verifytypes = false