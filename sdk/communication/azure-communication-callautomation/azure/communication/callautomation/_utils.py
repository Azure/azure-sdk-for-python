--- conflicted
+++ resolved
@@ -33,12 +33,7 @@
             request_model[identifier.kind] = dict(identifier.properties)
         return request_model
     except AttributeError:
-<<<<<<< HEAD
-        raise TypeError(f"Unsupported identifier type: {identifier.__class__.__name__}")
-=======
-        raise TypeError("Unsupported identifier type " + # pylint: disable=raise-missing-from
-                        identifier.__class__.__name__)
->>>>>>> 5933a169
+        raise TypeError(f"Unsupported identifier type: {identifier.__class__.__name__}") from None
 
 
 def serialize_phone_identifier(identifier: Optional[PhoneNumberIdentifier]) -> Optional[PhoneNumberIdentifierModel]:
@@ -56,14 +51,9 @@
             request_model = PhoneNumberIdentifierModel(value=identifier.properties['value'])
             return request_model
     except AttributeError:
-<<<<<<< HEAD
         pass
     raise TypeError(f"Unsupported phone identifier type: {identifier.__class__.__name__}")
 
-=======
-        raise TypeError("Unsupported identifier type " + # pylint: disable=raise-missing-from
-                        identifier.__class__.__name__)
->>>>>>> 5933a169
 
 def serialize_communication_user_identifier(
     identifier: Optional[CommunicationUserIdentifier]
@@ -82,14 +72,9 @@
             request_model = CommunicationUserIdentifierModel(id=identifier.properties['id'])
             return request_model
     except AttributeError:
-<<<<<<< HEAD
         pass
     raise TypeError(f"Unsupported user identifier type: {identifier.__class__.__name__}")
 
-=======
-        raise TypeError("Unsupported identifier type " + # pylint: disable=raise-missing-from
-                        identifier.__class__.__name__)
->>>>>>> 5933a169
 
 def deserialize_identifier(
         identifier_model:CommunicationIdentifierModel
