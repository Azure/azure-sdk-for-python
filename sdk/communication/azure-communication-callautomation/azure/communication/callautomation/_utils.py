--- conflicted
+++ resolved
@@ -20,12 +20,9 @@
     CommunicationUserIdentifierModel,
     PhoneNumberIdentifierModel,
     CallLocator,
-<<<<<<< HEAD
     ExternalStorage,
-    RecordingStorageKind
-=======
+    RecordingStorageKind,
     MicrosoftTeamsAppIdentifierModel,
->>>>>>> 0d3d678f
 )
 
 if TYPE_CHECKING:
@@ -56,20 +53,12 @@
     return request
 
 def build_call_locator(
-<<<<<<< HEAD
     args: List[Union['ServerCallLocator', 'GroupCallLocator', 'RoomCallLocator']],
     call_locator: Optional[Union['ServerCallLocator', 'GroupCallLocator', 'RoomCallLocator']],
     server_call_id: Optional[str],
     group_call_id: Optional[str],
     room_id: Optional[str],
 ) -> Optional[CallLocator]:
-=======
-    args: List[Union["ServerCallLocator", "GroupCallLocator"]],
-    call_locator: Optional[Union["ServerCallLocator", "GroupCallLocator"]],
-    server_call_id: Optional[str],
-    group_call_id: Optional[str],
-) -> CallLocator:
->>>>>>> 0d3d678f
     """Build the generated callLocator object from args in kwargs with support for legacy models.
 
     :param args: Any positional parameters provided. This may include the legacy model. The new method signature
