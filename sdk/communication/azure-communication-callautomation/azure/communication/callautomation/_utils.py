# -------------------------------------------------------------------------
# Copyright (c) Microsoft Corporation. All rights reserved.
# Licensed under the MIT License. See License.txt in the project root for
# license information.
# --------------------------------------------------------------------------
<<<<<<< HEAD
from typing import TYPE_CHECKING, Dict, Any, List, Optional, Union
=======
from typing import Dict, Any, Union
from datetime import datetime
>>>>>>> ac16cce1
from ._shared.models import (
    CommunicationIdentifier,
    CommunicationUserIdentifier,
    PhoneNumberIdentifier,
    MicrosoftTeamsUserIdentifier,
    UnknownIdentifier,
    CommunicationIdentifierKind
)
from ._generated.models import (
    CommunicationIdentifierModel,
    CommunicationUserIdentifierModel,
    PhoneNumberIdentifierModel,
    CallLocator
)
if TYPE_CHECKING:
    from ._models import ServerCallLocator, GroupCallLocator

<<<<<<< HEAD

def build_call_locator(
    args: List[Union['ServerCallLocator', 'GroupCallLocator']],
    call_locator: Optional[Union['ServerCallLocator', 'GroupCallLocator']],
    server_call_id: Optional[str],
    group_call_id: Optional[str]
) -> CallLocator:
    """Build the generated callLocator object from args in kwargs with support for legacy models.

    :param args: Any positional parameters provided. This may include the legacy model. The new method signature
     does not support positional params, so if there's anything here, it's the old model.
    :type args: list[ServerCallLocator or GroupCallLocator]
    :param call_locator: If the legacy call_locator was provided via keyword arg.
    :type call_locator: ServerCallLocator or GroupCallLocator or None
    :param server_call_id: If the new server_call_id was provided via keyword arg.
    :type server_call_id: str or None
    :param group_call_id: If the new group_call_id was provided via keyword arg.
    :type group_call_id: str or None
    :return: Generated CallLocator for the request body.
    """
    request: Optional[CallLocator] = None
    if args:
        if len(args) > 1:
            raise TypeError(f"Unexpected positional arguments: {args[1:]}")
        request = args[0]._to_generated()  # pylint:disable=protected-access

    if call_locator:
        if request is not None:
            raise ValueError(
                "Received multiple values for call_locator. "
                "Please provide either 'group_call_id' or 'server_call_id'."
            )
        request = call_locator._to_generated()  # pylint:disable=protected-access
    if group_call_id:
        if request is not None:
            raise ValueError(
                "Received multiple values for call locator. "
                "Please provide either 'group_call_id' or 'server_call_id'."
            )
        request = CallLocator(group_call_id=group_call_id, kind="groupCallLocator")
    if server_call_id:
        if request is not None:
            raise ValueError(
                "Received multiple values for call locator. "
                "Please provide either 'group_call_id' or 'server_call_id'."
            )
        request = CallLocator(server_call_id=server_call_id, kind="serverCallLocator")
    if request is None:
        raise ValueError("Call locator required. Please provide either 'group_call_id' or 'server_call_id'.")
    return request


def serialize_identifier(identifier:CommunicationIdentifier) -> Dict[str, Any]:
=======
def process_repeatability_first_sent(keywords):
    if 'headers' in keywords:
        if 'Repeatability-First-Sent' not in keywords['headers']:
            keywords['headers']['Repeatability-First-Sent'] = get_repeatability_timestamp()
    else:
        keywords['headers'] = {'Repeatability-First-Sent': get_repeatability_timestamp()}

def get_repeatability_timestamp():
    return datetime.utcnow().strftime('%a, %d %b %Y %H:%M:%S GMT')

def serialize_identifier(
        identifier:CommunicationIdentifier
        ) -> Dict[str, Any]:
>>>>>>> ac16cce1
    """Serialize the Communication identifier into CommunicationIdentifierModel

    :param identifier: Identifier object
    :type identifier: CommunicationIdentifier
    :return: CommunicationIdentifierModel
    :rtype: dict[str, any]
    """
    try:
        request_model = {'raw_id': identifier.raw_id}
        if identifier.kind and identifier.kind != CommunicationIdentifierKind.UNKNOWN:
            request_model[identifier.kind] = dict(identifier.properties)
        return request_model
    except AttributeError:
        raise TypeError(f"Unsupported identifier type: {identifier.__class__.__name__}") from None


def serialize_phone_identifier(identifier: Optional[PhoneNumberIdentifier]) -> Optional[PhoneNumberIdentifierModel]:
    """Serialize the Communication identifier into CommunicationIdentifierModel

    :param identifier: PhoneNumberIdentifier
    :type identifier: PhoneNumberIdentifier
    :return: PhoneNumberIdentifierModel
    :rtype: ~azure.communication.callautomation._generated.models.PhoneNumberIdentifierModel
    """
    if identifier is None:
        return None
    try:
        if identifier.kind and identifier.kind == CommunicationIdentifierKind.PHONE_NUMBER:
            request_model = PhoneNumberIdentifierModel(value=identifier.properties['value'])
            return request_model
    except AttributeError:
        pass
    raise TypeError(f"Unsupported phone identifier type: {identifier.__class__.__name__}")


def serialize_communication_user_identifier(
    identifier: Optional[CommunicationUserIdentifier]
) -> Optional[CommunicationUserIdentifierModel]:
    """Serialize the CommunicationUserIdentifier into CommunicationUserIdentifierModel

    :param identifier: CommunicationUserIdentifier
    :type identifier: CommunicationUserIdentifier
    :return: CommunicationUserIdentifierModel
    :rtype: ~azure.communication.callautomation._generated.models.CommunicationUserIdentifierModel
    """
    if identifier is None:
        return None
    try:
        if identifier.kind and identifier.kind == CommunicationIdentifierKind.COMMUNICATION_USER:
            request_model = CommunicationUserIdentifierModel(id=identifier.properties['id'])
            return request_model
    except AttributeError:
        pass
    raise TypeError(f"Unsupported user identifier type: {identifier.__class__.__name__}")


def deserialize_identifier(
        identifier_model:CommunicationIdentifierModel
        )->CommunicationIdentifier:
    """
    Deserialize the CommunicationIdentifierModel into Communication Identifier

    :param identifier_model: CommunicationIdentifierModel
    :type identifier_model: CommunicationIdentifierModel
    :return: CommunicationIdentifier
    :rtype: ~azure.communication.callautomation.CommunicationIdentifier
    """
    raw_id = identifier_model.raw_id

    if identifier_model.communication_user:
        return CommunicationUserIdentifier(raw_id, raw_id=raw_id)
    if identifier_model.phone_number:
        return PhoneNumberIdentifier(identifier_model.phone_number.value, raw_id=raw_id)
    if identifier_model.microsoft_teams_user:
        return MicrosoftTeamsUserIdentifier(
            raw_id=raw_id,
            user_id=identifier_model.microsoft_teams_user.user_id,
            is_anonymous=identifier_model.microsoft_teams_user.is_anonymous,
            cloud=identifier_model.microsoft_teams_user.cloud
        )
    return UnknownIdentifier(raw_id)


def deserialize_phone_identifier(
        identifier_model:PhoneNumberIdentifierModel
        ) -> Union[PhoneNumberIdentifier, None]:
    """
    Deserialize the PhoneNumberIdentifierModel into PhoneNumberIdentifier

    :param identifier_model: PhoneNumberIdentifierModel
    :type identifier_model: PhoneNumberIdentifierModel
    :return: PhoneNumberIdentifier
    :rtype: ~azure.communication.callautomation.PhoneNumberIdentifier
    """
    if identifier_model:
        return PhoneNumberIdentifier(identifier_model.value)
    return None


def deserialize_comm_user_identifier(
        identifier_model:CommunicationUserIdentifierModel
        ) -> Union[CommunicationUserIdentifierModel, None]:
    """
    Deserialize the CommunicationUserIdentifierModel into CommunicationUserIdentifier

    :param identifier_model: CommunicationUserIdentifierModel
    :type identifier_model: CommunicationUserIdentifierModel
    :return: CommunicationUserIdentifier
    :rtype: ~azure.communication.callautomation.CommunicationUserIdentifier
    """
    return CommunicationUserIdentifierModel(id=identifier_model.id) if identifier_model else None<|MERGE_RESOLUTION|>--- conflicted
+++ resolved
@@ -3,12 +3,9 @@
 # Licensed under the MIT License. See License.txt in the project root for
 # license information.
 # --------------------------------------------------------------------------
-<<<<<<< HEAD
 from typing import TYPE_CHECKING, Dict, Any, List, Optional, Union
-=======
-from typing import Dict, Any, Union
 from datetime import datetime
->>>>>>> ac16cce1
+
 from ._shared.models import (
     CommunicationIdentifier,
     CommunicationUserIdentifier,
@@ -26,7 +23,6 @@
 if TYPE_CHECKING:
     from ._models import ServerCallLocator, GroupCallLocator
 
-<<<<<<< HEAD
 
 def build_call_locator(
     args: List[Union['ServerCallLocator', 'GroupCallLocator']],
@@ -79,22 +75,19 @@
     return request
 
 
-def serialize_identifier(identifier:CommunicationIdentifier) -> Dict[str, Any]:
-=======
-def process_repeatability_first_sent(keywords):
+def process_repeatability_first_sent(keywords: Dict[str, Any]) -> None:
     if 'headers' in keywords:
         if 'Repeatability-First-Sent' not in keywords['headers']:
             keywords['headers']['Repeatability-First-Sent'] = get_repeatability_timestamp()
     else:
         keywords['headers'] = {'Repeatability-First-Sent': get_repeatability_timestamp()}
 
-def get_repeatability_timestamp():
+
+def get_repeatability_timestamp() -> str:
     return datetime.utcnow().strftime('%a, %d %b %Y %H:%M:%S GMT')
 
-def serialize_identifier(
-        identifier:CommunicationIdentifier
-        ) -> Dict[str, Any]:
->>>>>>> ac16cce1
+  
+def serialize_identifier(identifier:CommunicationIdentifier) -> Dict[str, Any]:
     """Serialize the Communication identifier into CommunicationIdentifierModel
 
     :param identifier: Identifier object
@@ -152,8 +145,8 @@
 
 
 def deserialize_identifier(
-        identifier_model:CommunicationIdentifierModel
-        )->CommunicationIdentifier:
+    identifier_model:CommunicationIdentifierModel
+)->CommunicationIdentifier:
     """
     Deserialize the CommunicationIdentifierModel into Communication Identifier
 
@@ -179,8 +172,8 @@
 
 
 def deserialize_phone_identifier(
-        identifier_model:PhoneNumberIdentifierModel
-        ) -> Union[PhoneNumberIdentifier, None]:
+    identifier_model:PhoneNumberIdentifierModel
+) -> Union[PhoneNumberIdentifier, None]:
     """
     Deserialize the PhoneNumberIdentifierModel into PhoneNumberIdentifier
 
@@ -195,8 +188,8 @@
 
 
 def deserialize_comm_user_identifier(
-        identifier_model:CommunicationUserIdentifierModel
-        ) -> Union[CommunicationUserIdentifierModel, None]:
+    identifier_model:CommunicationUserIdentifierModel
+) -> Union[CommunicationUserIdentifierModel, None]:
     """
     Deserialize the CommunicationUserIdentifierModel into CommunicationUserIdentifier
 
