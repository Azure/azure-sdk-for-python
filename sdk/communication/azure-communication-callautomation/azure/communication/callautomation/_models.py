--- conflicted
+++ resolved
@@ -62,7 +62,6 @@
     :keyword voip_headers: Custom context for VOIP
     :paramtype voip_headers: dict[str, str]
     """
-
     target: CommunicationIdentifier
     """Target's identity."""
     source_caller_id_number: Optional[PhoneNumberIdentifier]
@@ -84,24 +83,6 @@
         voip_headers: Optional[Dict[str, str]] = None,
         **kwargs
     ):
-<<<<<<< HEAD
-        """CallInvitation that can be used to do outbound calls, such as creating call.
-
-        :param target: Target's identity.
-        :type target: ~azure.communication.callautomation.CommunicationIdentifier
-        :keyword source_caller_id_number: Caller's phone number identifier.
-         Required for PSTN outbound call.
-        :paramtype source_caller_id_number: ~azure.communication.callautomation.PhoneNumberIdentifier
-        :keyword source_display_name: Set display name for caller
-        :paramtype source_display_name: str
-        :keyword sip_headers: Custom context for PSTN calls
-        :paramtype sip_headers: str
-        :keyword voip_headers: Custom context for VOIP calls
-        :paramtype voip_headers: str
-        """
-=======
-        super().__init__(**kwargs)
->>>>>>> b2db75b3
         self.target = target
         self.source_caller_id_number = source_caller_id_number
         self.source_display_name = source_display_name
@@ -115,21 +96,6 @@
     :param server_call_id: The server call id of ongoing call.
     :type server_call_id: str
     """
-<<<<<<< HEAD
-    def __init__(self, server_call_id: str, **kwargs):
-        """The locator to locate ongoing call, using server call id.
-
-        :param server_call_id: The server call id of ongoing call.
-        :type server_call_id: str
-        """
-        self.id = server_call_id
-        self.kind = "serverCallLocator"
-
-    def _to_generated(self):
-        return CallLocator(kind=self.kind, server_call_id=self.id)
-
-=======
-
     server_call_id: str
     """The server call id of ongoing call."""
     kind: str = "serverCallLocator"
@@ -145,9 +111,8 @@
         self.kind = "serverCallLocator"
 
     def _to_generated(self):
-        return CallLocator(kind=self.kind,
-                           server_call_id=self.server_call_id)
->>>>>>> b2db75b3
+        return CallLocator(kind=self.kind, server_call_id=self.server_call_id)
+
 
 class _GroupCallLocator:
     """The locator to locate ongoing call, using group call id.
@@ -155,21 +120,6 @@
     :param group_call_id: The group call id of ongoing call.
     :type group_call_id: str
     """
-<<<<<<< HEAD
-    def __init__(self, group_call_id: str, **kwargs):
-        """The locator to locate ongoing call, using group call id.
-
-        :param group_call_id: The group call id of ongoing call.
-        :type group_call_id: str
-        """
-        self.id = group_call_id
-        self.kind = "groupCallLocator"
-
-    def _to_generated(self):
-        return CallLocator(kind=self.kind, group_call_id=self.id)
-
-=======
-
     group_call_id: str
     """The group call id of ongoing call."""
     kind: str = "groupCallLocator"
@@ -180,14 +130,12 @@
         group_call_id: str,
         **kwargs
     ):
-        super().__init__(**kwargs)
         self.group_call_id = group_call_id
         self.kind = "groupCallLocator"
 
     def _to_generated(self):
-        return CallLocator(kind=self.kind,
-                           group_call_id=self.group_call_id)
->>>>>>> b2db75b3
+        return CallLocator(kind=self.kind, group_call_id=self.group_call_id)
+
 
 class ChannelAffinity:
     """Channel affinity for a participant.
@@ -213,19 +161,6 @@
         channel: int,
         **kwargs
     ):
-<<<<<<< HEAD
-        """
-        :keyword target_participant: The identifier for the participant whose bitstream will be written to the
-         channel
-         represented by the channel number. Required.
-        :paramtype target_participant: ~azure.communication.callautomation.CommunicationIdentifier
-        :keyword channel: Channel number to which bitstream from a particular participant will be
-         written.
-        :paramtype channel: int
-        """
-=======
-        super().__init__(**kwargs)
->>>>>>> b2db75b3
         self.target_participant = target_participant
         self.channel = channel
 
@@ -253,33 +188,16 @@
         play_source_cache_id: Optional[str] = None,
         **kwargs
     ):
-<<<<<<< HEAD
-        """Media file source of URL to be played in action such as Play media.
-
-        :param url: Url for the audio file to be played.
-        :type url: str
-        :keyword play_source_id: source id of the play media.
-        :paramtype play_source_id: str
-        """
-=======
-        super().__init__(**kwargs)
->>>>>>> b2db75b3
         self.url = url
         self.play_source_cache_id = play_source_cache_id
 
     def _to_generated(self):
         return PlaySourceInternal(
-<<<<<<< HEAD
             source_type=PlaySourceType.FILE,
             file_source=FileSourceInternal(uri=self.url),
-            play_source_id=self.play_source_id
-        )
-=======
-                source_type=PlaySourceType.FILE,
-                file_source=FileSourceInternal(uri=self.url),
-                play_source_id=self.play_source_cache_id
-            )
->>>>>>> b2db75b3
+            play_source_id=self.play_source_cache_id
+        )
+
 
 class TextSource:
     """TextSource to be played in actions such as Play media.
@@ -314,44 +232,16 @@
     """Endpoint where the custom voice was deployed"""
 
     def __init__(
-<<<<<<< HEAD
         self,
         text: str,
         *,
         source_locale: Optional[str] = None,
         voice_gender: Optional[Union[str, 'Gender']] = None,
         voice_name: Optional[str] = None,
-        play_source_id: Optional[str] = None,
-        **kwargs
-    ):
-        """TextSource to be played in actions such as Play media.
-
-        :param text: Text for the cognitive service to be played.
-        :type text: str
-        :keyword source_locale: Source language locale to be played. Refer to available locales here:
-            https://docs.microsoft.com/en-us/azure/cognitive-services/speech-service/language-support?tabs=stt-tts
-        :paramtype source_locale: str
-        :keyword voice_gender: Voice gender type. Known values are: "male" and "female".
-        :paramtype voice_gender: str or 'azure.communication.callautomation.Gender'
-        :keyword voice_name: Voice name to be played. Refer to available Text-to-speech voices here:
-            https://docs.microsoft.com/en-us/azure/cognitive-services/speech-service/language-support?tabs=stt-tts
-        :paramtype voice_name: str
-        :keyword play_source_id: source id of the play media.
-        :paramtype play_source_id: str
-        """
-=======
-            self,
-            text: str,
-            *,
-            source_locale: Optional[str] = None,
-            voice_gender: Optional[Union[str, 'Gender']] = None,
-            voice_name: Optional[str] = None,
-            play_source_cache_id: Optional[str] = None,
-            custom_voice_endpoint_id: Optional[str] = None,
-            **kwargs
-    ):
-        super().__init__(**kwargs)
->>>>>>> b2db75b3
+        play_source_cache_id: Optional[str] = None,
+        custom_voice_endpoint_id: Optional[str] = None,
+        **kwargs
+    ):
         self.text = text
         self.source_locale = source_locale
         self.voice_gender = voice_gender
@@ -390,30 +280,13 @@
     """Endpoint where the custom voice model was deployed."""
 
     def __init__(
-<<<<<<< HEAD
         self,
         ssml_text: str,
         *,
-        play_source_id: Optional[str] = None,
-        **kwargs
-    ):
-        """SsmlSource to be played in actions such as Play media.
-
-        :param ssml_text: Ssml string for the cognitive service to be played.
-        :type ssml_text: str
-        :keyword play_source_id: source id of the play media.
-        :paramtype play_source_id: str
-        """
-=======
-            self,
-            ssml_text: str,
-            *,
-            play_source_cache_id: Optional[str] = None,
-            custom_voice_endpoint_id: Optional[str] = None,
-            **kwargs
-    ):
-        super().__init__(**kwargs)
->>>>>>> b2db75b3
+        play_source_cache_id: Optional[str] = None,
+        custom_voice_endpoint_id: Optional[str] = None,
+        **kwargs
+    ):
         self.ssml_text = ssml_text
         self.play_source_cache_id = play_source_cache_id
         self.custom_voice_endpoint_id = custom_voice_endpoint_id
@@ -457,21 +330,6 @@
         audio_channel_type: Union[str, 'MediaStreamingAudioChannelType'],
         **kwargs
     ):
-<<<<<<< HEAD
-        """Configuration of Media streaming details.
-
-        :param transport_url: Transport URL for media streaming.
-        :type transport_url: str
-        :param transport_type: The type of transport to be used for media streaming.
-        :type transport_type: str or ~azure.communication.callautomation.MediaStreamingTransportType
-        :param content_type: Content type to stream, eg. audio, audio/video.
-        :type content_type: str or ~azure.communication.callautomation.MediaStreamingContentType
-        :param audio_channel_type: Audio channel type to stream, eg. unmixed audio, mixed audio.
-        :type audio_channel_type: str or ~azure.communication.callautomation.MediaStreamingAudioChannelType
-        """
-=======
-        super().__init__(**kwargs)
->>>>>>> b2db75b3
         self.transport_url = transport_url
         self.transport_type = transport_type
         self.content_type = content_type
