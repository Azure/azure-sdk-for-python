--- conflicted
+++ resolved
@@ -15,11 +15,8 @@
     PlaySource as PlaySourceInternal,
     Choice as ChoiceInternal,
     ChannelAffinity as ChannelAffinityInternal,
-<<<<<<< HEAD
     MediaStreamingSubscription as MediaStreamingSubscriptionInternal,
     TranscriptionSubscription as TranscriptionSubscriptionInternal
-=======
->>>>>>> 0d3d678f
 )
 from ._shared.models import (
     CommunicationIdentifier,
@@ -36,12 +33,8 @@
 )
 
 if TYPE_CHECKING:
-<<<<<<< HEAD
     from ._generated.models._enums  import (
         MediaStreamingSubscriptionState,
-=======
-    from ._generated.models._enums import (
->>>>>>> 0d3d678f
         MediaStreamingTransportType,
         MediaStreamingContentType,
         MediaStreamingAudioChannelType,
@@ -53,10 +46,7 @@
         RecordingKind,
         VoiceKind,
         DtmfTone,
-<<<<<<< HEAD
         AudioFormat
-=======
->>>>>>> 0d3d678f
     )
     from ._generated.models import (
         CallParticipant as CallParticipantRest,
@@ -173,7 +163,6 @@
     def _to_generated(self):
         return CallLocator(kind=self.kind, group_call_id=self.group_call_id)
 
-<<<<<<< HEAD
 class RecordingStorage:
     """Recording Storage for the recording.
     :param kind: Defines the kind of external storage.
@@ -206,44 +195,6 @@
     """The container url for the AZURE_BLOB_STORAGE type"""
     def __init__(self, container_url: str):
         self.container_url = container_url
-=======
-    class RecordingStorage:
-        """Recording Storage for the recording.
-        :param kind: Defines the kind of external storage.
-        :type kind: str
-        """
-
-        kind: str
-        """The recording storage kind"""
-
-    class AzureCommunicationsRecordingStorage(RecordingStorage):
-        """
-        Recording Storage for the recording.
-        :param kind: Defines the kind of external storage.
-        :type kind: ~azure.communication.callautomation.RecordingStorageKind or str
-        """
-
-        kind: Literal[RecordingStorageKind.AZURE_COMMUNICATION_SERVICES] = (
-            RecordingStorageKind.AZURE_COMMUNICATION_SERVICES
-        )
-        """The kind of recording storage is set to AZURE_COMMUNICATION_SERVICES"""
-
-    class AzureBlobContainerRecordingStorage(RecordingStorage):
-        """Recording Storage for the recording.
-        :param kind: Defines the kind of external storage.
-        :type kind: ~azure.communication.callautomation.RecordingStorageKind or str
-        :param container_url: Defines the kind of external storage. Required.
-        :type container_url: str
-        """
-
-        kind: Literal[RecordingStorageKind.AZURE_BLOB_STORAGE] = RecordingStorageKind.AZURE_BLOB_STORAGE
-        """The kind of recording storage is set to AZURE_BLOB_STORAGE"""
-        container_url: str
-        """The container url for the AZURE_BLOB_STORAGE type"""
-
-        def __init__(self, container_url: str):
-            self.container_url = container_url
->>>>>>> 0d3d678f
 
 
 class ChannelAffinity:
@@ -403,12 +354,7 @@
             play_source_cache_id=self.play_source_cache_id,
         )
 
-<<<<<<< HEAD
 class MediaStreamingOptions:
-=======
-
-class MediaStreamingConfiguration:
->>>>>>> 0d3d678f
     """Configuration of Media streaming.
 
     :param transport_url: Transport URL for media streaming.
@@ -447,18 +393,12 @@
     def __init__(
         self,
         transport_url: str,
-<<<<<<< HEAD
         transport_type: Union[str, 'MediaStreamingTransportType'],
         content_type: Union[str, 'MediaStreamingContentType'],
         audio_channel_type: Union[str, 'MediaStreamingAudioChannelType'],
         start_media_streaming: Optional[bool] = None,
         enable_bidirectional: Optional[bool] = None,
         audio_format: Optional[Union[str, 'AudioFormat']] = None,
-=======
-        transport_type: Union[str, "MediaStreamingTransportType"],
-        content_type: Union[str, "MediaStreamingContentType"],
-        audio_channel_type: Union[str, "MediaStreamingAudioChannelType"],
->>>>>>> 0d3d678f
     ):
         self.transport_url = transport_url
         self.transport_type = transport_type
@@ -474,19 +414,12 @@
             transport_type=self.transport_type,
             content_type=self.content_type,
             audio_channel_type=self.audio_channel_type,
-<<<<<<< HEAD
             start_media_streaming=self.start_media_streaming,
             enable_bidirectional = self.enable_bidirectional,
             audio_format=self.audio_format
         )
 
 class TranscriptionOptions:
-=======
-        )
-
-
-class TranscriptionConfiguration:
->>>>>>> 0d3d678f
     """Configuration of live transcription.
 
     :param transport_url: Transport URL for live transcription. Required.
@@ -524,11 +457,8 @@
         transport_type: Union[str, "TranscriptionTransportType"],
         locale: str,
         start_transcription: bool,
-<<<<<<< HEAD
         speech_recognition_model_endpoint_id: Optional[str] = None,
         enable_intermediate_results: Optional[bool] = None,
-=======
->>>>>>> 0d3d678f
     ):
         self.transport_url = transport_url
         self.transport_type = transport_type
@@ -543,7 +473,6 @@
             transport_type=self.transport_type,
             locale=self.locale,
             start_transcription=self.start_transcription,
-<<<<<<< HEAD
             speech_recognition_model_endpoint_id=self.speech_recognition_model_endpoint_id,
             enable_intermediate_results=self.enable_intermediate_results
         )
@@ -636,8 +565,6 @@
             id=self.id,
             state=self.state ,
             subscribed_result_types=self.subscribed_result_types
-=======
->>>>>>> 0d3d678f
         )
 
 
@@ -728,12 +655,9 @@
         source: Optional[CommunicationIdentifier] = None,
         correlation_id: Optional[str] = None,
         answered_by: Optional[CommunicationUserIdentifier] = None,
-<<<<<<< HEAD
         media_streaming_subscription: Optional[MediaStreamingSubscription] = None,
         transcription_subscription: Optional[TranscriptionSubscription] = None,
         answered_for: Optional[PhoneNumberIdentifier] = None,
-=======
->>>>>>> 0d3d678f
     ):
         self.call_connection_id = call_connection_id
         self.server_call_id = server_call_id
@@ -764,19 +688,11 @@
             call_connection_state=call_connection_properties_generated.call_connection_state,
             callback_url=call_connection_properties_generated.callback_uri,
             media_subscription_id=call_connection_properties_generated.media_subscription_id,
-<<<<<<< HEAD
             data_subscription_id=call_connection_properties_generated.data_subscription_id,
             source_caller_id_number=deserialize_phone_identifier(
             call_connection_properties_generated.source_caller_id_number)
             if call_connection_properties_generated.source_caller_id_number
             else None,
-=======
-            source_caller_id_number=(
-                deserialize_phone_identifier(call_connection_properties_generated.source_caller_id_number)
-                if call_connection_properties_generated.source_caller_id_number
-                else None
-            ),
->>>>>>> 0d3d678f
             source_display_name=call_connection_properties_generated.source_display_name,
             source=(
                 deserialize_identifier(call_connection_properties_generated.source)
@@ -784,7 +700,6 @@
                 else None
             ),
             correlation_id=call_connection_properties_generated.correlation_id,
-<<<<<<< HEAD
             answered_by=deserialize_comm_user_identifier(
                 call_connection_properties_generated.answered_by)
             if call_connection_properties_generated.answered_by
@@ -795,13 +710,6 @@
             call_connection_properties_generated.answered_for)
             if call_connection_properties_generated.answered_for
             else None,
-=======
-            answered_by=(
-                deserialize_comm_user_identifier(call_connection_properties_generated.answered_by)
-                if call_connection_properties_generated.answered_by
-                else None
-            ),
->>>>>>> 0d3d678f
         )
 
 
