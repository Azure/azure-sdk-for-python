# -------------------------------------------------------------------------
# Copyright (c) Microsoft Corporation. All rights reserved.
# Licensed under the MIT License. See License.txt in the project root for
# license information.
# --------------------------------------------------------------------------
from typing import List, Optional, Union, TYPE_CHECKING, Dict
from ._generated.models import (
    CallLocator,
    MediaStreamingConfiguration as MediaStreamingConfigurationRest,
    FileSource as FileSourceInternal,
    TextSource as TextSourceInternal,
    SsmlSource as SsmlSourceInternal,
    PlaySource as PlaySourceInternal,
    Choice as ChoiceInternal,
    ChannelAffinity as ChannelAffinityInternal
)
from ._shared.models import (
    CommunicationIdentifier,
    CommunicationUserIdentifier,
    PhoneNumberIdentifier,
)
from ._generated.models._enums import PlaySourceType
from ._utils import (
    deserialize_phone_identifier,
    deserialize_identifier,
    deserialize_comm_user_identifier,
    serialize_identifier
)
if TYPE_CHECKING:
    from ._generated.models._enums  import (
        MediaStreamingTransportType,
        MediaStreamingContentType,
        MediaStreamingAudioChannelType,
        CallConnectionState,
        RecordingState,
        Gender,
        DtmfTone
    )
    from ._generated.models  import (
        CallParticipant as CallParticipantRest,
        CallConnectionProperties as CallConnectionPropertiesRest,
        AddParticipantResponse as AddParticipantResultRest,
        RemoveParticipantResponse as RemoveParticipantResultRest,
        TransferCallResponse as TransferParticipantResultRest,
        RecordingStateResponse as RecordingStateResultRest,
        MuteParticipantsResponse as MuteParticipantsResultRest,
    )

class CallInvite(object):
    """Details of call invitation for outgoing call.

    :param target: Target's identity.
    :type target: ~azure.communication.callautomation.CommunicationIdentifier
    :keyword source_caller_id_number: Caller's phone number identifier.
     Required for PSTN outbound call.
    :paramtype source_caller_id_number: ~azure.communication.callautomation.PhoneNumberIdentifier
    :keyword source_display_name: Set display name for caller
    :paramtype source_display_name: str
    :keyword sip_headers: Custom context for PSTN
    :paramtype sip_headers: dict[str, str]
    :keyword voip_headers: Custom context for VOIP
    :paramtype voip_headers: dict[str, str]
    """

    target: CommunicationIdentifier
    """Target's identity."""
    source_caller_id_number: Optional[PhoneNumberIdentifier]
    """ Caller's phone number identifier. Required for PSTN outbound call."""
    source_display_name: Optional[str]
    """Display name for caller"""
    sip_headers: Optional[Dict[str, str]]
    """Custom context for PSTN"""
    voip_headers: Optional[Dict[str, str]]
    """Custom context for VOIP"""

    def __init__(
        self,
        target: CommunicationIdentifier,
        *,
        source_caller_id_number: Optional[PhoneNumberIdentifier] = None,
        source_display_name: Optional[str] = None,
        sip_headers: Optional[Dict[str, str]] = None,
        voip_headers: Optional[Dict[str, str]] = None,
        **kwargs
    ):
        super().__init__(**kwargs)
        self.target = target
        self.source_caller_id_number = source_caller_id_number
        self.source_display_name = source_display_name
        self.sip_headers = sip_headers
        self.voip_headers = voip_headers

class ServerCallLocator(object):
    """The locator to locate ongoing call, using server call id.

    :param server_call_id: The server call id of ongoing call.
    :type server_call_id: str
    """

    server_call_id: str
    """The server call id of ongoing call."""
    kind: str = "serverCallLocator"
    """This is for locating the call with server call id."""

    def __init__(
        self,
        server_call_id: str,
        **kwargs
    ):
        super().__init__(**kwargs)
        self.server_call_id = server_call_id
        self.kind = "serverCallLocator"

    def _to_generated(self):
        return CallLocator(kind=self.kind,
                           server_call_id=self.server_call_id)

class GroupCallLocator(object):
    """The locator to locate ongoing call, using group call id.

    :param group_call_id: The group call id of ongoing call.
    :type group_call_id: str
    """

    group_call_id: str
    """The group call id of ongoing call."""
    kind: str = "groupCallLocator"
    """This is for locating the call with group call id."""

    def __init__(
        self,
        group_call_id: str,
        **kwargs
    ):
        super().__init__(**kwargs)
        self.group_call_id = group_call_id
        self.kind = "groupCallLocator"

    def _to_generated(self):
        return CallLocator(kind=self.kind,
                           group_call_id=self.group_call_id)

class ChannelAffinity(object):
    """Channel affinity for a participant.

    All required parameters must be populated in order to send to Azure.

<<<<<<< HEAD
    :ivar target_participant: The identifier for the participant whose bitstream will be written to the
     channel represented by the channel number. Required.
    :vartype target_participant: ~azure.communication.callautomation.CommunicationIdentifier
    :ivar channel: Channel number to which bitstream from a particular participant will be written.
    :vartype channel: int
=======
    :param target_participant: The identifier for the participant whose bitstream will be written to the
     channel represented by the channel number. Required.
    :type target_participant: ~azure.communication.callautomation.CommunicationIdentifier
    :param channel: Channel number to which bitstream from a particular participant will be written.
    :type channel: int
>>>>>>> ec300bbd
    """

    target_participant: CommunicationIdentifier
    """The identifier for the participant whose bitstream will be written to the
     channel represented by the channel number. Required."""
    channel: int
    """ Channel number to which bitstream from a particular participant will be written."""

    def __init__(
        self,
        target_participant: CommunicationIdentifier,
        channel: int,
        **kwargs
    ):
<<<<<<< HEAD
        """
        :param target_participant: The identifier for the participant whose bitstream will be written to the
         channel represented by the channel number. Required.
        :type target_participant: ~azure.communication.callautomation.CommunicationIdentifier
        :param channel: Channel number to which bitstream from a particular participant will be
         written.
        :type channel: int
        """
=======
>>>>>>> ec300bbd
        super().__init__(**kwargs)
        self.target_participant = target_participant
        self.channel = channel

    def _to_generated(self):
        return ChannelAffinityInternal(participant= serialize_identifier(self.target_participant), channel=self.channel)

class FileSource(object):
    """Media file source of URL to be played in action such as Play media.

<<<<<<< HEAD
    :ivar url: Url for the audio file to be played.
    :vartype url: str
    :ivar play_source_cache_id: Cached source id of the play media, if it exists.
    :vartype play_source_cache_id: str
=======
    :param url: Url for the audio file to be played.
    :type url: str
    :keyword play_source_cache_id: Cached source id of the play media, if it exists.
    :paramtype play_source_cache_id: str
>>>>>>> ec300bbd
    """

    url: str
    """Url for the audio file to be played."""
    play_source_cache_id: Optional[str]
    """Cached source id of the play media, if it exists."""

    def __init__(
        self,
        url: str,
        *,
        play_source_cache_id: Optional[str] = None,
        **kwargs
    ):
<<<<<<< HEAD
        """Media file source of URL to be played in action such as Play media.

        :param url: Url for the audio file to be played.
        :type url: str
        :keyword play_source_cache_id: Cached source id of the play media, if it exists.
        :paramtype play_source_cache_id: str
        """
        super().__init__(**kwargs)
        self.url = url
        self.play_source_id = play_source_cache_id
=======
        super().__init__(**kwargs)
        self.url = url
        self.play_source_cache_id = play_source_cache_id
>>>>>>> ec300bbd

    def _to_generated(self):
        return PlaySourceInternal(
                source_type=PlaySourceType.FILE,
                file_source=FileSourceInternal(uri=self.url),
                play_source_id=self.play_source_cache_id
            )

class TextSource(object):
    """TextSource to be played in actions such as Play media.

    :param text: Text for the cognitive service to be played.
    :type text: str
    :keyword source_locale: Source language locale to be played. Refer to available locales here:
        https://docs.microsoft.com/en-us/azure/cognitive-services/speech-service/language-support?tabs=stt-tts
    :paramtype source_locale: str
    :keyword voice_gender: Voice gender type. Known values are: "male" and "female".
    :paramtype voice_gender: str or 'azure.communication.callautomation.Gender'
    :keyword voice_name: Voice name to be played. Refer to available Text-to-speech voices here:
        https://docs.microsoft.com/en-us/azure/cognitive-services/speech-service/language-support?tabs=stt-tts
<<<<<<< HEAD
    :vartype voice_name: str
    :ivar play_source_cache_id: Cached source id of the play media, if it exists.
    :vartype play_source_cache_id: str
    :ivar custom_voice_endpoint_id: Endpoint id where the custom voice model is deployed.
    :vartype custom_voice_endpoint_id: str
=======
    :paramtype voice_name: str
    :keyword play_source_cache_id: Cached source id of the play media, if it exists.
    :paramtype play_source_cache_id: str
>>>>>>> ec300bbd
    """

    text: str
    """Text for the cognitive service to be played."""
    source_locale: Optional[str]
    """Source language locale to be played. Refer to available locales here:
        https://docs.microsoft.com/en-us/azure/cognitive-services/speech-service/language-support?tabs=stt-tts"""
    voice_gender: Optional[Union[str, 'Gender']]
    """Voice gender type. Known values are: "male" and "female"."""
    voice_name: Optional[str]
    """Voice name to be played. Refer to available Text-to-speech voices here:
        https://docs.microsoft.com/en-us/azure/cognitive-services/speech-service/language-support?tabs=stt-tts"""
    play_source_cache_id: Optional[str]
    """Cached source id of the play media, if it exists."""

    def __init__(
            self,
            text: str,
            *,
            source_locale: Optional[str] = None,
            voice_gender: Optional[Union[str, 'Gender']] = None,
            voice_name: Optional[str] = None,
            play_source_cache_id: Optional[str] = None,
<<<<<<< HEAD
            custom_voice_endpoint_id: Optional[str] = None,
            **kwargs
    ):
        """TextSource to be played in actions such as Play media.

        :param text: Text for the cognitive service to be played.
        :type text: str
        :keyword source_locale: Source language locale to be played. Refer to available locales here:
            https://docs.microsoft.com/en-us/azure/cognitive-services/speech-service/language-support?tabs=stt-tts
        :paramtype source_locale: str
        :keyword voice_gender: Voice gender type. Known values are: "male" and "female".
        :paramtype voice_gender: str or 'azure.communication.callautomation.Gender'
        :keyword voice_name: Voice name to be played. Refer to available Text-to-speech voices here:
            https://docs.microsoft.com/en-us/azure/cognitive-services/speech-service/language-support?tabs=stt-tts
        :paramtype voice_name: str
        :keyword play_source_cache_id: Cached source id of the play media, if it exists.
        :paramtype play_source_cache_id: str
        :keyword custom_voice_endpoint_id: Endpoint id where the custom voice model is deployed.
        :paramtype custom_voice_endpoint_id: str
        """
=======
            **kwargs
    ):
>>>>>>> ec300bbd
        super().__init__(**kwargs)
        self.text = text
        self.source_locale = source_locale
        self.voice_gender = voice_gender
        self.voice_name = voice_name
<<<<<<< HEAD
        self.play_source_id = play_source_cache_id
        self.custom_voice_endpoint_id = custom_voice_endpoint_id
=======
        self.play_source_cache_id = play_source_cache_id
>>>>>>> ec300bbd

    def _to_generated(self):
        return PlaySourceInternal(
            source_type=PlaySourceType.TEXT,
            text_source=TextSourceInternal(
            text=self.text,
            source_locale=self.source_locale,
            voice_gender=self.voice_gender,
<<<<<<< HEAD
            voice_name=self.voice_name,
            custom_voice_endpoint_id=self.custom_voice_endpoint_id),
            play_source_id=self.play_source_id
=======
            voice_name=self.voice_name),
            play_source_id=self.play_source_cache_id
>>>>>>> ec300bbd
        )

class SsmlSource(object):
    """SsmlSource to be played in actions such as Play media.

<<<<<<< HEAD
    :ivar ssml_text: Ssml string for the cognitive service to be played.
    :vartype ssml_text: str
    :ivar play_source_cache_id: Cached source id of the play media, if it exists.
    :vartype play_source_cache_id: str
    :ivar custom_voice_endpoint_id: Endpoint id where the custom voice model is deployed.
    :vartype custom_voice_endpoint_id: str
=======
    :param ssml_text: Ssml string for the cognitive service to be played.
    :type ssml_text: str
    :keyword play_source_cache_id: Cached source id of the play media, if it exists.
    :paramtype play_source_cache_id: str
>>>>>>> ec300bbd
    """

    ssml_text: str
    """Ssml string for the cognitive service to be played."""
    play_source_cache_id: Optional[str]
    """Cached source id of the play media, if it exists."""

    def __init__(
            self,
            ssml_text: str,
            *,
            play_source_cache_id: Optional[str] = None,
<<<<<<< HEAD
            custom_voice_endpoint_id: Optional[str] = None,
            **kwargs
    ):
        """SsmlSource to be played in actions such as Play media.

        :param ssml_text: Ssml string for the cognitive service to be played.
        :type ssml_text: str
        :keyword play_source_cache_id: Cached source id of the play media, if it exists.
        :paramtype play_source_cache_id: str
        :keyword custom_voice_endpoint_id: Endpoint id where the custom voice model is deployed.
        :paramtype custom_voice_endpoint_id: str
        """
        super().__init__(**kwargs)
        self.ssml_text = ssml_text
        self.play_source_id = play_source_cache_id
        self.custom_voice_endpoint_id = custom_voice_endpoint_id
=======
            **kwargs
    ):
        super().__init__(**kwargs)
        self.ssml_text = ssml_text
        self.play_source_cache_id = play_source_cache_id
>>>>>>> ec300bbd

    def _to_generated(self):
        return PlaySourceInternal(
            source_type=PlaySourceType.SSML,
<<<<<<< HEAD
            ssml_source=SsmlSourceInternal(ssml_text=self.ssml_text, custom_voice_endpoint_id=self.custom_voice_endpoint_id),
            play_source_id=self.play_source_id
=======
            ssml_source=SsmlSourceInternal(ssml_text=self.ssml_text),
            play_source_id=self.play_source_cache_id
>>>>>>> ec300bbd
        )

class MediaStreamingConfiguration(object):
    """Configuration of Media streaming.

    :param transport_url: Transport URL for media streaming.
    :type transport_url: str
    :param transport_type: The type of transport to be used for media streaming.
    :type transport_type: str or ~azure.communication.callautomation.MediaStreamingTransportType
    :param content_type: Content type to stream, eg. audio, audio/video.
    :type content_type: str or ~azure.communication.callautomation.MediaStreamingContentType
    :param audio_channel_type: Audio channel type to stream, eg. unmixed audio, mixed audio.
    :type audio_channel_type: str or ~azure.communication.callautomation.MediaStreamingAudioChannelType
    """

    transport_url: str
    """Transport URL for media streaming."""
    transport_type: Union[str, 'MediaStreamingTransportType']
    """The type of transport to be used for media streaming."""
    content_type: Union[str, 'MediaStreamingContentType']
    """Content type to stream, eg. audio, audio/video."""
    audio_channel_type: Union[str, 'MediaStreamingAudioChannelType']
    """Audio channel type to stream, eg. unmixed audio, mixed audio."""

    def __init__(
        self,
        transport_url: str,
        transport_type: Union[str, 'MediaStreamingTransportType'],
        content_type: Union[str, 'MediaStreamingContentType'],
        audio_channel_type: Union[str, 'MediaStreamingAudioChannelType'],
        **kwargs
    ):
        super().__init__(**kwargs)
        self.transport_url = transport_url
        self.transport_type = transport_type
        self.content_type = content_type
        self.audio_channel_type = audio_channel_type

    def to_generated(self):
        return MediaStreamingConfigurationRest(
            transport_url=self.transport_url,
            transport_type=self.transport_type,
            content_type=self.content_type,
            audio_channel_type=self.audio_channel_type
            )

class CallConnectionProperties(): # type: ignore # pylint: disable=too-many-instance-attributes
    """ Detailed properties of the call.

    :keyword call_connection_id: The call connection id of this call leg.
    :paramtype call_connection_id: str
    :keyword server_call_id: The server call id of this call.
    :paramtype server_call_id: str
    :keyword targets: The targets of the call when the call was originally initiated.
    :paramtype targets: list[~azure.communication.callautomation.CommunicationIdentifier]
    :keyword call_connection_state: The state of the call.
    :paramtype call_connection_state: str or ~azure.communication.callautomation.CallConnectionState
    :keyword callback_url: The callback URL.
    :paramtype callback_url: str
    :keyword media_subscription_id: SubscriptionId for media streaming.
    :paramtype media_subscription_id: str
    :keyword source_caller_id_number:
     The source caller Id, a phone number, that's shown to the
     PSTN participant being invited.
     Required only when calling a PSTN callee.
    :paramtype source_caller_id_number: ~azure.communication.callautomation.PhoneNumberIdentifier
    :keyword source_display_name:  Display name of the call if dialing out.
    :paramtype source_display_name: str
    :keyword source: Source identity of the caller.
    :paramtype source: ~azure.communication.callautomation.CommunicationIdentifier
    :keyword correlation_id: Correlation ID of the call
    :paramtype correlation_id: str
    :keyword answered_by: The identifier that answered the call
    :paramtype answered_by: ~azure.communication.callautomation.CommunicationUserIdentifier
    """

    call_connection_id: Optional[str]
    """The call connection id of this call leg."""
    server_call_id: Optional[str]
    """The server call id of this call."""
    targets: Optional[List[CommunicationIdentifier]]
    """The targets of the call when the call was originally initiated."""
    call_connection_state: Optional[Union[str, 'CallConnectionState']]
    """The state of the call."""
    callback_url: Optional[str]
    """The callback URL."""
    media_subscription_id: Optional[str]
    """SubscriptionId for media streaming."""
    source_caller_id_number: Optional[PhoneNumberIdentifier]
    """The source caller Id, a phone number, that's shown to the
     PSTN participant being invited.
     Required only when calling a PSTN callee."""
    source_display_name: Optional[str]
    """Display name of the call if dialing out."""
    source: Optional[CommunicationIdentifier]
    """Source identity of the caller."""
    correlation_id: Optional[str]
    """Correlation ID of the call"""
    answered_by: Optional[CommunicationIdentifier]
    """The identifier that answered the call"""

    def __init__(
        self,
        *,
        call_connection_id: Optional[str] = None,
        server_call_id: Optional[str] = None,
        targets: Optional[List[CommunicationIdentifier]] = None,
        call_connection_state:
        Optional[Union[str, 'CallConnectionState']] = None,
        callback_url: Optional[str] = None,
        media_subscription_id: Optional[str] = None,
        source_caller_id_number: Optional[PhoneNumberIdentifier] = None,
        source_display_name: Optional[str] = None,
        source: Optional[CommunicationIdentifier] = None,
        correlation_id: Optional[str] = None,
        answered_by: Optional[CommunicationUserIdentifier] = None,
        **kwargs
    ):
        super().__init__(**kwargs)
        self.call_connection_id = call_connection_id
        self.server_call_id = server_call_id
        self.targets = targets
        self.call_connection_state = call_connection_state
        self.callback_url = callback_url
        self.media_subscription_id = media_subscription_id
        self.source_caller_id_number = source_caller_id_number
        self.source_display_name = source_display_name
        self.source = source
        self.correlation_id = correlation_id
        self.answered_by = answered_by

    @classmethod
    def _from_generated(cls, call_connection_properties_generated: 'CallConnectionPropertiesRest'):
        target_models = []
        for target in call_connection_properties_generated.targets:
            target_models.append(deserialize_identifier(target))

        return cls(
            call_connection_id=call_connection_properties_generated.call_connection_id,
            server_call_id=call_connection_properties_generated.server_call_id,
            targets=target_models,
            call_connection_state=call_connection_properties_generated.call_connection_state,
            callback_url=call_connection_properties_generated.callback_uri,
            media_subscription_id=call_connection_properties_generated.media_subscription_id,
            source_caller_id_number=deserialize_phone_identifier(
            call_connection_properties_generated.source_caller_id_number)
            if call_connection_properties_generated.source_caller_id_number
            else None,
            source_display_name=call_connection_properties_generated.source_display_name,
            source=deserialize_identifier(call_connection_properties_generated.source_identity)
            if call_connection_properties_generated.source_identity
            else None,
            correlation_id=call_connection_properties_generated.correlation_id,
            answered_by=deserialize_comm_user_identifier(
                call_connection_properties_generated.answered_by_identifier)
            if call_connection_properties_generated.answered_by_identifier
            else None
            )

class RecordingProperties(object):
    """Detailed recording properties of the call.

    :keyword recording_id: Id of this recording operation.
    :paramtype recording_id: str
    :keyword recording_state: state of ongoing recording.
    :paramtype recording_state: str or ~azure.communication.callautomation.RecordingState
    """

    recording_id: Optional[str]
    """Id of this recording operation."""
    recording_state: Optional[Union[str,'RecordingState']]
    """state of ongoing recording."""

    def __init__(
        self,
        *,
        recording_id: Optional[str] = None,
        recording_state: Optional[Union[str,'RecordingState']] = None,
        **kwargs
    ):
        super().__init__(**kwargs)
        self.recording_id = recording_id
        self.recording_state = recording_state

    @classmethod
    def _from_generated(cls, recording_state_result: 'RecordingStateResultRest'):
        return cls(
            recording_id=recording_state_result.recording_id,
            recording_state=recording_state_result.recording_state)

class CallParticipant(object):
    """Details of an Azure Communication Service call participant.

    :keyword identifier: Communication identifier of the participant.
    :paramtype identifier: ~azure.communication.callautomation.CommunicationIdentifier
    :keyword is_muted: Is participant muted.
    :paramtype is_muted: bool
    """

    identifier: Optional[CommunicationIdentifier]
    """Communication identifier of the participant."""
    is_muted: bool
    """Is participant muted."""

    def __init__(
        self,
        *,
        identifier: Optional[CommunicationIdentifier] = None,
        is_muted: bool = False,
        **kwargs
    ):
        super().__init__(**kwargs)
        self.identifier = identifier
        self.is_muted = is_muted

    @classmethod
    def _from_generated(cls, call_participant_generated: 'CallParticipantRest'):
        return cls(
            identifier=deserialize_identifier(call_participant_generated.identifier),
            is_muted=call_participant_generated.is_muted)

class AddParticipantResult(object):
    """ The result payload for adding participants to the call.

    :keyword participant: Participant that was added with this request.
    :paramtype participant: ~azure.communication.callautomation.CallParticipant
    :keyword operation_context: The operation context provided by client.
    :paramtype operation_context: str
    """

    participant: Optional[CallParticipant]
    """Participant that was added with this request."""
    operation_context: Optional[str]
    """The operation context provided by client."""

    def __init__(
        self,
        *,
        participant: Optional[CallParticipant] = None,
        operation_context: Optional[str] = None,
        **kwargs
    ):
        super().__init__(**kwargs)
        self.participant = participant
        self.operation_context = operation_context

    @classmethod
    def _from_generated(cls, add_participant_result_generated: 'AddParticipantResultRest'):
        return cls(participant=CallParticipant._from_generated(# pylint:disable=protected-access
            add_participant_result_generated.participant),
            operation_context=add_participant_result_generated.operation_context)

class RemoveParticipantResult(object):
    """The response payload for removing participants of the call.

    :keyword operation_context: The operation context provided by client.
    :paramtype operation_context: str
    """

    operation_context: Optional[str]
    """The operation context provided by client."""

    def __init__(
        self,
        *,
        operation_context: Optional[str] = None,
        **kwargs
    ) -> None:
        super().__init__(**kwargs)
        self.operation_context = operation_context

    @classmethod
    def _from_generated(cls, remove_participant_result_generated: 'RemoveParticipantResultRest'):
        return cls(operation_context=remove_participant_result_generated.operation_context)

class TransferCallResult(object):
    """The response payload for transferring the call.

    :keyword operation_context: The operation context provided by client.
    :paramtype operation_context: str
    """

    operation_context: Optional[str]
    """The operation context provided by client."""

    def __init__(
        self,
        *,
        operation_context: Optional[str] = None,
        **kwargs
    ) -> None:
        super().__init__(**kwargs)
        self.operation_context = operation_context

    @classmethod
    def _from_generated(cls, transfer_result_generated: 'TransferParticipantResultRest'):
        return cls(operation_context=transfer_result_generated.operation_context)

class Choice(object):
    """
    An IVR choice for the recognize operation.

    :param label: Identifier for a given choice.
    :type label: str
    :param phrases: List of phrases to recognize.
    :type phrases: list[str]
    :keyword tone: Known values are: "zero", "one", "two", "three", "four", "five", "six", "seven",
     "eight", "nine", "a", "b", "c", "d", "pound", and "asterisk".
    :paramtype tone: str or ~azure.communication.callautomation.DtmfTone
    """

    label: str
    """Identifier for a given choice."""
    phrases: List[str]
    """List of phrases to recognize."""
    tone: Optional[Union[str, 'DtmfTone']]
    """Known values are: "zero", "one", "two", "three", "four", "five", "six", "seven",
     "eight", "nine", "a", "b", "c", "d", "pound", and "asterisk"."""

    def __init__(
            self,
            label: str,
            phrases: List[str],
            *,
            tone: Optional[Union[str, 'DtmfTone']] = None,
            **kwargs
    ):
        super().__init__(**kwargs)
        self.label = label
        self.phrases = phrases
        self.tone = tone

    def _to_generated(self):
        return ChoiceInternal(label=self.label, phrases=self.phrases, tone=self.tone)

class MuteParticipantsResult(object):
    """The response payload for muting participants from the call.

    :keyword operation_context: The operation context provided by client.
    :paramtype operation_context: str
    """

    operation_context: Optional[str]
    """The operation context provided by client."""

    def __init__(
        self,
        *,
        operation_context: Optional[str] = None,
        **kwargs
    ) -> None:
        super().__init__(**kwargs)
        self.operation_context = operation_context

    @classmethod
    def _from_generated(cls, mute_participants_result_generated: 'MuteParticipantsResultRest'):
        return cls(operation_context=mute_participants_result_generated.operation_context)<|MERGE_RESOLUTION|>--- conflicted
+++ resolved
@@ -145,19 +145,11 @@
 
     All required parameters must be populated in order to send to Azure.
 
-<<<<<<< HEAD
-    :ivar target_participant: The identifier for the participant whose bitstream will be written to the
-     channel represented by the channel number. Required.
-    :vartype target_participant: ~azure.communication.callautomation.CommunicationIdentifier
-    :ivar channel: Channel number to which bitstream from a particular participant will be written.
-    :vartype channel: int
-=======
     :param target_participant: The identifier for the participant whose bitstream will be written to the
      channel represented by the channel number. Required.
     :type target_participant: ~azure.communication.callautomation.CommunicationIdentifier
     :param channel: Channel number to which bitstream from a particular participant will be written.
     :type channel: int
->>>>>>> ec300bbd
     """
 
     target_participant: CommunicationIdentifier
@@ -172,17 +164,6 @@
         channel: int,
         **kwargs
     ):
-<<<<<<< HEAD
-        """
-        :param target_participant: The identifier for the participant whose bitstream will be written to the
-         channel represented by the channel number. Required.
-        :type target_participant: ~azure.communication.callautomation.CommunicationIdentifier
-        :param channel: Channel number to which bitstream from a particular participant will be
-         written.
-        :type channel: int
-        """
-=======
->>>>>>> ec300bbd
         super().__init__(**kwargs)
         self.target_participant = target_participant
         self.channel = channel
@@ -193,17 +174,10 @@
 class FileSource(object):
     """Media file source of URL to be played in action such as Play media.
 
-<<<<<<< HEAD
-    :ivar url: Url for the audio file to be played.
-    :vartype url: str
-    :ivar play_source_cache_id: Cached source id of the play media, if it exists.
-    :vartype play_source_cache_id: str
-=======
     :param url: Url for the audio file to be played.
     :type url: str
     :keyword play_source_cache_id: Cached source id of the play media, if it exists.
     :paramtype play_source_cache_id: str
->>>>>>> ec300bbd
     """
 
     url: str
@@ -218,22 +192,9 @@
         play_source_cache_id: Optional[str] = None,
         **kwargs
     ):
-<<<<<<< HEAD
-        """Media file source of URL to be played in action such as Play media.
-
-        :param url: Url for the audio file to be played.
-        :type url: str
-        :keyword play_source_cache_id: Cached source id of the play media, if it exists.
-        :paramtype play_source_cache_id: str
-        """
-        super().__init__(**kwargs)
-        self.url = url
-        self.play_source_id = play_source_cache_id
-=======
         super().__init__(**kwargs)
         self.url = url
         self.play_source_cache_id = play_source_cache_id
->>>>>>> ec300bbd
 
     def _to_generated(self):
         return PlaySourceInternal(
@@ -254,17 +215,9 @@
     :paramtype voice_gender: str or 'azure.communication.callautomation.Gender'
     :keyword voice_name: Voice name to be played. Refer to available Text-to-speech voices here:
         https://docs.microsoft.com/en-us/azure/cognitive-services/speech-service/language-support?tabs=stt-tts
-<<<<<<< HEAD
-    :vartype voice_name: str
-    :ivar play_source_cache_id: Cached source id of the play media, if it exists.
-    :vartype play_source_cache_id: str
-    :ivar custom_voice_endpoint_id: Endpoint id where the custom voice model is deployed.
-    :vartype custom_voice_endpoint_id: str
-=======
     :paramtype voice_name: str
     :keyword play_source_cache_id: Cached source id of the play media, if it exists.
     :paramtype play_source_cache_id: str
->>>>>>> ec300bbd
     """
 
     text: str
@@ -288,42 +241,16 @@
             voice_gender: Optional[Union[str, 'Gender']] = None,
             voice_name: Optional[str] = None,
             play_source_cache_id: Optional[str] = None,
-<<<<<<< HEAD
             custom_voice_endpoint_id: Optional[str] = None,
             **kwargs
     ):
-        """TextSource to be played in actions such as Play media.
-
-        :param text: Text for the cognitive service to be played.
-        :type text: str
-        :keyword source_locale: Source language locale to be played. Refer to available locales here:
-            https://docs.microsoft.com/en-us/azure/cognitive-services/speech-service/language-support?tabs=stt-tts
-        :paramtype source_locale: str
-        :keyword voice_gender: Voice gender type. Known values are: "male" and "female".
-        :paramtype voice_gender: str or 'azure.communication.callautomation.Gender'
-        :keyword voice_name: Voice name to be played. Refer to available Text-to-speech voices here:
-            https://docs.microsoft.com/en-us/azure/cognitive-services/speech-service/language-support?tabs=stt-tts
-        :paramtype voice_name: str
-        :keyword play_source_cache_id: Cached source id of the play media, if it exists.
-        :paramtype play_source_cache_id: str
-        :keyword custom_voice_endpoint_id: Endpoint id where the custom voice model is deployed.
-        :paramtype custom_voice_endpoint_id: str
-        """
-=======
-            **kwargs
-    ):
->>>>>>> ec300bbd
         super().__init__(**kwargs)
         self.text = text
         self.source_locale = source_locale
         self.voice_gender = voice_gender
         self.voice_name = voice_name
-<<<<<<< HEAD
-        self.play_source_id = play_source_cache_id
+        self.play_source_cache_id = play_source_cache_id
         self.custom_voice_endpoint_id = custom_voice_endpoint_id
-=======
-        self.play_source_cache_id = play_source_cache_id
->>>>>>> ec300bbd
 
     def _to_generated(self):
         return PlaySourceInternal(
@@ -332,32 +259,20 @@
             text=self.text,
             source_locale=self.source_locale,
             voice_gender=self.voice_gender,
-<<<<<<< HEAD
             voice_name=self.voice_name,
             custom_voice_endpoint_id=self.custom_voice_endpoint_id),
-            play_source_id=self.play_source_id
-=======
-            voice_name=self.voice_name),
             play_source_id=self.play_source_cache_id
->>>>>>> ec300bbd
         )
 
 class SsmlSource(object):
     """SsmlSource to be played in actions such as Play media.
 
-<<<<<<< HEAD
-    :ivar ssml_text: Ssml string for the cognitive service to be played.
-    :vartype ssml_text: str
-    :ivar play_source_cache_id: Cached source id of the play media, if it exists.
-    :vartype play_source_cache_id: str
-    :ivar custom_voice_endpoint_id: Endpoint id where the custom voice model is deployed.
-    :vartype custom_voice_endpoint_id: str
-=======
     :param ssml_text: Ssml string for the cognitive service to be played.
     :type ssml_text: str
     :keyword play_source_cache_id: Cached source id of the play media, if it exists.
     :paramtype play_source_cache_id: str
->>>>>>> ec300bbd
+    :ivar custom_voice_endpoint_id: Endpoint id where the custom voice model is deployed.
+    :vartype custom_voice_endpoint_id: str
     """
 
     ssml_text: str
@@ -370,41 +285,18 @@
             ssml_text: str,
             *,
             play_source_cache_id: Optional[str] = None,
-<<<<<<< HEAD
             custom_voice_endpoint_id: Optional[str] = None,
             **kwargs
     ):
-        """SsmlSource to be played in actions such as Play media.
-
-        :param ssml_text: Ssml string for the cognitive service to be played.
-        :type ssml_text: str
-        :keyword play_source_cache_id: Cached source id of the play media, if it exists.
-        :paramtype play_source_cache_id: str
-        :keyword custom_voice_endpoint_id: Endpoint id where the custom voice model is deployed.
-        :paramtype custom_voice_endpoint_id: str
-        """
-        super().__init__(**kwargs)
-        self.ssml_text = ssml_text
-        self.play_source_id = play_source_cache_id
-        self.custom_voice_endpoint_id = custom_voice_endpoint_id
-=======
-            **kwargs
-    ):
         super().__init__(**kwargs)
         self.ssml_text = ssml_text
         self.play_source_cache_id = play_source_cache_id
->>>>>>> ec300bbd
 
     def _to_generated(self):
         return PlaySourceInternal(
             source_type=PlaySourceType.SSML,
-<<<<<<< HEAD
-            ssml_source=SsmlSourceInternal(ssml_text=self.ssml_text, custom_voice_endpoint_id=self.custom_voice_endpoint_id),
-            play_source_id=self.play_source_id
-=======
-            ssml_source=SsmlSourceInternal(ssml_text=self.ssml_text),
+            ssml_source=SsmlSourceInternal(ssml_text=self.ssml_text,custom_voice_endpoint_id=self.custom_voice_endpoint_id),
             play_source_id=self.play_source_cache_id
->>>>>>> ec300bbd
         )
 
 class MediaStreamingConfiguration(object):
