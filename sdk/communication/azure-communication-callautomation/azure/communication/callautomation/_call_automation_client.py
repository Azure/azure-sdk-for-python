--- conflicted
+++ resolved
@@ -22,10 +22,7 @@
     RejectCallRequest,
     StartCallRecordingRequest,
     CallIntelligenceOptions,
-<<<<<<< HEAD
-=======
     CustomCallingContext,
->>>>>>> 35d0bd03
     ConnectRequest
 )
 from ._models import (
@@ -50,13 +47,9 @@
     from ._models  import (
         ServerCallLocator,
         GroupCallLocator,
-<<<<<<< HEAD
-        RoomCallLocator
-=======
         RoomCallLocator,
         MediaStreamingOptions,
         TranscriptionOptions
->>>>>>> 35d0bd03
     )
     from azure.core.credentials import (
         TokenCredential,
@@ -93,15 +86,6 @@
     :paramtype source: ~azure.communication.callautomation.CommunicationUserIdentifier
     """
     def __init__(
-<<<<<<< HEAD
-            self,
-            endpoint: str,
-            credential: Union['TokenCredential', 'AzureKeyCredential'],
-            *,
-            api_version: Optional[str] = None,
-            source: Optional['CommunicationUserIdentifier'] = None,
-            **kwargs
-=======
         self,
         endpoint: str,
         credential: Union["TokenCredential", "AzureKeyCredential"],
@@ -109,7 +93,6 @@
         api_version: Optional[str] = None,
         source: Optional["CommunicationUserIdentifier"] = None,
         **kwargs,
->>>>>>> 35d0bd03
     ) -> None:
         if not credential:
             raise ValueError("credential can not be None")
@@ -175,117 +158,6 @@
             **kwargs
         )
 
-    @overload
-    def connect_call(
-        self,
-        callback_url: str,
-        *,
-        server_call_id: str,
-        cognitive_services_endpoint: Optional[str] = None,
-        operation_context: Optional[str] = None,
-        **kwargs
-    ) -> CallConnectionProperties:
-        """The request payload for creating a connection to a room CallLocator.
-        All required parameters must be populated in order to send to server.
-        :param callback_url: The call back url where callback events are sent. Required
-        :type callback_url: str
-        :keyword server_call_id: The server call ID to locate ongoing call.
-        :paramtype server_call_id: str
-        :keyword cognitive_services_endpoint:
-         The identifier of the Cognitive Service resource assigned to this call.
-        :paramtype cognitive_services_endpoint: str or None
-        :keyword operation_context: Value that can be used to track the call and its associated events.
-        :paramtype operation_context: str or None
-        :return: CallConnectionProperties
-        :rtype: ~azure.communication.callautomation.CallConnectionProperties
-        :raises ~azure.core.exceptions.HttpResponseError:
-        """
-
-    @overload
-    def connect_call(
-        self,
-        callback_url: str,
-        *,
-        group_call_id: str,
-        cognitive_services_endpoint: Optional[str] = None,
-        operation_context: Optional[str] = None,
-        **kwargs
-    ) -> CallConnectionProperties:
-        """The request payload for creating a connection to a room CallLocator.
-        All required parameters must be populated in order to send to server.
-        :param callback_url: The call back url where callback events are sent. Required
-        :type callback_url: str
-        :keyword group_call_id: The group call ID to locate ongoing call.
-        :paramtype group_call_id: str
-        :keyword cognitive_services_endpoint:
-         The identifier of the Cognitive Service resource assigned to this call.
-        :paramtype cognitive_services_endpoint: str or None
-        :keyword operation_context: Value that can be used to track the call and its associated events.
-        :paramtype operation_context: str or None
-        :return: CallConnectionProperties
-        :rtype: ~azure.communication.callautomation.CallConnectionProperties
-        :raises ~azure.core.exceptions.HttpResponseError:
-        """
-
-    @overload
-    def connect_call(
-        self,
-        callback_url: str,
-        *,
-        room_id: str,
-        cognitive_services_endpoint: Optional[str] = None,
-        operation_context: Optional[str] = None,
-        **kwargs
-    ) -> CallConnectionProperties:
-        """The request payload for creating a connection to a room CallLocator.
-        All required parameters must be populated in order to send to server.
-        :param callback_url: The call back url where callback events are sent. Required
-        :type callback_url: str
-        :keyword room_id: Acs room id. Required
-        :paramtype room_id: str
-        :keyword cognitive_services_endpoint:
-         The identifier of the Cognitive Service resource assigned to this call.
-        :paramtype cognitive_services_endpoint: str or None
-        :keyword operation_context: Value that can be used to track the call and its associated events.
-        :paramtype operation_context: str or None
-        :return: CallConnectionProperties
-        :rtype: ~azure.communication.callautomation.CallConnectionProperties
-        :raises ~azure.core.exceptions.HttpResponseError:
-        """
-
-    @distributed_trace
-    def connect_call(
-        self,
-        callback_url: str,
-        **kwargs
-    ) -> CallConnectionProperties:
-
-        cognitive_services_endpoint=kwargs.pop("cognitive_services_endpoint", None)
-        call_intelligence_options = CallIntelligenceOptions(
-            cognitive_services_endpoint=cognitive_services_endpoint
-            ) if cognitive_services_endpoint else None
-
-        call_locator = build_call_locator(
-            kwargs.pop("call_locator", None),
-            kwargs.pop("server_call_id", None),
-            kwargs.pop("group_call_id", None),
-            kwargs.pop("room_id", None)
-        )
-        connect_call_request = ConnectRequest(
-            call_locator=call_locator,
-            callback_uri=callback_url,
-            operation_context=kwargs.pop("operation_context", None),
-            call_intelligence_options=call_intelligence_options
-        )
-
-        process_repeatability_first_sent(kwargs)
-        result = self._client.connect(
-            connect_request=connect_call_request,
-            **kwargs
-        )
-
-<<<<<<< HEAD
-=======
     @overload
     def connect_call(
         self,
@@ -425,7 +297,6 @@
             **kwargs
         )
 
->>>>>>> 35d0bd03
         return CallConnectionProperties._from_generated(result)  # pylint:disable=protected-access
 
     @distributed_trace
@@ -438,14 +309,11 @@
         source_display_name: Optional[str] = None,
         operation_context: Optional[str] = None,
         cognitive_services_endpoint: Optional[str] = None,
-<<<<<<< HEAD
-=======
         sip_headers: Optional[Dict[str, str]] = None,
         voip_headers: Optional[Dict[str, str]] = None,
         media_streaming: Optional['MediaStreamingOptions'] = None,
         transcription: Optional['TranscriptionOptions'] = None,
         teams_app_source: Optional['MicrosoftTeamsAppIdentifier'] = None,
->>>>>>> 35d0bd03
         **kwargs
     ) -> CallConnectionProperties:
         """Create a call connection request to a target identity.
@@ -466,8 +334,6 @@
         :keyword cognitive_services_endpoint:
          The identifier of the Cognitive Service resource assigned to this call.
         :paramtype cognitive_services_endpoint: str or None
-<<<<<<< HEAD
-=======
         :keyword sip_headers: Sip Headers for PSTN Call
         :paramtype sip_headers: Dict[str, str] or None
         :keyword voip_headers: Voip Headers for Voip Call
@@ -482,7 +348,6 @@
          Required for creating call with Teams resource account ID.
          This is per-operation setting and does not change the client's default source.
         :paramtype teams_app_source: ~azure.communication.callautomation.MicrosoftTeamsAppIdentifier or None
->>>>>>> 35d0bd03
         :return: CallConnectionProperties
         :rtype: ~azure.communication.callautomation.CallConnectionProperties
         :raises ~azure.core.exceptions.HttpResponseError:
@@ -501,21 +366,14 @@
             targets = [serialize_identifier(p) for p in target_participant]
         except TypeError:
             targets = [serialize_identifier(target_participant)]
-<<<<<<< HEAD
-=======
         media_config = media_streaming.to_generated() if media_streaming else None
         transcription_config = transcription.to_generated() if transcription else None
->>>>>>> 35d0bd03
         create_call_request = CreateCallRequest(
             targets=targets,
             callback_uri=callback_url,
             source_caller_id_number=serialize_phone_identifier(source_caller_id_number),
             source_display_name=source_display_name,
             source=serialize_communication_user_identifier(self.source),
-<<<<<<< HEAD
-            operation_context=operation_context,
-            call_intelligence_options=call_intelligence_options
-=======
             teams_app_source=serialize_msft_teams_app_identifier(teams_app_source),
             operation_context=operation_context,
             call_intelligence_options=call_intelligence_options,
@@ -523,7 +381,6 @@
             transcription_options=transcription_config,
             cognitive_services_endpoint=cognitive_services_endpoint,
             custom_calling_context=user_custom_context,
->>>>>>> 35d0bd03
         )
         process_repeatability_first_sent(kwargs)
         result = self._client.create_call(
@@ -589,13 +446,10 @@
         *,
         cognitive_services_endpoint: Optional[str] = None,
         operation_context: Optional[str] = None,
-<<<<<<< HEAD
-=======
         media_streaming: Optional['MediaStreamingOptions'] = None,
         transcription: Optional['TranscriptionOptions'] = None,
         sip_headers: Optional[Dict[str, str]] = None,
         voip_headers: Optional[Dict[str, str]] = None,
->>>>>>> 35d0bd03
         **kwargs
     ) -> CallConnectionProperties:
         """Answer incoming call with Azure Communication Service's IncomingCall event
@@ -611,8 +465,6 @@
         :paramtype cognitive_services_endpoint: str
         :keyword operation_context: The operation context.
         :paramtype operation_context: str
-<<<<<<< HEAD
-=======
         :keyword media_streaming: Media Streaming Options.
         :paramtype media_streaming: ~azure.communication.callautomation.MediaStreamingOptions
          or None
@@ -623,13 +475,10 @@
         :paramtype sip_headers: Dict[str, str] or None
         :keyword voip_headers: Voip Headers for Voip Call
         :paramtype voip_headers: Dict[str, str] or None
->>>>>>> 35d0bd03
         :return: CallConnectionProperties
         :rtype: ~azure.communication.callautomation.CallConnectionProperties
         :raises ~azure.core.exceptions.HttpResponseError:
         """
-<<<<<<< HEAD
-=======
         user_custom_context = None
         if sip_headers or voip_headers:
             user_custom_context = CustomCallingContext(
@@ -637,7 +486,6 @@
                 sip_headers=sip_headers
             )
 
->>>>>>> 35d0bd03
         call_intelligence_options = CallIntelligenceOptions(
             cognitive_services_endpoint=cognitive_services_endpoint
             ) if cognitive_services_endpoint else None
@@ -648,9 +496,6 @@
             call_intelligence_options=call_intelligence_options,
             answered_by=serialize_communication_user_identifier(
                 self.source) if self.source else None,
-<<<<<<< HEAD
-            operation_context=operation_context
-=======
             media_streaming_options=media_streaming.to_generated(
             ) if media_streaming else None,
             transcription_options=transcription.to_generated()
@@ -658,7 +503,6 @@
             cognitive_services_endpoint=cognitive_services_endpoint,
             operation_context=operation_context,
             custom_calling_context=user_custom_context
->>>>>>> 35d0bd03
         )
 
         process_repeatability_first_sent(kwargs)
@@ -772,13 +616,8 @@
          Channel-Participant mapping details can be found in the metadata of the recording.
         :paramtype channel_affinity: list[~azure.communication.callautomation.ChannelAffinity] or None
         :keyword recording_storage: Defines the kind of external storage. Known values are:
-<<<<<<< HEAD
-          ``AzureCommunicationsRecordingStorage`` and ``AzureBlobContainerRecordingStorage``.
-          If no storage option is provided, the default is Azure Communications recording storage.
-=======
          ``AzureCommunicationsRecordingStorage`` and ``AzureBlobContainerRecordingStorage``.
          If no storage option is provided, the default is Azure Communications recording storage.
->>>>>>> 35d0bd03
         :paramtype recording_storage: AzureCommunicationsRecordingStorage or AzureBlobContainerRecordingStorage or None
         :keyword pause_on_start: The state of the pause on start option.
         :paramtype pause_on_start: bool or None
@@ -828,13 +667,8 @@
          Channel-Participant mapping details can be found in the metadata of the recording.
         :paramtype channel_affinity: list[~azure.communication.callautomation.ChannelAffinity] or None
         :keyword recording_storage: Defines the kind of external storage. Known values are:
-<<<<<<< HEAD
-          ``AzureCommunicationsRecordingStorage`` and ``AzureBlobContainerRecordingStorage``.
-          If no storage option is provided, the default is Azure Communications recording storage.
-=======
          ``AzureCommunicationsRecordingStorage`` and ``AzureBlobContainerRecordingStorage``.
          If no storage option is provided, the default is Azure Communications recording storage.
->>>>>>> 35d0bd03
         :paramtype recording_storage: AzureCommunicationsRecordingStorage or AzureBlobContainerRecordingStorage or None
         :keyword pause_on_start: The state of the pause on start option.
         :paramtype pause_on_start: bool or None
@@ -860,9 +694,6 @@
         **kwargs
     ) -> RecordingProperties:
         """Start recording for a ongoing call. Locate the call with call locator.
-<<<<<<< HEAD
-        :keyword str room_id: The acs room id to locate ongoing call.
-=======
 
         :keyword str room_id: The room ID to locate ongoing call.
         :keyword recording_state_callback_url: The url to send notifications to.
@@ -916,7 +747,6 @@
         """Start recording for a ongoing call. Locate the call with call connection id.
 
         :keyword str call_connection_id: Call connection ID to locate ongoing call.
->>>>>>> 35d0bd03
         :keyword recording_state_callback_url: The url to send notifications to.
         :paramtype recording_state_callback_url: str or None
         :keyword recording_content_type: The content type of call recording.
@@ -939,13 +769,8 @@
          Channel-Participant mapping details can be found in the metadata of the recording.
         :paramtype channel_affinity: list[~azure.communication.callautomation.ChannelAffinity] or None
         :keyword recording_storage: Defines the kind of external storage. Known values are:
-<<<<<<< HEAD
-          ``AzureCommunicationsRecordingStorage`` and ``AzureBlobContainerRecordingStorage``.
-          If no storage option is provided, the default is Azure Communications recording storage.
-=======
          ``AzureCommunicationsRecordingStorage`` and ``AzureBlobContainerRecordingStorage``.
          If no storage option is provided, the default is Azure Communications recording storage.
->>>>>>> 35d0bd03
         :paramtype recording_storage: AzureCommunicationsRecordingStorage or AzureBlobContainerRecordingStorage or None
         :keyword pause_on_start: The state of the pause on start option.
         :paramtype pause_on_start: bool or None
@@ -971,11 +796,7 @@
             args
         )
         external_storage = build_external_storage(kwargs.pop("recording_storage", None))
-<<<<<<< HEAD
-
-=======
         call_connection_id = kwargs.pop("call_connection_id", None)
->>>>>>> 35d0bd03
         start_recording_request = StartCallRecordingRequest(
             call_locator=call_locator if call_locator else None,
             call_connection_id=call_connection_id if call_connection_id else None,
