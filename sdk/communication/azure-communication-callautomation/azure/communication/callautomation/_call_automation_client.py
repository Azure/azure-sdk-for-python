# -------------------------------------------------------------------------
# Copyright (c) Microsoft Corporation. All rights reserved.
# Licensed under the MIT License. See License.txt in the project root for
# license information.
# --------------------------------------------------------------------------
from typing import List, Union, Optional, TYPE_CHECKING, Iterable, overload
from urllib.parse import urlparse
import warnings

from azure.core.tracing.decorator import distributed_trace

from ._version import SDK_MONIKER
from ._api_versions import DEFAULT_VERSION
from ._call_connection_client import CallConnectionClient
from ._generated._client import AzureCommunicationCallAutomationService
from ._shared.auth_policy_utils import get_authentication_policy
from ._credential.call_automation_auth_policy_utils import get_call_automation_auth_policy
from ._credential.credential_utils import get_custom_enabled, get_custom_url
from ._shared.utils import parse_connection_str
from ._generated.models import (
    CreateCallRequest,
    AnswerCallRequest,
    RedirectCallRequest,
    RejectCallRequest,
    StartCallRecordingRequest,
    CallIntelligenceOptions
)
from ._models import (
    CallConnectionProperties,
    RecordingProperties,
    ChannelAffinity,
    CallInvite,
    AzureCommunicationsRecordingStorage,
    AzureBlobContainerRecordingStorage
)
from ._content_downloader import ContentDownloader
from ._utils import (
    serialize_phone_identifier,
    serialize_identifier,
    serialize_communication_user_identifier,
    build_call_locator,
    build_external_storage,
    process_repeatability_first_sent
)
if TYPE_CHECKING:
    from ._models  import (
        ServerCallLocator,
        GroupCallLocator,
        MediaStreamingOptions,
        TranscriptionOptions
    )
    from azure.core.credentials import (
        TokenCredential,
        AzureKeyCredential
    )
    from ._shared.models import (
        CommunicationIdentifier,
        CommunicationUserIdentifier,
        PhoneNumberIdentifier
    )
    from ._generated.models._enums import (
        CallRejectReason,
        RecordingContent,
        RecordingChannel,
        RecordingFormat,
        RecordingStorageKind
    )


class CallAutomationClient:
    """A client to interact with the AzureCommunicationService CallAutomation service.
    Call Automation provides developers the ability to build server-based,
    intelligent call workflows, and call recording for voice and PSTN channels.

    :param endpoint: The endpoint of the Azure Communication resource.
    :type endpoint: str
    :param credential: The access key we use to authenticate against the service.
    :type credential: ~azure.core.credentials.TokenCredential
     or ~azure.core.credentials.AzureKeyCredential
    :keyword api_version: Azure Communication Call Automation API version.
    :paramtype api_version: str
    :keyword source: ACS User Identity to be used when the call is created or answered.
     If not provided, service will generate one.
    :paramtype source: ~azure.communication.callautomation.CommunicationUserIdentifier
    """
    def __init__(
            self,
            endpoint: str,
            credential: Union['TokenCredential', 'AzureKeyCredential'],
            *,
            api_version: Optional[str] = None,
            source: Optional['CommunicationUserIdentifier'] = None,
            **kwargs
    ) -> None:
        if not credential:
            raise ValueError("credential can not be None")

        try:
            if not endpoint.lower().startswith('http'):
                endpoint = "https://" + endpoint
        except AttributeError:
            raise ValueError("Host URL must be a string") # pylint:disable=raise-missing-from

        parsed_url = urlparse(endpoint.rstrip('/'))
        if not parsed_url.netloc:
            raise ValueError(f"Invalid URL: {format(endpoint)}")

        custom_enabled = get_custom_enabled()
        custom_url = get_custom_url()
        if custom_enabled and custom_url is not None:
            self._client = AzureCommunicationCallAutomationService(
                custom_url,
                credential,
                api_version=api_version or DEFAULT_VERSION,
                authentication_policy=get_call_automation_auth_policy(
                custom_url, credential, acs_url=endpoint),
                sdk_moniker=SDK_MONIKER,
                **kwargs)
        else:
            self._client = AzureCommunicationCallAutomationService(
                endpoint,
                credential,
                api_version=api_version or DEFAULT_VERSION,
                authentication_policy=get_authentication_policy(
                    endpoint, credential),
                sdk_moniker=SDK_MONIKER,
                **kwargs)

        self._call_recording_client = self._client.call_recording
        self._downloader = ContentDownloader(self._call_recording_client)
        self.source = source

    @classmethod
    def from_connection_string(
        cls,
        conn_str: str,
        **kwargs
    ) -> 'CallAutomationClient':
        """Create CallAutomation client from a Connection String.

        :param conn_str: A connection string to an Azure Communication Service resource.
        :type conn_str: str
        :return: CallAutomationClient
        :rtype: ~azure.communication.callautomation.CallAutomationClient
        """
        endpoint, access_key = parse_connection_str(conn_str)
        return cls(endpoint, access_key, **kwargs)

    def get_call_connection( # pylint: disable=client-method-missing-tracing-decorator
        self,
        call_connection_id: str,
        **kwargs
    ) -> CallConnectionClient:
        """ Get CallConnectionClient object.
        Interact with ongoing call with CallConnectionClient.

        :param call_connection_id: CallConnectionId of ongoing call.
        :type call_connection_id: str
        :return: CallConnectionClient
        :rtype: ~azure.communication.callautomation.CallConnectionClient
        """
        if not call_connection_id:
            raise ValueError("call_connection_id can not be None")

        return CallConnectionClient._from_callautomation_client( #pylint:disable=protected-access
            callautomation_client=self._client,
            call_connection_id=call_connection_id,
            **kwargs
        )

    @distributed_trace
    def create_call(
        self,
        target_participant: Union['CommunicationIdentifier', List['CommunicationIdentifier']],
        callback_url: str,
        *,
        source_caller_id_number: Optional['PhoneNumberIdentifier'] = None,
        source_display_name: Optional[str] = None,
        operation_context: Optional[str] = None,
        cognitive_services_endpoint: Optional[str] = None,
        media_streaming_options: Optional['MediaStreamingOptions'] = None,
        transcription_options: Optional['TranscriptionOptions'] = None,
        **kwargs
    ) -> CallConnectionProperties:
        """Create a call connection request to a target identity.

        :param target_participant: Call invitee's information.
        :type target_participant: ~azure.communication.callautomation.CommunicationIdentifier
         or list[~azure.communication.callautomation.CommunicationIdentifier]
        :param callback_url: The call back url where callback events are sent.
        :type callback_url: str
        :keyword operation_context: Value that can be used to track the call and its associated events.
        :paramtype operation_context: str or None
        :keyword source_caller_id_number: The source caller Id, a phone number,
         that's shown to the PSTN participant being invited.
         Required only when calling a PSTN callee.
        :paramtype source_caller_id_number: ~azure.communication.callautomation.PhoneNumberIdentifier or None
        :keyword source_display_name: Display name of the caller.
        :paramtype source_display_name: str or None
        :keyword cognitive_services_endpoint:
         The identifier of the Cognitive Service resource assigned to this call.
        :paramtype cognitive_services_endpoint: str or None
        :keyword media_streaming_options: Media Streaming Configuration.
        :paramtype media_streaming_options: ~azure.communication.callautomation.MediaStreamingOptions
         or None
        :keyword transcription_options: Configuration of live transcription.
        :paramtype transcription_options: ~azure.communication.callautomation.TranscriptionOptions
         or None
        :return: CallConnectionProperties
        :rtype: ~azure.communication.callautomation.CallConnectionProperties
        :raises ~azure.core.exceptions.HttpResponseError:
        """
        # Backwards compatibility with old API signature
        if isinstance(target_participant, CallInvite):
            source_caller_id_number = source_caller_id_number or target_participant.source_caller_id_number
            source_display_name = source_display_name or target_participant.source_display_name
            target_participant = target_participant.target

        call_intelligence_options = CallIntelligenceOptions(
            cognitive_services_endpoint=cognitive_services_endpoint
            ) if cognitive_services_endpoint else None

        try:
            targets = [serialize_identifier(p) for p in target_participant]
        except TypeError:
            targets = [serialize_identifier(target_participant)]
        media_config = media_streaming_options.to_generated() if media_streaming_options else None
        transcription_config = transcription_options.to_generated() if transcription_options else None
        create_call_request = CreateCallRequest(
            targets=targets,
            callback_uri=callback_url,
            source_caller_id_number=serialize_phone_identifier(source_caller_id_number),
            source_display_name=source_display_name,
            source=serialize_communication_user_identifier(self.source),
            operation_context=operation_context,
            call_intelligence_options=call_intelligence_options,
            media_streaming_options=media_config,
<<<<<<< HEAD
            transcription_options=transcription_config,
            custom_calling_context=user_custom_context
=======
            transcription_options=transcription_config
>>>>>>> a56f844a
        )
        process_repeatability_first_sent(kwargs)
        result = self._client.create_call(
            create_call_request=create_call_request,
            **kwargs
        )
        return CallConnectionProperties._from_generated(result)  # pylint:disable=protected-access

    @distributed_trace
    def create_group_call(
        self,
        target_participants: List['CommunicationIdentifier'],
        callback_url: str,
        *,
        source_caller_id_number: Optional['PhoneNumberIdentifier'] = None,
        source_display_name: Optional[str] = None,
        operation_context: Optional[str] = None,
        cognitive_services_endpoint: Optional[str] = None,
        **kwargs
    ) -> CallConnectionProperties:
        """Create a call connection request to a list of multiple target identities.
        This will call all targets simultaneously, and whoever answers the call will join the call.

        :param target_participants: A list of targets.
        :type target_participants: list[~azure.communication.callautomation.CommunicationIdentifier]
        :param callback_url: The call back url for receiving events.
        :type callback_url: str
        :keyword source_caller_id_number: The source caller Id, a phone number,
         that's shown to the PSTN participant being invited.
         Required only when calling a PSTN callee.
        :paramtype source_caller_id_number: ~azure.communication.callautomation.PhoneNumberIdentifier
        :keyword source_display_name: Display name of the caller.
        :paramtype source_display_name: str
        :keyword operation_context: Value that can be used to track the call and its associated events.
        :paramtype operation_context: str
        :keyword cognitive_services_endpoint:
         The identifier of the Cognitive Service resource assigned to this call.
        :paramtype cognitive_services_endpoint: str
        :return: CallConnectionProperties
        :rtype: ~azure.communication.callautomation.CallConnectionProperties
        :raises ~azure.core.exceptions.HttpResponseError:
        """
        warnings.warn(
            "The method 'create_group_call' is deprecated. Please use 'create_call' instead.",
            DeprecationWarning
        )

        return self.create_call(
            target_participant=target_participants,
            callback_url=callback_url,
            source_caller_id_number=source_caller_id_number,
            source_display_name=source_display_name,
            operation_context=operation_context,
            cognitive_services_endpoint=cognitive_services_endpoint,
            **kwargs
        )

    @distributed_trace
    def answer_call(
        self,
        incoming_call_context: str,
        callback_url: str,
        *,
        cognitive_services_endpoint: Optional[str] = None,
        operation_context: Optional[str] = None,
        media_streaming_options: Optional['MediaStreamingOptions'] = None,
        transcription_options: Optional['TranscriptionOptions'] = None,
        **kwargs
    ) -> CallConnectionProperties:
        """Answer incoming call with Azure Communication Service's IncomingCall event
        Retrieving IncomingCall event can be set on Azure Communication Service's Azure Portal.

        :param incoming_call_context: This can be read from body of IncomingCall event.
         Use this value to answer incoming call.
        :type incoming_call_context: str
        :param callback_url: The call back url for receiving events.
        :type callback_url: str
        :keyword cognitive_services_endpoint:
         The endpoint url of the Azure Cognitive Services resource attached.
        :paramtype cognitive_services_endpoint: str
        :keyword operation_context: The operation context.
        :paramtype operation_context: str
        :keyword media_streaming_options: Media Streaming Configuration.
        :paramtype media_streaming_options: ~azure.communication.callautomation.MediaStreamingOptions
        :keyword transcription_options: Configuration of live transcription.
        :paramtype transcription_options: ~azure.communication.callautomation.TranscriptionOptions
         or None
        :return: CallConnectionProperties
        :rtype: ~azure.communication.callautomation.CallConnectionProperties
        :raises ~azure.core.exceptions.HttpResponseError:
        """
        call_intelligence_options = CallIntelligenceOptions(
            cognitive_services_endpoint=cognitive_services_endpoint
            ) if cognitive_services_endpoint else None

        answer_call_request = AnswerCallRequest(
            incoming_call_context=incoming_call_context,
            callback_uri=callback_url,
            call_intelligence_options=call_intelligence_options,
            answered_by=serialize_communication_user_identifier(
                self.source) if self.source else None,
            media_streaming_options=media_streaming_options.to_generated(
            ) if media_streaming_options else None,
            transcription_options=transcription_options.to_generated()
            if transcription_options else None,
            operation_context=operation_context
        )

        process_repeatability_first_sent(kwargs)

        result = self._client.answer_call(
            answer_call_request=answer_call_request,
            **kwargs
        )
        return CallConnectionProperties._from_generated(result)  # pylint:disable=protected-access

    @distributed_trace
    def redirect_call(
        self,
        incoming_call_context: str,
        target_participant: 'CommunicationIdentifier',
        **kwargs,
    ) -> None:
        """Redirect incoming call to a specific target.

        :param incoming_call_context: This can be read from body of IncomingCall event.
         Use this value to redirect incoming call.
        :type incoming_call_context: str
        :param target_participant: The target identity to redirect the call to.
        :type target_participant: ~azure.communication.callautomation.CommunicationIdentifier
        :return: None
        :rtype: None
        :raises ~azure.core.exceptions.HttpResponseError:
        """
        # Backwards compatibility with old API signature
        if isinstance(target_participant, CallInvite):
            target_participant = target_participant.target

        redirect_call_request = RedirectCallRequest(
            incoming_call_context=incoming_call_context,
            target=serialize_identifier(target_participant)
        )
        process_repeatability_first_sent(kwargs)
        self._client.redirect_call(
            redirect_call_request=redirect_call_request,
            **kwargs
        )

    @distributed_trace
    def reject_call(
        self,
        incoming_call_context: str,
        *,
        call_reject_reason: Optional[Union[str,'CallRejectReason']] = None,
        **kwargs
    ) -> None:
        """Reject incoming call.

        :param incoming_call_context: This can be read from body of IncomingCall event.
         Use this value to reject incoming call.
        :type incoming_call_context: str
        :keyword call_reject_reason: The rejection reason.
        :paramtype call_reject_reason: str or ~azure.communication.callautomation.CallRejectReason
        :return: None
        :rtype: None
        :raises ~azure.core.exceptions.HttpResponseError:
        """
        reject_call_request = RejectCallRequest(
            incoming_call_context=incoming_call_context,
            call_reject_reason=call_reject_reason
        )

        process_repeatability_first_sent(kwargs)
        self._client.reject_call(
            reject_call_request=reject_call_request,
            **kwargs
        )

    @overload
    def start_recording(
        self,
        *,
        server_call_id: str,
        recording_state_callback_url: Optional[str] = None,
        recording_content_type: Optional[Union[str, 'RecordingContent']] = None,
        recording_channel_type: Optional[Union[str, 'RecordingChannel']] = None,
        recording_format_type: Optional[Union[str, 'RecordingFormat']] = None,
        audio_channel_participant_ordering: Optional[List['CommunicationIdentifier']] = None,
        channel_affinity: Optional[List['ChannelAffinity']] = None,
        recording_storage: Optional[Union['AzureCommunicationsRecordingStorage',
                                          'AzureBlobContainerRecordingStorage']] = None,
        pause_on_start: Optional[bool] = None,
        **kwargs
    ) -> RecordingProperties:
        """Start recording for a ongoing call. Locate the call with call locator.

        :keyword str server_call_id: The server call ID to locate ongoing call.
        :keyword recording_state_callback_url: The url to send notifications to.
        :paramtype recording_state_callback_url: str or None
        :keyword recording_content_type: The content type of call recording.
        :paramtype recording_content_type: str or ~azure.communication.callautomation.RecordingContent or None
        :keyword recording_channel_type: The channel type of call recording.
        :paramtype recording_channel_type: str or ~azure.communication.callautomation.RecordingChannel or None
        :keyword recording_format_type: The format type of call recording.
        :paramtype recording_format_type: str or ~azure.communication.callautomation.RecordingFormat or None
        :keyword audio_channel_participant_ordering:
         The sequential order in which audio channels are assigned to participants in the unmixed recording.
         When 'recordingChannelType' is set to 'unmixed' and `audioChannelParticipantOrdering is not specified,
         the audio channel to participant mapping will be automatically assigned based on the order in
         which participant first audio was detected.
         Channel to participant mapping details can be found in the metadata of the recording.
        :paramtype audio_channel_participant_ordering:
         list[~azure.communication.callautomation.CommunicationIdentifier] or None
        :keyword channel_affinity: The channel affinity of call recording
         When 'recordingChannelType' is set to 'unmixed', if channelAffinity is not specified,
         'channel' will be automatically assigned.
         Channel-Participant mapping details can be found in the metadata of the recording.
        :paramtype channel_affinity: list[~azure.communication.callautomation.ChannelAffinity] or None
        :keyword recording_storage: Defines the kind of external storage. Known values are:
          ``AzureCommunicationsRecordingStorage`` and ``AzureBlobContainerRecordingStorage``.
          If no storage option is provided, the default is Azure Communications recording storage.
        :paramtype recording_storage: AzureCommunicationsRecordingStorage or AzureBlobContainerRecordingStorage or None
        :keyword pause_on_start: The state of the pause on start option.
        :paramtype pause_on_start: bool or None
        :return: RecordingProperties
        :rtype: ~azure.communication.callautomation.RecordingProperties
        :raises ~azure.core.exceptions.HttpResponseError:
        """

    @overload
    def start_recording(
        self,
        *,
        group_call_id: str,
        recording_state_callback_url: Optional[str] = None,
        recording_content_type: Optional[Union[str, 'RecordingContent']] = None,
        recording_channel_type: Optional[Union[str, 'RecordingChannel']] = None,
        recording_format_type: Optional[Union[str, 'RecordingFormat']] = None,
        audio_channel_participant_ordering: Optional[List['CommunicationIdentifier']] = None,
        channel_affinity: Optional[List['ChannelAffinity']] = None,
        recording_storage: Optional[Union['AzureCommunicationsRecordingStorage',
                                          'AzureBlobContainerRecordingStorage']] = None,
        pause_on_start: Optional[bool] = None,
        **kwargs
    ) -> RecordingProperties:
        """Start recording for a ongoing call. Locate the call with call locator.

        :keyword str group_call_id: The group call ID to locate ongoing call.
        :keyword recording_state_callback_url: The url to send notifications to.
        :paramtype recording_state_callback_url: str or None
        :keyword recording_content_type: The content type of call recording.
        :paramtype recording_content_type: str or ~azure.communication.callautomation.RecordingContent or None
        :keyword recording_channel_type: The channel type of call recording.
        :paramtype recording_channel_type: str or ~azure.communication.callautomation.RecordingChannel or None
        :keyword recording_format_type: The format type of call recording.
        :paramtype recording_format_type: str or ~azure.communication.callautomation.RecordingFormat or None
        :keyword audio_channel_participant_ordering:
         The sequential order in which audio channels are assigned to participants in the unmixed recording.
         When 'recordingChannelType' is set to 'unmixed' and `audioChannelParticipantOrdering is not specified,
         the audio channel to participant mapping will be automatically assigned based on the order in
         which participant first audio was detected.
         Channel to participant mapping details can be found in the metadata of the recording.
        :paramtype audio_channel_participant_ordering:
         list[~azure.communication.callautomation.CommunicationIdentifier] or None
        :keyword channel_affinity: The channel affinity of call recording
         When 'recordingChannelType' is set to 'unmixed', if channelAffinity is not specified,
         'channel' will be automatically assigned.
         Channel-Participant mapping details can be found in the metadata of the recording.
        :paramtype channel_affinity: list[~azure.communication.callautomation.ChannelAffinity] or None
        :keyword recording_storage: Defines the kind of external storage. Known values are:
          ``AzureCommunicationsRecordingStorage`` and ``AzureBlobContainerRecordingStorage``.
          If no storage option is provided, the default is Azure Communications recording storage.
        :paramtype recording_storage: AzureCommunicationsRecordingStorage or AzureBlobContainerRecordingStorage or None
        :keyword pause_on_start: The state of the pause on start option.
        :paramtype pause_on_start: bool or None
        :return: RecordingProperties
        :rtype: ~azure.communication.callautomation.RecordingProperties
        :raises ~azure.core.exceptions.HttpResponseError:
        """

    @distributed_trace
    def start_recording(
        self,
        *args: Union['ServerCallLocator', 'GroupCallLocator'],
        **kwargs
    ) -> RecordingProperties:
        # pylint:disable=protected-access
        channel_affinity: List['ChannelAffinity'] = kwargs.pop("channel_affinity", None) or []
        channel_affinity_internal = [c._to_generated() for c in channel_affinity]
        call_locator = build_call_locator(
            args,
            kwargs.pop("call_locator", None),
            kwargs.pop("server_call_id", None),
            kwargs.pop("group_call_id", None)
        )
        external_storage = build_external_storage(kwargs.pop("recording_storage", None))

        start_recording_request = StartCallRecordingRequest(
            call_locator=call_locator,
            recording_state_callback_uri=kwargs.pop("recording_state_callback_url", None),
            recording_content_type=kwargs.pop("recording_content_type", None),
            recording_channel_type=kwargs.pop("recording_channel_type", None),
            recording_format_type=kwargs.pop("recording_format_type", None),
            audio_channel_participant_ordering=kwargs.pop("audio_channel_participant_ordering", None),
            external_storage=external_storage,
            channel_affinity=channel_affinity_internal,
            pause_on_start=kwargs.pop("pause_on_start", None)
        )
        process_repeatability_first_sent(kwargs)
        recording_state_result = self._call_recording_client.start_recording(
            start_call_recording=start_recording_request,
            **kwargs
        )
        return RecordingProperties._from_generated(recording_state_result)

    @distributed_trace
    def stop_recording(
        self,
        recording_id: str,
        **kwargs
    ) -> None:
        """Stop recording the call.

        :param recording_id: The recording id.
        :type recording_id: str
        :return: None
        :rtype: None
        :raises ~azure.core.exceptions.HttpResponseError:
        """
        self._call_recording_client.stop_recording(recording_id=recording_id, **kwargs)

    @distributed_trace
    def pause_recording(
        self,
        recording_id: str,
        **kwargs
    ) -> None:
        """Pause recording the call.

        :param recording_id: The recording id.
        :type recording_id: str
        :return: None
        :rtype: None
        :raises ~azure.core.exceptions.HttpResponseError:
        """
        self._call_recording_client.pause_recording(recording_id=recording_id, **kwargs)

    @distributed_trace
    def resume_recording(
        self,
        recording_id: str,
        **kwargs
    ) -> None:
        """Resume recording the call.

        :param recording_id: The recording id.
        :type recording_id: str
        :return: None
        :rtype: None
        :raises ~azure.core.exceptions.HttpResponseError:
        """
        self._call_recording_client.resume_recording(recording_id=recording_id, **kwargs)

    @distributed_trace
    def get_recording_properties(
        self,
        recording_id: str,
        **kwargs
    ) -> RecordingProperties:
        """Get call recording properties and its state.

        :param recording_id: The recording id.
        :type recording_id: str
        :return: RecordingProperties
        :rtype: ~azure.communication.callautomation.RecordingProperties
        :raises ~azure.core.exceptions.HttpResponseError:
        """
        recording_state_result = self._call_recording_client.get_recording_properties(
            recording_id=recording_id,
            **kwargs
        )
        return RecordingProperties._from_generated(recording_state_result)  # pylint:disable=protected-access

    @distributed_trace
    def download_recording(
        self,
        recording_url: str,
        *,
        offset: int = None,
        length: int = None,
        **kwargs
    ) -> Iterable[bytes]:
        """Download a stream of the call recording.

        :param recording_url: Recording's url to be downloaded
        :type recording_url: str
        :keyword offset: If provided, only download the bytes of the content in the specified range.
         Offset of starting byte.
        :paramtype offset: int
        :keyword length: If provided, only download the bytes of the content in the specified range.
         Length of the bytes to be downloaded.
        :paramtype length: int
        :return: Iterable[bytes]
        :rtype: Iterable[bytes]
        :raises ~azure.core.exceptions.HttpResponseError:
        """
        stream = self._downloader.download_streaming(
            source_location=recording_url,
            offset=offset,
            length=length,
            **kwargs
        )
        return stream

    @distributed_trace
    def delete_recording(
        self,
        recording_url: str,
        **kwargs
    ) -> None:
        """Delete a call recording from given recording url.

        :param recording_url: Recording's url.
        :type recording_url: str
        :return: None
        :rtype: None
        :raises ~azure.core.exceptions.HttpResponseError:
        """
        self._downloader.delete_recording(recording_location=recording_url, **kwargs)

    def __enter__(self) -> "CallAutomationClient":
        self._client.__enter__()
        return self

    def __exit__(self, *args) -> None:
        self.close()

    def close(self) -> None:
        self._client.__exit__()<|MERGE_RESOLUTION|>--- conflicted
+++ resolved
@@ -235,12 +235,7 @@
             operation_context=operation_context,
             call_intelligence_options=call_intelligence_options,
             media_streaming_options=media_config,
-<<<<<<< HEAD
-            transcription_options=transcription_config,
-            custom_calling_context=user_custom_context
-=======
             transcription_options=transcription_config
->>>>>>> a56f844a
         )
         process_repeatability_first_sent(kwargs)
         result = self._client.create_call(
