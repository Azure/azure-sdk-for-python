# -------------------------------------------------------------------------
# Copyright (c) Microsoft Corporation. All rights reserved.
# Licensed under the MIT License. See License.txt in the project root for
# license information.
# --------------------------------------------------------------------------
from typing import List, Union, Optional, TYPE_CHECKING, Iterable, overload, Dict
from urllib.parse import urlparse
import warnings

from azure.core.tracing.decorator import distributed_trace

from ._version import SDK_MONIKER
from ._api_versions import DEFAULT_VERSION
from ._call_connection_client import CallConnectionClient
from ._generated._client import AzureCommunicationCallAutomationService
from ._shared.auth_policy_utils import get_authentication_policy
from ._shared.utils import parse_connection_str
from ._credential.call_automation_auth_policy_utils import get_call_automation_auth_policy
from ._credential.credential_utils import get_custom_enabled, get_custom_url
from ._generated.models import (
    CreateCallRequest,
    AnswerCallRequest,
    RedirectCallRequest,
    RejectCallRequest,
    StartCallRecordingRequest,
    CallIntelligenceOptions,
    CustomCallingContext,
    ConnectRequest
)
from ._models import (
    CallConnectionProperties,
    RecordingProperties,
    ChannelAffinity,
    CallInvite,
    AzureCommunicationsRecordingStorage,
    AzureBlobContainerRecordingStorage
)
from ._content_downloader import ContentDownloader
from ._utils import (
    build_external_storage,
    serialize_phone_identifier,
    serialize_identifier,
    serialize_communication_user_identifier,
    serialize_msft_teams_app_identifier,
    build_call_locator,
    process_repeatability_first_sent,
)

if TYPE_CHECKING:
    from ._models  import (
        ServerCallLocator,
        GroupCallLocator,
        RoomCallLocator,
        MediaStreamingOptions,
        TranscriptionOptions
    )
    from azure.core.credentials import (
        TokenCredential,
        AzureKeyCredential
    )
    from ._shared.models import (
        CommunicationIdentifier,
        CommunicationUserIdentifier,
        PhoneNumberIdentifier,
        MicrosoftTeamsAppIdentifier,
    )
    from ._generated.models._enums import (
        CallRejectReason,
        RecordingContent,
        RecordingChannel,
        RecordingFormat,
        RecordingStorageKind,
    )


class CallAutomationClient:
    """A client to interact with the AzureCommunicationService CallAutomation service.
    Call Automation provides developers the ability to build server-based,
    intelligent call workflows, and call recording for voice and PSTN channels.

    :param endpoint: The endpoint of the Azure Communication resource.
    :type endpoint: str
    :param credential: The access key we use to authenticate against the service.
    :type credential: ~azure.core.credentials.TokenCredential
     or ~azure.core.credentials.AzureKeyCredential
    :keyword api_version: Azure Communication Call Automation API version.
    :paramtype api_version: str
    :keyword source: ACS User Identity to be used when the call is created or answered.
     If not provided, service will generate one.
    :paramtype source: ~azure.communication.callautomation.CommunicationUserIdentifier
    """

    def __init__(
        self,
        endpoint: str,
        credential: Union["TokenCredential", "AzureKeyCredential"],
        *,
        api_version: Optional[str] = None,
        source: Optional["CommunicationUserIdentifier"] = None,
        **kwargs,
    ) -> None:
        if not credential:
            raise ValueError("credential can not be None")

        try:
            if not endpoint.lower().startswith("http"):
                endpoint = "https://" + endpoint
        except AttributeError:
            raise ValueError("Host URL must be a string")  # pylint:disable=raise-missing-from

        parsed_url = urlparse(endpoint.rstrip("/"))
        if not parsed_url.netloc:
            raise ValueError(f"Invalid URL: {format(endpoint)}")

        custom_enabled = get_custom_enabled()
        custom_url = get_custom_url()
        if custom_enabled and custom_url is not None:
            self._client = AzureCommunicationCallAutomationService(
                custom_url,
                credential,
                api_version=api_version or DEFAULT_VERSION,
                authentication_policy=get_call_automation_auth_policy(custom_url, credential, acs_url=endpoint),
                sdk_moniker=SDK_MONIKER,
                **kwargs,
            )
        else:
            self._client = AzureCommunicationCallAutomationService(
                endpoint,
                credential,
                api_version=api_version or DEFAULT_VERSION,
                authentication_policy=get_authentication_policy(endpoint, credential),
                sdk_moniker=SDK_MONIKER,
                **kwargs,
            )

        self._call_recording_client = self._client.call_recording
        self._downloader = ContentDownloader(self._call_recording_client)
        self.source = source

    @classmethod
    def from_connection_string(cls, conn_str: str, **kwargs) -> "CallAutomationClient":
        """Create CallAutomation client from a Connection String.

        :param conn_str: A connection string to an Azure Communication Service resource.
        :type conn_str: str
        :return: CallAutomationClient
        :rtype: ~azure.communication.callautomation.CallAutomationClient
        """
        endpoint, access_key = parse_connection_str(conn_str)
        return cls(endpoint, access_key, **kwargs)

    def get_call_connection(  # pylint: disable=client-method-missing-tracing-decorator
        self, call_connection_id: str, **kwargs
    ) -> CallConnectionClient:
        """Get CallConnectionClient object.
        Interact with ongoing call with CallConnectionClient.

        :param call_connection_id: CallConnectionId of ongoing call.
        :type call_connection_id: str
        :return: CallConnectionClient
        :rtype: ~azure.communication.callautomation.CallConnectionClient
        """
        if not call_connection_id:
            raise ValueError("call_connection_id can not be None")

        return CallConnectionClient._from_callautomation_client(  # pylint:disable=protected-access
            callautomation_client=self._client, call_connection_id=call_connection_id, **kwargs
        )

    @overload
    def connect_call(
        self,
        callback_url: str,
        *,
        server_call_id: str,
        cognitive_services_endpoint: Optional[str] = None,
        operation_context: Optional[str] = None,
        media_streaming: Optional['MediaStreamingOptions'] = None,
        transcription: Optional['TranscriptionOptions'] = None,
        **kwargs
    ) -> CallConnectionProperties:
        """The request payload for creating a connection to a room CallLocator.
        All required parameters must be populated in order to send to server.
        :param callback_url: The call back url where callback events are sent. Required
        :type callback_url: str
        :keyword server_call_id: The server call ID to locate ongoing call.
        :paramtype server_call_id: str
        :keyword cognitive_services_endpoint:
         The identifier of the Cognitive Service resource assigned to this call.
        :paramtype cognitive_services_endpoint: str or None
        :keyword operation_context: Value that can be used to track the call and its associated events.
        :paramtype operation_context: str or None
        :keyword media_streaming: Media Streaming Options.
        :paramtype media_streaming: ~azure.communication.callautomation.MediaStreamingOptions
         or None
        :keyword transcription: Configuration of live transcription.
        :paramtype transcription: ~azure.communication.callautomation.TranscriptionOptions
         or None
        :return: CallConnectionProperties
        :rtype: ~azure.communication.callautomation.CallConnectionProperties
        :raises ~azure.core.exceptions.HttpResponseError:
        """

    @overload
    def connect_call(
        self,
        callback_url: str,
        *,
        group_call_id: str,
        cognitive_services_endpoint: Optional[str] = None,
        operation_context: Optional[str] = None,
        media_streaming: Optional['MediaStreamingOptions'] = None,
        transcription: Optional['TranscriptionOptions'] = None,
        **kwargs
    ) -> CallConnectionProperties:
        """The request payload for creating a connection to a room CallLocator.
        All required parameters must be populated in order to send to server.
        :param callback_url: The call back url where callback events are sent. Required
        :type callback_url: str
        :keyword group_call_id: The group call ID to locate ongoing call.
        :paramtype group_call_id: str
        :keyword cognitive_services_endpoint:
         The identifier of the Cognitive Service resource assigned to this call.
        :paramtype cognitive_services_endpoint: str or None
        :keyword operation_context: Value that can be used to track the call and its associated events.
        :paramtype operation_context: str or None
        :keyword media_streaming: Media Streaming Options.
        :paramtype media_streaming: ~azure.communication.callautomation.MediaStreamingOptions
         or None
        :keyword transcription: Configuration of live transcription.
        :paramtype transcription: ~azure.communication.callautomation.TranscriptionOptions
         or None
        :return: CallConnectionProperties
        :rtype: ~azure.communication.callautomation.CallConnectionProperties
        :raises ~azure.core.exceptions.HttpResponseError:
        """

    @overload
    def connect_call(
        self,
        callback_url: str,
        *,
        room_id: str,
        cognitive_services_endpoint: Optional[str] = None,
        operation_context: Optional[str] = None,
        media_streaming: Optional['MediaStreamingOptions'] = None,
        transcription: Optional['TranscriptionOptions'] = None,
        **kwargs
    ) -> CallConnectionProperties:
        """The request payload for creating a connection to a room CallLocator.
        All required parameters must be populated in order to send to server.
        :param callback_url: The call back url where callback events are sent. Required
        :type callback_url: str
        :keyword room_id: Acs room id. Required
        :paramtype room_id: str
        :keyword cognitive_services_endpoint:
         The identifier of the Cognitive Service resource assigned to this call.
        :paramtype cognitive_services_endpoint: str or None
        :keyword operation_context: Value that can be used to track the call and its associated events.
        :paramtype operation_context: str or None
        :keyword media_streaming: Media Streaming Options.
        :paramtype media_streaming: ~azure.communication.callautomation.MediaStreamingOptions
         or None
        :keyword transcription: Configuration of live transcription.
        :paramtype transcription: ~azure.communication.callautomation.TranscriptionOptions
         or None
        :return: CallConnectionProperties
        :rtype: ~azure.communication.callautomation.CallConnectionProperties
        :raises ~azure.core.exceptions.HttpResponseError:
        """

    @distributed_trace
    def connect_call(
        self,
        callback_url: str,
        **kwargs
    ) -> CallConnectionProperties:

        cognitive_services_endpoint=kwargs.pop("cognitive_services_endpoint", None)
        call_intelligence_options = CallIntelligenceOptions(
            cognitive_services_endpoint=cognitive_services_endpoint
            ) if cognitive_services_endpoint else None

        media_streaming_options : Optional[MediaStreamingOptions] = None
        transcription_options : Optional[TranscriptionOptions] = None
        media_streaming_options = kwargs.pop("media_streaming", None)
        transcription_options = kwargs.pop("transcription", None)
        call_locator = build_call_locator(
            kwargs.pop("call_locator", None),
            kwargs.pop("server_call_id", None),
            kwargs.pop("group_call_id", None),
            kwargs.pop("room_id", None)
        )
        connect_call_request = ConnectRequest(
            call_locator=call_locator,
            callback_uri=callback_url,
            operation_context=kwargs.pop("operation_context", None),
            call_intelligence_options=call_intelligence_options,
            media_streaming_options=media_streaming_options.to_generated() if media_streaming_options else None,
            transcription_options=transcription_options.to_generated() if transcription_options else None
        )

        process_repeatability_first_sent(kwargs)
        result = self._client.connect(
            connect_request=connect_call_request,
            **kwargs
        )

        return CallConnectionProperties._from_generated(result)  # pylint:disable=protected-access

    @distributed_trace
    def create_call(
        self,
        target_participant: Union["CommunicationIdentifier", List["CommunicationIdentifier"]],
        callback_url: str,
        *,
        source_caller_id_number: Optional["PhoneNumberIdentifier"] = None,
        source_display_name: Optional[str] = None,
        operation_context: Optional[str] = None,
        cognitive_services_endpoint: Optional[str] = None,
        sip_headers: Optional[Dict[str, str]] = None,
        voip_headers: Optional[Dict[str, str]] = None,
        media_streaming: Optional['MediaStreamingOptions'] = None,
        transcription: Optional['TranscriptionOptions'] = None,
        teams_app_source: Optional['MicrosoftTeamsAppIdentifier'] = None,
        **kwargs
    ) -> CallConnectionProperties:
        """Create a call connection request to a target identity.

        :param target_participant: Call invitee's information.
        :type target_participant: ~azure.communication.callautomation.CommunicationIdentifier
         or list[~azure.communication.callautomation.CommunicationIdentifier]
        :param callback_url: The call back url where callback events are sent.
        :type callback_url: str
        :keyword operation_context: Value that can be used to track the call and its associated events.
        :paramtype operation_context: str or None
        :keyword source_caller_id_number: The source caller Id, a phone number,
         that's shown to the PSTN participant being invited.
         Required only when calling a PSTN callee.
        :paramtype source_caller_id_number: ~azure.communication.callautomation.PhoneNumberIdentifier or None
        :keyword source_display_name: Display name of the caller.
        :paramtype source_display_name: str or None
        :keyword cognitive_services_endpoint:
         The identifier of the Cognitive Service resource assigned to this call.
        :paramtype cognitive_services_endpoint: str or None
        :keyword sip_headers: Sip Headers for PSTN Call
        :paramtype sip_headers: Dict[str, str] or None
        :keyword voip_headers: Voip Headers for Voip Call
        :paramtype voip_headers: Dict[str, str] or None
        :keyword media_streaming: Media Streaming Options.
        :paramtype media_streaming: ~azure.communication.callautomation.MediaStreamingOptions
         or None
        :keyword transcription: Configuration of live transcription.
        :paramtype transcription: ~azure.communication.callautomation.TranscriptionOptions
         or None
        :keyword teams_app_source: Overrides default client source by a MicrosoftTeamsAppIdentifier type source.
         Required for creating call with Teams resource account ID.
         This is per-operation setting and does not change the client's default source.
        :paramtype teams_app_source: ~azure.communication.callautomation.MicrosoftTeamsAppIdentifier or None
        :return: CallConnectionProperties
        :rtype: ~azure.communication.callautomation.CallConnectionProperties
        :raises ~azure.core.exceptions.HttpResponseError:
        """
        # Backwards compatibility with old API signature
        if isinstance(target_participant, CallInvite):
            source_caller_id_number = source_caller_id_number or target_participant.source_caller_id_number
            source_display_name = source_display_name or target_participant.source_display_name
            target_participant = target_participant.target

        user_custom_context = None
        if sip_headers or voip_headers:
            user_custom_context = CustomCallingContext(voip_headers=voip_headers, sip_headers=sip_headers)

        call_intelligence_options = (
            CallIntelligenceOptions(cognitive_services_endpoint=cognitive_services_endpoint)
            if cognitive_services_endpoint
            else None
        )

        try:
            targets = [serialize_identifier(p) for p in target_participant]
        except TypeError:
            targets = [serialize_identifier(target_participant)]
        media_config = media_streaming.to_generated() if media_streaming else None
        transcription_config = transcription.to_generated() if transcription else None
        create_call_request = CreateCallRequest(
            targets=targets,
            callback_uri=callback_url,
            source_caller_id_number=serialize_phone_identifier(source_caller_id_number),
            source_display_name=source_display_name,
            source=serialize_communication_user_identifier(self.source),
            teams_app_source=serialize_msft_teams_app_identifier(teams_app_source),
            operation_context=operation_context,
            call_intelligence_options=call_intelligence_options,
            media_streaming_options=media_config,
            transcription_options=transcription_config,
            cognitive_services_endpoint=cognitive_services_endpoint,
            custom_calling_context=user_custom_context,
        )
        process_repeatability_first_sent(kwargs)
        result = self._client.create_call(create_call_request=create_call_request, **kwargs)
        return CallConnectionProperties._from_generated(result)  # pylint:disable=protected-access

    @distributed_trace
    def create_group_call(
        self,
        target_participants: List["CommunicationIdentifier"],
        callback_url: str,
        *,
        source_caller_id_number: Optional["PhoneNumberIdentifier"] = None,
        source_display_name: Optional[str] = None,
        operation_context: Optional[str] = None,
        cognitive_services_endpoint: Optional[str] = None,
        **kwargs,
    ) -> CallConnectionProperties:
        """Create a call connection request to a list of multiple target identities.
        This will call all targets simultaneously, and whoever answers the call will join the call.

        :param target_participants: A list of targets.
        :type target_participants: list[~azure.communication.callautomation.CommunicationIdentifier]
        :param callback_url: The call back url for receiving events.
        :type callback_url: str
        :keyword source_caller_id_number: The source caller Id, a phone number,
         that's shown to the PSTN participant being invited.
         Required only when calling a PSTN callee.
        :paramtype source_caller_id_number: ~azure.communication.callautomation.PhoneNumberIdentifier
        :keyword source_display_name: Display name of the caller.
        :paramtype source_display_name: str
        :keyword operation_context: Value that can be used to track the call and its associated events.
        :paramtype operation_context: str
        :keyword cognitive_services_endpoint:
         The identifier of the Cognitive Service resource assigned to this call.
        :paramtype cognitive_services_endpoint: str
        :return: CallConnectionProperties
        :rtype: ~azure.communication.callautomation.CallConnectionProperties
        :raises ~azure.core.exceptions.HttpResponseError:
        """
        warnings.warn(
            "The method 'create_group_call' is deprecated. Please use 'create_call' instead.", DeprecationWarning
        )

        return self.create_call(
            target_participant=target_participants,
            callback_url=callback_url,
            source_caller_id_number=source_caller_id_number,
            source_display_name=source_display_name,
            operation_context=operation_context,
            cognitive_services_endpoint=cognitive_services_endpoint,
            **kwargs,
        )

    @distributed_trace
    def answer_call(
        self,
        incoming_call_context: str,
        callback_url: str,
        *,
        cognitive_services_endpoint: Optional[str] = None,
        sip_headers: Optional[Dict[str, str]] = None,
        voip_headers: Optional[Dict[str, str]] = None,
        operation_context: Optional[str] = None,
        media_streaming: Optional['MediaStreamingOptions'] = None,
        transcription: Optional['TranscriptionOptions'] = None,
        sip_headers: Optional[Dict[str, str]] = None,
        voip_headers: Optional[Dict[str, str]] = None,
        **kwargs
    ) -> CallConnectionProperties:
        """Answer incoming call with Azure Communication Service's IncomingCall event
        Retrieving IncomingCall event can be set on Azure Communication Service's Azure Portal.

        :param incoming_call_context: This can be read from body of IncomingCall event.
         Use this value to answer incoming call.
        :type incoming_call_context: str
        :param callback_url: The call back url for receiving events.
        :type callback_url: str
        :keyword cognitive_services_endpoint:
         The endpoint url of the Azure Cognitive Services resource attached.
        :paramtype cognitive_services_endpoint: str
        :keyword sip_headers: Sip Headers for PSTN Call
        :paramtype sip_headers: Dict[str, str] or None
        :keyword voip_headers: Voip Headers for Voip Call
        :paramtype voip_headers: Dict[str, str] or None
        :keyword operation_context: The operation context.
        :paramtype operation_context: str
        :keyword media_streaming: Media Streaming Options.
        :paramtype media_streaming: ~azure.communication.callautomation.MediaStreamingOptions
         or None
        :keyword transcription: Configuration of live transcription.
        :paramtype transcription: ~azure.communication.callautomation.TranscriptionOptions
         or None
        :keyword sip_headers: Sip Headers for PSTN Call
        :paramtype sip_headers: Dict[str, str] or None
        :keyword voip_headers: Voip Headers for Voip Call
        :paramtype voip_headers: Dict[str, str] or None
        :return: CallConnectionProperties
        :rtype: ~azure.communication.callautomation.CallConnectionProperties
        :raises ~azure.core.exceptions.HttpResponseError:
        """
        user_custom_context = None
        if sip_headers or voip_headers:
<<<<<<< HEAD
            user_custom_context = CustomCallingContext(voip_headers=voip_headers, sip_headers=sip_headers)

        call_intelligence_options = (
            CallIntelligenceOptions(cognitive_services_endpoint=cognitive_services_endpoint)
            if cognitive_services_endpoint
            else None
        )
=======
            user_custom_context = CustomCallingContext(
                voip_headers=voip_headers,
                sip_headers=sip_headers
            )

        call_intelligence_options = CallIntelligenceOptions(
            cognitive_services_endpoint=cognitive_services_endpoint
            ) if cognitive_services_endpoint else None
>>>>>>> db2c434a

        answer_call_request = AnswerCallRequest(
            incoming_call_context=incoming_call_context,
            callback_uri=callback_url,
            call_intelligence_options=call_intelligence_options,
            answered_by=serialize_communication_user_identifier(
                self.source) if self.source else None,
            media_streaming_options=media_streaming.to_generated(
            ) if media_streaming else None,
            transcription_options=transcription.to_generated()
            if transcription else None,
            cognitive_services_endpoint=cognitive_services_endpoint,
            operation_context=operation_context,
            custom_calling_context=user_custom_context
        )

        process_repeatability_first_sent(kwargs)

        result = self._client.answer_call(answer_call_request=answer_call_request, **kwargs)
        return CallConnectionProperties._from_generated(result)  # pylint:disable=protected-access

    @distributed_trace
    def redirect_call(
        self,
        incoming_call_context: str,
        target_participant: "CommunicationIdentifier",
        *,
        sip_headers: Optional[Dict[str, str]] = None,
        voip_headers: Optional[Dict[str, str]] = None,
        **kwargs,
    ) -> None:
        """Redirect incoming call to a specific target.

        :param incoming_call_context: This can be read from body of IncomingCall event.
         Use this value to redirect incoming call.
        :type incoming_call_context: str
        :param target_participant: The target identity to redirect the call to.
        :type target_participant: ~azure.communication.callautomation.CommunicationIdentifier
        :keyword sip_headers: Sip Headers for PSTN Call
        :paramtype sip_headers: Dict[str, str] or None
        :keyword voip_headers: Voip Headers for Voip Call
        :paramtype voip_headers: Dict[str, str] or None
        :return: None
        :rtype: None
        :raises ~azure.core.exceptions.HttpResponseError:
        """
        # Backwards compatibility with old API signature
        if isinstance(target_participant, CallInvite):
            target_participant = target_participant.target

        user_custom_context = None
        if sip_headers or voip_headers:
            user_custom_context = CustomCallingContext(voip_headers=voip_headers, sip_headers=sip_headers)
        redirect_call_request = RedirectCallRequest(
            incoming_call_context=incoming_call_context,
            target=serialize_identifier(target_participant),
            custom_calling_context=user_custom_context,
        )
        process_repeatability_first_sent(kwargs)
        self._client.redirect_call(redirect_call_request=redirect_call_request, **kwargs)

    @distributed_trace
    def reject_call(
        self,
        incoming_call_context: str,
        *,
        call_reject_reason: Optional[Union[str, "CallRejectReason"]] = None,
        **kwargs,
    ) -> None:
        """Reject incoming call.

        :param incoming_call_context: This can be read from body of IncomingCall event.
         Use this value to reject incoming call.
        :type incoming_call_context: str
        :keyword call_reject_reason: The rejection reason.
        :paramtype call_reject_reason: str or ~azure.communication.callautomation.CallRejectReason
        :return: None
        :rtype: None
        :raises ~azure.core.exceptions.HttpResponseError:
        """
        reject_call_request = RejectCallRequest(
            incoming_call_context=incoming_call_context, call_reject_reason=call_reject_reason
        )

        process_repeatability_first_sent(kwargs)
        self._client.reject_call(reject_call_request=reject_call_request, **kwargs)

    @overload
    def start_recording(
        self,
        *,
        server_call_id: str,
        recording_state_callback_url: Optional[str] = None,
        recording_content_type: Optional[Union[str, 'RecordingContent']] = None,
        recording_channel_type: Optional[Union[str, 'RecordingChannel']] = None,
        recording_format_type: Optional[Union[str, 'RecordingFormat']] = None,
        audio_channel_participant_ordering: Optional[List['CommunicationIdentifier']] = None,
        channel_affinity: Optional[List['ChannelAffinity']] = None,
        recording_storage: Optional[Union['AzureCommunicationsRecordingStorage',
                                          'AzureBlobContainerRecordingStorage']] = None,
        pause_on_start: Optional[bool] = None,
        **kwargs,
    ) -> RecordingProperties:
        """Start recording for a ongoing call. Locate the call with call locator.

        :keyword str server_call_id: The server call ID to locate ongoing call.
        :keyword recording_state_callback_url: The url to send notifications to.
        :paramtype recording_state_callback_url: str or None
        :keyword recording_content_type: The content type of call recording.
        :paramtype recording_content_type: str or ~azure.communication.callautomation.RecordingContent or None
        :keyword recording_channel_type: The channel type of call recording.
        :paramtype recording_channel_type: str or ~azure.communication.callautomation.RecordingChannel or None
        :keyword recording_format_type: The format type of call recording.
        :paramtype recording_format_type: str or ~azure.communication.callautomation.RecordingFormat or None
        :keyword audio_channel_participant_ordering:
         The sequential order in which audio channels are assigned to participants in the unmixed recording.
         When 'recordingChannelType' is set to 'unmixed' and `audioChannelParticipantOrdering is not specified,
         the audio channel to participant mapping will be automatically assigned based on the order in
         which participant first audio was detected.
         Channel to participant mapping details can be found in the metadata of the recording.
        :paramtype audio_channel_participant_ordering:
         list[~azure.communication.callautomation.CommunicationIdentifier] or None
        :keyword channel_affinity: The channel affinity of call recording
         When 'recordingChannelType' is set to 'unmixed', if channelAffinity is not specified,
         'channel' will be automatically assigned.
         Channel-Participant mapping details can be found in the metadata of the recording.
        :paramtype channel_affinity: list[~azure.communication.callautomation.ChannelAffinity] or None
        :keyword recording_storage: Defines the kind of external storage. Known values are:
         ``AzureCommunicationsRecordingStorage`` and ``AzureBlobContainerRecordingStorage``.
         If no storage option is provided, the default is Azure Communications recording storage.
        :paramtype recording_storage: AzureCommunicationsRecordingStorage or AzureBlobContainerRecordingStorage or None
        :keyword pause_on_start: The state of the pause on start option.
        :paramtype pause_on_start: bool or None
        :return: RecordingProperties
        :rtype: ~azure.communication.callautomation.RecordingProperties
        :raises ~azure.core.exceptions.HttpResponseError:
        """

    @overload
    def start_recording(
        self,
        *,
        group_call_id: str,
        recording_state_callback_url: Optional[str] = None,
        recording_content_type: Optional[Union[str, 'RecordingContent']] = None,
        recording_channel_type: Optional[Union[str, 'RecordingChannel']] = None,
        recording_format_type: Optional[Union[str, 'RecordingFormat']] = None,
        audio_channel_participant_ordering: Optional[List['CommunicationIdentifier']] = None,
        channel_affinity: Optional[List['ChannelAffinity']] = None,
        recording_storage: Optional[Union['AzureCommunicationsRecordingStorage',
                                          'AzureBlobContainerRecordingStorage']] = None,
        pause_on_start: Optional[bool] = None,
        **kwargs,
    ) -> RecordingProperties:
        """Start recording for a ongoing call. Locate the call with call locator.

        :keyword str group_call_id: The group call ID to locate ongoing call.
        :keyword recording_state_callback_url: The url to send notifications to.
        :paramtype recording_state_callback_url: str or None
        :keyword recording_content_type: The content type of call recording.
        :paramtype recording_content_type: str or ~azure.communication.callautomation.RecordingContent or None
        :keyword recording_channel_type: The channel type of call recording.
        :paramtype recording_channel_type: str or ~azure.communication.callautomation.RecordingChannel or None
        :keyword recording_format_type: The format type of call recording.
        :paramtype recording_format_type: str or ~azure.communication.callautomation.RecordingFormat or None
        :keyword audio_channel_participant_ordering:
         The sequential order in which audio channels are assigned to participants in the unmixed recording.
         When 'recordingChannelType' is set to 'unmixed' and `audioChannelParticipantOrdering is not specified,
         the audio channel to participant mapping will be automatically assigned based on the order in
         which participant first audio was detected.
         Channel to participant mapping details can be found in the metadata of the recording.
        :paramtype audio_channel_participant_ordering:
         list[~azure.communication.callautomation.CommunicationIdentifier] or None
        :keyword channel_affinity: The channel affinity of call recording
         When 'recordingChannelType' is set to 'unmixed', if channelAffinity is not specified,
         'channel' will be automatically assigned.
         Channel-Participant mapping details can be found in the metadata of the recording.
        :paramtype channel_affinity: list[~azure.communication.callautomation.ChannelAffinity] or None
        :keyword recording_storage: Defines the kind of external storage. Known values are:
         ``AzureCommunicationsRecordingStorage`` and ``AzureBlobContainerRecordingStorage``.
         If no storage option is provided, the default is Azure Communications recording storage.
        :paramtype recording_storage: AzureCommunicationsRecordingStorage or AzureBlobContainerRecordingStorage or None
        :keyword pause_on_start: The state of the pause on start option.
        :paramtype pause_on_start: bool or None
        :return: RecordingProperties
        :rtype: ~azure.communication.callautomation.RecordingProperties
        :raises ~azure.core.exceptions.HttpResponseError:
        """

    @overload
    def start_recording(
        self,
        *,
        room_id: str,
        recording_state_callback_url: Optional[str] = None,
        recording_content_type: Optional[Union[str, 'RecordingContent']] = None,
        recording_channel_type: Optional[Union[str, 'RecordingChannel']] = None,
        recording_format_type: Optional[Union[str, 'RecordingFormat']] = None,
        audio_channel_participant_ordering: Optional[List['CommunicationIdentifier']] = None,
        channel_affinity: Optional[List['ChannelAffinity']] = None,
        recording_storage: Optional[Union['AzureCommunicationsRecordingStorage',
                                          'AzureBlobContainerRecordingStorage']] = None,
        pause_on_start: Optional[bool] = None,
        **kwargs
    ) -> RecordingProperties:
        """Start recording for a ongoing call. Locate the call with call locator.

        :keyword str room_id: The room ID to locate ongoing call.
        :keyword recording_state_callback_url: The url to send notifications to.
        :paramtype recording_state_callback_url: str or None
        :keyword recording_content_type: The content type of call recording.
        :paramtype recording_content_type: str or ~azure.communication.callautomation.RecordingContent or None
        :keyword recording_channel_type: The channel type of call recording.
        :paramtype recording_channel_type: str or ~azure.communication.callautomation.RecordingChannel or None
        :keyword recording_format_type: The format type of call recording.
        :paramtype recording_format_type: str or ~azure.communication.callautomation.RecordingFormat or None
        :keyword audio_channel_participant_ordering:
         The sequential order in which audio channels are assigned to participants in the unmixed recording.
         When 'recordingChannelType' is set to 'unmixed' and `audioChannelParticipantOrdering is not specified,
         the audio channel to participant mapping will be automatically assigned based on the order in
         which participant first audio was detected.
         Channel to participant mapping details can be found in the metadata of the recording.
        :paramtype audio_channel_participant_ordering:
         list[~azure.communication.callautomation.CommunicationIdentifier] or None
        :keyword channel_affinity: The channel affinity of call recording
         When 'recordingChannelType' is set to 'unmixed', if channelAffinity is not specified,
         'channel' will be automatically assigned.
         Channel-Participant mapping details can be found in the metadata of the recording.
        :paramtype channel_affinity: list[~azure.communication.callautomation.ChannelAffinity] or None
        :keyword recording_storage: Defines the kind of external storage. Known values are:
         ``AzureCommunicationsRecordingStorage`` and ``AzureBlobContainerRecordingStorage``.
         If no storage option is provided, the default is Azure Communications recording storage.
        :paramtype recording_storage: AzureCommunicationsRecordingStorage or AzureBlobContainerRecordingStorage or None
        :keyword pause_on_start: The state of the pause on start option.
        :paramtype pause_on_start: bool or None
        :return: RecordingProperties
        :rtype: ~azure.communication.callautomation.RecordingProperties
        :raises ~azure.core.exceptions.HttpResponseError:
        """

    @overload
    def start_recording(
        self,
        *,
        call_connection_id: str,
        recording_state_callback_url: Optional[str] = None,
        recording_content_type: Optional[Union[str, 'RecordingContent']] = None,
        recording_channel_type: Optional[Union[str, 'RecordingChannel']] = None,
        recording_format_type: Optional[Union[str, 'RecordingFormat']] = None,
        audio_channel_participant_ordering: Optional[List['CommunicationIdentifier']] = None,
        channel_affinity: Optional[List['ChannelAffinity']] = None,
        recording_storage: Optional[Union['AzureCommunicationsRecordingStorage',
                                          'AzureBlobContainerRecordingStorage']] = None,
        pause_on_start: Optional[bool] = None,
        **kwargs
    ) -> RecordingProperties:
        """Start recording for a ongoing call. Locate the call with call connection id.

        :keyword str call_connection_id: Call connection ID to locate ongoing call.
        :keyword recording_state_callback_url: The url to send notifications to.
        :paramtype recording_state_callback_url: str or None
        :keyword recording_content_type: The content type of call recording.
        :paramtype recording_content_type: str or ~azure.communication.callautomation.RecordingContent or None
        :keyword recording_channel_type: The channel type of call recording.
        :paramtype recording_channel_type: str or ~azure.communication.callautomation.RecordingChannel or None
        :keyword recording_format_type: The format type of call recording.
        :paramtype recording_format_type: str or ~azure.communication.callautomation.RecordingFormat or None
        :keyword audio_channel_participant_ordering:
         The sequential order in which audio channels are assigned to participants in the unmixed recording.
         When 'recordingChannelType' is set to 'unmixed' and `audioChannelParticipantOrdering is not specified,
         the audio channel to participant mapping will be automatically assigned based on the order in
         which participant first audio was detected.
         Channel to participant mapping details can be found in the metadata of the recording.
        :paramtype audio_channel_participant_ordering:
         list[~azure.communication.callautomation.CommunicationIdentifier] or None
        :keyword channel_affinity: The channel affinity of call recording
         When 'recordingChannelType' is set to 'unmixed', if channelAffinity is not specified,
         'channel' will be automatically assigned.
         Channel-Participant mapping details can be found in the metadata of the recording.
        :paramtype channel_affinity: list[~azure.communication.callautomation.ChannelAffinity] or None
        :keyword recording_storage: Defines the kind of external storage. Known values are:
         ``AzureCommunicationsRecordingStorage`` and ``AzureBlobContainerRecordingStorage``.
         If no storage option is provided, the default is Azure Communications recording storage.
        :paramtype recording_storage: AzureCommunicationsRecordingStorage or AzureBlobContainerRecordingStorage or None
        :keyword pause_on_start: The state of the pause on start option.
        :paramtype pause_on_start: bool or None
        :return: RecordingProperties
        :rtype: ~azure.communication.callautomation.RecordingProperties
        :raises ~azure.core.exceptions.HttpResponseError:
        """

    @distributed_trace
    def start_recording(
        self,
        *args: Union['ServerCallLocator', 'GroupCallLocator', 'RoomCallLocator'],
        **kwargs
    ) -> RecordingProperties:
        # pylint:disable=protected-access
        channel_affinity: List["ChannelAffinity"] = kwargs.pop("channel_affinity", None) or []
        channel_affinity_internal = [c._to_generated() for c in channel_affinity]
        call_locator = build_call_locator(
            kwargs.pop("call_locator", None),
            kwargs.pop("server_call_id", None),
            kwargs.pop("group_call_id", None),
            kwargs.pop("room_id", None),
            args
        )
        external_storage = build_external_storage(kwargs.pop("recording_storage", None))
        call_connection_id = kwargs.pop("call_connection_id", None)
        start_recording_request = StartCallRecordingRequest(
            call_locator=call_locator if call_locator else None,
            call_connection_id=call_connection_id if call_connection_id else None,
            recording_state_callback_uri=kwargs.pop("recording_state_callback_url", None),
            recording_content_type=kwargs.pop("recording_content_type", None),
            recording_channel_type=kwargs.pop("recording_channel_type", None),
            recording_format_type=kwargs.pop("recording_format_type", None),
            audio_channel_participant_ordering=kwargs.pop("audio_channel_participant_ordering", None),
            external_storage=external_storage,
            channel_affinity=channel_affinity_internal,
            pause_on_start=kwargs.pop("pause_on_start", None),
        )
        process_repeatability_first_sent(kwargs)
        recording_state_result = self._call_recording_client.start_recording(
            start_call_recording=start_recording_request, **kwargs
        )
        return RecordingProperties._from_generated(recording_state_result)

    @distributed_trace
    def stop_recording(self, recording_id: str, **kwargs) -> None:
        """Stop recording the call.

        :param recording_id: The recording id.
        :type recording_id: str
        :return: None
        :rtype: None
        :raises ~azure.core.exceptions.HttpResponseError:
        """
        self._call_recording_client.stop_recording(recording_id=recording_id, **kwargs)

    @distributed_trace
    def pause_recording(self, recording_id: str, **kwargs) -> None:
        """Pause recording the call.

        :param recording_id: The recording id.
        :type recording_id: str
        :return: None
        :rtype: None
        :raises ~azure.core.exceptions.HttpResponseError:
        """
        self._call_recording_client.pause_recording(recording_id=recording_id, **kwargs)

    @distributed_trace
    def resume_recording(self, recording_id: str, **kwargs) -> None:
        """Resume recording the call.

        :param recording_id: The recording id.
        :type recording_id: str
        :return: None
        :rtype: None
        :raises ~azure.core.exceptions.HttpResponseError:
        """
        self._call_recording_client.resume_recording(recording_id=recording_id, **kwargs)

    @distributed_trace
    def get_recording_properties(self, recording_id: str, **kwargs) -> RecordingProperties:
        """Get call recording properties and its state.

        :param recording_id: The recording id.
        :type recording_id: str
        :return: RecordingProperties
        :rtype: ~azure.communication.callautomation.RecordingProperties
        :raises ~azure.core.exceptions.HttpResponseError:
        """
        recording_state_result = self._call_recording_client.get_recording_properties(
            recording_id=recording_id, **kwargs
        )
        return RecordingProperties._from_generated(recording_state_result)  # pylint:disable=protected-access

    @distributed_trace
    def download_recording(
        self, recording_url: str, *, offset: int = None, length: int = None, **kwargs
    ) -> Iterable[bytes]:
        """Download a stream of the call recording.

        :param recording_url: Recording's url to be downloaded
        :type recording_url: str
        :keyword offset: If provided, only download the bytes of the content in the specified range.
         Offset of starting byte.
        :paramtype offset: int
        :keyword length: If provided, only download the bytes of the content in the specified range.
         Length of the bytes to be downloaded.
        :paramtype length: int
        :return: Iterable[bytes]
        :rtype: Iterable[bytes]
        :raises ~azure.core.exceptions.HttpResponseError:
        """
        stream = self._downloader.download_streaming(
            source_location=recording_url, offset=offset, length=length, **kwargs
        )
        return stream

    @distributed_trace
    def delete_recording(self, recording_url: str, **kwargs) -> None:
        """Delete a call recording from given recording url.

        :param recording_url: Recording's url.
        :type recording_url: str
        :return: None
        :rtype: None
        :raises ~azure.core.exceptions.HttpResponseError:
        """
        self._downloader.delete_recording(recording_location=recording_url, **kwargs)

    def __enter__(self) -> "CallAutomationClient":
        self._client.__enter__()
        return self

    def __exit__(self, *args) -> None:
        self.close()

    def close(self) -> None:
        self._client.__exit__()<|MERGE_RESOLUTION|>--- conflicted
+++ resolved
@@ -498,15 +498,6 @@
         """
         user_custom_context = None
         if sip_headers or voip_headers:
-<<<<<<< HEAD
-            user_custom_context = CustomCallingContext(voip_headers=voip_headers, sip_headers=sip_headers)
-
-        call_intelligence_options = (
-            CallIntelligenceOptions(cognitive_services_endpoint=cognitive_services_endpoint)
-            if cognitive_services_endpoint
-            else None
-        )
-=======
             user_custom_context = CustomCallingContext(
                 voip_headers=voip_headers,
                 sip_headers=sip_headers
@@ -515,7 +506,6 @@
         call_intelligence_options = CallIntelligenceOptions(
             cognitive_services_endpoint=cognitive_services_endpoint
             ) if cognitive_services_endpoint else None
->>>>>>> db2c434a
 
         answer_call_request = AnswerCallRequest(
             incoming_call_context=incoming_call_context,
