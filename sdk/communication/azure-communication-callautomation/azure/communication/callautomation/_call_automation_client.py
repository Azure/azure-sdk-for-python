--- conflicted
+++ resolved
@@ -268,18 +268,9 @@
 
         result = self._client.create_call(
             create_call_request=create_call_request,
-<<<<<<< HEAD
-            repeatability_first_sent=get_repeatability_timestamp(),
-            repeatability_request_id=get_repeatability_guid(),
             **kwargs
         )
         return CallConnectionProperties._from_generated(result)  # pylint:disable=protected-access
-=======
-            **kwargs)
-
-        return CallConnectionProperties._from_generated(# pylint:disable=protected-access
-            result)
->>>>>>> b2db75b3
 
     @distributed_trace
     def answer_call(
@@ -324,18 +315,9 @@
 
         result = self._client.answer_call(
             answer_call_request=answer_call_request,
-<<<<<<< HEAD
-            repeatability_first_sent=get_repeatability_timestamp(),
-            repeatability_request_id=get_repeatability_guid(),
             **kwargs
         )
         return CallConnectionProperties._from_generated(result)  # pylint:disable=protected-access
-=======
-            **kwargs)
-
-        return CallConnectionProperties._from_generated(# pylint:disable=protected-access
-            result)
->>>>>>> b2db75b3
 
     @distributed_trace
     def redirect_call(
@@ -368,14 +350,8 @@
 
         self._client.redirect_call(
             redirect_call_request=redirect_call_request,
-<<<<<<< HEAD
-            repeatability_first_sent=get_repeatability_timestamp(),
-            repeatability_request_id=get_repeatability_guid(),
-            **kwargs
-        )
-=======
-            **kwargs)
->>>>>>> b2db75b3
+            **kwargs
+        )
 
     @distributed_trace
     def reject_call(
@@ -403,14 +379,8 @@
 
         self._client.reject_call(
             reject_call_request=reject_call_request,
-<<<<<<< HEAD
-            repeatability_first_sent=get_repeatability_timestamp(),
-            repeatability_request_id=get_repeatability_guid(),
-            **kwargs
-        )
-=======
-            **kwargs)
->>>>>>> b2db75b3
+            **kwargs
+        )
 
     @overload
     def start_recording(
@@ -545,7 +515,6 @@
             raise ValueError("Call locator required. Please provide either 'group_call_id' or 'server_call_id'.")
 
         start_recording_request = StartCallRecordingRequest(
-<<<<<<< HEAD
             call_locator=call_locator,
             recording_state_callback_uri = kwargs.pop("recording_state_callback_url", None),
             recording_content_type = kwargs.pop("recording_content_type", None),
@@ -554,21 +523,7 @@
             audio_channel_participant_ordering = kwargs.pop("audio_channel_participant_ordering", None),
             recording_storage_type = kwargs.pop("recording_storage_type", None),
             external_storage_location = kwargs.pop("external_storage_location", None),
-            channel_affinity = channel_affinity_internal,
-            repeatability_first_sent=get_repeatability_timestamp(),
-            repeatability_request_id=get_repeatability_guid()
-=======
-            call_locator=call_locator._to_generated(# pylint:disable=protected-access
-            ),
-            recording_state_callback_uri = recording_state_callback_url,
-            recording_content_type = recording_content_type,
-            recording_channel_type = recording_channel_type,
-            recording_format_type = recording_format_type,
-            audio_channel_participant_ordering = audio_channel_participant_ordering,
-            recording_storage_type = recording_storage_type,
-            external_storage_location = external_storage_location,
             channel_affinity = channel_affinity_internal
->>>>>>> b2db75b3
         )
 
         recording_state_result = self._call_recording_client.start_recording(
