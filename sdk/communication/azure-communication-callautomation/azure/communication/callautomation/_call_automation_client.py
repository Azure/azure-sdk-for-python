# -------------------------------------------------------------------------
# Copyright (c) Microsoft Corporation. All rights reserved.
# Licensed under the MIT License. See License.txt in the project root for
# license information.
# --------------------------------------------------------------------------
from typing import List, Union, Optional, TYPE_CHECKING, Iterable, overload, Dict
from urllib.parse import urlparse
import warnings

from azure.core.tracing.decorator import distributed_trace

from ._version import SDK_MONIKER
from ._api_versions import DEFAULT_VERSION
from ._call_connection_client import CallConnectionClient
from ._generated._client import AzureCommunicationCallAutomationService
from ._shared.auth_policy_utils import get_authentication_policy
from ._shared.utils import parse_connection_str
from ._credential.call_automation_auth_policy_utils import get_call_automation_auth_policy
from ._credential.credential_utils import get_custom_enabled, get_custom_url
from ._generated.models import (
    CreateCallRequest,
    AnswerCallRequest,
    RedirectCallRequest,
    RejectCallRequest,
    StartCallRecordingRequest,
    CallIntelligenceOptions,
    CustomCallingContext,
<<<<<<< HEAD
    ConnectRequest
)
from ._models import (
    CallConnectionProperties,
    RecordingProperties,
    ChannelAffinity,
    CallInvite,
    AzureCommunicationsRecordingStorage,
    AzureBlobContainerRecordingStorage
=======
>>>>>>> 0d3d678f
)
from ._models import CallConnectionProperties, RecordingProperties, ChannelAffinity, CallInvite
from ._content_downloader import ContentDownloader
from ._utils import (
    build_external_storage,
    serialize_phone_identifier,
    serialize_identifier,
    serialize_communication_user_identifier,
    serialize_msft_teams_app_identifier,
    build_call_locator,
    process_repeatability_first_sent,
)

if TYPE_CHECKING:
<<<<<<< HEAD
    from ._models  import (
        ServerCallLocator,
        GroupCallLocator,
        RoomCallLocator,
        MediaStreamingOptions,
        TranscriptionOptions
    )
    from azure.core.credentials import (
        TokenCredential,
        AzureKeyCredential
    )
=======
    from ._models import ServerCallLocator, GroupCallLocator, MediaStreamingConfiguration, TranscriptionConfiguration
    from azure.core.credentials import TokenCredential, AzureKeyCredential
>>>>>>> 0d3d678f
    from ._shared.models import (
        CommunicationIdentifier,
        CommunicationUserIdentifier,
        PhoneNumberIdentifier,
        MicrosoftTeamsAppIdentifier,
    )
    from ._generated.models._enums import (
        CallRejectReason,
        RecordingContent,
        RecordingChannel,
        RecordingFormat,
        RecordingStorageKind,
    )


class CallAutomationClient:
    """A client to interact with the AzureCommunicationService CallAutomation service.
    Call Automation provides developers the ability to build server-based,
    intelligent call workflows, and call recording for voice and PSTN channels.

    :param endpoint: The endpoint of the Azure Communication resource.
    :type endpoint: str
    :param credential: The access key we use to authenticate against the service.
    :type credential: ~azure.core.credentials.TokenCredential
     or ~azure.core.credentials.AzureKeyCredential
    :keyword api_version: Azure Communication Call Automation API version.
    :paramtype api_version: str
    :keyword source: ACS User Identity to be used when the call is created or answered.
     If not provided, service will generate one.
    :paramtype source: ~azure.communication.callautomation.CommunicationUserIdentifier
    """

    def __init__(
        self,
        endpoint: str,
        credential: Union["TokenCredential", "AzureKeyCredential"],
        *,
        api_version: Optional[str] = None,
        source: Optional["CommunicationUserIdentifier"] = None,
        ops_source: Optional["MicrosoftTeamsAppIdentifier"] = None,
        **kwargs,
    ) -> None:
        if not credential:
            raise ValueError("credential can not be None")

        try:
            if not endpoint.lower().startswith("http"):
                endpoint = "https://" + endpoint
        except AttributeError:
            raise ValueError("Host URL must be a string")  # pylint:disable=raise-missing-from

        parsed_url = urlparse(endpoint.rstrip("/"))
        if not parsed_url.netloc:
            raise ValueError(f"Invalid URL: {format(endpoint)}")

        custom_enabled = get_custom_enabled()
        custom_url = get_custom_url()
        if custom_enabled and custom_url is not None:
            self._client = AzureCommunicationCallAutomationService(
                custom_url,
                credential,
                api_version=api_version or DEFAULT_VERSION,
                authentication_policy=get_call_automation_auth_policy(custom_url, credential, acs_url=endpoint),
                sdk_moniker=SDK_MONIKER,
                **kwargs,
            )
        else:
            self._client = AzureCommunicationCallAutomationService(
                endpoint,
                credential,
                api_version=api_version or DEFAULT_VERSION,
                authentication_policy=get_authentication_policy(endpoint, credential),
                sdk_moniker=SDK_MONIKER,
                **kwargs,
            )

        self._call_recording_client = self._client.call_recording
        self._downloader = ContentDownloader(self._call_recording_client)
        self.source = source
        self.ops_source = ops_source

    @classmethod
    def from_connection_string(cls, conn_str: str, **kwargs) -> "CallAutomationClient":
        """Create CallAutomation client from a Connection String.

        :param conn_str: A connection string to an Azure Communication Service resource.
        :type conn_str: str
        :return: CallAutomationClient
        :rtype: ~azure.communication.callautomation.CallAutomationClient
        """
        endpoint, access_key = parse_connection_str(conn_str)
        return cls(endpoint, access_key, **kwargs)

    def get_call_connection(  # pylint: disable=client-method-missing-tracing-decorator
        self, call_connection_id: str, **kwargs
    ) -> CallConnectionClient:
        """Get CallConnectionClient object.
        Interact with ongoing call with CallConnectionClient.

        :param call_connection_id: CallConnectionId of ongoing call.
        :type call_connection_id: str
        :return: CallConnectionClient
        :rtype: ~azure.communication.callautomation.CallConnectionClient
        """
        if not call_connection_id:
            raise ValueError("call_connection_id can not be None")

        return CallConnectionClient._from_callautomation_client(  # pylint:disable=protected-access
            callautomation_client=self._client, call_connection_id=call_connection_id, **kwargs
        )

    @overload
    def connect_call(
        self,
        *,
        server_call_id: str,
        callback_url: str,
        cognitive_services_endpoint: Optional[str] = None,
        operation_context: Optional[str] = None,
        media_streaming: Optional['MediaStreamingOptions'] = None,
        transcription: Optional['TranscriptionOptions'] = None,
        **kwargs
    ) -> CallConnectionProperties:
        """The request payload for creating a connection to a room CallLocator.
        All required parameters must be populated in order to send to server.
        :keyword server_call_id: The server call ID to locate ongoing call.
        :paramtype server_call_id: str
        :keyword callback_url: The call back url where callback events are sent. Required
        :paramtype callback_url: str
        :keyword cognitive_services_endpoint:
         The identifier of the Cognitive Service resource assigned to this call.
        :paramtype cognitive_services_endpoint: str or None
        :keyword operation_context: Value that can be used to track the call and its associated events.
        :paramtype operation_context: str or None
        :keyword media_streaming: Media Streaming Options.
        :paramtype media_streaming: ~azure.communication.callautomation.MediaStreamingOptions
         or None
        :keyword transcription: Configuration of live transcription.
        :paramtype transcription: ~azure.communication.callautomation.TranscriptionOptions
         or None
        :return: CallConnectionProperties
        :rtype: ~azure.communication.callautomation.CallConnectionProperties
        :raises ~azure.core.exceptions.HttpResponseError:
        """

    @overload
    def connect_call(
        self,
        *,
        group_call_id: str,
        callback_url: str,
        cognitive_services_endpoint: Optional[str] = None,
        operation_context: Optional[str] = None,
        media_streaming: Optional['MediaStreamingOptions'] = None,
        transcription: Optional['TranscriptionOptions'] = None,
        **kwargs
    ) -> CallConnectionProperties:
        """The request payload for creating a connection to a room CallLocator.
        All required parameters must be populated in order to send to server.
        :keyword group_call_id: The group call ID to locate ongoing call.
        :paramtype group_call_id: str
        :keyword callback_url: The call back url where callback events are sent. Required
        :paramtype callback_url: str
        :keyword cognitive_services_endpoint:
         The identifier of the Cognitive Service resource assigned to this call.
        :paramtype cognitive_services_endpoint: str or None
        :keyword operation_context: Value that can be used to track the call and its associated events.
        :paramtype operation_context: str or None
        :keyword media_streaming: Media Streaming Options.
        :paramtype media_streaming: ~azure.communication.callautomation.MediaStreamingOptions
         or None
        :keyword transcription: Configuration of live transcription.
        :paramtype transcription: ~azure.communication.callautomation.TranscriptionOptions
         or None
        :return: CallConnectionProperties
        :rtype: ~azure.communication.callautomation.CallConnectionProperties
        :raises ~azure.core.exceptions.HttpResponseError:
        """

    @overload
    def connect_call(
        self,
        *,
        room_id: str,
        callback_url: str,
        cognitive_services_endpoint: Optional[str] = None,
        operation_context: Optional[str] = None,
        media_streaming: Optional['MediaStreamingOptions'] = None,
        transcription: Optional['TranscriptionOptions'] = None,
        **kwargs
    ) -> CallConnectionProperties:
        """The request payload for creating a connection to a room CallLocator.
        All required parameters must be populated in order to send to server.
        :keyword room_id: Acs room id. Required
        :paramtype room_id: str
        :keyword callback_url: The call back url where callback events are sent. Required
        :paramtype callback_url: str
        :keyword cognitive_services_endpoint:
         The identifier of the Cognitive Service resource assigned to this call.
        :paramtype cognitive_services_endpoint: str or None
        :keyword operation_context: Value that can be used to track the call and its associated events.
        :paramtype operation_context: str or None
        :keyword media_streaming: Media Streaming Options.
        :paramtype media_streaming: ~azure.communication.callautomation.MediaStreamingOptions
         or None
        :keyword transcription: Configuration of live transcription.
        :paramtype transcription: ~azure.communication.callautomation.TranscriptionOptions
         or None
        :return: CallConnectionProperties
        :rtype: ~azure.communication.callautomation.CallConnectionProperties
        :raises ~azure.core.exceptions.HttpResponseError:
        """

    @distributed_trace
    def connect_call(
        self,
        *args: Union['ServerCallLocator', 'GroupCallLocator', 'RoomCallLocator'],
        **kwargs
    ) -> CallConnectionProperties:

        cognitive_services_endpoint=kwargs.pop("cognitive_services_endpoint", None)
        call_intelligence_options = CallIntelligenceOptions(
            cognitive_services_endpoint=cognitive_services_endpoint
            ) if cognitive_services_endpoint else None

        media_streaming_options : Optional[MediaStreamingOptions] = None
        transcription_options : Optional[TranscriptionOptions] = None
        media_streaming_options = kwargs.pop("media_streaming", None)
        transcription_options = kwargs.pop("transcription", None)
        call_locator = build_call_locator(
            args,
            kwargs.pop("call_locator", None),
            kwargs.pop("server_call_id", None),
            kwargs.pop("group_call_id", None),
            kwargs.pop("room_id", None)
        )
        connect_call_request = ConnectRequest(
            call_locator=call_locator,
            callback_uri=kwargs.pop("callback_url", None),
            operation_context=kwargs.pop("operation_context", None),
            call_intelligence_options=call_intelligence_options,
            media_streaming_options=media_streaming_options.to_generated() if media_streaming_options else None,
            transcription_options=transcription_options.to_generated() if transcription_options else None
        )

        process_repeatability_first_sent(kwargs)
        result = self._client.connect(
            connect_request=connect_call_request,
            **kwargs
        )

        return CallConnectionProperties._from_generated(result)  # pylint:disable=protected-access

    @distributed_trace
    def create_call(
        self,
        target_participant: Union["CommunicationIdentifier", List["CommunicationIdentifier"]],
        callback_url: str,
        *,
        source_caller_id_number: Optional["PhoneNumberIdentifier"] = None,
        source_display_name: Optional[str] = None,
        operation_context: Optional[str] = None,
        cognitive_services_endpoint: Optional[str] = None,
        sip_headers: Optional[Dict[str, str]] = None,
        voip_headers: Optional[Dict[str, str]] = None,
<<<<<<< HEAD
        media_streaming: Optional['MediaStreamingOptions'] = None,
        transcription: Optional['TranscriptionOptions'] = None,
        **kwargs
=======
        media_streaming_configuration: Optional["MediaStreamingConfiguration"] = None,
        transcription_configuration: Optional["TranscriptionConfiguration"] = None,
        **kwargs,
>>>>>>> 0d3d678f
    ) -> CallConnectionProperties:
        """Create a call connection request to a target identity.

        :param target_participant: Call invitee's information.
        :type target_participant: ~azure.communication.callautomation.CommunicationIdentifier
         or list[~azure.communication.callautomation.CommunicationIdentifier]
        :param callback_url: The call back url where callback events are sent.
        :type callback_url: str
        :keyword operation_context: Value that can be used to track the call and its associated events.
        :paramtype operation_context: str or None
        :keyword source_caller_id_number: The source caller Id, a phone number,
         that's shown to the PSTN participant being invited.
         Required only when calling a PSTN callee.
        :paramtype source_caller_id_number: ~azure.communication.callautomation.PhoneNumberIdentifier or None
        :keyword source_display_name: Display name of the caller.
        :paramtype source_display_name: str or None
        :keyword cognitive_services_endpoint:
         The identifier of the Cognitive Service resource assigned to this call.
        :paramtype cognitive_services_endpoint: str or None
        :keyword sip_headers: Sip Headers for PSTN Call
        :paramtype sip_headers: Dict[str, str] or None
        :keyword voip_headers: Voip Headers for Voip Call
        :paramtype voip_headers: Dict[str, str] or None
        :keyword media_streaming: Media Streaming Options.
        :paramtype media_streaming: ~azure.communication.callautomation.MediaStreamingOptions
         or None
        :keyword transcription: Configuration of live transcription.
        :paramtype transcription: ~azure.communication.callautomation.TranscriptionOptions
         or None
        :return: CallConnectionProperties
        :rtype: ~azure.communication.callautomation.CallConnectionProperties
        :raises ~azure.core.exceptions.HttpResponseError:
        """
        # Backwards compatibility with old API signature
        if isinstance(target_participant, CallInvite):
            source_caller_id_number = source_caller_id_number or target_participant.source_caller_id_number
            source_display_name = source_display_name or target_participant.source_display_name
            target_participant = target_participant.target

        user_custom_context = None
        if sip_headers or voip_headers:
            user_custom_context = CustomCallingContext(voip_headers=voip_headers, sip_headers=sip_headers)

        call_intelligence_options = (
            CallIntelligenceOptions(cognitive_services_endpoint=cognitive_services_endpoint)
            if cognitive_services_endpoint
            else None
        )

        try:
            targets = [serialize_identifier(p) for p in target_participant]
        except TypeError:
            targets = [serialize_identifier(target_participant)]
        media_config = media_streaming.to_generated() if media_streaming else None
        transcription_config = transcription.to_generated() if transcription else None
        create_call_request = CreateCallRequest(
            targets=targets,
            callback_uri=callback_url,
            source_caller_id_number=serialize_phone_identifier(source_caller_id_number),
            source_display_name=source_display_name,
            source=serialize_communication_user_identifier(self.source),
            ops_source=serialize_msft_teams_app_identifier(self.ops_source),
            operation_context=operation_context,
            call_intelligence_options=call_intelligence_options,
            media_streaming_options=media_config,
            transcription_options=transcription_config,
            cognitive_services_endpoint=cognitive_services_endpoint,
            custom_calling_context=user_custom_context,
        )
        process_repeatability_first_sent(kwargs)
        result = self._client.create_call(create_call_request=create_call_request, **kwargs)
        return CallConnectionProperties._from_generated(result)  # pylint:disable=protected-access

    @distributed_trace
    def create_group_call(
        self,
        target_participants: List["CommunicationIdentifier"],
        callback_url: str,
        *,
        source_caller_id_number: Optional["PhoneNumberIdentifier"] = None,
        source_display_name: Optional[str] = None,
        operation_context: Optional[str] = None,
        cognitive_services_endpoint: Optional[str] = None,
        **kwargs,
    ) -> CallConnectionProperties:
        """Create a call connection request to a list of multiple target identities.
        This will call all targets simultaneously, and whoever answers the call will join the call.

        :param target_participants: A list of targets.
        :type target_participants: list[~azure.communication.callautomation.CommunicationIdentifier]
        :param callback_url: The call back url for receiving events.
        :type callback_url: str
        :keyword source_caller_id_number: The source caller Id, a phone number,
         that's shown to the PSTN participant being invited.
         Required only when calling a PSTN callee.
        :paramtype source_caller_id_number: ~azure.communication.callautomation.PhoneNumberIdentifier
        :keyword source_display_name: Display name of the caller.
        :paramtype source_display_name: str
        :keyword operation_context: Value that can be used to track the call and its associated events.
        :paramtype operation_context: str
        :keyword cognitive_services_endpoint:
         The identifier of the Cognitive Service resource assigned to this call.
        :paramtype cognitive_services_endpoint: str
        :return: CallConnectionProperties
        :rtype: ~azure.communication.callautomation.CallConnectionProperties
        :raises ~azure.core.exceptions.HttpResponseError:
        """
        warnings.warn(
            "The method 'create_group_call' is deprecated. Please use 'create_call' instead.", DeprecationWarning
        )

        return self.create_call(
            target_participant=target_participants,
            callback_url=callback_url,
            source_caller_id_number=source_caller_id_number,
            source_display_name=source_display_name,
            operation_context=operation_context,
            cognitive_services_endpoint=cognitive_services_endpoint,
            **kwargs,
        )

    @distributed_trace
    def answer_call(
        self,
        incoming_call_context: str,
        callback_url: str,
        *,
        cognitive_services_endpoint: Optional[str] = None,
        operation_context: Optional[str] = None,
<<<<<<< HEAD
        media_streaming: Optional['MediaStreamingOptions'] = None,
        transcription: Optional['TranscriptionOptions'] = None,
        sip_headers: Optional[Dict[str, str]] = None,
        voip_headers: Optional[Dict[str, str]] = None,
        **kwargs
=======
        media_streaming_configuration: Optional["MediaStreamingConfiguration"] = None,
        transcription_configuration: Optional["TranscriptionConfiguration"] = None,
        **kwargs,
>>>>>>> 0d3d678f
    ) -> CallConnectionProperties:
        """Answer incoming call with Azure Communication Service's IncomingCall event
        Retrieving IncomingCall event can be set on Azure Communication Service's Azure Portal.

        :param incoming_call_context: This can be read from body of IncomingCall event.
         Use this value to answer incoming call.
        :type incoming_call_context: str
        :param callback_url: The call back url for receiving events.
        :type callback_url: str
        :keyword cognitive_services_endpoint:
         The endpoint url of the Azure Cognitive Services resource attached.
        :paramtype cognitive_services_endpoint: str
        :keyword operation_context: The operation context.
        :paramtype operation_context: str
        :keyword media_streaming: Media Streaming Options.
        :paramtype media_streaming: ~azure.communication.callautomation.MediaStreamingOptions
         or None
        :keyword transcription: Configuration of live transcription.
        :paramtype transcription: ~azure.communication.callautomation.TranscriptionOptions
         or None
        :keyword sip_headers: Sip Headers for PSTN Call
        :paramtype sip_headers: Dict[str, str] or None
        :keyword voip_headers: Voip Headers for Voip Call
        :paramtype voip_headers: Dict[str, str] or None
        :return: CallConnectionProperties
        :rtype: ~azure.communication.callautomation.CallConnectionProperties
        :raises ~azure.core.exceptions.HttpResponseError:
        """
<<<<<<< HEAD
        user_custom_context = None
        if sip_headers or voip_headers:
            user_custom_context = CustomCallingContext(
                voip_headers=voip_headers,
                sip_headers=sip_headers
            )

        call_intelligence_options = CallIntelligenceOptions(
            cognitive_services_endpoint=cognitive_services_endpoint
            ) if cognitive_services_endpoint else None
=======
        call_intelligence_options = (
            CallIntelligenceOptions(cognitive_services_endpoint=cognitive_services_endpoint)
            if cognitive_services_endpoint
            else None
        )
>>>>>>> 0d3d678f

        answer_call_request = AnswerCallRequest(
            incoming_call_context=incoming_call_context,
            callback_uri=callback_url,
            call_intelligence_options=call_intelligence_options,
<<<<<<< HEAD
            answered_by=serialize_communication_user_identifier(
                self.source) if self.source else None,
            media_streaming_options=media_streaming.to_generated(
            ) if media_streaming else None,
            transcription_options=transcription.to_generated()
            if transcription else None,
            cognitive_services_endpoint=cognitive_services_endpoint,
            operation_context=operation_context,
            custom_calling_context=user_custom_context
=======
            answered_by=serialize_communication_user_identifier(self.source) if self.source else None,
            media_streaming_configuration=(
                media_streaming_configuration.to_generated() if media_streaming_configuration else None
            ),
            transcription_configuration=(
                transcription_configuration.to_generated() if transcription_configuration else None
            ),
            cognitive_services_endpoint=cognitive_services_endpoint,
            operation_context=operation_context,
>>>>>>> 0d3d678f
        )

        process_repeatability_first_sent(kwargs)

        result = self._client.answer_call(answer_call_request=answer_call_request, **kwargs)
        return CallConnectionProperties._from_generated(result)  # pylint:disable=protected-access

    @distributed_trace
    def redirect_call(
        self,
        incoming_call_context: str,
        target_participant: "CommunicationIdentifier",
        *,
        sip_headers: Optional[Dict[str, str]] = None,
        voip_headers: Optional[Dict[str, str]] = None,
        **kwargs,
    ) -> None:
        """Redirect incoming call to a specific target.

        :param incoming_call_context: This can be read from body of IncomingCall event.
         Use this value to redirect incoming call.
        :type incoming_call_context: str
        :param target_participant: The target identity to redirect the call to.
        :type target_participant: ~azure.communication.callautomation.CommunicationIdentifier
        :keyword sip_headers: Sip Headers for PSTN Call
        :paramtype sip_headers: Dict[str, str] or None
        :keyword voip_headers: Voip Headers for Voip Call
        :paramtype voip_headers: Dict[str, str] or None
        :return: None
        :rtype: None
        :raises ~azure.core.exceptions.HttpResponseError:
        """
        # Backwards compatibility with old API signature
        if isinstance(target_participant, CallInvite):
            target_participant = target_participant.target

        user_custom_context = None
        if sip_headers or voip_headers:
            user_custom_context = CustomCallingContext(voip_headers=voip_headers, sip_headers=sip_headers)
        redirect_call_request = RedirectCallRequest(
            incoming_call_context=incoming_call_context,
            target=serialize_identifier(target_participant),
            custom_calling_context=user_custom_context,
        )
        process_repeatability_first_sent(kwargs)
        self._client.redirect_call(redirect_call_request=redirect_call_request, **kwargs)

    @distributed_trace
    def reject_call(
        self,
        incoming_call_context: str,
        *,
        call_reject_reason: Optional[Union[str, "CallRejectReason"]] = None,
        **kwargs,
    ) -> None:
        """Reject incoming call.

        :param incoming_call_context: This can be read from body of IncomingCall event.
         Use this value to reject incoming call.
        :type incoming_call_context: str
        :keyword call_reject_reason: The rejection reason.
        :paramtype call_reject_reason: str or ~azure.communication.callautomation.CallRejectReason
        :return: None
        :rtype: None
        :raises ~azure.core.exceptions.HttpResponseError:
        """
        reject_call_request = RejectCallRequest(
            incoming_call_context=incoming_call_context, call_reject_reason=call_reject_reason
        )

        process_repeatability_first_sent(kwargs)
        self._client.reject_call(reject_call_request=reject_call_request, **kwargs)

    @overload
    def start_recording(
        self,
        *,
        server_call_id: str,
        recording_state_callback_url: Optional[str] = None,
<<<<<<< HEAD
        recording_content_type: Optional[Union[str, 'RecordingContent']] = None,
        recording_channel_type: Optional[Union[str, 'RecordingChannel']] = None,
        recording_format_type: Optional[Union[str, 'RecordingFormat']] = None,
        audio_channel_participant_ordering: Optional[List['CommunicationIdentifier']] = None,
        channel_affinity: Optional[List['ChannelAffinity']] = None,
        recording_storage: Optional[Union['AzureCommunicationsRecordingStorage',
                                          'AzureBlobContainerRecordingStorage']] = None,
=======
        recording_content_type: Optional[Union[str, "RecordingContent"]] = None,
        recording_channel_type: Optional[Union[str, "RecordingChannel"]] = None,
        recording_format_type: Optional[Union[str, "RecordingFormat"]] = None,
        audio_channel_participant_ordering: Optional[List["CommunicationIdentifier"]] = None,
        channel_affinity: Optional[List["ChannelAffinity"]] = None,
        recording_storage_kind: Optional[Union[str, "RecordingStorageKind"]] = None,
        external_storage_location: Optional[str] = None,
>>>>>>> 0d3d678f
        pause_on_start: Optional[bool] = None,
        **kwargs,
    ) -> RecordingProperties:
        """Start recording for a ongoing call. Locate the call with call locator.

        :keyword str server_call_id: The server call ID to locate ongoing call.
        :keyword recording_state_callback_url: The url to send notifications to.
        :paramtype recording_state_callback_url: str or None
        :keyword recording_content_type: The content type of call recording.
        :paramtype recording_content_type: str or ~azure.communication.callautomation.RecordingContent or None
        :keyword recording_channel_type: The channel type of call recording.
        :paramtype recording_channel_type: str or ~azure.communication.callautomation.RecordingChannel or None
        :keyword recording_format_type: The format type of call recording.
        :paramtype recording_format_type: str or ~azure.communication.callautomation.RecordingFormat or None
        :keyword audio_channel_participant_ordering:
         The sequential order in which audio channels are assigned to participants in the unmixed recording.
         When 'recordingChannelType' is set to 'unmixed' and `audioChannelParticipantOrdering is not specified,
         the audio channel to participant mapping will be automatically assigned based on the order in
         which participant first audio was detected.
         Channel to participant mapping details can be found in the metadata of the recording.
        :paramtype audio_channel_participant_ordering:
         list[~azure.communication.callautomation.CommunicationIdentifier] or None
        :keyword channel_affinity: The channel affinity of call recording
         When 'recordingChannelType' is set to 'unmixed', if channelAffinity is not specified,
         'channel' will be automatically assigned.
         Channel-Participant mapping details can be found in the metadata of the recording.
        :paramtype channel_affinity: list[~azure.communication.callautomation.ChannelAffinity] or None
        :keyword recording_storage: Defines the kind of external storage. Known values are:
         ``AzureCommunicationsRecordingStorage`` and ``AzureBlobContainerRecordingStorage``.
         If no storage option is provided, the default is Azure Communications recording storage.
        :paramtype recording_storage: AzureCommunicationsRecordingStorage or AzureBlobContainerRecordingStorage or None
        :keyword pause_on_start: The state of the pause on start option.
        :paramtype pause_on_start: bool or None
        :return: RecordingProperties
        :rtype: ~azure.communication.callautomation.RecordingProperties
        :raises ~azure.core.exceptions.HttpResponseError:
        """

    @overload
    def start_recording(
        self,
        *,
        group_call_id: str,
        recording_state_callback_url: Optional[str] = None,
<<<<<<< HEAD
        recording_content_type: Optional[Union[str, 'RecordingContent']] = None,
        recording_channel_type: Optional[Union[str, 'RecordingChannel']] = None,
        recording_format_type: Optional[Union[str, 'RecordingFormat']] = None,
        audio_channel_participant_ordering: Optional[List['CommunicationIdentifier']] = None,
        channel_affinity: Optional[List['ChannelAffinity']] = None,
        recording_storage: Optional[Union['AzureCommunicationsRecordingStorage',
                                          'AzureBlobContainerRecordingStorage']] = None,
=======
        recording_content_type: Optional[Union[str, "RecordingContent"]] = None,
        recording_channel_type: Optional[Union[str, "RecordingChannel"]] = None,
        recording_format_type: Optional[Union[str, "RecordingFormat"]] = None,
        audio_channel_participant_ordering: Optional[List["CommunicationIdentifier"]] = None,
        channel_affinity: Optional[List["ChannelAffinity"]] = None,
        recording_storage_kind: Optional[Union[str, "RecordingStorageKind"]] = None,
        external_storage_location: Optional[str] = None,
>>>>>>> 0d3d678f
        pause_on_start: Optional[bool] = None,
        **kwargs,
    ) -> RecordingProperties:
        """Start recording for a ongoing call. Locate the call with call locator.

        :keyword str group_call_id: The group call ID to locate ongoing call.
        :keyword recording_state_callback_url: The url to send notifications to.
        :paramtype recording_state_callback_url: str or None
        :keyword recording_content_type: The content type of call recording.
        :paramtype recording_content_type: str or ~azure.communication.callautomation.RecordingContent or None
        :keyword recording_channel_type: The channel type of call recording.
        :paramtype recording_channel_type: str or ~azure.communication.callautomation.RecordingChannel or None
        :keyword recording_format_type: The format type of call recording.
        :paramtype recording_format_type: str or ~azure.communication.callautomation.RecordingFormat or None
        :keyword audio_channel_participant_ordering:
         The sequential order in which audio channels are assigned to participants in the unmixed recording.
         When 'recordingChannelType' is set to 'unmixed' and `audioChannelParticipantOrdering is not specified,
         the audio channel to participant mapping will be automatically assigned based on the order in
         which participant first audio was detected.
         Channel to participant mapping details can be found in the metadata of the recording.
        :paramtype audio_channel_participant_ordering:
         list[~azure.communication.callautomation.CommunicationIdentifier] or None
        :keyword channel_affinity: The channel affinity of call recording
         When 'recordingChannelType' is set to 'unmixed', if channelAffinity is not specified,
         'channel' will be automatically assigned.
         Channel-Participant mapping details can be found in the metadata of the recording.
        :paramtype channel_affinity: list[~azure.communication.callautomation.ChannelAffinity] or None
        :keyword recording_storage: Defines the kind of external storage. Known values are:
         ``AzureCommunicationsRecordingStorage`` and ``AzureBlobContainerRecordingStorage``.
         If no storage option is provided, the default is Azure Communications recording storage.
        :paramtype recording_storage: AzureCommunicationsRecordingStorage or AzureBlobContainerRecordingStorage or None
        :keyword pause_on_start: The state of the pause on start option.
        :paramtype pause_on_start: bool or None
        :return: RecordingProperties
        :rtype: ~azure.communication.callautomation.RecordingProperties
        :raises ~azure.core.exceptions.HttpResponseError:
        """

    @overload
    def start_recording(
        self,
        *,
        room_id: str,
        recording_state_callback_url: Optional[str] = None,
        recording_content_type: Optional[Union[str, 'RecordingContent']] = None,
        recording_channel_type: Optional[Union[str, 'RecordingChannel']] = None,
        recording_format_type: Optional[Union[str, 'RecordingFormat']] = None,
        audio_channel_participant_ordering: Optional[List['CommunicationIdentifier']] = None,
        channel_affinity: Optional[List['ChannelAffinity']] = None,
        recording_storage: Optional[Union['AzureCommunicationsRecordingStorage',
                                          'AzureBlobContainerRecordingStorage']] = None,
        pause_on_start: Optional[bool] = None,
        **kwargs
    ) -> RecordingProperties:
        """Start recording for a ongoing call. Locate the call with call locator.

        :keyword str room_id: The romm ID to locate ongoing call.
        :keyword recording_state_callback_url: The url to send notifications to.
        :paramtype recording_state_callback_url: str or None
        :keyword recording_content_type: The content type of call recording.
        :paramtype recording_content_type: str or ~azure.communication.callautomation.RecordingContent or None
        :keyword recording_channel_type: The channel type of call recording.
        :paramtype recording_channel_type: str or ~azure.communication.callautomation.RecordingChannel or None
        :keyword recording_format_type: The format type of call recording.
        :paramtype recording_format_type: str or ~azure.communication.callautomation.RecordingFormat or None
        :keyword audio_channel_participant_ordering:
         The sequential order in which audio channels are assigned to participants in the unmixed recording.
         When 'recordingChannelType' is set to 'unmixed' and `audioChannelParticipantOrdering is not specified,
         the audio channel to participant mapping will be automatically assigned based on the order in
         which participant first audio was detected.
         Channel to participant mapping details can be found in the metadata of the recording.
        :paramtype audio_channel_participant_ordering:
         list[~azure.communication.callautomation.CommunicationIdentifier] or None
        :keyword channel_affinity: The channel affinity of call recording
         When 'recordingChannelType' is set to 'unmixed', if channelAffinity is not specified,
         'channel' will be automatically assigned.
         Channel-Participant mapping details can be found in the metadata of the recording.
        :paramtype channel_affinity: list[~azure.communication.callautomation.ChannelAffinity] or None
        :keyword recording_storage: Defines the kind of external storage. Known values are:
         ``AzureCommunicationsRecordingStorage`` and ``AzureBlobContainerRecordingStorage``.
         If no storage option is provided, the default is Azure Communications recording storage.
        :paramtype recording_storage: AzureCommunicationsRecordingStorage or AzureBlobContainerRecordingStorage or None
        :keyword pause_on_start: The state of the pause on start option.
        :paramtype pause_on_start: bool or None
        :return: RecordingProperties
        :rtype: ~azure.communication.callautomation.RecordingProperties
        :raises ~azure.core.exceptions.HttpResponseError:
        """

    @overload
    def start_recording(
        self,
        *,
        call_connection_id: str,
        recording_state_callback_url: Optional[str] = None,
        recording_content_type: Optional[Union[str, 'RecordingContent']] = None,
        recording_channel_type: Optional[Union[str, 'RecordingChannel']] = None,
        recording_format_type: Optional[Union[str, 'RecordingFormat']] = None,
        audio_channel_participant_ordering: Optional[List['CommunicationIdentifier']] = None,
        channel_affinity: Optional[List['ChannelAffinity']] = None,
        recording_storage: Optional[Union['AzureCommunicationsRecordingStorage',
                                          'AzureBlobContainerRecordingStorage']] = None,
        pause_on_start: Optional[bool] = None,
        **kwargs
    ) -> RecordingProperties:
        """Start recording for a ongoing call. Locate the call with call connection id.

        :keyword str call_connection_id: Call connection ID to locate ongoing call.
        :keyword recording_state_callback_url: The url to send notifications to.
        :paramtype recording_state_callback_url: str or None
        :keyword recording_content_type: The content type of call recording.
        :paramtype recording_content_type: str or ~azure.communication.callautomation.RecordingContent or None
        :keyword recording_channel_type: The channel type of call recording.
        :paramtype recording_channel_type: str or ~azure.communication.callautomation.RecordingChannel or None
        :keyword recording_format_type: The format type of call recording.
        :paramtype recording_format_type: str or ~azure.communication.callautomation.RecordingFormat or None
        :keyword audio_channel_participant_ordering:
         The sequential order in which audio channels are assigned to participants in the unmixed recording.
         When 'recordingChannelType' is set to 'unmixed' and `audioChannelParticipantOrdering is not specified,
         the audio channel to participant mapping will be automatically assigned based on the order in
         which participant first audio was detected.
         Channel to participant mapping details can be found in the metadata of the recording.
        :paramtype audio_channel_participant_ordering:
         list[~azure.communication.callautomation.CommunicationIdentifier] or None
        :keyword channel_affinity: The channel affinity of call recording
         When 'recordingChannelType' is set to 'unmixed', if channelAffinity is not specified,
         'channel' will be automatically assigned.
         Channel-Participant mapping details can be found in the metadata of the recording.
        :paramtype channel_affinity: list[~azure.communication.callautomation.ChannelAffinity] or None
        :keyword recording_storage: Defines the kind of external storage. Known values are:
         ``AzureCommunicationsRecordingStorage`` and ``AzureBlobContainerRecordingStorage``.
         If no storage option is provided, the default is Azure Communications recording storage.
        :paramtype recording_storage: AzureCommunicationsRecordingStorage or AzureBlobContainerRecordingStorage or None
        :keyword pause_on_start: The state of the pause on start option.
        :paramtype pause_on_start: bool or None
        :return: RecordingProperties
        :rtype: ~azure.communication.callautomation.RecordingProperties
        :raises ~azure.core.exceptions.HttpResponseError:
        """

    @distributed_trace
<<<<<<< HEAD
    def start_recording(
        self,
        *args: Union['ServerCallLocator', 'GroupCallLocator', 'RoomCallLocator'],
        **kwargs
    ) -> RecordingProperties:
=======
    def start_recording(self, *args: Union["ServerCallLocator", "GroupCallLocator"], **kwargs) -> RecordingProperties:
>>>>>>> 0d3d678f
        # pylint:disable=protected-access
        channel_affinity: List["ChannelAffinity"] = kwargs.pop("channel_affinity", None) or []
        channel_affinity_internal = [c._to_generated() for c in channel_affinity]
        call_locator = build_call_locator(
            args,
            kwargs.pop("call_locator", None),
            kwargs.pop("server_call_id", None),
            kwargs.pop("group_call_id", None),
<<<<<<< HEAD
            kwargs.pop("room_id", None)
=======
>>>>>>> 0d3d678f
        )
        external_storage = build_external_storage(kwargs.pop("recording_storage", None))
        call_connection_id = kwargs.pop("call_connection_id", None)
        start_recording_request = StartCallRecordingRequest(
            call_locator=call_locator if call_locator else None,
            call_connection_id=call_connection_id if call_connection_id else None,
            recording_state_callback_uri=kwargs.pop("recording_state_callback_url", None),
            recording_content_type=kwargs.pop("recording_content_type", None),
            recording_channel_type=kwargs.pop("recording_channel_type", None),
            recording_format_type=kwargs.pop("recording_format_type", None),
            audio_channel_participant_ordering=kwargs.pop("audio_channel_participant_ordering", None),
            external_storage=external_storage,
            channel_affinity=channel_affinity_internal,
            pause_on_start=kwargs.pop("pause_on_start", None),
        )
        process_repeatability_first_sent(kwargs)
        recording_state_result = self._call_recording_client.start_recording(
            start_call_recording=start_recording_request, **kwargs
        )
        return RecordingProperties._from_generated(recording_state_result)

    @distributed_trace
    def stop_recording(self, recording_id: str, **kwargs) -> None:
        """Stop recording the call.

        :param recording_id: The recording id.
        :type recording_id: str
        :return: None
        :rtype: None
        :raises ~azure.core.exceptions.HttpResponseError:
        """
        self._call_recording_client.stop_recording(recording_id=recording_id, **kwargs)

    @distributed_trace
    def pause_recording(self, recording_id: str, **kwargs) -> None:
        """Pause recording the call.

        :param recording_id: The recording id.
        :type recording_id: str
        :return: None
        :rtype: None
        :raises ~azure.core.exceptions.HttpResponseError:
        """
        self._call_recording_client.pause_recording(recording_id=recording_id, **kwargs)

    @distributed_trace
    def resume_recording(self, recording_id: str, **kwargs) -> None:
        """Resume recording the call.

        :param recording_id: The recording id.
        :type recording_id: str
        :return: None
        :rtype: None
        :raises ~azure.core.exceptions.HttpResponseError:
        """
        self._call_recording_client.resume_recording(recording_id=recording_id, **kwargs)

    @distributed_trace
    def get_recording_properties(self, recording_id: str, **kwargs) -> RecordingProperties:
        """Get call recording properties and its state.

        :param recording_id: The recording id.
        :type recording_id: str
        :return: RecordingProperties
        :rtype: ~azure.communication.callautomation.RecordingProperties
        :raises ~azure.core.exceptions.HttpResponseError:
        """
        recording_state_result = self._call_recording_client.get_recording_properties(
            recording_id=recording_id, **kwargs
        )
        return RecordingProperties._from_generated(recording_state_result)  # pylint:disable=protected-access

    @distributed_trace
    def download_recording(
        self, recording_url: str, *, offset: int = None, length: int = None, **kwargs
    ) -> Iterable[bytes]:
        """Download a stream of the call recording.

        :param recording_url: Recording's url to be downloaded
        :type recording_url: str
        :keyword offset: If provided, only download the bytes of the content in the specified range.
         Offset of starting byte.
        :paramtype offset: int
        :keyword length: If provided, only download the bytes of the content in the specified range.
         Length of the bytes to be downloaded.
        :paramtype length: int
        :return: Iterable[bytes]
        :rtype: Iterable[bytes]
        :raises ~azure.core.exceptions.HttpResponseError:
        """
        stream = self._downloader.download_streaming(
            source_location=recording_url, offset=offset, length=length, **kwargs
        )
        return stream

    @distributed_trace
    def delete_recording(self, recording_url: str, **kwargs) -> None:
        """Delete a call recording from given recording url.

        :param recording_url: Recording's url.
        :type recording_url: str
        :return: None
        :rtype: None
        :raises ~azure.core.exceptions.HttpResponseError:
        """
        self._downloader.delete_recording(recording_location=recording_url, **kwargs)

    def __enter__(self) -> "CallAutomationClient":
        self._client.__enter__()
        return self

    def __exit__(self, *args) -> None:
        self.close()

    def close(self) -> None:
        self._client.__exit__()<|MERGE_RESOLUTION|>--- conflicted
+++ resolved
@@ -25,7 +25,6 @@
     StartCallRecordingRequest,
     CallIntelligenceOptions,
     CustomCallingContext,
-<<<<<<< HEAD
     ConnectRequest
 )
 from ._models import (
@@ -35,10 +34,7 @@
     CallInvite,
     AzureCommunicationsRecordingStorage,
     AzureBlobContainerRecordingStorage
-=======
->>>>>>> 0d3d678f
 )
-from ._models import CallConnectionProperties, RecordingProperties, ChannelAffinity, CallInvite
 from ._content_downloader import ContentDownloader
 from ._utils import (
     build_external_storage,
@@ -51,7 +47,6 @@
 )
 
 if TYPE_CHECKING:
-<<<<<<< HEAD
     from ._models  import (
         ServerCallLocator,
         GroupCallLocator,
@@ -63,10 +58,6 @@
         TokenCredential,
         AzureKeyCredential
     )
-=======
-    from ._models import ServerCallLocator, GroupCallLocator, MediaStreamingConfiguration, TranscriptionConfiguration
-    from azure.core.credentials import TokenCredential, AzureKeyCredential
->>>>>>> 0d3d678f
     from ._shared.models import (
         CommunicationIdentifier,
         CommunicationUserIdentifier,
@@ -332,15 +323,9 @@
         cognitive_services_endpoint: Optional[str] = None,
         sip_headers: Optional[Dict[str, str]] = None,
         voip_headers: Optional[Dict[str, str]] = None,
-<<<<<<< HEAD
         media_streaming: Optional['MediaStreamingOptions'] = None,
         transcription: Optional['TranscriptionOptions'] = None,
         **kwargs
-=======
-        media_streaming_configuration: Optional["MediaStreamingConfiguration"] = None,
-        transcription_configuration: Optional["TranscriptionConfiguration"] = None,
-        **kwargs,
->>>>>>> 0d3d678f
     ) -> CallConnectionProperties:
         """Create a call connection request to a target identity.
 
@@ -470,17 +455,11 @@
         *,
         cognitive_services_endpoint: Optional[str] = None,
         operation_context: Optional[str] = None,
-<<<<<<< HEAD
         media_streaming: Optional['MediaStreamingOptions'] = None,
         transcription: Optional['TranscriptionOptions'] = None,
         sip_headers: Optional[Dict[str, str]] = None,
         voip_headers: Optional[Dict[str, str]] = None,
         **kwargs
-=======
-        media_streaming_configuration: Optional["MediaStreamingConfiguration"] = None,
-        transcription_configuration: Optional["TranscriptionConfiguration"] = None,
-        **kwargs,
->>>>>>> 0d3d678f
     ) -> CallConnectionProperties:
         """Answer incoming call with Azure Communication Service's IncomingCall event
         Retrieving IncomingCall event can be set on Azure Communication Service's Azure Portal.
@@ -509,7 +488,6 @@
         :rtype: ~azure.communication.callautomation.CallConnectionProperties
         :raises ~azure.core.exceptions.HttpResponseError:
         """
-<<<<<<< HEAD
         user_custom_context = None
         if sip_headers or voip_headers:
             user_custom_context = CustomCallingContext(
@@ -520,19 +498,11 @@
         call_intelligence_options = CallIntelligenceOptions(
             cognitive_services_endpoint=cognitive_services_endpoint
             ) if cognitive_services_endpoint else None
-=======
-        call_intelligence_options = (
-            CallIntelligenceOptions(cognitive_services_endpoint=cognitive_services_endpoint)
-            if cognitive_services_endpoint
-            else None
-        )
->>>>>>> 0d3d678f
 
         answer_call_request = AnswerCallRequest(
             incoming_call_context=incoming_call_context,
             callback_uri=callback_url,
             call_intelligence_options=call_intelligence_options,
-<<<<<<< HEAD
             answered_by=serialize_communication_user_identifier(
                 self.source) if self.source else None,
             media_streaming_options=media_streaming.to_generated(
@@ -542,17 +512,6 @@
             cognitive_services_endpoint=cognitive_services_endpoint,
             operation_context=operation_context,
             custom_calling_context=user_custom_context
-=======
-            answered_by=serialize_communication_user_identifier(self.source) if self.source else None,
-            media_streaming_configuration=(
-                media_streaming_configuration.to_generated() if media_streaming_configuration else None
-            ),
-            transcription_configuration=(
-                transcription_configuration.to_generated() if transcription_configuration else None
-            ),
-            cognitive_services_endpoint=cognitive_services_endpoint,
-            operation_context=operation_context,
->>>>>>> 0d3d678f
         )
 
         process_repeatability_first_sent(kwargs)
@@ -632,7 +591,6 @@
         *,
         server_call_id: str,
         recording_state_callback_url: Optional[str] = None,
-<<<<<<< HEAD
         recording_content_type: Optional[Union[str, 'RecordingContent']] = None,
         recording_channel_type: Optional[Union[str, 'RecordingChannel']] = None,
         recording_format_type: Optional[Union[str, 'RecordingFormat']] = None,
@@ -640,15 +598,6 @@
         channel_affinity: Optional[List['ChannelAffinity']] = None,
         recording_storage: Optional[Union['AzureCommunicationsRecordingStorage',
                                           'AzureBlobContainerRecordingStorage']] = None,
-=======
-        recording_content_type: Optional[Union[str, "RecordingContent"]] = None,
-        recording_channel_type: Optional[Union[str, "RecordingChannel"]] = None,
-        recording_format_type: Optional[Union[str, "RecordingFormat"]] = None,
-        audio_channel_participant_ordering: Optional[List["CommunicationIdentifier"]] = None,
-        channel_affinity: Optional[List["ChannelAffinity"]] = None,
-        recording_storage_kind: Optional[Union[str, "RecordingStorageKind"]] = None,
-        external_storage_location: Optional[str] = None,
->>>>>>> 0d3d678f
         pause_on_start: Optional[bool] = None,
         **kwargs,
     ) -> RecordingProperties:
@@ -693,7 +642,6 @@
         *,
         group_call_id: str,
         recording_state_callback_url: Optional[str] = None,
-<<<<<<< HEAD
         recording_content_type: Optional[Union[str, 'RecordingContent']] = None,
         recording_channel_type: Optional[Union[str, 'RecordingChannel']] = None,
         recording_format_type: Optional[Union[str, 'RecordingFormat']] = None,
@@ -701,15 +649,6 @@
         channel_affinity: Optional[List['ChannelAffinity']] = None,
         recording_storage: Optional[Union['AzureCommunicationsRecordingStorage',
                                           'AzureBlobContainerRecordingStorage']] = None,
-=======
-        recording_content_type: Optional[Union[str, "RecordingContent"]] = None,
-        recording_channel_type: Optional[Union[str, "RecordingChannel"]] = None,
-        recording_format_type: Optional[Union[str, "RecordingFormat"]] = None,
-        audio_channel_participant_ordering: Optional[List["CommunicationIdentifier"]] = None,
-        channel_affinity: Optional[List["ChannelAffinity"]] = None,
-        recording_storage_kind: Optional[Union[str, "RecordingStorageKind"]] = None,
-        external_storage_location: Optional[str] = None,
->>>>>>> 0d3d678f
         pause_on_start: Optional[bool] = None,
         **kwargs,
     ) -> RecordingProperties:
@@ -851,15 +790,11 @@
         """
 
     @distributed_trace
-<<<<<<< HEAD
     def start_recording(
         self,
         *args: Union['ServerCallLocator', 'GroupCallLocator', 'RoomCallLocator'],
         **kwargs
     ) -> RecordingProperties:
-=======
-    def start_recording(self, *args: Union["ServerCallLocator", "GroupCallLocator"], **kwargs) -> RecordingProperties:
->>>>>>> 0d3d678f
         # pylint:disable=protected-access
         channel_affinity: List["ChannelAffinity"] = kwargs.pop("channel_affinity", None) or []
         channel_affinity_internal = [c._to_generated() for c in channel_affinity]
@@ -868,10 +803,7 @@
             kwargs.pop("call_locator", None),
             kwargs.pop("server_call_id", None),
             kwargs.pop("group_call_id", None),
-<<<<<<< HEAD
             kwargs.pop("room_id", None)
-=======
->>>>>>> 0d3d678f
         )
         external_storage = build_external_storage(kwargs.pop("recording_storage", None))
         call_connection_id = kwargs.pop("call_connection_id", None)
