# pylint: disable=too-many-lines
# -------------------------------------------------------------------------
# Copyright (c) Microsoft Corporation. All rights reserved.
# Licensed under the MIT License. See License.txt in the project root for
# license information.
# --------------------------------------------------------------------------
from typing import TYPE_CHECKING, Optional, List, Union, Dict, overload
from urllib.parse import urlparse
import warnings

from typing_extensions import Literal

from azure.core.async_paging import AsyncItemPaged
from azure.core.tracing.decorator import distributed_trace
from azure.core.tracing.decorator_async import distributed_trace_async

from .._version import SDK_MONIKER
from .._api_versions import DEFAULT_VERSION
from .._utils import (
    serialize_phone_identifier,
    serialize_identifier,
    process_repeatability_first_sent
)
from .._models import (
    CallParticipant,
    CallConnectionProperties,
    AddParticipantResult,
    RemoveParticipantResult,
    TransferCallResult,
    MuteParticipantResult,
    SendDtmfTonesResult,
    CallInvite,
    CancelAddParticipantOperationResult,
)
from .._generated.aio import AzureCommunicationCallAutomationService
from .._generated.models import (
    AddParticipantRequest,
    RemoveParticipantRequest,
    TransferToParticipantRequest,
    PlayRequest,
    RecognizeRequest,
    ContinuousDtmfRecognitionRequest,
    SendDtmfTonesRequest,
    DtmfOptions,
    SpeechOptions,
    PlayOptions,
    RecognizeOptions,
    MuteParticipantsRequest,
    CancelAddParticipantRequest,
    CustomCallingContext,
<<<<<<< HEAD
    HoldRequest,
    UnholdRequest
=======
    StartTranscriptionRequest,
    StopTranscriptionRequest,
    UpdateTranscriptionRequest,
    HoldRequest,
    UnholdRequest,
    StartMediaStreamingRequest,
    StopMediaStreamingRequest,
    InterruptAudioAndAnnounceRequest
>>>>>>> 35d0bd03
)
from .._generated.models._enums import RecognizeInputType
from .._shared.auth_policy_utils import get_authentication_policy
from .._shared.utils import parse_connection_str
from .._credential.call_automation_auth_policy_utils import get_call_automation_auth_policy
from .._credential.credential_utils import get_custom_enabled, get_custom_url
if TYPE_CHECKING:
    from ._call_automation_client_async import CallAutomationClient
    from .._generated.models._enums import DtmfTone
    from .._shared.models import (
        PhoneNumberIdentifier,
        CommunicationIdentifier
    )
    from .._models  import (
        FileSource,
        TextSource,
        SsmlSource,
        RecognitionChoice
    )
    from azure.core.credentials_async import (
        AsyncTokenCredential
    )
    from azure.core.credentials import (
        AzureKeyCredential
    )

class CallConnectionClient:  # pylint: disable=too-many-public-methods
    """A client to interact with an ongoing call. This client can be used to do mid-call actions,
    such as Transfer and Play Media. Call must be established to perform these actions.

    :param endpoint: The endpoint of the Azure Communication resource.
    :type endpoint: str
    :param credential: The credentials with which to authenticate.
    :type credential: ~azure.core.credentials_async.AsyncTokenCredential
     or ~azure.core.credentials.AzureKeyCredential
    :param call_connection_id: Call Connection ID of ongoing call.
    :type call_connection_id: str
    :keyword api_version: Azure Communication Call Automation API version.
    :paramtype api_version: str
    """
    def __init__(# pylint: disable=missing-client-constructor-parameter-credential, missing-client-constructor-parameter-kwargs
        self,
        endpoint: str,
        credential: Union['AsyncTokenCredential', 'AzureKeyCredential'],
        call_connection_id: str,
        *,
        api_version: Optional[str] = None,
        **kwargs
    ) -> None:
        call_automation_client = kwargs.get('_callautomation_client', None)
        if call_automation_client is None:
            if not credential:
                raise ValueError("credential can not be None")
            try:
                if not endpoint.lower().startswith('http'):
                    endpoint = "https://" + endpoint
            except AttributeError:
                raise ValueError("Host URL must be a string") # pylint: disable=raise-missing-from
            parsed_url = urlparse(endpoint.rstrip('/'))
            if not parsed_url.netloc:
                raise ValueError(f"Invalid URL: {format(endpoint)}")

            custom_enabled = get_custom_enabled()
            custom_url = get_custom_url()
            if custom_enabled and custom_url is not None:
                self._client = AzureCommunicationCallAutomationService(
                    custom_url,
                    credential,
                    api_version=api_version or DEFAULT_VERSION,
                    authentication_policy=get_call_automation_auth_policy(
                    custom_url, credential, acs_url=endpoint, is_async=True),
                    sdk_moniker=SDK_MONIKER,
                    **kwargs)
            else:
                self._client = AzureCommunicationCallAutomationService(
                    endpoint,
                    credential,
                    api_version=api_version or DEFAULT_VERSION,
                    authentication_policy=get_authentication_policy(
                        endpoint, credential, is_async=True),
                    sdk_moniker=SDK_MONIKER,
                    **kwargs)
        else:
            self._client = call_automation_client

        self._call_connection_id = call_connection_id
        self._call_connection_client = self._client.call_connection
        self._call_media_client = self._client.call_media

    @classmethod
    def from_connection_string(
        cls,
        conn_str: str,
        call_connection_id: str,
        **kwargs
    ) -> 'CallConnectionClient':
        """Create CallConnectionClient from a Connection String.

        :param conn_str: A connection string to an Azure Communication Service resource.
        :type conn_str: str
        :param call_connection_id: Call Connection Id of ongoing call.
        :type call_connection_id: str
        :return: CallConnectionClient
        :rtype: ~azure.communication.callautomation.CallConnectionClient
        """
        endpoint, access_key = parse_connection_str(conn_str)
        return cls(endpoint, access_key, call_connection_id, **kwargs)

    @classmethod
    def _from_callautomation_client(
        cls,
        callautomation_client: 'CallAutomationClient',
        call_connection_id: str
    ) -> 'CallConnectionClient':
        """Internal constructor for sharing the pipeline with CallAutomationClient.

        :param callautomation_client: An existing callautomation client.
        :type callautomation_client: ~azure.communication.callautomation.CallAutomationClient
        :param call_connection_id: Call Connection Id of ongoing call.
        :type call_connection_id: str
        :return: CallConnectionClient
        :rtype: ~azure.communication.callautomation.CallConnectionClient
        """
        return cls(None, None, call_connection_id, _callautomation_client=callautomation_client)

    @distributed_trace_async
    async def get_call_properties(self, **kwargs) -> CallConnectionProperties:
        """Get the latest properties of this call.

        :return: CallConnectionProperties
        :rtype: ~azure.communication.callautomation.CallConnectionProperties
        :raises ~azure.core.exceptions.HttpResponseError:
        """
        call_properties = await self._call_connection_client.get_call(
            call_connection_id=self._call_connection_id,
            **kwargs
        )
        return CallConnectionProperties._from_generated(call_properties) # pylint:disable=protected-access

    @distributed_trace_async
    async def hang_up(self, is_for_everyone: bool, **kwargs) -> None:
        """Hangup this call.

        :param is_for_everyone: Determine if this call should be ended for all participants.
        :type is_for_everyone: bool
        :return: None
        :rtype: None
        :raises ~azure.core.exceptions.HttpResponseError:
        """
        if is_for_everyone:
            process_repeatability_first_sent(kwargs)
            await self._call_connection_client.terminate_call(
                self._call_connection_id,
                **kwargs
            )
        else:
            await self._call_connection_client.hangup_call(
                self._call_connection_id,
                **kwargs
            )

    @distributed_trace_async
    async def get_participant(
        self,
        target_participant: 'CommunicationIdentifier',
        **kwargs
    ) -> 'CallParticipant':
        """Get details of a participant in this call.

        :param target_participant: The participant to retrieve.
        :type target_participant: ~azure.communication.callautomation.CommunicationIdentifier
        :return: CallParticipant
        :rtype: ~azure.communication.callautomation.CallParticipant
        :raises ~azure.core.exceptions.HttpResponseError:
        """
        participant = await self._call_connection_client.get_participant(
            self._call_connection_id,
            target_participant.raw_id,
            **kwargs
        )
        return CallParticipant._from_generated(participant) # pylint:disable=protected-access

    @distributed_trace
    def list_participants(self, **kwargs) -> AsyncItemPaged[CallParticipant]:
        """List all participants in this call.

        :return: Async iterable of CallParticipant
        :rtype: ~azure.core.async_paging.AsyncItemPaged[azure.communication.callautomation.CallParticipant]
        :raises ~azure.core.exceptions.HttpResponseError:
        """
        return self._call_connection_client.get_participants(
            self._call_connection_id,
            cls=lambda participants: [CallParticipant._from_generated(p) for p in participants],  # pylint:disable=protected-access
            **kwargs
        )

    @distributed_trace_async
    async def transfer_call_to_participant(
        self,
        target_participant: 'CommunicationIdentifier',
        *,
        operation_context: Optional[str] = None,
        operation_callback_url: Optional[str] = None,
        transferee: Optional['CommunicationIdentifier'] = None,
        sip_headers: Optional[Dict[str, str]] = None,
        voip_headers: Optional[Dict[str, str]] = None,
        source_caller_id_number: Optional['PhoneNumberIdentifier'] = None,
        **kwargs
    ) -> TransferCallResult:
        """Transfer this call to another participant.

        :param target_participant: The transfer target.
        :type target_participant: CommunicationIdentifier
        :keyword operation_context: Value that can be used to track this call and its associated events.
        :paramtype operation_context: str
        :keyword operation_callback_url: Set a callback URL that overrides the default callback URL set
         by CreateCall/AnswerCall for this operation.
         This setup is per-action. If this is not set, the default callback URL set by
         CreateCall/AnswerCall will be used.
        :paramtype operation_callback_url: str or None
        :keyword transferee: Transferee is the participant who is transferred away.
        :paramtype transferee: ~azure.communication.callautomation.CommunicationIdentifier or None
        :keyword sip_headers: Custom context for PSTN
        :paramtype sip_headers: dict[str, str]
        :keyword voip_headers: Custom context for VOIP
        :paramtype voip_headers: dict[str, str]
        :keyword source_caller_id_number: The source caller Id, a phone number, that's will be used as the
         transferor's(Contoso) caller id when transfering a call a pstn target.
        :paramtype source_caller_id_number: ~azure.communication.callautomation.PhoneNumberIdentifier or None
        :return: TransferCallResult
        :rtype: ~azure.communication.callautomation.TransferCallResult
        :raises ~azure.core.exceptions.HttpResponseError:
        """
        user_custom_context = CustomCallingContext(
            voip_headers=voip_headers,
            sip_headers=sip_headers
            ) if sip_headers or voip_headers else None
        request = TransferToParticipantRequest(
            target_participant=serialize_identifier(target_participant),
            operation_context=operation_context,
            operation_callback_uri=operation_callback_url,
            custom_calling_context=user_custom_context,
            source_caller_id_number=serialize_phone_identifier(source_caller_id_number)
            )
        process_repeatability_first_sent(kwargs)
        if transferee:
            request.transferee=serialize_identifier(transferee)
        result = await self._call_connection_client.transfer_to_participant(
            self._call_connection_id,
            request,
            **kwargs
        )
        return TransferCallResult._from_generated(result)  # pylint:disable=protected-access

    @distributed_trace_async
    async def add_participant(
        self,
        target_participant: 'CommunicationIdentifier',
        *,
        invitation_timeout: Optional[int] = None,
        operation_context: Optional[str] = None,
        source_caller_id_number: Optional['PhoneNumberIdentifier'] = None,
        source_display_name: Optional[str] = None,
        operation_callback_url: Optional[str] = None,
        sip_headers: Optional[Dict[str, str]] = None,
        voip_headers: Optional[Dict[str, str]] = None,
        **kwargs
    ) -> AddParticipantResult:
        """Add a participant to this call.

        :param target_participant: The participant being added.
        :type target_participant: ~azure.communication.callautomation.CommunicationIdentifier
        :keyword invitation_timeout: Timeout to wait for the invited participant to pickup.
         The maximum value of this is 180 seconds.
        :paramtype invitation_timeout: int or None
        :keyword operation_context: Value that can be used to track this call and its associated events.
        :paramtype operation_context: str or None
        :keyword source_caller_id_number: The source caller Id, a phone number,
         that's shown to the PSTN participant being invited.
         Required only when calling a PSTN callee.
        :paramtype source_caller_id_number: ~azure.communication.callautomation.PhoneNumberIdentifier or None
        :keyword source_display_name: Display name of the caller.
        :paramtype source_display_name: str or None
        :keyword operation_callback_url: Set a callback URL that overrides the default callback URL set
         by CreateCall/AnswerCall for this operation.
         This setup is per-action. If this is not set, the default callback URL set by
         CreateCall/AnswerCall will be used.
        :paramtype operation_callback_url: str or None
        :keyword sip_headers: Sip Headers for PSTN Call
        :paramtype sip_headers: Dict[str, str] or None
        :keyword voip_headers: Voip Headers for Voip Call
        :paramtype voip_headers: Dict[str, str] or None
        :return: AddParticipantResult
        :rtype: ~azure.communication.callautomation.AddParticipantResult
        :raises ~azure.core.exceptions.HttpResponseError:
        """
        # Backwards compatibility with old API signature
        if isinstance(target_participant, CallInvite):
            source_caller_id_number = source_caller_id_number or target_participant.source_caller_id_number
            source_display_name = source_display_name or target_participant.source_display_name
            target_participant = target_participant.target

        user_custom_context = None
        if sip_headers or voip_headers:
            user_custom_context = CustomCallingContext(
                voip_headers=voip_headers,
                sip_headers=sip_headers
            )
        add_participant_request = AddParticipantRequest(
            participant_to_add=serialize_identifier(target_participant),
            source_caller_id_number=serialize_phone_identifier(source_caller_id_number),
            source_display_name=source_display_name,
            invitation_timeout_in_seconds=invitation_timeout,
            operation_context=operation_context,
            operation_callback_uri=operation_callback_url,
            custom_calling_context=user_custom_context
        )
        process_repeatability_first_sent(kwargs)
        response = await self._call_connection_client.add_participant(
            self._call_connection_id,
            add_participant_request,
            **kwargs
        )
        return AddParticipantResult._from_generated(response)  # pylint:disable=protected-access

    @distributed_trace_async
    async def remove_participant(
        self,
        target_participant: 'CommunicationIdentifier',
        *,
        operation_context: Optional[str] = None,
        operation_callback_url: Optional[str] = None,
        **kwargs
    ) -> RemoveParticipantResult:
        """Remove a participant from this call.

        :param  target_participant: The participant being removed.
        :type target_participant: ~azure.communication.callautomation.CommunicationIdentifier
        :keyword operation_context: Value that can be used to track this call and its associated events.
        :paramtype operation_context: str
        :keyword operation_callback_url: Set a callback URL that overrides the default callback URL set
         by CreateCall/AnswerCall for this operation.
         This setup is per-action. If this is not set, the default callback URL set by
         CreateCall/AnswerCall will be used.
        :paramtype operation_callback_url: str or None
        :return: RemoveParticipantResult
        :rtype: ~azure.communication.callautomation.RemoveParticipantResult
        :raises ~azure.core.exceptions.HttpResponseError:
        """
        remove_participant_request = RemoveParticipantRequest(
            participant_to_remove=serialize_identifier(target_participant),
            operation_context=operation_context,
            operation_callback_uri=operation_callback_url
        )
        process_repeatability_first_sent(kwargs)
        response = await self._call_connection_client.remove_participant(
            self._call_connection_id,
            remove_participant_request,
            **kwargs)

        return RemoveParticipantResult._from_generated(response) # pylint:disable=protected-access

    @overload
<<<<<<< HEAD
=======
    async def play_media(
        self,
        play_source: Union[Union['FileSource', 'TextSource', 'SsmlSource'],
                           List[Union['FileSource', 'TextSource', 'SsmlSource']]],
        play_to: List['CommunicationIdentifier'],
        *,
        loop: bool = False,
        operation_context: Optional[str] = None,
        operation_callback_url: Optional[str] = None,
        **kwargs
    ) -> None:
        """Play media to specific participant(s) in this call.

        :param play_source: A PlaySource representing the source to play.
        :type play_source: ~azure.communication.callautomation.FileSource or
         ~azure.communication.callautomation.TextSource or
         ~azure.communication.callautomation.SsmlSource or
         list[~azure.communication.callautomation.FileSource] or
         list[~azure.communication.callautomation.TextSource] or
         list[~azure.communication.callautomation.SsmlSource]
        :param play_to: The targets to play media to. Default value is 'all', to play media
         to all participants in the call.
        :type play_to: list[~azure.communication.callautomation.CommunicationIdentifier]
        :keyword loop: Whether the media should be repeated until cancelled.
        :paramtype loop: bool
        :keyword operation_context: Value that can be used to track this call and its associated events.
        :paramtype operation_context: str or None
        :keyword operation_callback_url: Set a callback URL that overrides the default callback URL set
         by CreateCall/AnswerCall for this operation.
         This setup is per-action. If this is not set, the default callback URL set by
         CreateCall/AnswerCall will be used.
        :paramtype operation_callback_url: str or None
        :keyword interrupt_call_media_operation: If set play can barge into other existing
         queued-up/currently-processing requests. This is applicable only when play_to set to all.
        :paramtype interrupt_call_media_operation: bool
        :return: None
        :rtype: None
        :raises ~azure.core.exceptions.HttpResponseError:
        """

    @overload
    async def play_media(
        self,
        play_source: Union[Union['FileSource', 'TextSource', 'SsmlSource'],
                           List[Union['FileSource', 'TextSource', 'SsmlSource']]],
        play_to: Literal["all"] = 'all',
        *,
        loop: bool = False,
        operation_context: Optional[str] = None,
        operation_callback_url: Optional[str] = None,
        interrupt_call_media_operation: bool = False,
        **kwargs
    ) -> None:
        """Play media to specific participant(s) in this call.

        :param play_source: A PlaySource representing the source to play.
        :type play_source: ~azure.communication.callautomation.FileSource or
         ~azure.communication.callautomation.TextSource or
         ~azure.communication.callautomation.SsmlSource or
         list[~azure.communication.callautomation.FileSource] or
         list[~azure.communication.callautomation.TextSource] or
         list[~azure.communication.callautomation.SsmlSource]
        :param play_to: The targets to play media to. Default value is 'all', to play media
         to all participants in the call.
        :type play_to: list[~azure.communication.callautomation.CommunicationIdentifier]
        :keyword loop: Whether the media should be repeated until cancelled.
        :paramtype loop: bool
        :keyword operation_context: Value that can be used to track this call and its associated events.
        :paramtype operation_context: str or None
        :keyword operation_callback_url: Set a callback URL that overrides the default callback URL set
         by CreateCall/AnswerCall for this operation.
         This setup is per-action. If this is not set, the default callback URL set by
         CreateCall/AnswerCall will be used.
        :paramtype operation_callback_url: str or None
        :keyword interrupt_call_media_operation: If set, media will take priority over other existing
         queued-up/currently-processing requests. This is applicable only when play_to set to all.
        :paramtype interrupt_call_media_operation: bool
        :return: None
        :rtype: None
        :raises ~azure.core.exceptions.HttpResponseError:
        """

    @distributed_trace_async
>>>>>>> 35d0bd03
    async def play_media(
        self,
        play_source: Union[Union['FileSource', 'TextSource', 'SsmlSource'],
                           List[Union['FileSource', 'TextSource', 'SsmlSource']]],
<<<<<<< HEAD
        play_to: List['CommunicationIdentifier'],
=======
        play_to: Union[Literal["all"], List['CommunicationIdentifier']] = 'all',
>>>>>>> 35d0bd03
        *,
        loop: bool = False,
        operation_context: Optional[str] = None,
        operation_callback_url: Optional[str] = None,
        **kwargs
    ) -> None:
        """Play media to specific participant(s) in this call.

        :param play_source: A PlaySource representing the source to play.
        :type play_source: ~azure.communication.callautomation.FileSource or
         ~azure.communication.callautomation.TextSource or
         ~azure.communication.callautomation.SsmlSource or
         list[~azure.communication.callautomation.FileSource] or
         list[~azure.communication.callautomation.TextSource] or
         list[~azure.communication.callautomation.SsmlSource]
<<<<<<< HEAD
        :param play_to: The targets to play media to. Default value is 'all', to play media
         to all participants in the call.
        :type play_to: list[~azure.communication.callautomation.CommunicationIdentifier]
        :keyword loop: Whether the media should be repeated until cancelled.
        :paramtype loop: bool
        :keyword operation_context: Value that can be used to track this call and its associated events.
        :paramtype operation_context: str or None
        :keyword operation_callback_url: Set a callback URL that overrides the default callback URL set
         by CreateCall/AnswerCall for this operation.
         This setup is per-action. If this is not set, the default callback URL set by
         CreateCall/AnswerCall will be used.
        :paramtype operation_callback_url: str or None
        :keyword interrupt_call_media_operation: If set play can barge into other existing
         queued-up/currently-processing requests. This is applicable only when play_to set to all.
        :paramtype interrupt_call_media_operation: bool
        :return: None
        :rtype: None
        :raises ~azure.core.exceptions.HttpResponseError:
        """

    @overload
    async def play_media(
        self,
        play_source: Union[Union['FileSource', 'TextSource', 'SsmlSource'],
                           List[Union['FileSource', 'TextSource', 'SsmlSource']]],
        play_to: Literal["all"] = 'all',
        *,
        loop: bool = False,
        operation_context: Optional[str] = None,
        operation_callback_url: Optional[str] = None,
        interrupt_call_media_operation: bool = False,
        **kwargs
    ) -> None:
        """Play media to specific participant(s) in this call.

        :param play_source: A PlaySource representing the source to play.
        :type play_source: ~azure.communication.callautomation.FileSource or
         ~azure.communication.callautomation.TextSource or
         ~azure.communication.callautomation.SsmlSource or
         list[~azure.communication.callautomation.FileSource] or
         list[~azure.communication.callautomation.TextSource] or
         list[~azure.communication.callautomation.SsmlSource]
=======
>>>>>>> 35d0bd03
        :param play_to: The targets to play media to. Default value is 'all', to play media
         to all participants in the call.
        :type play_to: list[~azure.communication.callautomation.CommunicationIdentifier]
        :keyword loop: Whether the media should be repeated until cancelled.
        :paramtype loop: bool
        :keyword operation_context: Value that can be used to track this call and its associated events.
        :paramtype operation_context: str or None
        :keyword operation_callback_url: Set a callback URL that overrides the default callback URL set
         by CreateCall/AnswerCall for this operation.
         This setup is per-action. If this is not set, the default callback URL set by
         CreateCall/AnswerCall will be used.
        :paramtype operation_callback_url: str or None
        :keyword interrupt_call_media_operation: If set, media will take priority over other existing
         queued-up/currently-processing requests. This is applicable only when play_to set to all.
        :paramtype interrupt_call_media_operation: bool
        :return: None
        :rtype: None
        :raises ~azure.core.exceptions.HttpResponseError:
        """

    @distributed_trace_async
    async def play_media(
        self,
        play_source: Union[Union['FileSource', 'TextSource', 'SsmlSource'],
                           List[Union['FileSource', 'TextSource', 'SsmlSource']]],
        play_to: Union[Literal["all"], List['CommunicationIdentifier']] = 'all',
        **kwargs
    ) -> None:

        await self._play_media(
            play_source=play_source,
            play_to=play_to,
            loop=kwargs.pop("loop", False),
            operation_context=kwargs.pop("operation_context", None),
            operation_callback_url=kwargs.pop("operation_callback_url", None),
            interrupt_call_media_operation=kwargs.pop("interrupt_call_media_operation", None),
            **kwargs
        )

    async def _play_media(
        self,
        play_source: Union[Union['FileSource', 'TextSource', 'SsmlSource'],
                           List[Union['FileSource', 'TextSource', 'SsmlSource']]],
        play_to: Union[Literal["all"], List['CommunicationIdentifier']] = 'all',
        *,
        loop: bool = False,
        operation_context: Optional[str] = None,
        operation_callback_url: Optional[str] = None,
        interrupt_call_media_operation: Optional[bool] = None,
        **kwargs
    ) -> None:
        """Play media to specific participant(s) in this call.

        :param play_source: A PlaySource representing the source to play.
        :type play_source: ~azure.communication.callautomation.FileSource or
         ~azure.communication.callautomation.TextSource or
         ~azure.communication.callautomation.SsmlSource or
         list[~azure.communication.callautomation.FileSource] or
         list[~azure.communication.callautomation.TextSource] or
         list[~azure.communication.callautomation.SsmlSource]
        :param play_to: The targets to play media to. Default value is 'all', to play media
         to all participants in the call.
        :type play_to: list[~azure.communication.callautomation.CommunicationIdentifier]
        :keyword loop: Whether the media should be repeated until cancelled.
        :paramtype loop: bool
        :keyword operation_context: Value that can be used to track this call and its associated events.
        :paramtype operation_context: str or None
        :keyword operation_callback_url: Set a callback URL that overrides the default callback URL set
         by CreateCall/AnswerCall for this operation.
         This setup is per-action. If this is not set, the default callback URL set by
         CreateCall/AnswerCall will be used.
        :paramtype operation_callback_url: str or None
        :keyword interrupt_call_media_operation: If set play can barge into other existing
         queued-up/currently-processing requests.
        :paramtype interrupt_call_media_operation: bool
        :return: None
        :rtype: None
        :raises ~azure.core.exceptions.HttpResponseError:
        """
        play_source_single: Optional[Union['FileSource', 'TextSource', 'SsmlSource']] = None
        play_sources: Optional[List[Union['FileSource', 'TextSource', 'SsmlSource']]] = None
        if isinstance(play_source, list):
            if play_source:  # Check if the list is not empty
                play_sources = play_source
        else:
            play_source_single = play_source

        audience = [] if play_to == "all" else [serialize_identifier(i) for i in play_to]
        interrupt_call_media_operation = interrupt_call_media_operation if play_to == "all" else False
        play_request = PlayRequest(
            play_sources=[play_source_single._to_generated()] if play_source_single else # pylint:disable=protected-access
            [source._to_generated() for source in play_sources] if play_sources else None, # pylint:disable=protected-access
            play_to=audience,
            play_options=PlayOptions(loop=loop, interrupt_call_media_operation=interrupt_call_media_operation),
            operation_context=operation_context,
            operation_callback_uri=operation_callback_url,
            **kwargs
        )
        await self._call_media_client.play(self._call_connection_id, play_request)

    @distributed_trace_async
    async def play_media_to_all(
        self,
        play_source: Union[Union['FileSource', 'TextSource', 'SsmlSource'],
                           List[Union['FileSource', 'TextSource', 'SsmlSource']]],
        *,
        loop: bool = False,
        operation_context: Optional[str] = None,
        operation_callback_url: Optional[str] = None,
        interrupt_call_media_operation: bool = False,
        **kwargs
    ) -> None:
        """Play media to all participants in this call.

        :param play_source: A PlaySource representing the source to play.
        :type play_source: ~azure.communication.callautomation.FileSource or
         ~azure.communication.callautomation.TextSource or
         ~azure.communication.callautomation.SsmlSource or
         list[~azure.communication.callautomation.FileSource] or
         list[~azure.communication.callautomation.TextSource] or
         list[~azure.communication.callautomation.SsmlSource]
        :keyword loop: Whether the media should be repeated until cancelled.
        :paramtype loop: bool
        :keyword operation_context: Value that can be used to track this call and its associated events.
        :paramtype operation_context: str or None
        :keyword operation_callback_url: Set a callback URL that overrides the default callback URL set
         by CreateCall/AnswerCall for this operation.
         This setup is per-action. If this is not set, the default callback URL set by
         CreateCall/AnswerCall will be used.
        :paramtype operation_callback_url: str or None
        :keyword interrupt_call_media_operation: If set play can barge into other existing
         queued-up/currently-processing requests.
        :paramtype interrupt_call_media_operation: bool
        :return: None
        :rtype: None
        :raises ~azure.core.exceptions.HttpResponseError:
        """
        warnings.warn(
            "The method 'play_media_to_all' is deprecated. Please use 'play_media' instead.",
            DeprecationWarning
        )

        await self._play_media(
            play_source=play_source,
            loop=loop,
            operation_context=operation_context,
            operation_callback_url=operation_callback_url,
            interrupt_call_media_operation=interrupt_call_media_operation,
            **kwargs
        )

    @distributed_trace_async
    async def start_recognizing_media(
        self,
        input_type: Union[str, 'RecognizeInputType'],
        target_participant: 'CommunicationIdentifier',
        *,
        initial_silence_timeout: Optional[int] = None,
        play_prompt: Optional[Union[Union['FileSource', 'TextSource', 'SsmlSource'],
<<<<<<< HEAD
                           List[Union['FileSource', 'TextSource', 'SsmlSource']]]] = None,
=======
                                    List[Union['FileSource', 'TextSource', 'SsmlSource']]]] = None,
>>>>>>> 35d0bd03
        interrupt_call_media_operation: bool = False,
        operation_context: Optional[str] = None,
        interrupt_prompt: bool = False,
        dtmf_inter_tone_timeout: Optional[int] = None,
        dtmf_max_tones_to_collect: Optional[int] = None,
        dtmf_stop_tones: Optional[List[Union[str, 'DtmfTone']]] = None,
        speech_language: Optional[str] = None,
        choices: Optional[List['RecognitionChoice']] = None,
        end_silence_timeout: Optional[int] = None,
        speech_recognition_model_endpoint_id: Optional[str] = None,
        operation_callback_url: Optional[str] = None,
        **kwargs
    ) -> None:
        """Recognize inputs from specific participant in this call.

        :param input_type: Determines the type of the recognition.
        :type input_type: str or ~azure.communication.callautomation.RecognizeInputType
        :param target_participant: Target participant of DTMF tone recognition.
        :type target_participant: ~azure.communication.callautomation.CommunicationIdentifier
        :keyword initial_silence_timeout: Time to wait for first input after prompt in seconds (if any).
        :paramtype initial_silence_timeout: int
        :type play_prompt: ~azure.communication.callautomation.FileSource or
         ~azure.communication.callautomation.TextSource or
         ~azure.communication.callautomation.SsmlSource or         
         list[~azure.communication.callautomation.FileSource] or
         list[~azure.communication.callautomation.TextSource] or
         list[~azure.communication.callautomation.SsmlSource]
        :keyword interrupt_call_media_operation:
         If set recognize can barge into other existing queued-up/currently-processing requests.
        :paramtype interrupt_call_media_operation: bool
        :keyword operation_context: Value that can be used to track this call and its associated events.
        :paramtype operation_context: str
        :keyword interrupt_prompt: Determines if we interrupt the prompt and start recognizing.
        :paramtype interrupt_prompt: bool
        :keyword dtmf_inter_tone_timeout: Time to wait between DTMF inputs to stop recognizing. Will be ignored
         unless input_type is 'dtmf' or 'speechOrDtmf'.
        :paramtype dtmf_inter_tone_timeout: int
        :keyword dtmf_max_tones_to_collect: Maximum number of DTMF tones to be collected. Will be ignored
         unless input_type is 'dtmf' or 'speechOrDtmf'.
        :paramtype dtmf_max_tones_to_collect: int
        :keyword dtmf_stop_tones: List of tones that will stop recognizing. Will be ignored
         unless input_type is 'dtmf' or 'speechOrDtmf'.
        :paramtype dtmf_stop_tones: list[str or ~azure.communication.callautomation.DtmfTone]
        :keyword speech_language: Speech language to be recognized, If not set default is en-US.
        :paramtype speech_language: str
        :keyword choices: Defines Ivr choices for recognize. Will be ignored unless input_type is 'choices'.
        :paramtype choices: list[~azure.communication.callautomation.RecognitionChoice]
        :keyword end_silence_timeout: The length of end silence when user stops speaking and cogservice
         send response. Will be ingored unless input_type is 'speech' or 'speechOrDtmf'.
        :paramtype end_silence_timeout: int
        :keyword speech_recognition_model_endpoint_id: Endpoint where the custom model was deployed.
        :paramtype speech_recognition_model_endpoint_id: str
        :keyword operation_callback_url: Set a callback URL that overrides the default callback URL set
         by CreateCall/AnswerCall for this operation.
         This setup is per-action. If this is not set, the default callback URL set by
         CreateCall/AnswerCall will be used.
        :paramtype operation_callback_url: str or None
        :return: None
        :rtype: None
        :raises ~azure.core.exceptions.HttpResponseError:
        """
        play_prompt_single: Optional[Union['FileSource', 'TextSource', 'SsmlSource']] = None
        play_prompts: Optional[List[Union['FileSource', 'TextSource', 'SsmlSource']]] = None
        if isinstance(play_prompt, list):
            if play_prompt:  # Check if the list is not empty
                play_prompts = play_prompt
        else:
            play_prompt_single = play_prompt

        options = RecognizeOptions(
            interrupt_prompt=interrupt_prompt,
            initial_silence_timeout_in_seconds=initial_silence_timeout,
            target_participant=serialize_identifier(target_participant),
            speech_language=speech_language,
            speech_recognition_model_endpoint_id=speech_recognition_model_endpoint_id
        )

<<<<<<< HEAD
=======
        play_prompt_single: Optional[Union['FileSource', 'TextSource', 'SsmlSource']] = None
        play_prompts: Optional[List[Union['FileSource', 'TextSource', 'SsmlSource']]] = None
        if isinstance(play_prompt, list):
            if play_prompt:  # Check if the list is not empty
                play_prompts = play_prompt
        else:
            play_prompt_single = play_prompt

>>>>>>> 35d0bd03
        if input_type == RecognizeInputType.DTMF:
            dtmf_options=DtmfOptions(
                inter_tone_timeout_in_seconds=dtmf_inter_tone_timeout,
                max_tones_to_collect=dtmf_max_tones_to_collect,
                stop_tones=dtmf_stop_tones
            )
            options.dtmf_options = dtmf_options
        elif input_type == RecognizeInputType.SPEECH:
            speech_options = SpeechOptions(
                end_silence_timeout_in_ms=end_silence_timeout * 1000 if end_silence_timeout is not None else None)
            options.speech_options = speech_options
        elif input_type == RecognizeInputType.SPEECH_OR_DTMF:
            dtmf_options=DtmfOptions(
                inter_tone_timeout_in_seconds=dtmf_inter_tone_timeout,
                max_tones_to_collect=dtmf_max_tones_to_collect,
                stop_tones=dtmf_stop_tones
            )
            speech_options = SpeechOptions(
                end_silence_timeout_in_ms=end_silence_timeout * 1000 if end_silence_timeout is not None else None)
            options.dtmf_options = dtmf_options
            options.speech_options = speech_options
        elif input_type == RecognizeInputType.CHOICES:
            options.choices = [choice._to_generated() for choice in choices] #pylint:disable=protected-access
        else:
            raise ValueError(f"Input type '{input_type}' is not supported.")

        recognize_request = RecognizeRequest(
            recognize_input_type=input_type,
            play_prompt=play_prompt_single._to_generated() if play_prompt_single else None,  # pylint:disable=protected-access
            play_prompts=[prompt._to_generated() for prompt in play_prompts] if play_prompts else None, # pylint:disable=protected-access
            interrupt_call_media_operation=interrupt_call_media_operation,
            operation_context=operation_context,
            recognize_options=options,
            operation_callback_uri=operation_callback_url,
            **kwargs
        )
        await self._call_media_client.recognize(
            self._call_connection_id,
            recognize_request,
            **kwargs
        )

    @distributed_trace_async
    async def cancel_all_media_operations(self, **kwargs) -> None:
        """Cancels all the ongoing and queued media operations for this call.

        :return: None
        :rtype: None
        :raises ~azure.core.exceptions.HttpResponseError:
        """
        await self._call_media_client.cancel_all_media_operations(self._call_connection_id, **kwargs)

    @distributed_trace_async
    async def start_continuous_dtmf_recognition(
        self,
        target_participant: 'CommunicationIdentifier',
        *,
        operation_context: Optional[str] = None,
        **kwargs
    ) -> None:
        """Start continuous Dtmf recognition by subscribing to tones.

        :param target_participant: Target participant.
        :type target_participant: ~azure.communication.callautomation.CommunicationIdentifier
        :keyword operation_context: Value that can be used to track this call and its associated events.
        :paramtype operation_context: str
        :return: None
        :rtype: None
        :raises ~azure.core.exceptions.HttpResponseError:
        """
        continuous_dtmf_recognition_request = ContinuousDtmfRecognitionRequest(
            target_participant=serialize_identifier(target_participant),
            operation_context=operation_context
        )
        await self._call_media_client.start_continuous_dtmf_recognition(
            self._call_connection_id,
            continuous_dtmf_recognition_request,
            **kwargs
        )

    @distributed_trace_async
    async def stop_continuous_dtmf_recognition(
        self,
        target_participant: 'CommunicationIdentifier',
        *,
        operation_context: Optional[str] = None,
        operation_callback_url: Optional[str] = None,
        **kwargs
    ) -> None:
        """Stop continuous Dtmf recognition by unsubscribing to tones.

        :param target_participant: Target participant.
        :type target_participant: ~azure.communication.callautomation.CommunicationIdentifier
        :keyword operation_context: The value to identify context of the operation.
        :paramtype operation_context: str
        :keyword operation_callback_url: Set a callback URL that overrides the default callback URL set
         by CreateCall/AnswerCall for this operation.
         This setup is per-action. If this is not set, the default callback URL set by
         CreateCall/AnswerCall will be used.
        :paramtype operation_callback_url: str or None
        :return: None
        :rtype: None
        :raises ~azure.core.exceptions.HttpResponseError:
        """
        continuous_dtmf_recognition_request = ContinuousDtmfRecognitionRequest(
            target_participant=serialize_identifier(target_participant),
            operation_context=operation_context,
            operation_callback_uri=operation_callback_url
        )
        await self._call_media_client.stop_continuous_dtmf_recognition(
            self._call_connection_id,
            continuous_dtmf_recognition_request,
            **kwargs
        )

    @distributed_trace_async
    async def send_dtmf_tones(
        self,
        tones: List[Union[str, 'DtmfTone']],
        target_participant: 'CommunicationIdentifier',
        *,
        operation_context: Optional[str] = None,
        operation_callback_url: Optional[str] = None,
        **kwargs
    ) -> SendDtmfTonesResult:
        """Send Dtmf tones to this call.

        :param tones: List of tones to be sent to target participant.
        :type tones: list[str or ~azure.communication.callautomation.DtmfTone]
        :param target_participant: Target participant.
        :type target_participant: ~azure.communication.callautomation.CommunicationIdentifier
        :keyword operation_context: The value to identify context of the operation.
        :paramtype operation_context: str
        :keyword operation_callback_url: Set a callback URL that overrides the default callback URL set
         by CreateCall/AnswerCall for this operation.
         This setup is per-action. If this is not set, the default callback URL set by
         CreateCall/AnswerCall will be used.
        :paramtype operation_callback_url: str or None
        :return: SendDtmfTonesResult
        :rtype: ~azure.communication.callautomation.SendDtmfTonesResult
        :raises ~azure.core.exceptions.HttpResponseError:
        """
        send_dtmf_tones_request = SendDtmfTonesRequest(
            tones=tones,
            target_participant=serialize_identifier(target_participant),
            operation_context=operation_context,
            operation_callback_uri=operation_callback_url
        )
        process_repeatability_first_sent(kwargs)
        response = await self._call_media_client.send_dtmf_tones(
            self._call_connection_id,
            send_dtmf_tones_request,
            **kwargs
        )

        return SendDtmfTonesResult._from_generated(response)  # pylint:disable=protected-access

    @distributed_trace_async
    async def mute_participant(
        self,
        target_participant: 'CommunicationIdentifier',
        *,
        operation_context: Optional[str] = None,
        **kwargs
    ) -> MuteParticipantResult:
        """Mute participant from the call using identifier.

        :param target_participant: Participant to be muted from the call. Only ACS Users are supported.
        :type target_participant: ~azure.communication.callautomation.CommunicationIdentifier
        :keyword operation_context: Used by customers when calling mid-call actions to correlate the request to the
         response event.
        :paramtype operation_context: str
        :return: MuteParticipantResult
        :rtype: ~azure.communication.callautomation.MuteParticipantResult
        :raises ~azure.core.exceptions.HttpResponseError:
        """
        mute_participants_request = MuteParticipantsRequest(
            target_participants=[serialize_identifier(target_participant)],
            operation_context=operation_context
        )
        process_repeatability_first_sent(kwargs)
        response = await self._call_connection_client.mute(
            self._call_connection_id,
            mute_participants_request,
            **kwargs)
        return MuteParticipantResult._from_generated(response)  # pylint:disable=protected-access

    @distributed_trace_async
    async def cancel_add_participant_operation(
        self,
        invitation_id: str,
        *,
        operation_context: Optional[str] = None,
        operation_callback_url: Optional[str] = None,
        **kwargs
    ) -> CancelAddParticipantOperationResult:
        """Cancel add participant request sent out to a participant.

        :param invitation_id: The invitation ID that was used to add the participant.
        :type invitation_id: str
        :keyword operation_context: Value that can be used to track this call and its associated events.
        :paramtype operation_context: str
        :keyword operation_callback_url: Set a callback URL that overrides the default callback URL set
         by CreateCall/AnswerCall for this operation.
         This setup is per-action. If this is not set, the default callback URL set by
         CreateCall/AnswerCall will be used.
        :paramtype operation_callback_url: str or None
        :return: CancelAddParticipantOperationResult
        :rtype: ~azure.communication.callautomation.CancelAddParticipantOperationResult
        :raises ~azure.core.exceptions.HttpResponseError:
        """
        cancel_add_participant_request = CancelAddParticipantRequest(
            invitation_id=invitation_id,
            operation_context=operation_context,
            operation_callback_uri=operation_callback_url
        )
        process_repeatability_first_sent(kwargs)
        response = await self._call_connection_client.cancel_add_participant(
<<<<<<< HEAD
            self._call_connection_id,
            cancel_add_participant_request,
            **kwargs
        )
        return CancelAddParticipantOperationResult._from_generated(response) # pylint:disable=protected-access
=======
            self._call_connection_id, cancel_add_participant_request, **kwargs
        )
        return CancelAddParticipantOperationResult._from_generated(response)  # pylint:disable=protected-access

    @distributed_trace_async
    async def start_transcription(
        self,
        *,
        locale: Optional[str] = None,
        operation_context: Optional[str] = None,
        speech_recognition_model_endpoint_id: Optional[str] = None,
        operation_callback_url: Optional[str] = None,
        **kwargs
    ) -> None:
        """Starts transcription in the call.

        :keyword locale: Defines Locale for the transcription e,g en-US.
        :paramtype locale: str
        :keyword operation_context: The value to identify context of the operation.
        :paramtype operation_context: str
        :keyword speech_recognition_model_endpoint_id: Endpoint where the custom model was deployed.
        :paramtype speech_recognition_model_endpoint_id: str
        :keyword operation_callback_url: Set a callback URL that overrides the default callback URL set
         by CreateCall/AnswerCall for this operation.
         This setup is per-action. If this is not set, the default callback URL set by
         CreateCall/AnswerCall will be used.
        :paramtype operation_callback_url: str or None
        :return: None
        :rtype: None
        :raises ~azure.core.exceptions.HttpResponseError:
        """
        start_transcription_request = StartTranscriptionRequest(
            locale=locale,
            operation_context=operation_context,
            speech_recognition_model_endpoint_id=speech_recognition_model_endpoint_id,
            operation_callback_uri=operation_callback_url,
            **kwargs
        )
        await self._call_media_client.start_transcription(self._call_connection_id, start_transcription_request)

    @distributed_trace_async
    async def stop_transcription(
        self,
        *,
        operation_context: Optional[str] = None,
        operation_callback_url: Optional[str] = None,
        **kwargs) -> None:
        """Stops transcription in the call.

        :keyword operation_context: The value to identify context of the operation.
        :paramtype operation_context: str
        :keyword operation_callback_url: Set a callback URL that overrides the default callback URL set
         by CreateCall/AnswerCall for this operation.
         This setup is per-action. If this is not set, the default callback URL set by
         CreateCall/AnswerCall will be used.
        :paramtype operation_callback_url: str or None
        :return: None
        :rtype: None
        :raises ~azure.core.exceptions.HttpResponseError:
        """
        stop_transcription_request = StopTranscriptionRequest(
            operation_context=operation_context,
            operation_callback_uri=operation_callback_url,
            **kwargs
        )
        await self._call_media_client.stop_transcription(self._call_connection_id, stop_transcription_request)

    @distributed_trace_async
    async def update_transcription(
        self,
        locale: str,
        *,
        operation_context: Optional[str] = None,
        speech_recognition_model_endpoint_id: Optional[str] = None,
        operation_callback_url: Optional[str] = None,
        **kwargs) -> None:
        """API to change transcription language.

        :param locale: Defines new locale for transcription.
        :keyword operation_context: The value to identify context of the operation.
        :paramtype operation_context: str
        :keyword speech_recognition_model_endpoint_id: Endpoint where the custom model was deployed.
        :paramtype speech_recognition_model_endpoint_id: str
        :keyword operation_callback_url: Set a callback URL that overrides the default callback URL set
         by CreateCall/AnswerCall for this operation.
         This setup is per-action. If this is not set, the default callback URL set by
         CreateCall/AnswerCall will be used.
        :paramtype operation_callback_url: str or None
        :type locale: str
        :return: None
        :rtype: None
        :raises ~azure.core.exceptions.HttpResponseError:
        """
        update_transcription_request = UpdateTranscriptionRequest(
            locale=locale,
            operation_context=operation_context,
            speech_recognition_model_endpoint_id=speech_recognition_model_endpoint_id,
            operation_callback_uri=operation_callback_url,
            **kwargs)
        await self._call_media_client.update_transcription(self._call_connection_id, update_transcription_request)
>>>>>>> 35d0bd03

    @distributed_trace_async
    async def hold(
        self,
        target_participant: 'CommunicationIdentifier',
        *,
        play_source: Optional[Union['FileSource', 'TextSource', 'SsmlSource']] = None,
        operation_context: Optional[str] = None,
        operation_callback_url: Optional[str] = None,
        **kwargs
    )-> None:
        # pylint: disable=docstring-should-be-keyword
        """Play media to specific participant(s) in this call.

        :param target_participant: The participant being added.
        :type target_participant: ~azure.communication.callautomation.CommunicationIdentifier
        :keyword play_source: A PlaySource representing the source to play.
        :paramtype play_source: ~azure.communication.callautomation.FileSource or
         ~azure.communication.callautomation.TextSource or
         ~azure.communication.callautomation.SsmlSource
        :keyword operation_context: Value that can be used to track this call and its associated events.
        :paramtype operation_context: str or None
        :keyword operation_callback_url: Set a callback URL that overrides the default callback URL set
         by CreateCall/AnswerCall for this operation.
         This setup is per-action. If this is not set, the default callback URL set by
         CreateCall/AnswerCall will be used.
        :paramtype operation_callback_url: str or None
        :return: None
        :rtype: None
        :raises ~azure.core.exceptions.HttpResponseError:
        """

        play_source_single: Optional[Union['FileSource', 'TextSource', 'SsmlSource']] = None
        if isinstance(play_source, list):
            warnings.warn("Currently only single play source per request is supported.")
            if play_source:  # Check if the list is not empty
                play_source_single = play_source[0]
        else:
            play_source_single = play_source

        hold_request=HoldRequest(
            target_participant=serialize_identifier(target_participant),
            play_source_info=play_source_single._to_generated() if play_source_single else None,  # pylint:disable=protected-access
            operation_context=operation_context,
            operation_callback_uri=operation_callback_url,
            kwargs=kwargs
        )

        await self._call_media_client.hold(self._call_connection_id, hold_request)

    @distributed_trace_async
    async def unhold(
        self,
        target_participant: 'CommunicationIdentifier',
        *,
        operation_context: Optional[str] = None,
        **kwargs
    )-> None:
        """Play media to specific participant(s) in this call.

        :param target_participant: The participant being added.
        :type target_participant: ~azure.communication.callautomation.CommunicationIdentifier
        :keyword operation_context: Value that can be used to track this call and its associated events.
        :paramtype operation_context: str or None
        :return: None
        :rtype: None
        :raises ~azure.core.exceptions.HttpResponseError:
        """

        unhold_request=UnholdRequest(
            target_participant=serialize_identifier(target_participant),
            operation_context=operation_context,
            kwargs=kwargs
        )

        await self._call_media_client.unhold(self._call_connection_id, unhold_request)

    @distributed_trace_async
    async def start_media_streaming(
        self,
        *,
        operation_callback_url: Optional[str] = None,
        operation_context: Optional[str] = None,
        **kwargs
    )->None:
        """Starts media streaming in the call.
        
        :keyword operation_callback_url: (Optional) Set a callback URL that overrides the default 
         callback URL set by CreateCall/AnswerCall for this operation.
         This setup is per-action. If this is not set, the default callback URL set by
         CreateCall/AnswerCall will be used.
        :paramtype operation_callback_url: str or None
        :keyword operation_context: (Optional) Value that can be used to track this call and its associated events.
        :paramtype operation_context: str or None
        :return: None
        :rtype: None
        :raises ~azure.core.exceptions.HttpResponseError: If there's an HTTP response error.
        """
        start_media_streaming_request=StartMediaStreamingRequest(
            operation_callback_uri=operation_callback_url,
            operation_context=operation_context
        )
        self._call_media_client.start_media_streaming(
            self._call_connection_id,
            start_media_streaming_request,
            **kwargs)

    @distributed_trace_async
    async def stop_media_streaming(
        self,
        *,
        operation_callback_url: Optional[str] = None,
        operation_context: Optional[str] = None,
        **kwargs
    )->None:
        """Stops media streaming in the call.
        
        :keyword operation_callback_url: (Optional) Set a callback URL that overrides the default 
         callback URL set by CreateCall/AnswerCall for this operation.
         This setup is per-action. If this is not set, the default callback URL set by
         CreateCall/AnswerCall will be used.
        :paramtype operation_callback_url: str or None
        :keyword operation_context: (Optional) Value that can be used to track this call and its associated events.
        :paramtype operation_context: str or None
        :return: None
        :rtype: None
        :raises ~azure.core.exceptions.HttpResponseError: If there's an HTTP response error.
        """
        stop_media_streaming_request=StopMediaStreamingRequest(
            operation_callback_uri=operation_callback_url,
            operation_context=operation_context
            )
        self._call_media_client.stop_media_streaming(
            self._call_connection_id,
            stop_media_streaming_request,
            **kwargs
            )

    @distributed_trace_async
    async def interrupt_audio_and_announce(
        self,
        target_participant: "CommunicationIdentifier",
        play_sources: List[Union['FileSource', 'TextSource', 'SsmlSource']],
        *,
        operation_context: Optional[str] = None,
        **kwargs,
    ) -> None:
        """Play media to specific participant(s) in this call.

        :param target_participant: The participant being added.
        :type target_participant: ~azure.communication.callautomation.CommunicationIdentifier
        :param play_sources: A PlaySource representing the source to play.
        :type play_sources: list[~azure.communication.callautomation.FileSource] or
         list[~azure.communication.callautomation.TextSource] or
         list[~azure.communication.callautomation.SsmlSource]
        :keyword operation_context: Value that can be used to track this call and its associated events.
        :paramtype operation_context: str or None
        :return: None
        :rtype: None
        :raises ~azure.core.exceptions.HttpResponseError:
        """
        interrupt_audio_announce_request = InterruptAudioAndAnnounceRequest(
            play_sources=[source._to_generated() for source in play_sources] if play_sources else None, # pylint:disable=protected-access
            play_to=serialize_identifier(target_participant),
            operation_context=operation_context,
            kwargs=kwargs,
        )

        self._call_media_client.interrupt_audio_and_announce(
            self._call_connection_id,
            interrupt_audio_announce_request,
            **kwargs
            )


    async def __aenter__(self) -> "CallConnectionClient":
        await self._client.__aenter__()
        return self

    async def __aexit__(self, *args) -> None:
        await self.close()

    async def close(self) -> None:
        await self._client.__aexit__()<|MERGE_RESOLUTION|>--- conflicted
+++ resolved
@@ -48,10 +48,6 @@
     MuteParticipantsRequest,
     CancelAddParticipantRequest,
     CustomCallingContext,
-<<<<<<< HEAD
-    HoldRequest,
-    UnholdRequest
-=======
     StartTranscriptionRequest,
     StopTranscriptionRequest,
     UpdateTranscriptionRequest,
@@ -60,7 +56,6 @@
     StartMediaStreamingRequest,
     StopMediaStreamingRequest,
     InterruptAudioAndAnnounceRequest
->>>>>>> 35d0bd03
 )
 from .._generated.models._enums import RecognizeInputType
 from .._shared.auth_policy_utils import get_authentication_policy
@@ -424,8 +419,6 @@
         return RemoveParticipantResult._from_generated(response) # pylint:disable=protected-access
 
     @overload
-<<<<<<< HEAD
-=======
     async def play_media(
         self,
         play_source: Union[Union['FileSource', 'TextSource', 'SsmlSource'],
@@ -509,125 +502,15 @@
         """
 
     @distributed_trace_async
->>>>>>> 35d0bd03
-    async def play_media(
-        self,
-        play_source: Union[Union['FileSource', 'TextSource', 'SsmlSource'],
-                           List[Union['FileSource', 'TextSource', 'SsmlSource']]],
-<<<<<<< HEAD
-        play_to: List['CommunicationIdentifier'],
-=======
-        play_to: Union[Literal["all"], List['CommunicationIdentifier']] = 'all',
->>>>>>> 35d0bd03
-        *,
-        loop: bool = False,
-        operation_context: Optional[str] = None,
-        operation_callback_url: Optional[str] = None,
-        **kwargs
-    ) -> None:
-        """Play media to specific participant(s) in this call.
-
-        :param play_source: A PlaySource representing the source to play.
-        :type play_source: ~azure.communication.callautomation.FileSource or
-         ~azure.communication.callautomation.TextSource or
-         ~azure.communication.callautomation.SsmlSource or
-         list[~azure.communication.callautomation.FileSource] or
-         list[~azure.communication.callautomation.TextSource] or
-         list[~azure.communication.callautomation.SsmlSource]
-<<<<<<< HEAD
-        :param play_to: The targets to play media to. Default value is 'all', to play media
-         to all participants in the call.
-        :type play_to: list[~azure.communication.callautomation.CommunicationIdentifier]
-        :keyword loop: Whether the media should be repeated until cancelled.
-        :paramtype loop: bool
-        :keyword operation_context: Value that can be used to track this call and its associated events.
-        :paramtype operation_context: str or None
-        :keyword operation_callback_url: Set a callback URL that overrides the default callback URL set
-         by CreateCall/AnswerCall for this operation.
-         This setup is per-action. If this is not set, the default callback URL set by
-         CreateCall/AnswerCall will be used.
-        :paramtype operation_callback_url: str or None
-        :keyword interrupt_call_media_operation: If set play can barge into other existing
-         queued-up/currently-processing requests. This is applicable only when play_to set to all.
-        :paramtype interrupt_call_media_operation: bool
-        :return: None
-        :rtype: None
-        :raises ~azure.core.exceptions.HttpResponseError:
-        """
-
-    @overload
-    async def play_media(
-        self,
-        play_source: Union[Union['FileSource', 'TextSource', 'SsmlSource'],
-                           List[Union['FileSource', 'TextSource', 'SsmlSource']]],
-        play_to: Literal["all"] = 'all',
-        *,
-        loop: bool = False,
-        operation_context: Optional[str] = None,
-        operation_callback_url: Optional[str] = None,
-        interrupt_call_media_operation: bool = False,
-        **kwargs
-    ) -> None:
-        """Play media to specific participant(s) in this call.
-
-        :param play_source: A PlaySource representing the source to play.
-        :type play_source: ~azure.communication.callautomation.FileSource or
-         ~azure.communication.callautomation.TextSource or
-         ~azure.communication.callautomation.SsmlSource or
-         list[~azure.communication.callautomation.FileSource] or
-         list[~azure.communication.callautomation.TextSource] or
-         list[~azure.communication.callautomation.SsmlSource]
-=======
->>>>>>> 35d0bd03
-        :param play_to: The targets to play media to. Default value is 'all', to play media
-         to all participants in the call.
-        :type play_to: list[~azure.communication.callautomation.CommunicationIdentifier]
-        :keyword loop: Whether the media should be repeated until cancelled.
-        :paramtype loop: bool
-        :keyword operation_context: Value that can be used to track this call and its associated events.
-        :paramtype operation_context: str or None
-        :keyword operation_callback_url: Set a callback URL that overrides the default callback URL set
-         by CreateCall/AnswerCall for this operation.
-         This setup is per-action. If this is not set, the default callback URL set by
-         CreateCall/AnswerCall will be used.
-        :paramtype operation_callback_url: str or None
-        :keyword interrupt_call_media_operation: If set, media will take priority over other existing
-         queued-up/currently-processing requests. This is applicable only when play_to set to all.
-        :paramtype interrupt_call_media_operation: bool
-        :return: None
-        :rtype: None
-        :raises ~azure.core.exceptions.HttpResponseError:
-        """
-
-    @distributed_trace_async
     async def play_media(
         self,
         play_source: Union[Union['FileSource', 'TextSource', 'SsmlSource'],
                            List[Union['FileSource', 'TextSource', 'SsmlSource']]],
         play_to: Union[Literal["all"], List['CommunicationIdentifier']] = 'all',
-        **kwargs
-    ) -> None:
-
-        await self._play_media(
-            play_source=play_source,
-            play_to=play_to,
-            loop=kwargs.pop("loop", False),
-            operation_context=kwargs.pop("operation_context", None),
-            operation_callback_url=kwargs.pop("operation_callback_url", None),
-            interrupt_call_media_operation=kwargs.pop("interrupt_call_media_operation", None),
-            **kwargs
-        )
-
-    async def _play_media(
-        self,
-        play_source: Union[Union['FileSource', 'TextSource', 'SsmlSource'],
-                           List[Union['FileSource', 'TextSource', 'SsmlSource']]],
-        play_to: Union[Literal["all"], List['CommunicationIdentifier']] = 'all',
         *,
         loop: bool = False,
         operation_context: Optional[str] = None,
         operation_callback_url: Optional[str] = None,
-        interrupt_call_media_operation: Optional[bool] = None,
         **kwargs
     ) -> None:
         """Play media to specific participant(s) in this call.
@@ -652,6 +535,108 @@
          CreateCall/AnswerCall will be used.
         :paramtype operation_callback_url: str or None
         :keyword interrupt_call_media_operation: If set play can barge into other existing
+         queued-up/currently-processing requests. This is applicable only when play_to set to all.
+        :paramtype interrupt_call_media_operation: bool
+        :return: None
+        :rtype: None
+        :raises ~azure.core.exceptions.HttpResponseError:
+        """
+
+    @overload
+    async def play_media(
+        self,
+        play_source: Union[Union['FileSource', 'TextSource', 'SsmlSource'],
+                           List[Union['FileSource', 'TextSource', 'SsmlSource']]],
+        play_to: Literal["all"] = 'all',
+        *,
+        loop: bool = False,
+        operation_context: Optional[str] = None,
+        operation_callback_url: Optional[str] = None,
+        interrupt_call_media_operation: bool = False,
+        **kwargs
+    ) -> None:
+        """Play media to specific participant(s) in this call.
+
+        :param play_source: A PlaySource representing the source to play.
+        :type play_source: ~azure.communication.callautomation.FileSource or
+         ~azure.communication.callautomation.TextSource or
+         ~azure.communication.callautomation.SsmlSource or
+         list[~azure.communication.callautomation.FileSource] or
+         list[~azure.communication.callautomation.TextSource] or
+         list[~azure.communication.callautomation.SsmlSource]
+        :param play_to: The targets to play media to. Default value is 'all', to play media
+         to all participants in the call.
+        :type play_to: list[~azure.communication.callautomation.CommunicationIdentifier]
+        :keyword loop: Whether the media should be repeated until cancelled.
+        :paramtype loop: bool
+        :keyword operation_context: Value that can be used to track this call and its associated events.
+        :paramtype operation_context: str or None
+        :keyword operation_callback_url: Set a callback URL that overrides the default callback URL set
+         by CreateCall/AnswerCall for this operation.
+         This setup is per-action. If this is not set, the default callback URL set by
+         CreateCall/AnswerCall will be used.
+        :paramtype operation_callback_url: str or None
+        :keyword interrupt_call_media_operation: If set, media will take priority over other existing
+         queued-up/currently-processing requests. This is applicable only when play_to set to all.
+        :paramtype interrupt_call_media_operation: bool
+        :return: None
+        :rtype: None
+        :raises ~azure.core.exceptions.HttpResponseError:
+        """
+
+    @distributed_trace_async
+    async def play_media(
+        self,
+        play_source: Union[Union['FileSource', 'TextSource', 'SsmlSource'],
+                           List[Union['FileSource', 'TextSource', 'SsmlSource']]],
+        play_to: Union[Literal["all"], List['CommunicationIdentifier']] = 'all',
+        **kwargs
+    ) -> None:
+
+        await self._play_media(
+            play_source=play_source,
+            play_to=play_to,
+            loop=kwargs.pop("loop", False),
+            operation_context=kwargs.pop("operation_context", None),
+            operation_callback_url=kwargs.pop("operation_callback_url", None),
+            interrupt_call_media_operation=kwargs.pop("interrupt_call_media_operation", None),
+            **kwargs
+        )
+
+    async def _play_media(
+        self,
+        play_source: Union[Union['FileSource', 'TextSource', 'SsmlSource'],
+                           List[Union['FileSource', 'TextSource', 'SsmlSource']]],
+        play_to: Union[Literal["all"], List['CommunicationIdentifier']] = 'all',
+        *,
+        loop: bool = False,
+        operation_context: Optional[str] = None,
+        operation_callback_url: Optional[str] = None,
+        interrupt_call_media_operation: Optional[bool] = None,
+        **kwargs
+    ) -> None:
+        """Play media to specific participant(s) in this call.
+
+        :param play_source: A PlaySource representing the source to play.
+        :type play_source: ~azure.communication.callautomation.FileSource or
+         ~azure.communication.callautomation.TextSource or
+         ~azure.communication.callautomation.SsmlSource or
+         list[~azure.communication.callautomation.FileSource] or
+         list[~azure.communication.callautomation.TextSource] or
+         list[~azure.communication.callautomation.SsmlSource]
+        :param play_to: The targets to play media to. Default value is 'all', to play media
+         to all participants in the call.
+        :type play_to: list[~azure.communication.callautomation.CommunicationIdentifier]
+        :keyword loop: Whether the media should be repeated until cancelled.
+        :paramtype loop: bool
+        :keyword operation_context: Value that can be used to track this call and its associated events.
+        :paramtype operation_context: str or None
+        :keyword operation_callback_url: Set a callback URL that overrides the default callback URL set
+         by CreateCall/AnswerCall for this operation.
+         This setup is per-action. If this is not set, the default callback URL set by
+         CreateCall/AnswerCall will be used.
+        :paramtype operation_callback_url: str or None
+        :keyword interrupt_call_media_operation: If set play can barge into other existing
          queued-up/currently-processing requests.
         :paramtype interrupt_call_media_operation: bool
         :return: None
@@ -738,11 +723,7 @@
         *,
         initial_silence_timeout: Optional[int] = None,
         play_prompt: Optional[Union[Union['FileSource', 'TextSource', 'SsmlSource'],
-<<<<<<< HEAD
-                           List[Union['FileSource', 'TextSource', 'SsmlSource']]]] = None,
-=======
                                     List[Union['FileSource', 'TextSource', 'SsmlSource']]]] = None,
->>>>>>> 35d0bd03
         interrupt_call_media_operation: bool = False,
         operation_context: Optional[str] = None,
         interrupt_prompt: bool = False,
@@ -820,8 +801,6 @@
             speech_recognition_model_endpoint_id=speech_recognition_model_endpoint_id
         )
 
-<<<<<<< HEAD
-=======
         play_prompt_single: Optional[Union['FileSource', 'TextSource', 'SsmlSource']] = None
         play_prompts: Optional[List[Union['FileSource', 'TextSource', 'SsmlSource']]] = None
         if isinstance(play_prompt, list):
@@ -830,7 +809,6 @@
         else:
             play_prompt_single = play_prompt
 
->>>>>>> 35d0bd03
         if input_type == RecognizeInputType.DTMF:
             dtmf_options=DtmfOptions(
                 inter_tone_timeout_in_seconds=dtmf_inter_tone_timeout,
@@ -1049,13 +1027,6 @@
         )
         process_repeatability_first_sent(kwargs)
         response = await self._call_connection_client.cancel_add_participant(
-<<<<<<< HEAD
-            self._call_connection_id,
-            cancel_add_participant_request,
-            **kwargs
-        )
-        return CancelAddParticipantOperationResult._from_generated(response) # pylint:disable=protected-access
-=======
             self._call_connection_id, cancel_add_participant_request, **kwargs
         )
         return CancelAddParticipantOperationResult._from_generated(response)  # pylint:disable=protected-access
@@ -1156,7 +1127,6 @@
             operation_callback_uri=operation_callback_url,
             **kwargs)
         await self._call_media_client.update_transcription(self._call_connection_id, update_transcription_request)
->>>>>>> 35d0bd03
 
     @distributed_trace_async
     async def hold(
