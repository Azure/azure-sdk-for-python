--- conflicted
+++ resolved
@@ -48,13 +48,9 @@
     CancelAddParticipantRequest,
     CustomContext,
     StartHoldMusicRequest,
-<<<<<<< HEAD
-    StopHoldMusicRequest,
-=======
     StartTranscriptionRequest,
     StopTranscriptionRequest,
     UpdateTranscriptionRequest,
->>>>>>> df2a3b6c
 )
 from .._generated.models._enums import RecognizeInputType
 from .._shared.auth_policy_utils import get_authentication_policy
@@ -84,15 +80,9 @@
 MediaSources = Union['FileSource', 'TextSource', 'SsmlSource']
 
 
-<<<<<<< HEAD
-class CallConnectionClient:
-    """A client to interact with an ongoing call. This client can be used to do mid-call actions,
-    such as Transfer and Play Media. Call must be established to perform these actions.
-=======
 class CallConnectionClient:  # pylint: disable=too-many-public-methods
     """A client to interact with ongoing call. This client can be used to do mid-call actions,
     such as Transfer and Play Media. Call must be estbalished to perform these actions.
->>>>>>> df2a3b6c
 
     :param endpoint: The endpoint of the Azure Communication resource.
     :type endpoint: str
@@ -879,8 +869,6 @@
             **kwargs
         )
         await self._call_media_client.stop_hold_music(self._call_connection_id, stop_hold_request)
-<<<<<<< HEAD
-=======
 
     @distributed_trace_async
     async def start_transcription(
@@ -947,7 +935,6 @@
             **kwargs
         )
         await self._call_media_client.update_transcription(self._call_connection_id, update_transcription_request)
->>>>>>> df2a3b6c
 
     async def __aenter__(self) -> "CallConnectionClient":
         await self._client.__aenter__()
