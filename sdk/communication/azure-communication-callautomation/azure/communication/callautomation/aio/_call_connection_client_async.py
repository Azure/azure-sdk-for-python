--- conflicted
+++ resolved
@@ -413,12 +413,9 @@
          This setup is per-action. If this is not set, the default callback URL set by
          CreateCall/AnswerCall will be used.
         :paramtype operation_callback_url: str or None
-<<<<<<< HEAD
-=======
         :keyword interrupt_hold_audio: If set, hold audio will be interrupted, then this request will be
          played, and then the hold audio will be resumed.
         :paramtype interrupt_hold_audio: bool
->>>>>>> c1b4a76a
         :return: None
         :rtype: None
         :raises ~azure.core.exceptions.HttpResponseError:
@@ -659,11 +656,7 @@
         :type target_participant: ~azure.communication.callautomation.CommunicationIdentifier
         :keyword initial_silence_timeout: Time to wait for first input after prompt in seconds (if any).
         :paramtype initial_silence_timeout: int
-<<<<<<< HEAD
-        :keyword play_prompt: A play_prompt representing the source to play.
-=======
         :keyword play_prompt: The source of the audio to be played for recognition.
->>>>>>> c1b4a76a
         :paramtype play_prompt: ~azure.communication.callautomation.FileSource or
          ~azure.communication.callautomation.TextSource or
          ~azure.communication.callautomation.SsmlSource or         
