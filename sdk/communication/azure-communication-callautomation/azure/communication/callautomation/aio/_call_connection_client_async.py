# pylint: disable=too-many-lines
# -------------------------------------------------------------------------
# Copyright (c) Microsoft Corporation. All rights reserved.
# Licensed under the MIT License. See License.txt in the project root for
# license information.
# --------------------------------------------------------------------------
from typing import TYPE_CHECKING, Optional, List, Union, Dict, overload
from urllib.parse import urlparse
import warnings

from typing_extensions import Literal

from azure.core.async_paging import AsyncItemPaged
from azure.core.tracing.decorator import distributed_trace
from azure.core.tracing.decorator_async import distributed_trace_async

from .._version import SDK_MONIKER
from .._api_versions import DEFAULT_VERSION
from .._utils import serialize_phone_identifier, serialize_identifier, process_repeatability_first_sent
from .._models import (
    CallParticipant,
    CallConnectionProperties,
    AddParticipantResult,
    RemoveParticipantResult,
    TransferCallResult,
    MuteParticipantResult,
    SendDtmfTonesResult,
    CallInvite,
    CancelAddParticipantOperationResult,
)
from .._generated.aio import AzureCommunicationCallAutomationService
from .._generated.models import (
    AddParticipantRequest,
    RemoveParticipantRequest,
    TransferToParticipantRequest,
    PlayRequest,
    RecognizeRequest,
    ContinuousDtmfRecognitionRequest,
    SendDtmfTonesRequest,
    DtmfOptions,
    SpeechOptions,
    PlayOptions,
    RecognizeOptions,
    MuteParticipantsRequest,
    CancelAddParticipantRequest,
    CustomCallingContext,
    StartTranscriptionRequest,
    StopTranscriptionRequest,
    UpdateTranscriptionRequest,
    HoldRequest,
    UnholdRequest,
<<<<<<< HEAD
    StartMediaStreamingRequest,
    StopMediaStreamingRequest
=======
>>>>>>> 0d3d678f
)
from .._generated.models._enums import RecognizeInputType
from .._shared.auth_policy_utils import get_authentication_policy
from .._shared.utils import parse_connection_str
from .._credential.call_automation_auth_policy_utils import get_call_automation_auth_policy
from .._credential.credential_utils import get_custom_enabled, get_custom_url

if TYPE_CHECKING:
    from ._call_automation_client_async import CallAutomationClient
    from .._generated.models._enums import DtmfTone
    from .._shared.models import PhoneNumberIdentifier, CommunicationIdentifier
    from .._models import FileSource, TextSource, SsmlSource, RecognitionChoice
    from azure.core.credentials_async import AsyncTokenCredential
    from azure.core.credentials import AzureKeyCredential


class CallConnectionClient:  # pylint: disable=too-many-public-methods
    """A client to interact with an ongoing call. This client can be used to do mid-call actions,
    such as Transfer and Play Media. Call must be established to perform these actions.

    :param endpoint: The endpoint of the Azure Communication resource.
    :type endpoint: str
    :param credential: The credentials with which to authenticate.
    :type credential: ~azure.core.credentials_async.AsyncTokenCredential
     or ~azure.core.credentials.AzureKeyCredential
    :param call_connection_id: Call Connection ID of ongoing call.
    :type call_connection_id: str
    :keyword api_version: Azure Communication Call Automation API version.
    :paramtype api_version: str
    """

    def __init__(  # pylint: disable=missing-client-constructor-parameter-credential, missing-client-constructor-parameter-kwargs
        self,
        endpoint: str,
        credential: Union["AsyncTokenCredential", "AzureKeyCredential"],
        call_connection_id: str,
        *,
        api_version: Optional[str] = None,
        **kwargs,
    ) -> None:
        call_automation_client = kwargs.get("_callautomation_client", None)
        if call_automation_client is None:
            if not credential:
                raise ValueError("credential can not be None")
            try:
                if not endpoint.lower().startswith("http"):
                    endpoint = "https://" + endpoint
            except AttributeError:
                raise ValueError("Host URL must be a string")  # pylint: disable=raise-missing-from
            parsed_url = urlparse(endpoint.rstrip("/"))
            if not parsed_url.netloc:
                raise ValueError(f"Invalid URL: {format(endpoint)}")

            custom_enabled = get_custom_enabled()
            custom_url = get_custom_url()
            if custom_enabled and custom_url is not None:
                self._client = AzureCommunicationCallAutomationService(
                    custom_url,
                    credential,
                    api_version=api_version or DEFAULT_VERSION,
                    authentication_policy=get_call_automation_auth_policy(
                        custom_url, credential, acs_url=endpoint, is_async=True
                    ),
                    sdk_moniker=SDK_MONIKER,
                    **kwargs,
                )
            else:
                self._client = AzureCommunicationCallAutomationService(
                    endpoint,
                    credential,
                    api_version=api_version or DEFAULT_VERSION,
                    authentication_policy=get_authentication_policy(endpoint, credential, is_async=True),
                    sdk_moniker=SDK_MONIKER,
                    **kwargs,
                )
        else:
            self._client = call_automation_client

        self._call_connection_id = call_connection_id
        self._call_connection_client = self._client.call_connection
        self._call_media_client = self._client.call_media

    @classmethod
    def from_connection_string(cls, conn_str: str, call_connection_id: str, **kwargs) -> "CallConnectionClient":
        """Create CallConnectionClient from a Connection String.

        :param conn_str: A connection string to an Azure Communication Service resource.
        :type conn_str: str
        :param call_connection_id: Call Connection Id of ongoing call.
        :type call_connection_id: str
        :return: CallConnectionClient
        :rtype: ~azure.communication.callautomation.CallConnectionClient
        """
        endpoint, access_key = parse_connection_str(conn_str)
        return cls(endpoint, access_key, call_connection_id, **kwargs)

    @classmethod
    def _from_callautomation_client(
        cls, callautomation_client: "CallAutomationClient", call_connection_id: str
    ) -> "CallConnectionClient":
        """Internal constructor for sharing the pipeline with CallAutomationClient.

        :param callautomation_client: An existing callautomation client.
        :type callautomation_client: ~azure.communication.callautomation.CallAutomationClient
        :param call_connection_id: Call Connection Id of ongoing call.
        :type call_connection_id: str
        :return: CallConnectionClient
        :rtype: ~azure.communication.callautomation.CallConnectionClient
        """
        return cls(None, None, call_connection_id, _callautomation_client=callautomation_client)

    @distributed_trace_async
    async def get_call_properties(self, **kwargs) -> CallConnectionProperties:
        """Get the latest properties of this call.

        :return: CallConnectionProperties
        :rtype: ~azure.communication.callautomation.CallConnectionProperties
        :raises ~azure.core.exceptions.HttpResponseError:
        """
        call_properties = await self._call_connection_client.get_call(
            call_connection_id=self._call_connection_id, **kwargs
        )
        return CallConnectionProperties._from_generated(call_properties)  # pylint:disable=protected-access

    @distributed_trace_async
    async def hang_up(self, is_for_everyone: bool, **kwargs) -> None:
        """Hangup this call.

        :param is_for_everyone: Determine if this call should be ended for all participants.
        :type is_for_everyone: bool
        :return: None
        :rtype: None
        :raises ~azure.core.exceptions.HttpResponseError:
        """
        if is_for_everyone:
            process_repeatability_first_sent(kwargs)
            await self._call_connection_client.terminate_call(self._call_connection_id, **kwargs)
        else:
            await self._call_connection_client.hangup_call(self._call_connection_id, **kwargs)

    @distributed_trace_async
    async def get_participant(self, target_participant: "CommunicationIdentifier", **kwargs) -> "CallParticipant":
        """Get details of a participant in this call.

        :param target_participant: The participant to retrieve.
        :type target_participant: ~azure.communication.callautomation.CommunicationIdentifier
        :return: CallParticipant
        :rtype: ~azure.communication.callautomation.CallParticipant
        :raises ~azure.core.exceptions.HttpResponseError:
        """
        participant = await self._call_connection_client.get_participant(
            self._call_connection_id, target_participant.raw_id, **kwargs
        )
        return CallParticipant._from_generated(participant)  # pylint:disable=protected-access

    @distributed_trace
    def list_participants(self, **kwargs) -> AsyncItemPaged[CallParticipant]:
        """List all participants in this call.

        :return: Async iterable of CallParticipant
        :rtype: ~azure.core.async_paging.AsyncItemPaged[azure.communication.callautomation.CallParticipant]
        :raises ~azure.core.exceptions.HttpResponseError:
        """
        return self._call_connection_client.get_participants(
            self._call_connection_id,
            cls=lambda participants: [
                CallParticipant._from_generated(p) for p in participants  # pylint:disable=protected-access
            ],
            **kwargs,
        )

    @distributed_trace_async
    async def transfer_call_to_participant(
        self,
        target_participant: "CommunicationIdentifier",
        *,
        operation_context: Optional[str] = None,
        operation_callback_url: Optional[str] = None,
        transferee: Optional["CommunicationIdentifier"] = None,
        sip_headers: Optional[Dict[str, str]] = None,
        voip_headers: Optional[Dict[str, str]] = None,
        source_caller_id_number: Optional["PhoneNumberIdentifier"] = None,
        **kwargs,
    ) -> TransferCallResult:
        """Transfer this call to another participant.

        :param target_participant: The transfer target.
        :type target_participant: CommunicationIdentifier
        :keyword operation_context: Value that can be used to track this call and its associated events.
        :paramtype operation_context: str
        :keyword operation_callback_url: Set a callback URL that overrides the default callback URL set
         by CreateCall/AnswerCall for this operation.
         This setup is per-action. If this is not set, the default callback URL set by
         CreateCall/AnswerCall will be used.
        :paramtype operation_callback_url: str or None
        :keyword transferee: Transferee is the participant who is transferred away.
        :paramtype transferee: ~azure.communication.callautomation.CommunicationIdentifier or None
        :keyword sip_headers: Custom context for PSTN
        :paramtype sip_headers: dict[str, str]
        :keyword voip_headers: Custom context for VOIP
        :paramtype voip_headers: dict[str, str]
        :keyword source_caller_id_number: The source caller Id, a phone number, that's will be used as the
         transferor's(Contoso) caller id when transfering a call a pstn target.
        :paramtype source_caller_id_number: ~azure.communication.callautomation.PhoneNumberIdentifier or None
        :return: TransferCallResult
        :rtype: ~azure.communication.callautomation.TransferCallResult
        :raises ~azure.core.exceptions.HttpResponseError:
        """
        user_custom_context = (
            CustomCallingContext(voip_headers=voip_headers, sip_headers=sip_headers)
            if sip_headers or voip_headers
            else None
        )
        request = TransferToParticipantRequest(
            target_participant=serialize_identifier(target_participant),
            operation_context=operation_context,
            operation_callback_uri=operation_callback_url,
            custom_calling_context=user_custom_context,
            source_caller_id_number=serialize_phone_identifier(source_caller_id_number),
        )
        process_repeatability_first_sent(kwargs)
        if transferee:
            request.transferee = serialize_identifier(transferee)
        result = await self._call_connection_client.transfer_to_participant(self._call_connection_id, request, **kwargs)
        return TransferCallResult._from_generated(result)  # pylint:disable=protected-access

    @distributed_trace_async
    async def add_participant(
        self,
        target_participant: "CommunicationIdentifier",
        *,
        invitation_timeout: Optional[int] = None,
        operation_context: Optional[str] = None,
        source_caller_id_number: Optional["PhoneNumberIdentifier"] = None,
        source_display_name: Optional[str] = None,
        operation_callback_url: Optional[str] = None,
        sip_headers: Optional[Dict[str, str]] = None,
        voip_headers: Optional[Dict[str, str]] = None,
        **kwargs,
    ) -> AddParticipantResult:
        """Add a participant to this call.

        :param target_participant: The participant being added.
        :type target_participant: ~azure.communication.callautomation.CommunicationIdentifier
        :keyword invitation_timeout: Timeout to wait for the invited participant to pickup.
         The maximum value of this is 180 seconds.
        :paramtype invitation_timeout: int or None
        :keyword operation_context: Value that can be used to track this call and its associated events.
        :paramtype operation_context: str or None
        :keyword source_caller_id_number: The source caller Id, a phone number,
         that's shown to the PSTN participant being invited.
         Required only when calling a PSTN callee.
        :paramtype source_caller_id_number: ~azure.communication.callautomation.PhoneNumberIdentifier or None
        :keyword source_display_name: Display name of the caller.
        :paramtype source_display_name: str or None
        :keyword operation_callback_url: Set a callback URL that overrides the default callback URL set
         by CreateCall/AnswerCall for this operation.
         This setup is per-action. If this is not set, the default callback URL set by
         CreateCall/AnswerCall will be used.
        :paramtype operation_callback_url: str or None
        :keyword sip_headers: Sip Headers for PSTN Call
        :paramtype sip_headers: Dict[str, str] or None
        :keyword voip_headers: Voip Headers for Voip Call
        :paramtype voip_headers: Dict[str, str] or None
        :return: AddParticipantResult
        :rtype: ~azure.communication.callautomation.AddParticipantResult
        :raises ~azure.core.exceptions.HttpResponseError:
        """
        # Backwards compatibility with old API signature
        if isinstance(target_participant, CallInvite):
            source_caller_id_number = source_caller_id_number or target_participant.source_caller_id_number
            source_display_name = source_display_name or target_participant.source_display_name
            target_participant = target_participant.target

        user_custom_context = None
        if sip_headers or voip_headers:
            user_custom_context = CustomCallingContext(voip_headers=voip_headers, sip_headers=sip_headers)
        add_participant_request = AddParticipantRequest(
            participant_to_add=serialize_identifier(target_participant),
            source_caller_id_number=serialize_phone_identifier(source_caller_id_number),
            source_display_name=source_display_name,
            invitation_timeout_in_seconds=invitation_timeout,
            operation_context=operation_context,
            operation_callback_uri=operation_callback_url,
            custom_calling_context=user_custom_context,
        )
        process_repeatability_first_sent(kwargs)
        response = await self._call_connection_client.add_participant(
            self._call_connection_id, add_participant_request, **kwargs
        )
        return AddParticipantResult._from_generated(response)  # pylint:disable=protected-access

    @distributed_trace_async
    async def remove_participant(
        self,
        target_participant: "CommunicationIdentifier",
        *,
        operation_context: Optional[str] = None,
        operation_callback_url: Optional[str] = None,
        **kwargs,
    ) -> RemoveParticipantResult:
        """Remove a participant from this call.

        :param  target_participant: The participant being removed.
        :type target_participant: ~azure.communication.callautomation.CommunicationIdentifier
        :keyword operation_context: Value that can be used to track this call and its associated events.
        :paramtype operation_context: str
        :keyword operation_callback_url: Set a callback URL that overrides the default callback URL set
         by CreateCall/AnswerCall for this operation.
         This setup is per-action. If this is not set, the default callback URL set by
         CreateCall/AnswerCall will be used.
        :paramtype operation_callback_url: str or None
        :return: RemoveParticipantResult
        :rtype: ~azure.communication.callautomation.RemoveParticipantResult
        :raises ~azure.core.exceptions.HttpResponseError:
        """
        remove_participant_request = RemoveParticipantRequest(
            participant_to_remove=serialize_identifier(target_participant),
            operation_context=operation_context,
            operation_callback_uri=operation_callback_url,
        )
        process_repeatability_first_sent(kwargs)
        response = await self._call_connection_client.remove_participant(
            self._call_connection_id, remove_participant_request, **kwargs
        )

        return RemoveParticipantResult._from_generated(response)  # pylint:disable=protected-access

    @overload
    async def play_media(
        self,
        play_source: Union[Union['FileSource', 'TextSource', 'SsmlSource'],
                           List[Union['FileSource', 'TextSource', 'SsmlSource']]],
        play_to: List['CommunicationIdentifier'],
        *,
        loop: bool = False,
        operation_context: Optional[str] = None,
        operation_callback_url: Optional[str] = None,
        **kwargs
    ) -> None:
        """Play media to specific participant(s) in this call.

        :param play_source: A PlaySource representing the source to play.
        :type play_source: ~azure.communication.callautomation.FileSource or
         ~azure.communication.callautomation.TextSource or
         ~azure.communication.callautomation.SsmlSource or
         list[~azure.communication.callautomation.FileSource] or
         list[~azure.communication.callautomation.TextSource] or
         list[~azure.communication.callautomation.SsmlSource]
        :param play_to: The targets to play media to. Default value is 'all', to play media
         to all participants in the call.
        :type play_to: list[~azure.communication.callautomation.CommunicationIdentifier]
        :keyword loop: Whether the media should be repeated until cancelled.
        :paramtype loop: bool
        :keyword operation_context: Value that can be used to track this call and its associated events.
        :paramtype operation_context: str or None
        :keyword operation_callback_url: Set a callback URL that overrides the default callback URL set
         by CreateCall/AnswerCall for this operation.
         This setup is per-action. If this is not set, the default callback URL set by
         CreateCall/AnswerCall will be used.
        :paramtype operation_callback_url: str or None
        :keyword interrupt_call_media_operation: If set play can barge into other existing
         queued-up/currently-processing requests. This is applicable only when play_to set to all.
        :paramtype interrupt_call_media_operation: bool
        :return: None
        :rtype: None
        :raises ~azure.core.exceptions.HttpResponseError:
        """

    @overload
    async def play_media(
        self,
        play_source: Union[Union['FileSource', 'TextSource', 'SsmlSource'],
                           List[Union['FileSource', 'TextSource', 'SsmlSource']]],
        play_to: Literal["all"] = 'all',
        *,
        loop: bool = False,
        operation_context: Optional[str] = None,
        operation_callback_url: Optional[str] = None,
        interrupt_call_media_operation: bool = False,
        **kwargs
    ) -> None:
        """Play media to specific participant(s) in this call.

        :param play_source: A PlaySource representing the source to play.
        :type play_source: ~azure.communication.callautomation.FileSource or
         ~azure.communication.callautomation.TextSource or
         ~azure.communication.callautomation.SsmlSource or
         list[~azure.communication.callautomation.FileSource] or
         list[~azure.communication.callautomation.TextSource] or
         list[~azure.communication.callautomation.SsmlSource]
        :param play_to: The targets to play media to. Default value is 'all', to play media
         to all participants in the call.
        :type play_to: list[~azure.communication.callautomation.CommunicationIdentifier]
        :keyword loop: Whether the media should be repeated until cancelled.
        :paramtype loop: bool
        :keyword operation_context: Value that can be used to track this call and its associated events.
        :paramtype operation_context: str or None
        :keyword operation_callback_url: Set a callback URL that overrides the default callback URL set
         by CreateCall/AnswerCall for this operation.
         This setup is per-action. If this is not set, the default callback URL set by
         CreateCall/AnswerCall will be used.
        :paramtype operation_callback_url: str or None
        :keyword interrupt_call_media_operation: If set, media will take priority over other existing
         queued-up/currently-processing requests. This is applicable only when play_to set to all.
        :paramtype interrupt_call_media_operation: bool
        :return: None
        :rtype: None
        :raises ~azure.core.exceptions.HttpResponseError:
        """

    @distributed_trace_async
    async def play_media(
        self,
<<<<<<< HEAD
        play_source: Union[Union['FileSource', 'TextSource', 'SsmlSource'],
                           List[Union['FileSource', 'TextSource', 'SsmlSource']]],
        play_to: Union[Literal["all"], List['CommunicationIdentifier']] = 'all',
=======
        play_source: Union["FileSource", "TextSource", "SsmlSource"],
        play_to: Union[Literal["all"], List["CommunicationIdentifier"]] = "all",
>>>>>>> 0d3d678f
        *,
        loop: bool = False,
        operation_context: Optional[str] = None,
        operation_callback_url: Optional[str] = None,
        **kwargs,
    ) -> None:
        """Play media to specific participant(s) in this call.

        :param play_source: A PlaySource representing the source to play.
        :type play_source: ~azure.communication.callautomation.FileSource or
         ~azure.communication.callautomation.TextSource or
         ~azure.communication.callautomation.SsmlSource or
         list[~azure.communication.callautomation.FileSource] or
         list[~azure.communication.callautomation.TextSource] or
         list[~azure.communication.callautomation.SsmlSource]
        :param play_to: The targets to play media to. Default value is 'all', to play media
         to all participants in the call.
        :type play_to: list[~azure.communication.callautomation.CommunicationIdentifier]
        :keyword loop: Whether the media should be repeated until cancelled.
        :paramtype loop: bool
        :keyword operation_context: Value that can be used to track this call and its associated events.
        :paramtype operation_context: str or None
        :keyword operation_callback_url: Set a callback URL that overrides the default callback URL set
         by CreateCall/AnswerCall for this operation.
         This setup is per-action. If this is not set, the default callback URL set by
         CreateCall/AnswerCall will be used.
        :paramtype operation_callback_url: str or None
        :return: None
        :rtype: None
        :raises ~azure.core.exceptions.HttpResponseError:
        """
        await self._play_media(
            play_source=play_source,
            play_to=play_to,
            loop=loop,
            operation_context=operation_context,
            operation_callback_url=operation_callback_url,
            **kwargs,
        )

    @distributed_trace_async
    async def _play_media(
        self,
<<<<<<< HEAD
        play_source: Union[Union['FileSource', 'TextSource', 'SsmlSource'],
                           List[Union['FileSource', 'TextSource', 'SsmlSource']]],
        play_to: Union[Literal["all"], List['CommunicationIdentifier']] = 'all',
=======
        play_source: Union["FileSource", "TextSource", "SsmlSource"],
        play_to: Union[Literal["all"], List["CommunicationIdentifier"]] = "all",
>>>>>>> 0d3d678f
        *,
        loop: bool = False,
        operation_context: Optional[str] = None,
        operation_callback_url: Optional[str] = None,
        interrupt_call_media_operation: Optional[bool] = None,
        **kwargs,
    ) -> None:
        """Play media to specific participant(s) in this call.

        :param play_source: A PlaySource representing the source to play.
        :type play_source: ~azure.communication.callautomation.FileSource or
         ~azure.communication.callautomation.TextSource or
         ~azure.communication.callautomation.SsmlSource or
         list[~azure.communication.callautomation.FileSource] or
         list[~azure.communication.callautomation.TextSource] or
         list[~azure.communication.callautomation.SsmlSource]
        :param play_to: The targets to play media to. Default value is 'all', to play media
         to all participants in the call.
        :type play_to: list[~azure.communication.callautomation.CommunicationIdentifier]
        :keyword loop: Whether the media should be repeated until cancelled.
        :paramtype loop: bool
        :keyword operation_context: Value that can be used to track this call and its associated events.
        :paramtype operation_context: str or None
        :keyword operation_callback_url: Set a callback URL that overrides the default callback URL set
         by CreateCall/AnswerCall for this operation.
         This setup is per-action. If this is not set, the default callback URL set by
         CreateCall/AnswerCall will be used.
        :paramtype operation_callback_url: str or None
        :keyword interrupt_call_media_operation: If set play can barge into other existing
         queued-up/currently-processing requests.
        :paramtype interrupt_call_media_operation: bool
        :return: None
        :rtype: None
        :raises ~azure.core.exceptions.HttpResponseError:
        """
<<<<<<< HEAD
        play_source_single: Optional[Union['FileSource', 'TextSource', 'SsmlSource']] = None
        play_sources: Optional[List[Union['FileSource', 'TextSource', 'SsmlSource']]] = None
=======
        play_source_single: Optional[Union["FileSource", "TextSource", "SsmlSource"]] = None
>>>>>>> 0d3d678f
        if isinstance(play_source, list):
            if play_source:  # Check if the list is not empty
                play_sources = play_source
        else:
            play_source_single = play_source

        audience = [] if play_to == "all" else [serialize_identifier(i) for i in play_to]
        interrupt_call_media_operation = interrupt_call_media_operation if play_to == "all" else False
        play_request = PlayRequest(
            play_sources=[play_source_single._to_generated()] if play_source_single else # pylint:disable=protected-access
            [source._to_generated() for source in play_sources] if play_sources else None, # pylint:disable=protected-access
            play_to=audience,
            play_options=PlayOptions(loop=loop, interrupt_call_media_operation=interrupt_call_media_operation),
            operation_context=operation_context,
            operation_callback_uri=operation_callback_url,
            **kwargs,
        )
        await self._call_media_client.play(self._call_connection_id, play_request)

    @distributed_trace_async
    async def play_media_to_all(
        self,
<<<<<<< HEAD
        play_source: Union[Union['FileSource', 'TextSource', 'SsmlSource'],
                           List[Union['FileSource', 'TextSource', 'SsmlSource']]],
=======
        play_source: Union["FileSource", "TextSource", "SsmlSource"],
>>>>>>> 0d3d678f
        *,
        loop: bool = False,
        operation_context: Optional[str] = None,
        operation_callback_url: Optional[str] = None,
        interrupt_call_media_operation: bool = False,
        **kwargs,
    ) -> None:
        """Play media to all participants in this call.

        :param play_source: A PlaySource representing the source to play.
        :type play_source: ~azure.communication.callautomation.FileSource or
         ~azure.communication.callautomation.TextSource or
         ~azure.communication.callautomation.SsmlSource or
         list[~azure.communication.callautomation.FileSource] or
         list[~azure.communication.callautomation.TextSource] or
         list[~azure.communication.callautomation.SsmlSource]
        :keyword loop: Whether the media should be repeated until cancelled.
        :paramtype loop: bool
        :keyword operation_context: Value that can be used to track this call and its associated events.
        :paramtype operation_context: str or None
        :keyword operation_callback_url: Set a callback URL that overrides the default callback URL set
         by CreateCall/AnswerCall for this operation.
         This setup is per-action. If this is not set, the default callback URL set by
         CreateCall/AnswerCall will be used.
        :paramtype operation_callback_url: str or None
        :keyword interrupt_call_media_operation: If set play can barge into other existing
         queued-up/currently-processing requests.
        :paramtype interrupt_call_media_operation: bool
        :return: None
        :rtype: None
        :raises ~azure.core.exceptions.HttpResponseError:
        """
        warnings.warn(
            "The method 'play_media_to_all' is deprecated. Please use 'play_media' instead.", DeprecationWarning
        )
        await self._play_media(
            play_source=play_source,
            loop=loop,
            operation_context=operation_context,
            operation_callback_url=operation_callback_url,
            interrupt_call_media_operation=interrupt_call_media_operation,
            **kwargs,
        )

    @distributed_trace_async
    async def start_recognizing_media(
        self,
        input_type: Union[str, "RecognizeInputType"],
        target_participant: "CommunicationIdentifier",
        *,
        initial_silence_timeout: Optional[int] = None,
<<<<<<< HEAD
        play_prompt: Optional[Union[Union['FileSource', 'TextSource', 'SsmlSource'],
                                    List[Union['FileSource', 'TextSource', 'SsmlSource']]]] = None,
=======
        play_prompt: Optional[Union["FileSource", "TextSource", "SsmlSource"]] = None,
>>>>>>> 0d3d678f
        interrupt_call_media_operation: bool = False,
        operation_context: Optional[str] = None,
        interrupt_prompt: bool = False,
        dtmf_inter_tone_timeout: Optional[int] = None,
        dtmf_max_tones_to_collect: Optional[int] = None,
        dtmf_stop_tones: Optional[List[str or "DtmfTone"]] = None,
        speech_language: Optional[str] = None,
        choices: Optional[List["RecognitionChoice"]] = None,
        end_silence_timeout: Optional[int] = None,
        speech_recognition_model_endpoint_id: Optional[str] = None,
        operation_callback_url: Optional[str] = None,
        **kwargs,
    ) -> None:
        """Recognize inputs from specific participant in this call.

        :param input_type: Determines the type of the recognition.
        :type input_type: str or ~azure.communication.callautomation.RecognizeInputType
        :param target_participant: Target participant of DTMF tone recognition.
        :type target_participant: ~azure.communication.callautomation.CommunicationIdentifier
        :keyword initial_silence_timeout: Time to wait for first input after prompt in seconds (if any).
        :paramtype initial_silence_timeout: int
        :type play_prompt: ~azure.communication.callautomation.FileSource or
         ~azure.communication.callautomation.TextSource or
         ~azure.communication.callautomation.SsmlSource or         
         list[~azure.communication.callautomation.FileSource] or
         list[~azure.communication.callautomation.TextSource] or
         list[~azure.communication.callautomation.SsmlSource]
        :keyword interrupt_call_media_operation:
         If set recognize can barge into other existing queued-up/currently-processing requests.
        :paramtype interrupt_call_media_operation: bool
        :keyword operation_context: Value that can be used to track this call and its associated events.
        :paramtype operation_context: str
        :keyword interrupt_prompt: Determines if we interrupt the prompt and start recognizing.
        :paramtype interrupt_prompt: bool
        :keyword dtmf_inter_tone_timeout: Time to wait between DTMF inputs to stop recognizing. Will be ignored
         unless input_type is 'dtmf' or 'speechOrDtmf'.
        :paramtype dtmf_inter_tone_timeout: int
        :keyword dtmf_max_tones_to_collect: Maximum number of DTMF tones to be collected. Will be ignored
         unless input_type is 'dtmf' or 'speechOrDtmf'.
        :paramtype dtmf_max_tones_to_collect: int
        :keyword dtmf_stop_tones: List of tones that will stop recognizing. Will be ignored
         unless input_type is 'dtmf' or 'speechOrDtmf'.
        :paramtype dtmf_stop_tones: list[str or ~azure.communication.callautomation.DtmfTone]
        :keyword speech_language: Speech language to be recognized, If not set default is en-US.
        :paramtype speech_language: str
        :keyword choices: Defines Ivr choices for recognize. Will be ignored unless input_type is 'choices'.
        :paramtype choices: list[~azure.communication.callautomation.RecognitionChoice]
        :keyword end_silence_timeout: The length of end silence when user stops speaking and cogservice
         send response. Will be ingored unless input_type is 'speech' or 'speechOrDtmf'.
        :paramtype end_silence_timeout: int
        :keyword speech_recognition_model_endpoint_id: Endpoint where the custom model was deployed.
        :paramtype speech_recognition_model_endpoint_id: str
        :keyword operation_callback_url: Set a callback URL that overrides the default callback URL set
         by CreateCall/AnswerCall for this operation.
         This setup is per-action. If this is not set, the default callback URL set by
         CreateCall/AnswerCall will be used.
        :paramtype operation_callback_url: str or None
        :return: None
        :rtype: None
        :raises ~azure.core.exceptions.HttpResponseError:
        """
        options = RecognizeOptions(
            interrupt_prompt=interrupt_prompt,
            initial_silence_timeout_in_seconds=initial_silence_timeout,
            target_participant=serialize_identifier(target_participant),
            speech_language=speech_language,
            speech_recognition_model_endpoint_id=speech_recognition_model_endpoint_id,
        )

<<<<<<< HEAD
        play_prompt_single: Optional[Union['FileSource', 'TextSource', 'SsmlSource']] = None
        play_prompts: Optional[List[Union['FileSource', 'TextSource', 'SsmlSource']]] = None
=======
        play_source_single: Optional[Union["FileSource", "TextSource", "SsmlSource"]] = None
>>>>>>> 0d3d678f
        if isinstance(play_prompt, list):
            if play_prompt:  # Check if the list is not empty
                play_prompts = play_prompt
        else:
            play_prompt_single = play_prompt

        if input_type == RecognizeInputType.DTMF:
            dtmf_options = DtmfOptions(
                inter_tone_timeout_in_seconds=dtmf_inter_tone_timeout,
                max_tones_to_collect=dtmf_max_tones_to_collect,
                stop_tones=dtmf_stop_tones,
            )
            options.dtmf_options = dtmf_options
        elif input_type == RecognizeInputType.SPEECH:
            speech_options = SpeechOptions(
                end_silence_timeout_in_ms=end_silence_timeout * 1000 if end_silence_timeout is not None else None
            )
            options.speech_options = speech_options
        elif input_type == RecognizeInputType.SPEECH_OR_DTMF:
            dtmf_options = DtmfOptions(
                inter_tone_timeout_in_seconds=dtmf_inter_tone_timeout,
                max_tones_to_collect=dtmf_max_tones_to_collect,
                stop_tones=dtmf_stop_tones,
            )
            speech_options = SpeechOptions(
                end_silence_timeout_in_ms=end_silence_timeout * 1000 if end_silence_timeout is not None else None
            )
            options.dtmf_options = dtmf_options
            options.speech_options = speech_options
        elif input_type == RecognizeInputType.CHOICES:
            options.choices = [choice._to_generated() for choice in choices]  # pylint:disable=protected-access
        else:
            raise ValueError(f"Input type '{input_type}' is not supported.")

        recognize_request = RecognizeRequest(
            recognize_input_type=input_type,
<<<<<<< HEAD
            play_prompt=play_prompt_single._to_generated() if play_prompt_single else None,  # pylint:disable=protected-access
            play_prompts=[prompt._to_generated() for prompt in play_prompts] if play_prompts else None, # pylint:disable=protected-access
=======
            play_prompt=(
                play_source_single._to_generated() if play_source_single else None  # pylint:disable=protected-access
            ),
>>>>>>> 0d3d678f
            interrupt_call_media_operation=interrupt_call_media_operation,
            operation_context=operation_context,
            recognize_options=options,
            operation_callback_uri=operation_callback_url,
            **kwargs,
        )
        await self._call_media_client.recognize(self._call_connection_id, recognize_request, **kwargs)

    @distributed_trace_async
    async def cancel_all_media_operations(self, **kwargs) -> None:
        """Cancels all the ongoing and queued media operations for this call.

        :return: None
        :rtype: None
        :raises ~azure.core.exceptions.HttpResponseError:
        """
        await self._call_media_client.cancel_all_media_operations(self._call_connection_id, **kwargs)

    @distributed_trace_async
    async def start_continuous_dtmf_recognition(
        self,
        target_participant: "CommunicationIdentifier",
        *,
        operation_context: Optional[str] = None,
        operation_callback_url: Optional[str] = None,
        **kwargs,
    ) -> None:
        """Start continuous Dtmf recognition by subscribing to tones.

        :param target_participant: Target participant.
        :type target_participant: ~azure.communication.callautomation.CommunicationIdentifier
        :keyword operation_context: Value that can be used to track this call and its associated events.
        :paramtype operation_context: str
        :keyword operation_callback_url: Set a callback URL that overrides the default callback URL set
         by CreateCall/AnswerCall for this operation.
         This setup is per-action. If this is not set, the default callback URL set by
         CreateCall/AnswerCall will be used.
        :paramtype operation_callback_url: str or None
        :return: None
        :rtype: None
        :raises ~azure.core.exceptions.HttpResponseError:
        """
        continuous_dtmf_recognition_request = ContinuousDtmfRecognitionRequest(
            target_participant=serialize_identifier(target_participant),
            operation_context=operation_context,
            operation_callback_uri=operation_callback_url,
        )
        await self._call_media_client.start_continuous_dtmf_recognition(
            self._call_connection_id, continuous_dtmf_recognition_request, **kwargs
        )

    @distributed_trace_async
    async def stop_continuous_dtmf_recognition(
        self,
        target_participant: "CommunicationIdentifier",
        *,
        operation_context: Optional[str] = None,
        operation_callback_url: Optional[str] = None,
        **kwargs,
    ) -> None:
        """Stop continuous Dtmf recognition by unsubscribing to tones.

        :param target_participant: Target participant.
        :type target_participant: ~azure.communication.callautomation.CommunicationIdentifier
        :keyword operation_context: The value to identify context of the operation.
        :paramtype operation_context: str
        :keyword operation_callback_url: Set a callback URL that overrides the default callback URL set
         by CreateCall/AnswerCall for this operation.
         This setup is per-action. If this is not set, the default callback URL set by
         CreateCall/AnswerCall will be used.
        :paramtype operation_callback_url: str or None
        :return: None
        :rtype: None
        :raises ~azure.core.exceptions.HttpResponseError:
        """
        continuous_dtmf_recognition_request = ContinuousDtmfRecognitionRequest(
            target_participant=serialize_identifier(target_participant),
            operation_context=operation_context,
            operation_callback_uri=operation_callback_url,
        )
        await self._call_media_client.stop_continuous_dtmf_recognition(
            self._call_connection_id, continuous_dtmf_recognition_request, **kwargs
        )

    @distributed_trace_async
    async def send_dtmf_tones(
        self,
        tones: List[Union[str, "DtmfTone"]],
        target_participant: "CommunicationIdentifier",
        *,
        operation_context: Optional[str] = None,
        operation_callback_url: Optional[str] = None,
        **kwargs,
    ) -> SendDtmfTonesResult:
        """Send Dtmf tones to this call.

        :param tones: List of tones to be sent to target participant.
        :type tones: list[str or ~azure.communication.callautomation.DtmfTone]
        :param target_participant: Target participant.
        :type target_participant: ~azure.communication.callautomation.CommunicationIdentifier
        :keyword operation_context: The value to identify context of the operation.
        :paramtype operation_context: str
        :keyword operation_callback_url: Set a callback URL that overrides the default callback URL set
         by CreateCall/AnswerCall for this operation.
         This setup is per-action. If this is not set, the default callback URL set by
         CreateCall/AnswerCall will be used.
        :paramtype operation_callback_url: str or None
        :return: SendDtmfTonesResult
        :rtype: ~azure.communication.callautomation.SendDtmfTonesResult
        :raises ~azure.core.exceptions.HttpResponseError:
        """
        send_dtmf_tones_request = SendDtmfTonesRequest(
            tones=tones,
            target_participant=serialize_identifier(target_participant),
            operation_context=operation_context,
            operation_callback_uri=operation_callback_url,
        )
        process_repeatability_first_sent(kwargs)
        response = await self._call_media_client.send_dtmf_tones(
            self._call_connection_id, send_dtmf_tones_request, **kwargs
        )

        return SendDtmfTonesResult._from_generated(response)  # pylint:disable=protected-access

    @distributed_trace_async
    async def mute_participant(
        self, target_participant: "CommunicationIdentifier", *, operation_context: Optional[str] = None, **kwargs
    ) -> MuteParticipantResult:
        """Mute participant from the call using identifier.

        :param target_participant: Participant to be muted from the call. Only ACS Users are supported.
        :type target_participant: ~azure.communication.callautomation.CommunicationIdentifier
        :keyword operation_context: Used by customers when calling mid-call actions to correlate the request to the
         response event.
        :paramtype operation_context: str
        :return: MuteParticipantResult
        :rtype: ~azure.communication.callautomation.MuteParticipantResult
        :raises ~azure.core.exceptions.HttpResponseError:
        """
        mute_participants_request = MuteParticipantsRequest(
            target_participants=[serialize_identifier(target_participant)], operation_context=operation_context
        )
        process_repeatability_first_sent(kwargs)
        response = await self._call_connection_client.mute(
            self._call_connection_id, mute_participants_request, **kwargs
        )
        return MuteParticipantResult._from_generated(response)  # pylint:disable=protected-access

    @distributed_trace_async
    async def cancel_add_participant_operation(
        self,
        invitation_id: str,
        *,
        operation_context: Optional[str] = None,
        operation_callback_url: Optional[str] = None,
        **kwargs,
    ) -> CancelAddParticipantOperationResult:
        """Cancel add participant request sent out to a participant.

        :param invitation_id: The invitation ID that was used to add the participant.
        :type invitation_id: str
        :keyword operation_context: Value that can be used to track this call and its associated events.
        :paramtype operation_context: str
        :keyword operation_callback_url: Set a callback URL that overrides the default callback URL set
         by CreateCall/AnswerCall for this operation.
         This setup is per-action. If this is not set, the default callback URL set by
         CreateCall/AnswerCall will be used.
        :paramtype operation_callback_url: str or None
        :return: CancelAddParticipantOperationResult
        :rtype: ~azure.communication.callautomation.CancelAddParticipantOperationResult
        :raises ~azure.core.exceptions.HttpResponseError:
        """
        cancel_add_participant_request = CancelAddParticipantRequest(
            invitation_id=invitation_id,
            operation_context=operation_context,
            operation_callback_uri=operation_callback_url,
        )
        process_repeatability_first_sent(kwargs)
        response = await self._call_connection_client.cancel_add_participant(
            self._call_connection_id, cancel_add_participant_request, **kwargs
        )
        return CancelAddParticipantOperationResult._from_generated(response)  # pylint:disable=protected-access

    @distributed_trace_async
<<<<<<< HEAD
=======
    async def start_hold_music(
        self,
        target_participant: "CommunicationIdentifier",
        play_source: Union["FileSource", "TextSource", "SsmlSource"],
        *,
        loop: bool = True,  # pylint: disable=unused-argument
        operation_context: Optional[str] = None,
        **kwargs,
    ) -> None:
        """Hold participant from call while playing music.

        :param play_source: A PlaySource representing the source to play.
        :type play_source: ~azure.communication.callautomation.FileSource or
         ~azure.communication.callautomation.TextSource or
         ~azure.communication.callautomation.SsmlSource or
         list[~azure.communication.callautomation.FileSource or
         ~azure.communication.callautomation.TextSource or
         ~azure.communication.callautomation.SsmlSource]
        :param target_participant: The targets to play media to. Default value is 'all', to play media
         to all participants in the call.
        :type target_participant: list[~azure.communication.callautomation.CommunicationIdentifier]
        :keyword loop: Whether the media should be repeated until stopped.
         **DEPRECATED**: 'loop' has been deprecated and will be removed from future releases.
        :paramtype loop: bool
        :keyword operation_context: Value that can be used to track this call and its associated events.
        :paramtype operation_context: str or None
        :return: None
        :rtype: None
        :raises ~azure.core.exceptions.HttpResponseError:
        """

        hold_request = StartHoldMusicRequest(
            play_source_info=play_source._to_generated(),  # pylint:disable=protected-access
            target_participant=serialize_identifier(target_participant),
            operation_context=operation_context,
            **kwargs,
        )
        await self._call_media_client.start_hold_music(self._call_connection_id, hold_request)

    @distributed_trace_async
    async def stop_hold_music(
        self, target_participant: "CommunicationIdentifier", *, operation_context: Optional[str] = None, **kwargs
    ) -> None:
        """Remove hold from participant.

        :param target_participant: The targets to play media to. Default value is 'all', to play media
         to all participants in the call.
        :type target_participant: list[~azure.communication.callautomation.CommunicationIdentifier]
        :keyword operation_context: Value that can be used to track this call and its associated events.
        :paramtype operation_context: str or None
        :return: None
        :rtype: None
        :raises ~azure.core.exceptions.HttpResponseError:
        """

        stop_hold_request = StopHoldMusicRequest(
            target_participant=serialize_identifier(target_participant), operation_context=operation_context, **kwargs
        )
        await self._call_media_client.stop_hold_music(self._call_connection_id, stop_hold_request)

    @distributed_trace_async
>>>>>>> 0d3d678f
    async def start_transcription(
        self, *, locale: Optional[str] = None, operation_context: Optional[str] = None, **kwargs
    ) -> None:
        """Starts transcription in the call.

        :keyword locale: Defines Locale for the transcription e,g en-US.
        :paramtype locale: str
        :keyword operation_context: The value to identify context of the operation.
        :paramtype operation_context: str
        :return: None
        :rtype: None
        :raises ~azure.core.exceptions.HttpResponseError:
        """
        start_transcription_request = StartTranscriptionRequest(
            locale=locale, operation_context=operation_context, **kwargs
        )
        await self._call_media_client.start_transcription(self._call_connection_id, start_transcription_request)

    @distributed_trace_async
    async def stop_transcription(self, *, operation_context: Optional[str] = None, **kwargs) -> None:
        """Stops transcription in the call.
        :keyword operation_context: The value to identify context of the operation.
        :paramtype operation_context: str
        :return: None
        :rtype: None
        :raises ~azure.core.exceptions.HttpResponseError:
        """
<<<<<<< HEAD

        stop_transcription_request = StopTranscriptionRequest(
            operation_context=operation_context,
            **kwargs
        )
=======
        stop_transcription_request = StopTranscriptionRequest(operation_context=operation_context, **kwargs)
>>>>>>> 0d3d678f
        await self._call_media_client.stop_transcription(self._call_connection_id, stop_transcription_request)

    @distributed_trace_async
    async def update_transcription(self, locale: str, **kwargs) -> None:
        """API to change transcription language.

        :param locale: Defines new locale for transcription.
        :type locale: str
        :return: None
        :rtype: None
        :raises ~azure.core.exceptions.HttpResponseError:
        """
        update_transcription_request = UpdateTranscriptionRequest(locale=locale, **kwargs)
        await self._call_media_client.update_transcription(self._call_connection_id, update_transcription_request)

    @distributed_trace_async
    async def hold(
        self,
        target_participant: "CommunicationIdentifier",
        *,
        play_source: Optional[Union["FileSource", "TextSource", "SsmlSource"]] = None,
        operation_context: Optional[str] = None,
        operation_callback_url: Optional[str] = None,
        **kwargs,
    ) -> None:
        """Play media to specific participant(s) in this call.

        :param target_participant: The participant being added.
        :type target_participant: ~azure.communication.callautomation.CommunicationIdentifier
        :keyword play_source: A PlaySource representing the source to play.
        :paramtype play_source: ~azure.communication.callautomation.FileSource or
         ~azure.communication.callautomation.TextSource or
         ~azure.communication.callautomation.SsmlSource
        :keyword operation_context: Value that can be used to track this call and its associated events.
        :paramtype operation_context: str or None
        :keyword operation_callback_url: Set a callback URL that overrides the default callback URL set
         by CreateCall/AnswerCall for this operation.
         This setup is per-action. If this is not set, the default callback URL set by
         CreateCall/AnswerCall will be used.
        :paramtype operation_callback_url: str or None
        :return: None
        :rtype: None
        :raises ~azure.core.exceptions.HttpResponseError:
        """

        play_source_single: Optional[Union["FileSource", "TextSource", "SsmlSource"]] = None
        if isinstance(play_source, list):
            warnings.warn("Currently only single play source per request is supported.")
            if play_source:  # Check if the list is not empty
                play_source_single = play_source[0]
        else:
            play_source_single = play_source

        hold_request = HoldRequest(
            target_participant=serialize_identifier(target_participant),
            play_source_info=(
                play_source_single._to_generated() if play_source_single else None  # pylint:disable=protected-access
            ),
            operation_context=operation_context,
            operation_callback_uri=operation_callback_url,
            kwargs=kwargs,
        )

        await self._call_media_client.hold(self._call_connection_id, hold_request)

    @distributed_trace_async
    async def unhold(
        self, target_participant: "CommunicationIdentifier", *, operation_context: Optional[str] = None, **kwargs
    ) -> None:
        """Play media to specific participant(s) in this call.

        :param target_participant: The participant being added.
        :type target_participant: ~azure.communication.callautomation.CommunicationIdentifier
        :keyword operation_context: Value that can be used to track this call and its associated events.
        :paramtype operation_context: str or None
        :return: None
        :rtype: None
        :raises ~azure.core.exceptions.HttpResponseError:
        """

        unhold_request = UnholdRequest(
            target_participant=serialize_identifier(target_participant),
            operation_context=operation_context,
            kwargs=kwargs,
        )

        await self._call_media_client.unhold(self._call_connection_id, unhold_request)

    @distributed_trace_async
    async def start_media_streaming(
        self,
        *,
        operation_callback_url: Optional[str] = None,
        operation_context: Optional[str] = None,
        **kwargs
    )->None:
        """Starts media streaming in the call.
        
        :keyword operation_callback_url: (Optional) Set a callback URL that overrides the default 
         callback URL set by CreateCall/AnswerCall for this operation.
         This setup is per-action. If this is not set, the default callback URL set by
         CreateCall/AnswerCall will be used.
        :paramtype operation_callback_url: str or None
        :keyword operation_context: (Optional) Value that can be used to track this call and its associated events.
        :paramtype operation_context: str or None
        :return: None
        :rtype: None
        :raises ~azure.core.exceptions.HttpResponseError: If there's an HTTP response error.
        """
        start_media_streaming_request=StartMediaStreamingRequest(
            operation_callback_uri=operation_callback_url,
            operation_context=operation_context
        )
        self._call_media_client.start_media_streaming(
            self._call_connection_id,
            start_media_streaming_request,
            **kwargs)

    @distributed_trace_async
    async def stop_media_streaming(
        self,
        *,
        operation_callback_url: Optional[str] = None,
        **kwargs
    )->None:
        """Stops media streaming in the call.
        
        :keyword operation_callback_url: (Optional) Set a callback URL that overrides the default 
         callback URL set by CreateCall/AnswerCall for this operation.
         This setup is per-action. If this is not set, the default callback URL set by
         CreateCall/AnswerCall will be used.
        :paramtype operation_callback_url: str or None
        :return: None
        :rtype: None
        :raises ~azure.core.exceptions.HttpResponseError: If there's an HTTP response error.
        """
        stop_media_streaming_request=StopMediaStreamingRequest(
            operation_callback_uri=operation_callback_url
            )
        self._call_media_client.stop_media_streaming(
            self._call_connection_id,
            stop_media_streaming_request,
            **kwargs
            )


    async def __aenter__(self) -> "CallConnectionClient":
        await self._client.__aenter__()
        return self

    async def __aexit__(self, *args) -> None:
        await self.close()

    async def close(self) -> None:
        await self._client.__aexit__()<|MERGE_RESOLUTION|>--- conflicted
+++ resolved
@@ -49,11 +49,8 @@
     UpdateTranscriptionRequest,
     HoldRequest,
     UnholdRequest,
-<<<<<<< HEAD
     StartMediaStreamingRequest,
     StopMediaStreamingRequest
-=======
->>>>>>> 0d3d678f
 )
 from .._generated.models._enums import RecognizeInputType
 from .._shared.auth_policy_utils import get_authentication_policy
@@ -468,14 +465,9 @@
     @distributed_trace_async
     async def play_media(
         self,
-<<<<<<< HEAD
         play_source: Union[Union['FileSource', 'TextSource', 'SsmlSource'],
                            List[Union['FileSource', 'TextSource', 'SsmlSource']]],
         play_to: Union[Literal["all"], List['CommunicationIdentifier']] = 'all',
-=======
-        play_source: Union["FileSource", "TextSource", "SsmlSource"],
-        play_to: Union[Literal["all"], List["CommunicationIdentifier"]] = "all",
->>>>>>> 0d3d678f
         *,
         loop: bool = False,
         operation_context: Optional[str] = None,
@@ -519,14 +511,9 @@
     @distributed_trace_async
     async def _play_media(
         self,
-<<<<<<< HEAD
         play_source: Union[Union['FileSource', 'TextSource', 'SsmlSource'],
                            List[Union['FileSource', 'TextSource', 'SsmlSource']]],
         play_to: Union[Literal["all"], List['CommunicationIdentifier']] = 'all',
-=======
-        play_source: Union["FileSource", "TextSource", "SsmlSource"],
-        play_to: Union[Literal["all"], List["CommunicationIdentifier"]] = "all",
->>>>>>> 0d3d678f
         *,
         loop: bool = False,
         operation_context: Optional[str] = None,
@@ -562,12 +549,8 @@
         :rtype: None
         :raises ~azure.core.exceptions.HttpResponseError:
         """
-<<<<<<< HEAD
         play_source_single: Optional[Union['FileSource', 'TextSource', 'SsmlSource']] = None
         play_sources: Optional[List[Union['FileSource', 'TextSource', 'SsmlSource']]] = None
-=======
-        play_source_single: Optional[Union["FileSource", "TextSource", "SsmlSource"]] = None
->>>>>>> 0d3d678f
         if isinstance(play_source, list):
             if play_source:  # Check if the list is not empty
                 play_sources = play_source
@@ -590,12 +573,8 @@
     @distributed_trace_async
     async def play_media_to_all(
         self,
-<<<<<<< HEAD
         play_source: Union[Union['FileSource', 'TextSource', 'SsmlSource'],
                            List[Union['FileSource', 'TextSource', 'SsmlSource']]],
-=======
-        play_source: Union["FileSource", "TextSource", "SsmlSource"],
->>>>>>> 0d3d678f
         *,
         loop: bool = False,
         operation_context: Optional[str] = None,
@@ -647,12 +626,8 @@
         target_participant: "CommunicationIdentifier",
         *,
         initial_silence_timeout: Optional[int] = None,
-<<<<<<< HEAD
         play_prompt: Optional[Union[Union['FileSource', 'TextSource', 'SsmlSource'],
                                     List[Union['FileSource', 'TextSource', 'SsmlSource']]]] = None,
-=======
-        play_prompt: Optional[Union["FileSource", "TextSource", "SsmlSource"]] = None,
->>>>>>> 0d3d678f
         interrupt_call_media_operation: bool = False,
         operation_context: Optional[str] = None,
         interrupt_prompt: bool = False,
@@ -722,12 +697,8 @@
             speech_recognition_model_endpoint_id=speech_recognition_model_endpoint_id,
         )
 
-<<<<<<< HEAD
         play_prompt_single: Optional[Union['FileSource', 'TextSource', 'SsmlSource']] = None
         play_prompts: Optional[List[Union['FileSource', 'TextSource', 'SsmlSource']]] = None
-=======
-        play_source_single: Optional[Union["FileSource", "TextSource", "SsmlSource"]] = None
->>>>>>> 0d3d678f
         if isinstance(play_prompt, list):
             if play_prompt:  # Check if the list is not empty
                 play_prompts = play_prompt
@@ -764,14 +735,8 @@
 
         recognize_request = RecognizeRequest(
             recognize_input_type=input_type,
-<<<<<<< HEAD
             play_prompt=play_prompt_single._to_generated() if play_prompt_single else None,  # pylint:disable=protected-access
             play_prompts=[prompt._to_generated() for prompt in play_prompts] if play_prompts else None, # pylint:disable=protected-access
-=======
-            play_prompt=(
-                play_source_single._to_generated() if play_source_single else None  # pylint:disable=protected-access
-            ),
->>>>>>> 0d3d678f
             interrupt_call_media_operation=interrupt_call_media_operation,
             operation_context=operation_context,
             recognize_options=options,
@@ -956,70 +921,6 @@
         return CancelAddParticipantOperationResult._from_generated(response)  # pylint:disable=protected-access
 
     @distributed_trace_async
-<<<<<<< HEAD
-=======
-    async def start_hold_music(
-        self,
-        target_participant: "CommunicationIdentifier",
-        play_source: Union["FileSource", "TextSource", "SsmlSource"],
-        *,
-        loop: bool = True,  # pylint: disable=unused-argument
-        operation_context: Optional[str] = None,
-        **kwargs,
-    ) -> None:
-        """Hold participant from call while playing music.
-
-        :param play_source: A PlaySource representing the source to play.
-        :type play_source: ~azure.communication.callautomation.FileSource or
-         ~azure.communication.callautomation.TextSource or
-         ~azure.communication.callautomation.SsmlSource or
-         list[~azure.communication.callautomation.FileSource or
-         ~azure.communication.callautomation.TextSource or
-         ~azure.communication.callautomation.SsmlSource]
-        :param target_participant: The targets to play media to. Default value is 'all', to play media
-         to all participants in the call.
-        :type target_participant: list[~azure.communication.callautomation.CommunicationIdentifier]
-        :keyword loop: Whether the media should be repeated until stopped.
-         **DEPRECATED**: 'loop' has been deprecated and will be removed from future releases.
-        :paramtype loop: bool
-        :keyword operation_context: Value that can be used to track this call and its associated events.
-        :paramtype operation_context: str or None
-        :return: None
-        :rtype: None
-        :raises ~azure.core.exceptions.HttpResponseError:
-        """
-
-        hold_request = StartHoldMusicRequest(
-            play_source_info=play_source._to_generated(),  # pylint:disable=protected-access
-            target_participant=serialize_identifier(target_participant),
-            operation_context=operation_context,
-            **kwargs,
-        )
-        await self._call_media_client.start_hold_music(self._call_connection_id, hold_request)
-
-    @distributed_trace_async
-    async def stop_hold_music(
-        self, target_participant: "CommunicationIdentifier", *, operation_context: Optional[str] = None, **kwargs
-    ) -> None:
-        """Remove hold from participant.
-
-        :param target_participant: The targets to play media to. Default value is 'all', to play media
-         to all participants in the call.
-        :type target_participant: list[~azure.communication.callautomation.CommunicationIdentifier]
-        :keyword operation_context: Value that can be used to track this call and its associated events.
-        :paramtype operation_context: str or None
-        :return: None
-        :rtype: None
-        :raises ~azure.core.exceptions.HttpResponseError:
-        """
-
-        stop_hold_request = StopHoldMusicRequest(
-            target_participant=serialize_identifier(target_participant), operation_context=operation_context, **kwargs
-        )
-        await self._call_media_client.stop_hold_music(self._call_connection_id, stop_hold_request)
-
-    @distributed_trace_async
->>>>>>> 0d3d678f
     async def start_transcription(
         self, *, locale: Optional[str] = None, operation_context: Optional[str] = None, **kwargs
     ) -> None:
@@ -1047,15 +948,11 @@
         :rtype: None
         :raises ~azure.core.exceptions.HttpResponseError:
         """
-<<<<<<< HEAD
 
         stop_transcription_request = StopTranscriptionRequest(
             operation_context=operation_context,
             **kwargs
         )
-=======
-        stop_transcription_request = StopTranscriptionRequest(operation_context=operation_context, **kwargs)
->>>>>>> 0d3d678f
         await self._call_media_client.stop_transcription(self._call_connection_id, stop_transcription_request)
 
     @distributed_trace_async
