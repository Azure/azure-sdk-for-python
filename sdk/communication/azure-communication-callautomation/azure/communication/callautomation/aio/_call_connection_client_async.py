--- conflicted
+++ resolved
@@ -178,14 +178,8 @@
         if is_for_everyone:
             await self._call_connection_client.terminate_call(
                 self._call_connection_id,
-<<<<<<< HEAD
-                repeatability_first_sent=get_repeatability_timestamp(),
-                repeatability_request_id=get_repeatability_guid(),
                 **kwargs
             )
-=======
-                **kwargs)
->>>>>>> b2db75b3
         else:
             await self._call_connection_client.hangup_call(
                 self._call_connection_id, **kwargs
@@ -220,12 +214,8 @@
         :rtype: ItemPaged[azure.communication.callautomation.CallParticipant]
         :raises ~azure.core.exceptions.HttpResponseError:
         """
-<<<<<<< HEAD
         # TODO: This method is completely broken.
-        return self._call_connection_client.get_participants(self._call_connection_id, **kwargs).values
-=======
         return self._call_connection_client.get_participants(self._call_connection_id, **kwargs)
->>>>>>> b2db75b3
 
     @distributed_trace_async
     async def transfer_call_to_participant(
@@ -260,18 +250,12 @@
             custom_context=user_custom_context,
             operation_context=operation_context
         )
-        return await self._call_connection_client.transfer_to_participant(
-<<<<<<< HEAD
+        result = await self._call_connection_client.transfer_to_participant(
             self._call_connection_id,
             request,
-            repeatability_first_sent=get_repeatability_timestamp(),
-            repeatability_request_id=get_repeatability_guid(),
-            **kwargs
-        )
-=======
-            self._call_connection_id, request,
-            **kwargs)
->>>>>>> b2db75b3
+            **kwargs
+        )
+        return TransferCallResult._from_generated(result)  # pylint:disable=protected-access
 
     @distributed_trace_async
     async def add_participant(
@@ -340,16 +324,9 @@
         response = await self._call_connection_client.remove_participant(
             self._call_connection_id,
             remove_participant_request,
-<<<<<<< HEAD
-            repeatability_first_sent=get_repeatability_timestamp(),
-            repeatability_request_id=get_repeatability_guid(),
-            **kwargs
-        )
-=======
-            **kwargs)
-
->>>>>>> b2db75b3
-        return RemoveParticipantResult._from_generated(response) # pylint:disable=protected-access
+            **kwargs
+        )
+        return RemoveParticipantResult._from_generated(response)  # pylint:disable=protected-access
 
     @distributed_trace_async
     async def play_media(
@@ -424,15 +401,6 @@
         :rtype: None
         :raises ~azure.core.exceptions.HttpResponseError:
         """
-<<<<<<< HEAD
-        await self.play_media(
-            play_source=play_source,
-            play_to=[],
-            loop=loop,
-            operation_context=operation_context,
-            **kwargs
-        )
-=======
         play_source_single: Union['FileSource', 'TextSource', 'SsmlSource'] = None
         if isinstance(play_source, list):
             if play_source:  # Check if the list is not empty
@@ -440,11 +408,13 @@
         else:
             play_source_single = play_source
 
-        await self.play_media(play_source=play_source_single, play_to=[],
-                              loop=loop,
-                              operation_context=operation_context,
-                              **kwargs)
->>>>>>> b2db75b3
+        await self.play_media(
+            play_source=play_source_single,
+            play_to=[],
+            loop=loop,
+            operation_context=operation_context,
+            **kwargs
+        )
 
     @distributed_trace_async
     async def start_recognizing_media(
@@ -507,9 +477,6 @@
             target_participant=serialize_identifier(target_participant),
             speech_recognition_model_endpoint_id=speech_recognition_model_endpoint_id
         )
-<<<<<<< HEAD
-=======
-
         play_source_single: Union['FileSource', 'TextSource', 'SsmlSource'] = None
         if isinstance(play_prompt, list):
             if play_prompt:  # Check if the list is not empty
@@ -517,10 +484,6 @@
         else:
             play_source_single = play_prompt
 
-        if isinstance(input_type, str):
-            input_type = RecognizeInputType[input_type.upper()]
-
->>>>>>> b2db75b3
         if input_type == RecognizeInputType.DTMF:
             dtmf_options=DtmfOptions(
                 inter_tone_timeout_in_seconds=dtmf_inter_tone_timeout,
@@ -547,11 +510,7 @@
 
         recognize_request = RecognizeRequest(
             recognize_input_type=input_type,
-<<<<<<< HEAD
-            play_prompt=play_prompt._to_generated(),  # pylint:disable=protected-access
-=======
-            play_prompt=play_source_single._to_generated() if play_source_single is not None else None,#pylint:disable=protected-access
->>>>>>> b2db75b3
+            play_prompt=play_source_single._to_generated() if play_source_single else None,  # pylint:disable=protected-access
             interrupt_call_media_operation=interrupt_call_media_operation,
             operation_context=operation_context,
             recognize_options=options,
