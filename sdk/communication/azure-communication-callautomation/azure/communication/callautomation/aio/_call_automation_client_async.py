# -------------------------------------------------------------------------
# Copyright (c) Microsoft Corporation. All rights reserved.
# Licensed under the MIT License. See License.txt in the project root for
# license information.
# --------------------------------------------------------------------------
from typing import List, Union, Optional, TYPE_CHECKING, AsyncIterable, overload
from urllib.parse import urlparse
import warnings
from azure.core.tracing.decorator_async import distributed_trace_async
from .._version import SDK_MONIKER
from .._api_versions import DEFAULT_VERSION
from ._call_connection_client_async import CallConnectionClient
from .._generated.aio import AzureCommunicationCallAutomationService
from .._shared.auth_policy_utils import get_authentication_policy
from .._shared.utils import parse_connection_str
from .._generated.models import (
    CreateCallRequest,
    AnswerCallRequest,
    RedirectCallRequest,
    RejectCallRequest,
    StartCallRecordingRequest,
    CallIntelligenceOptions,
<<<<<<< HEAD
    CustomCallingContext,
=======
>>>>>>> 25576253
    ConnectRequest
)
from .._models import (
    CallConnectionProperties,
    RecordingProperties,
    ChannelAffinity,
    CallInvite,
    AzureCommunicationsRecordingStorage,
    AzureBlobContainerRecordingStorage
)
from ._content_downloader_async import ContentDownloader
from .._utils import (
    build_external_storage,
    serialize_phone_identifier,
    serialize_identifier,
    serialize_communication_user_identifier,
    build_call_locator,
    build_external_storage,
    process_repeatability_first_sent
)
if TYPE_CHECKING:
    from .._models  import (
        ServerCallLocator,
        GroupCallLocator,
<<<<<<< HEAD
        RoomCallLocator,
        MediaStreamingOptions,
        TranscriptionOptions
=======
        RoomCallLocator
>>>>>>> 25576253
    )
    from azure.core.credentials_async import (
        AsyncTokenCredential,
    )
    from azure.core.credentials import (
        AzureKeyCredential
    )
    from .._shared.models import (
        CommunicationIdentifier,
        CommunicationUserIdentifier,
        PhoneNumberIdentifier
    )
    from .._generated.models._enums import (
        CallRejectReason,
        RecordingContent,
        RecordingChannel,
        RecordingFormat,
        RecordingStorageKind
    )


class CallAutomationClient:
    """A client to interact with the AzureCommunicationService CallAutomation service.
    Call Automation provides developers the ability to build server-based,
    intelligent call workflows, and call recording for voice and PSTN channels.

    :param endpoint: The endpoint of the Azure Communication resource.
    :type endpoint: str
    :param credential: The access key we use to authenticate against the service.
    :type credential: ~azure.core.credentials_async.AsyncTokenCredential
     or ~azure.core.credentials.AzureKeyCredential
    :keyword api_version: Azure Communication Call Automation API version.
    :paramtype api_version: str
    :keyword source: ACS User Identity to be used when the call is created or answered.
     If not provided, service will generate one.
    :paramtype source: ~azure.communication.callautomation.CommunicationUserIdentifier
    """
    def __init__(
<<<<<<< HEAD
        self,
        endpoint: str,
        credential: Union["AsyncTokenCredential", "AzureKeyCredential"],
        *,
        api_version: Optional[str] = None,
        source: Optional["CommunicationUserIdentifier"] = None,
        **kwargs,
=======
            self,
            endpoint: str,
            credential: Union['AsyncTokenCredential', 'AzureKeyCredential'],
            *,
            api_version: Optional[str] = None,
            source: Optional['CommunicationUserIdentifier'] = None,
            **kwargs
>>>>>>> 25576253
    ) -> None:
        if not credential:
            raise ValueError("credential can not be None")

        try:
            if not endpoint.lower().startswith('http'):
                endpoint = "https://" + endpoint
        except AttributeError:
            raise ValueError("Host URL must be a string") # pylint:disable=raise-missing-from

        parsed_url = urlparse(endpoint.rstrip('/'))
        if not parsed_url.netloc:
            raise ValueError(f"Invalid URL: {format(endpoint)}")

        self._client = AzureCommunicationCallAutomationService(
            endpoint,
            credential,
            api_version=api_version or DEFAULT_VERSION,
            authentication_policy=get_authentication_policy(
                endpoint, credential, is_async=True),
            sdk_moniker=SDK_MONIKER,
            **kwargs)

        self._call_recording_client = self._client.call_recording
        self._downloader = ContentDownloader(self._call_recording_client)
        self.source = source

    @classmethod
    def from_connection_string(
        cls,
        conn_str: str,
        **kwargs
    ) -> 'CallAutomationClient':
        """Create CallAutomation client from a Connection String.

        :param conn_str: A connection string to an Azure Communication Service resource.
        :type conn_str: str
        :return: CallAutomationClient
        :rtype: ~azure.communication.callautomation.CallAutomationClient
        """
        endpoint, access_key = parse_connection_str(conn_str)
        return cls(endpoint, access_key, **kwargs)

    def get_call_connection( # pylint: disable=client-method-missing-tracing-decorator
        self,
        call_connection_id: str,
        **kwargs
    ) -> CallConnectionClient:
        """ Get CallConnectionClient object.
        Interact with ongoing call with CallConnectionClient.

        :param call_connection_id: CallConnectionId of ongoing call.
        :type call_connection_id: str
        :return: CallConnectionClient
        :rtype: ~azure.communication.callautomation.CallConnectionClient
        """
        if not call_connection_id:
            raise ValueError("call_connection_id can not be None")

        return CallConnectionClient._from_callautomation_client( #pylint:disable=protected-access
            callautomation_client=self._client,
            call_connection_id=call_connection_id,
            **kwargs
        )

    @overload
    async def connect_call(
        self,
        callback_url: str,
        *,
        server_call_id: str,
        cognitive_services_endpoint: Optional[str] = None,
        operation_context: Optional[str] = None,
        **kwargs
    ) -> CallConnectionProperties:
        """The request payload for creating a connection to a room CallLocator.
        All required parameters must be populated in order to send to server.
        :param callback_url: The call back url where callback events are sent. Required
        :type callback_url: str
        :keyword server_call_id: The server call ID to locate ongoing call.
        :paramtype server_call_id: str
        :keyword cognitive_services_endpoint:
         The identifier of the Cognitive Service resource assigned to this call.
        :paramtype cognitive_services_endpoint: str or None
        :keyword operation_context: Value that can be used to track the call and its associated events.
        :paramtype operation_context: str or None
        :return: CallConnectionProperties
        :rtype: ~azure.communication.callautomation.CallConnectionProperties
        :raises ~azure.core.exceptions.HttpResponseError:
        """

    @overload
    async def connect_call(
        self,
        callback_url: str,
        *,
        group_call_id: str,
        cognitive_services_endpoint: Optional[str] = None,
        operation_context: Optional[str] = None,
        **kwargs
    ) -> CallConnectionProperties:
        """The request payload for creating a connection to a room CallLocator.
        All required parameters must be populated in order to send to server.
        :param callback_url: The call back url where callback events are sent. Required
        :type callback_url: str
        :keyword group_call_id: The group call ID to locate ongoing call.
        :paramtype group_call_id: str
        :keyword cognitive_services_endpoint:
         The identifier of the Cognitive Service resource assigned to this call.
        :paramtype cognitive_services_endpoint: str or None
        :keyword operation_context: Value that can be used to track the call and its associated events.
        :paramtype operation_context: str or None
        :return: CallConnectionProperties
        :rtype: ~azure.communication.callautomation.CallConnectionProperties
        :raises ~azure.core.exceptions.HttpResponseError:
        """

    @overload
    async def connect_call(
        self,
        callback_url: str,
        *,
        room_id: str,
        cognitive_services_endpoint: Optional[str] = None,
        operation_context: Optional[str] = None,
        **kwargs
    ) -> CallConnectionProperties:
        """The request payload for creating a connection to a room CallLocator.
        All required parameters must be populated in order to send to server.
        :param callback_url: The call back url where callback events are sent. Required
        :type callback_url: str
        :keyword room_id: Acs room id. Required
        :paramtype room_id: str
        :keyword cognitive_services_endpoint:
         The identifier of the Cognitive Service resource assigned to this call.
        :paramtype cognitive_services_endpoint: str or None
        :keyword operation_context: Value that can be used to track the call and its associated events.
        :paramtype operation_context: str or None
        :return: CallConnectionProperties
        :rtype: ~azure.communication.callautomation.CallConnectionProperties
        :raises ~azure.core.exceptions.HttpResponseError:
        """

    @distributed_trace_async
    async def connect_call(
        self,
        callback_url: str,
        **kwargs
    ) -> CallConnectionProperties:

        cognitive_services_endpoint=kwargs.pop("cognitive_services_endpoint", None)
        call_intelligence_options = CallIntelligenceOptions(
            cognitive_services_endpoint=cognitive_services_endpoint
            ) if cognitive_services_endpoint else None

        call_locator = build_call_locator(
            kwargs.pop("call_locator", None),
            kwargs.pop("server_call_id", None),
            kwargs.pop("group_call_id", None),
            kwargs.pop("room_id", None)
        )
        connect_call_request = ConnectRequest(
            call_locator=call_locator,
            callback_uri=callback_url,
            operation_context=kwargs.pop("operation_context", None),
            call_intelligence_options=call_intelligence_options
        )

        process_repeatability_first_sent(kwargs)
        result = await self._client.connect(
            connect_call_request=connect_call_request,
            **kwargs
        )

<<<<<<< HEAD
    @overload
    async def connect_call(
        self,
        callback_url: str,
        *,
        server_call_id: str,
        cognitive_services_endpoint: Optional[str] = None,
        operation_context: Optional[str] = None,
        media_streaming: Optional['MediaStreamingOptions'] = None,
        transcription: Optional['TranscriptionOptions'] = None,
        **kwargs
    ) -> CallConnectionProperties:
        """The request payload for creating a connection to a room CallLocator.
        All required parameters must be populated in order to send to server.
        :param callback_url: The call back url where callback events are sent. Required
        :type callback_url: str
        :keyword server_call_id: The server call ID to locate ongoing call.
        :paramtype server_call_id: str
        :keyword cognitive_services_endpoint:
         The identifier of the Cognitive Service resource assigned to this call.
        :paramtype cognitive_services_endpoint: str or None
        :keyword operation_context: Value that can be used to track the call and its associated events.
        :paramtype operation_context: str or None
        :keyword media_streaming: Media Streaming Options.
        :paramtype media_streaming: ~azure.communication.callautomation.MediaStreamingOptions
         or None
        :keyword transcription: Configuration of live transcription.
        :paramtype transcription: ~azure.communication.callautomation.TranscriptionOptions
         or None
        :return: CallConnectionProperties
        :rtype: ~azure.communication.callautomation.CallConnectionProperties
        :raises ~azure.core.exceptions.HttpResponseError:
        """

    @overload
    async def connect_call(
        self,
        callback_url: str,
        *,
        group_call_id: str,
        cognitive_services_endpoint: Optional[str] = None,
        operation_context: Optional[str] = None,
        media_streaming: Optional['MediaStreamingOptions'] = None,
        transcription: Optional['TranscriptionOptions'] = None,
        **kwargs
    ) -> CallConnectionProperties:
        """The request payload for creating a connection to a room CallLocator.
        All required parameters must be populated in order to send to server.
        :param callback_url: The call back url where callback events are sent. Required
        :type callback_url: str
        :keyword group_call_id: The group call ID to locate ongoing call.
        :paramtype group_call_id: str
        :keyword cognitive_services_endpoint:
         The identifier of the Cognitive Service resource assigned to this call.
        :paramtype cognitive_services_endpoint: str or None
        :keyword operation_context: Value that can be used to track the call and its associated events.
        :paramtype operation_context: str or None
        :keyword media_streaming: Media Streaming Options.
        :paramtype media_streaming: ~azure.communication.callautomation.MediaStreamingOptions
         or None
        :keyword transcription: Configuration of live transcription.
        :paramtype transcription: ~azure.communication.callautomation.TranscriptionOptions
         or None
        :return: CallConnectionProperties
        :rtype: ~azure.communication.callautomation.CallConnectionProperties
        :raises ~azure.core.exceptions.HttpResponseError:
        """

    @overload
    async def connect_call(
        self,
        callback_url: str,
        *,
        room_id: str,
        cognitive_services_endpoint: Optional[str] = None,
        operation_context: Optional[str] = None,
        media_streaming: Optional['MediaStreamingOptions'] = None,
        transcription: Optional['TranscriptionOptions'] = None,
        **kwargs
    ) -> CallConnectionProperties:
        """The request payload for creating a connection to a room CallLocator.
        All required parameters must be populated in order to send to server.
        :param callback_url: The call back url where callback events are sent. Required
        :type callback_url: str
        :keyword room_id: Acs room id. Required
        :paramtype room_id: str
        :keyword cognitive_services_endpoint:
         The identifier of the Cognitive Service resource assigned to this call.
        :paramtype cognitive_services_endpoint: str or None
        :keyword operation_context: Value that can be used to track the call and its associated events.
        :paramtype operation_context: str or None
        :keyword media_streaming: Media Streaming Options.
        :paramtype media_streaming: ~azure.communication.callautomation.MediaStreamingOptions
         or None
        :keyword transcription: Configuration of live transcription.
        :paramtype transcription: ~azure.communication.callautomation.TranscriptionOptions
         or None
        :return: CallConnectionProperties
        :rtype: ~azure.communication.callautomation.CallConnectionProperties
        :raises ~azure.core.exceptions.HttpResponseError:
        """

    @distributed_trace_async
    async def connect_call(
        self,
        callback_url: str,
        **kwargs
    ) -> CallConnectionProperties:

        cognitive_services_endpoint=kwargs.pop("cognitive_services_endpoint", None)
        call_intelligence_options = CallIntelligenceOptions(
            cognitive_services_endpoint=cognitive_services_endpoint
            ) if cognitive_services_endpoint else None
        media_streaming_options : Optional[MediaStreamingOptions] = None
        transcription_options : Optional[TranscriptionOptions] = None
        media_streaming_options = kwargs.pop("media_streaming", None)
        transcription_options = kwargs.pop("transcription", None)
        call_locator = build_call_locator(
            kwargs.pop("call_locator", None),
            kwargs.pop("server_call_id", None),
            kwargs.pop("group_call_id", None),
            kwargs.pop("room_id", None)
        )
        connect_call_request = ConnectRequest(
            call_locator=call_locator,
            callback_uri=callback_url,
            operation_context=kwargs.pop("operation_context", None),
            call_intelligence_options=call_intelligence_options,
            media_streaming_options=media_streaming_options.to_generated() if media_streaming_options else None,
            transcription_options=transcription_options.to_generated() if transcription_options else None
        )

        process_repeatability_first_sent(kwargs)
        result = await self._client.connect(
            connect_call_request=connect_call_request,
            **kwargs
        )

=======
>>>>>>> 25576253
        return CallConnectionProperties._from_generated(result)  # pylint:disable=protected-access

    @distributed_trace_async
    async def create_call(
        self,
        target_participant: Union['CommunicationIdentifier', List['CommunicationIdentifier']],
        callback_url: str,
        *,
        source_caller_id_number: Optional['PhoneNumberIdentifier'] = None,
        source_display_name: Optional[str] = None,
        operation_context: Optional[str] = None,
        cognitive_services_endpoint: Optional[str] = None,
<<<<<<< HEAD
        sip_headers: Optional[Dict[str, str]] = None,
        voip_headers: Optional[Dict[str, str]] = None,
        media_streaming: Optional['MediaStreamingOptions'] = None,
        transcription: Optional['TranscriptionOptions'] = None,
        teams_app_source: Optional['MicrosoftTeamsAppIdentifier'] = None,
=======
>>>>>>> 25576253
        **kwargs
    ) -> CallConnectionProperties:
        """Create a call connection request to a target identity.

        :param target_participant: Call invitee's information.
        :type target_participant: ~azure.communication.callautomation.CommunicationIdentifier
         or list[~azure.communication.callautomation.CommunicationIdentifier]
        :param callback_url: The call back url where callback events are sent.
        :type callback_url: str
        :keyword source_caller_id_number: The source caller Id, a phone number,
         that's shown to the PSTN participant being invited.
         Required only when calling a PSTN callee.
        :paramtype source_caller_id_number: ~azure.communication.callautomation.PhoneNumberIdentifier or None
        :keyword source_display_name: Display name of the caller.
        :paramtype source_display_name: str or None
        :keyword operation_context: Value that can be used to track the call and its associated events.
        :paramtype operation_context: str or None
        :keyword cognitive_services_endpoint:
         The identifier of the Cognitive Service resource assigned to this call.
        :paramtype cognitive_services_endpoint: str or None
<<<<<<< HEAD
        :keyword sip_headers: Sip Headers for PSTN Call
        :paramtype sip_headers: Dict[str, str] or None
        :keyword voip_headers: Voip Headers for Voip Call
        :paramtype voip_headers: Dict[str, str] or None
        :keyword media_streaming: Media Streaming Options.
        :paramtype media_streaming: ~azure.communication.callautomation.MediaStreamingOptions
         or None
        :keyword transcription: Configuration of live transcription.
        :paramtype transcription: ~azure.communication.callautomation.TranscriptionOptions
         or None
        :keyword teams_app_source: Overrides default client source by a MicrosoftTeamsAppIdentifier type source.
         Required for creating call with Teams resource account ID.
         This is per-operation setting and does not change the client's default source.
        :paramtype teams_app_source: ~azure.communication.callautomation.MicrosoftTeamsAppIdentifier or None
=======
>>>>>>> 25576253
        :return: CallConnectionProperties
        :rtype: ~azure.communication.callautomation.CallConnectionProperties
        :raises ~azure.core.exceptions.HttpResponseError:
        """
        # Backwards compatibility with old API signature
        if isinstance(target_participant, CallInvite):
            source_caller_id_number = source_caller_id_number or target_participant.source_caller_id_number
            source_display_name = source_display_name or target_participant.source_display_name
            target_participant = target_participant.target

        call_intelligence_options = CallIntelligenceOptions(
            cognitive_services_endpoint=cognitive_services_endpoint
        ) if cognitive_services_endpoint else None

        try:
            targets = [serialize_identifier(p) for p in target_participant]
        except TypeError:
            targets = [serialize_identifier(target_participant)]
<<<<<<< HEAD
        media_config = media_streaming.to_generated() if media_streaming else None
        transcription_config = transcription.to_generated() if transcription else None
=======
>>>>>>> 25576253
        create_call_request = CreateCallRequest(
            targets=targets,
            callback_uri=callback_url,
            source_caller_id_number=serialize_phone_identifier(source_caller_id_number),
            source_display_name=source_display_name,
            source=serialize_communication_user_identifier(self.source),
<<<<<<< HEAD
            teams_app_source=serialize_msft_teams_app_identifier(teams_app_source),
            operation_context=operation_context,
            media_streaming_options=media_config,
            transcription_options=transcription_config,
            cognitive_services_endpoint=cognitive_services_endpoint,
            CustomCallingContext=user_custom_context,
            call_intelligence_options=call_intelligence_options,
=======
            operation_context=operation_context,
            call_intelligence_options=call_intelligence_options
>>>>>>> 25576253
        )
        process_repeatability_first_sent(kwargs)
        result = await self._client.create_call(
            create_call_request=create_call_request,
            **kwargs
        )
        return CallConnectionProperties._from_generated(result)  # pylint:disable=protected-access

    @distributed_trace_async
    async def create_group_call(
        self,
        target_participants: List['CommunicationIdentifier'],
        callback_url: str,
        *,
        source_caller_id_number: Optional['PhoneNumberIdentifier'] = None,
        source_display_name: Optional[str] = None,
        operation_context: Optional[str] = None,
        cognitive_services_endpoint: Optional[str] = None,
        **kwargs
    ) -> CallConnectionProperties:
        """Create a call connection request to a list of multiple target identities.
        This will call all targets simultaneously, and whoever answers the call will join the call.

        :param target_participants: A list of targets.
        :type target_participants: list[~azure.communication.callautomation.CommunicationIdentifier]
        :param callback_url: The call back url for receiving events.
        :type callback_url: str
        :keyword source_caller_id_number: The source caller Id, a phone number,
         that's shown to the PSTN participant being invited.
         Required only when calling a PSTN callee.
        :paramtype source_caller_id_number: ~azure.communication.callautomation.PhoneNumberIdentifier
        :keyword source_display_name: Display name of the caller.
        :paramtype source_display_name: str
        :keyword operation_context: Value that can be used to track the call and its associated events.
        :paramtype operation_context: str
        :keyword cognitive_services_endpoint:
         The identifier of the Cognitive Service resource assigned to this call.
        :paramtype cognitive_services_endpoint: str
        :return: CallConnectionProperties
        :rtype: ~azure.communication.callautomation.CallConnectionProperties
        :raises ~azure.core.exceptions.HttpResponseError:
        """
        warnings.warn(
            "The method 'create_group_call' is deprecated. Please use 'create_call' instead.",
            DeprecationWarning
        )

        return await self.create_call(
            target_participant=target_participants,
            callback_url=callback_url,
            source_caller_id_number=source_caller_id_number,
            source_display_name=source_display_name,
            operation_context=operation_context,
            cognitive_services_endpoint=cognitive_services_endpoint,
            **kwargs
        )

    @distributed_trace_async
    async def answer_call(
        self,
        incoming_call_context: str,
        callback_url: str,
        *,
        cognitive_services_endpoint: Optional[str] = None,
        operation_context: Optional[str] = None,
<<<<<<< HEAD
        media_streaming: Optional['MediaStreamingOptions'] = None,
        transcription: Optional['TranscriptionOptions'] = None,
        sip_headers: Optional[Dict[str, str]] = None,
        voip_headers: Optional[Dict[str, str]] = None,
=======
>>>>>>> 25576253
        **kwargs
    ) -> CallConnectionProperties:
        """Answer incoming call with Azure Communication Service's IncomingCall event
        Retrieving IncomingCall event can be set on Azure Communication Service's Azure Portal.

        :param incoming_call_context: This can be read from body of IncomingCall event.
         Use this value to answer incoming call.
        :type incoming_call_context: str
        :param callback_url: The call back url for receiving events.
        :type callback_url: str
        :keyword cognitive_services_endpoint:
         The endpoint url of the Azure Cognitive Services resource attached.
        :paramtype cognitive_services_endpoint: str
        :keyword operation_context: The operation context.
        :paramtype operation_context: str
<<<<<<< HEAD
        :keyword media_streaming: Media Streaming Options.
        :paramtype media_streaming: ~azure.communication.callautomation.MediaStreamingOptions
         or None
        :keyword transcription: Configuration of live transcription.
        :paramtype transcription: ~azure.communication.callautomation.TranscriptionOptions
         or None
        :keyword sip_headers: Sip Headers for PSTN Call
        :paramtype sip_headers: Dict[str, str] or None
        :keyword voip_headers: Voip Headers for Voip Call
        :paramtype voip_headers: Dict[str, str] or None
=======
>>>>>>> 25576253
        :return: CallConnectionProperties
        :rtype: ~azure.communication.callautomation.CallConnectionProperties
        :raises ~azure.core.exceptions.HttpResponseError:
        """
<<<<<<< HEAD
        user_custom_context = None
        if sip_headers or voip_headers:
            user_custom_context = CustomCallingContext(
                voip_headers=voip_headers,
                sip_headers=sip_headers
            )

=======
>>>>>>> 25576253
        call_intelligence_options = CallIntelligenceOptions(
            cognitive_services_endpoint=cognitive_services_endpoint
        ) if cognitive_services_endpoint else None

        answer_call_request = AnswerCallRequest(
            incoming_call_context=incoming_call_context,
            callback_uri=callback_url,
<<<<<<< HEAD
            media_streaming_options=media_streaming.to_generated(
            ) if media_streaming else None,
            transcription_options=transcription.to_generated()
            if transcription else None,
            cognitive_services_endpoint=cognitive_services_endpoint,
            answered_by=serialize_communication_user_identifier(self.source) if self.source else None,
=======
            answered_by=serialize_communication_user_identifier(
                self.source) if self.source else None,
>>>>>>> 25576253
            call_intelligence_options=call_intelligence_options,
            operation_context=operation_context,
            custom_calling_context=user_custom_context
        )

        process_repeatability_first_sent(kwargs)

        result = await self._client.answer_call(
            answer_call_request=answer_call_request,
            **kwargs
        )
        return CallConnectionProperties._from_generated(result)  # pylint:disable=protected-access

    @distributed_trace_async
    async def redirect_call(
        self,
        incoming_call_context: str,
        target_participant: 'CommunicationIdentifier',
        **kwargs
    ) -> None:
        """Redirect incoming call to a specific target.

        :param incoming_call_context: This can be read from body of IncomingCall event.
         Use this value to redirect incoming call.
        :type incoming_call_context: str
        :param target_participant: The target identity to redirect the call to.
        :type target_participant: ~azure.communication.callautomation.CommunicationIdentifier
        :return: None
        :rtype: None
        :raises ~azure.core.exceptions.HttpResponseError:
        """

        # Backwards compatibility with old API signature
        if isinstance(target_participant, CallInvite):
            target_participant = target_participant.target

        redirect_call_request = RedirectCallRequest(
            incoming_call_context=incoming_call_context,
            target=serialize_identifier(target_participant)
        )

        process_repeatability_first_sent(kwargs)
        await self._client.redirect_call(
            redirect_call_request=redirect_call_request,
            **kwargs
        )

    @distributed_trace_async
    async def reject_call(
        self,
        incoming_call_context: str,
        *,
        call_reject_reason: Optional[Union[str,'CallRejectReason']] = None,
        **kwargs
    ) -> None:
        """Reject incoming call.

        :param incoming_call_context: This can be read from body of IncomingCall event.
         Use this value to reject incoming call.
        :type incoming_call_context: str
        :keyword call_reject_reason: The rejection reason.
        :paramtype call_reject_reason: str or ~azure.communication.callautomation.CallRejectReason
        :return: None
        :rtype: None
        :raises ~azure.core.exceptions.HttpResponseError:
        """
        reject_call_request = RejectCallRequest(
            incoming_call_context=incoming_call_context,
            call_reject_reason=call_reject_reason
        )

        process_repeatability_first_sent(kwargs)
        await self._client.reject_call(
            reject_call_request=reject_call_request,
            **kwargs
        )

    @overload
    async def start_recording(
        self,
        *,
        server_call_id: str,
        recording_state_callback_url: Optional[str] = None,
        recording_content_type: Optional[Union[str, 'RecordingContent']] = None,
        recording_channel_type: Optional[Union[str, 'RecordingChannel']] = None,
        recording_format_type: Optional[Union[str, 'RecordingFormat']] = None,
        audio_channel_participant_ordering: Optional[List['CommunicationIdentifier']] = None,
        channel_affinity: Optional[List['ChannelAffinity']] = None,
        recording_storage: Optional[Union['AzureCommunicationsRecordingStorage',
                                          'AzureBlobContainerRecordingStorage']] = None,
        pause_on_start: Optional[bool] = None,
        **kwargs
    ) -> RecordingProperties:
        """Start recording for a ongoing call. Locate the call with call locator.

        :keyword str server_call_id: The server call ID to locate ongoing call.
        :keyword recording_state_callback_url: The url to send notifications to.
        :paramtype recording_state_callback_url: str or None
        :keyword recording_content_type: The content type of call recording.
        :paramtype recording_content_type: str or ~azure.communication.callautomation.RecordingContent or None
        :keyword recording_channel_type: The channel type of call recording.
        :paramtype recording_channel_type: str or ~azure.communication.callautomation.RecordingChannel or None
        :keyword recording_format_type: The format type of call recording.
        :paramtype recording_format_type: str or ~azure.communication.callautomation.RecordingFormat or None
        :keyword audio_channel_participant_ordering:
         The sequential order in which audio channels are assigned to participants in the unmixed recording.
         When 'recordingChannelType' is set to 'unmixed' and `audioChannelParticipantOrdering is not specified,
         the audio channel to participant mapping will be automatically assigned based on the order in
         which participant first audio was detected.
         Channel to participant mapping details can be found in the metadata of the recording.
        :paramtype audio_channel_participant_ordering:
         list[~azure.communication.callautomation.CommunicationIdentifier] or None
        :keyword channel_affinity: The channel affinity of call recording
         When 'recordingChannelType' is set to 'unmixed', if channelAffinity is not specified,
         'channel' will be automatically assigned.
         Channel-Participant mapping details can be found in the metadata of the recording.
        :paramtype channel_affinity: list[~azure.communication.callautomation.ChannelAffinity] or None
        :keyword recording_storage: Defines the kind of external storage. Known values are:
<<<<<<< HEAD
         ``AzureCommunicationsRecordingStorage`` and ``AzureBlobContainerRecordingStorage``.
         If no storage option is provided, the default is Azure Communications recording storage.
=======
          ``AzureCommunicationsRecordingStorage`` and ``AzureBlobContainerRecordingStorage``.
          If no storage option is provided, the default is Azure Communications recording storage.
>>>>>>> 25576253
        :paramtype recording_storage: AzureCommunicationsRecordingStorage or AzureBlobContainerRecordingStorage or None
        :keyword pause_on_start: The state of the pause on start option.
        :paramtype pause_on_start: bool or None
        :return: RecordingProperties
        :rtype: ~azure.communication.callautomation.RecordingProperties
        :raises ~azure.core.exceptions.HttpResponseError:
        """

    @overload
    async def start_recording(
        self,
        *,
        group_call_id: str,
        recording_state_callback_url: Optional[str] = None,
        recording_content_type: Optional[Union[str, 'RecordingContent']] = None,
        recording_channel_type: Optional[Union[str, 'RecordingChannel']] = None,
        recording_format_type: Optional[Union[str, 'RecordingFormat']] = None,
        audio_channel_participant_ordering: Optional[List['CommunicationIdentifier']] = None,
        channel_affinity: Optional[List['ChannelAffinity']] = None,
        recording_storage: Optional[Union['AzureCommunicationsRecordingStorage',
                                          'AzureBlobContainerRecordingStorage']] = None,
        pause_on_start: Optional[bool] = None,
        **kwargs
    ) -> RecordingProperties:
        """Start recording for a ongoing call. Locate the call with call locator.

        :keyword str group_call_id: The group call ID to locate ongoing call.
        :keyword recording_state_callback_url: The url to send notifications to.
        :paramtype recording_state_callback_url: str or None
        :keyword recording_content_type: The content type of call recording.
        :paramtype recording_content_type: str or ~azure.communication.callautomation.RecordingContent or None
        :keyword recording_channel_type: The channel type of call recording.
        :paramtype recording_channel_type: str or ~azure.communication.callautomation.RecordingChannel or None
        :keyword recording_format_type: The format type of call recording.
        :paramtype recording_format_type: str or ~azure.communication.callautomation.RecordingFormat or None
        :keyword audio_channel_participant_ordering:
         The sequential order in which audio channels are assigned to participants in the unmixed recording.
         When 'recordingChannelType' is set to 'unmixed' and `audioChannelParticipantOrdering is not specified,
         the audio channel to participant mapping will be automatically assigned based on the order in
         which participant first audio was detected.
         Channel to participant mapping details can be found in the metadata of the recording.
        :paramtype audio_channel_participant_ordering:
         list[~azure.communication.callautomation.CommunicationIdentifier] or None
        :keyword channel_affinity: The channel affinity of call recording
         When 'recordingChannelType' is set to 'unmixed', if channelAffinity is not specified,
         'channel' will be automatically assigned.
         Channel-Participant mapping details can be found in the metadata of the recording.
        :paramtype channel_affinity: list[~azure.communication.callautomation.ChannelAffinity] or None
        :keyword recording_storage: Defines the kind of external storage. Known values are:
<<<<<<< HEAD
         ``AzureCommunicationsRecordingStorage`` and ``AzureBlobContainerRecordingStorage``.
         If no storage option is provided, the default is Azure Communications recording storage.
=======
          ``AzureCommunicationsRecordingStorage`` and ``AzureBlobContainerRecordingStorage``.
          If no storage option is provided, the default is Azure Communications recording storage.
>>>>>>> 25576253
        :paramtype recording_storage: AzureCommunicationsRecordingStorage or AzureBlobContainerRecordingStorage or None
        :keyword pause_on_start: The state of the pause on start option.
        :paramtype pause_on_start: bool or None
        :return: RecordingProperties
        :rtype: ~azure.communication.callautomation.RecordingProperties
        :raises ~azure.core.exceptions.HttpResponseError:
        """

    @overload
    async def start_recording(
        self,
        *,
        room_id: str,
        recording_state_callback_url: Optional[str] = None,
        recording_content_type: Optional[Union[str, 'RecordingContent']] = None,
        recording_channel_type: Optional[Union[str, 'RecordingChannel']] = None,
        recording_format_type: Optional[Union[str, 'RecordingFormat']] = None,
        audio_channel_participant_ordering: Optional[List['CommunicationIdentifier']] = None,
        channel_affinity: Optional[List['ChannelAffinity']] = None,
        recording_storage: Optional[Union['AzureCommunicationsRecordingStorage',
                                          'AzureBlobContainerRecordingStorage']] = None,
        pause_on_start: Optional[bool] = None,
        **kwargs
    ) -> RecordingProperties:
        """Start recording for a ongoing call. Locate the call with call locator.
<<<<<<< HEAD

        :keyword str room_id: The room ID to locate ongoing call.
        :keyword recording_state_callback_url: The url to send notifications to.
        :paramtype recording_state_callback_url: str or None
        :keyword recording_content_type: The content type of call recording.
        :paramtype recording_content_type: str or ~azure.communication.callautomation.RecordingContent or None
        :keyword recording_channel_type: The channel type of call recording.
        :paramtype recording_channel_type: str or ~azure.communication.callautomation.RecordingChannel or None
        :keyword recording_format_type: The format type of call recording.
        :paramtype recording_format_type: str or ~azure.communication.callautomation.RecordingFormat or None
        :keyword audio_channel_participant_ordering:
         The sequential order in which audio channels are assigned to participants in the unmixed recording.
         When 'recordingChannelType' is set to 'unmixed' and `audioChannelParticipantOrdering is not specified,
         the audio channel to participant mapping will be automatically assigned based on the order in
         which participant first audio was detected.
         Channel to participant mapping details can be found in the metadata of the recording.
        :paramtype audio_channel_participant_ordering:
         list[~azure.communication.callautomation.CommunicationIdentifier] or None
        :keyword channel_affinity: The channel affinity of call recording
         When 'recordingChannelType' is set to 'unmixed', if channelAffinity is not specified,
         'channel' will be automatically assigned.
         Channel-Participant mapping details can be found in the metadata of the recording.
        :paramtype channel_affinity: list[~azure.communication.callautomation.ChannelAffinity] or None
        :keyword recording_storage: Defines the kind of external storage. Known values are:
         ``AzureCommunicationsRecordingStorage`` and ``AzureBlobContainerRecordingStorage``.
         If no storage option is provided, the default is Azure Communications recording storage.
        :paramtype recording_storage: AzureCommunicationsRecordingStorage or AzureBlobContainerRecordingStorage or None
        :keyword pause_on_start: The state of the pause on start option.
        :paramtype pause_on_start: bool or None
        :return: RecordingProperties
        :rtype: ~azure.communication.callautomation.RecordingProperties
        :raises ~azure.core.exceptions.HttpResponseError:
        """

    @overload
    async def start_recording(
        self,
        *,
        call_connection_id: str,
        recording_state_callback_url: Optional[str] = None,
        recording_content_type: Optional[Union[str, 'RecordingContent']] = None,
        recording_channel_type: Optional[Union[str, 'RecordingChannel']] = None,
        recording_format_type: Optional[Union[str, 'RecordingFormat']] = None,
        audio_channel_participant_ordering: Optional[List['CommunicationIdentifier']] = None,
        channel_affinity: Optional[List['ChannelAffinity']] = None,
        recording_storage: Optional[Union['AzureCommunicationsRecordingStorage',
                                          'AzureBlobContainerRecordingStorage']] = None,
        pause_on_start: Optional[bool] = None,
        **kwargs
    ) -> RecordingProperties:
        """Start recording for a ongoing call. Locate the call with call connection id.

        :keyword str call_connection_id: The call connection ID to locate ongoing call.
=======
        :keyword str room_id: The acs room id to locate ongoing call.
>>>>>>> 25576253
        :keyword recording_state_callback_url: The url to send notifications to.
        :paramtype recording_state_callback_url: str or None
        :keyword recording_content_type: The content type of call recording.
        :paramtype recording_content_type: str or ~azure.communication.callautomation.RecordingContent or None
        :keyword recording_channel_type: The channel type of call recording.
        :paramtype recording_channel_type: str or ~azure.communication.callautomation.RecordingChannel or None
        :keyword recording_format_type: The format type of call recording.
        :paramtype recording_format_type: str or ~azure.communication.callautomation.RecordingFormat or None
        :keyword audio_channel_participant_ordering:
         The sequential order in which audio channels are assigned to participants in the unmixed recording.
         When 'recordingChannelType' is set to 'unmixed' and `audioChannelParticipantOrdering is not specified,
         the audio channel to participant mapping will be automatically assigned based on the order in
         which participant first audio was detected.
         Channel to participant mapping details can be found in the metadata of the recording.
        :paramtype audio_channel_participant_ordering:
         list[~azure.communication.callautomation.CommunicationIdentifier] or None
        :keyword channel_affinity: The channel affinity of call recording
         When 'recordingChannelType' is set to 'unmixed', if channelAffinity is not specified,
         'channel' will be automatically assigned.
         Channel-Participant mapping details can be found in the metadata of the recording.
        :paramtype channel_affinity: list[~azure.communication.callautomation.ChannelAffinity] or None
        :keyword recording_storage: Defines the kind of external storage. Known values are:
<<<<<<< HEAD
         ``AzureCommunicationsRecordingStorage`` and ``AzureBlobContainerRecordingStorage``.
         If no storage option is provided, the default is Azure Communications recording storage.
=======
          ``AzureCommunicationsRecordingStorage`` and ``AzureBlobContainerRecordingStorage``.
          If no storage option is provided, the default is Azure Communications recording storage.
>>>>>>> 25576253
        :paramtype recording_storage: AzureCommunicationsRecordingStorage or AzureBlobContainerRecordingStorage or None
        :keyword pause_on_start: The state of the pause on start option.
        :paramtype pause_on_start: bool or None
        :return: RecordingProperties
        :rtype: ~azure.communication.callautomation.RecordingProperties
        :raises ~azure.core.exceptions.HttpResponseError:
        """

    @distributed_trace_async
    async def start_recording(
        self,
        *args: Union['ServerCallLocator', 'GroupCallLocator', 'RoomCallLocator'],
        **kwargs
    ) -> RecordingProperties:
        # pylint:disable=protected-access
        channel_affinity: List['ChannelAffinity'] = kwargs.pop("channel_affinity", None) or []
        channel_affinity_internal = [c._to_generated() for c in channel_affinity]
        call_locator = build_call_locator(
            kwargs.pop("call_locator", None),
            kwargs.pop("server_call_id", None),
            kwargs.pop("group_call_id", None),
<<<<<<< HEAD
            kwargs.pop("room_id", None)
        )
        external_storage = build_external_storage(kwargs.pop("recording_storage", None))
        call_connection_id = kwargs.pop("call_connection_id", None)
=======
            kwargs.pop("room_id", None),
            args
        )

        external_storage = build_external_storage(kwargs.pop("recording_storage", None))

>>>>>>> 25576253
        start_recording_request = StartCallRecordingRequest(
            call_locator=call_locator if call_locator else None,
            call_connection_id=call_connection_id if call_connection_id else None,
            recording_state_callback_uri=kwargs.pop("recording_state_callback_url", None),
            recording_content_type=kwargs.pop("recording_content_type", None),
            recording_channel_type=kwargs.pop("recording_channel_type", None),
            recording_format_type=kwargs.pop("recording_format_type", None),
            audio_channel_participant_ordering=kwargs.pop("audio_channel_participant_ordering", None),
            external_storage=external_storage,
            channel_affinity=channel_affinity_internal,
            pause_on_start=kwargs.pop("pause_on_start", None)
        )
        process_repeatability_first_sent(kwargs)
        recording_state_result = await self._call_recording_client.start_recording(
            start_call_recording=start_recording_request,
            **kwargs
        )
        return RecordingProperties._from_generated(recording_state_result)

    @distributed_trace_async
    async def stop_recording(
        self,
        recording_id: str,
        **kwargs
    ) -> None:
        """Stop recording the call.

        :param recording_id: The recording id.
        :type recording_id: str
        :return: None
        :rtype: None
        :raises ~azure.core.exceptions.HttpResponseError:
        """
        await self._call_recording_client.stop_recording(recording_id=recording_id, **kwargs)

    @distributed_trace_async
    async def pause_recording(
        self,
        recording_id: str,
        **kwargs
    ) -> None:
        """Pause recording the call.

        :param recording_id: The recording id.
        :type recording_id: str
        :return: None
        :rtype: None
        :raises ~azure.core.exceptions.HttpResponseError:
        """
        await self._call_recording_client.pause_recording(recording_id=recording_id, **kwargs)

    @distributed_trace_async
    async def resume_recording(
        self,
        recording_id: str,
        **kwargs
    ) -> None:
        """Resume recording the call.

        :param recording_id: The recording id.
        :type recording_id: str
        :return: None
        :rtype: None
        :raises ~azure.core.exceptions.HttpResponseError:
        """
        await self._call_recording_client.resume_recording(recording_id=recording_id, **kwargs)

    @distributed_trace_async
    async def get_recording_properties(
        self,
        recording_id: str,
        **kwargs
    ) -> RecordingProperties:
        """Get call recording properties and its state.

        :param recording_id: The recording id.
        :type recording_id: str
        :return: RecordingProperties
        :rtype: ~azure.communication.callautomation.RecordingProperties
        :raises ~azure.core.exceptions.HttpResponseError:
        """
        recording_state_result = await self._call_recording_client.get_recording_properties(
            recording_id=recording_id,
            **kwargs
        )
        return RecordingProperties._from_generated(recording_state_result)  # pylint:disable=protected-access

    @distributed_trace_async
    async def download_recording(
        self,
        recording_url: str,
        *,
        offset: int = None,
        length: int = None,
        **kwargs
    ) -> AsyncIterable[bytes]:
        """Download a stream of the call recording.

        :param recording_url: Recording's url to be downloaded
        :type recording_url: str
        :keyword offset: If provided, only download the bytes of the content in the specified range.
         Offset of starting byte.
        :paramtype offset: int
        :keyword length: If provided, only download the bytes of the content in the specified range.
         Length of the bytes to be downloaded.
        :paramtype length: int
        :return: AsyncIterable[bytes]
        :rtype: AsyncIterable[bytes]
        :raises ~azure.core.exceptions.HttpResponseError:
        """
        stream = await self._downloader.download_streaming(
            source_location=recording_url,
            offset=offset,
            length=length,
            **kwargs
        )
        return stream

    @distributed_trace_async
    async def delete_recording(
        self,
        recording_url: str,
        **kwargs
    ) -> None:
        """Delete a call recording from given recording url.

        :param recording_url: Recording's url.
        :type recording_url: str
        :return: None
        :rtype: None
        :raises ~azure.core.exceptions.HttpResponseError:
        """
        await self._downloader.delete_recording(recording_location=recording_url, **kwargs)

    async def __aenter__(self) -> "CallAutomationClient":
        await self._client.__aenter__()
        return self

    async def __aexit__(self, *args) -> None:
        await self.close()

    async def close(self) -> None:
        await self._client.__aexit__()<|MERGE_RESOLUTION|>--- conflicted
+++ resolved
@@ -20,10 +20,6 @@
     RejectCallRequest,
     StartCallRecordingRequest,
     CallIntelligenceOptions,
-<<<<<<< HEAD
-    CustomCallingContext,
-=======
->>>>>>> 25576253
     ConnectRequest
 )
 from .._models import (
@@ -36,7 +32,6 @@
 )
 from ._content_downloader_async import ContentDownloader
 from .._utils import (
-    build_external_storage,
     serialize_phone_identifier,
     serialize_identifier,
     serialize_communication_user_identifier,
@@ -48,13 +43,7 @@
     from .._models  import (
         ServerCallLocator,
         GroupCallLocator,
-<<<<<<< HEAD
-        RoomCallLocator,
-        MediaStreamingOptions,
-        TranscriptionOptions
-=======
         RoomCallLocator
->>>>>>> 25576253
     )
     from azure.core.credentials_async import (
         AsyncTokenCredential,
@@ -93,15 +82,6 @@
     :paramtype source: ~azure.communication.callautomation.CommunicationUserIdentifier
     """
     def __init__(
-<<<<<<< HEAD
-        self,
-        endpoint: str,
-        credential: Union["AsyncTokenCredential", "AzureKeyCredential"],
-        *,
-        api_version: Optional[str] = None,
-        source: Optional["CommunicationUserIdentifier"] = None,
-        **kwargs,
-=======
             self,
             endpoint: str,
             credential: Union['AsyncTokenCredential', 'AzureKeyCredential'],
@@ -109,7 +89,6 @@
             api_version: Optional[str] = None,
             source: Optional['CommunicationUserIdentifier'] = None,
             **kwargs
->>>>>>> 25576253
     ) -> None:
         if not credential:
             raise ValueError("credential can not be None")
@@ -284,147 +263,6 @@
             **kwargs
         )
 
-<<<<<<< HEAD
-    @overload
-    async def connect_call(
-        self,
-        callback_url: str,
-        *,
-        server_call_id: str,
-        cognitive_services_endpoint: Optional[str] = None,
-        operation_context: Optional[str] = None,
-        media_streaming: Optional['MediaStreamingOptions'] = None,
-        transcription: Optional['TranscriptionOptions'] = None,
-        **kwargs
-    ) -> CallConnectionProperties:
-        """The request payload for creating a connection to a room CallLocator.
-        All required parameters must be populated in order to send to server.
-        :param callback_url: The call back url where callback events are sent. Required
-        :type callback_url: str
-        :keyword server_call_id: The server call ID to locate ongoing call.
-        :paramtype server_call_id: str
-        :keyword cognitive_services_endpoint:
-         The identifier of the Cognitive Service resource assigned to this call.
-        :paramtype cognitive_services_endpoint: str or None
-        :keyword operation_context: Value that can be used to track the call and its associated events.
-        :paramtype operation_context: str or None
-        :keyword media_streaming: Media Streaming Options.
-        :paramtype media_streaming: ~azure.communication.callautomation.MediaStreamingOptions
-         or None
-        :keyword transcription: Configuration of live transcription.
-        :paramtype transcription: ~azure.communication.callautomation.TranscriptionOptions
-         or None
-        :return: CallConnectionProperties
-        :rtype: ~azure.communication.callautomation.CallConnectionProperties
-        :raises ~azure.core.exceptions.HttpResponseError:
-        """
-
-    @overload
-    async def connect_call(
-        self,
-        callback_url: str,
-        *,
-        group_call_id: str,
-        cognitive_services_endpoint: Optional[str] = None,
-        operation_context: Optional[str] = None,
-        media_streaming: Optional['MediaStreamingOptions'] = None,
-        transcription: Optional['TranscriptionOptions'] = None,
-        **kwargs
-    ) -> CallConnectionProperties:
-        """The request payload for creating a connection to a room CallLocator.
-        All required parameters must be populated in order to send to server.
-        :param callback_url: The call back url where callback events are sent. Required
-        :type callback_url: str
-        :keyword group_call_id: The group call ID to locate ongoing call.
-        :paramtype group_call_id: str
-        :keyword cognitive_services_endpoint:
-         The identifier of the Cognitive Service resource assigned to this call.
-        :paramtype cognitive_services_endpoint: str or None
-        :keyword operation_context: Value that can be used to track the call and its associated events.
-        :paramtype operation_context: str or None
-        :keyword media_streaming: Media Streaming Options.
-        :paramtype media_streaming: ~azure.communication.callautomation.MediaStreamingOptions
-         or None
-        :keyword transcription: Configuration of live transcription.
-        :paramtype transcription: ~azure.communication.callautomation.TranscriptionOptions
-         or None
-        :return: CallConnectionProperties
-        :rtype: ~azure.communication.callautomation.CallConnectionProperties
-        :raises ~azure.core.exceptions.HttpResponseError:
-        """
-
-    @overload
-    async def connect_call(
-        self,
-        callback_url: str,
-        *,
-        room_id: str,
-        cognitive_services_endpoint: Optional[str] = None,
-        operation_context: Optional[str] = None,
-        media_streaming: Optional['MediaStreamingOptions'] = None,
-        transcription: Optional['TranscriptionOptions'] = None,
-        **kwargs
-    ) -> CallConnectionProperties:
-        """The request payload for creating a connection to a room CallLocator.
-        All required parameters must be populated in order to send to server.
-        :param callback_url: The call back url where callback events are sent. Required
-        :type callback_url: str
-        :keyword room_id: Acs room id. Required
-        :paramtype room_id: str
-        :keyword cognitive_services_endpoint:
-         The identifier of the Cognitive Service resource assigned to this call.
-        :paramtype cognitive_services_endpoint: str or None
-        :keyword operation_context: Value that can be used to track the call and its associated events.
-        :paramtype operation_context: str or None
-        :keyword media_streaming: Media Streaming Options.
-        :paramtype media_streaming: ~azure.communication.callautomation.MediaStreamingOptions
-         or None
-        :keyword transcription: Configuration of live transcription.
-        :paramtype transcription: ~azure.communication.callautomation.TranscriptionOptions
-         or None
-        :return: CallConnectionProperties
-        :rtype: ~azure.communication.callautomation.CallConnectionProperties
-        :raises ~azure.core.exceptions.HttpResponseError:
-        """
-
-    @distributed_trace_async
-    async def connect_call(
-        self,
-        callback_url: str,
-        **kwargs
-    ) -> CallConnectionProperties:
-
-        cognitive_services_endpoint=kwargs.pop("cognitive_services_endpoint", None)
-        call_intelligence_options = CallIntelligenceOptions(
-            cognitive_services_endpoint=cognitive_services_endpoint
-            ) if cognitive_services_endpoint else None
-        media_streaming_options : Optional[MediaStreamingOptions] = None
-        transcription_options : Optional[TranscriptionOptions] = None
-        media_streaming_options = kwargs.pop("media_streaming", None)
-        transcription_options = kwargs.pop("transcription", None)
-        call_locator = build_call_locator(
-            kwargs.pop("call_locator", None),
-            kwargs.pop("server_call_id", None),
-            kwargs.pop("group_call_id", None),
-            kwargs.pop("room_id", None)
-        )
-        connect_call_request = ConnectRequest(
-            call_locator=call_locator,
-            callback_uri=callback_url,
-            operation_context=kwargs.pop("operation_context", None),
-            call_intelligence_options=call_intelligence_options,
-            media_streaming_options=media_streaming_options.to_generated() if media_streaming_options else None,
-            transcription_options=transcription_options.to_generated() if transcription_options else None
-        )
-
-        process_repeatability_first_sent(kwargs)
-        result = await self._client.connect(
-            connect_call_request=connect_call_request,
-            **kwargs
-        )
-
-=======
->>>>>>> 25576253
         return CallConnectionProperties._from_generated(result)  # pylint:disable=protected-access
 
     @distributed_trace_async
@@ -437,14 +275,6 @@
         source_display_name: Optional[str] = None,
         operation_context: Optional[str] = None,
         cognitive_services_endpoint: Optional[str] = None,
-<<<<<<< HEAD
-        sip_headers: Optional[Dict[str, str]] = None,
-        voip_headers: Optional[Dict[str, str]] = None,
-        media_streaming: Optional['MediaStreamingOptions'] = None,
-        transcription: Optional['TranscriptionOptions'] = None,
-        teams_app_source: Optional['MicrosoftTeamsAppIdentifier'] = None,
-=======
->>>>>>> 25576253
         **kwargs
     ) -> CallConnectionProperties:
         """Create a call connection request to a target identity.
@@ -465,23 +295,6 @@
         :keyword cognitive_services_endpoint:
          The identifier of the Cognitive Service resource assigned to this call.
         :paramtype cognitive_services_endpoint: str or None
-<<<<<<< HEAD
-        :keyword sip_headers: Sip Headers for PSTN Call
-        :paramtype sip_headers: Dict[str, str] or None
-        :keyword voip_headers: Voip Headers for Voip Call
-        :paramtype voip_headers: Dict[str, str] or None
-        :keyword media_streaming: Media Streaming Options.
-        :paramtype media_streaming: ~azure.communication.callautomation.MediaStreamingOptions
-         or None
-        :keyword transcription: Configuration of live transcription.
-        :paramtype transcription: ~azure.communication.callautomation.TranscriptionOptions
-         or None
-        :keyword teams_app_source: Overrides default client source by a MicrosoftTeamsAppIdentifier type source.
-         Required for creating call with Teams resource account ID.
-         This is per-operation setting and does not change the client's default source.
-        :paramtype teams_app_source: ~azure.communication.callautomation.MicrosoftTeamsAppIdentifier or None
-=======
->>>>>>> 25576253
         :return: CallConnectionProperties
         :rtype: ~azure.communication.callautomation.CallConnectionProperties
         :raises ~azure.core.exceptions.HttpResponseError:
@@ -500,29 +313,14 @@
             targets = [serialize_identifier(p) for p in target_participant]
         except TypeError:
             targets = [serialize_identifier(target_participant)]
-<<<<<<< HEAD
-        media_config = media_streaming.to_generated() if media_streaming else None
-        transcription_config = transcription.to_generated() if transcription else None
-=======
->>>>>>> 25576253
         create_call_request = CreateCallRequest(
             targets=targets,
             callback_uri=callback_url,
             source_caller_id_number=serialize_phone_identifier(source_caller_id_number),
             source_display_name=source_display_name,
             source=serialize_communication_user_identifier(self.source),
-<<<<<<< HEAD
-            teams_app_source=serialize_msft_teams_app_identifier(teams_app_source),
-            operation_context=operation_context,
-            media_streaming_options=media_config,
-            transcription_options=transcription_config,
-            cognitive_services_endpoint=cognitive_services_endpoint,
-            CustomCallingContext=user_custom_context,
-            call_intelligence_options=call_intelligence_options,
-=======
             operation_context=operation_context,
             call_intelligence_options=call_intelligence_options
->>>>>>> 25576253
         )
         process_repeatability_first_sent(kwargs)
         result = await self._client.create_call(
@@ -588,13 +386,6 @@
         *,
         cognitive_services_endpoint: Optional[str] = None,
         operation_context: Optional[str] = None,
-<<<<<<< HEAD
-        media_streaming: Optional['MediaStreamingOptions'] = None,
-        transcription: Optional['TranscriptionOptions'] = None,
-        sip_headers: Optional[Dict[str, str]] = None,
-        voip_headers: Optional[Dict[str, str]] = None,
-=======
->>>>>>> 25576253
         **kwargs
     ) -> CallConnectionProperties:
         """Answer incoming call with Azure Communication Service's IncomingCall event
@@ -610,33 +401,10 @@
         :paramtype cognitive_services_endpoint: str
         :keyword operation_context: The operation context.
         :paramtype operation_context: str
-<<<<<<< HEAD
-        :keyword media_streaming: Media Streaming Options.
-        :paramtype media_streaming: ~azure.communication.callautomation.MediaStreamingOptions
-         or None
-        :keyword transcription: Configuration of live transcription.
-        :paramtype transcription: ~azure.communication.callautomation.TranscriptionOptions
-         or None
-        :keyword sip_headers: Sip Headers for PSTN Call
-        :paramtype sip_headers: Dict[str, str] or None
-        :keyword voip_headers: Voip Headers for Voip Call
-        :paramtype voip_headers: Dict[str, str] or None
-=======
->>>>>>> 25576253
         :return: CallConnectionProperties
         :rtype: ~azure.communication.callautomation.CallConnectionProperties
         :raises ~azure.core.exceptions.HttpResponseError:
         """
-<<<<<<< HEAD
-        user_custom_context = None
-        if sip_headers or voip_headers:
-            user_custom_context = CustomCallingContext(
-                voip_headers=voip_headers,
-                sip_headers=sip_headers
-            )
-
-=======
->>>>>>> 25576253
         call_intelligence_options = CallIntelligenceOptions(
             cognitive_services_endpoint=cognitive_services_endpoint
         ) if cognitive_services_endpoint else None
@@ -644,20 +412,10 @@
         answer_call_request = AnswerCallRequest(
             incoming_call_context=incoming_call_context,
             callback_uri=callback_url,
-<<<<<<< HEAD
-            media_streaming_options=media_streaming.to_generated(
-            ) if media_streaming else None,
-            transcription_options=transcription.to_generated()
-            if transcription else None,
-            cognitive_services_endpoint=cognitive_services_endpoint,
-            answered_by=serialize_communication_user_identifier(self.source) if self.source else None,
-=======
             answered_by=serialize_communication_user_identifier(
                 self.source) if self.source else None,
->>>>>>> 25576253
             call_intelligence_options=call_intelligence_options,
             operation_context=operation_context,
-            custom_calling_context=user_custom_context
         )
 
         process_repeatability_first_sent(kwargs)
@@ -773,13 +531,8 @@
          Channel-Participant mapping details can be found in the metadata of the recording.
         :paramtype channel_affinity: list[~azure.communication.callautomation.ChannelAffinity] or None
         :keyword recording_storage: Defines the kind of external storage. Known values are:
-<<<<<<< HEAD
-         ``AzureCommunicationsRecordingStorage`` and ``AzureBlobContainerRecordingStorage``.
-         If no storage option is provided, the default is Azure Communications recording storage.
-=======
           ``AzureCommunicationsRecordingStorage`` and ``AzureBlobContainerRecordingStorage``.
           If no storage option is provided, the default is Azure Communications recording storage.
->>>>>>> 25576253
         :paramtype recording_storage: AzureCommunicationsRecordingStorage or AzureBlobContainerRecordingStorage or None
         :keyword pause_on_start: The state of the pause on start option.
         :paramtype pause_on_start: bool or None
@@ -829,13 +582,8 @@
          Channel-Participant mapping details can be found in the metadata of the recording.
         :paramtype channel_affinity: list[~azure.communication.callautomation.ChannelAffinity] or None
         :keyword recording_storage: Defines the kind of external storage. Known values are:
-<<<<<<< HEAD
-         ``AzureCommunicationsRecordingStorage`` and ``AzureBlobContainerRecordingStorage``.
-         If no storage option is provided, the default is Azure Communications recording storage.
-=======
           ``AzureCommunicationsRecordingStorage`` and ``AzureBlobContainerRecordingStorage``.
           If no storage option is provided, the default is Azure Communications recording storage.
->>>>>>> 25576253
         :paramtype recording_storage: AzureCommunicationsRecordingStorage or AzureBlobContainerRecordingStorage or None
         :keyword pause_on_start: The state of the pause on start option.
         :paramtype pause_on_start: bool or None
@@ -861,9 +609,7 @@
         **kwargs
     ) -> RecordingProperties:
         """Start recording for a ongoing call. Locate the call with call locator.
-<<<<<<< HEAD
-
-        :keyword str room_id: The room ID to locate ongoing call.
+        :keyword str room_id: The acs room id to locate ongoing call.
         :keyword recording_state_callback_url: The url to send notifications to.
         :paramtype recording_state_callback_url: str or None
         :keyword recording_content_type: The content type of call recording.
@@ -886,67 +632,8 @@
          Channel-Participant mapping details can be found in the metadata of the recording.
         :paramtype channel_affinity: list[~azure.communication.callautomation.ChannelAffinity] or None
         :keyword recording_storage: Defines the kind of external storage. Known values are:
-         ``AzureCommunicationsRecordingStorage`` and ``AzureBlobContainerRecordingStorage``.
-         If no storage option is provided, the default is Azure Communications recording storage.
-        :paramtype recording_storage: AzureCommunicationsRecordingStorage or AzureBlobContainerRecordingStorage or None
-        :keyword pause_on_start: The state of the pause on start option.
-        :paramtype pause_on_start: bool or None
-        :return: RecordingProperties
-        :rtype: ~azure.communication.callautomation.RecordingProperties
-        :raises ~azure.core.exceptions.HttpResponseError:
-        """
-
-    @overload
-    async def start_recording(
-        self,
-        *,
-        call_connection_id: str,
-        recording_state_callback_url: Optional[str] = None,
-        recording_content_type: Optional[Union[str, 'RecordingContent']] = None,
-        recording_channel_type: Optional[Union[str, 'RecordingChannel']] = None,
-        recording_format_type: Optional[Union[str, 'RecordingFormat']] = None,
-        audio_channel_participant_ordering: Optional[List['CommunicationIdentifier']] = None,
-        channel_affinity: Optional[List['ChannelAffinity']] = None,
-        recording_storage: Optional[Union['AzureCommunicationsRecordingStorage',
-                                          'AzureBlobContainerRecordingStorage']] = None,
-        pause_on_start: Optional[bool] = None,
-        **kwargs
-    ) -> RecordingProperties:
-        """Start recording for a ongoing call. Locate the call with call connection id.
-
-        :keyword str call_connection_id: The call connection ID to locate ongoing call.
-=======
-        :keyword str room_id: The acs room id to locate ongoing call.
->>>>>>> 25576253
-        :keyword recording_state_callback_url: The url to send notifications to.
-        :paramtype recording_state_callback_url: str or None
-        :keyword recording_content_type: The content type of call recording.
-        :paramtype recording_content_type: str or ~azure.communication.callautomation.RecordingContent or None
-        :keyword recording_channel_type: The channel type of call recording.
-        :paramtype recording_channel_type: str or ~azure.communication.callautomation.RecordingChannel or None
-        :keyword recording_format_type: The format type of call recording.
-        :paramtype recording_format_type: str or ~azure.communication.callautomation.RecordingFormat or None
-        :keyword audio_channel_participant_ordering:
-         The sequential order in which audio channels are assigned to participants in the unmixed recording.
-         When 'recordingChannelType' is set to 'unmixed' and `audioChannelParticipantOrdering is not specified,
-         the audio channel to participant mapping will be automatically assigned based on the order in
-         which participant first audio was detected.
-         Channel to participant mapping details can be found in the metadata of the recording.
-        :paramtype audio_channel_participant_ordering:
-         list[~azure.communication.callautomation.CommunicationIdentifier] or None
-        :keyword channel_affinity: The channel affinity of call recording
-         When 'recordingChannelType' is set to 'unmixed', if channelAffinity is not specified,
-         'channel' will be automatically assigned.
-         Channel-Participant mapping details can be found in the metadata of the recording.
-        :paramtype channel_affinity: list[~azure.communication.callautomation.ChannelAffinity] or None
-        :keyword recording_storage: Defines the kind of external storage. Known values are:
-<<<<<<< HEAD
-         ``AzureCommunicationsRecordingStorage`` and ``AzureBlobContainerRecordingStorage``.
-         If no storage option is provided, the default is Azure Communications recording storage.
-=======
           ``AzureCommunicationsRecordingStorage`` and ``AzureBlobContainerRecordingStorage``.
           If no storage option is provided, the default is Azure Communications recording storage.
->>>>>>> 25576253
         :paramtype recording_storage: AzureCommunicationsRecordingStorage or AzureBlobContainerRecordingStorage or None
         :keyword pause_on_start: The state of the pause on start option.
         :paramtype pause_on_start: bool or None
@@ -968,22 +655,14 @@
             kwargs.pop("call_locator", None),
             kwargs.pop("server_call_id", None),
             kwargs.pop("group_call_id", None),
-<<<<<<< HEAD
-            kwargs.pop("room_id", None)
-        )
-        external_storage = build_external_storage(kwargs.pop("recording_storage", None))
-        call_connection_id = kwargs.pop("call_connection_id", None)
-=======
             kwargs.pop("room_id", None),
             args
         )
 
         external_storage = build_external_storage(kwargs.pop("recording_storage", None))
 
->>>>>>> 25576253
         start_recording_request = StartCallRecordingRequest(
-            call_locator=call_locator if call_locator else None,
-            call_connection_id=call_connection_id if call_connection_id else None,
+            call_locator=call_locator,
             recording_state_callback_uri=kwargs.pop("recording_state_callback_url", None),
             recording_content_type=kwargs.pop("recording_content_type", None),
             recording_channel_type=kwargs.pop("recording_channel_type", None),
