# -------------------------------------------------------------------------
# Copyright (c) Microsoft Corporation. All rights reserved.
# Licensed under the MIT License. See License.txt in the project root for
# license information.
# --------------------------------------------------------------------------
from typing import List, Union, Optional, TYPE_CHECKING, AsyncIterable, Dict, overload
from urllib.parse import urlparse
from azure.core.tracing.decorator_async import distributed_trace_async
from .._version import SDK_MONIKER
from .._api_versions import DEFAULT_VERSION
from ._call_connection_client_async import CallConnectionClient
from .._generated.aio import AzureCommunicationCallAutomationService
from .._shared.utils import (
    get_authentication_policy,
    parse_connection_str
)
from .._generated.models import (
    CreateCallRequest,
    AnswerCallRequest,
    RedirectCallRequest,
    RejectCallRequest,
    StartCallRecordingRequest,
    CustomContext,
    CallLocator
)
from .._models import (
    CallConnectionProperties,
    RecordingProperties
)
from ._content_downloader_async import ContentDownloader
from .._utils import (
    serialize_phone_identifier,
    serialize_identifier,
    serialize_communication_user_identifier
)
if TYPE_CHECKING:
    from .._models  import (
        CallInvite,
        ServerCallLocator,
        GroupCallLocator,
        MediaStreamingConfiguration,
        ChannelAffinity
    )
    from azure.core.credentials_async import (
        AsyncTokenCredential,
    )
    from azure.core.credentials import (
        AzureKeyCredential
    )
    from .._shared.models import (
        CommunicationIdentifier,
        CommunicationUserIdentifier,
        PhoneNumberIdentifier
    )
    from .._generated.models._enums import (
        CallRejectReason,
        RecordingContent,
        RecordingChannel,
        RecordingFormat,
        RecordingStorage
    )
    from azure.core.exceptions import HttpResponseError


class CallAutomationClient:
    """A client to interact with the AzureCommunicationService CallAutomation service.
    Call Automation provides developers the ability to build server-based,
    intelligent call workflows, and call recording for voice and PSTN channels.

    :param endpoint: The endpoint of the Azure Communication resource.
    :type endpoint: str
    :param credential: The access key we use to authenticate against the service.
    :type credential: ~azure.core.credentials_async.AsyncTokenCredential
     or ~azure.core.credentials.AzureKeyCredential
    :keyword api_version: Azure Communication Call Automation API version.
    :paramtype api_version: str
    :keyword source: ACS User Identity to be used when the call is created or answered.
     If not provided, service will generate one.
    :paramtype source: ~azure.communication.callautomation.CommunicationUserIdentifier
    """
    def __init__(
<<<<<<< HEAD
        self,
        endpoint: str,
        credential: Union['AsyncTokenCredential', 'AzureKeyCredential'],
        *,
        api_version: Optional[str] = None,
        source_identity: Optional['CommunicationUserIdentifier'] = None,
        **kwargs
=======
            self,
            endpoint: str,
            credential: Union['AsyncTokenCredential', 'AzureKeyCredential'],
            *,
            api_version: Optional[str] = None,
            source: Optional['CommunicationUserIdentifier'] = None,
            **kwargs
>>>>>>> b2db75b3
    ) -> None:
        if not credential:
            raise ValueError("credential can not be None")

        try:
            if not endpoint.lower().startswith('http'):
                endpoint = "https://" + endpoint
        except AttributeError:
            raise ValueError("Host URL must be a string")

        parsed_url = urlparse(endpoint.rstrip('/'))
        if not parsed_url.netloc:
            raise ValueError(f"Invalid URL: {format(endpoint)}")

        self._client = AzureCommunicationCallAutomationService(
            endpoint,
            credential,
            api_version=api_version or DEFAULT_VERSION,
            authentication_policy=get_authentication_policy(
                endpoint, credential, is_async=True),
            sdk_moniker=SDK_MONIKER,
            **kwargs)

        self._call_recording_client = self._client.call_recording
        self._downloader = ContentDownloader(self._call_recording_client)
        self.source = source

    @classmethod
    def from_connection_string(
        cls,
        conn_str: str,
        **kwargs
    ) -> 'CallAutomationClient':
        """Create CallAutomation client from a Connection String.

        :param conn_str: A connection string to an Azure Communication Service resource.
        :type conn_str: str
        :return: CallAutomationClient
        :rtype: ~azure.communication.callautomation.CallAutomationClient
        """
        endpoint, access_key = parse_connection_str(conn_str)
        return cls(endpoint, access_key, **kwargs)

    def get_call_connection(
        self,
        call_connection_id: str,
        **kwargs
    ) -> CallConnectionClient:
        """ Get CallConnectionClient object.
        Interact with ongoing call with CallConnectionClient.

        :param call_connection_id: CallConnectionId of ongoing call.
        :type call_connection_id: str
        :return: CallConnectionClient
        :rtype: ~azure.communication.callautomation.CallConnectionClient
        """
        if not call_connection_id:
            raise ValueError("call_connection_id can not be None")

        return CallConnectionClient._from_callautomation_client(  # pylint:disable=protected-access
            callautomation_client=self._client,
            call_connection_id=call_connection_id,
            **kwargs
        )

    @distributed_trace_async
    async def create_call(
        self,
        target_participant: 'CallInvite',
        callback_url: str,
        *,
        operation_context: Optional[str] = None,
        media_streaming_configuration: Optional['MediaStreamingConfiguration'] = None,
        azure_cognitive_services_endpoint_url: Optional[str] = None,
        **kwargs
    ) -> CallConnectionProperties:
        """Create a call connection request to a target identity.

        :param target_participant: Call invitee's information.
        :type target_participant: ~azure.communication.callautomation.CallInvite
        :param callback_url: The call back url where callback events are sent.
        :type callback_url: str
        :keyword operation_context: Value that can be used to track the call and its associated events.
        :paramtype operation_context: str
        :keyword media_streaming_configuration: Media Streaming Configuration.
        :paramtype media_streaming_configuration: ~azure.communication.callautomation.MediaStreamingConfiguration
        :keyword azure_cognitive_services_endpoint_url:
         The identifier of the Cognitive Service resource assigned to this call.
        :paramtype azure_cognitive_services_endpoint_url: str
        :return: CallConnectionProperties
        :rtype: ~azure.communication.callautomation.CallConnectionProperties
        :raises ~azure.core.exceptions.HttpResponseError:
        """
        user_custom_context = CustomContext(
            voip_headers=target_participant.voip_headers,
            sip_headers=target_participant.sip_headers
            ) if target_participant.sip_headers or target_participant.voip_headers else None
        create_call_request = CreateCallRequest(
            targets=[serialize_identifier(target_participant.target)],
            callback_uri=callback_url,
            source_caller_id_number=serialize_phone_identifier(
                target_participant.source_caller_id_number) if target_participant.source_caller_id_number else None,
            source_display_name=target_participant.source_display_name,
            source_identity=serialize_communication_user_identifier(
                self.source) if self.source else None,
            operation_context=operation_context,
            media_streaming_configuration=media_streaming_configuration.to_generated(
            ) if media_streaming_configuration else None,
            azure_cognitive_services_endpoint_url=azure_cognitive_services_endpoint_url,
            custom_context=user_custom_context
        )

        result = await self._client.create_call(
            create_call_request=create_call_request,
<<<<<<< HEAD
            repeatability_first_sent=get_repeatability_timestamp(),
            repeatability_request_id=get_repeatability_guid(),
            **kwargs
        )
=======
            **kwargs)
>>>>>>> b2db75b3

        return CallConnectionProperties._from_generated(result)  # pylint:disable=protected-access

    @distributed_trace_async
    async def create_group_call(
        self,
        target_participants: List['CommunicationIdentifier'],
        callback_url: str,
        *,
        source_caller_id_number: Optional['PhoneNumberIdentifier'] = None,
        source_display_name: Optional[str] = None,
        operation_context: Optional[str] = None,
        media_streaming_configuration: Optional['MediaStreamingConfiguration'] = None,
        azure_cognitive_services_endpoint_url: Optional[str] = None,
        sip_headers: Optional[Dict[str, str]] = None,
        voip_headers: Optional[Dict[str, str]] = None,
        **kwargs
    ) -> CallConnectionProperties:
        """ Create a call connection request to a list of multiple target identities.

        :param target_participants: A list of targets.
        :type target_participants: list[~azure.communication.callautomation.CommunicationIdentifier]
        :param callback_url: The call back url for receiving events.
        :type callback_url: str
        :keyword source_caller_id_number: The source caller Id, a phone number,
         that's shown to the PSTN participant being invited.
         Required only when calling a PSTN callee.
        :paramtype source_caller_id_number: ~azure.communication.callautomation.PhoneNumberIdentifier
        :keyword source_display_name: Display name of the caller.
        :paramtype source_display_name: str
        :keyword operation_context: Value that can be used to track the call and its associated events.
        :paramtype operation_context: str
        :keyword media_streaming_configuration: Media Streaming Configuration.
        :paramtype media_streaming_configuration: ~azure.communication.callautomation.MediaStreamingConfiguration
        :keyword azure_cognitive_services_endpoint_url:
         The identifier of the Cognitive Service resource assigned to this call.
        :paramtype azure_cognitive_services_endpoint_url: str
        :keyword sip_headers: Sip Headers for PSTN Call
        :paramtype sip_headers: Dict[str, str]
        :keyword voip_headers: Voip Headers for Voip Call
        :paramtype voip_headers: Dict[str, str]
        :return: CallConnectionProperties
        :rtype: ~azure.communication.callautomation.CallConnectionProperties
        :raises ~azure.core.exceptions.HttpResponseError:
        """
        user_custom_context = CustomContext(
            voip_headers=voip_headers, sip_headers=sip_headers) if sip_headers or voip_headers else None

        create_call_request = CreateCallRequest(
            targets=[serialize_identifier(identifier)
                     for identifier in target_participants],
            callback_uri=callback_url,
            source_caller_id_number=serialize_phone_identifier(
                source_caller_id_number) if source_caller_id_number else None,
            source_display_name=source_display_name,
            source_identity=serialize_identifier(
                self.source) if self.source else None,
            operation_context=operation_context,
            media_streaming_configuration=media_streaming_configuration.to_generated(
            ) if media_streaming_configuration else None,
            azure_cognitive_services_endpoint_url=azure_cognitive_services_endpoint_url,
            custom_context=user_custom_context,
        )

        result = await self._client.create_call(
            create_call_request=create_call_request,
<<<<<<< HEAD
            repeatability_first_sent=get_repeatability_timestamp(),
            repeatability_request_id=get_repeatability_guid(),
            **kwargs
        )
=======
            **kwargs)
>>>>>>> b2db75b3

        return CallConnectionProperties._from_generated(result)  # pylint:disable=protected-access

    @distributed_trace_async
    async def answer_call(
        self,
        incoming_call_context: str,
        callback_url: str,
        *,
        media_streaming_configuration: Optional['MediaStreamingConfiguration'] = None,
        azure_cognitive_services_endpoint_url: Optional[str] = None,
        operation_context: Optional[str] = None,
        **kwargs
    ) -> CallConnectionProperties:
        """Answer incoming call with Azure Communication Service's IncomingCall event

        :param incoming_call_context: This can be read from body of IncomingCall event.
         Use this value to answer incoming call.
        :type incoming_call_context: str
        :param callback_url: The call back url for receiving events.
        :type callback_url: str
        :keyword media_streaming_configuration: Media Streaming Configuration.
        :paramtype media_streaming_configuration: ~azure.communication.callautomation.MediaStreamingConfiguration
        :keyword azure_cognitive_services_endpoint_url:
         The endpoint url of the Azure Cognitive Services resource attached.
        :paramtype azure_cognitive_services_endpoint_url: str
        :keyword operation_context: The operation context.
        :paramtype operation_context: str
        :return: CallConnectionProperties
        :rtype: ~azure.communication.callautomation.CallConnectionProperties
        :raises ~azure.core.exceptions.HttpResponseError:
        """
        answer_call_request = AnswerCallRequest(
            incoming_call_context=incoming_call_context,
            callback_uri=callback_url,
            media_streaming_configuration=media_streaming_configuration.to_generated(
            ) if media_streaming_configuration else None,
            azure_cognitive_services_endpoint_url=azure_cognitive_services_endpoint_url,
            answered_by_identifier=serialize_communication_user_identifier(
                self.source) if self.source else None,
            operation_context=operation_context
        )

        result = await self._client.answer_call(
            answer_call_request=answer_call_request,
<<<<<<< HEAD
            repeatability_first_sent=get_repeatability_timestamp(),
            repeatability_request_id=get_repeatability_guid(),
            **kwargs
        )
=======
            **kwargs)
>>>>>>> b2db75b3

        return CallConnectionProperties._from_generated(result)  # pylint:disable=protected-access

    @distributed_trace_async
    async def redirect_call(
        self,
        incoming_call_context: str,
        target_participant: 'CallInvite',
        **kwargs
    ) -> None:
        """Redirect incoming call to a specific target.

        :param incoming_call_context: This can be read from body of IncomingCall event.
         Use this value to redirect incoming call.
        :type incoming_call_context: str
        :param target_participant: The target identity to redirect the call to.
        :type target_participant: ~azure.communication.callautomation.CallInvite
        :return: None
        :rtype: None
        :raises ~azure.core.exceptions.HttpResponseError:
        """
        user_custom_context = CustomContext(
            voip_headers=target_participant.voip_headers,
            sip_headers=target_participant.sip_headers
            ) if target_participant.sip_headers or target_participant.voip_headers else None

        redirect_call_request = RedirectCallRequest(
            incoming_call_context=incoming_call_context,
            target=serialize_identifier(target_participant.target),
            custom_context=user_custom_context
        )

        await self._client.redirect_call(
            redirect_call_request=redirect_call_request,
<<<<<<< HEAD
            repeatability_first_sent=get_repeatability_timestamp(),
            repeatability_request_id=get_repeatability_guid(),
            **kwargs
        )
=======
            **kwargs)
>>>>>>> b2db75b3

    @distributed_trace_async
    async def reject_call(
        self,
        incoming_call_context: str,
        *,
        call_reject_reason: Optional[Union[str,'CallRejectReason']] = None,
        **kwargs
    ) -> None:
        """Reject incoming call.

        :param incoming_call_context: This can be read from body of IncomingCall event.
         Use this value to reject incoming call.
        :type incoming_call_context: str
        :keyword call_reject_reason: The rejection reason.
        :paramtype call_reject_reason: str or ~azure.communication.callautomation.CallRejectReason
        :return: None
        :rtype: None
        :raises ~azure.core.exceptions.HttpResponseError:
        """
        reject_call_request = RejectCallRequest(
            incoming_call_context=incoming_call_context,
            call_reject_reason=call_reject_reason
        )

        await self._client.reject_call(
            reject_call_request=reject_call_request,
<<<<<<< HEAD
            repeatability_first_sent=get_repeatability_timestamp(),
            repeatability_request_id=get_repeatability_guid(),
            **kwargs
        )
=======
            **kwargs)
>>>>>>> b2db75b3

    @overload
    async def start_recording(
        self,
        *,
        server_call_id: str,
        recording_state_callback_url: Optional[str] = None,
        recording_content_type: Optional[Union[str, 'RecordingContent']] = None,
        recording_channel_type: Optional[Union[str, 'RecordingChannel']] = None,
        recording_format_type: Optional[Union[str, 'RecordingFormat']] = None,
        audio_channel_participant_ordering: Optional[List['CommunicationIdentifier']] = None,
        recording_storage_type: Optional[Union[str, 'RecordingStorage']] = None,
        channel_affinity: Optional[List['ChannelAffinity']] = None,
        external_storage_location: Optional[str] = None,
        **kwargs
    ) -> RecordingProperties:
        """Start recording for a ongoing call. Locate the call with call locator.

        :keyword str server_call_id: The server call ID to locate ongoing call.
        :keyword recording_state_callback_url: The url to send notifications to.
        :paramtype recording_state_callback_url: str
        :keyword recording_content_type: The content type of call recording.
        :paramtype recording_content_type: str or ~azure.communication.callautomation.RecordingContent
        :keyword recording_channel_type: The channel type of call recording.
        :paramtype recording_channel_type: str or ~azure.communication.callautomation.RecordingChannel
        :keyword recording_format_type: The format type of call recording.
        :paramtype recording_format_type: str or ~azure.communication.callautomation.RecordingFormat
        :keyword audio_channel_participant_ordering:
         The sequential order in which audio channels are assigned to participants in the unmixed recording.
         When 'recordingChannelType' is set to 'unmixed' and `audioChannelParticipantOrdering is not specified,
         the audio channel to participant mapping will be automatically assigned based on the order in
         which participant first audio was detected.
         Channel to participant mapping details can be found in the metadata of the recording.
        :paramtype audio_channel_participant_ordering: list[~azure.communication.callautomation.CommunicationIdentifier]
        :keyword recording_storage_type: Recording storage mode.
         ``External`` enables bring your own storage.
        :paramtype recording_storage_type: str
        :keyword channel_affinity: The channel affinity of call recording
         When 'recordingChannelType' is set to 'unmixed', if channelAffinity is not specified,
         'channel' will be automatically assigned.
         Channel-Participant mapping details can be found in the metadata of the recording.
        :paramtype channel_affinity: list[~azure.communication.callautomation.ChannelAffinity]
        :keyword external_storage_location: The location where recording is stored,
         when RecordingStorageType is set to 'BlobStorage'.
        :paramtype external_storage_location: str or ~azure.communication.callautomation.RecordingStorage
        :return: RecordingProperties
        :rtype: ~azure.communication.callautomation.RecordingProperties
        :raises ~azure.core.exceptions.HttpResponseError:
        """
        ...

    @overload
    async def start_recording(
        self,
        *,
        group_call_id: str,
        recording_state_callback_url: Optional[str] = None,
        recording_content_type: Optional[Union[str, 'RecordingContent']] = None,
        recording_channel_type: Optional[Union[str, 'RecordingChannel']] = None,
        recording_format_type: Optional[Union[str, 'RecordingFormat']] = None,
        audio_channel_participant_ordering: Optional[List['CommunicationIdentifier']] = None,
        recording_storage_type: Optional[Union[str, 'RecordingStorage']] = None,
        channel_affinity: Optional[List['ChannelAffinity']] = None,
        external_storage_location: Optional[str] = None,
        **kwargs
    ) -> RecordingProperties:
        """Start recording for a ongoing call. Locate the call with call locator.

        :keyword str group_call_id: The group call ID to locate ongoing call.
        :keyword recording_state_callback_url: The url to send notifications to.
        :paramtype recording_state_callback_url: str
        :keyword recording_content_type: The content type of call recording.
        :paramtype recording_content_type: str or ~azure.communication.callautomation.RecordingContent
        :keyword recording_channel_type: The channel type of call recording.
        :paramtype recording_channel_type: str or ~azure.communication.callautomation.RecordingChannel
        :keyword recording_format_type: The format type of call recording.
        :paramtype recording_format_type: str or ~azure.communication.callautomation.RecordingFormat
        :keyword audio_channel_participant_ordering:
         The sequential order in which audio channels are assigned to participants in the unmixed recording.
         When 'recordingChannelType' is set to 'unmixed' and `audioChannelParticipantOrdering is not specified,
         the audio channel to participant mapping will be automatically assigned based on the order in
         which participant first audio was detected.
         Channel to participant mapping details can be found in the metadata of the recording.
        :paramtype audio_channel_participant_ordering: list[~azure.communication.callautomation.CommunicationIdentifier]
        :keyword recording_storage_type: Recording storage mode.
         ``External`` enables bring your own storage.
        :paramtype recording_storage_type: str
        :keyword channel_affinity: The channel affinity of call recording
         When 'recordingChannelType' is set to 'unmixed', if channelAffinity is not specified,
         'channel' will be automatically assigned.
         Channel-Participant mapping details can be found in the metadata of the recording.
        :paramtype channel_affinity: list[~azure.communication.callautomation.ChannelAffinity]
        :keyword external_storage_location: The location where recording is stored,
         when RecordingStorageType is set to 'BlobStorage'.
        :paramtype external_storage_location: str or ~azure.communication.callautomation.RecordingStorage
        :return: RecordingProperties
        :rtype: ~azure.communication.callautomation.RecordingProperties
        :raises ~azure.core.exceptions.HttpResponseError:
        """
        ...

    @distributed_trace_async
    async def start_recording(
        self,
        *args: Union['ServerCallLocator', 'GroupCallLocator'],
        **kwargs
    ) -> RecordingProperties:
        # pylint:disable=protected-access
        channel_affinity: List[ChannelAffinity] = kwargs.pop("channel_affinity", None) or []
        channel_affinity_internal = [c._to_generated() for c in channel_affinity]
        call_locator: Optional[CallLocator] = None
        if args:
            call_locator = args[0]._to_generated()
        else:
            if "call_locator" in kwargs:
                call_locator = kwargs["call_locator"]._to_generated()
        if "group_call_id" in kwargs:
            if call_locator is not None:
                raise ValueError(
                    "Received multiple values for call locator. "
                    "Please provide either 'group_call_id' or 'server_call_id'."
                )
            call_locator = CallLocator(group_call_id=kwargs["group_call_id"], kind="groupCallLocator")
        if "server_call_id" in kwargs:
            if call_locator is not None:
                raise ValueError(
                    "Received multiple values for call locator. "
                    "Please provide either 'group_call_id' or 'server_call_id'."
                )
            call_locator = CallLocator(server_call_id=kwargs["server_call_id"], kind="serverCallLocator")
        if call_locator is None:
            raise ValueError("Call locator required. Please provide either 'group_call_id' or 'server_call_id'.")

        start_recording_request = StartCallRecordingRequest(
<<<<<<< HEAD
            call_locator=call_locator,
            recording_state_callback_uri = kwargs.pop("recording_state_callback_url", None),
            recording_content_type = kwargs.pop("recording_content_type", None),
            recording_channel_type = kwargs.pop("recording_channel_type", None),
            recording_format_type = kwargs.pop("recording_format_type", None),
            audio_channel_participant_ordering = kwargs.pop("audio_channel_participant_ordering", None),
            recording_storage_type = kwargs.pop("recording_storage_type", None),
            external_storage_location = kwargs.pop("external_storage_location", None),
            channel_affinity = channel_affinity_internal,
            repeatability_first_sent=get_repeatability_timestamp(),
            repeatability_request_id=get_repeatability_guid()
=======
            call_locator=call_locator._to_generated(# pylint:disable=protected-access
            ),
            recording_state_callback_uri = recording_state_callback_url,
            recording_content_type = recording_content_type,
            recording_channel_type = recording_channel_type,
            recording_format_type = recording_format_type,
            audio_channel_participant_ordering = audio_channel_participant_ordering,
            recording_storage_type = recording_storage_type,
            external_storage_location = external_storage_location,
            channel_affinity = channel_affinity_internal
>>>>>>> b2db75b3
        )

        recording_state_result = await self._call_recording_client.start_recording(
            start_call_recording=start_recording_request,
            **kwargs
        )
        return RecordingProperties._from_generated(recording_state_result)

    @distributed_trace_async
    async def stop_recording(
        self,
        recording_id: str,
        **kwargs
    ) -> None:
        """Stop recording the call.

        :param recording_id: The recording id.
        :type recording_id: str
        :return: None
        :rtype: None
        :raises ~azure.core.exceptions.HttpResponseError:
        """
        await self._call_recording_client.stop_recording(recording_id=recording_id, **kwargs)

    @distributed_trace_async
    async def pause_recording(
        self,
        recording_id: str,
        **kwargs
    ) -> None:
        """Pause recording the call.

        :param recording_id: The recording id.
        :type recording_id: str
        :return: None
        :rtype: None
        :raises ~azure.core.exceptions.HttpResponseError:
        """
        await self._call_recording_client.pause_recording(recording_id=recording_id, **kwargs)

    @distributed_trace_async
    async def resume_recording(
        self,
        recording_id: str,
        **kwargs
    ) -> None:
        """Resume recording the call.

        :param recording_id: The recording id.
        :type recording_id: str
        :return: None
        :rtype: None
        :raises ~azure.core.exceptions.HttpResponseError:
        """
        await self._call_recording_client.resume_recording(recording_id=recording_id, **kwargs)

    @distributed_trace_async
    async def get_recording_properties(
        self,
        recording_id: str,
        **kwargs
    ) -> RecordingProperties:
        """Get call recording properties.

        :param recording_id: The recording id.
        :type recording_id: str
        :return: RecordingProperties
        :rtype: ~azure.communication.callautomation.RecordingProperties
        :raises ~azure.core.exceptions.HttpResponseError:
        """
        recording_state_result = await self._call_recording_client.get_recording_properties(
            recording_id=recording_id,
            **kwargs
        )
        return RecordingProperties._from_generated(recording_state_result)  # pylint:disable=protected-access

    @distributed_trace_async
    async def download_recording(
        self,
        recording_url: str,
        *,
        offset: int = None,
        length: int = None,
        **kwargs
    ) -> AsyncIterable[bytes]:
        """Download a stream of the call recording.

        :param recording_url: Recording's url to be downloaded
        :type recording_url: str
        :keyword offset: If provided, only download the bytes of the content in the specified range.
         Offset of starting byte.
        :paramtype offset: int
        :keyword length: If provided, only download the bytes of the content in the specified range.
         Length of the bytes to be downloaded.
        :paramtype length: int
        :return: Iterable[bytes]
        :rtype: Iterable[bytes]
        :raises ~azure.core.exceptions.HttpResponseError:
        """
        stream = await self._downloader.download_streaming(
            source_location=recording_url,
            offset=offset,
            length=length,
            **kwargs
        )
        return stream

    @distributed_trace_async
    async def delete_recording(
        self,
        recording_url: str,
        **kwargs
    ) -> None:
        """Delete a call recording from given recording url.

        :param recording_url: Recording's url.
        :type recording_url: str
        :return: None
        :rtype: None
        :raises ~azure.core.exceptions.HttpResponseError:
        """
        await self._downloader.delete_recording(recording_location=recording_url, **kwargs)

    async def __aenter__(self) -> "CallAutomationClient":
        await self._client.__aenter__()
        return self

    async def __aexit__(self, *args) -> None:
        await self.close()

    async def close(self) -> None:
        await self._client.__aexit__()<|MERGE_RESOLUTION|>--- conflicted
+++ resolved
@@ -79,23 +79,13 @@
     :paramtype source: ~azure.communication.callautomation.CommunicationUserIdentifier
     """
     def __init__(
-<<<<<<< HEAD
         self,
         endpoint: str,
         credential: Union['AsyncTokenCredential', 'AzureKeyCredential'],
         *,
         api_version: Optional[str] = None,
-        source_identity: Optional['CommunicationUserIdentifier'] = None,
-        **kwargs
-=======
-            self,
-            endpoint: str,
-            credential: Union['AsyncTokenCredential', 'AzureKeyCredential'],
-            *,
-            api_version: Optional[str] = None,
-            source: Optional['CommunicationUserIdentifier'] = None,
-            **kwargs
->>>>>>> b2db75b3
+        source: Optional['CommunicationUserIdentifier'] = None,
+        **kwargs
     ) -> None:
         if not credential:
             raise ValueError("credential can not be None")
@@ -210,15 +200,8 @@
 
         result = await self._client.create_call(
             create_call_request=create_call_request,
-<<<<<<< HEAD
-            repeatability_first_sent=get_repeatability_timestamp(),
-            repeatability_request_id=get_repeatability_guid(),
-            **kwargs
-        )
-=======
-            **kwargs)
->>>>>>> b2db75b3
-
+            **kwargs
+        )
         return CallConnectionProperties._from_generated(result)  # pylint:disable=protected-access
 
     @distributed_trace_async
@@ -284,15 +267,8 @@
 
         result = await self._client.create_call(
             create_call_request=create_call_request,
-<<<<<<< HEAD
-            repeatability_first_sent=get_repeatability_timestamp(),
-            repeatability_request_id=get_repeatability_guid(),
-            **kwargs
-        )
-=======
-            **kwargs)
->>>>>>> b2db75b3
-
+            **kwargs
+        )
         return CallConnectionProperties._from_generated(result)  # pylint:disable=protected-access
 
     @distributed_trace_async
@@ -337,15 +313,8 @@
 
         result = await self._client.answer_call(
             answer_call_request=answer_call_request,
-<<<<<<< HEAD
-            repeatability_first_sent=get_repeatability_timestamp(),
-            repeatability_request_id=get_repeatability_guid(),
-            **kwargs
-        )
-=======
-            **kwargs)
->>>>>>> b2db75b3
-
+            **kwargs
+        )
         return CallConnectionProperties._from_generated(result)  # pylint:disable=protected-access
 
     @distributed_trace_async
@@ -379,14 +348,8 @@
 
         await self._client.redirect_call(
             redirect_call_request=redirect_call_request,
-<<<<<<< HEAD
-            repeatability_first_sent=get_repeatability_timestamp(),
-            repeatability_request_id=get_repeatability_guid(),
-            **kwargs
-        )
-=======
-            **kwargs)
->>>>>>> b2db75b3
+            **kwargs
+        )
 
     @distributed_trace_async
     async def reject_call(
@@ -414,14 +377,8 @@
 
         await self._client.reject_call(
             reject_call_request=reject_call_request,
-<<<<<<< HEAD
-            repeatability_first_sent=get_repeatability_timestamp(),
-            repeatability_request_id=get_repeatability_guid(),
-            **kwargs
-        )
-=======
-            **kwargs)
->>>>>>> b2db75b3
+            **kwargs
+        )
 
     @overload
     async def start_recording(
@@ -556,7 +513,6 @@
             raise ValueError("Call locator required. Please provide either 'group_call_id' or 'server_call_id'.")
 
         start_recording_request = StartCallRecordingRequest(
-<<<<<<< HEAD
             call_locator=call_locator,
             recording_state_callback_uri = kwargs.pop("recording_state_callback_url", None),
             recording_content_type = kwargs.pop("recording_content_type", None),
@@ -565,21 +521,7 @@
             audio_channel_participant_ordering = kwargs.pop("audio_channel_participant_ordering", None),
             recording_storage_type = kwargs.pop("recording_storage_type", None),
             external_storage_location = kwargs.pop("external_storage_location", None),
-            channel_affinity = channel_affinity_internal,
-            repeatability_first_sent=get_repeatability_timestamp(),
-            repeatability_request_id=get_repeatability_guid()
-=======
-            call_locator=call_locator._to_generated(# pylint:disable=protected-access
-            ),
-            recording_state_callback_uri = recording_state_callback_url,
-            recording_content_type = recording_content_type,
-            recording_channel_type = recording_channel_type,
-            recording_format_type = recording_format_type,
-            audio_channel_participant_ordering = audio_channel_participant_ordering,
-            recording_storage_type = recording_storage_type,
-            external_storage_location = external_storage_location,
             channel_affinity = channel_affinity_internal
->>>>>>> b2db75b3
         )
 
         recording_state_result = await self._call_recording_client.start_recording(
