# -------------------------------------------------------------------------
# Copyright (c) Microsoft Corporation. All rights reserved.
# Licensed under the MIT License. See License.txt in the project root for
# license information.
# --------------------------------------------------------------------------
from typing import List, Union, Optional, TYPE_CHECKING, AsyncIterable, Dict, overload
from urllib.parse import urlparse
import warnings
from azure.core.tracing.decorator_async import distributed_trace_async
from .._version import SDK_MONIKER
from .._api_versions import DEFAULT_VERSION
from ._call_connection_client_async import CallConnectionClient
from .._generated.aio import AzureCommunicationCallAutomationService
from .._shared.auth_policy_utils import get_authentication_policy
from .._shared.utils import parse_connection_str
from .._generated.models import (
    CreateCallRequest,
    AnswerCallRequest,
    RedirectCallRequest,
    RejectCallRequest,
    StartCallRecordingRequest,
    CustomContext
)
from .._models import (
    CallConnectionProperties,
    RecordingProperties,
    CallInvite
)
from ._content_downloader_async import ContentDownloader
from .._utils import (
    serialize_phone_identifier,
    serialize_identifier,
    serialize_communication_user_identifier,
<<<<<<< HEAD
    build_call_locator
=======
    process_repeatability_first_sent
>>>>>>> ac16cce1
)
if TYPE_CHECKING:
    from .._models  import (
        ServerCallLocator,
        GroupCallLocator,
        MediaStreamingConfiguration,
        ChannelAffinity
    )
    from azure.core.credentials_async import (
        AsyncTokenCredential,
    )
    from azure.core.credentials import (
        AzureKeyCredential
    )
    from .._shared.models import (
        CommunicationIdentifier,
        CommunicationUserIdentifier,
        PhoneNumberIdentifier
    )
    from .._generated.models._enums import (
        CallRejectReason,
        RecordingContent,
        RecordingChannel,
        RecordingFormat,
        RecordingStorage
    )


class CallAutomationClient:
    """A client to interact with the AzureCommunicationService CallAutomation service.
    Call Automation provides developers the ability to build server-based,
    intelligent call workflows, and call recording for voice and PSTN channels.

    :param endpoint: The endpoint of the Azure Communication resource.
    :type endpoint: str
    :param credential: The access key we use to authenticate against the service.
    :type credential: ~azure.core.credentials_async.AsyncTokenCredential
     or ~azure.core.credentials.AzureKeyCredential
    :keyword api_version: Azure Communication Call Automation API version.
    :paramtype api_version: str
    :keyword source: ACS User Identity to be used when the call is created or answered.
     If not provided, service will generate one.
    :paramtype source: ~azure.communication.callautomation.CommunicationUserIdentifier
    """
    def __init__(
        self,
        endpoint: str,
        credential: Union['AsyncTokenCredential', 'AzureKeyCredential'],
        *,
        api_version: Optional[str] = None,
        source: Optional['CommunicationUserIdentifier'] = None,
        **kwargs
    ) -> None:
        if not credential:
            raise ValueError("credential can not be None")

        try:
            if not endpoint.lower().startswith('http'):
                endpoint = "https://" + endpoint
        except AttributeError:
            raise ValueError("Host URL must be a string") # pylint:disable=raise-missing-from

        parsed_url = urlparse(endpoint.rstrip('/'))
        if not parsed_url.netloc:
            raise ValueError(f"Invalid URL: {format(endpoint)}")

        self._client = AzureCommunicationCallAutomationService(
            endpoint,
            credential,
            api_version=api_version or DEFAULT_VERSION,
            authentication_policy=get_authentication_policy(
                endpoint, credential, is_async=True),
            sdk_moniker=SDK_MONIKER,
            **kwargs)

        self._call_recording_client = self._client.call_recording
        self._downloader = ContentDownloader(self._call_recording_client)
        self.source = source

    @classmethod
    def from_connection_string(
        cls,
        conn_str: str,
        **kwargs
    ) -> 'CallAutomationClient':
        """Create CallAutomation client from a Connection String.

        :param conn_str: A connection string to an Azure Communication Service resource.
        :type conn_str: str
        :return: CallAutomationClient
        :rtype: ~azure.communication.callautomation.CallAutomationClient
        """
        endpoint, access_key = parse_connection_str(conn_str)
        return cls(endpoint, access_key, **kwargs)

    def get_call_connection( # pylint:disable=client-method-missing-tracing-decorator
        self,
        call_connection_id: str,
        **kwargs
    ) -> CallConnectionClient:
        """ Get CallConnectionClient object.
        Interact with ongoing call with CallConnectionClient.

        :param call_connection_id: CallConnectionId of ongoing call.
        :type call_connection_id: str
        :return: CallConnectionClient
        :rtype: ~azure.communication.callautomation.CallConnectionClient
        """
        if not call_connection_id:
            raise ValueError("call_connection_id can not be None")

        return CallConnectionClient._from_callautomation_client(  # pylint:disable=protected-access
            callautomation_client=self._client,
            call_connection_id=call_connection_id,
            **kwargs
        )

    @distributed_trace_async
    async def create_call(
        self,
        target_participant: Union['CommunicationIdentifier', List['CommunicationIdentifier']],
        callback_url: str,
        *,
        source_caller_id_number: Optional['PhoneNumberIdentifier'] = None,
        source_display_name: Optional[str] = None,
        sip_headers: Optional[Dict[str, str]] = None,
        voip_headers: Optional[Dict[str, str]] = None,
        operation_context: Optional[str] = None,
        media_streaming_configuration: Optional['MediaStreamingConfiguration'] = None,
        azure_cognitive_services_endpoint_url: Optional[str] = None,
        **kwargs
    ) -> CallConnectionProperties:
        """Create a call connection request to a target identity.

        :param target_participant: Call invitee's information.
        :type target_participant: ~azure.communication.callautomation.CommunicationIdentifier
         or list[~azure.communication.callautomation.CommunicationIdentifier]
        :param callback_url: The call back url where callback events are sent.
        :type callback_url: str
        :keyword operation_context: Value that can be used to track the call and its associated events.
        :paramtype operation_context: str or None
        :keyword source_caller_id_number: The source caller Id, a phone number,
         that's shown to the PSTN participant being invited.
         Required only when calling a PSTN callee.
        :paramtype source_caller_id_number: ~azure.communication.callautomation.PhoneNumberIdentifier or None
        :keyword source_display_name: Display name of the caller.
        :paramtype source_display_name: str or None
        :keyword sip_headers: Sip Headers for PSTN Call
        :paramtype sip_headers: Dict[str, str] or None
        :keyword voip_headers: Voip Headers for Voip Call
        :paramtype voip_headers: Dict[str, str] or None
        :keyword media_streaming_configuration: Media Streaming Configuration.
        :paramtype media_streaming_configuration: ~azure.communication.callautomation.MediaStreamingConfiguration
         or None
        :keyword azure_cognitive_services_endpoint_url:
         The identifier of the Cognitive Service resource assigned to this call.
        :paramtype azure_cognitive_services_endpoint_url: str or None
        :return: CallConnectionProperties
        :rtype: ~azure.communication.callautomation.CallConnectionProperties
        :raises ~azure.core.exceptions.HttpResponseError:
        """
        # Backwards compatibility with old API signature
        if isinstance(target_participant, CallInvite):
            sip_headers = sip_headers or target_participant.sip_headers
            voip_headers = voip_headers or target_participant.voip_headers
            source_caller_id_number = source_caller_id_number or target_participant.source_caller_id_number
            source_display_name = source_display_name or target_participant.source_display_name
            target_participant = target_participant.target

        user_custom_context = None
        if sip_headers or voip_headers:
            user_custom_context = CustomContext(
                voip_headers=voip_headers,
                sip_headers=sip_headers
            )
        try:
            targets = [serialize_identifier(p) for p in target_participant]
        except TypeError:
            targets = [serialize_identifier(target_participant)]
        media_config = media_streaming_configuration.to_generated() if media_streaming_configuration else None
        create_call_request = CreateCallRequest(
            targets=targets,
            callback_uri=callback_url,
            source_caller_id_number=serialize_phone_identifier(source_caller_id_number),
            source_display_name=target_participant.source_display_name,
            source_identity=serialize_communication_user_identifier(self.source),
            operation_context=operation_context,
            media_streaming_configuration=media_config,
            azure_cognitive_services_endpoint_url=azure_cognitive_services_endpoint_url,
            custom_context=user_custom_context
        )
<<<<<<< HEAD
=======

        process_repeatability_first_sent(kwargs)

>>>>>>> ac16cce1
        result = await self._client.create_call(
            create_call_request=create_call_request,
            **kwargs
        )
        return CallConnectionProperties._from_generated(result)  # pylint:disable=protected-access

    @distributed_trace_async
    async def create_group_call(
        self,
        target_participants: List['CommunicationIdentifier'],
        callback_url: str,
        *,
        source_caller_id_number: Optional['PhoneNumberIdentifier'] = None,
        source_display_name: Optional[str] = None,
        operation_context: Optional[str] = None,
        sip_headers: Optional[Dict[str, str]] = None,
        voip_headers: Optional[Dict[str, str]] = None,
        **kwargs
    ) -> CallConnectionProperties:
        """ Create a call connection request to a list of multiple target identities.

        :param target_participants: A list of targets.
        :type target_participants: list[~azure.communication.callautomation.CommunicationIdentifier]
        :param callback_url: The call back url for receiving events.
        :type callback_url: str
        :keyword source_caller_id_number: The source caller Id, a phone number,
         that's shown to the PSTN participant being invited.
         Required only when calling a PSTN callee.
        :paramtype source_caller_id_number: ~azure.communication.callautomation.PhoneNumberIdentifier
        :keyword source_display_name: Display name of the caller.
        :paramtype source_display_name: str
        :keyword operation_context: Value that can be used to track the call and its associated events.
        :paramtype operation_context: str
        :keyword sip_headers: Sip Headers for PSTN Call
        :paramtype sip_headers: Dict[str, str]
        :keyword voip_headers: Voip Headers for Voip Call
        :paramtype voip_headers: Dict[str, str]
        :return: CallConnectionProperties
        :rtype: ~azure.communication.callautomation.CallConnectionProperties
        :raises ~azure.core.exceptions.HttpResponseError:
        """
        warnings.warn(
            "The method 'create_group_call' is deprecated. Please use 'create_call' instead.",
            DeprecationWarning
        )
        return await self.create_call(
            target_participant=target_participants,
            callback_url=callback_url,
            source_caller_id_number=source_caller_id_number,
            source_display_name=source_display_name,
            sip_headers=sip_headers,
            voip_headers=voip_headers,
            operation_context=operation_context,
            **kwargs
        )

<<<<<<< HEAD
=======
        process_repeatability_first_sent(kwargs)

        result = await self._client.create_call(
            create_call_request=create_call_request,
            **kwargs)

        return CallConnectionProperties._from_generated(# pylint:disable=protected-access
            result)

>>>>>>> ac16cce1
    @distributed_trace_async
    async def answer_call(
        self,
        incoming_call_context: str,
        callback_url: str,
        *,
        media_streaming_configuration: Optional['MediaStreamingConfiguration'] = None,
        azure_cognitive_services_endpoint_url: Optional[str] = None,
        operation_context: Optional[str] = None,
        **kwargs
    ) -> CallConnectionProperties:
        """Answer incoming call with Azure Communication Service's IncomingCall event

        :param incoming_call_context: This can be read from body of IncomingCall event.
         Use this value to answer incoming call.
        :type incoming_call_context: str
        :param callback_url: The call back url for receiving events.
        :type callback_url: str
        :keyword media_streaming_configuration: Media Streaming Configuration.
        :paramtype media_streaming_configuration: ~azure.communication.callautomation.MediaStreamingConfiguration
        :keyword azure_cognitive_services_endpoint_url:
         The endpoint url of the Azure Cognitive Services resource attached.
        :paramtype azure_cognitive_services_endpoint_url: str
        :keyword operation_context: The operation context.
        :paramtype operation_context: str
        :return: CallConnectionProperties
        :rtype: ~azure.communication.callautomation.CallConnectionProperties
        :raises ~azure.core.exceptions.HttpResponseError:
        """
        answer_call_request = AnswerCallRequest(
            incoming_call_context=incoming_call_context,
            callback_uri=callback_url,
            media_streaming_configuration=media_streaming_configuration.to_generated(
            ) if media_streaming_configuration else None,
            azure_cognitive_services_endpoint_url=azure_cognitive_services_endpoint_url,
            answered_by_identifier=serialize_communication_user_identifier(
                self.source) if self.source else None,
            operation_context=operation_context
        )

        process_repeatability_first_sent(kwargs)

        result = await self._client.answer_call(
            answer_call_request=answer_call_request,
            **kwargs
        )
        return CallConnectionProperties._from_generated(result)  # pylint:disable=protected-access

    @distributed_trace_async
    async def redirect_call(
        self,
        incoming_call_context: str,
        target_participant: 'CommunicationIdentifier',
        *,
        sip_headers: Optional[Dict[str, str]] = None,
        voip_headers: Optional[Dict[str, str]] = None,
        **kwargs
    ) -> None:
        """Redirect incoming call to a specific target.

        :param incoming_call_context: This can be read from body of IncomingCall event.
         Use this value to redirect incoming call.
        :type incoming_call_context: str
        :param target_participant: The target identity to redirect the call to.
        :type target_participant: ~azure.communication.callautomation.CommunicationIdentifier
        :keyword sip_headers: Sip Headers for PSTN Call
        :paramtype sip_headers: Dict[str, str] or None
        :keyword voip_headers: Voip Headers for Voip Call
        :paramtype voip_headers: Dict[str, str] or None
        :return: None
        :rtype: None
        :raises ~azure.core.exceptions.HttpResponseError:
        """
        # Backwards compatibility with old API signature
        if isinstance(target_participant, CallInvite):
            sip_headers = sip_headers or target_participant.sip_headers
            voip_headers = voip_headers or target_participant.voip_headers
            target_participant = target_participant.target

        user_custom_context = None
        if sip_headers or voip_headers:
            user_custom_context = CustomContext(
                voip_headers=voip_headers,
                sip_headers=sip_headers
            )
        redirect_call_request = RedirectCallRequest(
            incoming_call_context=incoming_call_context,
            target=serialize_identifier(target_participant),
            custom_context=user_custom_context
        )
<<<<<<< HEAD
=======

        process_repeatability_first_sent(kwargs)

>>>>>>> ac16cce1
        await self._client.redirect_call(
            redirect_call_request=redirect_call_request,
            **kwargs
        )

    @distributed_trace_async
    async def reject_call(
        self,
        incoming_call_context: str,
        *,
        call_reject_reason: Optional[Union[str,'CallRejectReason']] = None,
        **kwargs
    ) -> None:
        """Reject incoming call.

        :param incoming_call_context: This can be read from body of IncomingCall event.
         Use this value to reject incoming call.
        :type incoming_call_context: str
        :keyword call_reject_reason: The rejection reason.
        :paramtype call_reject_reason: str or ~azure.communication.callautomation.CallRejectReason
        :return: None
        :rtype: None
        :raises ~azure.core.exceptions.HttpResponseError:
        """
        reject_call_request = RejectCallRequest(
            incoming_call_context=incoming_call_context,
            call_reject_reason=call_reject_reason
        )

        process_repeatability_first_sent(kwargs)

        await self._client.reject_call(
            reject_call_request=reject_call_request,
            **kwargs
        )

    @overload
    async def start_recording(
        self,
        *,
        server_call_id: str,
        recording_state_callback_url: Optional[str] = None,
        recording_content_type: Optional[Union[str, 'RecordingContent']] = None,
        recording_channel_type: Optional[Union[str, 'RecordingChannel']] = None,
        recording_format_type: Optional[Union[str, 'RecordingFormat']] = None,
        audio_channel_participant_ordering: Optional[List['CommunicationIdentifier']] = None,
        recording_storage_type: Optional[Union[str, 'RecordingStorage']] = None,
        channel_affinity: Optional[List['ChannelAffinity']] = None,
        external_storage_location: Optional[str] = None,
        **kwargs
    ) -> RecordingProperties:
        """Start recording for a ongoing call. Locate the call with call locator.

        :keyword str server_call_id: The server call ID to locate ongoing call.
        :keyword recording_state_callback_url: The url to send notifications to.
        :paramtype recording_state_callback_url: str or None
        :keyword recording_content_type: The content type of call recording.
        :paramtype recording_content_type: str or ~azure.communication.callautomation.RecordingContent or None
        :keyword recording_channel_type: The channel type of call recording.
        :paramtype recording_channel_type: str or ~azure.communication.callautomation.RecordingChannel or None
        :keyword recording_format_type: The format type of call recording.
        :paramtype recording_format_type: str or ~azure.communication.callautomation.RecordingFormat or None
        :keyword audio_channel_participant_ordering:
         The sequential order in which audio channels are assigned to participants in the unmixed recording.
         When 'recordingChannelType' is set to 'unmixed' and `audioChannelParticipantOrdering is not specified,
         the audio channel to participant mapping will be automatically assigned based on the order in
         which participant first audio was detected.
         Channel to participant mapping details can be found in the metadata of the recording.
        :paramtype audio_channel_participant_ordering:
         list[~azure.communication.callautomation.CommunicationIdentifier] or None
        :keyword recording_storage_type: Recording storage mode.
         ``External`` enables bring your own storage.
        :paramtype recording_storage_type: str or None
        :keyword channel_affinity: The channel affinity of call recording
         When 'recordingChannelType' is set to 'unmixed', if channelAffinity is not specified,
         'channel' will be automatically assigned.
         Channel-Participant mapping details can be found in the metadata of the recording.
        :paramtype channel_affinity: list[~azure.communication.callautomation.ChannelAffinity] or None
        :keyword external_storage_location: The location where recording is stored,
         when RecordingStorageType is set to 'BlobStorage'.
        :paramtype external_storage_location: str or ~azure.communication.callautomation.RecordingStorage or None
        :return: RecordingProperties
        :rtype: ~azure.communication.callautomation.RecordingProperties
        :raises ~azure.core.exceptions.HttpResponseError:
        """

    @overload
    async def start_recording(
        self,
        *,
        group_call_id: str,
        recording_state_callback_url: Optional[str] = None,
        recording_content_type: Optional[Union[str, 'RecordingContent']] = None,
        recording_channel_type: Optional[Union[str, 'RecordingChannel']] = None,
        recording_format_type: Optional[Union[str, 'RecordingFormat']] = None,
        audio_channel_participant_ordering: Optional[List['CommunicationIdentifier']] = None,
        recording_storage_type: Optional[Union[str, 'RecordingStorage']] = None,
        channel_affinity: Optional[List['ChannelAffinity']] = None,
        external_storage_location: Optional[str] = None,
        **kwargs
    ) -> RecordingProperties:
        """Start recording for a ongoing call. Locate the call with call locator.

        :keyword str group_call_id: The group call ID to locate ongoing call.
        :keyword recording_state_callback_url: The url to send notifications to.
        :paramtype recording_state_callback_url: str or None
        :keyword recording_content_type: The content type of call recording.
        :paramtype recording_content_type: str or ~azure.communication.callautomation.RecordingContent or None
        :keyword recording_channel_type: The channel type of call recording.
        :paramtype recording_channel_type: str or ~azure.communication.callautomation.RecordingChannel or None
        :keyword recording_format_type: The format type of call recording.
        :paramtype recording_format_type: str or ~azure.communication.callautomation.RecordingFormat or None
        :keyword audio_channel_participant_ordering:
         The sequential order in which audio channels are assigned to participants in the unmixed recording.
         When 'recordingChannelType' is set to 'unmixed' and `audioChannelParticipantOrdering is not specified,
         the audio channel to participant mapping will be automatically assigned based on the order in
         which participant first audio was detected.
         Channel to participant mapping details can be found in the metadata of the recording.
        :paramtype audio_channel_participant_ordering:
         list[~azure.communication.callautomation.CommunicationIdentifier] or None
        :keyword recording_storage_type: Recording storage mode.
         ``External`` enables bring your own storage.
        :paramtype recording_storage_type: str or None
        :keyword channel_affinity: The channel affinity of call recording
         When 'recordingChannelType' is set to 'unmixed', if channelAffinity is not specified,
         'channel' will be automatically assigned.
         Channel-Participant mapping details can be found in the metadata of the recording.
        :paramtype channel_affinity: list[~azure.communication.callautomation.ChannelAffinity] or None
        :keyword external_storage_location: The location where recording is stored,
         when RecordingStorageType is set to 'BlobStorage'.
        :paramtype external_storage_location: str or ~azure.communication.callautomation.RecordingStorage or None
        :return: RecordingProperties
        :rtype: ~azure.communication.callautomation.RecordingProperties
        :raises ~azure.core.exceptions.HttpResponseError:
        """

    @distributed_trace_async
    async def start_recording(
        self,
        *args: Union['ServerCallLocator', 'GroupCallLocator'],
        **kwargs
    ) -> RecordingProperties:
        # pylint:disable=protected-access
        channel_affinity: List['ChannelAffinity'] = kwargs.pop("channel_affinity", None) or []
        channel_affinity_internal = [c._to_generated() for c in channel_affinity]
        call_locator = build_call_locator(
            args,
            kwargs.pop("call_locator", None),
            kwargs.pop("server_call_id", None),
            kwargs.pop("group_call_id", None)
        )

<<<<<<< HEAD
        start_recording_request = StartCallRecordingRequest(
            call_locator=call_locator,
            recording_state_callback_uri=kwargs.pop("recording_state_callback_url", None),
            recording_content_type=kwargs.pop("recording_content_type", None),
            recording_channel_type=kwargs.pop("recording_channel_type", None),
            recording_format_type=kwargs.pop("recording_format_type", None),
            audio_channel_participant_ordering=kwargs.pop("audio_channel_participant_ordering", None),
            recording_storage_type=kwargs.pop("recording_storage_type", None),
            external_storage_location=kwargs.pop("external_storage_location", None),
            channel_affinity=channel_affinity_internal
        )
=======
        process_repeatability_first_sent(kwargs)

>>>>>>> ac16cce1
        recording_state_result = await self._call_recording_client.start_recording(
            start_call_recording=start_recording_request,
            **kwargs
        )
        return RecordingProperties._from_generated(recording_state_result)

    @distributed_trace_async
    async def stop_recording(
        self,
        recording_id: str,
        **kwargs
    ) -> None:
        """Stop recording the call.

        :param recording_id: The recording id.
        :type recording_id: str
        :return: None
        :rtype: None
        :raises ~azure.core.exceptions.HttpResponseError:
        """
        await self._call_recording_client.stop_recording(recording_id=recording_id, **kwargs)

    @distributed_trace_async
    async def pause_recording(
        self,
        recording_id: str,
        **kwargs
    ) -> None:
        """Pause recording the call.

        :param recording_id: The recording id.
        :type recording_id: str
        :return: None
        :rtype: None
        :raises ~azure.core.exceptions.HttpResponseError:
        """
        await self._call_recording_client.pause_recording(recording_id=recording_id, **kwargs)

    @distributed_trace_async
    async def resume_recording(
        self,
        recording_id: str,
        **kwargs
    ) -> None:
        """Resume recording the call.

        :param recording_id: The recording id.
        :type recording_id: str
        :return: None
        :rtype: None
        :raises ~azure.core.exceptions.HttpResponseError:
        """
        await self._call_recording_client.resume_recording(recording_id=recording_id, **kwargs)

    @distributed_trace_async
    async def get_recording_properties(
        self,
        recording_id: str,
        **kwargs
    ) -> RecordingProperties:
        """Get call recording properties.

        :param recording_id: The recording id.
        :type recording_id: str
        :return: RecordingProperties
        :rtype: ~azure.communication.callautomation.RecordingProperties
        :raises ~azure.core.exceptions.HttpResponseError:
        """
        recording_state_result = await self._call_recording_client.get_recording_properties(
            recording_id=recording_id,
            **kwargs
        )
        return RecordingProperties._from_generated(recording_state_result)  # pylint:disable=protected-access

    @distributed_trace_async
    async def download_recording(
        self,
        recording_url: str,
        *,
        offset: int = None,
        length: int = None,
        **kwargs
    ) -> AsyncIterable[bytes]:
        """Download a stream of the call recording.

        :param recording_url: Recording's url to be downloaded
        :type recording_url: str
        :keyword offset: If provided, only download the bytes of the content in the specified range.
         Offset of starting byte.
        :paramtype offset: int
        :keyword length: If provided, only download the bytes of the content in the specified range.
         Length of the bytes to be downloaded.
        :paramtype length: int
        :return: Iterable[bytes]
        :rtype: Iterable[bytes]
        :raises ~azure.core.exceptions.HttpResponseError:
        """
        stream = await self._downloader.download_streaming(
            source_location=recording_url,
            offset=offset,
            length=length,
            **kwargs
        )
        return stream

    @distributed_trace_async
    async def delete_recording(
        self,
        recording_url: str,
        **kwargs
    ) -> None:
        """Delete a call recording from given recording url.

        :param recording_url: Recording's url.
        :type recording_url: str
        :return: None
        :rtype: None
        :raises ~azure.core.exceptions.HttpResponseError:
        """
        await self._downloader.delete_recording(recording_location=recording_url, **kwargs)

    async def __aenter__(self) -> "CallAutomationClient":
        await self._client.__aenter__()
        return self

    async def __aexit__(self, *args) -> None:
        await self.close()

    async def close(self) -> None:
        await self._client.__aexit__()<|MERGE_RESOLUTION|>--- conflicted
+++ resolved
@@ -31,11 +31,8 @@
     serialize_phone_identifier,
     serialize_identifier,
     serialize_communication_user_identifier,
-<<<<<<< HEAD
-    build_call_locator
-=======
+    build_call_locator,
     process_repeatability_first_sent
->>>>>>> ac16cce1
 )
 if TYPE_CHECKING:
     from .._models  import (
@@ -227,12 +224,7 @@
             azure_cognitive_services_endpoint_url=azure_cognitive_services_endpoint_url,
             custom_context=user_custom_context
         )
-<<<<<<< HEAD
-=======
-
         process_repeatability_first_sent(kwargs)
-
->>>>>>> ac16cce1
         result = await self._client.create_call(
             create_call_request=create_call_request,
             **kwargs
@@ -289,18 +281,6 @@
             **kwargs
         )
 
-<<<<<<< HEAD
-=======
-        process_repeatability_first_sent(kwargs)
-
-        result = await self._client.create_call(
-            create_call_request=create_call_request,
-            **kwargs)
-
-        return CallConnectionProperties._from_generated(# pylint:disable=protected-access
-            result)
-
->>>>>>> ac16cce1
     @distributed_trace_async
     async def answer_call(
         self,
@@ -391,12 +371,7 @@
             target=serialize_identifier(target_participant),
             custom_context=user_custom_context
         )
-<<<<<<< HEAD
-=======
-
         process_repeatability_first_sent(kwargs)
-
->>>>>>> ac16cce1
         await self._client.redirect_call(
             redirect_call_request=redirect_call_request,
             **kwargs
@@ -548,8 +523,6 @@
             kwargs.pop("server_call_id", None),
             kwargs.pop("group_call_id", None)
         )
-
-<<<<<<< HEAD
         start_recording_request = StartCallRecordingRequest(
             call_locator=call_locator,
             recording_state_callback_uri=kwargs.pop("recording_state_callback_url", None),
@@ -561,10 +534,7 @@
             external_storage_location=kwargs.pop("external_storage_location", None),
             channel_affinity=channel_affinity_internal
         )
-=======
         process_repeatability_first_sent(kwargs)
-
->>>>>>> ac16cce1
         recording_state_result = await self._call_recording_client.start_recording(
             start_call_recording=start_recording_request,
             **kwargs
