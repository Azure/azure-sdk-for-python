--- conflicted
+++ resolved
@@ -41,13 +41,9 @@
     from .._models  import (
         ServerCallLocator,
         GroupCallLocator,
-<<<<<<< HEAD
-        MediaStreamingConfiguration
-=======
         MediaStreamingConfiguration,
         TranscriptionConfiguration,
         ChannelAffinity
->>>>>>> df2a3b6c
     )
     from azure.core.credentials_async import (
         AsyncTokenCredential,
@@ -178,16 +174,12 @@
         *,
         source_caller_id_number: Optional['PhoneNumberIdentifier'] = None,
         source_display_name: Optional[str] = None,
-        operation_context: Optional[str] = None,
-        cognitive_services_endpoint: Optional[str] = None,
-        media_streaming_configuration: Optional['MediaStreamingConfiguration'] = None,
-<<<<<<< HEAD
         sip_headers: Optional[Dict[str, str]] = None,
         voip_headers: Optional[Dict[str, str]] = None,
-=======
+        operation_context: Optional[str] = None,
+        media_streaming_configuration: Optional['MediaStreamingConfiguration'] = None,
         transcription_configuration: Optional['TranscriptionConfiguration'] = None,
         azure_cognitive_services_endpoint_url: Optional[str] = None,
->>>>>>> df2a3b6c
         **kwargs
     ) -> CallConnectionProperties:
         """Create a call connection request to a target identity.
@@ -211,15 +203,12 @@
         :keyword media_streaming_configuration: Media Streaming Configuration.
         :paramtype media_streaming_configuration: ~azure.communication.callautomation.MediaStreamingConfiguration
          or None
-<<<<<<< HEAD
-=======
         :keyword transcription_configuration: Configuration of live transcription.
         :paramtype transcription_configuration: ~azure.communication.callautomation.TranscriptionConfiguration
          or None
         :keyword azure_cognitive_services_endpoint_url:
          The identifier of the Cognitive Service resource assigned to this call.
         :paramtype azure_cognitive_services_endpoint_url: str or None
->>>>>>> df2a3b6c
         :return: CallConnectionProperties
         :rtype: ~azure.communication.callautomation.CallConnectionProperties
         :raises ~azure.core.exceptions.HttpResponseError:
@@ -247,18 +236,11 @@
             callback_uri=callback_url,
             source_caller_id_number=serialize_phone_identifier(source_caller_id_number),
             source_display_name=source_display_name,
-<<<<<<< HEAD
-            source=serialize_communication_user_identifier(self.source),
-            operation_context=operation_context,
-            media_streaming_configuration=media_config,
-            cognitive_services_endpoint=cognitive_services_endpoint,
-=======
             source_identity=serialize_communication_user_identifier(self.source),
             operation_context=operation_context,
             media_streaming_configuration=media_config,
             transcription_configuration=transcription_config,
             azure_cognitive_services_endpoint_url=azure_cognitive_services_endpoint_url,
->>>>>>> df2a3b6c
             custom_context=user_custom_context
         )
         process_repeatability_first_sent(kwargs)
@@ -322,15 +304,10 @@
         incoming_call_context: str,
         callback_url: str,
         *,
-<<<<<<< HEAD
-        cognitive_services_endpoint: Optional[str] = None,
-=======
         media_streaming_configuration: Optional['MediaStreamingConfiguration'] = None,
         transcription_configuration: Optional['TranscriptionConfiguration'] = None,
         azure_cognitive_services_endpoint_url: Optional[str] = None,
->>>>>>> df2a3b6c
         operation_context: Optional[str] = None,
-        media_streaming_configuration: Optional['MediaStreamingConfiguration'] = None,
         **kwargs
     ) -> CallConnectionProperties:
         """Answer incoming call with Azure Communication Service's IncomingCall event
@@ -341,16 +318,12 @@
         :type incoming_call_context: str
         :param callback_url: The call back url for receiving events.
         :type callback_url: str
-<<<<<<< HEAD
-        :keyword cognitive_services_endpoint:
-=======
         :keyword media_streaming_configuration: Media Streaming Configuration.
         :paramtype media_streaming_configuration: ~azure.communication.callautomation.MediaStreamingConfiguration
         :keyword transcription_configuration: Configuration of live transcription.
         :paramtype transcription_configuration: ~azure.communication.callautomation.TranscriptionConfiguration
          or None
         :keyword azure_cognitive_services_endpoint_url:
->>>>>>> df2a3b6c
          The endpoint url of the Azure Cognitive Services resource attached.
         :paramtype cognitive_services_endpoint: str
         :keyword operation_context: The operation context.
@@ -366,15 +339,10 @@
             callback_uri=callback_url,
             media_streaming_configuration=media_streaming_configuration.to_generated(
             ) if media_streaming_configuration else None,
-<<<<<<< HEAD
-            cognitive_services_endpoint=cognitive_services_endpoint,
-            answered_by=serialize_communication_user_identifier(
-=======
             transcription_configuration=transcription_configuration.to_generated()
             if transcription_configuration else None,
             azure_cognitive_services_endpoint_url=azure_cognitive_services_endpoint_url,
             answered_by_identifier=serialize_communication_user_identifier(
->>>>>>> df2a3b6c
                 self.source) if self.source else None,
             operation_context=operation_context,
         )
