--- conflicted
+++ resolved
@@ -16,11 +16,7 @@
 from .._generated.aio import AzureCommunicationCallAutomationService
 from .._shared.auth_policy_utils import get_authentication_policy
 from .._shared.utils import parse_connection_str
-<<<<<<< HEAD
-
-=======
 from .._shared.models import CommunicationIdentifier
->>>>>>> df01859a
 from .._generated.models import (
     CreateCallRequest,
     AnswerCallRequest,
@@ -163,16 +159,10 @@
         server_call_id: str,
         cognitive_services_endpoint: Optional[str] = None,
         operation_context: Optional[str] = None,
-<<<<<<< HEAD
-        media_streaming: Optional['MediaStreamingOptions'] = None,
-        transcription: Optional['TranscriptionOptions'] = None,
-        enable_loopback_audio: Optional[bool] = None,
-        **kwargs
-=======
         media_streaming: Optional["MediaStreamingOptions"] = None,
         transcription: Optional["TranscriptionOptions"] = None,
-        **kwargs,
->>>>>>> df01859a
+        enable_loopback_audio: Optional[bool] = None,
+        **kwargs,
     ) -> CallConnectionProperties:
         """The request payload for creating a connection to a room CallLocator.
         All required parameters must be populated in order to send to server.
@@ -206,16 +196,10 @@
         group_call_id: str,
         cognitive_services_endpoint: Optional[str] = None,
         operation_context: Optional[str] = None,
-<<<<<<< HEAD
-        media_streaming: Optional['MediaStreamingOptions'] = None,
-        transcription: Optional['TranscriptionOptions'] = None,
-        enable_loopback_audio: Optional[bool] = None,
-        **kwargs
-=======
         media_streaming: Optional["MediaStreamingOptions"] = None,
         transcription: Optional["TranscriptionOptions"] = None,
-        **kwargs,
->>>>>>> df01859a
+        enable_loopback_audio: Optional[bool] = None,
+        **kwargs,
     ) -> CallConnectionProperties:
         """The request payload for creating a connection to a room CallLocator.
         All required parameters must be populated in order to send to server.
@@ -249,16 +233,10 @@
         room_id: str,
         cognitive_services_endpoint: Optional[str] = None,
         operation_context: Optional[str] = None,
-<<<<<<< HEAD
-        media_streaming: Optional['MediaStreamingOptions'] = None,
-        transcription: Optional['TranscriptionOptions'] = None,
-        enable_loopback_audio: Optional[bool] = None,
-        **kwargs
-=======
         media_streaming: Optional["MediaStreamingOptions"] = None,
         transcription: Optional["TranscriptionOptions"] = None,
-        **kwargs,
->>>>>>> df01859a
+        enable_loopback_audio: Optional[bool] = None,
+        **kwargs,
     ) -> CallConnectionProperties:
         """The request payload for creating a connection to a room CallLocator.
         All required parameters must be populated in order to send to server.
@@ -314,11 +292,6 @@
             callback_uri=callback_url,
             operation_context=kwargs.pop("operation_context", None),
             call_intelligence_options=call_intelligence_options,
-<<<<<<< HEAD
-            media_streaming_options=media_streaming_options._to_generated() if media_streaming_options else None, # pylint:disable=protected-access
-            transcription_options=transcription_options._to_generated() if transcription_options else None, # pylint:disable=protected-access
-            enable_loopback_audio=enable_loopback_audio
-=======
             media_streaming_options=(
                 media_streaming_options._to_generated()  # pylint:disable=protected-access
                 if media_streaming_options
@@ -329,7 +302,7 @@
                 if transcription_options
                 else None
             ),
->>>>>>> df01859a
+            enable_loopback_audio=enable_loopback_audio,
         )
         process_repeatability_first_sent(kwargs)
         result = await self._client.connect(connect_request=connect_call_request, **kwargs)
@@ -348,12 +321,8 @@
         media_streaming: Optional["MediaStreamingOptions"] = None,
         transcription: Optional["TranscriptionOptions"] = None,
         teams_app_source: Optional["MicrosoftTeamsAppIdentifier"] = None,
-<<<<<<< HEAD
         enable_loopback_audio: Optional[bool] = None,
-        **kwargs
-=======
-        **kwargs,
->>>>>>> df01859a
+        **kwargs,
     ) -> CallConnectionProperties:
         """Create a call connection request to a target identity.
 
@@ -499,16 +468,10 @@
         *,
         cognitive_services_endpoint: Optional[str] = None,
         operation_context: Optional[str] = None,
-<<<<<<< HEAD
-        media_streaming: Optional['MediaStreamingOptions'] = None,
-        transcription: Optional['TranscriptionOptions'] = None,
-        enable_loopback_audio: Optional[bool] = None,
-        **kwargs
-=======
         media_streaming: Optional["MediaStreamingOptions"] = None,
         transcription: Optional["TranscriptionOptions"] = None,
-        **kwargs,
->>>>>>> df01859a
+        enable_loopback_audio: Optional[bool] = None,
+        **kwargs,
     ) -> CallConnectionProperties:
         """Answer incoming call with Azure Communication Service's IncomingCall event
         Retrieving IncomingCall event can be set on Azure Communication Service's Azure Portal.
@@ -554,10 +517,7 @@
             answered_by=serialize_communication_user_identifier(self.source) if self.source else None,
             call_intelligence_options=call_intelligence_options,
             operation_context=operation_context,
-<<<<<<< HEAD
-            enable_loopback_audio=enable_loopback_audio
-=======
->>>>>>> df01859a
+            enable_loopback_audio=enable_loopback_audio,
         )
 
         process_repeatability_first_sent(kwargs)
