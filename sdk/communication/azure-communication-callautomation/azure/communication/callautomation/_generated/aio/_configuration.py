--- conflicted
+++ resolved
@@ -24,22 +24,13 @@
     :type endpoint: str
     :param credential: Credential needed for the client to connect to Azure. Required.
     :type credential: ~azure.core.credentials.AzureKeyCredential
-<<<<<<< HEAD
-    :keyword api_version: Api Version. Default value is "2024-09-01-preview". Note that overriding
-     this default value may result in unsupported behavior.
-=======
     :keyword api_version: Api Version. Default value is "2024-09-15". Note that overriding this
      default value may result in unsupported behavior.
->>>>>>> 25576253
     :paramtype api_version: str
     """
 
     def __init__(self, endpoint: str, credential: AzureKeyCredential, **kwargs: Any) -> None:
-<<<<<<< HEAD
-        api_version: str = kwargs.pop("api_version", "2024-09-01-preview")
-=======
         api_version: str = kwargs.pop("api_version", "2024-09-15")
->>>>>>> 25576253
 
         if endpoint is None:
             raise ValueError("Parameter 'endpoint' must not be None.")
