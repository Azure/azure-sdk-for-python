# -------------------------------------------------------------------------
# Copyright (c) Microsoft Corporation. All rights reserved.
# Licensed under the MIT License. See License.txt in the project root for
# license information.
# --------------------------------------------------------------------------
from typing import TYPE_CHECKING, Optional, List, Union, Dict
from urllib.parse import urlparse
import warnings

from typing_extensions import Literal

from azure.core.paging import ItemPaged
from azure.core.tracing.decorator import distributed_trace

from ._version import SDK_MONIKER
from ._api_versions import DEFAULT_VERSION
from ._utils import (
    serialize_phone_identifier,
    serialize_identifier,
    process_repeatability_first_sent
)
from ._models import (
    CallParticipant,
    CallConnectionProperties,
    AddParticipantResult,
    RemoveParticipantResult,
    TransferCallResult,
    MuteParticipantsResult,
    CallInvite
)
from ._generated._client import AzureCommunicationCallAutomationService
from ._generated.models import (
    AddParticipantRequest,
    RemoveParticipantRequest,
    TransferToParticipantRequest,
    PlayRequest,
    RecognizeRequest,
    ContinuousDtmfRecognitionRequest,
    SendDtmfRequest,
    CustomContext,
    DtmfOptions,
    SpeechOptions,
    PlayOptions,
    RecognizeOptions,
    MuteParticipantsRequest,
)
from ._generated.models._enums import RecognizeInputType
from ._shared.auth_policy_utils import get_authentication_policy
from ._shared.utils import parse_connection_str
from ._credential.call_automation_auth_policy_utils import get_call_automation_auth_policy
from ._credential.credential_utils import get_custom_enabled, get_custom_url
if TYPE_CHECKING:
    from ._call_automation_client import CallAutomationClient
    from ._generated.models._enums import DtmfTone
    from ._shared.models import (
        PhoneNumberIdentifier,
        CommunicationIdentifier
    )
    from ._models  import (
        FileSource,
        TextSource,
        SsmlSource,
        Choice
    )
    from azure.core.credentials import (
        TokenCredential,
        AzureKeyCredential
    )

<<<<<<< HEAD
class CallConnectionClient(object): # pylint: disable=client-accepts-api-version-keyword
    """A client to interact with an ongoing call. This client can be used to do mid-call actions,
    such as Transfer and Play Media. Call must be established to perform these actions.
=======
MediaSources = Union['FileSource', 'TextSource', 'SsmlSource']


class CallConnectionClient:
    """A client to interact with ongoing call. This client can be used to do mid-call actions,
    such as Transfer and Play Media. Call must be estbalished to perform these actions.
>>>>>>> 33e6c2f5

    :param endpoint: The endpoint of the Azure Communication resource.
    :type endpoint: str
    :param credential: The credentials with which to authenticate.
    :type credential: ~azure.core.credentials.TokenCredential
     or ~azure.core.credentials.AzureKeyCredential
    :param call_connection_id: Call Connection ID of ongoing call.
    :type call_connection_id: str
    :keyword api_version: Azure Communication Call Automation API version.
    :paramtype api_version: str
    """
    def __init__(
        self,
        endpoint: str,
        credential: Union['TokenCredential', 'AzureKeyCredential'],
        call_connection_id: str,
        *,
        api_version: Optional[str] = None,
        **kwargs
    ) -> None:
        call_automation_client = kwargs.get('_callautomation_client', None)
        if call_automation_client is None:
            if not credential:
                raise ValueError("credential can not be None")
            try:
                if not endpoint.lower().startswith('http'):
                    endpoint = "https://" + endpoint
            except AttributeError:
                raise ValueError("Host URL must be a string") # pylint: disable=raise-missing-from
            parsed_url = urlparse(endpoint.rstrip('/'))
            if not parsed_url.netloc:
                raise ValueError(f"Invalid URL: {format(endpoint)}")

            custom_enabled = get_custom_enabled()
            custom_url = get_custom_url()
            if custom_enabled and custom_url is not None:
                self._client = AzureCommunicationCallAutomationService(
                    custom_url,
                    credential,
                    api_version=api_version or DEFAULT_VERSION,
                    authentication_policy=get_call_automation_auth_policy(
                    custom_url, credential, acs_url=endpoint),
                    sdk_moniker=SDK_MONIKER,
                    **kwargs)
            else:
                self._client = AzureCommunicationCallAutomationService(
                    endpoint,
                    credential,
                    api_version=api_version or DEFAULT_VERSION,
                    authentication_policy=get_authentication_policy(
                        endpoint, credential),
                    sdk_moniker=SDK_MONIKER,
                    **kwargs)
        else:
            self._client = call_automation_client

        self._call_connection_id = call_connection_id
        self._call_connection_client = self._client.call_connection
        self._call_media_client = self._client.call_media

    @classmethod
    def from_connection_string(
        cls,
        conn_str: str,
        call_connection_id: str,
        **kwargs
    ) -> 'CallConnectionClient':
        """Create CallConnectionClient from a Connection String.

        :param conn_str: A connection string to an Azure Communication Service resource.
        :type conn_str: str
        :param call_connection_id: Call Connection Id of ongoing call.
        :type call_connection_id: str
        :return: CallConnectionClient
        :rtype: ~azure.communication.callautomation.CallConnectionClient
        """
        endpoint, access_key = parse_connection_str(conn_str)
        return cls(endpoint, access_key, call_connection_id, **kwargs)

    @classmethod
    def _from_callautomation_client(
        cls,
        callautomation_client: 'CallAutomationClient',
        call_connection_id: str
    ) -> 'CallConnectionClient':
        """Internal constructor for sharing the pipeline with CallAutomationClient.

        :param callautomation_client: An existing callautomation client.
        :type callautomation_client: ~azure.communication.callautomation.CallAutomationClient
        :param call_connection_id: Call Connection Id of ongoing call.
        :type call_connection_id: str
        :return: CallConnectionClient
        :rtype: ~azure.communication.callautomation.CallConnectionClient
        """
        return cls(None, None, call_connection_id, _callautomation_client=callautomation_client)

    @distributed_trace
    def get_call_properties(self, **kwargs) -> CallConnectionProperties:
        """Get the latest properties of this call.

        :return: CallConnectionProperties
        :rtype: ~azure.communication.callautomation.CallConnectionProperties
        :raises ~azure.core.exceptions.HttpResponseError:
        """
        call_properties = self._call_connection_client.get_call(call_connection_id=self._call_connection_id, **kwargs)
        return CallConnectionProperties._from_generated(call_properties) # pylint:disable=protected-access

    @distributed_trace
    def hang_up(self, is_for_everyone: bool, **kwargs) -> None:
        """Hangup this call.

        :param is_for_everyone: Determine if this call should be ended for all participants.
        :type is_for_everyone: bool
        :return: None
        :rtype: None
        :raises ~azure.core.exceptions.HttpResponseError:
        """
        if is_for_everyone:
            process_repeatability_first_sent(kwargs)
            self._call_connection_client.terminate_call(
                self._call_connection_id,
                **kwargs
            )
        else:
            self._call_connection_client.hangup_call(
                self._call_connection_id,
                **kwargs
            )

    @distributed_trace
    def get_participant(
        self,
        target_participant: 'CommunicationIdentifier',
        **kwargs
    ) -> 'CallParticipant':
        """Get details of a participant in this call.

        :param target_participant: The participant to retrieve.
        :type target_participant: ~azure.communication.callautomation.CommunicationIdentifier
        :return: CallParticipant
        :rtype: ~azure.communication.callautomation.CallParticipant
        :raises ~azure.core.exceptions.HttpResponseError:
        """
        participant = self._call_connection_client.get_participant(
            self._call_connection_id,
            target_participant.raw_id,
            **kwargs
        )
        return CallParticipant._from_generated(participant) # pylint:disable=protected-access

    @distributed_trace
    def list_participants(self, **kwargs) -> ItemPaged[CallParticipant]:
        """List all participants in this call.

        :return: An iterable of CallParticipant
        :rtype: ~azure.core.paging.ItemPaged[azure.communication.callautomation.CallParticipant]
        :raises ~azure.core.exceptions.HttpResponseError:
        """
        return self._call_connection_client.get_participants(
            self._call_connection_id,
            cls=lambda participants: [CallParticipant._from_generated(p) for p in participants],  # pylint:disable=protected-access
            **kwargs
        )

    @distributed_trace
    def transfer_call_to_participant(
        self,
        target_participant: 'CommunicationIdentifier',
        *,
        sip_headers: Optional[Dict[str, str]] = None,
        voip_headers: Optional[Dict[str, str]] = None,
        operation_context: Optional[str] = None,
        callback_url: Optional[str] = None,
        transferee: Optional['CommunicationIdentifier'] = None,
        **kwargs
    ) -> TransferCallResult:
        """Transfer this call to another participant.

        :param target_participant: The transfer target.
        :type target_participant: CommunicationIdentifier
        :keyword sip_headers: Custom context for PSTN
        :paramtype sip_headers: dict[str, str]
        :keyword voip_headers: Custom context for VOIP
        :paramtype voip_headers: dict[str, str]
        :keyword operation_context: Value that can be used to track this call and its associated events.
        :paramtype operation_context: str
        :keyword callback_url: Url that overrides original callback URI for this request.
        :paramtype callback_url: str
        :keyword transferee: Url that overrides original callback URI for this request.
        :paramtype transferee: ~azure.communication.callautomation.CommunicationIdentifier
        :return: TransferCallResult
        :rtype: ~azure.communication.callautomation.TransferCallResult
        :raises ~azure.core.exceptions.HttpResponseError:
        """
        user_custom_context = CustomContext(
            voip_headers=voip_headers,
            sip_headers=sip_headers
            ) if sip_headers or voip_headers else None
        request = TransferToParticipantRequest(
            target_participant=serialize_identifier(target_participant),
            custom_context=user_custom_context,
            operation_context=operation_context,
            callback_uri=callback_url
        )
        process_repeatability_first_sent(kwargs)
        if transferee:
            request.transferee=serialize_identifier(transferee)
        result = self._call_connection_client.transfer_to_participant(
            self._call_connection_id,
            request,
            **kwargs
        )
        return TransferCallResult._from_generated(result)  # pylint:disable=protected-access

    @distributed_trace
    def add_participant(
        self,
        target_participant: 'CommunicationIdentifier',
        *,
        invitation_timeout: Optional[int] = None,
        operation_context: Optional[str] = None,
        sip_headers: Optional[Dict[str, str]] = None,
        voip_headers: Optional[Dict[str, str]] = None,
        source_caller_id_number: Optional['PhoneNumberIdentifier'] = None,
        source_display_name: Optional[str] = None,
        callback_url: Optional[str] = None,
        **kwargs
    ) -> AddParticipantResult:
        """Add a participant to this call.

        :param target_participant: The participant being added.
        :type target_participant: ~azure.communication.callautomation.CommunicationIdentifier
        :keyword invitation_timeout: Timeout to wait for the invited participant to pickup.
         The maximum value of this is 180 seconds.
        :paramtype invitation_timeout: int or None
        :keyword operation_context: Value that can be used to track this call and its associated events.
        :paramtype operation_context: str or None
        :keyword sip_headers: Sip Headers for PSTN Call
        :paramtype sip_headers: Dict[str, str] or None
        :keyword voip_headers: Voip Headers for Voip Call
        :paramtype voip_headers: Dict[str, str] or None
        :keyword source_caller_id_number: The source caller Id, a phone number,
         that's shown to the PSTN participant being invited.
         Required only when calling a PSTN callee.
        :paramtype source_caller_id_number: ~azure.communication.callautomation.PhoneNumberIdentifier or None
        :keyword source_display_name: Display name of the caller.
        :paramtype source_display_name: str or None
        :keyword callback_url: Url that overrides original callback URI for this request.
        :paramtype callback_url: str or None
        :return: AddParticipantResult
        :rtype: ~azure.communication.callautomation.AddParticipantResult
        :raises ~azure.core.exceptions.HttpResponseError:
        """
        # Backwards compatibility with old API signature
        if isinstance(target_participant, CallInvite):
            sip_headers = sip_headers or target_participant.sip_headers
            voip_headers = voip_headers or target_participant.voip_headers
            source_caller_id_number = source_caller_id_number or target_participant.source_caller_id_number
            source_display_name = source_display_name or target_participant.source_display_name
            target_participant = target_participant.target

        user_custom_context = None
        if sip_headers or voip_headers:
            user_custom_context = CustomContext(
                voip_headers=voip_headers,
                sip_headers=sip_headers
            )
        add_participant_request = AddParticipantRequest(
            participant_to_add=serialize_identifier(target_participant),
            source_caller_id_number=serialize_phone_identifier(source_caller_id_number),
            source_display_name=source_display_name,
            custom_context=user_custom_context,
            invitation_timeout=invitation_timeout,
            operation_context=operation_context,
            callback_uri=callback_url
        )
        process_repeatability_first_sent(kwargs)
        response = self._call_connection_client.add_participant(
            self._call_connection_id,
            add_participant_request,
            **kwargs
        )
        return AddParticipantResult._from_generated(response)  # pylint:disable=protected-access

    @distributed_trace
    def remove_participant(
        self,
        target_participant: 'CommunicationIdentifier',
        *,
        operation_context: Optional[str] = None,
        callback_url: Optional[str] = None,
        **kwargs
    ) -> RemoveParticipantResult:
        """Remove a participant from this call.

        :param  target_participant: The participant being removed.
        :type target_participant: ~azure.communication.callautomation.CommunicationIdentifier
        :keyword operation_context: Value that can be used to track this call and its associated events.
        :paramtype operation_context: str
        :keyword callback_url: Url that overrides original callback URI for this request.
        :paramtype callback_url: str
        :return: RemoveParticipantResult
        :rtype: ~azure.communication.callautomation.RemoveParticipantResult
        :raises ~azure.core.exceptions.HttpResponseError:
        """
        remove_participant_request = RemoveParticipantRequest(
            participant_to_remove=serialize_identifier(target_participant),
            operation_context=operation_context,
            callback_uri=callback_url)

        process_repeatability_first_sent(kwargs)

        response = self._call_connection_client.remove_participant(
            self._call_connection_id,
            remove_participant_request,
            **kwargs)

        return RemoveParticipantResult._from_generated(response) # pylint:disable=protected-access

    @distributed_trace
    def play_media(
        self,
        play_source: Union[MediaSources, List[MediaSources]],
        play_to: Union[Literal["all"], List['CommunicationIdentifier']] = 'all',
        *,
        loop: bool = False,
        operation_context: Optional[str] = None,
        callback_url: Optional[str] = None,
        **kwargs
    ) -> None:
        """Play media to specific participant(s) in this call.

        :param play_source: A PlaySource representing the source to play.
        :type play_source: ~azure.communication.callautomation.FileSource or
         ~azure.communication.callautomation.TextSource or
         ~azure.communication.callautomation.SsmlSource or
         list[~azure.communication.callautomation.FileSource or
          ~azure.communication.callautomation.TextSource or
          ~azure.communication.callautomation.SsmlSource]
        :param play_to: The targets to play media to. Default value is 'all', to play media
         to all participants in the call.
        :type play_to: list[~azure.communication.callautomation.CommunicationIdentifier]
        :keyword loop: Whether the media should be repeated until cancelled.
        :paramtype loop: bool
        :keyword operation_context: Value that can be used to track this call and its associated events.
        :paramtype operation_context: str or None
        :keyword callback_url: Url that overrides original callback URI for this request.
        :paramtype callback_url: str
        :return: None
        :rtype: None
        :raises ~azure.core.exceptions.HttpResponseError:
        """
        play_source_single: Optional[MediaSources] = None
        if isinstance(play_source, list):
            if play_source:  # Check if the list is not empty
                play_source_single = play_source[0]
        else:
            play_source_single = play_source

        audience = [] if play_to == "all" else [serialize_identifier(i) for i in play_to]
        play_request = PlayRequest(
            play_source_info=play_source_single._to_generated(),  # pylint:disable=protected-access
            play_to=audience,
            play_options=PlayOptions(loop=loop),
            operation_context=operation_context,
            callback_uri=callback_url,
            **kwargs
        )
        self._call_media_client.play(self._call_connection_id, play_request)

    @distributed_trace
    def play_media_to_all(
        self,
        play_source: Union['FileSource', List['FileSource']],
        *,
        loop: bool = False,
        operation_context: Optional[str] = None,
        callback_url: Optional[str] = None,
        **kwargs
    ) -> None:
        """Play media to all participants in this call.

        :param play_source: A PlaySource representing the source to play.
        :type play_source: ~azure.communication.callautomation.FileSource or
         list[~azure.communication.callautomation.FileSource]
        :keyword loop: Whether the media should be repeated until cancelled.
        :paramtype loop: bool
        :keyword operation_context: Value that can be used to track this call and its associated events.
        :paramtype operation_context: str or None
        :keyword callback_url: Url that overrides original callback URI for this request.
        :paramtype callback_url: str
        :return: None
        :rtype: None
        :raises ~azure.core.exceptions.HttpResponseError:
        """
        warnings.warn(
            "The method 'play_media_to_all' is deprecated. Please use 'play_media' instead.",
            DeprecationWarning
        )
        self.play_media(
            play_source=play_source,
            loop=loop,
            operation_context=operation_context,
            callback_url=callback_url,
            **kwargs
    )

    @distributed_trace
    def start_recognizing_media(
        self,
        input_type: Union[str, 'RecognizeInputType'],
        target_participant: 'CommunicationIdentifier',
        *,
        initial_silence_timeout: Optional[int] = None,
        play_prompt: Optional[Union[MediaSources, List[MediaSources]]] = None,
        interrupt_call_media_operation: bool = False,
        operation_context: Optional[str] = None,
        interrupt_prompt: bool = False,
        dtmf_inter_tone_timeout: Optional[int] = None,
        dtmf_max_tones_to_collect: Optional[str] = None,
        dtmf_stop_tones: Optional[List[str or 'DtmfTone']] = None,
        choices: Optional[List["Choice"]] = None,
        end_silence_timeout_in_ms: Optional[int] = None,
        speech_recognition_model_endpoint_id: Optional[str] = None,
        callback_url: Optional[str] = None,
        **kwargs
    ) -> None:
        """Recognize tones from specific participant in this call.

        :param input_type: Determines the type of the recognition.
        :type input_type: str or ~azure.communication.callautomation.RecognizeInputType
        :param target_participant: Target participant of DTMF tone recognition.
        :type target_participant: ~azure.communication.callautomation.CommunicationIdentifier
        :keyword initial_silence_timeout: Time to wait for first input after prompt in seconds (if any).
        :paramtype initial_silence_timeout: int
        :keyword play_prompt: The source of the audio to be played for recognition.
        :paramtype play_prompt: ~azure.communication.callautomation.FileSource or
         ~azure.communication.callautomation.TextSource or
         ~azure.communication.callautomation.SsmlSource or
         list[~azure.communication.callautomation.FileSource or
          ~azure.communication.callautomation.TextSource or
          ~azure.communication.callautomation.SsmlSource]
        :keyword interrupt_call_media_operation:
         If set recognize can barge into other existing queued-up/currently-processing requests.
        :paramtype interrupt_call_media_operation: bool
        :keyword operation_context: Value that can be used to track this call and its associated events.
        :paramtype operation_context: str
        :keyword interrupt_prompt: Determines if we interrupt the prompt and start recognizing.
        :paramtype interrupt_prompt: bool
        :keyword dtmf_inter_tone_timeout: Time to wait between DTMF inputs to stop recognizing.
        :paramtype dtmf_inter_tone_timeout: int
        :keyword dtmf_max_tones_to_collect: Maximum number of DTMF tones to be collected.
        :paramtype dtmf_max_tones_to_collect: int
        :keyword dtmf_stop_tones: List of tones that will stop recognizing.
        :paramtype dtmf_stop_tones: list[str or ~azure.communication.callautomation.DtmfTone]
        :keyword speech_recognition_model_endpoint_id:
        Endpoint id where the custom speech recognition model was deployed.
        :paramtype speech_recognition_model_endpoint_id:
        :keyword callback_url: Url that overrides original callback URI for this request.
        :paramtype callback_url: str
        :return: None
        :rtype: None
        :raises ~azure.core.exceptions.HttpResponseError:
        """
        options = RecognizeOptions(
            interrupt_prompt=interrupt_prompt,
            initial_silence_timeout_in_seconds=initial_silence_timeout,
            target_participant=serialize_identifier(target_participant),
            speech_recognition_model_endpoint_id=speech_recognition_model_endpoint_id
        )

        play_source_single: Optional[MediaSources] = None
        if isinstance(play_prompt, list):
            if play_prompt:  # Check if the list is not empty
                play_source_single = play_prompt[0]
        else:
            play_source_single = play_prompt

        if input_type == RecognizeInputType.DTMF:
            dtmf_options=DtmfOptions(
                inter_tone_timeout_in_seconds=dtmf_inter_tone_timeout,
                max_tones_to_collect=dtmf_max_tones_to_collect,
                stop_tones=dtmf_stop_tones
            )
            options.dtmf_options = dtmf_options
        elif input_type == RecognizeInputType.SPEECH:
            speech_options = SpeechOptions(end_silence_timeout_in_ms=end_silence_timeout_in_ms)
            options.speech_options = speech_options
        elif input_type == RecognizeInputType.SPEECH_OR_DTMF:
            dtmf_options=DtmfOptions(
                inter_tone_timeout_in_seconds=dtmf_inter_tone_timeout,
                max_tones_to_collect=dtmf_max_tones_to_collect,
                stop_tones=dtmf_stop_tones
            )
            speech_options = SpeechOptions(end_silence_timeout_in_ms=end_silence_timeout_in_ms)
            options.dtmf_options = dtmf_options
            options.speech_options = speech_options
        elif input_type == RecognizeInputType.CHOICES:
            options.choices = choices
        else:
            raise ValueError(f"Input type '{input_type}' is not supported.")

        recognize_request = RecognizeRequest(
            recognize_input_type=input_type,
            play_prompt=play_source_single._to_generated() if play_source_single else None,  # pylint:disable=protected-access
            interrupt_call_media_operation=interrupt_call_media_operation,
            operation_context=operation_context,
            recognize_options=options,
            callback_uri=callback_url
        )
        self._call_media_client.recognize(
            self._call_connection_id,
            recognize_request,
            **kwargs
        )

    @distributed_trace
    def cancel_all_media_operations(self, **kwargs) -> None:
        """Cancels all the ongoing and queued media operations for this call.

        :return: None
        :rtype: None
        :raises ~azure.core.exceptions.HttpResponseError:
        """
        self._call_media_client.cancel_all_media_operations(self._call_connection_id, **kwargs)

    @distributed_trace
    def start_continuous_dtmf_recognition(
        self,
        target_participant: 'CommunicationIdentifier',
        *,
        operation_context: Optional[str] = None,
        **kwargs
    ) -> None:
        """Start continuous Dtmf recognition by subscribing to tones.

        :param target_participant: Target participant.
        :type target_participant: ~azure.communication.callautomation.CommunicationIdentifier
        :keyword operation_context: The value to identify context of the operation.
        :paramtype operation_context: str
        :return: None
        :rtype: None
        :raises ~azure.core.exceptions.HttpResponseError:
        """
        continuous_dtmf_recognition_request = ContinuousDtmfRecognitionRequest(
            target_participant=serialize_identifier(target_participant),
            operation_context=operation_context
        )
        self._call_media_client.start_continuous_dtmf_recognition(
            self._call_connection_id,
            continuous_dtmf_recognition_request,
            **kwargs
        )

    @distributed_trace
    def stop_continuous_dtmf_recognition(
        self,
        target_participant: 'CommunicationIdentifier',
        *,
        operation_context: Optional[str] = None,
        callback_url: Optional[str] = None,
        **kwargs
    ) -> None:
        """Stop continuous Dtmf recognition by unsubscribing to tones.

        :param target_participant: Target participant.
        :type target_participant: ~azure.communication.callautomation.CommunicationIdentifier
        :keyword operation_context: The value to identify context of the operation.
        :paramtype operation_context: str
        :keyword callback_url: Url that overrides original callback URI for this request.
        :paramtype callback_url: str
        :return: None
        :rtype: None
        :raises ~azure.core.exceptions.HttpResponseError:
        """
        continuous_dtmf_recognition_request = ContinuousDtmfRecognitionRequest(
            target_participant=serialize_identifier(target_participant),
            operation_context=operation_context,
            callback_uri=callback_url
        )
        self._call_media_client.stop_continuous_dtmf_recognition(
            self._call_connection_id,
            continuous_dtmf_recognition_request,
            **kwargs
        )

    @distributed_trace
    def send_dtmf(
        self,
        tones: List[Union[str, 'DtmfTone']],
        target_participant: 'CommunicationIdentifier',
        *,
        operation_context: Optional[str] = None,
        callback_url: Optional[str] = None,
        **kwargs
    ) -> None:
        """Send Dtmf tones to this call.

        :param tones: List of tones to be sent to target participant.
        :type tones:list[str or ~azure.communication.callautomation.DtmfTone]
        :param target_participant: Target participant.
        :type target_participant: ~azure.communication.callautomation.CommunicationIdentifier
        :keyword operation_context: The value to identify context of the operation.
        :paramtype operation_context: str
        :keyword callback_url: Url that overrides original callback URI for this request.
        :paramtype callback_url: str
        :return: None
        :rtype: None
        :raises ~azure.core.exceptions.HttpResponseError:
        """
        send_dtmf_request = SendDtmfRequest(
            tones=tones,
            target_participant=serialize_identifier(target_participant),
            operation_context=operation_context,
            callback_uri=callback_url
        )
        self._call_media_client.send_dtmf(
            self._call_connection_id,
            send_dtmf_request,
            **kwargs
        )

    @distributed_trace
    def mute_participants(
        self,
        target_participant: 'CommunicationIdentifier',
        *,
        operation_context: Optional[str] = None,
        **kwargs
    ) -> MuteParticipantsResult:
        """Mute participants from the call using identifier.

        :param target_participant: Participant to be muted from the call. Only ACS Users are supported. Required.
        :type target_participant: ~azure.communication.callautomation.CommunicationIdentifier
        :keyword operation_context: Used by customers when calling mid-call actions to correlate the request to the
         response event.
        :paramtype operation_context: str
        :return: MuteParticipantsResult
        :rtype: ~azure.communication.callautomation.MuteParticipantsResult
        :raises ~azure.core.exceptions.HttpResponseError:
        """
        mute_participants_request = MuteParticipantsRequest(
            target_participants=[serialize_identifier(target_participant)],
            operation_context=operation_context
        )
        process_repeatability_first_sent(kwargs)
        response = self._call_connection_client.mute(
            self._call_connection_id,
            mute_participants_request,
            **kwargs)
        return MuteParticipantsResult._from_generated(response)  # pylint:disable=protected-access<|MERGE_RESOLUTION|>--- conflicted
+++ resolved
@@ -67,18 +67,12 @@
         AzureKeyCredential
     )
 
-<<<<<<< HEAD
-class CallConnectionClient(object): # pylint: disable=client-accepts-api-version-keyword
+MediaSources = Union['FileSource', 'TextSource', 'SsmlSource']
+
+
+class CallConnectionClient:
     """A client to interact with an ongoing call. This client can be used to do mid-call actions,
     such as Transfer and Play Media. Call must be established to perform these actions.
-=======
-MediaSources = Union['FileSource', 'TextSource', 'SsmlSource']
-
-
-class CallConnectionClient:
-    """A client to interact with ongoing call. This client can be used to do mid-call actions,
-    such as Transfer and Play Media. Call must be estbalished to perform these actions.
->>>>>>> 33e6c2f5
 
     :param endpoint: The endpoint of the Azure Communication resource.
     :type endpoint: str
