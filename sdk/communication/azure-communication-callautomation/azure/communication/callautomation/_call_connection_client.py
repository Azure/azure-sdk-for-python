# pylint: disable=too-many-lines
# -------------------------------------------------------------------------
# Copyright (c) Microsoft Corporation. All rights reserved.
# Licensed under the MIT License. See License.txt in the project root for
# license information.
# --------------------------------------------------------------------------
from typing import TYPE_CHECKING, Optional, List, Union, Dict, overload
from urllib.parse import urlparse
import warnings

from typing_extensions import Literal

from azure.core.paging import ItemPaged
from azure.core.tracing.decorator import distributed_trace

from ._version import SDK_MONIKER
from ._api_versions import DEFAULT_VERSION
from ._utils import serialize_phone_identifier, serialize_identifier, process_repeatability_first_sent
from ._models import (
    CallParticipant,
    CallConnectionProperties,
    AddParticipantResult,
    RemoveParticipantResult,
    TransferCallResult,
    MuteParticipantResult,
    SendDtmfTonesResult,
    CallInvite,
    CancelAddParticipantOperationResult,
)
from ._generated._client import AzureCommunicationCallAutomationService
from ._generated.models import (
    AddParticipantRequest,
    RemoveParticipantRequest,
    TransferToParticipantRequest,
    PlayRequest,
    RecognizeRequest,
    ContinuousDtmfRecognitionRequest,
    SendDtmfTonesRequest,
    DtmfOptions,
    SpeechOptions,
    PlayOptions,
    RecognizeOptions,
    MuteParticipantsRequest,
    CancelAddParticipantRequest,
    CustomCallingContext,
    StartTranscriptionRequest,
    StopTranscriptionRequest,
    UpdateTranscriptionRequest,
    HoldRequest,
    UnholdRequest,
    StartMediaStreamingRequest,
    StopMediaStreamingRequest,
    InterruptAudioAndAnnounceRequest,
)
from ._generated.models._enums import RecognizeInputType
from ._shared.auth_policy_utils import get_authentication_policy
from ._shared.utils import parse_connection_str
from ._credential.call_automation_auth_policy_utils import get_call_automation_auth_policy
from ._credential.credential_utils import get_custom_enabled, get_custom_url

if TYPE_CHECKING:
    from ._call_automation_client import CallAutomationClient
    from ._generated.models._enums import DtmfTone
    from ._shared.models import PhoneNumberIdentifier, CommunicationIdentifier
    from ._models import FileSource, TextSource, SsmlSource, RecognitionChoice
    from azure.core.credentials import TokenCredential, AzureKeyCredential


class CallConnectionClient:  # pylint: disable=too-many-public-methods
    """A client to interact with an ongoing call. This client can be used to do mid-call actions,
    such as Transfer and Play Media. Call must be established to perform these actions.

    :param endpoint: The endpoint of the Azure Communication resource.
    :type endpoint: str
    :param credential: The credentials with which to authenticate.
    :type credential: ~azure.core.credentials.TokenCredential
     or ~azure.core.credentials.AzureKeyCredential
    :param call_connection_id: Call Connection ID of ongoing call.
    :type call_connection_id: str
    :keyword api_version: Azure Communication Call Automation API version.
    :paramtype api_version: str
    """

    def __init__(
        self,
        endpoint: str,
        credential: Union["TokenCredential", "AzureKeyCredential"],
        call_connection_id: str,
        *,
        api_version: Optional[str] = None,
        **kwargs,
    ) -> None:
        call_automation_client = kwargs.get("_callautomation_client", None)
        if call_automation_client is None:
            if not credential:
                raise ValueError("credential can not be None")
            try:
                if not endpoint.lower().startswith("http"):
                    endpoint = "https://" + endpoint
            except AttributeError:
                raise ValueError("Host URL must be a string")  # pylint: disable=raise-missing-from
            parsed_url = urlparse(endpoint.rstrip("/"))
            if not parsed_url.netloc:
                raise ValueError(f"Invalid URL: {format(endpoint)}")

            custom_enabled = get_custom_enabled()
            custom_url = get_custom_url()
            if custom_enabled and custom_url is not None:
                self._client = AzureCommunicationCallAutomationService(
                    custom_url,
                    credential,
                    api_version=api_version or DEFAULT_VERSION,
                    authentication_policy=get_call_automation_auth_policy(custom_url, credential, acs_url=endpoint),
                    sdk_moniker=SDK_MONIKER,
                    **kwargs,
                )
            else:
                self._client = AzureCommunicationCallAutomationService(
                    endpoint,
                    credential,
                    api_version=api_version or DEFAULT_VERSION,
                    authentication_policy=get_authentication_policy(endpoint, credential),
                    sdk_moniker=SDK_MONIKER,
                    **kwargs,
                )
        else:
            self._client = call_automation_client

        self._call_connection_id = call_connection_id
        self._call_connection_client = self._client.call_connection
        self._call_media_client = self._client.call_media

    @classmethod
    def from_connection_string(cls, conn_str: str, call_connection_id: str, **kwargs) -> "CallConnectionClient":
        """Create CallConnectionClient from a Connection String.

        :param conn_str: A connection string to an Azure Communication Service resource.
        :type conn_str: str
        :param call_connection_id: Call Connection Id of ongoing call.
        :type call_connection_id: str
        :return: CallConnectionClient
        :rtype: ~azure.communication.callautomation.CallConnectionClient
        """
        endpoint, access_key = parse_connection_str(conn_str)
        return cls(endpoint, access_key, call_connection_id, **kwargs)

    @classmethod
    def _from_callautomation_client(
        cls, callautomation_client: "CallAutomationClient", call_connection_id: str
    ) -> "CallConnectionClient":
        """Internal constructor for sharing the pipeline with CallAutomationClient.

        :param callautomation_client: An existing callautomation client.
        :type callautomation_client: ~azure.communication.callautomation.CallAutomationClient
        :param call_connection_id: Call Connection Id of ongoing call.
        :type call_connection_id: str
        :return: CallConnectionClient
        :rtype: ~azure.communication.callautomation.CallConnectionClient
        """
        return cls(None, None, call_connection_id, _callautomation_client=callautomation_client)

    @distributed_trace
    def get_call_properties(self, **kwargs) -> CallConnectionProperties:
        """Get the latest properties of this call.

        :return: CallConnectionProperties
        :rtype: ~azure.communication.callautomation.CallConnectionProperties
        :raises ~azure.core.exceptions.HttpResponseError:
        """
        call_properties = self._call_connection_client.get_call(call_connection_id=self._call_connection_id, **kwargs)
        return CallConnectionProperties._from_generated(call_properties)  # pylint:disable=protected-access

    @distributed_trace
    def hang_up(self, is_for_everyone: bool, **kwargs) -> None:
        """Hangup this call.

        :param is_for_everyone: Determine if this call should be ended for all participants.
        :type is_for_everyone: bool
        :return: None
        :rtype: None
        :raises ~azure.core.exceptions.HttpResponseError:
        """
        if is_for_everyone:
            process_repeatability_first_sent(kwargs)
            self._call_connection_client.terminate_call(self._call_connection_id, **kwargs)
        else:
            self._call_connection_client.hangup_call(self._call_connection_id, **kwargs)

    @distributed_trace
    def get_participant(self, target_participant: "CommunicationIdentifier", **kwargs) -> "CallParticipant":
        """Get details of a participant in this call.

        :param target_participant: The participant to retrieve.
        :type target_participant: ~azure.communication.callautomation.CommunicationIdentifier
        :return: CallParticipant
        :rtype: ~azure.communication.callautomation.CallParticipant
        :raises ~azure.core.exceptions.HttpResponseError:
        """
        participant = self._call_connection_client.get_participant(
            self._call_connection_id, target_participant.raw_id, **kwargs
        )
        return CallParticipant._from_generated(participant)  # pylint:disable=protected-access

    @distributed_trace
    def list_participants(self, **kwargs) -> ItemPaged[CallParticipant]:
        """List all participants in this call.

        :return: An iterable of CallParticipant
        :rtype: ~azure.core.paging.ItemPaged[azure.communication.callautomation.CallParticipant]
        :raises ~azure.core.exceptions.HttpResponseError:
        """
        return self._call_connection_client.get_participants(
            self._call_connection_id,
            cls=lambda participants: [
                CallParticipant._from_generated(p) for p in participants  # pylint:disable=protected-access
            ],
            **kwargs,
        )

    @distributed_trace
    def transfer_call_to_participant(
        self,
        target_participant: "CommunicationIdentifier",
        *,
        operation_context: Optional[str] = None,
        operation_callback_url: Optional[str] = None,
        transferee: Optional["CommunicationIdentifier"] = None,
        sip_headers: Optional[Dict[str, str]] = None,
        voip_headers: Optional[Dict[str, str]] = None,
        source_caller_id_number: Optional["PhoneNumberIdentifier"] = None,
        **kwargs,
    ) -> TransferCallResult:
        """Transfer this call to another participant.

        :param target_participant: The transfer target.
        :type target_participant: CommunicationIdentifier
        :keyword operation_context: Value that can be used to track this call and its associated events.
        :paramtype operation_context: str
        :keyword operation_callback_url: Set a callback URL that overrides the default callback URL set
         by CreateCall/AnswerCall for this operation.
         This setup is per-action. If this is not set, the default callback URL set by
         CreateCall/AnswerCall will be used.
        :paramtype operation_callback_url: str or None
        :keyword transferee: Transferee is the participant who is transferred away.
        :paramtype transferee: ~azure.communication.callautomation.CommunicationIdentifier or None
        :keyword sip_headers: Custom context for PSTN
        :paramtype sip_headers: dict[str, str]
        :keyword voip_headers: Custom context for VOIP
        :paramtype voip_headers: dict[str, str]
        :keyword source_caller_id_number: The source caller Id, a phone number, that's will be used as the
         transferor's(Contoso) caller id when transfering a call a pstn target.
        :paramtype source_caller_id_number: ~azure.communication.callautomation.PhoneNumberIdentifier or None
        :return: TransferCallResult
        :rtype: ~azure.communication.callautomation.TransferCallResult
        :raises ~azure.core.exceptions.HttpResponseError:
        """
        user_custom_context = (
            CustomCallingContext(voip_headers=voip_headers, sip_headers=sip_headers)
            if sip_headers or voip_headers
            else None
        )
        request = TransferToParticipantRequest(
            target_participant=serialize_identifier(target_participant),
            operation_context=operation_context,
            operation_callback_uri=operation_callback_url,
            custom_calling_context=user_custom_context,
            source_caller_id_number=serialize_phone_identifier(source_caller_id_number),
        )
        process_repeatability_first_sent(kwargs)
        if transferee:
            request.transferee = serialize_identifier(transferee)
        result = self._call_connection_client.transfer_to_participant(self._call_connection_id, request, **kwargs)
        return TransferCallResult._from_generated(result)  # pylint:disable=protected-access

    @distributed_trace
    def add_participant(
        self,
        target_participant: "CommunicationIdentifier",
        *,
        invitation_timeout: Optional[int] = None,
        operation_context: Optional[str] = None,
        source_caller_id_number: Optional["PhoneNumberIdentifier"] = None,
        source_display_name: Optional[str] = None,
        operation_callback_url: Optional[str] = None,
        sip_headers: Optional[Dict[str, str]] = None,
        voip_headers: Optional[Dict[str, str]] = None,
        **kwargs,
    ) -> AddParticipantResult:
        """Add a participant to this call.

        :param target_participant: The participant being added.
        :type target_participant: ~azure.communication.callautomation.CommunicationIdentifier
        :keyword invitation_timeout: Timeout to wait for the invited participant to pickup.
         The maximum value of this is 180 seconds.
        :paramtype invitation_timeout: int or None
        :keyword operation_context: Value that can be used to track this call and its associated events.
        :paramtype operation_context: str or None
        :keyword source_caller_id_number: The source caller Id, a phone number,
         that's shown to the PSTN participant being invited.
         Required only when calling a PSTN callee.
        :paramtype source_caller_id_number: ~azure.communication.callautomation.PhoneNumberIdentifier or None
        :keyword source_display_name: Display name of the caller.
        :paramtype source_display_name: str or None
        :keyword operation_callback_url: Set a callback URL that overrides the default callback URL set
         by CreateCall/AnswerCall for this operation.
         This setup is per-action. If this is not set, the default callback URL set by
         CreateCall/AnswerCall will be used.
        :paramtype operation_callback_url: str or None
        :keyword sip_headers: Sip Headers for PSTN Call
        :paramtype sip_headers: Dict[str, str] or None
        :keyword voip_headers: Voip Headers for Voip Call
        :paramtype voip_headers: Dict[str, str] or None
        :return: AddParticipantResult
        :rtype: ~azure.communication.callautomation.AddParticipantResult
        :raises ~azure.core.exceptions.HttpResponseError:
        """
        # Backwards compatibility with old API signature
        if isinstance(target_participant, CallInvite):
            source_caller_id_number = source_caller_id_number or target_participant.source_caller_id_number
            source_display_name = source_display_name or target_participant.source_display_name
            target_participant = target_participant.target

        user_custom_context = None
        if sip_headers or voip_headers:
            user_custom_context = CustomCallingContext(voip_headers=voip_headers, sip_headers=sip_headers)
        add_participant_request = AddParticipantRequest(
            participant_to_add=serialize_identifier(target_participant),
            source_caller_id_number=serialize_phone_identifier(source_caller_id_number),
            source_display_name=source_display_name,
            invitation_timeout_in_seconds=invitation_timeout,
            operation_context=operation_context,
            operation_callback_uri=operation_callback_url,
            custom_calling_context=user_custom_context,
        )
        process_repeatability_first_sent(kwargs)
        response = self._call_connection_client.add_participant(
            self._call_connection_id, add_participant_request, **kwargs
        )
        return AddParticipantResult._from_generated(response)  # pylint:disable=protected-access

    @distributed_trace
    def remove_participant(
        self,
        target_participant: "CommunicationIdentifier",
        *,
        operation_context: Optional[str] = None,
        operation_callback_url: Optional[str] = None,
        **kwargs,
    ) -> RemoveParticipantResult:
        """Remove a participant from this call.

        :param  target_participant: The participant being removed.
        :type target_participant: ~azure.communication.callautomation.CommunicationIdentifier
        :keyword operation_context: Value that can be used to track this call and its associated events.
        :paramtype operation_context: str
        :keyword operation_callback_url: Set a callback URL that overrides the default callback URL set
         by CreateCall/AnswerCall for this operation.
         This setup is per-action. If this is not set, the default callback URL set by
         CreateCall/AnswerCall will be used.
        :paramtype operation_callback_url: str or None
        :return: RemoveParticipantResult
        :rtype: ~azure.communication.callautomation.RemoveParticipantResult
        :raises ~azure.core.exceptions.HttpResponseError:
        """
        remove_participant_request = RemoveParticipantRequest(
            participant_to_remove=serialize_identifier(target_participant),
            operation_context=operation_context,
            operation_callback_uri=operation_callback_url,
        )
        process_repeatability_first_sent(kwargs)
        response = self._call_connection_client.remove_participant(
            self._call_connection_id, remove_participant_request, **kwargs
        )

        return RemoveParticipantResult._from_generated(response)  # pylint:disable=protected-access

    @overload
    def play_media(
        self,
        play_source: Union[Union['FileSource', 'TextSource', 'SsmlSource'],
                           List[Union['FileSource', 'TextSource', 'SsmlSource']]],
        play_to: List['CommunicationIdentifier'],
        *,
        loop: bool = False,
        operation_context: Optional[str] = None,
        operation_callback_url: Optional[str] = None,
        interrupt_hold_audio : bool = False,
        **kwargs
    ) -> None:
        """Play media to specific participant(s) in this call.

        :param play_source: A PlaySource representing the source to play.
        :type play_source: ~azure.communication.callautomation.FileSource or
         ~azure.communication.callautomation.TextSource or
         ~azure.communication.callautomation.SsmlSource or
         list[~azure.communication.callautomation.FileSource] or
         list[~azure.communication.callautomation.TextSource] or
         list[~azure.communication.callautomation.SsmlSource]
        :param play_to: The targets to play media to. Default value is 'all', to play media
         to all participants in the call.
        :type play_to: list[~azure.communication.callautomation.CommunicationIdentifier]
        :keyword loop: Whether the media should be repeated until cancelled.
        :paramtype loop: bool
        :keyword operation_context: Value that can be used to track this call and its associated events.
        :paramtype operation_context: str or None
        :keyword operation_callback_url: Set a callback URL that overrides the default callback URL set
         by CreateCall/AnswerCall for this operation.
         This setup is per-action. If this is not set, the default callback URL set by
         CreateCall/AnswerCall will be used.
        :paramtype operation_callback_url: str or None
        :keyword interrupt_hold_audio: If set, hold audio will be interrupted, then this request will be
         played, and then the hold audio will be resumed.
        :paramtype interrupt_hold_audio: bool
        :return: None
        :rtype: None
        :raises ~azure.core.exceptions.HttpResponseError:
        """

    @overload
    def play_media(
        self,
        play_source: Union[Union['FileSource', 'TextSource', 'SsmlSource'],
                           List[Union['FileSource', 'TextSource', 'SsmlSource']]],
        play_to: Literal["all"] = 'all',
        *,
        loop: bool = False,
        operation_context: Optional[str] = None,
        operation_callback_url: Optional[str] = None,
        interrupt_call_media_operation: bool = False,
        **kwargs
    ) -> None:
        """Play media to specific participant(s) in this call.

        :param play_source: A PlaySource representing the source to play.
        :type play_source: ~azure.communication.callautomation.FileSource or
         ~azure.communication.callautomation.TextSource or
         ~azure.communication.callautomation.SsmlSource or
         list[~azure.communication.callautomation.FileSource] or
         list[~azure.communication.callautomation.TextSource] or
         list[~azure.communication.callautomation.SsmlSource]
        :param play_to: The targets to play media to. Default value is 'all', to play media
         to all participants in the call.
        :type play_to: list[~azure.communication.callautomation.CommunicationIdentifier]
        :keyword loop: Whether the media should be repeated until cancelled.
        :paramtype loop: bool
        :keyword operation_context: Value that can be used to track this call and its associated events.
        :paramtype operation_context: str or None
        :keyword operation_callback_url: Set a callback URL that overrides the default callback URL set
         by CreateCall/AnswerCall for this operation.
         This setup is per-action. If this is not set, the default callback URL set by
         CreateCall/AnswerCall will be used.
        :paramtype operation_callback_url: str or None
        :keyword interrupt_call_media_operation: If set, media will take priority over other existing
         queued-up/currently-processing requests. This is applicable only when play_to set to all.
        :paramtype interrupt_call_media_operation: bool
        :return: None
        :rtype: None
        :raises ~azure.core.exceptions.HttpResponseError:
        """

    @distributed_trace
    def play_media(
        self,
        play_source: Union[Union['FileSource', 'TextSource', 'SsmlSource'],
                           List[Union['FileSource', 'TextSource', 'SsmlSource']]],
        play_to: Union[Literal["all"], List['CommunicationIdentifier']] = 'all',
        *,
        loop: bool = False,
        operation_context: Optional[str] = None,
        operation_callback_url: Optional[str] = None,
        **kwargs,
    ) -> None:
        """Play media to specific participant(s) in this call.

        :param play_source: A PlaySource representing the source to play.
        :type play_source: ~azure.communication.callautomation.FileSource or
         ~azure.communication.callautomation.TextSource or
         ~azure.communication.callautomation.SsmlSource or
         list[~azure.communication.callautomation.FileSource] or
         list[~azure.communication.callautomation.TextSource] or
         list[~azure.communication.callautomation.SsmlSource]
        :param play_to: The targets to play media to. Default value is 'all', to play media
         to all participants in the call.
        :type play_to: list[~azure.communication.callautomation.CommunicationIdentifier]
        :keyword loop: Whether the media should be repeated until cancelled.
        :paramtype loop: bool
        :keyword operation_context: Value that can be used to track this call and its associated events.
        :paramtype operation_context: str or None
        :keyword operation_callback_url: Set a callback URL that overrides the default callback URL set
         by CreateCall/AnswerCall for this operation.
         This setup is per-action. If this is not set, the default callback URL set by
         CreateCall/AnswerCall will be used.
        :paramtype operation_callback_url: str or None
        :return: None
        :rtype: None
        :raises ~azure.core.exceptions.HttpResponseError:
        """
        self._play_media(
            play_source=play_source,
            play_to=play_to,
            loop=loop,
            operation_context=operation_context,
            operation_callback_url=operation_callback_url,
            interrupt_call_media_operation=kwargs.get("interrupt_call_media_operation", False),
            interrupt_hold_audio=kwargs.get("interrupt_hold_audio", False),
            **kwargs,
        )

    def _play_media(
        self,
        play_source: Union[Union['FileSource', 'TextSource', 'SsmlSource'],
                           List[Union['FileSource', 'TextSource', 'SsmlSource']]],
        play_to: Union[Literal["all"], List['CommunicationIdentifier']] = 'all',
        *,
        loop: bool = False,
        operation_context: Optional[str] = None,
        operation_callback_url: Optional[str] = None,
        interrupt_call_media_operation: Optional[bool] = False,
        interrupt_hold_audio : bool = False,
        **kwargs
    ) -> None:
        """Play media to specific participant(s) in this call.

        :param play_source: A PlaySource representing the source to play.
        :type play_source: ~azure.communication.callautomation.FileSource or
         ~azure.communication.callautomation.TextSource or
         ~azure.communication.callautomation.SsmlSource or
         list[~azure.communication.callautomation.FileSource] or
         list[~azure.communication.callautomation.TextSource] or
         list[~azure.communication.callautomation.SsmlSource]
        :param play_to: The targets to play media to. Default value is 'all', to play media
         to all participants in the call.
        :type play_to: list[~azure.communication.callautomation.CommunicationIdentifier]
        :keyword loop: Whether the media should be repeated until cancelled.
        :paramtype loop: bool
        :keyword operation_context: Value that can be used to track this call and its associated events.
        :paramtype operation_context: str or None
        :keyword operation_callback_url: Set a callback URL that overrides the default callback URL set
         by CreateCall/AnswerCall for this operation.
         This setup is per-action. If this is not set, the default callback URL set by
         CreateCall/AnswerCall will be used.
        :paramtype operation_callback_url: str or None
        :keyword interrupt_call_media_operation: If set play can barge into other existing
         queued-up/currently-processing requests.
        :paramtype interrupt_call_media_operation: bool
        :keyword interrupt_hold_audio: If set, hold audio will be interrupted, then this request will be
         played, and then the hold audio will be resumed.
        :paramtype interrupt_hold_audio: bool
        :return: None
        :rtype: None
        :raises ~azure.core.exceptions.HttpResponseError:
        """
        play_source_single: Optional[Union['FileSource', 'TextSource', 'SsmlSource']] = None
        play_sources: Optional[List[Union['FileSource', 'TextSource', 'SsmlSource']]] = None
        if isinstance(play_source, list):
            if play_source:  # Check if the list is not empty
                play_sources = play_source
        else:
            play_source_single = play_source

        audience = [] if play_to == "all" else [serialize_identifier(i) for i in play_to]
        interrupt_call_media_operation = interrupt_call_media_operation if play_to == "all" else False
        interrupt_hold_audio = interrupt_hold_audio if play_to != "all" else False
        play_request = PlayRequest(
            play_sources=[play_source_single._to_generated()] if play_source_single else # pylint:disable=protected-access
            [source._to_generated() for source in play_sources] if play_sources else None,  # pylint:disable=protected-access
            play_to=audience,
            play_options=PlayOptions(loop=loop,interrupt_call_media_operation=interrupt_call_media_operation,
                                     interrupt_hold_audio=interrupt_hold_audio),
            operation_context=operation_context,
            operation_callback_uri=operation_callback_url,
            **kwargs,
        )
        self._call_media_client.play(self._call_connection_id, play_request)

    @distributed_trace
    def play_media_to_all(
        self,
        play_source: Union[Union['FileSource', 'TextSource', 'SsmlSource'],
                           List[Union['FileSource', 'TextSource', 'SsmlSource']]],
        *,
        loop: bool = False,
        operation_context: Optional[str] = None,
        operation_callback_url: Optional[str] = None,
        interrupt_call_media_operation: bool = False,
        **kwargs,
    ) -> None:
        """Play media to all participants in this call.

        :param play_source: A PlaySource representing the source to play.
        :type play_source: ~azure.communication.callautomation.FileSource or
         ~azure.communication.callautomation.TextSource or
         ~azure.communication.callautomation.SsmlSource or         
         list[~azure.communication.callautomation.FileSource] or
         list[~azure.communication.callautomation.TextSource] or
         list[~azure.communication.callautomation.SsmlSource]
        :keyword loop: Whether the media should be repeated until cancelled.
        :paramtype loop: bool
        :keyword operation_context: Value that can be used to track this call and its associated events.
        :paramtype operation_context: str or None
        :keyword operation_callback_url: Set a callback URL that overrides the default callback URL set
         by CreateCall/AnswerCall for this operation.
         This setup is per-action. If this is not set, the default callback URL set by
         CreateCall/AnswerCall will be used.
        :paramtype operation_callback_url: str or None
        :keyword interrupt_call_media_operation: If set play can barge into other existing
         queued-up/currently-processing requests.
        :paramtype interrupt_call_media_operation: bool
        :return: None
        :rtype: None
        :raises ~azure.core.exceptions.HttpResponseError:
        """
        warnings.warn(
            "The method 'play_media_to_all' is deprecated. Please use 'play_media' instead.", DeprecationWarning
        )
        self._play_media(
            play_source=play_source,
            loop=loop,
            operation_context=operation_context,
            operation_callback_url=operation_callback_url,
            interrupt_call_media_operation=interrupt_call_media_operation,
            **kwargs,
        )

    @distributed_trace
    def start_recognizing_media(
        self,
        input_type: Union[str, "RecognizeInputType"],
        target_participant: "CommunicationIdentifier",
        *,
        initial_silence_timeout: Optional[int] = None,
        play_prompt: Optional[Union[Union['FileSource', 'TextSource', 'SsmlSource'],
                                    List[Union['FileSource', 'TextSource', 'SsmlSource']]]] = None,
        interrupt_call_media_operation: bool = False,
        operation_context: Optional[str] = None,
        interrupt_prompt: bool = False,
        dtmf_inter_tone_timeout: Optional[int] = None,
        dtmf_max_tones_to_collect: Optional[int] = None,
        dtmf_stop_tones: Optional[List[str or "DtmfTone"]] = None,
        speech_language: Optional[str] = None,
        choices: Optional[List["RecognitionChoice"]] = None,
        end_silence_timeout: Optional[int] = None,
        speech_recognition_model_endpoint_id: Optional[str] = None,
        operation_callback_url: Optional[str] = None,
        **kwargs,
    ) -> None:
        """Recognize inputs from specific participant in this call.

        :param input_type: Determines the type of the recognition.
        :type input_type: str or ~azure.communication.callautomation.RecognizeInputType
        :param target_participant: Target participant of DTMF tone recognition.
        :type target_participant: ~azure.communication.callautomation.CommunicationIdentifier
        :keyword initial_silence_timeout: Time to wait for first input after prompt in seconds (if any).
        :paramtype initial_silence_timeout: int
        :keyword play_prompt: The source of the audio to be played for recognition.
<<<<<<< HEAD
        :type play_prompt: ~azure.communication.callautomation.FileSource or
=======
        :paramtype play_prompt: ~azure.communication.callautomation.FileSource or
>>>>>>> ce62d912
         ~azure.communication.callautomation.TextSource or
         ~azure.communication.callautomation.SsmlSource or         
         list[~azure.communication.callautomation.FileSource] or
         list[~azure.communication.callautomation.TextSource] or
         list[~azure.communication.callautomation.SsmlSource]
        :keyword interrupt_call_media_operation:
         If set recognize can barge into other existing queued-up/currently-processing requests.
        :paramtype interrupt_call_media_operation: bool
        :keyword operation_context: Value that can be used to track this call and its associated events.
        :paramtype operation_context: str
        :keyword interrupt_prompt: Determines if we interrupt the prompt and start recognizing.
        :paramtype interrupt_prompt: bool
        :keyword dtmf_inter_tone_timeout: Time to wait between DTMF inputs to stop recognizing. Will be ignored
         unless input_type is 'dtmf' or 'speechOrDtmf'.
        :paramtype dtmf_inter_tone_timeout: int
        :keyword dtmf_max_tones_to_collect: Maximum number of DTMF tones to be collected. Will be ignored
         unless input_type is 'dtmf' or 'speechOrDtmf'.
        :paramtype dtmf_max_tones_to_collect: int
        :keyword dtmf_stop_tones: List of tones that will stop recognizing. Will be ignored
         unless input_type is 'dtmf' or 'speechOrDtmf'.
        :paramtype dtmf_stop_tones: list[str or ~azure.communication.callautomation.DtmfTone]
        :keyword speech_language: Speech language to be recognized, If not set default is en-US.
        :paramtype speech_language: str
        :keyword choices: Defines Ivr choices for recognize. Will be ignored unless input_type is 'choices'.
        :paramtype choices: list[~azure.communication.callautomation.RecognitionChoice]
        :keyword end_silence_timeout: The length of end silence when user stops speaking and cogservice
         send response. Will be ingored unless input_type is 'speech' or 'speechOrDtmf'.
        :paramtype end_silence_timeout: int
        :keyword speech_recognition_model_endpoint_id: Endpoint where the custom model was deployed.
        :paramtype speech_recognition_model_endpoint_id: str
        :keyword operation_callback_url: Set a callback URL that overrides the default callback URL set
         by CreateCall/AnswerCall for this operation.
         This setup is per-action. If this is not set, the default callback URL set by
         CreateCall/AnswerCall will be used.
        :paramtype operation_callback_url: str or None
        :return: None
        :rtype: None
        :raises ~azure.core.exceptions.HttpResponseError:
        """
        options = RecognizeOptions(
            interrupt_prompt=interrupt_prompt,
            initial_silence_timeout_in_seconds=initial_silence_timeout,
            target_participant=serialize_identifier(target_participant),
            speech_language=speech_language,
            speech_recognition_model_endpoint_id=speech_recognition_model_endpoint_id,
        )

        play_prompt_single: Optional[Union['FileSource', 'TextSource', 'SsmlSource']] = None
        play_prompts: Optional[List[Union['FileSource', 'TextSource', 'SsmlSource']]] = None
        if isinstance(play_prompt, list):
            if play_prompt:  # Check if the list is not empty
                play_prompts = play_prompt
        else:
            play_prompt_single = play_prompt

        if input_type == RecognizeInputType.DTMF:
            dtmf_options = DtmfOptions(
                inter_tone_timeout_in_seconds=dtmf_inter_tone_timeout,
                max_tones_to_collect=dtmf_max_tones_to_collect,
                stop_tones=dtmf_stop_tones,
            )
            options.dtmf_options = dtmf_options
        elif input_type == RecognizeInputType.SPEECH:
            speech_options = SpeechOptions(
                end_silence_timeout_in_ms=end_silence_timeout * 1000 if end_silence_timeout is not None else None
            )
            options.speech_options = speech_options
        elif input_type == RecognizeInputType.SPEECH_OR_DTMF:
            dtmf_options = DtmfOptions(
                inter_tone_timeout_in_seconds=dtmf_inter_tone_timeout,
                max_tones_to_collect=dtmf_max_tones_to_collect,
                stop_tones=dtmf_stop_tones,
            )
            speech_options = SpeechOptions(
                end_silence_timeout_in_ms=end_silence_timeout * 1000 if end_silence_timeout is not None else None
            )
            options.dtmf_options = dtmf_options
            options.speech_options = speech_options
        elif input_type == RecognizeInputType.CHOICES:
            options.choices = [choice._to_generated() for choice in choices]  # pylint:disable=protected-access
        else:
            raise ValueError(f"Input type '{input_type}' is not supported.")

        recognize_request = RecognizeRequest(
            recognize_input_type=input_type,
            play_prompt=play_prompt_single._to_generated() if play_prompt_single else None,  # pylint:disable=protected-access
            play_prompts=[prompt._to_generated() for prompt in play_prompts] if play_prompts else None, # pylint:disable=protected-access
            interrupt_call_media_operation=interrupt_call_media_operation,
            operation_context=operation_context,
            recognize_options=options,
            operation_callback_uri=operation_callback_url,
        )
        self._call_media_client.recognize(self._call_connection_id, recognize_request, **kwargs)

    @distributed_trace
    def cancel_all_media_operations(self, **kwargs) -> None:
        """Cancels all the ongoing and queued media operations for this call.

        :return: None
        :rtype: None
        :raises ~azure.core.exceptions.HttpResponseError:
        """
        self._call_media_client.cancel_all_media_operations(self._call_connection_id, **kwargs)

    @distributed_trace
    def start_continuous_dtmf_recognition(
        self,
        target_participant: "CommunicationIdentifier",
        *,
        operation_context: Optional[str] = None,
        operation_callback_url: Optional[str] = None,
        **kwargs,
    ) -> None:
        """Start continuous Dtmf recognition by subscribing to tones.

        :param target_participant: Target participant.
        :type target_participant: ~azure.communication.callautomation.CommunicationIdentifier
        :keyword operation_context: The value to identify context of the operation.
        :paramtype operation_context: str
        :keyword operation_callback_url: Set a callback URL that overrides the default callback URL set
         by CreateCall/AnswerCall for this operation.
         This setup is per-action. If this is not set, the default callback URL set by
         CreateCall/AnswerCall will be used.
        :paramtype operation_callback_url: str or None
        :return: None
        :rtype: None
        :raises ~azure.core.exceptions.HttpResponseError:
        """
        continuous_dtmf_recognition_request = ContinuousDtmfRecognitionRequest(
            target_participant=serialize_identifier(target_participant),
            operation_context=operation_context,
            operation_callback_uri=operation_callback_url,
        )
        self._call_media_client.start_continuous_dtmf_recognition(
            self._call_connection_id, continuous_dtmf_recognition_request, **kwargs
        )

    @distributed_trace
    def stop_continuous_dtmf_recognition(
        self,
        target_participant: "CommunicationIdentifier",
        *,
        operation_context: Optional[str] = None,
        operation_callback_url: Optional[str] = None,
        **kwargs,
    ) -> None:
        """Stop continuous Dtmf recognition by unsubscribing to tones.

        :param target_participant: Target participant.
        :type target_participant: ~azure.communication.callautomation.CommunicationIdentifier
        :keyword operation_context: The value to identify context of the operation.
        :paramtype operation_context: str
        :keyword operation_callback_url: Set a callback URL that overrides the default callback URL set
         by CreateCall/AnswerCall for this operation.
         This setup is per-action. If this is not set, the default callback URL set by
         CreateCall/AnswerCall will be used.
        :paramtype operation_callback_url: str or None
        :return: None
        :rtype: None
        :raises ~azure.core.exceptions.HttpResponseError:
        """
        continuous_dtmf_recognition_request = ContinuousDtmfRecognitionRequest(
            target_participant=serialize_identifier(target_participant),
            operation_context=operation_context,
            operation_callback_uri=operation_callback_url,
        )
        self._call_media_client.stop_continuous_dtmf_recognition(
            self._call_connection_id, continuous_dtmf_recognition_request, **kwargs
        )

    @distributed_trace
    def send_dtmf_tones(
        self,
        tones: List[Union[str, "DtmfTone"]],
        target_participant: "CommunicationIdentifier",
        *,
        operation_context: Optional[str] = None,
        operation_callback_url: Optional[str] = None,
        **kwargs,
    ) -> SendDtmfTonesResult:
        """Send Dtmf tones to this call.

        :param tones: List of tones to be sent to target participant.
        :type tones: list[str or ~azure.communication.callautomation.DtmfTone]
        :param target_participant: Target participant.
        :type target_participant: ~azure.communication.callautomation.CommunicationIdentifier
        :keyword operation_context: The value to identify context of the operation.
        :paramtype operation_context: str
        :keyword operation_callback_url: Set a callback URL that overrides the default callback URL set
         by CreateCall/AnswerCall for this operation.
         This setup is per-action. If this is not set, the default callback URL set by
         CreateCall/AnswerCall will be used.
        :paramtype operation_callback_url: str or None
        :return: SendDtmfTonesResult
        :rtype: ~azure.communication.callautomation.SendDtmfTonesResult
        :raises ~azure.core.exceptions.HttpResponseError:
        """
        send_dtmf_tones_request = SendDtmfTonesRequest(
            tones=tones,
            target_participant=serialize_identifier(target_participant),
            operation_context=operation_context,
            operation_callback_uri=operation_callback_url,
        )
        process_repeatability_first_sent(kwargs)
        response = self._call_media_client.send_dtmf_tones(self._call_connection_id, send_dtmf_tones_request, **kwargs)

        return SendDtmfTonesResult._from_generated(response)  # pylint:disable=protected-access

    @distributed_trace
    def mute_participant(
        self, target_participant: "CommunicationIdentifier", *, operation_context: Optional[str] = None, **kwargs
    ) -> MuteParticipantResult:
        """Mute participant from the call using identifier.

        :param target_participant: Participant to be muted from the call. Only ACS Users are supported.
        :type target_participant: ~azure.communication.callautomation.CommunicationIdentifier
        :keyword operation_context: Used by customers when calling mid-call actions to correlate the request to the
         response event.
        :paramtype operation_context: str
        :return: MuteParticipantResult
        :rtype: ~azure.communication.callautomation.MuteParticipantResult
        :raises ~azure.core.exceptions.HttpResponseError:
        """
        mute_participants_request = MuteParticipantsRequest(
            target_participants=[serialize_identifier(target_participant)], operation_context=operation_context
        )
        process_repeatability_first_sent(kwargs)
        response = self._call_connection_client.mute(self._call_connection_id, mute_participants_request, **kwargs)
        return MuteParticipantResult._from_generated(response)  # pylint:disable=protected-access

    @distributed_trace
    def cancel_add_participant_operation(
        self,
        invitation_id: str,
        *,
        operation_context: Optional[str] = None,
        operation_callback_url: Optional[str] = None,
        **kwargs,
    ) -> CancelAddParticipantOperationResult:
        """Cancel add participant request sent out to a participant.

        :param invitation_id: The invitation ID that was used to add the participant.
        :type invitation_id: str
        :keyword operation_context: Value that can be used to track this call and its associated events.
        :paramtype operation_context: str
        :keyword operation_callback_url: Set a callback URL that overrides the default callback URL set
         by CreateCall/AnswerCall for this operation.
         This setup is per-action. If this is not set, the default callback URL set by
         CreateCall/AnswerCall will be used.
        :paramtype operation_callback_url: str or None
        :return: CancelAddParticipantOperationResult
        :rtype: ~azure.communication.callautomation.CancelAddParticipantOperationResult
        :raises ~azure.core.exceptions.HttpResponseError:
        """
        cancel_add_participant_request = CancelAddParticipantRequest(
            invitation_id=invitation_id,
            operation_context=operation_context,
            operation_callback_uri=operation_callback_url,
        )
        process_repeatability_first_sent(kwargs)
        response = self._call_connection_client.cancel_add_participant(
            self._call_connection_id, cancel_add_participant_request, **kwargs
        )
        return CancelAddParticipantOperationResult._from_generated(response)  # pylint:disable=protected-access

    @distributed_trace
    def start_transcription(
        self,
        *,
        locale: Optional[str] = None,
        operation_context: Optional[str] = None,
        speech_recognition_model_endpoint_id: Optional[str] = None,
        operation_callback_url: Optional[str] = None,
        **kwargs
    ) -> None:
        """Starts transcription in the call.

        :keyword locale: Defines Locale for the transcription e,g en-US.
        :paramtype locale: str
        :keyword operation_context: The value to identify context of the operation.
        :paramtype operation_context: str
        :keyword speech_recognition_model_endpoint_id: Endpoint where the custom model was deployed.
        :paramtype speech_recognition_model_endpoint_id: str
        :keyword operation_callback_url: Set a callback URL that overrides the default callback URL set
         by CreateCall/AnswerCall for this operation.
         This setup is per-action. If this is not set, the default callback URL set by
         CreateCall/AnswerCall will be used.
        :paramtype operation_callback_url: str or None
        :return: None
        :rtype: None
        :raises ~azure.core.exceptions.HttpResponseError:
        """

        start_transcription_request = StartTranscriptionRequest(
            locale=locale,
            operation_context=operation_context,
            speech_recognition_model_endpoint_id=speech_recognition_model_endpoint_id,
            operation_callback_uri=operation_callback_url,
            **kwargs
        )
        self._call_media_client.start_transcription(self._call_connection_id, start_transcription_request)

    @distributed_trace
    def stop_transcription(
        self,
        *,
        operation_context: Optional[str] = None,
        operation_callback_url: Optional[str] = None,
        **kwargs) -> None:
        """Stops transcription in the call.

        :keyword operation_context: The value to identify context of the operation.
        :paramtype operation_context: str
        :keyword operation_callback_url: Set a callback URL that overrides the default callback URL set
         by CreateCall/AnswerCall for this operation.
         This setup is per-action. If this is not set, the default callback URL set by
         CreateCall/AnswerCall will be used.
        :paramtype operation_callback_url: str or None
        :return: None
        :rtype: None
        :raises ~azure.core.exceptions.HttpResponseError:
        """
        stop_transcription_request = StopTranscriptionRequest(
            operation_context=operation_context,
            operation_callback_uri=operation_callback_url,
            **kwargs
        )
        self._call_media_client.stop_transcription(self._call_connection_id, stop_transcription_request)

    @distributed_trace
    def update_transcription(
        self,
        locale: str,
        *,
        operation_context: Optional[str] = None,
        speech_recognition_model_endpoint_id: Optional[str] = None,
        operation_callback_url: Optional[str] = None,
        **kwargs) -> None:
        """API to change transcription language.

        :param locale: Defines new locale for transcription.
        :type locale: str
        :keyword operation_context: The value to identify context of the operation.
        :paramtype operation_context: str
        :keyword speech_recognition_model_endpoint_id: Endpoint where the custom model was deployed.
        :paramtype speech_recognition_model_endpoint_id: str
        :keyword operation_callback_url: Set a callback URL that overrides the default callback URL set
         by CreateCall/AnswerCall for this operation.
         This setup is per-action. If this is not set, the default callback URL set by
         CreateCall/AnswerCall will be used.
        :paramtype operation_callback_url: str or None
        :return: None
        :rtype: None
        :raises ~azure.core.exceptions.HttpResponseError:
        """

        update_transcription_request = UpdateTranscriptionRequest(
            locale=locale,
            operation_context=operation_context,
            speech_recognition_model_endpoint_id=speech_recognition_model_endpoint_id,
            operation_callback_uri=operation_callback_url,
            **kwargs
        )
        self._call_media_client.update_transcription(self._call_connection_id, update_transcription_request)

    @distributed_trace
    def hold(
        self,
        target_participant: "CommunicationIdentifier",
        *,
        play_source: Optional[Union["FileSource", "TextSource", "SsmlSource"]] = None,
        operation_context: Optional[str] = None,
        operation_callback_url: Optional[str] = None,
        **kwargs,
    ) -> None:
        """Play media to specific participant(s) in this call.

        :param target_participant: The participant being added.
        :type target_participant: ~azure.communication.callautomation.CommunicationIdentifier
        :keyword play_source: A PlaySource representing the source to play.
        :paramtype play_source: ~azure.communication.callautomation.FileSource or
         ~azure.communication.callautomation.TextSource or
         ~azure.communication.callautomation.SsmlSource
        :keyword operation_context: Value that can be used to track this call and its associated events.
        :paramtype operation_context: str or None
        :keyword operation_callback_url: Set a callback URL that overrides the default callback URL set
         by CreateCall/AnswerCall for this operation.
         This setup is per-action. If this is not set, the default callback URL set by
         CreateCall/AnswerCall will be used.
        :paramtype operation_callback_url: str or None
        :return: None
        :rtype: None
        :raises ~azure.core.exceptions.HttpResponseError:
        """

        play_source_single: Optional[Union["FileSource", "TextSource", "SsmlSource"]] = None
        if isinstance(play_source, list):
            warnings.warn("Currently only single play source per request is supported.")
            if play_source:  # Check if the list is not empty
                play_source_single = play_source[0]
        else:
            play_source_single = play_source

        hold_request = HoldRequest(
            target_participant=serialize_identifier(target_participant),
            play_source_info=(
                play_source_single._to_generated() if play_source_single else None  # pylint:disable=protected-access
            ),
            operation_context=operation_context,
            operation_callback_uri=operation_callback_url,
            kwargs=kwargs,
        )

        self._call_media_client.hold(self._call_connection_id, hold_request)

    @distributed_trace
    def unhold(
        self, target_participant: "CommunicationIdentifier", *, operation_context: Optional[str] = None, **kwargs
    ) -> None:
        """Play media to specific participant(s) in this call.

        :param target_participant: The participant being added.
        :type target_participant: ~azure.communication.callautomation.CommunicationIdentifier
        :keyword operation_context: Value that can be used to track this call and its associated events.
        :paramtype operation_context: str or None
        :return: None
        :rtype: None
        :raises ~azure.core.exceptions.HttpResponseError:
        """

        unhold_request = UnholdRequest(
            target_participant=serialize_identifier(target_participant),
            operation_context=operation_context,
            kwargs=kwargs,
        )

        self._call_media_client.unhold(self._call_connection_id, unhold_request)

    @distributed_trace
    def start_media_streaming(
        self,
        *,
        operation_callback_url: Optional[str] = None,
        operation_context: Optional[str] = None,
        **kwargs
    ) -> None:
        """Starts media streaming in the call.
        
        :keyword operation_callback_url: (Optional) Set a callback URL that overrides the default 
         callback URL set by CreateCall/AnswerCall for this operation.
         This setup is per-action. If this is not set, the default callback URL set by
         CreateCall/AnswerCall will be used.
        :paramtype operation_callback_url: str or None
        :keyword operation_context: (Optional) Value that can be used to track this call and its associated events.
        :paramtype operation_context: str or None
        :return: None
        :rtype: None
        :raises ~azure.core.exceptions.HttpResponseError: If there's an HTTP response error.
        """
        start_media_streaming_request=StartMediaStreamingRequest(
            operation_callback_uri=operation_callback_url,
            operation_context=operation_context
        )
        self._call_media_client.start_media_streaming(
            self._call_connection_id,
            start_media_streaming_request,
            **kwargs)

    @distributed_trace
    def stop_media_streaming(
        self,
        *,
        operation_callback_url: Optional[str] = None,
        operation_context: Optional[str] = None,
        **kwargs
    ) -> None:
        """Stops media streaming in the call.
        
        :keyword operation_callback_url: (Optional) Set a callback URL that overrides the default 
         callback URL set by CreateCall/AnswerCall for this operation.
         This setup is per-action. If this is not set, the default callback URL set by
         CreateCall/AnswerCall will be used.
        :paramtype operation_callback_url: str or None
        :keyword operation_context: (Optional) Value that can be used to track this call and its associated events.
        :paramtype operation_context: str or None
        :return: None
        :rtype: None
        :raises ~azure.core.exceptions.HttpResponseError: If there's an HTTP response error.
        """
        stop_media_streaming_request=StopMediaStreamingRequest(
            operation_callback_uri=operation_callback_url,
            operation_context=operation_context
            )
        self._call_media_client.stop_media_streaming(
            self._call_connection_id,
            stop_media_streaming_request,
            **kwargs
            )

    @distributed_trace
    def interrupt_audio_and_announce(
        self,
        target_participant: "CommunicationIdentifier",
        play_sources: List[Union['FileSource', 'TextSource', 'SsmlSource']],
        *,
        operation_context: Optional[str] = None,
        **kwargs,
    ) -> None:
        """Interrupt audio and announce to specific participant(s) in this call.

        :param target_participant: The participant being added.
        :type target_participant: ~azure.communication.callautomation.CommunicationIdentifier
        :param play_sources: A PlaySource representing the source to play.
        :type play_sources: list[~azure.communication.callautomation.FileSource] or
         list[~azure.communication.callautomation.TextSource] or
         list[~azure.communication.callautomation.SsmlSource]
        :keyword operation_context: Value that can be used to track this call and its associated events.
        :paramtype operation_context: str or None
        :return: None
        :rtype: None
        :raises ~azure.core.exceptions.HttpResponseError:
        """

        interrupt_audio_announce_request = InterruptAudioAndAnnounceRequest(
            play_sources=[source._to_generated() for source in play_sources] if play_sources else None, # pylint: disable=protected-access
            play_to=serialize_identifier(target_participant),
            operation_context=operation_context,
            kwargs=kwargs,
        )

        self._call_media_client.interrupt_audio_and_announce(
            self._call_connection_id,
            interrupt_audio_announce_request,
            **kwargs
            )<|MERGE_RESOLUTION|>--- conflicted
+++ resolved
@@ -653,11 +653,7 @@
         :keyword initial_silence_timeout: Time to wait for first input after prompt in seconds (if any).
         :paramtype initial_silence_timeout: int
         :keyword play_prompt: The source of the audio to be played for recognition.
-<<<<<<< HEAD
-        :type play_prompt: ~azure.communication.callautomation.FileSource or
-=======
         :paramtype play_prompt: ~azure.communication.callautomation.FileSource or
->>>>>>> ce62d912
          ~azure.communication.callautomation.TextSource or
          ~azure.communication.callautomation.SsmlSource or         
          list[~azure.communication.callautomation.FileSource] or
