# -------------------------------------------------------------------------
# Copyright (c) Microsoft Corporation. All rights reserved.
# Licensed under the MIT License. See License.txt in the project root for
# license information.
# --------------------------------------------------------------------------
from typing import TYPE_CHECKING, Iterable, Optional, List, Union, Dict
from urllib.parse import urlparse
from azure.core.paging import ItemPaged
from azure.core.tracing.decorator import distributed_trace
from ._version import SDK_MONIKER
from ._api_versions import DEFAULT_VERSION
from ._utils import (
    serialize_phone_identifier,
    serialize_identifier
)
from ._models import (
    CallParticipant,
    CallConnectionProperties,
    AddParticipantResult,
    RemoveParticipantResult,
    TransferCallResult,
    MuteParticipantsResult,
)
from ._generated._client import AzureCommunicationCallAutomationService
from ._generated.models import (
    AddParticipantRequest,
    RemoveParticipantRequest,
    TransferToParticipantRequest,
    PlayRequest,
    RecognizeRequest,
    ContinuousDtmfRecognitionRequest,
    SendDtmfRequest,
    CustomContext,
    DtmfOptions,
    SpeechOptions,
    PlayOptions,
    RecognizeOptions,
    MuteParticipantsRequest,
)
from ._generated.models._enums import RecognizeInputType
from ._shared.utils import (
    get_authentication_policy,
    parse_connection_str
)
if TYPE_CHECKING:
    from ._call_automation_client import CallAutomationClient
    from ._models  import (
        FileSource,
        TextSource,
        SsmlSource,
        CallInvite,
        Choice
    )
    from azure.core.credentials import (
        TokenCredential,
        AzureKeyCredential
    )
    from ._shared.models import (
        CommunicationIdentifier,
    )
    from ._generated.models._enums import DtmfTone
    from azure.core.exceptions import HttpResponseError


class CallConnectionClient:
    """A client to interact with ongoing call. This client can be used to do mid-call actions,
    such as Transfer and Play Media. Call must be estbalished to perform these actions.

    :param endpoint: The endpoint of the Azure Communication resource.
    :type endpoint: str
    :param credential: The credentials with which to authenticate.
    :type credential: ~azure.core.credentials.TokenCredential
     or ~azure.core.credentials.AzureKeyCredential
    :param call_connection_id: Call Connection ID of ongoing call.
    :type call_connection_id: str
    :keyword api_version: Azure Communication Call Automation API version.
    :paramtype api_version: str
    """
    def __init__(
        self,
        endpoint: str,
        credential: Union['TokenCredential', 'AzureKeyCredential'],
        call_connection_id: str,
        *,
        api_version: Optional[str] = None,
        **kwargs
    ) -> None:
        call_automation_client = kwargs.get('_callautomation_client', None)
        if call_automation_client is None:
            if not credential:
                raise ValueError("credential can not be None")
            try:
                if not endpoint.lower().startswith('http'):
                    endpoint = "https://" + endpoint
            except AttributeError:
                raise ValueError("Host URL must be a string")
            parsed_url = urlparse(endpoint.rstrip('/'))
            if not parsed_url.netloc:
                raise ValueError(f"Invalid URL: {format(endpoint)}")
            self._client = AzureCommunicationCallAutomationService(
                endpoint,
                credential=credential,
                api_version=api_version or DEFAULT_VERSION,
                authentication_policy=get_authentication_policy(
                    endpoint, credential),
                sdk_moniker=SDK_MONIKER,
                **kwargs)
        else:
            self._client = call_automation_client

        self._call_connection_id = call_connection_id
        self._call_connection_client = self._client.call_connection
        self._call_media_client = self._client.call_media

    @classmethod
    def from_connection_string(
        cls,
        conn_str: str,
        call_connection_id: str,
        **kwargs
    ) -> 'CallConnectionClient':
        """Create CallConnectionClient from a Connection String.

        :param conn_str: A connection string to an Azure Communication Service resource.
        :type conn_str: str
        :param call_connection_id: Call Connection Id of ongoing call.
        :type call_connection_id: str
        :return: CallConnectionClient
        :rtype: ~azure.communication.callautomation.CallConnectionClient
        """
        endpoint, access_key = parse_connection_str(conn_str)
        return cls(endpoint, access_key, call_connection_id, **kwargs)

    @classmethod
    def _from_callautomation_client(
        cls,
        callautomation_client: 'CallAutomationClient',
        call_connection_id: str
    ) -> 'CallConnectionClient':
        """Internal constructor for sharing the pipeline with CallAutomationClient.

        :param callautomation_client: An existing callautomation client.
        :type callautomation_client: ~azure.communication.callautomation.CallAutomationClient
        :param call_connection_id: Call Connection Id of ongoing call.
        :type call_connection_id: str
        :return: CallConnectionClient
        :rtype: ~azure.communication.callautomation.CallConnectionClient
        """
        return cls(None, None, call_connection_id, _callautomation_client=callautomation_client)

    @distributed_trace
    def get_call_properties(self, **kwargs) -> CallConnectionProperties:
        """Get the latest properties of this call.

        :return: CallConnectionProperties
        :rtype: ~azure.communication.callautomation.CallConnectionProperties
        :raises ~azure.core.exceptions.HttpResponseError:
        """
        call_properties = self._call_connection_client.get_call(call_connection_id=self._call_connection_id, **kwargs)
        return CallConnectionProperties._from_generated(call_properties) # pylint:disable=protected-access

    @distributed_trace
    def hang_up(self, is_for_everyone: bool, **kwargs) -> None:
        """Hangup this call.

        :param is_for_everyone: Determine if this call should be ended for all participants.
        :type is_for_everyone: bool
        :return: None
        :rtype: None
        :raises ~azure.core.exceptions.HttpResponseError:
        """
        if is_for_everyone:
            self._call_connection_client.terminate_call(
                self._call_connection_id,
<<<<<<< HEAD
                repeatability_first_sent=get_repeatability_timestamp(),
                repeatability_request_id=get_repeatability_guid(),
                **kwargs
            )
=======
                **kwargs)
>>>>>>> b2db75b3
        else:
            self._call_connection_client.hangup_call(
                self._call_connection_id,
                **kwargs
            )

    @distributed_trace
    def get_participant(
        self,
        target_participant: 'CommunicationIdentifier',
        **kwargs
    ) -> 'CallParticipant':
        """Get details of a participant in this call.

        :param target_participant: The participant to retrieve.
        :type target_participant: ~azure.communication.callautomation.CommunicationIdentifier
        :return: CallParticipant
        :rtype: ~azure.communication.callautomation.CallParticipant
        :raises ~azure.core.exceptions.HttpResponseError:
        """
        participant = self._call_connection_client.get_participant(
            self._call_connection_id,
            target_participant.raw_id,
            **kwargs
        )
        return CallParticipant._from_generated(participant) # pylint:disable=protected-access

    @distributed_trace
    def list_participants(self, **kwargs) -> Iterable[CallParticipant]:
        """List all participants in this call.

        :return: List of CallParticipant
        :rtype: Iterable[azure.communication.callautomation.CallParticipant]
        :raises ~azure.core.exceptions.HttpResponseError:
        """
        return self._call_connection_client.get_participants(self._call_connection_id, **kwargs)

    @distributed_trace
    def transfer_call_to_participant(
        self,
        target_participant: 'CommunicationIdentifier',
        *,
        sip_headers: Optional[Dict[str, str]] = None,
        voip_headers: Optional[Dict[str, str]] = None,
        operation_context: Optional[str] = None,
        **kwargs
    ) -> TransferCallResult:
        """Transfer this call to another participant.

        :param target_participant: The transfer target.
        :type target_participant: CommunicationIdentifier
        :keyword sip_headers: Custom context for PSTN
        :paramtype sip_headers: dict[str, str]
        :keyword voip_headers: Custom context for VOIP
        :paramtype voip_headers: dict[str, str]
        :keyword operation_context: Value that can be used to track this call and its associated events.
        :paramtype operation_context: str
        :return: TransferCallResult
        :rtype: ~azure.communication.callautomation.TransferCallResult
        :raises ~azure.core.exceptions.HttpResponseError:
        """
        user_custom_context = CustomContext(
            voip_headers=voip_headers,
            sip_headers=sip_headers
            ) if sip_headers or voip_headers else None
        request = TransferToParticipantRequest(
            target_participant=serialize_identifier(target_participant),
            custom_context=user_custom_context, operation_context=operation_context
        )
        result = self._call_connection_client.transfer_to_participant(
            self._call_connection_id, request,
<<<<<<< HEAD
            repeatability_first_sent=get_repeatability_timestamp(),
            repeatability_request_id=get_repeatability_guid(),
            **kwargs
        )
        return TransferCallResult._from_generated(result)
=======
            **kwargs)
>>>>>>> b2db75b3

    @distributed_trace
    def add_participant(
        self,
        target_participant: 'CallInvite',
        *,
        invitation_timeout: Optional[int] = None,
        operation_context: Optional[str] = None,
        **kwargs
    ) -> AddParticipantResult:
        """Add a participant to this call.

        :param target_participant: The participant being added.
        :type target_participant: ~azure.communication.callautomation.CallInvite
        :keyword invitation_timeout: Timeout to wait for the invited participant to pickup.
         The maximum value of this is 180 seconds.
        :paramtype invitation_timeout: int
        :keyword operation_context: Value that can be used to track this call and its associated events.
        :paramtype operation_context: str
        :return: AddParticipantResult
        :rtype: ~azure.communication.callautomation.AddParticipantResult
        :raises ~azure.core.exceptions.HttpResponseError:
        """
        user_custom_context = CustomContext(
            voip_headers=target_participant.voip_headers,
            sip_headers=target_participant.sip_headers
            ) if target_participant.sip_headers or target_participant.voip_headers else None
        add_participant_request = AddParticipantRequest(
            participant_to_add=serialize_identifier(target_participant.target),
            source_caller_id_number=serialize_phone_identifier(
                target_participant.source_caller_id_number) if target_participant.source_caller_id_number else None,
            source_display_name=target_participant.source_display_name,
            custom_context=user_custom_context,
            invitation_timeout=invitation_timeout,
            operation_context=operation_context
        )
        response = self._call_connection_client.add_participant(
            self._call_connection_id,
            add_participant_request,
<<<<<<< HEAD
            repeatability_first_sent=get_repeatability_timestamp(),
            repeatability_request_id=get_repeatability_guid(),
            **kwargs
        )
=======
            **kwargs)

>>>>>>> b2db75b3
        return AddParticipantResult._from_generated(response) # pylint:disable=protected-access

    @distributed_trace
    def remove_participant(
        self,
        target_participant: 'CommunicationIdentifier',
        *,
        operation_context: Optional[str] = None,
        **kwargs
    ) -> RemoveParticipantResult:
        """Remove a participant from this call.

        :param  target_participant: The participant being removed.
        :type target_participant: ~azure.communication.callautomation.CommunicationIdentifier
        :keyword operation_context: Value that can be used to track this call and its associated events.
        :paramtype operation_context: str
        :return: RemoveParticipantResult
        :rtype: ~azure.communication.callautomation.RemoveParticipantResult
        :raises ~azure.core.exceptions.HttpResponseError:
        """
        remove_participant_request = RemoveParticipantRequest(
            participant_to_remove=serialize_identifier(target_participant),
            operation_context=operation_context)

        response = self._call_connection_client.remove_participant(
            self._call_connection_id,
            remove_participant_request,
            **kwargs)

        return RemoveParticipantResult._from_generated(response) # pylint:disable=protected-access

    @distributed_trace
    def play_media(
        self,
        play_source: Union['FileSource', 'TextSource', 'SsmlSource',
                           List[Union['FileSource', 'TextSource', 'SsmlSource']]],
        play_to: List['CommunicationIdentifier'],
        *,
        loop: bool = False,
        operation_context: Optional[str] = None,
        **kwargs
    ) -> None:
        """Play media to specific participant(s) in this call.

        :param play_source: A PlaySource representing the source to play.
        :type play_source: ~azure.communication.callautomation.FileSource or
         ~azure.communication.callautomation.TextSource or
         ~azure.communication.callautomation.SsmlSource or
         list[~azure.communication.callautomation.FileSource or
          ~azure.communication.callautomation.TextSource or
          ~azure.communication.callautomation.SsmlSource]
        :param play_to: The targets to play media to.
        :type play_to: list[~azure.communication.callautomation.CommunicationIdentifier]
        :keyword loop: if the media should be repeated until cancelled.
        :paramtype loop: bool
        :keyword operation_context: Value that can be used to track this call and its associated events.
        :paramtype operation_context: str
        :return: None
        :rtype: None
        :raises ~azure.core.exceptions.HttpResponseError:
        """
        play_source_single: Union['FileSource', 'TextSource', 'SsmlSource'] = None
        if isinstance(play_source, list):
            if play_source:  # Check if the list is not empty
                play_source_single = play_source[0]
        else:
            play_source_single = play_source

        play_request = PlayRequest(
            play_source_info=play_source_single._to_generated(),#pylint:disable=protected-access
            play_to=[serialize_identifier(identifier)
                     for identifier in play_to],
            play_options=PlayOptions(loop=loop),
            operation_context=operation_context,
            **kwargs
        )
        self._call_media_client.play(self._call_connection_id, play_request)

    @distributed_trace
    def play_media_to_all(
        self,
        play_source: Union['FileSource', 'TextSource', 'SsmlSource',
                           List[Union['FileSource', 'TextSource', 'SsmlSource']]],
        *,
        loop: bool = False,
        operation_context: Optional[str] = None,
        **kwargs
    ) -> None:
        """Play media to all participants in this call.

        :param play_source: A PlaySource representing the source to play.
        :type play_source: ~azure.communication.callautomation.FileSource or
         ~azure.communication.callautomation.TextSource or
         ~azure.communication.callautomation.SsmlSource or
         list[~azure.communication.callautomation.FileSource or
          ~azure.communication.callautomation.TextSource or
          ~azure.communication.callautomation.SsmlSource]
        :keyword loop: if the media should be repeated until cancelled.
        :paramtype loop: bool
        :keyword operation_context: Value that can be used to track this call and its associated events.
        :paramtype operation_context: str
        :return: None
        :rtype: None
        :raises ~azure.core.exceptions.HttpResponseError:
        """
        play_source_single: Union['FileSource', 'TextSource', 'SsmlSource'] = None
        if isinstance(play_source, list):
            if play_source:  # Check if the list is not empty
                play_source_single = play_source[0]
        else:
            play_source_single = play_source

        self.play_media(play_source=play_source_single,
                        play_to=[],
                        loop=loop,
                        operation_context=operation_context,
                        **kwargs)

    @distributed_trace
    def start_recognizing_media(
        self,
        input_type: Union[str, 'RecognizeInputType'],
        target_participant: 'CommunicationIdentifier',
        *,
        initial_silence_timeout: Optional[int] = None,
        play_prompt: Optional[Union['FileSource', 'TextSource', 'SsmlSource',
                           List[Union['FileSource', 'TextSource', 'SsmlSource']]]] = None,
        interrupt_call_media_operation: bool = False,
        operation_context: Optional[str] = None,
        interrupt_prompt: bool = False,
        dtmf_inter_tone_timeout: Optional[int] = None,
        dtmf_max_tones_to_collect: Optional[str] = None,
        dtmf_stop_tones: Optional[List[str or 'DtmfTone']] = None,
        choices: Optional[List["Choice"]] = None,
        end_silence_timeout_in_ms: Optional[int] = None,
        speech_recognition_model_endpoint_id: Optional[str] = None,
        **kwargs
    ) -> None:
        """Recognize tones from specific participant in this call.

        :param input_type: Determines the type of the recognition.
        :type input_type: str or ~azure.communication.callautomation.RecognizeInputType
        :param target_participant: Target participant of DTMF tone recognition.
        :type target_participant: ~azure.communication.callautomation.CommunicationIdentifier
        :keyword initial_silence_timeout: Time to wait for first input after prompt in seconds (if any).
        :paramtype initial_silence_timeout: int
        :keyword play_prompt: The source of the audio to be played for recognition.
        :paramtype play_prompt: ~azure.communication.callautomation.FileSource or
         ~azure.communication.callautomation.TextSource or
         ~azure.communication.callautomation.SsmlSource or
         list[~azure.communication.callautomation.FileSource or
          ~azure.communication.callautomation.TextSource or
          ~azure.communication.callautomation.SsmlSource]
        :keyword interrupt_call_media_operation:
         If set recognize can barge into other existing queued-up/currently-processing requests.
        :paramtype interrupt_call_media_operation: bool
        :keyword operation_context: Value that can be used to track this call and its associated events.
        :paramtype operation_context: str
        :keyword interrupt_prompt: Determines if we interrupt the prompt and start recognizing.
        :paramtype interrupt_prompt: bool
        :keyword dtmf_inter_tone_timeout: Time to wait between DTMF inputs to stop recognizing.
        :paramtype dtmf_inter_tone_timeout: int
        :keyword dtmf_max_tones_to_collect: Maximum number of DTMF tones to be collected.
        :paramtype dtmf_max_tones_to_collect: int
        :keyword dtmf_stop_tones: List of tones that will stop recognizing.
        :paramtype dtmf_stop_tones: list[str or ~azure.communication.callautomation.DtmfTone]
        :keyword speech_recognition_model_endpoint_id:
        Endpoint id where the custom speech recognition model was deployed.
        :paramtype speech_recognition_model_endpoint_id:
        :return: None
        :rtype: None
        :raises ~azure.core.exceptions.HttpResponseError:
        """
        options = RecognizeOptions(
            interrupt_prompt=interrupt_prompt,
            initial_silence_timeout_in_seconds=initial_silence_timeout,
            target_participant=serialize_identifier(target_participant),
            speech_recognition_model_endpoint_id=speech_recognition_model_endpoint_id
        )
<<<<<<< HEAD
=======

        play_source_single: Union['FileSource', 'TextSource', 'SsmlSource'] = None
        if isinstance(play_prompt, list):
            if play_prompt:  # Check if the list is not empty
                play_source_single = play_prompt[0]
        else:
            play_source_single = play_prompt

        if isinstance(input_type, str):
            input_type = RecognizeInputType[input_type.upper()]

>>>>>>> b2db75b3
        if input_type == RecognizeInputType.DTMF:
            dtmf_options=DtmfOptions(
                inter_tone_timeout_in_seconds=dtmf_inter_tone_timeout,
                max_tones_to_collect=dtmf_max_tones_to_collect,
                stop_tones=dtmf_stop_tones
            )
            options.dtmf_options = dtmf_options
        elif input_type == RecognizeInputType.SPEECH:
            speech_options = SpeechOptions(end_silence_timeout_in_ms=end_silence_timeout_in_ms)
            options.speech_options = speech_options
        elif input_type == RecognizeInputType.SPEECH_OR_DTMF:
            dtmf_options=DtmfOptions(
                inter_tone_timeout_in_seconds=dtmf_inter_tone_timeout,
                max_tones_to_collect=dtmf_max_tones_to_collect,
                stop_tones=dtmf_stop_tones
            )
            speech_options = SpeechOptions(end_silence_timeout_in_ms=end_silence_timeout_in_ms)
            options.dtmf_options = dtmf_options
            options.speech_options = speech_options
        elif input_type == RecognizeInputType.CHOICES:
            options.choices = choices
        else:
            raise ValueError(f"{input_type} is not supported")

        recognize_request = RecognizeRequest(
            recognize_input_type=input_type,
<<<<<<< HEAD
            play_prompt=play_prompt._to_generated(),  # pylint:disable=protected-access
=======
            play_prompt=
            play_source_single._to_generated() if play_source_single is not None else None,#pylint:disable=protected-access
>>>>>>> b2db75b3
            interrupt_call_media_operation=interrupt_call_media_operation,
            operation_context=operation_context,
            recognize_options=options,
        )
        self._call_media_client.recognize(
            self._call_connection_id,
            recognize_request,
            **kwargs
        )

    @distributed_trace
    def cancel_all_media_operations(self, **kwargs) -> None:
        """Cancels all the ongoing and queued media operations for this call.

        :return: None
        :rtype: None
        :raises ~azure.core.exceptions.HttpResponseError:
        """
        self._call_media_client.cancel_all_media_operations(self._call_connection_id, **kwargs)

    @distributed_trace
    def start_continuous_dtmf_recognition(
        self,
        target_participant: 'CommunicationIdentifier',
        *,
        operation_context: Optional[str] = None,
        **kwargs
    ) -> None:
        """Start continuous Dtmf recognition by subscribing to tones.

        :param target_participant: Target participant.
        :type target_participant: ~azure.communication.callautomation.CommunicationIdentifier
        :keyword operation_context: The value to identify context of the operation.
        :paramtype operation_context: str
        :return: None
        :rtype: None
        :raises ~azure.core.exceptions.HttpResponseError:
        """
        continuous_dtmf_recognition_request = ContinuousDtmfRecognitionRequest(
            target_participant=serialize_identifier(target_participant),
            operation_context=operation_context
        )
        self._call_media_client.start_continuous_dtmf_recognition(
            self._call_connection_id,
            continuous_dtmf_recognition_request,
            **kwargs
        )

    @distributed_trace
    def stop_continuous_dtmf_recognition(
        self,
        target_participant: 'CommunicationIdentifier',
        *,
        operation_context: Optional[str] = None,
        **kwargs
    ) -> None:
        """Stop continuous Dtmf recognition by unsubscribing to tones.

        :param target_participant: Target participant.
        :type target_participant: ~azure.communication.callautomation.CommunicationIdentifier
        :keyword operation_context: The value to identify context of the operation.
        :paramtype operation_context: str
        :return: None
        :rtype: None
        :raises ~azure.core.exceptions.HttpResponseError:
        """
        continuous_dtmf_recognition_request = ContinuousDtmfRecognitionRequest(
            target_participant=serialize_identifier(target_participant),
            operation_context=operation_context
        )
        self._call_media_client.stop_continuous_dtmf_recognition(
            self._call_connection_id,
            continuous_dtmf_recognition_request,
            **kwargs
        )

    @distributed_trace
    def send_dtmf(
        self,
        tones: List[Union[str, 'DtmfTone']],
        target_participant: 'CommunicationIdentifier',
        *,
        operation_context: Optional[str] = None,
        **kwargs
    ) -> None:
        """Send Dtmf tones to this call.

        :param tones: List of tones to be sent to target participant.
        :type tones:list[str or ~azure.communication.callautomation.DtmfTone]
        :param target_participant: Target participant.
        :type target_participant: ~azure.communication.callautomation.CommunicationIdentifier
        :keyword operation_context: The value to identify context of the operation.
        :paramtype operation_context: str
        :return: None
        :rtype: None
        :raises ~azure.core.exceptions.HttpResponseError:
        """
        send_dtmf_request = SendDtmfRequest(
            tones=tones,
            target_participant=serialize_identifier(target_participant),
            operation_context=operation_context
        )
        self._call_media_client.send_dtmf(
            self._call_connection_id,
            send_dtmf_request,
            **kwargs
        )

    @distributed_trace
    def mute_participants(
        self,
        target_participant: 'CommunicationIdentifier',
        *,
        operation_context: Optional[str] = None,
        **kwargs
    ) -> MuteParticipantsResult:
        """Mute participants from the call using identifier.

        :param target_participant: Participant to be muted from the call. Only ACS Users are supported. Required.
        :type target_participant: ~azure.communication.callautomation.CommunicationIdentifier
        :keyword operation_context: Used by customers when calling mid-call actions to correlate the request to the
         response event.
        :paramtype operation_context: str
        :return: MuteParticipantsResult
        :rtype: ~azure.communication.callautomation.MuteParticipantsResult
        :raises ~azure.core.exceptions.HttpResponseError:
        """
        mute_participants_request = MuteParticipantsRequest(
            target_participants=[serialize_identifier(target_participant)],
            operation_context=operation_context
        )
        response = self._call_connection_client.mute(
            self._call_connection_id,
            mute_participants_request,
            **kwargs)
        return MuteParticipantsResult._from_generated(response)  # pylint:disable=protected-access<|MERGE_RESOLUTION|>--- conflicted
+++ resolved
@@ -172,14 +172,8 @@
         if is_for_everyone:
             self._call_connection_client.terminate_call(
                 self._call_connection_id,
-<<<<<<< HEAD
-                repeatability_first_sent=get_repeatability_timestamp(),
-                repeatability_request_id=get_repeatability_guid(),
                 **kwargs
             )
-=======
-                **kwargs)
->>>>>>> b2db75b3
         else:
             self._call_connection_client.hangup_call(
                 self._call_connection_id,
@@ -250,16 +244,11 @@
             custom_context=user_custom_context, operation_context=operation_context
         )
         result = self._call_connection_client.transfer_to_participant(
-            self._call_connection_id, request,
-<<<<<<< HEAD
-            repeatability_first_sent=get_repeatability_timestamp(),
-            repeatability_request_id=get_repeatability_guid(),
+            self._call_connection_id,
+            request,
             **kwargs
         )
         return TransferCallResult._from_generated(result)
-=======
-            **kwargs)
->>>>>>> b2db75b3
 
     @distributed_trace
     def add_participant(
@@ -299,15 +288,8 @@
         response = self._call_connection_client.add_participant(
             self._call_connection_id,
             add_participant_request,
-<<<<<<< HEAD
-            repeatability_first_sent=get_repeatability_timestamp(),
-            repeatability_request_id=get_repeatability_guid(),
-            **kwargs
-        )
-=======
-            **kwargs)
-
->>>>>>> b2db75b3
+            **kwargs
+        )
         return AddParticipantResult._from_generated(response) # pylint:disable=protected-access
 
     @distributed_trace
@@ -487,8 +469,6 @@
             target_participant=serialize_identifier(target_participant),
             speech_recognition_model_endpoint_id=speech_recognition_model_endpoint_id
         )
-<<<<<<< HEAD
-=======
 
         play_source_single: Union['FileSource', 'TextSource', 'SsmlSource'] = None
         if isinstance(play_prompt, list):
@@ -497,10 +477,6 @@
         else:
             play_source_single = play_prompt
 
-        if isinstance(input_type, str):
-            input_type = RecognizeInputType[input_type.upper()]
-
->>>>>>> b2db75b3
         if input_type == RecognizeInputType.DTMF:
             dtmf_options=DtmfOptions(
                 inter_tone_timeout_in_seconds=dtmf_inter_tone_timeout,
@@ -527,12 +503,7 @@
 
         recognize_request = RecognizeRequest(
             recognize_input_type=input_type,
-<<<<<<< HEAD
-            play_prompt=play_prompt._to_generated(),  # pylint:disable=protected-access
-=======
-            play_prompt=
-            play_source_single._to_generated() if play_source_single is not None else None,#pylint:disable=protected-access
->>>>>>> b2db75b3
+            play_prompt=play_source_single._to_generated() if play_source_single else None,  # pylint:disable=protected-access
             interrupt_call_media_operation=interrupt_call_media_operation,
             operation_context=operation_context,
             recognize_options=options,
