--- conflicted
+++ resolved
@@ -650,11 +650,7 @@
         :type target_participant: ~azure.communication.callautomation.CommunicationIdentifier
         :keyword initial_silence_timeout: Time to wait for first input after prompt in seconds (if any).
         :paramtype initial_silence_timeout: int
-<<<<<<< HEAD
-        :keyword play_prompt: A play_prompt representing the source to play.
-=======
         :keyword play_prompt: The source of the audio to be played for recognition.
->>>>>>> e7bf4961
         :paramtype play_prompt: ~azure.communication.callautomation.FileSource or
          ~azure.communication.callautomation.TextSource or
          ~azure.communication.callautomation.SsmlSource or         
