# -------------------------------------------------------------------------
# Copyright (c) Microsoft Corporation. All rights reserved.
# Licensed under the MIT License. See License.txt in the project root for
# license information.
# --------------------------------------------------------------------------
import warnings

from ._version import VERSION
from ._call_automation_client import CallAutomationClient
from ._call_connection_client import CallConnectionClient
from ._models import (
    CallConnectionProperties,
    FileSource,
    TextSource,
    SsmlSource,
    RecognitionChoice,
    CallParticipant,
    RecordingProperties,
    AddParticipantResult,
    RemoveParticipantResult,
    TransferCallResult,
<<<<<<< HEAD
    MediaStreamingOptions,
    TranscriptionOptions,
=======
>>>>>>> 25576253
    ChannelAffinity,
    MuteParticipantResult,
    SendDtmfTonesResult,
    CancelAddParticipantOperationResult,
<<<<<<< HEAD
    AzureBlobContainerRecordingStorage,
    AzureCommunicationsRecordingStorage,
=======
    CallInvite,
    ServerCallLocator,
    GroupCallLocator,
    RoomCallLocator,
    AzureBlobContainerRecordingStorage,
    AzureCommunicationsRecordingStorage
>>>>>>> 25576253
)
from ._shared.models import (
    CommunicationIdentifier,
    PhoneNumberIdentifier,
    MicrosoftTeamsAppIdentifier,
    MicrosoftTeamsUserIdentifier,
    CommunicationUserIdentifier,
    CommunicationIdentifierKind,
    CommunicationCloudEnvironment,
    UnknownIdentifier,
)
from ._generated.models._enums import (
    CallRejectReason,
    RecordingContent,
    RecordingChannel,
    RecordingFormat,
    RecordingStorageKind,
    RecordingKind,
    RecognizeInputType,
    DtmfTone,
    CallConnectionState,
    RecordingState,
<<<<<<< HEAD
    VoiceKind,
    AudioFormat
=======
    VoiceKind
>>>>>>> 25576253
)

__all__ = [
    # clients
    "CallAutomationClient",
    "CallConnectionClient",

    # models for input
    "FileSource",
    "TextSource",
    "SsmlSource",
    "RecognitionChoice",
    "ChannelAffinity",
<<<<<<< HEAD
    "MediaStreamingOptions",
    "TranscriptionOptions",
=======
>>>>>>> 25576253
    "AzureBlobContainerRecordingStorage",
    "AzureCommunicationsRecordingStorage",

    # models for output
    "CallConnectionProperties",
    "CallParticipant",
    "RecordingProperties",
    "AddParticipantResult",
    "RemoveParticipantResult",
    "TransferCallResult",
    "MuteParticipantResult",
    "SendDtmfTonesResult",
    "CancelAddParticipantOperationResult",

    # common ACS communication identifier
    "CommunicationIdentifier",
    "PhoneNumberIdentifier",
    "MicrosoftTeamsAppIdentifier",
    "MicrosoftTeamsUserIdentifier",
    "CommunicationUserIdentifier",
    "CommunicationIdentifierKind",
    "CommunicationCloudEnvironment",
    "UnknownIdentifier",

    # enums
    "CallRejectReason",
    "RecordingContent",
    "RecordingChannel",
    "RecordingFormat",
    "RecordingStorageKind",
    "RecordingKind",
    "RecognizeInputType",
    "DtmfTone",
    "CallConnectionState",
    "RecordingState",
    "VoiceKind",
<<<<<<< HEAD
    "AudioFormat"
=======

    # deprecated models
    "CallInvite",
    "ServerCallLocator",
    "GroupCallLocator",
    "RoomCallLocator",
>>>>>>> 25576253
]
__version__ = VERSION


def __getattr__(name):
    if name == 'MicrosoftBotIdentifier':
        warnings.warn(f"{name} is deprecated and should not be used. Please use 'MicrosoftTeamsAppIdentifier' instead.",
                       DeprecationWarning)
        from ._shared.models import _MicrosoftBotIdentifier
        return _MicrosoftBotIdentifier
    raise AttributeError(f"module 'azure.communication.callautomation' has no attribute {name}")<|MERGE_RESOLUTION|>--- conflicted
+++ resolved
@@ -19,26 +19,16 @@
     AddParticipantResult,
     RemoveParticipantResult,
     TransferCallResult,
-<<<<<<< HEAD
-    MediaStreamingOptions,
-    TranscriptionOptions,
-=======
->>>>>>> 25576253
     ChannelAffinity,
     MuteParticipantResult,
     SendDtmfTonesResult,
     CancelAddParticipantOperationResult,
-<<<<<<< HEAD
-    AzureBlobContainerRecordingStorage,
-    AzureCommunicationsRecordingStorage,
-=======
     CallInvite,
     ServerCallLocator,
     GroupCallLocator,
     RoomCallLocator,
     AzureBlobContainerRecordingStorage,
     AzureCommunicationsRecordingStorage
->>>>>>> 25576253
 )
 from ._shared.models import (
     CommunicationIdentifier,
@@ -61,12 +51,7 @@
     DtmfTone,
     CallConnectionState,
     RecordingState,
-<<<<<<< HEAD
-    VoiceKind,
-    AudioFormat
-=======
     VoiceKind
->>>>>>> 25576253
 )
 
 __all__ = [
@@ -80,11 +65,6 @@
     "SsmlSource",
     "RecognitionChoice",
     "ChannelAffinity",
-<<<<<<< HEAD
-    "MediaStreamingOptions",
-    "TranscriptionOptions",
-=======
->>>>>>> 25576253
     "AzureBlobContainerRecordingStorage",
     "AzureCommunicationsRecordingStorage",
 
@@ -121,16 +101,12 @@
     "CallConnectionState",
     "RecordingState",
     "VoiceKind",
-<<<<<<< HEAD
-    "AudioFormat"
-=======
 
     # deprecated models
     "CallInvite",
     "ServerCallLocator",
     "GroupCallLocator",
     "RoomCallLocator",
->>>>>>> 25576253
 ]
 __version__ = VERSION
 
