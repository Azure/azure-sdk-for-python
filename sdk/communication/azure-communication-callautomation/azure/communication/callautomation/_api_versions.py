# -------------------------------------------------------------------------
# Copyright (c) Microsoft Corporation. All rights reserved.
# Licensed under the MIT License. See License.txt in the project root for
# license information.
# --------------------------------------------------------------------------
from enum import Enum
from azure.core import CaseInsensitiveEnumMeta

class ApiVersion(str, Enum, metaclass=CaseInsensitiveEnumMeta):

    V2023_03_06 = "2023-03-06"
    V2023_10_15 = "2023-10-15"
    V2024_04_15 = "2024-04-15"
<<<<<<< HEAD
    V2024_06_15_PREVIEW = "2024-06-15-preview"
    V2024_09_15 = "2024-09-15"
    V2024_11_15_PREVIEW = "2024-11-15-preview"
    V2024_09_01_PREVIEW = "2024-09-01-preview"

DEFAULT_VERSION = ApiVersion.V2024_09_01_PREVIEW.value
=======
    V2024_09_15 = "2024-09-15"

DEFAULT_VERSION = ApiVersion.V2024_09_15.value
>>>>>>> 25576253
<|MERGE_RESOLUTION|>--- conflicted
+++ resolved
@@ -11,15 +11,6 @@
     V2023_03_06 = "2023-03-06"
     V2023_10_15 = "2023-10-15"
     V2024_04_15 = "2024-04-15"
-<<<<<<< HEAD
-    V2024_06_15_PREVIEW = "2024-06-15-preview"
-    V2024_09_15 = "2024-09-15"
-    V2024_11_15_PREVIEW = "2024-11-15-preview"
-    V2024_09_01_PREVIEW = "2024-09-01-preview"
-
-DEFAULT_VERSION = ApiVersion.V2024_09_01_PREVIEW.value
-=======
     V2024_09_15 = "2024-09-15"
 
-DEFAULT_VERSION = ApiVersion.V2024_09_15.value
->>>>>>> 25576253
+DEFAULT_VERSION = ApiVersion.V2024_09_15.value