--- conflicted
+++ resolved
@@ -8,10 +8,7 @@
 from datetime import timedelta
 from typing import Any
 import sys
-<<<<<<< HEAD
 
-=======
->>>>>>> 2a5b2f7a
 from .utils import get_current_utc_as_int
 from .utils import create_access_token
 from .utils_async import AsyncTimer
