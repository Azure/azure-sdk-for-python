# Release History

## 1.2.0b1 (Unreleased)

### Features Added
- StartRecording now accepts PauseOnStart.
- Start, Stop, Update transcript added.
- Start, Stop hold music added.

### Breaking Changes

### Bugs Fixed

### Other Changes

## 1.1.0 (2023-11-23)
### Features Added
- Mid Call actions support overriding callback url.
- Cancel adding Participant invitation.
- Support transfer a participant in a group call to another participant.
- Add Custom Context payload to Transfer and AddParticipant API.

## 1.1.0b1 (2023-08-17)
### Features Added
- Play and recognize supports TTS and SSML source prompts.
- Recognize supports choices and freeform speech.
- Start/Stop continuous DTMF recognition by subscribing/unsubscribing to tones.
- Send DTMF tones to a participant in the call.
<<<<<<< HEAD
- Mute participants in the call.
- Introduced `MicrosoftTeamsAppIdentifier` for MS Teams automated scenarios.
=======
- Mute participant in the call.
>>>>>>> 04ac619f

### Other Changes
- The models `ServerCallLocator` and `GroupCallLocator` have been deprecated, and the ID values can now be passed directly into `CallAutomationClient.start_recording` as keyword arguments.
- The model `CallInvite` has been deprecated and now the target `CommunicationIdentifier` and associated properties can be passed directly into `create_call`, `redirect_call` and `add_participant`.
- The method `CallAutomationClient.create_group_call` has been deprecated, this can now be achieved by passing a list of `CommunicationIdentifier`s into `create_call`.
- The method `CallConnectionClient.play_media_to_all` has been deprecated, this can now be achieved as the default behaviour of `play_media`.
- The `MicrosoftBotIdentifier` has been deprecated.

## 1.0.0 (2023-06-14)
Call Automation enables developers to build call workflows. Personalise customer interactions by listening to call events and take actions based on your business logic. For more information, please see the [README][read_me].

### Features Added
- Create outbound calls to an Azure Communication Service user or a phone number.
- Answer/Redirect/Reject incoming call from an Azure Communication Service user or a phone number.
- Transfer the call to another participant.
- List, add or remove participant from the call.
- Hangup or terminate the call.
- Play audio files to one or more participants in the call.
- Recognize incoming DTMF in the call.
- Record calls with option to start/resume/stop.
- Record mixed and unmixed audio recordings.
- Download recordings.

<!-- LINKS -->
[read_me]: https://github.com/Azure/azure-sdk-for-net/blob/main/sdk/communication/Azure.Communication.CallAutomation/README.md
[Overview]: https://learn.microsoft.com/azure/communication-services/concepts/voice-video-calling/call-automation
[Demo Video]: https://ignite.microsoft.com/sessions/14a36f87-d1a2-4882-92a7-70f2c16a306a
[Incoming Call Concept]: https://learn.microsoft.com/azure/communication-services/concepts/voice-video-calling/incoming-call-notification
[Build a customer interaction workflow using Call Automation]: https://learn.microsoft.com/azure/communication-services/quickstarts/voice-video-calling/callflows-for-customer-interactions<|MERGE_RESOLUTION|>--- conflicted
+++ resolved
@@ -26,12 +26,8 @@
 - Recognize supports choices and freeform speech.
 - Start/Stop continuous DTMF recognition by subscribing/unsubscribing to tones.
 - Send DTMF tones to a participant in the call.
-<<<<<<< HEAD
 - Mute participants in the call.
 - Introduced `MicrosoftTeamsAppIdentifier` for MS Teams automated scenarios.
-=======
-- Mute participant in the call.
->>>>>>> 04ac619f
 
 ### Other Changes
 - The models `ServerCallLocator` and `GroupCallLocator` have been deprecated, and the ID values can now be passed directly into `CallAutomationClient.start_recording` as keyword arguments.
