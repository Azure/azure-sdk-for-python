# Release History

<<<<<<< HEAD
## 1.4.0b2 (Unreleased)
=======
## 1.3.0 (2024-11-22)
>>>>>>> 25576253

### Features Added

- Support multiple play sources for Play and Recognize
- Support for PlayStarted event in Play/Recognize
- Hold and Unhold the participant
- CallDisconnected now includes more information on why the call has ended
- Support to manage the rooms/servercall/group call using connect API
- Expose original PSTN number target from incoming call event in call connection properties
- Support for VoIP to PSTN transfer scenario

### Other Changes

<<<<<<< HEAD
## 1.4.0b1 (2024-11-22)

### Features Added

- Added support for ConnectAPI to enable streaming and real-time transcription
- Enhanced media streaming with bidirectional capabilities, enabling support for audio formats in both directions. Currently, it supports sample rates of 24kHz and 16kHz

### Other Changes

- Introduced audio streaming and transcription data parsing capabilities.

## 1.3.0 (2024-11-22)

### Features Added

- Support multiple play sources for Play and Recognize
- Support for PlayStarted event in Play/Recognize
- Hold and Unhold the participant
- CallDisconnected now includes more information on why the call has ended
- Support to manage the rooms/servercall/group call using connect API
- Expose original PSTN number target from incoming call event in call connection properties
- Support for VoIP to PSTN transfer scenario

### Other Changes

- Added CreateCallFailed event to signify when create call API fails to establish a call
- Added AnswerFailed event to signify when answer call API fails to answer a call

## 1.3.0b2 (2024-10-28)

### Features Added

- Added CreateCallFailed event to signify when create call API fails to establish a call

=======
- Added CreateCallFailed event to signify when create call API fails to establish a call
- Added AnswerFailed event to signify when answer call API fails to answer a call

>>>>>>> 25576253
## 1.3.0b1 (2024-08-02)

### Features Added

- Support multiple play sources for Play and Recognize
- Support for PlayStarted event in Play/Recognize
<<<<<<< HEAD
- Support for the real time transcription
- Monetization for real-time transcription and audio streaming
- Hold and Unhold the participant
- Support to manage the rooms/servercall/group call using connect API
- Support for the audio streaming
=======
- Hold and Unhold the participant
- Support to manage the rooms/servercall/group call using connect API
>>>>>>> 25576253
- Expose original PSTN number target from incoming call event in call connection properties
- Support for VoIP to PSTN transfer scenario

## 1.2.0 (2024-04-15)

### Features Added

- Support for Bring Your Own Storage recording option
- Support for PauseOnStart recording option 
- Support for Recording state change with new recording kind's

### Other Changes
- Support for MicrosoftTeamsAppIdentifier CommunicationIdentifier

## 1.1.0 (2023-11-23)
### Features Added
- Mid Call actions support overriding callback url.
- Cancel adding Participant invitation.
- Support transfer a participant in a group call to another participant.
- Add Custom Context payload to Transfer and AddParticipant API.

## 1.1.0b1 (2023-08-17)
### Features Added
- Play and recognize supports TTS and SSML source prompts.
- Recognize supports choices and freeform speech.
- Start/Stop continuous DTMF recognition by subscribing/unsubscribing to tones.
- Send DTMF tones to a participant in the call.
- Mute participants in the call.

### Other Changes
- The models `ServerCallLocator` and `GroupCallLocator` have been deprecated, and the ID values can now be passed directly into `CallAutomationClient.start_recording` as keyword arguments.
- The model `CallInvite` has been deprecated and now the target `CommunicationIdentifier` and associated properties can be passed directly into `create_call`, `redirect_call` and `add_participant`.
- The method `CallAutomationClient.create_group_call` has been deprecated, this can now be achieved by passing a list of `CommunicationIdentifier`s into `create_call`.
- The method `CallConnectionClient.play_media_to_all` has been deprecated, this can now be achieved as the default behaviour of `play_media`.
- The `MicrosoftBotIdentifier` has been deprecated.

## 1.0.0 (2023-06-14)
Call Automation enables developers to build call workflows. Personalise customer interactions by listening to call events and take actions based on your business logic. For more information, please see the [README][read_me].

### Features Added
- Create outbound calls to an Azure Communication Service user or a phone number.
- Answer/Redirect/Reject incoming call from an Azure Communication Service user or a phone number.
- Transfer the call to another participant.
- List, add or remove participant from the call.
- Hangup or terminate the call.
- Play audio files to one or more participants in the call.
- Recognize incoming DTMF in the call.
- Record calls with option to start/resume/stop.
- Record mixed and unmixed audio recordings.
- Download recordings.

<!-- LINKS -->
[read_me]: https://github.com/Azure/azure-sdk-for-net/blob/main/sdk/communication/Azure.Communication.CallAutomation/README.md
[Overview]: https://learn.microsoft.com/azure/communication-services/concepts/voice-video-calling/call-automation
[Demo Video]: https://ignite.microsoft.com/sessions/14a36f87-d1a2-4882-92a7-70f2c16a306a
[Incoming Call Concept]: https://learn.microsoft.com/azure/communication-services/concepts/voice-video-calling/incoming-call-notification
[Build a customer interaction workflow using Call Automation]: https://learn.microsoft.com/azure/communication-services/quickstarts/voice-video-calling/callflows-for-customer-interactions<|MERGE_RESOLUTION|>--- conflicted
+++ resolved
@@ -1,34 +1,4 @@
 # Release History
-
-<<<<<<< HEAD
-## 1.4.0b2 (Unreleased)
-=======
-## 1.3.0 (2024-11-22)
->>>>>>> 25576253
-
-### Features Added
-
-- Support multiple play sources for Play and Recognize
-- Support for PlayStarted event in Play/Recognize
-- Hold and Unhold the participant
-- CallDisconnected now includes more information on why the call has ended
-- Support to manage the rooms/servercall/group call using connect API
-- Expose original PSTN number target from incoming call event in call connection properties
-- Support for VoIP to PSTN transfer scenario
-
-### Other Changes
-
-<<<<<<< HEAD
-## 1.4.0b1 (2024-11-22)
-
-### Features Added
-
-- Added support for ConnectAPI to enable streaming and real-time transcription
-- Enhanced media streaming with bidirectional capabilities, enabling support for audio formats in both directions. Currently, it supports sample rates of 24kHz and 16kHz
-
-### Other Changes
-
-- Introduced audio streaming and transcription data parsing capabilities.
 
 ## 1.3.0 (2024-11-22)
 
@@ -47,33 +17,14 @@
 - Added CreateCallFailed event to signify when create call API fails to establish a call
 - Added AnswerFailed event to signify when answer call API fails to answer a call
 
-## 1.3.0b2 (2024-10-28)
-
-### Features Added
-
-- Added CreateCallFailed event to signify when create call API fails to establish a call
-
-=======
-- Added CreateCallFailed event to signify when create call API fails to establish a call
-- Added AnswerFailed event to signify when answer call API fails to answer a call
-
->>>>>>> 25576253
 ## 1.3.0b1 (2024-08-02)
 
 ### Features Added
 
 - Support multiple play sources for Play and Recognize
 - Support for PlayStarted event in Play/Recognize
-<<<<<<< HEAD
-- Support for the real time transcription
-- Monetization for real-time transcription and audio streaming
 - Hold and Unhold the participant
 - Support to manage the rooms/servercall/group call using connect API
-- Support for the audio streaming
-=======
-- Hold and Unhold the participant
-- Support to manage the rooms/servercall/group call using connect API
->>>>>>> 25576253
 - Expose original PSTN number target from incoming call event in call connection properties
 - Support for VoIP to PSTN transfer scenario
 
