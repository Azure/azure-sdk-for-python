# -------------------------------------------------------------------------
# Copyright (c) Microsoft Corporation. All rights reserved.
# Licensed under the MIT License. See License.txt in the project root for
# license information.
# --------------------------------------------------------------------------
from datetime import timedelta
import time
import pytest

from devtools_testutils import recorded_by_proxy

from callautomation_test_case import CallAutomationRecordedTestCase
from azure.communication.callautomation._shared.models import identifier_from_raw_id
from azure.communication.callautomation import (
    CommunicationUserIdentifier,
    ChannelAffinity
)

class TestCallAutomationClientAutomatedLiveTest(CallAutomationRecordedTestCase):

    @recorded_by_proxy
    def test_create_VOIP_call_and_answer_then_hangup(self):
        # try to establish the call
        caller = self.identity_client.create_user()
        target = self.identity_client.create_user()
        unique_id, call_connection, _ = self.establish_callconnection_voip(caller, target)

        # check returned events
        connected_event = self.check_for_event(
            "CallConnected", call_connection._call_connection_id, timedelta(seconds=15)
        )
        participant_updated_event = self.check_for_event(
            "ParticipantsUpdated", call_connection._call_connection_id, timedelta(seconds=15)
        )

        if connected_event is None:
            raise ValueError("Caller CallConnected event is None")
        if participant_updated_event is None:
            raise ValueError("Caller ParticipantsUpdated event is None")

        self.terminate_call(unique_id)
        return

    @recorded_by_proxy
    def test_add_participant_then_cancel_request(self):
        # try to establish the call
        caller = self.identity_client.create_user()
        target = self.identity_client.create_user()
        participant_to_add = identifier_from_raw_id(self.identity_client.create_user().raw_id)
        unique_id, call_connection, _ = self.establish_callconnection_voip(caller, target)

        # check returned events
        connected_event = self.check_for_event(
            "CallConnected", call_connection._call_connection_id, timedelta(seconds=15)
        )
        participant_updated_event = self.check_for_event(
            "ParticipantsUpdated", call_connection._call_connection_id, timedelta(seconds=15)
        )

        if connected_event is None:
            raise ValueError("Caller CallConnected event is None")
        if participant_updated_event is None:
            raise ValueError("Caller ParticipantsUpdated event is None")

        add_participant_result = call_connection.add_participant(participant_to_add)

        # ensure invitation is sent
        time.sleep(3)

        call_connection.cancel_add_participant_operation(add_participant_result.invitation_id)

        cancel_add_participant_succeeded_event = self.check_for_event(
            "CancelAddParticipantSucceeded", call_connection._call_connection_id, timedelta(seconds=15)
        )

        if cancel_add_participant_succeeded_event is None:
            raise ValueError("Caller CancelAddParticipantSucceeded event is None")

        self.terminate_call(unique_id)
        return
    
    @pytest.mark.skip(reason="""Playback fails for same event type triggered and test recording code
                       takes the event type has the dictionary it fails to recording call connected event for the connect api""")
    @recorded_by_proxy
    def test_create_VOIP_call_and_connect_call_then_hangup(self):
        # try to establish the call
        caller = self.identity_client.create_user()
        target = self.identity_client.create_user()
        unique_id, call_connection, _, call_automation_client, callback_url = self.establish_callconnection_voip_connect_call(caller, target)

        # check returned events
        connected_event = self.check_for_event('CallConnected', call_connection._call_connection_id, timedelta(seconds=15))
        participant_updated_event = self.check_for_event('ParticipantsUpdated', call_connection._call_connection_id, timedelta(seconds=15))

        if connected_event is None:
            raise ValueError("Caller CallConnected event is None")
        if participant_updated_event is None:
            raise ValueError("Caller ParticipantsUpdated event is None")

        call_connection_properties = call_connection.get_call_properties()
        server_call_id = call_connection_properties.server_call_id

        # connect call request.
        connect_call_connection = call_automation_client.connect_call(
            server_call_id=server_call_id,
            callback_url=callback_url,
            )

        # check returned call connected events
        connect_call_connected_event = self.check_for_event('CallConnected', connect_call_connection.call_connection_id, timedelta(seconds=20))
        if connect_call_connected_event is None:
            raise ValueError("Caller CallConnected event is None")

        self.terminate_call(unique_id)
        return
<<<<<<< HEAD

    @recorded_by_proxy
    def test_start_recording_with_call_connection_id(self):
        # try to establish the call
        caller = self.identity_client.create_user()
        target = self.identity_client.create_user()
        unique_id, call_connection, _, call_automation_client, callback_url = self.establish_callconnection_voip_connect_call(caller, target)

        # check returned events
        connected_event = self.check_for_event('CallConnected', call_connection._call_connection_id, timedelta(seconds=15))
        participant_updated_event = self.check_for_event('ParticipantsUpdated', call_connection._call_connection_id, timedelta(seconds=15))
=======
    
    @recorded_by_proxy
    def test_create_VOIP_call_and_answer_custom_context(self):
        # try to establish the call
        caller = self.identity_client.create_user()
        target = self.identity_client.create_user()
        unique_id, call_connection, _ = self.establish_callconnection_voip_answercall_withcustomcontext(caller, target)

        # check returned events
        connected_event = self.check_for_event(
            "CallConnected", call_connection._call_connection_id, timedelta(seconds=15)
        )
        participant_updated_event = self.check_for_event(
            "ParticipantsUpdated", call_connection._call_connection_id, timedelta(seconds=15)
        )
>>>>>>> e9e626f6

        if connected_event is None:
            raise ValueError("Caller CallConnected event is None")
        if participant_updated_event is None:
            raise ValueError("Caller ParticipantsUpdated event is None")

<<<<<<< HEAD
        call_connection_properties = call_connection.get_call_properties()
        call_connection_id = call_connection_properties.call_connection_id
        target_participant = CommunicationUserIdentifier("testId")
        channel_affinity = ChannelAffinity(target_participant=target_participant, channel=0)
        
        # start recording request with call connection id.
        start_recording = call_automation_client.start_recording(call_connection_id=call_connection_id, recording_state_callback_url=callback_url, channel_affinity=[channel_affinity]
            )
        time.sleep(5)

        # check for RecordingStateChanged event
        recording_state_changed_event = self.check_for_event('RecordingStateChanged', call_connection_id, timedelta(seconds=30))
        if recording_state_changed_event is None:
            raise ValueError("RecordingStateChanged event is None")
        
        # stop recording request.
        call_automation_client.stop_recording(recording_id=start_recording.recording_id)
        time.sleep(3)
        
        self.terminate_call(unique_id)
        return
=======
        self.terminate_call(unique_id)
        return
>>>>>>> e9e626f6
<|MERGE_RESOLUTION|>--- conflicted
+++ resolved
@@ -11,10 +11,7 @@
 
 from callautomation_test_case import CallAutomationRecordedTestCase
 from azure.communication.callautomation._shared.models import identifier_from_raw_id
-from azure.communication.callautomation import (
-    CommunicationUserIdentifier,
-    ChannelAffinity
-)
+
 
 class TestCallAutomationClientAutomatedLiveTest(CallAutomationRecordedTestCase):
 
@@ -113,19 +110,6 @@
 
         self.terminate_call(unique_id)
         return
-<<<<<<< HEAD
-
-    @recorded_by_proxy
-    def test_start_recording_with_call_connection_id(self):
-        # try to establish the call
-        caller = self.identity_client.create_user()
-        target = self.identity_client.create_user()
-        unique_id, call_connection, _, call_automation_client, callback_url = self.establish_callconnection_voip_connect_call(caller, target)
-
-        # check returned events
-        connected_event = self.check_for_event('CallConnected', call_connection._call_connection_id, timedelta(seconds=15))
-        participant_updated_event = self.check_for_event('ParticipantsUpdated', call_connection._call_connection_id, timedelta(seconds=15))
-=======
     
     @recorded_by_proxy
     def test_create_VOIP_call_and_answer_custom_context(self):
@@ -141,36 +125,11 @@
         participant_updated_event = self.check_for_event(
             "ParticipantsUpdated", call_connection._call_connection_id, timedelta(seconds=15)
         )
->>>>>>> e9e626f6
 
         if connected_event is None:
             raise ValueError("Caller CallConnected event is None")
         if participant_updated_event is None:
             raise ValueError("Caller ParticipantsUpdated event is None")
 
-<<<<<<< HEAD
-        call_connection_properties = call_connection.get_call_properties()
-        call_connection_id = call_connection_properties.call_connection_id
-        target_participant = CommunicationUserIdentifier("testId")
-        channel_affinity = ChannelAffinity(target_participant=target_participant, channel=0)
-        
-        # start recording request with call connection id.
-        start_recording = call_automation_client.start_recording(call_connection_id=call_connection_id, recording_state_callback_url=callback_url, channel_affinity=[channel_affinity]
-            )
-        time.sleep(5)
-
-        # check for RecordingStateChanged event
-        recording_state_changed_event = self.check_for_event('RecordingStateChanged', call_connection_id, timedelta(seconds=30))
-        if recording_state_changed_event is None:
-            raise ValueError("RecordingStateChanged event is None")
-        
-        # stop recording request.
-        call_automation_client.stop_recording(recording_id=start_recording.recording_id)
-        time.sleep(3)
-        
         self.terminate_call(unique_id)
         return
-=======
-        self.terminate_call(unique_id)
-        return
->>>>>>> e9e626f6
