--- conflicted
+++ resolved
@@ -29,15 +29,8 @@
     UpdateTranscriptionRequest,
     HoldRequest,
     UnholdRequest,
-<<<<<<< HEAD
     StartMediaStreamingRequest,
     StopMediaStreamingRequest
-)
-from azure.communication.callautomation._generated.models._enums import (
-    RecognizeInputType,
-    DtmfTone
-=======
->>>>>>> 0d3d678f
 )
 from azure.communication.callautomation._generated.models._enums import RecognizeInputType, DtmfTone
 from unittest.mock import Mock
@@ -119,11 +112,7 @@
         expected_play_request = PlayRequest(
             play_sources=[play_source._to_generated()],
             play_to=[],
-<<<<<<< HEAD
-            play_options=PlayOptions(loop=False)
-=======
             play_options=PlayOptions(loop=False, interrupt_call_media_operation=False),
->>>>>>> 0d3d678f
         )
         mock_play.assert_called_once()
         actual_play_request = mock_play.call_args[0][1]
@@ -135,13 +124,8 @@
             actual_play_request.play_sources[0].play_source_cache_id,
         )
         self.assertEqual(expected_play_request.play_to, actual_play_request.play_to)
-<<<<<<< HEAD
-        self.assertEqual(expected_play_request.play_options.interrupt_call_media_operation, actual_play_request.play_options.interrupt_call_media_operation)
-    
-=======
         self.assertEqual(expected_play_request.play_options, actual_play_request.play_options)
 
->>>>>>> 0d3d678f
     def test_play_file_to_all_back_compat_with_barge_in(self):
         mock_play = Mock()
         self.call_media_operations.play = mock_play
@@ -550,48 +534,6 @@
             expected_send_dtmf_tones_request.operation_context, actual_send_dtmf_tones_request.operation_context
         )
 
-<<<<<<< HEAD
-=======
-    def test_start_hold_music(self):
-        mock_hold = Mock()
-        self.call_media_operations.start_hold_music = mock_hold
-        play_source = FileSource(url=self.url)
-
-        self.call_connection_client.start_hold_music(target_participant=self.target_user, play_source=play_source)
-
-        expected_hold_request = StartHoldMusicRequest(
-            play_source_info=play_source._to_generated(), target_participant=serialize_identifier(self.target_user)
-        )
-        mock_hold.assert_called_once()
-        actual_hold_request = mock_hold.call_args[0][1]
-
-        self.assertEqual(expected_hold_request.play_source_info.kind, actual_hold_request.play_source_info.kind)
-        self.assertEqual(expected_hold_request.play_source_info.file.uri, actual_hold_request.play_source_info.file.uri)
-        self.assertEqual(
-            expected_hold_request.play_source_info.play_source_cache_id,
-            actual_hold_request.play_source_info.play_source_cache_id,
-        )
-        self.assertEqual(
-            expected_hold_request.target_participant["raw_id"], actual_hold_request.target_participant["raw_id"]
-        )
-
-    def test_stop_hold_music(self):
-        mock_hold = Mock()
-        self.call_media_operations.stop_hold_music = mock_hold
-
-        self.call_connection_client.stop_hold_music(target_participant=self.target_user)
-
-        expected_unhold_request = StopHoldMusicRequest(
-            target_participant=serialize_identifier(self.target_user),
-        )
-        mock_hold.assert_called_once()
-        actual_unhold_request = mock_hold.call_args[0][1]
-
-        self.assertEqual(
-            expected_unhold_request.target_participant["raw_id"], actual_unhold_request.target_participant["raw_id"]
-        )
-
->>>>>>> 0d3d678f
     def test_start_transcription(self):
         mock_start_transcription = Mock()
         self.call_media_operations.start_transcription = mock_start_transcription
