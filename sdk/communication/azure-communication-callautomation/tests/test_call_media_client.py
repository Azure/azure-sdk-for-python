--- conflicted
+++ resolved
@@ -377,12 +377,7 @@
 
         expected_hold_request = StartHoldMusicRequest(
             play_source_info=play_source._to_generated(),
-<<<<<<< HEAD
-            target_participant=serialize_identifier(self.target_user),
-            # loop=True
-=======
             target_participant=serialize_identifier(self.target_user)
->>>>>>> acfb3963
         )
         mock_hold.assert_called_once()
         actual_hold_request = mock_hold.call_args[0][1]
@@ -391,10 +386,6 @@
         self.assertEqual(expected_hold_request.play_source_info.file.uri, actual_hold_request.play_source_info.file.uri)
         self.assertEqual(expected_hold_request.play_source_info.play_source_cache_id, actual_hold_request.play_source_info.play_source_cache_id)
         self.assertEqual(expected_hold_request.target_participant['raw_id'], actual_hold_request.target_participant['raw_id'])
-<<<<<<< HEAD
-        # self.assertEqual(expected_hold_request.loop, actual_hold_request.loop)
-=======
->>>>>>> acfb3963
 
     def test_stop_hold_music(self):
         mock_hold = Mock()
