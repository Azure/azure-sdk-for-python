--- conflicted
+++ resolved
@@ -13,7 +13,6 @@
 
 import requests
 from azure.servicebus import ServiceBusClient
-from azure.identity import AzureCliCredential
 from devtools_testutils import AzureRecordedTestCase, is_live
 from devtools_testutils.helpers import (
     get_test_id
@@ -35,11 +34,7 @@
         if is_live():
             print("Live Test")
             cls.connection_str = os.environ.get('COMMUNICATION_LIVETEST_STATIC_CONNECTION_STRING')
-<<<<<<< HEAD
-            cls.servicebus_str = os.environ.get('SERVICEBUS_STRING')
-=======
             cls.servicebus_connection_str = os.environ.get('SERVICEBUS_STRING')
->>>>>>> 25576253
             cls.dispatcher_endpoint = os.environ.get('DISPATCHER_ENDPOINT')
             cls.file_source_url = os.environ.get('FILE_SOURCE_URL')
             cls.cognitive_service_endpoint = os.environ.get('COGNITIVE_SERVICE_ENDPOINT')
@@ -47,17 +42,6 @@
         else:
             print("Recorded Test")
             cls.connection_str = "endpoint=https://someEndpoint/;accesskey=someAccessKeyw=="
-<<<<<<< HEAD
-            cls.servicebus_str = "redacted.servicebus.windows.net"
-            cls.dispatcher_endpoint = "https://REDACTED.azurewebsites.net"
-            cls.file_source_url = "https://REDACTED/prompt.wav"
-            cls.cognitive_service_endpoint = "https://sanitized/"
-            cls.transport_url ="wss://sanitized/ws"
-
-
-        cls.credential = AzureCliCredential()
-        cls.dispatcher_callback = cls.dispatcher_endpoint + "/api/servicebuscallback/events"
-=======
             cls.servicebus_connection_str =  "Endpoint=sb://someEndpoint/;SharedAccessKeyName=somekey;SharedAccessKey=someAccessKey="
             cls.dispatcher_endpoint = "https://REDACTED.azurewebsites.net"
             cls.file_source_url = "https://REDACTED/prompt.wav"
@@ -65,12 +49,9 @@
             cls.transport_url ="wss://REDACTED"
 
         cls.dispatcher_callback = cls.dispatcher_endpoint + '/api/servicebuscallback/events'
->>>>>>> 25576253
         cls.identity_client = CommunicationIdentityClient.from_connection_string(cls.connection_str)
         cls.phonenumber_client = PhoneNumbersClient.from_connection_string(cls.connection_str)
-        cls.service_bus_client = ServiceBusClient(
-            fully_qualified_namespace=cls.servicebus_str,
-            credential=cls.credential)
+        cls.service_bus_client = ServiceBusClient.from_connection_string(cls.servicebus_connection_str)
 
         cls.wait_for_event_flags = []
         cls.event_store: Dict[str, Dict[str, Any]] = {}
@@ -103,13 +84,17 @@
         return f"{s1}_{s2}"
 
     @staticmethod
+    def _format_phonenumber_string(s) -> str:
+        return s.replace(":+", "u002B")
+
+    @staticmethod
     def _parse_ids_from_identifier(identifier: CommunicationIdentifier) -> str:
         if identifier is None:
             raise ValueError("Identifier cannot be None")
         elif identifier.kind == CommunicationIdentifierKind.COMMUNICATION_USER:
             return CallAutomationRecordedTestCase._format_string(''.join(filter(str.isalnum, identifier.raw_id)))
         elif identifier.kind == CommunicationIdentifierKind.PHONE_NUMBER:
-            return identifier.raw_id
+            return CallAutomationRecordedTestCase._format_phonenumber_string(identifier.raw_id)
         else:
             raise ValueError("Identifier type not supported")
 
@@ -169,15 +154,8 @@
         if is_live():
             file_path = self._get_test_event_file_name()
             try:
-<<<<<<< HEAD
-                keys_to_redact = ["incomingCallContext", "callerDisplayName"]
-                redacted_dict  = self.redact_by_key(self.event_to_save, keys_to_redact)
-                with open(file_path, "w") as json_file:
-                    json.dump(redacted_dict, json_file)
-=======
                 with open(file_path, 'w') as json_file:
                     json.dump(self.event_to_save, json_file)
->>>>>>> 25576253
             except IOError as e:
                 raise SystemExit(f"File write operation failed: {e}")
 
@@ -214,12 +192,7 @@
         create_call_result = call_automation_client_caller.create_call(
             target_participant=target, 
             callback_url=(self.dispatcher_callback + "?q={}".format(unique_id)),
-<<<<<<< HEAD
-            cognitive_services_endpoint=self.cognitive_service_endpoint if cognitive_service_enabled else None
-        )
-=======
             cognitive_services_endpoint=self.cognitive_service_endpoint if cognitive_service_enabled else None)
->>>>>>> 25576253
 
         if create_call_result is None:
             raise ValueError("Invalid create_call_result")
@@ -301,9 +274,8 @@
         finally:
             while unique_id in self.wait_for_event_flags: self.wait_for_event_flags.remove(unique_id)
             pass
-<<<<<<< HEAD
-        
-    def establish_callconnection_voip_with_streaming_options(self, caller, target, options, is_transcription) -> tuple:
+
+    def establish_callconnection_voip_connect_call(self, caller, target) -> tuple:
         call_automation_client_caller = CallAutomationClient.from_connection_string(self.connection_str, source=caller) # for creating call
         call_automation_client_target = CallAutomationClient.from_connection_string(self.connection_str, source=target) # answering call, all other actions
 
@@ -321,14 +293,9 @@
             thread = threading.Thread(target=self._message_awaiter, args=(unique_id,))
             thread.start()
 
-        # create a call with options either media streaming or transcription.
-        create_call_result = call_automation_client_caller.create_call(
-            target_participant=target, 
-            callback_url=(self.dispatcher_callback + "?q={}".format(unique_id)),
-            media_streaming=options if not is_transcription else None,
-            transcription=options if is_transcription else None,
-            cognitive_services_endpoint=self.cognitive_service_endpoint if is_transcription else None
-            )
+        callback_url=(self.dispatcher_callback + "?q={}".format(unique_id))
+        # create a call
+        create_call_result = call_automation_client_caller.create_call(target_participant=target, callback_url=(self.dispatcher_callback + "?q={}".format(unique_id)))
 
         if create_call_result is None:
             raise ValueError("Invalid create_call_result")
@@ -352,64 +319,4 @@
         call_connection_target = CallConnectionClient.from_connection_string(self.connection_str, answer_call_result.call_connection_id)
         self.open_call_connections[unique_id] = call_connection_caller
 
-        return unique_id, call_connection_caller, call_connection_target
-    
-=======
-
->>>>>>> 25576253
-    def establish_callconnection_voip_connect_call(self, caller, target) -> tuple:
-        call_automation_client_caller = CallAutomationClient.from_connection_string(self.connection_str, source=caller) # for creating call
-        call_automation_client_target = CallAutomationClient.from_connection_string(self.connection_str, source=target) # answering call, all other actions
-
-        unique_id = self._unique_key_gen(caller, target)
-        if is_live():
-            dispatcher_url = f"{self.dispatcher_endpoint}/api/servicebuscallback/subscribe?q={unique_id}"
-            response = requests.post(dispatcher_url)
-
-            if response is None:
-                raise ValueError("Response cannot be None")
-
-            print(f"Subscription to dispatcher of {unique_id}: {response.status_code}")
-
-            self.wait_for_event_flags.append(unique_id)
-            thread = threading.Thread(target=self._message_awaiter, args=(unique_id,))
-            thread.start()
-
-        callback_url=(self.dispatcher_callback + "?q={}".format(unique_id))
-        # create a call
-        create_call_result = call_automation_client_caller.create_call(target_participant=target, callback_url=(self.dispatcher_callback + "?q={}".format(unique_id)))
-
-        if create_call_result is None:
-            raise ValueError("Invalid create_call_result")
-
-        caller_connection_id = create_call_result.call_connection_id
-        if caller_connection_id is None:
-            raise ValueError("Caller connection ID is None")
-
-        # wait for incomingCallContext
-        incoming_call_event = self.check_for_event('IncomingCall', unique_id, timedelta(seconds=30))
-        if incoming_call_event is None:
-            raise ValueError("incoming_call_event is None")
-        incoming_call_context = incoming_call_event["incomingCallContext"]
-
-        # answer the call
-        answer_call_result = call_automation_client_target.answer_call(incoming_call_context=incoming_call_context, callback_url=self.dispatcher_callback)
-        if answer_call_result is None:
-            raise ValueError("Invalid answer_call result")
-
-        call_connection_caller = CallConnectionClient.from_connection_string(self.connection_str, caller_connection_id)
-        call_connection_target = CallConnectionClient.from_connection_string(self.connection_str, answer_call_result.call_connection_id)
-        self.open_call_connections[unique_id] = call_connection_caller
-
-<<<<<<< HEAD
-        return unique_id, call_connection_caller, call_connection_target, call_automation_client_caller, callback_url
-    
-    def redact_by_key(self, data: Dict[str, Dict[str, any]], keys_to_redact: List[str]) -> Dict[str, Dict[str, any]]:
-        for _, inner_dict in data.items():
-            for key in keys_to_redact:
-                if key in inner_dict:
-                    inner_dict[key] = "REDACTED"
-        return data
-=======
-        return unique_id, call_connection_caller, call_connection_target, call_automation_client_caller, callback_url
->>>>>>> 25576253
+        return unique_id, call_connection_caller, call_connection_target, call_automation_client_caller, callback_url