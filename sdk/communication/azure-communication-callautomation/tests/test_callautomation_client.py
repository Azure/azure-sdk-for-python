--- conflicted
+++ resolved
@@ -11,7 +11,8 @@
 from azure.communication.callautomation import (
     CallAutomationClient,
     CallInvite,
-    CommunicationUserIdentifier
+    CommunicationUserIdentifier,
+    MicrosoftTeamsAppIdentifier,
 )
 
 from unittest_helpers import mock_response
@@ -25,6 +26,8 @@
     callback_url = "https://contoso.com/event"
     communication_user_id = "8:acs:123"
     communication_user_source_id = "8:acs:456"
+    microsoft_teams_app_id = "28:acs:123456"
+    another_microsoft_teams_app_id = "28:acs:78910J"
     incoming_call_context = "env2REDACTEDINCOMINGCALLCONTEXT"
 
     def test_create_call(self):
@@ -34,41 +37,41 @@
                 raise ValueError(f"Received unexpected kwargs in transport: {kwargs}")
             body = json.loads(request.content)
             assert body["sourceDisplayName"] == "baz", "Parameter value not as expected"
-            return mock_response(status_code=201, json_payload={
-                "callConnectionId": self.call_connection_id,
-                "serverCallId": self.server_callI_id,
-                "callbackUri": self.callback_url,
-                "targets": [
-                    {"rawId": self.communication_user_id, "communicationUser": {"id": self.communication_user_id}}],
-                "sourceIdentity": {"rawId": self.communication_user_source_id,
-                                   "communicationUser": {"id": self.communication_user_source_id}}})
+            return mock_response(
+                status_code=201,
+                json_payload={
+                    "callConnectionId": self.call_connection_id,
+                    "serverCallId": self.server_callI_id,
+                    "callbackUri": self.callback_url,
+                    "targets": [
+                        {"rawId": self.communication_user_id, "communicationUser": {"id": self.communication_user_id}}
+                    ],
+                    "sourceIdentity": {
+                        "rawId": self.communication_user_source_id,
+                        "communicationUser": {"id": self.communication_user_source_id},
+                    },
+                },
+            )
 
         # target endpoint for ACS User
         user = CommunicationUserIdentifier(self.communication_user_id)
 
         # make invitation
-        call_invite = CallInvite(
-            target=user,
-            source_display_name="baz"
-        )
-        call_automation_client = CallAutomationClient(
-            "https://endpoint",
-            AzureKeyCredential("fakeCredential=="),
-            transport=Mock(send=mock_send)
+        call_invite = CallInvite(target=user, source_display_name="baz")
+        call_automation_client = CallAutomationClient(
+            "https://endpoint", AzureKeyCredential("fakeCredential=="), transport=Mock(send=mock_send)
         )
         call_connection_properties = call_automation_client.create_call(call_invite, self.callback_url)
         self.assertEqual(self.call_connection_id, call_connection_properties.call_connection_id)
         self.assertEqual(self.server_callI_id, call_connection_properties.server_call_id)
         self.assertEqual(self.callback_url, call_connection_properties.callback_url)
 
-        call_invite = CallInvite(
-            target=user,
-            source_display_name="WRONG"
-        )
+        call_invite = CallInvite(target=user, source_display_name="WRONG")
         call_connection_properties = call_automation_client.create_call(
             target_participant=call_invite,
             callback_url=self.callback_url,
-            source_display_name="baz"
+            voip_headers={"foo": "bar"},
+            source_display_name="baz",
         )
         self.assertEqual(self.call_connection_id, call_connection_properties.call_connection_id)
         self.assertEqual(self.server_callI_id, call_connection_properties.server_call_id)
@@ -77,14 +80,13 @@
         call_connection_properties = call_automation_client.create_call(
             target_participant=user,
             callback_url=self.callback_url,
-            source_display_name="baz"
-        )
-        self.assertEqual(self.call_connection_id, call_connection_properties.call_connection_id)
-        self.assertEqual(self.server_callI_id, call_connection_properties.server_call_id)
-        self.assertEqual(self.callback_url, call_connection_properties.callback_url)
-
-<<<<<<< HEAD
-=======
+            voip_headers={"foo": "bar"},
+            source_display_name="baz",
+        )
+        self.assertEqual(self.call_connection_id, call_connection_properties.call_connection_id)
+        self.assertEqual(self.server_callI_id, call_connection_properties.server_call_id)
+        self.assertEqual(self.callback_url, call_connection_properties.callback_url)
+
     def test_ops_create_call(self):
         def mock_send(request, **kwargs):
             kwargs.pop("stream", None)
@@ -132,26 +134,33 @@
         self.assertEqual(self.microsoft_teams_app_id, call_connection_properties.source.raw_id)
         self.assertEqual(self.another_microsoft_teams_app_id, call_connection_properties.targets[0].raw_id)
 
->>>>>>> 35d0bd03
     def test_create_group_call(self):
         def mock_send(_, **kwargs):
             kwargs.pop("stream", None)
             if kwargs:
                 raise ValueError(f"Received unexpected kwargs in transport: {kwargs}")
-            return mock_response(status_code=201, json_payload={
-                "callConnectionId": self.call_connection_id,
-                "serverCallId": self.server_callI_id,
-                "callbackUri": self.callback_url,
-                "targets": [{"rawId": self.communication_user_id,
-                             "communicationUser": {"id": self.communication_user_id}}],
-                "sourceIdentity": {"rawId": self.communication_user_source_id,
-                                   "communicationUser": {"id": self.communication_user_source_id}}})
-
-        # target endpoint for ACS User
-        user = CommunicationUserIdentifier(self.communication_user_id)
-
-        call_automation_client = CallAutomationClient("https://endpoint", AzureKeyCredential("fakeCredential=="),
-                                                      transport=Mock(send=mock_send))
+            return mock_response(
+                status_code=201,
+                json_payload={
+                    "callConnectionId": self.call_connection_id,
+                    "serverCallId": self.server_callI_id,
+                    "callbackUri": self.callback_url,
+                    "targets": [
+                        {"rawId": self.communication_user_id, "communicationUser": {"id": self.communication_user_id}}
+                    ],
+                    "source": {
+                        "rawId": self.communication_user_source_id,
+                        "communicationUser": {"id": self.communication_user_source_id},
+                    },
+                },
+            )
+
+        # target endpoint for ACS User
+        user = CommunicationUserIdentifier(self.communication_user_id)
+
+        call_automation_client = CallAutomationClient(
+            "https://endpoint", AzureKeyCredential("fakeCredential=="), transport=Mock(send=mock_send)
+        )
         call_connection_properties = call_automation_client.create_call([user], self.callback_url)
         self.assertEqual(self.call_connection_id, call_connection_properties.call_connection_id)
         self.assertEqual(self.server_callI_id, call_connection_properties.server_call_id)
@@ -162,22 +171,28 @@
             kwargs.pop("stream", None)
             if kwargs:
                 raise ValueError(f"Received unexpected kwargs in transport: {kwargs}")
-            return mock_response(status_code=201, json_payload={
-                "callConnectionId": self.call_connection_id,
-                "serverCallId": self.server_callI_id,
-                "callbackUri": self.callback_url,
-                "targets": [{"rawId": self.communication_user_id,
-                             "communicationUser": {"id": self.communication_user_id}}],
-                "sourceIdentity": {"rawId": self.communication_user_source_id,
-                                   "communicationUser": {"id": self.communication_user_source_id}}})
-
-        # target endpoint for ACS User
-        user = CommunicationUserIdentifier(self.communication_user_id)
-
-        call_automation_client = CallAutomationClient(
-            "https://endpoint",
-            AzureKeyCredential("fakeCredential=="),
-            transport=Mock(send=mock_send))
+            return mock_response(
+                status_code=201,
+                json_payload={
+                    "callConnectionId": self.call_connection_id,
+                    "serverCallId": self.server_callI_id,
+                    "callbackUri": self.callback_url,
+                    "targets": [
+                        {"rawId": self.communication_user_id, "communicationUser": {"id": self.communication_user_id}}
+                    ],
+                    "source": {
+                        "rawId": self.communication_user_source_id,
+                        "communicationUser": {"id": self.communication_user_source_id},
+                    },
+                },
+            )
+
+        # target endpoint for ACS User
+        user = CommunicationUserIdentifier(self.communication_user_id)
+
+        call_automation_client = CallAutomationClient(
+            "https://endpoint", AzureKeyCredential("fakeCredential=="), transport=Mock(send=mock_send)
+        )
         call_connection_properties = call_automation_client.create_group_call([user], self.callback_url)
         self.assertEqual(self.call_connection_id, call_connection_properties.call_connection_id)
         self.assertEqual(self.server_callI_id, call_connection_properties.server_call_id)
@@ -188,19 +203,27 @@
             kwargs.pop("stream", None)
             if kwargs:
                 raise ValueError(f"Received unexpected kwargs in transport: {kwargs}")
-            return mock_response(status_code=200, json_payload={
-                "callConnectionId": self.call_connection_id,
-                "serverCallId": self.server_callI_id,
-                "callbackUri": self.callback_url,
-                "targets": [{"rawId": self.communication_user_id,
-                             "communicationUser": {"id": self.communication_user_id}}],
-                "sourceIdentity": {"rawId": self.communication_user_source_id,
-                                   "communicationUser": {"id": self.communication_user_source_id}}})
-
-        # target endpoint for ACS User
-        user = CommunicationUserIdentifier(self.communication_user_id)
-        call_automation_client = CallAutomationClient("https://endpoint", AzureKeyCredential("fakeCredential=="),
-                                                      transport=Mock(send=mock_send))
+            return mock_response(
+                status_code=200,
+                json_payload={
+                    "callConnectionId": self.call_connection_id,
+                    "serverCallId": self.server_callI_id,
+                    "callbackUri": self.callback_url,
+                    "targets": [
+                        {"rawId": self.communication_user_id, "communicationUser": {"id": self.communication_user_id}}
+                    ],
+                    "source": {
+                        "rawId": self.communication_user_source_id,
+                        "communicationUser": {"id": self.communication_user_source_id},
+                    },
+                },
+            )
+
+        # target endpoint for ACS User
+        user = CommunicationUserIdentifier(self.communication_user_id)
+        call_automation_client = CallAutomationClient(
+            "https://endpoint", AzureKeyCredential("fakeCredential=="), transport=Mock(send=mock_send)
+        )
         call_connection_properties = call_automation_client.answer_call(self.incoming_call_context, self.callback_url)
         self.assertEqual(self.call_connection_id, call_connection_properties.call_connection_id)
         self.assertEqual(self.server_callI_id, call_connection_properties.server_call_id)
@@ -215,23 +238,16 @@
 
         # target endpoint for ACS User
         user = CommunicationUserIdentifier(self.communication_user_id)
-        call_redirect_to = CallInvite(
-            target=user,
-            source_display_name="baz"
-        )
-
-        call_automation_client = CallAutomationClient(
-            "https://endpoint",
-            AzureKeyCredential("fakeCredential=="),
-            transport=Mock(send=mock_send)
+        call_redirect_to = CallInvite(target=user, source_display_name="baz")
+
+        call_automation_client = CallAutomationClient(
+            "https://endpoint", AzureKeyCredential("fakeCredential=="), transport=Mock(send=mock_send)
         )
         call_automation_client.redirect_call(self.incoming_call_context, call_redirect_to)
-        call_automation_client.redirect_call(self.incoming_call_context, user)
+        call_automation_client.redirect_call(self.incoming_call_context, user, voip_headers={"foo": "bar"})
         with pytest.raises(ValueError) as e:
             call_automation_client.redirect_call(
-                self.incoming_call_context,
-                user,
-                source_display_name="baz"
+                self.incoming_call_context, user, voip_headers={"foo": "bar"}, source_display_name="baz"
             )
         assert "unexpected kwargs" in str(e.value)
 
@@ -242,31 +258,7 @@
                 raise ValueError(f"Received unexpected kwargs in transport: {kwargs}")
             return mock_response(status_code=204)
 
-        call_automation_client = CallAutomationClient("https://endpoint", AzureKeyCredential("fakeCredential=="),
-                                                      transport=Mock(send=mock_send))
-        call_automation_client.reject_call(self.incoming_call_context)
-
-    def test_connect_call(self):
-        def mock_send(request, **kwargs):
-            kwargs.pop("stream", None)
-            if kwargs:
-                raise ValueError(f"Received unexpected kwargs in transport: {kwargs}")
-            body = json.loads(request.content)
-            return mock_response(status_code=200, json_payload={
-                "callConnectionId": self.call_connection_id,
-                "serverCallId": self.server_callI_id,
-                "callbackUri": self.callback_url,
-                "targets": [
-                    {"rawId": self.communication_user_id, "communicationUser": {"id": self.communication_user_id}}],
-                "sourceIdentity": {"rawId": self.communication_user_source_id,
-                                   "communicationUser": {"id": self.communication_user_source_id}}})
-
-        call_automation_client = CallAutomationClient(
-            "https://endpoint",
-            AzureKeyCredential("fakeCredential=="),
-            transport=Mock(send=mock_send)
-        )
-        call_connection_properties = call_automation_client.connect_call(server_call_id="123456",callback_url=self.callback_url)
-        self.assertEqual(self.call_connection_id, call_connection_properties.call_connection_id)
-        self.assertEqual(self.server_callI_id, call_connection_properties.server_call_id)
-        self.assertEqual(self.callback_url, call_connection_properties.callback_url)+        call_automation_client = CallAutomationClient(
+            "https://endpoint", AzureKeyCredential("fakeCredential=="), transport=Mock(send=mock_send)
+        )
+        call_automation_client.reject_call(self.incoming_call_context)