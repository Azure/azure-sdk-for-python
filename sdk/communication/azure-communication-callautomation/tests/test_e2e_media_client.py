# -------------------------------------------------------------------------
# Copyright (c) Microsoft Corporation. All rights reserved.
# Licensed under the MIT License. See License.txt in the project root for
# license information.
# --------------------------------------------------------------------------
from datetime import timedelta
import pytest
import time
import unittest

from devtools_testutils import recorded_by_proxy
from azure.communication.callautomation import (
    FileSource,
    DtmfTone,
    PhoneNumberIdentifier,
<<<<<<< HEAD
=======
    MediaStreamingOptions,
    MediaStreamingContentType,
    MediaStreamingTransportType,
    MediaStreamingAudioChannelType,
    TranscriptionOptions,
    TranscriptionTransportType,
    TranscriptionTransportType,
>>>>>>> 35d0bd03
    TextSource,
    RecognizeInputType,
    RecognitionChoice
)
from callautomation_test_case import CallAutomationRecordedTestCase
from azure.communication.callautomation._shared.models import identifier_from_raw_id

class TestMediaAutomatedLiveTest(CallAutomationRecordedTestCase):

    @recorded_by_proxy
    def test_play_media_in_a_call(self):
        # try to establish the call
        caller = self.identity_client.create_user()
        target = self.identity_client.create_user()
        unique_id, call_connection, _ = self.establish_callconnection_voip(caller, target)

        # check returned events
        connected_event = self.check_for_event('CallConnected', call_connection._call_connection_id, timedelta(seconds=15))
        participant_updated_event = self.check_for_event('ParticipantsUpdated', call_connection._call_connection_id, timedelta(seconds=15))

        if connected_event is None:
            raise ValueError("Caller CallConnected event is None")
        if participant_updated_event is None:
            raise ValueError("Caller ParticipantsUpdated event is None")

        # play media to all participants
        file_source = FileSource(url=self.file_source_url)
        call_connection.play_media_to_all(
            play_source=file_source,
        )

        # check for PlayCompleted event
        play_completed_event = self.check_for_event('PlayCompleted', call_connection._call_connection_id, timedelta(seconds=30))
        if play_completed_event is None:
            raise ValueError("PlayCompleted event is None")

        self.terminate_call(unique_id)
        return

    # NOTE: Commented out by ericasp in March 2024.  This test is incompatible with version updates to phone number client versions
    # @recorded_by_proxy
    # def test_dtmf_actions_in_a_call(self):
    #     # try to establish the call
    #     purchased_numbers = list(self.phonenumber_client.list_purchased_phone_numbers())
    #     if len(purchased_numbers) >= 2:
    #         caller = PhoneNumberIdentifier(purchased_numbers[0].phone_number)
    #         target = PhoneNumberIdentifier(purchased_numbers[1].phone_number)
    #     else:
    #         raise ValueError("Invalid PSTN setup, test needs at least 2 phone numbers")

    #     unique_id, call_connection, _ = self.establish_callconnection_pstn(caller, target)

    #     # check returned events
    #     connected_event = self.check_for_event('CallConnected', call_connection._call_connection_id, timedelta(seconds=15))
    #     participant_updated_event = self.check_for_event('ParticipantsUpdated', call_connection._call_connection_id, timedelta(seconds=15))

    #     if connected_event is None:
    #         raise ValueError("Caller CallConnected event is None")
    #     if participant_updated_event is None:
    #         raise ValueError("Caller ParticipantsUpdated event is None")

    #     call_connection.start_continuous_dtmf_recognition(target_participant=target)

    #     # send DTMF tones
    #     call_connection.send_dtmf_tones(tones=[DtmfTone.POUND], target_participant=target)
    #     send_dtmf_completed_event = self.check_for_event('SendDtmfTonesCompleted', call_connection._call_connection_id, timedelta(seconds=15),)
    #     if send_dtmf_completed_event is None:
    #         raise ValueError("SendDtmfTonesCompleted event is None")

    #     # stop continuous DTMF recognition
    #     call_connection.stop_continuous_dtmf_recognition(target_participant=target)
    #     continuous_dtmf_recognition_stopped_event = self.check_for_event('ContinuousDtmfRecognitionStopped', call_connection._call_connection_id, timedelta(seconds=15))
    #     if continuous_dtmf_recognition_stopped_event is None:
    #         raise ValueError("ContinuousDtmfRecognitionStopped event is None")

    #     self.terminate_call(unique_id)
    #     return

    @recorded_by_proxy    
    def test_add_and_mute_participant_in_a_call(self):

        # try to establish the call
        caller = self.identity_client.create_user()
        target = self.identity_client.create_user()
        participant_to_add = identifier_from_raw_id(self.identity_client.create_user().raw_id)
        unique_id, call_connection, _ = self.establish_callconnection_voip(caller, target)

        # check returned events
        connected_event = self.check_for_event('CallConnected', call_connection._call_connection_id, timedelta(seconds=15))
        participant_updated_event = self.check_for_event('ParticipantsUpdated', call_connection._call_connection_id, timedelta(seconds=15))

        if connected_event is None:
            raise ValueError("Caller CallConnected event is None")
        if participant_updated_event is None:
            raise ValueError("Caller ParticipantsUpdated event is None")

        #Add dummy participant
        add_participant_result = call_connection.add_participant(participant_to_add)
        if add_participant_result is None:
            raise ValueError("Invalid add_participant_result")

        time.sleep(3)

        # Mute participant
        mute_participant_result = call_connection.mute_participant(target, operation_context="muting_add_target_participant")
        if mute_participant_result is None:
            raise ValueError("Invalid mute_participant_result")

        time.sleep(2)
        get_participant_result = call_connection.get_participant(target)
        if get_participant_result is None:
            raise ValueError("Invalid get_participant_result")

        if get_participant_result.is_muted is False:
            raise ValueError("Failed to mute participant")

        self.terminate_call(unique_id)
        return
    
    @recorded_by_proxy    
    def test_add_and_hold_unhold_participant_in_a_call(self):

        # try to establish the call
        caller = self.identity_client.create_user()
        target = self.identity_client.create_user()
        participant_to_add = identifier_from_raw_id(self.identity_client.create_user().raw_id)
        unique_id, call_connection, _ = self.establish_callconnection_voip(caller, target)

        # check returned events
        connected_event = self.check_for_event('CallConnected', call_connection._call_connection_id, timedelta(seconds=15))
        participant_updated_event = self.check_for_event('ParticipantsUpdated', call_connection._call_connection_id, timedelta(seconds=15))

        if connected_event is None:
            raise ValueError("Caller CallConnected event is None")
        if participant_updated_event is None:
            raise ValueError("Caller ParticipantsUpdated event is None")

        #Add dummy participant
        add_participant_result = call_connection.add_participant(participant_to_add)
        if add_participant_result is None:
            raise ValueError("Invalid add_participant_result")

        time.sleep(3)

        # Hold participant
        call_connection.hold(target, operation_context="hold_add_target_participant")

        time.sleep(2)
        get_participant_result = call_connection.get_participant(target)
        if get_participant_result is None:
            raise ValueError("Invalid get_participant_result")

        if get_participant_result.is_on_hold is False:
            raise ValueError("Failed to hold participant")

        # Unhold participant
        call_connection.unhold(target, operation_context="unhold_add_target_participant")

        time.sleep(2)
        get_participant_result = call_connection.get_participant(target)
        
        if get_participant_result is None:
            raise ValueError("Invalid get_participant_result")

        if get_participant_result.is_on_hold is True:
            raise ValueError("Failed to unhold participant")
        
        self.terminate_call(unique_id)
        return

    @recorded_by_proxy
    def test_play_multiple_file_sources_with_play_media_all(self):
        # try to establish the call
        caller = self.identity_client.create_user()
        target = self.identity_client.create_user()
        unique_id, call_connection, _ = self.establish_callconnection_voip(caller, target)

        # check returned events
        connected_event = self.check_for_event('CallConnected', call_connection._call_connection_id, timedelta(seconds=15))
        participant_updated_event = self.check_for_event('ParticipantsUpdated', call_connection._call_connection_id, timedelta(seconds=15))

        if connected_event is None:
            raise ValueError("Caller CallConnected event is None")
        if participant_updated_event is None:
            raise ValueError("Caller ParticipantsUpdated event is None")
        
        play_multiple_file_source = [
            FileSource(url=self.file_source_url),
            FileSource(url=self.file_source_url),
            FileSource(url=self.file_source_url)
        ]

        # play media to all 
        call_connection.play_media_to_all(
            play_source=play_multiple_file_source
        )

        # check for PlayCompleted event
        play_completed_event_file_source = self.check_for_event('PlayCompleted', call_connection._call_connection_id, timedelta(seconds=30))
        if play_completed_event_file_source is None:
            raise ValueError("Play media all PlayCompleted event is None")

        self.terminate_call(unique_id)
        return

    @recorded_by_proxy
    def test_play_multiple_file_sources_with_play_media(self):
        # try to establish the call
        caller = self.identity_client.create_user()
        target = self.identity_client.create_user()
        unique_id, call_connection, _ = self.establish_callconnection_voip(caller, target)

        # check returned events
        connected_event = self.check_for_event('CallConnected', call_connection._call_connection_id, timedelta(seconds=15))
        participant_updated_event = self.check_for_event('ParticipantsUpdated', call_connection._call_connection_id, timedelta(seconds=15))

        if connected_event is None:
            raise ValueError("Caller CallConnected event is None")
        if participant_updated_event is None:
            raise ValueError("Caller ParticipantsUpdated event is None")
        
        play_multiple_file_source = [
            FileSource(url=self.file_source_url),
            FileSource(url=self.file_source_url),
            FileSource(url=self.file_source_url)
        ]

        # play media
        call_connection.play_media(
            play_source=play_multiple_file_source,
            play_to=[target]
        )

        # check for PlayCompleted event
        play_completed_event_file_source_to_target = self.check_for_event('PlayCompleted', call_connection._call_connection_id, timedelta(seconds=30))
        if play_completed_event_file_source_to_target is None:
            raise ValueError("Play media PlayCompleted event is None")
        
        self.terminate_call(unique_id)
        return
    
    @recorded_by_proxy
    def test_play_multiple_file_sources_with_operationcallbackurl_with_play_media_all(self):
        # try to establish the call
        caller = self.identity_client.create_user()
        target = self.identity_client.create_user()
        unique_id, call_connection, _ = self.establish_callconnection_voip(caller, target)

        # check returned events
        connected_event = self.check_for_event('CallConnected', call_connection._call_connection_id, timedelta(seconds=15))
        participant_updated_event = self.check_for_event('ParticipantsUpdated', call_connection._call_connection_id, timedelta(seconds=15))

        if connected_event is None:
            raise ValueError("Caller CallConnected event is None")
        if participant_updated_event is None:
            raise ValueError("Caller ParticipantsUpdated event is None")
        
        play_multiple_file_source = [
            FileSource(url=self.file_source_url),
            FileSource(url=self.file_source_url),
            FileSource(url=self.file_source_url)
        ]

        random_unique_id = self._unique_key_gen(caller, target)

        # play media to all 
        call_connection.play_media_to_all(
            play_source=play_multiple_file_source,
            operation_callback_url=(self.dispatcher_callback + "?q={}".format(random_unique_id))
        )

        # check for PlayCompleted event
        play_completed_event_file_source = self.check_for_event('PlayCompleted', call_connection._call_connection_id, timedelta(seconds=30))
        if play_completed_event_file_source is None:
            raise ValueError("PlayCompleted event is None")
        
        self.terminate_call(unique_id)
        return
    
    @recorded_by_proxy
    def test_play_multiple_file_sources_with_operationcallbackurl_with_play_media(self):
        # try to establish the call
        caller = self.identity_client.create_user()
        target = self.identity_client.create_user()
        unique_id, call_connection, _ = self.establish_callconnection_voip(caller, target)

        # check returned events
        connected_event = self.check_for_event('CallConnected', call_connection._call_connection_id, timedelta(seconds=15))
        participant_updated_event = self.check_for_event('ParticipantsUpdated', call_connection._call_connection_id, timedelta(seconds=15))

        if connected_event is None:
            raise ValueError("Caller CallConnected event is None")
        if participant_updated_event is None:
            raise ValueError("Caller ParticipantsUpdated event is None")
        
        play_multiple_file_source = [
            FileSource(url=self.file_source_url),
            FileSource(url=self.file_source_url),
            FileSource(url=self.file_source_url)
        ]

        random_unique_id = self._unique_key_gen(caller, target)

        # play media
        call_connection.play_media(
            play_source=play_multiple_file_source,
            play_to=[target],
            operation_callback_url=(self.dispatcher_callback + "?q={}".format(random_unique_id))
        )

        # check for PlayCompleted event
        play_completed_event_file_source_to_target = self.check_for_event('PlayCompleted', call_connection._call_connection_id, timedelta(seconds=30))
        if play_completed_event_file_source_to_target is None:
            raise ValueError("PlayCompleted event is None")
        
        self.terminate_call(unique_id)
        return

    @recorded_by_proxy
    def test_play_multiple_text_sources_with_play_media(self):
        # try to establish the call
        caller = self.identity_client.create_user()
        target = self.identity_client.create_user()
        unique_id, call_connection, _ = self.establish_callconnection_voip(caller, target, cognitive_service_enabled=True)

        # check returned events
        connected_event = self.check_for_event('CallConnected', call_connection._call_connection_id, timedelta(seconds=15))
        participant_updated_event = self.check_for_event('ParticipantsUpdated', call_connection._call_connection_id, timedelta(seconds=15))

        if connected_event is None:
            raise ValueError("Caller CallConnected event is None")
        if participant_updated_event is None:
            raise ValueError("Caller ParticipantsUpdated event is None")
        
        play_multiple_text_source = [
            TextSource(text="this is test one", voice_name="en-US-NancyNeural"),
            TextSource(text="this is test two", voice_name="en-US-NancyNeural"),
            TextSource(text="this is test three", voice_name="en-US-NancyNeural")
        ]

        call_connection.play_media(
            play_source=play_multiple_text_source,
            play_to=[target]
        )

        # check for PlayCompleted event
        play_completed_event_text_source_to_target = self.check_for_event('PlayCompleted', call_connection._call_connection_id, timedelta(seconds=30))
        if play_completed_event_text_source_to_target is None:
            raise ValueError("PlayCompleted event is None")
        
        self.terminate_call(unique_id)
        return
    
    @recorded_by_proxy
    def test_play_multiple_text_sources_with_play_media_all(self):
        # try to establish the call
        caller = self.identity_client.create_user()
        target = self.identity_client.create_user()
        unique_id, call_connection, _ = self.establish_callconnection_voip(caller, target, cognitive_service_enabled=True)

        # check returned events
        connected_event = self.check_for_event('CallConnected', call_connection._call_connection_id, timedelta(seconds=15))
        participant_updated_event = self.check_for_event('ParticipantsUpdated', call_connection._call_connection_id, timedelta(seconds=15))

        if connected_event is None:
            raise ValueError("Caller CallConnected event is None")
        if participant_updated_event is None:
            raise ValueError("Caller ParticipantsUpdated event is None")
        
        play_multiple_text_source = [
            TextSource(text="this is test one", voice_name="en-US-NancyNeural"),
            TextSource(text="this is test two", voice_name="en-US-NancyNeural"),
            TextSource(text="this is test three", voice_name="en-US-NancyNeural")
        ]

        call_connection.play_media_to_all(
            play_source=play_multiple_text_source
        )

        # check for PlayCompleted event
        play_completed_event_text_source = self.check_for_event('PlayCompleted', call_connection._call_connection_id, timedelta(seconds=30))
        if play_completed_event_text_source is None:
            raise ValueError("PlayCompleted event is None")
        
        self.terminate_call(unique_id)
        return
    
    @recorded_by_proxy
    def test_play_combined_file_and_text_sources_with_play_media(self):
        # try to establish the call
        caller = self.identity_client.create_user()
        target = self.identity_client.create_user()
        unique_id, call_connection, _ = self.establish_callconnection_voip(caller, target, cognitive_service_enabled=True)

        # check returned events
        connected_event = self.check_for_event('CallConnected', call_connection._call_connection_id, timedelta(seconds=15))
        participant_updated_event = self.check_for_event('ParticipantsUpdated', call_connection._call_connection_id, timedelta(seconds=15))

        if connected_event is None:
            raise ValueError("Caller CallConnected event is None")
        if participant_updated_event is None:
            raise ValueError("Caller ParticipantsUpdated event is None")
        
        play_multiple_source = [
            FileSource(url=self.file_source_url),
            TextSource(text="this is test.", voice_name="en-US-NancyNeural"),
        ]

        call_connection.play_media(
            play_source=play_multiple_source,
            play_to=[target]
        )

         # check for PlayCompleted event
        play_completed_event_multiple_source_to_target = self.check_for_event('PlayCompleted', call_connection._call_connection_id, timedelta(seconds=30))
        if play_completed_event_multiple_source_to_target is None:
            raise ValueError("PlayCompleted event is None")
        
        self.terminate_call(unique_id)
        return
    
    @recorded_by_proxy
    def test_play_combined_file_and_text_sources_with_play_media_all(self):
        # try to establish the call
        caller = self.identity_client.create_user()
        target = self.identity_client.create_user()
        unique_id, call_connection, _ = self.establish_callconnection_voip(caller, target, cognitive_service_enabled=True)

        # check returned events
        connected_event = self.check_for_event('CallConnected', call_connection._call_connection_id, timedelta(seconds=15))
        participant_updated_event = self.check_for_event('ParticipantsUpdated', call_connection._call_connection_id, timedelta(seconds=15))

        if connected_event is None:
            raise ValueError("Caller CallConnected event is None")
        if participant_updated_event is None:
            raise ValueError("Caller ParticipantsUpdated event is None")
        
        play_multiple_source = [
            FileSource(url=self.file_source_url),
            TextSource(text="this is test.", voice_name="en-US-NancyNeural"),
        ]

        call_connection.play_media_to_all(
            play_source=play_multiple_source
        )

        # check for PlayCompleted event
        play_completed_event_multiple_source = self.check_for_event('PlayCompleted', call_connection._call_connection_id, timedelta(seconds=30))
        if play_completed_event_multiple_source is None:
            raise ValueError("PlayCompleted event is None")

        self.terminate_call(unique_id)
        return
    
    @recorded_by_proxy
    def test_play_with_invalid_file_sources_with_play_media_all(self):
        # try to establish the call
        caller = self.identity_client.create_user()
        target = self.identity_client.create_user()
        unique_id, call_connection, _ = self.establish_callconnection_voip(caller, target)

        # check returned events
        connected_event = self.check_for_event('CallConnected', call_connection._call_connection_id, timedelta(seconds=15))
        participant_updated_event = self.check_for_event('ParticipantsUpdated', call_connection._call_connection_id, timedelta(seconds=15))

        if connected_event is None:
            raise ValueError("Caller CallConnected event is None")
        if participant_updated_event is None:
            raise ValueError("Caller ParticipantsUpdated event is None")
        
        file_prompt = [FileSource(url="https://contosoapp.com/abc.wav")]

        call_connection.play_media_to_all(
            play_source=file_prompt
        )

        play_failed_event = self.check_for_event('PlayFailed', call_connection._call_connection_id, timedelta(seconds=30))
        if play_failed_event is None:
            raise ValueError("PlayFailed event is None")
        
        self.terminate_call(unique_id)
        return
    
    @recorded_by_proxy
    def test_play_with_invalid_and_valid_file_sources_with_play_media_all(self):
        # try to establish the call
        caller = self.identity_client.create_user()
        target = self.identity_client.create_user()
        unique_id, call_connection, _ = self.establish_callconnection_voip(caller, target)

        # check returned events
        connected_event = self.check_for_event('CallConnected', call_connection._call_connection_id, timedelta(seconds=15))
        participant_updated_event = self.check_for_event('ParticipantsUpdated', call_connection._call_connection_id, timedelta(seconds=15))

        if connected_event is None:
            raise ValueError("Caller CallConnected event is None")
        if participant_updated_event is None:
            raise ValueError("Caller ParticipantsUpdated event is None")
        
        file_prompt = [FileSource(url=self.file_source_url), FileSource(url="https://contosoapp.com/abc.wav")]

        call_connection.play_media_to_all(
            play_source=file_prompt
        )

        play_failed_event = self.check_for_event('PlayFailed', call_connection._call_connection_id, timedelta(seconds=30))
        if play_failed_event is None:
            raise ValueError("PlayFailed event is None")
        
        self.terminate_call(unique_id)
        return

    @recorded_by_proxy
    def test_play_with_invalid_file_sources_with_play_media(self):
        # try to establish the call
        caller = self.identity_client.create_user()
        target = self.identity_client.create_user()
        unique_id, call_connection, _ = self.establish_callconnection_voip(caller, target)

        # check returned events
        connected_event = self.check_for_event('CallConnected', call_connection._call_connection_id, timedelta(seconds=15))
        participant_updated_event = self.check_for_event('ParticipantsUpdated', call_connection._call_connection_id, timedelta(seconds=15))

        if connected_event is None:
            raise ValueError("Caller CallConnected event is None")
        if participant_updated_event is None:
            raise ValueError("Caller ParticipantsUpdated event is None")
        
        file_prompt = [FileSource(url="https://contosoapp.com/abc.wav")]

        call_connection._play_media(
            play_source=file_prompt,
            play_to=[target]
        )

        play_failed_event_to_target = self.check_for_event('PlayFailed', call_connection._call_connection_id, timedelta(seconds=30))
        if play_failed_event_to_target is None:
            raise ValueError("PlayFailed event is None")
        
        self.terminate_call(unique_id)
        return

    @recorded_by_proxy
    def test_play_with_invalid_and_valid_file_sources_with_play_media(self):
        # try to establish the call
        caller = self.identity_client.create_user()
        target = self.identity_client.create_user()
        unique_id, call_connection, _ = self.establish_callconnection_voip(caller, target)

        # check returned events
        connected_event = self.check_for_event('CallConnected', call_connection._call_connection_id, timedelta(seconds=15))
        participant_updated_event = self.check_for_event('ParticipantsUpdated', call_connection._call_connection_id, timedelta(seconds=15))

        if connected_event is None:
            raise ValueError("Caller CallConnected event is None")
        if participant_updated_event is None:
            raise ValueError("Caller ParticipantsUpdated event is None")
        
        file_prompt = [FileSource(url=self.file_source_url), FileSource(url="https://contosoapp.com/abc.wav")]

        call_connection._play_media(
            play_source=file_prompt,
            play_to=[target]
        )

        play_failed_event_to_target = self.check_for_event('PlayFailed', call_connection._call_connection_id, timedelta(seconds=30))
        print(play_failed_event_to_target)
        if play_failed_event_to_target is None:
            raise ValueError("PlayFailed event is None")
        
        self.terminate_call(unique_id)
        return
    
    @recorded_by_proxy 
    def test_start_stop_media_streaming_in_a_call(self):
        
        # try to establish the call
        caller = self.identity_client.create_user()
        target = self.identity_client.create_user()

        media_streaming_options=MediaStreamingOptions(
            transport_url=self.transport_url,
            transport_type=MediaStreamingTransportType.WEBSOCKET,
            content_type=MediaStreamingContentType.AUDIO,
            audio_channel_type=MediaStreamingAudioChannelType.MIXED,
            start_media_streaming=False
            )        

        unique_id, call_connection, _ = self.establish_callconnection_voip_with_streaming_options(caller, target, media_streaming_options, False)

        # check returned events
        connected_event = self.check_for_event('CallConnected', call_connection._call_connection_id, timedelta(seconds=15))
        participant_updated_event = self.check_for_event('ParticipantsUpdated', call_connection._call_connection_id, timedelta(seconds=15))

        if connected_event is None:
            raise ValueError("Caller CallConnected event is None")
        if participant_updated_event is None:
            raise ValueError("Caller ParticipantsUpdated event is None")
        
        # start media streaming.
        call_connection.start_media_streaming()
        
        # check for MediaStreamingStarted event
        media_streaming_started = self.check_for_event('MediaStreamingStarted', call_connection._call_connection_id, timedelta(seconds=30))
        if media_streaming_started is None:
            raise ValueError("MediaStreamingStarted event is None")

        time.sleep(3)
        
        # check for media streaming subscription from call connection properties for media streaming started event
        call_connection_properties=call_connection.get_call_properties()
        if call_connection_properties is None:
            raise ValueError("call_connection_properties is None")
        if call_connection_properties.media_streaming_subscription is None:
            raise ValueError("call_connection_properties.media_streaming_subscription is None")
        if call_connection_properties.media_streaming_subscription.state!='active':
            raise ValueError("media streaming state is invalid for MediaStreamingStarted event")

        # stop media streaming.
        call_connection.stop_media_streaming()

        # check for MediaStreamingStopped event
        media_streaming_stopped = self.check_for_event('MediaStreamingStopped', call_connection._call_connection_id, timedelta(seconds=30))
        if media_streaming_stopped is None:
            raise ValueError("MediaStreamingStopped event is None")
        
        # check for media streaming subscription from call connection properties for media streaming stopped event
        call_connection_properties=call_connection.get_call_properties()
        if call_connection_properties is None:
            raise ValueError("call_connection_properties is None")
        if call_connection_properties.media_streaming_subscription is None:
            raise ValueError("call_connection_properties.media_streaming_subscription is None")
        if call_connection_properties.media_streaming_subscription.state!='inactive':
            raise ValueError("media streaming state is invalid for MediaStreamingStopped event")

        self.terminate_call(unique_id)
        return
    
    @recorded_by_proxy
    def test_start_stop_transcription_in_call(self):
        # try to establish the call
        caller = self.identity_client.create_user()
        target = self.identity_client.create_user()

        transcription_options=TranscriptionOptions(
            transport_url=self.transport_url,
            transport_type=TranscriptionTransportType.WEBSOCKET,
            locale="en-US",
            start_transcription=False)

        unique_id, call_connection, _ = self.establish_callconnection_voip_with_streaming_options(caller, target, transcription_options, True)

        # check returned events
        connected_event = self.check_for_event('CallConnected', call_connection._call_connection_id, timedelta(seconds=15))
        participant_updated_event = self.check_for_event('ParticipantsUpdated', call_connection._call_connection_id, timedelta(seconds=15))

        if connected_event is None:
            raise ValueError("Caller CallConnected event is None")
        if participant_updated_event is None:
            raise ValueError("Caller ParticipantsUpdated event is None")
        
        # start transcription
        call_connection.start_transcription(locale="en-ca")
        
        # check for TranscriptionStarted event
        transcription_started = self.check_for_event('TranscriptionStarted', call_connection._call_connection_id, timedelta(seconds=30))
        if transcription_started is None:
            raise ValueError("TranscriptionStarted event is None")

        # check for transcription subscription from call connection properties for transcription started event
        call_connection_properties=call_connection.get_call_properties()
        if call_connection_properties is None:
            raise ValueError("call_connection_properties is None")
        if call_connection_properties.transcription_subscription is None:
            raise ValueError("call_connection_properties.transcription_subscription is None")
        if call_connection_properties.transcription_subscription.state!='active':
            raise ValueError("transcription subscription state is invalid for TranscriptionStarted event")

        time.sleep(3)
        call_connection.update_transcription(locale="en-gb")
        
        # check for TranscriptionUpdated event
        transcription_updated = self.check_for_event('TranscriptionUpdated', call_connection._call_connection_id, timedelta(seconds=30))
        if transcription_updated is None:
            raise ValueError("TranscriptionUpdated event is None")
        
        time.sleep(3)

        # stop transcription
        call_connection.stop_transcription()
        
        # check for TranscriptionStopped event
        transcription_stopped = self.check_for_event('TranscriptionStopped', call_connection._call_connection_id, timedelta(seconds=30))
        if transcription_stopped is None:
            raise ValueError("TranscriptionStopped event is None")
        
        # check for transcription subscription from call connection properties for transcription stopped event
        call_connection_properties=call_connection.get_call_properties()
        if call_connection_properties is None:
            raise ValueError("call_connection_properties is None")
        if call_connection_properties.transcription_subscription is None:
            raise ValueError("call_connection_properties.transcription_subscription is None")
        if call_connection_properties.transcription_subscription.state!='inactive':
            raise ValueError("transcription subscription state is invalid for TranscriptionStopped event")
        
        self.terminate_call(unique_id)
        return

    @recorded_by_proxy
    def test_play_multiple_file_sources_with_play_media_all(self):
        # try to establish the call
        caller = self.identity_client.create_user()
        target = self.identity_client.create_user()
        unique_id, call_connection, _ = self.establish_callconnection_voip(caller, target)

        # check returned events
        connected_event = self.check_for_event('CallConnected', call_connection._call_connection_id, timedelta(seconds=15))
        participant_updated_event = self.check_for_event('ParticipantsUpdated', call_connection._call_connection_id, timedelta(seconds=15))

        if connected_event is None:
            raise ValueError("Caller CallConnected event is None")
        if participant_updated_event is None:
            raise ValueError("Caller ParticipantsUpdated event is None")
        
        play_multiple_file_source = [
            FileSource(url=self.file_source_url),
            FileSource(url=self.file_source_url),
            FileSource(url=self.file_source_url)
        ]

        # play media to all 
        call_connection.play_media_to_all(
            play_source=play_multiple_file_source
        )

        # check for PlayCompleted event
        play_completed_event_file_source = self.check_for_event('PlayCompleted', call_connection._call_connection_id, timedelta(seconds=30))
        if play_completed_event_file_source is None:
            raise ValueError("Play media all PlayCompleted event is None")

        self.terminate_call(unique_id)
        return

    @recorded_by_proxy
    def test_play_multiple_file_sources_with_play_media(self):
        # try to establish the call
        caller = self.identity_client.create_user()
        target = self.identity_client.create_user()
        unique_id, call_connection, _ = self.establish_callconnection_voip(caller, target)

        # check returned events
        connected_event = self.check_for_event('CallConnected', call_connection._call_connection_id, timedelta(seconds=15))
        participant_updated_event = self.check_for_event('ParticipantsUpdated', call_connection._call_connection_id, timedelta(seconds=15))

        if connected_event is None:
            raise ValueError("Caller CallConnected event is None")
        if participant_updated_event is None:
            raise ValueError("Caller ParticipantsUpdated event is None")
        
        play_multiple_file_source = [
            FileSource(url=self.file_source_url),
            FileSource(url=self.file_source_url),
            FileSource(url=self.file_source_url)
        ]

        # play media
        call_connection.play_media(
            play_source=play_multiple_file_source,
            play_to=[target]
        )

        # check for PlayCompleted event
        play_completed_event_file_source_to_target = self.check_for_event('PlayCompleted', call_connection._call_connection_id, timedelta(seconds=30))
        if play_completed_event_file_source_to_target is None:
            raise ValueError("Play media PlayCompleted event is None")
        
        self.terminate_call(unique_id)
        return
    
    @recorded_by_proxy
    def test_play_multiple_file_sources_with_operationcallbackurl_with_play_media_all(self):
        # try to establish the call
        caller = self.identity_client.create_user()
        target = self.identity_client.create_user()
        unique_id, call_connection, _ = self.establish_callconnection_voip(caller, target)

        # check returned events
        connected_event = self.check_for_event('CallConnected', call_connection._call_connection_id, timedelta(seconds=15))
        participant_updated_event = self.check_for_event('ParticipantsUpdated', call_connection._call_connection_id, timedelta(seconds=15))

        if connected_event is None:
            raise ValueError("Caller CallConnected event is None")
        if participant_updated_event is None:
            raise ValueError("Caller ParticipantsUpdated event is None")
        
        play_multiple_file_source = [
            FileSource(url=self.file_source_url),
            FileSource(url=self.file_source_url),
            FileSource(url=self.file_source_url)
        ]

        random_unique_id = self._unique_key_gen(caller, target)

        # play media to all 
        call_connection.play_media_to_all(
            play_source=play_multiple_file_source,
            operation_callback_url=(self.dispatcher_callback + "?q={}".format(random_unique_id))
        )

        # check for PlayCompleted event
        play_completed_event_file_source = self.check_for_event('PlayCompleted', call_connection._call_connection_id, timedelta(seconds=30))
        if play_completed_event_file_source is None:
            raise ValueError("PlayCompleted event is None")
        
        self.terminate_call(unique_id)
        return
    
    @recorded_by_proxy
    def test_play_multiple_file_sources_with_operationcallbackurl_with_play_media(self):
        # try to establish the call
        caller = self.identity_client.create_user()
        target = self.identity_client.create_user()
        unique_id, call_connection, _ = self.establish_callconnection_voip(caller, target)

        # check returned events
        connected_event = self.check_for_event('CallConnected', call_connection._call_connection_id, timedelta(seconds=15))
        participant_updated_event = self.check_for_event('ParticipantsUpdated', call_connection._call_connection_id, timedelta(seconds=15))

        if connected_event is None:
            raise ValueError("Caller CallConnected event is None")
        if participant_updated_event is None:
            raise ValueError("Caller ParticipantsUpdated event is None")
        
        play_multiple_file_source = [
            FileSource(url=self.file_source_url),
            FileSource(url=self.file_source_url),
            FileSource(url=self.file_source_url)
        ]

        random_unique_id = self._unique_key_gen(caller, target)

        # play media
        call_connection.play_media(
            play_source=play_multiple_file_source,
            play_to=[target],
            operation_callback_url=(self.dispatcher_callback + "?q={}".format(random_unique_id))
        )

        # check for PlayCompleted event
        play_completed_event_file_source_to_target = self.check_for_event('PlayCompleted', call_connection._call_connection_id, timedelta(seconds=30))
        if play_completed_event_file_source_to_target is None:
            raise ValueError("PlayCompleted event is None")
        
        self.terminate_call(unique_id)
        return

    @recorded_by_proxy
    def test_play_multiple_text_sources_with_play_media(self):
        # try to establish the call
        caller = self.identity_client.create_user()
        target = self.identity_client.create_user()
        unique_id, call_connection, _ = self.establish_callconnection_voip(caller, target, cognitive_service_enabled=True)

        # check returned events
        connected_event = self.check_for_event('CallConnected', call_connection._call_connection_id, timedelta(seconds=15))
        participant_updated_event = self.check_for_event('ParticipantsUpdated', call_connection._call_connection_id, timedelta(seconds=15))

        if connected_event is None:
            raise ValueError("Caller CallConnected event is None")
        if participant_updated_event is None:
            raise ValueError("Caller ParticipantsUpdated event is None")
        
        play_multiple_text_source = [
            TextSource(text="this is test one", voice_name="en-US-NancyNeural"),
            TextSource(text="this is test two", voice_name="en-US-NancyNeural"),
            TextSource(text="this is test three", voice_name="en-US-NancyNeural")
        ]

        call_connection.play_media(
            play_source=play_multiple_text_source,
            play_to=[target]
        )

        # check for PlayCompleted event
        play_completed_event_text_source_to_target = self.check_for_event('PlayCompleted', call_connection._call_connection_id, timedelta(seconds=30))
        if play_completed_event_text_source_to_target is None:
            raise ValueError("PlayCompleted event is None")
        
        self.terminate_call(unique_id)
        return
    
    @recorded_by_proxy
    def test_play_multiple_text_sources_with_play_media_all(self):
        # try to establish the call
        caller = self.identity_client.create_user()
        target = self.identity_client.create_user()
        unique_id, call_connection, _ = self.establish_callconnection_voip(caller, target, cognitive_service_enabled=True)

        # check returned events
        connected_event = self.check_for_event('CallConnected', call_connection._call_connection_id, timedelta(seconds=15))
        participant_updated_event = self.check_for_event('ParticipantsUpdated', call_connection._call_connection_id, timedelta(seconds=15))

        if connected_event is None:
            raise ValueError("Caller CallConnected event is None")
        if participant_updated_event is None:
            raise ValueError("Caller ParticipantsUpdated event is None")
        
        play_multiple_text_source = [
            TextSource(text="this is test one", voice_name="en-US-NancyNeural"),
            TextSource(text="this is test two", voice_name="en-US-NancyNeural"),
            TextSource(text="this is test three", voice_name="en-US-NancyNeural")
        ]

        call_connection.play_media_to_all(
            play_source=play_multiple_text_source
        )

        # check for PlayCompleted event
        play_completed_event_text_source = self.check_for_event('PlayCompleted', call_connection._call_connection_id, timedelta(seconds=30))
        if play_completed_event_text_source is None:
            raise ValueError("PlayCompleted event is None")
        
        self.terminate_call(unique_id)
        return
    
    @recorded_by_proxy
    def test_play_combined_file_and_text_sources_with_play_media(self):
        # try to establish the call
        caller = self.identity_client.create_user()
        target = self.identity_client.create_user()
        unique_id, call_connection, _ = self.establish_callconnection_voip(caller, target, cognitive_service_enabled=True)

        # check returned events
        connected_event = self.check_for_event('CallConnected', call_connection._call_connection_id, timedelta(seconds=15))
        participant_updated_event = self.check_for_event('ParticipantsUpdated', call_connection._call_connection_id, timedelta(seconds=15))

        if connected_event is None:
            raise ValueError("Caller CallConnected event is None")
        if participant_updated_event is None:
            raise ValueError("Caller ParticipantsUpdated event is None")
        
        play_multiple_source = [
            FileSource(url=self.file_source_url),
            TextSource(text="this is test.", voice_name="en-US-NancyNeural"),
        ]

        call_connection.play_media(
            play_source=play_multiple_source,
            play_to=[target]
        )

         # check for PlayCompleted event
        play_completed_event_multiple_source_to_target = self.check_for_event('PlayCompleted', call_connection._call_connection_id, timedelta(seconds=30))
        if play_completed_event_multiple_source_to_target is None:
            raise ValueError("PlayCompleted event is None")
        
        self.terminate_call(unique_id)
        return
    
    @recorded_by_proxy
    def test_play_combined_file_and_text_sources_with_play_media_all(self):
        # try to establish the call
        caller = self.identity_client.create_user()
        target = self.identity_client.create_user()
        unique_id, call_connection, _ = self.establish_callconnection_voip(caller, target, cognitive_service_enabled=True)

        # check returned events
        connected_event = self.check_for_event('CallConnected', call_connection._call_connection_id, timedelta(seconds=15))
        participant_updated_event = self.check_for_event('ParticipantsUpdated', call_connection._call_connection_id, timedelta(seconds=15))

        if connected_event is None:
            raise ValueError("Caller CallConnected event is None")
        if participant_updated_event is None:
            raise ValueError("Caller ParticipantsUpdated event is None")
        
        play_multiple_source = [
            FileSource(url=self.file_source_url),
            TextSource(text="this is test.", voice_name="en-US-NancyNeural"),
        ]

        call_connection.play_media_to_all(
            play_source=play_multiple_source
        )

        # check for PlayCompleted event
        play_completed_event_multiple_source = self.check_for_event('PlayCompleted', call_connection._call_connection_id, timedelta(seconds=30))
        if play_completed_event_multiple_source is None:
            raise ValueError("PlayCompleted event is None")

        self.terminate_call(unique_id)
        return
    
    @recorded_by_proxy
    def test_play_with_invalid_file_sources_with_play_media_all(self):
        # try to establish the call
        caller = self.identity_client.create_user()
        target = self.identity_client.create_user()
        unique_id, call_connection, _ = self.establish_callconnection_voip(caller, target)

        # check returned events
        connected_event = self.check_for_event('CallConnected', call_connection._call_connection_id, timedelta(seconds=15))
        participant_updated_event = self.check_for_event('ParticipantsUpdated', call_connection._call_connection_id, timedelta(seconds=15))

        if connected_event is None:
            raise ValueError("Caller CallConnected event is None")
        if participant_updated_event is None:
            raise ValueError("Caller ParticipantsUpdated event is None")
        
        file_prompt = [FileSource(url="https://dummy.com/dummyurl.wav")]

        call_connection.play_media_to_all(
            play_source=file_prompt
        )

        play_failed_event = self.check_for_event('PlayFailed', call_connection._call_connection_id, timedelta(seconds=30))
        if play_failed_event is None:
            raise ValueError("PlayFailed event is None")
        
        self.terminate_call(unique_id)
        return
    
    @recorded_by_proxy
    def test_play_with_invalid_and_valid_file_sources_with_play_media_all(self):
        # try to establish the call
        caller = self.identity_client.create_user()
        target = self.identity_client.create_user()
        unique_id, call_connection, _ = self.establish_callconnection_voip(caller, target)

        # check returned events
        connected_event = self.check_for_event('CallConnected', call_connection._call_connection_id, timedelta(seconds=15))
        participant_updated_event = self.check_for_event('ParticipantsUpdated', call_connection._call_connection_id, timedelta(seconds=15))

        if connected_event is None:
            raise ValueError("Caller CallConnected event is None")
        if participant_updated_event is None:
            raise ValueError("Caller ParticipantsUpdated event is None")
        
        file_prompt = [FileSource(url=self.file_source_url), FileSource(url="https://dummy.com/dummyurl.wav")]

        call_connection.play_media_to_all(
            play_source=file_prompt
        )

        play_failed_event = self.check_for_event('PlayFailed', call_connection._call_connection_id, timedelta(seconds=30))
        if play_failed_event is None:
            raise ValueError("PlayFailed event is None")
        
        self.terminate_call(unique_id)
        return

    @recorded_by_proxy
    def test_play_with_invalid_file_sources_with_play_media(self):
        # try to establish the call
        caller = self.identity_client.create_user()
        target = self.identity_client.create_user()
        unique_id, call_connection, _ = self.establish_callconnection_voip(caller, target)

        # check returned events
        connected_event = self.check_for_event('CallConnected', call_connection._call_connection_id, timedelta(seconds=15))
        participant_updated_event = self.check_for_event('ParticipantsUpdated', call_connection._call_connection_id, timedelta(seconds=15))

        if connected_event is None:
            raise ValueError("Caller CallConnected event is None")
        if participant_updated_event is None:
            raise ValueError("Caller ParticipantsUpdated event is None")
        
        file_prompt = [FileSource(url="https://dummy.com/dummyurl.wav")]

        call_connection._play_media(
            play_source=file_prompt,
            play_to=[target]
        )

        play_failed_event_to_target = self.check_for_event('PlayFailed', call_connection._call_connection_id, timedelta(seconds=30))
        if play_failed_event_to_target is None:
            raise ValueError("PlayFailed event is None")
        
        self.terminate_call(unique_id)
        return

    @recorded_by_proxy
    def test_play_with_invalid_and_valid_file_sources_with_play_media(self):
        # try to establish the call
        caller = self.identity_client.create_user()
        target = self.identity_client.create_user()
        unique_id, call_connection, _ = self.establish_callconnection_voip(caller, target)

        # check returned events
        connected_event = self.check_for_event('CallConnected', call_connection._call_connection_id, timedelta(seconds=15))
        participant_updated_event = self.check_for_event('ParticipantsUpdated', call_connection._call_connection_id, timedelta(seconds=15))

        if connected_event is None:
            raise ValueError("Caller CallConnected event is None")
        if participant_updated_event is None:
            raise ValueError("Caller ParticipantsUpdated event is None")
        
        file_prompt = [FileSource(url=self.file_source_url), FileSource(url="https://dummy.com/dummyurl.wav")]

        call_connection._play_media(
            play_source=file_prompt,
            play_to=[target]
        )

        play_failed_event_to_target = self.check_for_event('PlayFailed', call_connection._call_connection_id, timedelta(seconds=30))
        print(play_failed_event_to_target)
        if play_failed_event_to_target is None:
            raise ValueError("PlayFailed event is None")
        
        self.terminate_call(unique_id)
        return
    
    @recorded_by_proxy
    def test_interrupt_audio_and_announce_in_a_call(self):

        # try to establish the call
        caller = self.identity_client.create_user()
        target = self.identity_client.create_user()
        unique_id, call_connection, _ = self.establish_callconnection_voip(caller, target)

        # check returned events
        connected_event = self.check_for_event(
            "CallConnected", call_connection._call_connection_id, timedelta(seconds=15)
        )
        participant_updated_event = self.check_for_event(
            "ParticipantsUpdated", call_connection._call_connection_id, timedelta(seconds=15)
        )

        if connected_event is None:
            raise ValueError("Caller CallConnected event is None")
        if participant_updated_event is None:
            raise ValueError("Caller ParticipantsUpdated event is None")
        play_source = FileSource(url=self.file_source_url)

        # Hold participant
        call_connection.hold(target_participant=target,  play_source=play_source, operation_context="hold_add_target_participant")
        time.sleep(2)
        # check returned events
        hold_audio_started_event = self.check_for_event(
            "HoldAudioStarted", call_connection._call_connection_id, timedelta(seconds=15)
        )
        if hold_audio_started_event is None:
            raise ValueError("Caller HoldAudioStarted event is None")
        
        get_participant_result = call_connection.get_participant(target)
        if get_participant_result is None:
            raise ValueError("Invalid get_participant_result")

        if get_participant_result.is_on_hold is False:
            raise ValueError("Failed to hold participant")
        play_multiple_file_source = [
            FileSource(url=self.file_source_url)
        ]
        call_connection.interrupt_audio_and_announce(target_participant=target, play_sources=play_multiple_file_source)
        
        # check returned events
        hold_audio_paused_event = self.check_for_event(
            "HoldAudioPaused", call_connection._call_connection_id, timedelta(seconds=15)
        )
        if hold_audio_paused_event is None:
            raise ValueError("Caller HoldAudioPaused event is None")
        
        hold_audio_resumed_event = self.check_for_event(
            "HoldAudioResumed", call_connection._call_connection_id, timedelta(seconds=15)
        )
        if hold_audio_resumed_event is None:
            raise ValueError("Caller HoldAudioResumed event is None")
        
        # Unhold participant
        call_connection.unhold(target, operation_context="unhold_add_target_participant")
        time.sleep(2)
        hold_audio_completed_event = self.check_for_event(
            "HoldAudioCompleted", call_connection._call_connection_id, timedelta(seconds=15)
        )
        if hold_audio_completed_event is None:
            raise ValueError("Caller HoldAudioCompleted event is None")
        
        get_participant_result = call_connection.get_participant(target)

        if get_participant_result is None:
            raise ValueError("Invalid get_participant_result")

        if get_participant_result.is_on_hold is True:
            raise ValueError("Failed to unhold participant")

        self.terminate_call(unique_id)
        return<|MERGE_RESOLUTION|>--- conflicted
+++ resolved
@@ -13,8 +13,6 @@
     FileSource,
     DtmfTone,
     PhoneNumberIdentifier,
-<<<<<<< HEAD
-=======
     MediaStreamingOptions,
     MediaStreamingContentType,
     MediaStreamingTransportType,
@@ -22,7 +20,6 @@
     TranscriptionOptions,
     TranscriptionTransportType,
     TranscriptionTransportType,
->>>>>>> 35d0bd03
     TextSource,
     RecognizeInputType,
     RecognitionChoice
@@ -30,6 +27,7 @@
 from callautomation_test_case import CallAutomationRecordedTestCase
 from azure.communication.callautomation._shared.models import identifier_from_raw_id
 
+
 class TestMediaAutomatedLiveTest(CallAutomationRecordedTestCase):
 
     @recorded_by_proxy
@@ -40,8 +38,12 @@
         unique_id, call_connection, _ = self.establish_callconnection_voip(caller, target)
 
         # check returned events
-        connected_event = self.check_for_event('CallConnected', call_connection._call_connection_id, timedelta(seconds=15))
-        participant_updated_event = self.check_for_event('ParticipantsUpdated', call_connection._call_connection_id, timedelta(seconds=15))
+        connected_event = self.check_for_event(
+            "CallConnected", call_connection._call_connection_id, timedelta(seconds=15)
+        )
+        participant_updated_event = self.check_for_event(
+            "ParticipantsUpdated", call_connection._call_connection_id, timedelta(seconds=15)
+        )
 
         if connected_event is None:
             raise ValueError("Caller CallConnected event is None")
@@ -55,7 +57,9 @@
         )
 
         # check for PlayCompleted event
-        play_completed_event = self.check_for_event('PlayCompleted', call_connection._call_connection_id, timedelta(seconds=30))
+        play_completed_event = self.check_for_event(
+            "PlayCompleted", call_connection._call_connection_id, timedelta(seconds=30)
+        )
         if play_completed_event is None:
             raise ValueError("PlayCompleted event is None")
 
@@ -101,7 +105,7 @@
     #     self.terminate_call(unique_id)
     #     return
 
-    @recorded_by_proxy    
+    @recorded_by_proxy
     def test_add_and_mute_participant_in_a_call(self):
 
         # try to establish the call
@@ -111,15 +115,19 @@
         unique_id, call_connection, _ = self.establish_callconnection_voip(caller, target)
 
         # check returned events
-        connected_event = self.check_for_event('CallConnected', call_connection._call_connection_id, timedelta(seconds=15))
-        participant_updated_event = self.check_for_event('ParticipantsUpdated', call_connection._call_connection_id, timedelta(seconds=15))
-
-        if connected_event is None:
-            raise ValueError("Caller CallConnected event is None")
-        if participant_updated_event is None:
-            raise ValueError("Caller ParticipantsUpdated event is None")
-
-        #Add dummy participant
+        connected_event = self.check_for_event(
+            "CallConnected", call_connection._call_connection_id, timedelta(seconds=15)
+        )
+        participant_updated_event = self.check_for_event(
+            "ParticipantsUpdated", call_connection._call_connection_id, timedelta(seconds=15)
+        )
+
+        if connected_event is None:
+            raise ValueError("Caller CallConnected event is None")
+        if participant_updated_event is None:
+            raise ValueError("Caller ParticipantsUpdated event is None")
+
+        # Add dummy participant
         add_participant_result = call_connection.add_participant(participant_to_add)
         if add_participant_result is None:
             raise ValueError("Invalid add_participant_result")
@@ -127,7 +135,9 @@
         time.sleep(3)
 
         # Mute participant
-        mute_participant_result = call_connection.mute_participant(target, operation_context="muting_add_target_participant")
+        mute_participant_result = call_connection.mute_participant(
+            target, operation_context="muting_add_target_participant"
+        )
         if mute_participant_result is None:
             raise ValueError("Invalid mute_participant_result")
 
@@ -141,8 +151,8 @@
 
         self.terminate_call(unique_id)
         return
-    
-    @recorded_by_proxy    
+
+    @recorded_by_proxy
     def test_add_and_hold_unhold_participant_in_a_call(self):
 
         # try to establish the call
@@ -152,15 +162,19 @@
         unique_id, call_connection, _ = self.establish_callconnection_voip(caller, target)
 
         # check returned events
-        connected_event = self.check_for_event('CallConnected', call_connection._call_connection_id, timedelta(seconds=15))
-        participant_updated_event = self.check_for_event('ParticipantsUpdated', call_connection._call_connection_id, timedelta(seconds=15))
-
-        if connected_event is None:
-            raise ValueError("Caller CallConnected event is None")
-        if participant_updated_event is None:
-            raise ValueError("Caller ParticipantsUpdated event is None")
-
-        #Add dummy participant
+        connected_event = self.check_for_event(
+            "CallConnected", call_connection._call_connection_id, timedelta(seconds=15)
+        )
+        participant_updated_event = self.check_for_event(
+            "ParticipantsUpdated", call_connection._call_connection_id, timedelta(seconds=15)
+        )
+
+        if connected_event is None:
+            raise ValueError("Caller CallConnected event is None")
+        if participant_updated_event is None:
+            raise ValueError("Caller ParticipantsUpdated event is None")
+
+        # Add dummy participant
         add_participant_result = call_connection.add_participant(participant_to_add)
         if add_participant_result is None:
             raise ValueError("Invalid add_participant_result")
@@ -183,416 +197,13 @@
 
         time.sleep(2)
         get_participant_result = call_connection.get_participant(target)
-        
+
         if get_participant_result is None:
             raise ValueError("Invalid get_participant_result")
 
         if get_participant_result.is_on_hold is True:
             raise ValueError("Failed to unhold participant")
-        
-        self.terminate_call(unique_id)
-        return
-
-    @recorded_by_proxy
-    def test_play_multiple_file_sources_with_play_media_all(self):
-        # try to establish the call
-        caller = self.identity_client.create_user()
-        target = self.identity_client.create_user()
-        unique_id, call_connection, _ = self.establish_callconnection_voip(caller, target)
-
-        # check returned events
-        connected_event = self.check_for_event('CallConnected', call_connection._call_connection_id, timedelta(seconds=15))
-        participant_updated_event = self.check_for_event('ParticipantsUpdated', call_connection._call_connection_id, timedelta(seconds=15))
-
-        if connected_event is None:
-            raise ValueError("Caller CallConnected event is None")
-        if participant_updated_event is None:
-            raise ValueError("Caller ParticipantsUpdated event is None")
-        
-        play_multiple_file_source = [
-            FileSource(url=self.file_source_url),
-            FileSource(url=self.file_source_url),
-            FileSource(url=self.file_source_url)
-        ]
-
-        # play media to all 
-        call_connection.play_media_to_all(
-            play_source=play_multiple_file_source
-        )
-
-        # check for PlayCompleted event
-        play_completed_event_file_source = self.check_for_event('PlayCompleted', call_connection._call_connection_id, timedelta(seconds=30))
-        if play_completed_event_file_source is None:
-            raise ValueError("Play media all PlayCompleted event is None")
-
-        self.terminate_call(unique_id)
-        return
-
-    @recorded_by_proxy
-    def test_play_multiple_file_sources_with_play_media(self):
-        # try to establish the call
-        caller = self.identity_client.create_user()
-        target = self.identity_client.create_user()
-        unique_id, call_connection, _ = self.establish_callconnection_voip(caller, target)
-
-        # check returned events
-        connected_event = self.check_for_event('CallConnected', call_connection._call_connection_id, timedelta(seconds=15))
-        participant_updated_event = self.check_for_event('ParticipantsUpdated', call_connection._call_connection_id, timedelta(seconds=15))
-
-        if connected_event is None:
-            raise ValueError("Caller CallConnected event is None")
-        if participant_updated_event is None:
-            raise ValueError("Caller ParticipantsUpdated event is None")
-        
-        play_multiple_file_source = [
-            FileSource(url=self.file_source_url),
-            FileSource(url=self.file_source_url),
-            FileSource(url=self.file_source_url)
-        ]
-
-        # play media
-        call_connection.play_media(
-            play_source=play_multiple_file_source,
-            play_to=[target]
-        )
-
-        # check for PlayCompleted event
-        play_completed_event_file_source_to_target = self.check_for_event('PlayCompleted', call_connection._call_connection_id, timedelta(seconds=30))
-        if play_completed_event_file_source_to_target is None:
-            raise ValueError("Play media PlayCompleted event is None")
-        
-        self.terminate_call(unique_id)
-        return
-    
-    @recorded_by_proxy
-    def test_play_multiple_file_sources_with_operationcallbackurl_with_play_media_all(self):
-        # try to establish the call
-        caller = self.identity_client.create_user()
-        target = self.identity_client.create_user()
-        unique_id, call_connection, _ = self.establish_callconnection_voip(caller, target)
-
-        # check returned events
-        connected_event = self.check_for_event('CallConnected', call_connection._call_connection_id, timedelta(seconds=15))
-        participant_updated_event = self.check_for_event('ParticipantsUpdated', call_connection._call_connection_id, timedelta(seconds=15))
-
-        if connected_event is None:
-            raise ValueError("Caller CallConnected event is None")
-        if participant_updated_event is None:
-            raise ValueError("Caller ParticipantsUpdated event is None")
-        
-        play_multiple_file_source = [
-            FileSource(url=self.file_source_url),
-            FileSource(url=self.file_source_url),
-            FileSource(url=self.file_source_url)
-        ]
-
-        random_unique_id = self._unique_key_gen(caller, target)
-
-        # play media to all 
-        call_connection.play_media_to_all(
-            play_source=play_multiple_file_source,
-            operation_callback_url=(self.dispatcher_callback + "?q={}".format(random_unique_id))
-        )
-
-        # check for PlayCompleted event
-        play_completed_event_file_source = self.check_for_event('PlayCompleted', call_connection._call_connection_id, timedelta(seconds=30))
-        if play_completed_event_file_source is None:
-            raise ValueError("PlayCompleted event is None")
-        
-        self.terminate_call(unique_id)
-        return
-    
-    @recorded_by_proxy
-    def test_play_multiple_file_sources_with_operationcallbackurl_with_play_media(self):
-        # try to establish the call
-        caller = self.identity_client.create_user()
-        target = self.identity_client.create_user()
-        unique_id, call_connection, _ = self.establish_callconnection_voip(caller, target)
-
-        # check returned events
-        connected_event = self.check_for_event('CallConnected', call_connection._call_connection_id, timedelta(seconds=15))
-        participant_updated_event = self.check_for_event('ParticipantsUpdated', call_connection._call_connection_id, timedelta(seconds=15))
-
-        if connected_event is None:
-            raise ValueError("Caller CallConnected event is None")
-        if participant_updated_event is None:
-            raise ValueError("Caller ParticipantsUpdated event is None")
-        
-        play_multiple_file_source = [
-            FileSource(url=self.file_source_url),
-            FileSource(url=self.file_source_url),
-            FileSource(url=self.file_source_url)
-        ]
-
-        random_unique_id = self._unique_key_gen(caller, target)
-
-        # play media
-        call_connection.play_media(
-            play_source=play_multiple_file_source,
-            play_to=[target],
-            operation_callback_url=(self.dispatcher_callback + "?q={}".format(random_unique_id))
-        )
-
-        # check for PlayCompleted event
-        play_completed_event_file_source_to_target = self.check_for_event('PlayCompleted', call_connection._call_connection_id, timedelta(seconds=30))
-        if play_completed_event_file_source_to_target is None:
-            raise ValueError("PlayCompleted event is None")
-        
-        self.terminate_call(unique_id)
-        return
-
-    @recorded_by_proxy
-    def test_play_multiple_text_sources_with_play_media(self):
-        # try to establish the call
-        caller = self.identity_client.create_user()
-        target = self.identity_client.create_user()
-        unique_id, call_connection, _ = self.establish_callconnection_voip(caller, target, cognitive_service_enabled=True)
-
-        # check returned events
-        connected_event = self.check_for_event('CallConnected', call_connection._call_connection_id, timedelta(seconds=15))
-        participant_updated_event = self.check_for_event('ParticipantsUpdated', call_connection._call_connection_id, timedelta(seconds=15))
-
-        if connected_event is None:
-            raise ValueError("Caller CallConnected event is None")
-        if participant_updated_event is None:
-            raise ValueError("Caller ParticipantsUpdated event is None")
-        
-        play_multiple_text_source = [
-            TextSource(text="this is test one", voice_name="en-US-NancyNeural"),
-            TextSource(text="this is test two", voice_name="en-US-NancyNeural"),
-            TextSource(text="this is test three", voice_name="en-US-NancyNeural")
-        ]
-
-        call_connection.play_media(
-            play_source=play_multiple_text_source,
-            play_to=[target]
-        )
-
-        # check for PlayCompleted event
-        play_completed_event_text_source_to_target = self.check_for_event('PlayCompleted', call_connection._call_connection_id, timedelta(seconds=30))
-        if play_completed_event_text_source_to_target is None:
-            raise ValueError("PlayCompleted event is None")
-        
-        self.terminate_call(unique_id)
-        return
-    
-    @recorded_by_proxy
-    def test_play_multiple_text_sources_with_play_media_all(self):
-        # try to establish the call
-        caller = self.identity_client.create_user()
-        target = self.identity_client.create_user()
-        unique_id, call_connection, _ = self.establish_callconnection_voip(caller, target, cognitive_service_enabled=True)
-
-        # check returned events
-        connected_event = self.check_for_event('CallConnected', call_connection._call_connection_id, timedelta(seconds=15))
-        participant_updated_event = self.check_for_event('ParticipantsUpdated', call_connection._call_connection_id, timedelta(seconds=15))
-
-        if connected_event is None:
-            raise ValueError("Caller CallConnected event is None")
-        if participant_updated_event is None:
-            raise ValueError("Caller ParticipantsUpdated event is None")
-        
-        play_multiple_text_source = [
-            TextSource(text="this is test one", voice_name="en-US-NancyNeural"),
-            TextSource(text="this is test two", voice_name="en-US-NancyNeural"),
-            TextSource(text="this is test three", voice_name="en-US-NancyNeural")
-        ]
-
-        call_connection.play_media_to_all(
-            play_source=play_multiple_text_source
-        )
-
-        # check for PlayCompleted event
-        play_completed_event_text_source = self.check_for_event('PlayCompleted', call_connection._call_connection_id, timedelta(seconds=30))
-        if play_completed_event_text_source is None:
-            raise ValueError("PlayCompleted event is None")
-        
-        self.terminate_call(unique_id)
-        return
-    
-    @recorded_by_proxy
-    def test_play_combined_file_and_text_sources_with_play_media(self):
-        # try to establish the call
-        caller = self.identity_client.create_user()
-        target = self.identity_client.create_user()
-        unique_id, call_connection, _ = self.establish_callconnection_voip(caller, target, cognitive_service_enabled=True)
-
-        # check returned events
-        connected_event = self.check_for_event('CallConnected', call_connection._call_connection_id, timedelta(seconds=15))
-        participant_updated_event = self.check_for_event('ParticipantsUpdated', call_connection._call_connection_id, timedelta(seconds=15))
-
-        if connected_event is None:
-            raise ValueError("Caller CallConnected event is None")
-        if participant_updated_event is None:
-            raise ValueError("Caller ParticipantsUpdated event is None")
-        
-        play_multiple_source = [
-            FileSource(url=self.file_source_url),
-            TextSource(text="this is test.", voice_name="en-US-NancyNeural"),
-        ]
-
-        call_connection.play_media(
-            play_source=play_multiple_source,
-            play_to=[target]
-        )
-
-         # check for PlayCompleted event
-        play_completed_event_multiple_source_to_target = self.check_for_event('PlayCompleted', call_connection._call_connection_id, timedelta(seconds=30))
-        if play_completed_event_multiple_source_to_target is None:
-            raise ValueError("PlayCompleted event is None")
-        
-        self.terminate_call(unique_id)
-        return
-    
-    @recorded_by_proxy
-    def test_play_combined_file_and_text_sources_with_play_media_all(self):
-        # try to establish the call
-        caller = self.identity_client.create_user()
-        target = self.identity_client.create_user()
-        unique_id, call_connection, _ = self.establish_callconnection_voip(caller, target, cognitive_service_enabled=True)
-
-        # check returned events
-        connected_event = self.check_for_event('CallConnected', call_connection._call_connection_id, timedelta(seconds=15))
-        participant_updated_event = self.check_for_event('ParticipantsUpdated', call_connection._call_connection_id, timedelta(seconds=15))
-
-        if connected_event is None:
-            raise ValueError("Caller CallConnected event is None")
-        if participant_updated_event is None:
-            raise ValueError("Caller ParticipantsUpdated event is None")
-        
-        play_multiple_source = [
-            FileSource(url=self.file_source_url),
-            TextSource(text="this is test.", voice_name="en-US-NancyNeural"),
-        ]
-
-        call_connection.play_media_to_all(
-            play_source=play_multiple_source
-        )
-
-        # check for PlayCompleted event
-        play_completed_event_multiple_source = self.check_for_event('PlayCompleted', call_connection._call_connection_id, timedelta(seconds=30))
-        if play_completed_event_multiple_source is None:
-            raise ValueError("PlayCompleted event is None")
-
-        self.terminate_call(unique_id)
-        return
-    
-    @recorded_by_proxy
-    def test_play_with_invalid_file_sources_with_play_media_all(self):
-        # try to establish the call
-        caller = self.identity_client.create_user()
-        target = self.identity_client.create_user()
-        unique_id, call_connection, _ = self.establish_callconnection_voip(caller, target)
-
-        # check returned events
-        connected_event = self.check_for_event('CallConnected', call_connection._call_connection_id, timedelta(seconds=15))
-        participant_updated_event = self.check_for_event('ParticipantsUpdated', call_connection._call_connection_id, timedelta(seconds=15))
-
-        if connected_event is None:
-            raise ValueError("Caller CallConnected event is None")
-        if participant_updated_event is None:
-            raise ValueError("Caller ParticipantsUpdated event is None")
-        
-        file_prompt = [FileSource(url="https://contosoapp.com/abc.wav")]
-
-        call_connection.play_media_to_all(
-            play_source=file_prompt
-        )
-
-        play_failed_event = self.check_for_event('PlayFailed', call_connection._call_connection_id, timedelta(seconds=30))
-        if play_failed_event is None:
-            raise ValueError("PlayFailed event is None")
-        
-        self.terminate_call(unique_id)
-        return
-    
-    @recorded_by_proxy
-    def test_play_with_invalid_and_valid_file_sources_with_play_media_all(self):
-        # try to establish the call
-        caller = self.identity_client.create_user()
-        target = self.identity_client.create_user()
-        unique_id, call_connection, _ = self.establish_callconnection_voip(caller, target)
-
-        # check returned events
-        connected_event = self.check_for_event('CallConnected', call_connection._call_connection_id, timedelta(seconds=15))
-        participant_updated_event = self.check_for_event('ParticipantsUpdated', call_connection._call_connection_id, timedelta(seconds=15))
-
-        if connected_event is None:
-            raise ValueError("Caller CallConnected event is None")
-        if participant_updated_event is None:
-            raise ValueError("Caller ParticipantsUpdated event is None")
-        
-        file_prompt = [FileSource(url=self.file_source_url), FileSource(url="https://contosoapp.com/abc.wav")]
-
-        call_connection.play_media_to_all(
-            play_source=file_prompt
-        )
-
-        play_failed_event = self.check_for_event('PlayFailed', call_connection._call_connection_id, timedelta(seconds=30))
-        if play_failed_event is None:
-            raise ValueError("PlayFailed event is None")
-        
-        self.terminate_call(unique_id)
-        return
-
-    @recorded_by_proxy
-    def test_play_with_invalid_file_sources_with_play_media(self):
-        # try to establish the call
-        caller = self.identity_client.create_user()
-        target = self.identity_client.create_user()
-        unique_id, call_connection, _ = self.establish_callconnection_voip(caller, target)
-
-        # check returned events
-        connected_event = self.check_for_event('CallConnected', call_connection._call_connection_id, timedelta(seconds=15))
-        participant_updated_event = self.check_for_event('ParticipantsUpdated', call_connection._call_connection_id, timedelta(seconds=15))
-
-        if connected_event is None:
-            raise ValueError("Caller CallConnected event is None")
-        if participant_updated_event is None:
-            raise ValueError("Caller ParticipantsUpdated event is None")
-        
-        file_prompt = [FileSource(url="https://contosoapp.com/abc.wav")]
-
-        call_connection._play_media(
-            play_source=file_prompt,
-            play_to=[target]
-        )
-
-        play_failed_event_to_target = self.check_for_event('PlayFailed', call_connection._call_connection_id, timedelta(seconds=30))
-        if play_failed_event_to_target is None:
-            raise ValueError("PlayFailed event is None")
-        
-        self.terminate_call(unique_id)
-        return
-
-    @recorded_by_proxy
-    def test_play_with_invalid_and_valid_file_sources_with_play_media(self):
-        # try to establish the call
-        caller = self.identity_client.create_user()
-        target = self.identity_client.create_user()
-        unique_id, call_connection, _ = self.establish_callconnection_voip(caller, target)
-
-        # check returned events
-        connected_event = self.check_for_event('CallConnected', call_connection._call_connection_id, timedelta(seconds=15))
-        participant_updated_event = self.check_for_event('ParticipantsUpdated', call_connection._call_connection_id, timedelta(seconds=15))
-
-        if connected_event is None:
-            raise ValueError("Caller CallConnected event is None")
-        if participant_updated_event is None:
-            raise ValueError("Caller ParticipantsUpdated event is None")
-        
-        file_prompt = [FileSource(url=self.file_source_url), FileSource(url="https://contosoapp.com/abc.wav")]
-
-        call_connection._play_media(
-            play_source=file_prompt,
-            play_to=[target]
-        )
-
-        play_failed_event_to_target = self.check_for_event('PlayFailed', call_connection._call_connection_id, timedelta(seconds=30))
-        print(play_failed_event_to_target)
-        if play_failed_event_to_target is None:
-            raise ValueError("PlayFailed event is None")
-        
+
         self.terminate_call(unique_id)
         return
     
