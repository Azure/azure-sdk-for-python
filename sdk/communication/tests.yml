trigger: none

parameters:
  - name: Services
    type: object
    default:
      - azure-communication-chat
      - azure-communication-email
      - azure-communication-identity
      - azure-communication-networktraversal
      - azure-communication-phonenumbers
      - azure-communication-rooms
      - azure-communication-sms
      - azure-communication-jobrouter
<<<<<<< HEAD
  - name: TestResourceDirectories
    type: object
    default:
      - communication/test-resources/
=======
      - azure-communication-callautomation
>>>>>>> 2b4d95af

stages:
  - ${{ each service in parameters.Services }}:
    - template: /eng/pipelines/templates/stages/archetype-sdk-tests.yml
      parameters:
        JobName: ${{ replace(service, '-', '_') }}

          # All 5 service stages run in parallel, and with no parallel limits the tests may get throttled.
        MaxParallel: 2
        ServiceDirectory: communication
        TestResourceDirectories: ${{ parameters.TestResourceDirectories }}

        ${{ if contains(service, 'phonenumbers') }}:
          CloudConfig:
            Public:
              SubscriptionConfigurations:
                - $(sub-config-azure-cloud-test-resources)
                - $(sub-config-communication-services-cloud-test-resources-common)
                - $(sub-config-communication-services-cloud-test-resources-python)
              MatrixReplace:
                - TestSamples=.*/true
            Int:
              SubscriptionConfigurations:
                - $(sub-config-communication-int-test-resources-common)
                - $(sub-config-communication-int-test-resources-python)
              MatrixReplace:
                - COMMUNICATION_SKIP_CAPABILITIES_LIVE_TEST=false/true
          MatrixConfigs:
            - Name: PhoneNumbers_python_livetest_matrix
              Path: sdk/communication/azure-communication-phonenumbers/phonenumbers-livetest-matrix.json
              Selection: sparse
              GenerateVMJobs: true
        ${{ if not(contains(service, 'phonenumbers')) }}:
          CloudConfig:
            Public:
              SubscriptionConfigurations:
                - $(sub-config-azure-cloud-test-resources)
                - $(sub-config-communication-services-cloud-test-resources-common)
                - $(sub-config-communication-services-cloud-test-resources-python)
              MatrixReplace:
                - TestSamples=.*/true
            Int:
              SubscriptionConfigurations:
                - $(sub-config-communication-int-test-resources-common)
                - $(sub-config-communication-int-test-resources-python)
        Clouds: Public,Int<|MERGE_RESOLUTION|>--- conflicted
+++ resolved
@@ -12,14 +12,11 @@
       - azure-communication-rooms
       - azure-communication-sms
       - azure-communication-jobrouter
-<<<<<<< HEAD
+      - azure-communication-callautomation
   - name: TestResourceDirectories
     type: object
     default:
       - communication/test-resources/
-=======
-      - azure-communication-callautomation
->>>>>>> 2b4d95af
 
 stages:
   - ${{ each service in parameters.Services }}:
