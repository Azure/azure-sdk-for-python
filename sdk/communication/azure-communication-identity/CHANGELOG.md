# Release History

## 1.3.0 (2022-10-13)

### Features Added

- Added support to customize the Communication Identity access token's validity period:
    - `create_user_and_token` and `get_token` methods in both sync and async clients can now accept keyword argument `token_expires_in: ~datetime.timedelta` that provides the ability to create a Communication Identity access token with custom expiration.
- Added a new API version `ApiVersion.V2022_10_01` that is now the default API version.
<<<<<<< HEAD
=======
- Added the ability specify the API version by an optional `api_version` keyword parameter.
>>>>>>> dce54150

## 1.2.0 (2022-08-24)

### Features Added

- Exported types `MicrosoftTeamsUserIdentifier`, `PhoneNumberIdentifier`, `UnknownIdentifier` for non Azure Communication Services `CommunicationIdentifier` identities. Exported related types: `MicrosoftTeamsUserProperties` and `PhoneNumberProperties`.
- Added `identifier_from_raw_id` and ensured that `CommunicationIdentifier.raw_id` is populated on creation. Together, these can be used to translate between a `CommunicationIdentifier` and its underlying canonical raw ID representation. Developers can now use the raw ID as an encoded format for identifiers to store in their databases or as stable keys in general.

## 1.1.0 (2022-08-01)

### Features Added

- Added support to integrate communication as Teams user with Azure Communication Services:
    - Added `get_token_for_teams_user(aad_token, client_id, user_object_id)` method that provides the ability to exchange an Azure AD access token of a Teams user for a Communication Identity access token to `CommunicationIdentityClient`.
- Removed `ApiVersion.V2021_10_31_preview` from API versions.
- Added a new API version `ApiVersion.V2022_06_01` that is now the default API version

### Other Changes
- Python 2.7 is no longer supported. Please use Python version 3.7 or later. For more details, please read our page on [Azure SDK for Python version support policy](https://github.com/Azure/azure-sdk-for-python/wiki/Azure-SDKs-Python-version-support-policy).

## 1.1.0b1 (2021-11-09)

### Features Added

- Added support to integrate communication as Teams user with Azure Communication Services:
  - `CommunicationIdentityClient` added a new method `get_token_for_teams_user` that provides the ability to exchange an Azure AD access token of a Teams user for a Communication Identity access token

## 1.0.1 (2021-06-08)

### Bug Fixes

- Fixed async client to use async bearer token credential policy instead of sync policy.

## 1.0.0 (2021-03-29)

- Stable release of `azure-communication-identity`.

## 1.0.0b5 (2021-03-09)

### Breaking

- CommunicationIdentityClient's (synchronous and asynchronous) `issue_token` function is now renamed to `get_token`.
- The CommunicationIdentityClient constructor uses type `TokenCredential` and `AsyncTokenCredential` for the credential parameter.
- Dropped support for 3.5

## 1.0.0b4 (2021-02-09)

### Added

- Added CommunicationIdentityClient (originally was part of the azure.communication.administration package).
- Added ability to create a user and issue token for it at the same time.

### Breaking

- CommunicationIdentityClient.revoke_tokens now revoke all the currently issued tokens instead of revoking tokens issued prior to a given time.
- CommunicationIdentityClient.issue_tokens returns an instance of `azure.core.credentials.AccessToken` instead of `CommunicationUserToken`.

<!-- LINKS -->

[read_me]: https://github.com/Azure/azure-sdk-for-python/blob/main/sdk/communication/azure-communication-identity/README.md
[documentation]: https://docs.microsoft.com/azure/communication-services/quickstarts/access-tokens?pivots=programming-language-python<|MERGE_RESOLUTION|>--- conflicted
+++ resolved
@@ -7,10 +7,7 @@
 - Added support to customize the Communication Identity access token's validity period:
     - `create_user_and_token` and `get_token` methods in both sync and async clients can now accept keyword argument `token_expires_in: ~datetime.timedelta` that provides the ability to create a Communication Identity access token with custom expiration.
 - Added a new API version `ApiVersion.V2022_10_01` that is now the default API version.
-<<<<<<< HEAD
-=======
 - Added the ability specify the API version by an optional `api_version` keyword parameter.
->>>>>>> dce54150
 
 ## 1.2.0 (2022-08-24)
 
