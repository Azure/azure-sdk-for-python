# Release History

<<<<<<< HEAD
## 1.0.0b5 (Unreleased)
- Dropped support for 3.5
=======
## 1.0.0b5 (2021-03-09)
>>>>>>> d876a3ed

### Breaking
- CommunicationIdentityClient's (synchronous and asynchronous) `issue_token` function is now renamed to `get_token`.
- The CommunicationIdentityClient constructor uses type `TokenCredential` and `AsyncTokenCredential` for the credential parameter.

## 1.0.0b4 (2021-02-09)

### Added
- Added CommunicationIdentityClient (originally was part of the azure.communication.administration package).
- Added ability to create a user and issue token for it at the same time.

### Breaking
- CommunicationIdentityClient.revoke_tokens now revoke all the currently issued tokens instead of revoking tokens issued prior to a given time.
- CommunicationIdentityClient.issue_tokens returns an instance of `azure.core.credentials.AccessToken` instead of `CommunicationUserToken`.

<!-- LINKS -->
[read_me]: https://github.com/Azure/azure-sdk-for-python/blob/master/sdk/communication/azure-communication-identity/README.md
[documentation]: https://docs.microsoft.com/azure/communication-services/quickstarts/access-tokens?pivots=programming-language-python<|MERGE_RESOLUTION|>--- conflicted
+++ resolved
@@ -1,15 +1,11 @@
 # Release History
 
-<<<<<<< HEAD
-## 1.0.0b5 (Unreleased)
-- Dropped support for 3.5
-=======
 ## 1.0.0b5 (2021-03-09)
->>>>>>> d876a3ed
 
 ### Breaking
 - CommunicationIdentityClient's (synchronous and asynchronous) `issue_token` function is now renamed to `get_token`.
 - The CommunicationIdentityClient constructor uses type `TokenCredential` and `AsyncTokenCredential` for the credential parameter.
+- Dropped support for 3.5
 
 ## 1.0.0b4 (2021-02-09)
 
