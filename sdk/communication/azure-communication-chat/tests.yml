--- conflicted
+++ resolved
@@ -16,12 +16,8 @@
             - $(sub-config-azure-cloud-test-resources)
             - $(sub-config-communication-services-cloud-test-resources-common)
             - $(sub-config-communication-services-cloud-test-resources-python)
-<<<<<<< HEAD
         Int:
             SubscriptionConfigurations:
               - $(sub-config-communication-int-test-resources-common)
               - $(sub-config-communication-int-test-resources-python)
-      Clouds: Public,Int
-=======
-      Clouds: Public
->>>>>>> 8ab8d653
+      Clouds: Public,Int