--- conflicted
+++ resolved
@@ -1,16 +1,8 @@
-<<<<<<< HEAD
-from ._generated._azure_communication_sip_routing_service import AzureCommunicationSIPRoutingService
-from ._shared.utils import parse_connection_str
-from ._generated.models import SipConfiguration
-
-from azure.core.tracing.decorator import distributed_trace
-=======
 # -------------------------------------------------------------------------
 # Copyright (c) Microsoft Corporation. All rights reserved.
 # Licensed under the MIT License. See License.txt in the project root for
 # license information.
 # --------------------------------------------------------------------------
->>>>>>> c72a4815
 
 try:
     from urllib.parse import urlparse
@@ -24,28 +16,20 @@
 from ._shared.user_credential import CommunicationTokenCredential
 
 
-<<<<<<< HEAD
 class SIPRoutingClient(object):
-    def __init__(
-            self,
-            endpoint,  # type: str
-            credential, 
-=======
-class SIPRoutingClient():
     """A client to interact with the AzureCommunicationService SIP routing gateway.
 
     This client provides operations to retrieve and update SIP routing configuration.
     :param endpoint: The endpoint url for Azure Communication Service resource.
     :type endpoint: str
     :param credential: The credentials with which to authenticate.
-    :type credential: CommunicationTokenCredential 
+    :type credential: CommunicationTokenCredential
     """
 
     def __init__(
             self,
             endpoint,  # type: str
             credential,  # type: CommunicationTokenCredential
->>>>>>> c72a4815
             **kwargs  # type: any
     ):  # type: (...) -> SIPRoutingClient
 
@@ -70,12 +54,6 @@
         )
 
     @classmethod
-<<<<<<< HEAD
-    def from_connection_string(cls, connection_string, **kwargs):
-        # type: (str, **Any) -> None
-        """Factory method for creating client from connection string
-        
-=======
     def from_connection_string(
             cls,
             connection_string,  # type: str
@@ -83,66 +61,50 @@
     ):  # type: (...) -> SIPRoutingClient
         """Factory method for creating client from connection string.
 
->>>>>>> c72a4815
-        :param connection_string: Connection string containing endpoint and credentials
-        :type connection_string: str
-        :returns: The newly created client.
-        :rtype: ~SIPRoutingClient
+        : param connection_string: Connection string containing endpoint and credentials
+        : type connection_string: str
+        : returns: The newly created client.
+        : rtype: ~SIPRoutingClient
         """
-<<<<<<< HEAD
-=======
 
->>>>>>> c72a4815
         endpoint, credential = parse_connection_str(connection_string)
         return cls(endpoint, credential, **kwargs)
 
     @distributed_trace
     def get_sip_configuration(
             self,
-<<<<<<< HEAD
-            **kwargs):
-
-        acs_resource_calling_configuration = self._rest_service.get_sip_configuration(kwargs)
-=======
             **kwargs  # type: any
     ):  # type: (...) -> SipConfiguration
         """Returns current SIP routing configuration.
 
-        :returns: Current SIP routing configuration.
-        :rtype: ~SipConfiguration
+        : returns: Current SIP routing configuration.
+        : rtype: ~SipConfiguration
         """
 
         acs_resource_calling_configuration = self._rest_service.get_sip_configuration(
             **kwargs)
->>>>>>> c72a4815
+
         return acs_resource_calling_configuration
 
     @distributed_trace
     def update_sip_trunk_configuration(
             self,
-<<<<<<< HEAD
-            online_pstn_gateways,
-            online_pstn_routing_settings,
-            **kwargs
-            ):
-=======
             online_pstn_gateways,  # type: dict[str,Trunk]
             online_pstn_routing_settings,  # type: list[TrunkRoute]
             **kwargs  # type: any
     ):  # type: (...) -> SipConfiguration
         """Updates SIP routing configuration with new SIP trunks and trunk routes.
 
-        :param online_pstn_gateways: SIP trunks for routing calls
-        :type trunks: dict[str, ~Trunk]
-        :param online_pstn_routing_settings: Trunk routes for routing calls. Route's name is used as the key.
-        :type routes: list[~TrunkRoute]
+        : param online_pstn_gateways: SIP trunks for routing calls
+        : type trunks: dict[str, ~Trunk]
+        : param online_pstn_routing_settings: Trunk routes for routing calls. Route's name is used as the key.
+        : type routes: list[~TrunkRoute]
 
-        :type connection_string: str
-        :returns: Updated SIP configuration.
-        :rtype: ~SipConfiguration
-        :raises: ~azure.core.exceptions.HttpResponseError, ValueError
+        : type connection_string: str
+        : returns: Updated SIP configuration.
+        : rtype: ~SipConfiguration
+        : raises: ~azure.core.exceptions.HttpResponseError, ValueError
         """
->>>>>>> c72a4815
 
         if not online_pstn_gateways:
             raise ValueError("Online PSTN gateways can not be null")
@@ -150,77 +112,50 @@
         if not online_pstn_routing_settings:
             raise ValueError("Online PSTN routing setting can not be null")
 
-<<<<<<< HEAD
-        updated_sip_configuration = SipConfiguration(trunks = online_pstn_gateways, routes = online_pstn_routing_settings)
-        return self._rest_service.patch_sip_configuration(updated_sip_configuration, kwargs)
-=======
         updated_sip_configuration = SipConfiguration(
-            trunks=online_pstn_gateways, routes=online_pstn_routing_settings)
+            trunks = online_pstn_gateways, routes = online_pstn_routing_settings)
         return self._rest_service.patch_sip_configuration(body=updated_sip_configuration, **kwargs)
->>>>>>> c72a4815
 
     @distributed_trace
     def update_pstn_gateways(
             self,
-<<<<<<< HEAD
-            online_pstn_gateways,
-            **kwargs
-            ):
-=======
             online_pstn_gateways,  # type: dict[str,Trunk]
             **kwargs  # type: any
     ):  # type: (...) -> SipConfiguration
         """Updates SIP routing configuration with new SIP trunks.
 
-        :param online_pstn_gateways: SIP trunks for routing calls
-        :type trunks: dict[str, ~Trunk]
-        :returns: Updated SIP configuration.
-        :rtype: ~SipConfiguration
-        :raises: ~azure.core.exceptions.HttpResponseError, ValueError
+        : param online_pstn_gateways: SIP trunks for routing calls
+        : type trunks: dict[str, ~Trunk]
+        : returns: Updated SIP configuration.
+        : rtype: ~SipConfiguration
+        : raises: ~azure.core.exceptions.HttpResponseError, ValueError
         """
->>>>>>> c72a4815
 
         if not online_pstn_gateways:
             raise ValueError("Online PSTN gateways can not be null")
 
-<<<<<<< HEAD
-        updated_sip_configuration = SipConfiguration(trunks = online_pstn_gateways)
-        return self._rest_service.patch_sip_configuration(updated_sip_configuration, kwargs)
-=======
         updated_sip_configuration = SipConfiguration(
             trunks=online_pstn_gateways)
         return self._rest_service.patch_sip_configuration(body=updated_sip_configuration, **kwargs)
->>>>>>> c72a4815
 
     @distributed_trace
     def update_routing_settings(
             self,
-<<<<<<< HEAD
-            online_pstn_routing_settings,
-            **kwargs
-            ):
-=======
             online_pstn_routing_settings,  # type: list[TrunkRoute]
             **kwargs  # type: any
     ):  # type: (...) -> SipConfiguration
         """Updates SIP routing configuration with new SIP trunk routes.
 
-        :param online_pstn_routing_settings: Trunk routes for routing calls. Route's name is used as the key.
-        :type routes: list[~TrunkRoute]
-        :returns: Updated SIP configuration.
-        :rtype: ~SipConfiguration
-        :raises: ~azure.core.exceptions.HttpResponseError, ValueError
+        : param online_pstn_routing_settings: Trunk routes for routing calls. Route's name is used as the key.
+        : type routes: list[~TrunkRoute]
+        : returns: Updated SIP configuration.
+        : rtype: ~SipConfiguration
+        : raises: ~azure.core.exceptions.HttpResponseError, ValueError
         """
->>>>>>> c72a4815
 
         if not online_pstn_routing_settings:
             raise ValueError("Online PSTN routing setting can not be null")
 
-<<<<<<< HEAD
-        updated_sip_configuration = SipConfiguration(routes = online_pstn_routing_settings)
-        return self._rest_service.patch_sip_configuration(updated_sip_configuration, kwargs)
-=======
         updated_sip_configuration = SipConfiguration(
             routes=online_pstn_routing_settings)
-        return self._rest_service.patch_sip_configuration(body=updated_sip_configuration, **kwargs)
->>>>>>> c72a4815
+        return self._rest_service.patch_sip_configuration(body=updated_sip_configuration, **kwargs)