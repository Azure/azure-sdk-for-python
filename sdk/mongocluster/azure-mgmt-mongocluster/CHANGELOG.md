--- conflicted
+++ resolved
@@ -1,6 +1,5 @@
 # Release History
 
-<<<<<<< HEAD
 ## 1.1.0b1 (2025-07-23)
 
 ### Features Added
@@ -39,36 +38,6 @@
   - Added enum `UserRole`
   - Added model `UsersOperations`
 
-## 1.1.0b1 (2025-06-03)
-
-### Features Added
-
-  - Client `MongoClusterMgmtClient` added operation group `users`
-  - Model `MongoClusterProperties` added property `data_api`
-  - Model `MongoClusterProperties` added property `auth_config`
-  - Model `MongoClusterUpdateProperties` added property `data_api`
-  - Model `MongoClusterUpdateProperties` added property `auth_config`
-  - Model `StorageProperties` added property `type`
-  - Model `StorageProperties` added property `iops`
-  - Model `StorageProperties` added property `throughput`
-  - Added model `AuthConfigProperties`
-  - Added enum `AuthenticationMode`
-  - Added enum `DataApiMode`
-  - Added model `DataApiProperties`
-  - Added model `DatabaseRole`
-  - Added model `EntraIdentityProvider`
-  - Added model `EntraIdentityProviderProperties`
-  - Added enum `EntraPrincipalType`
-  - Added model `IdentityProvider`
-  - Added enum `IdentityProviderType`
-  - Added enum `StorageType`
-  - Added model `User`
-  - Added model `UserProperties`
-  - Added enum `UserRole`
-  - Added operation group `UsersOperations`
-
-=======
->>>>>>> 5ce5f9a2
 ## 1.0.0 (2024-09-26)
 
 ### Features Added
