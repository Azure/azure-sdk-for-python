--- conflicted
+++ resolved
@@ -3,16 +3,10 @@
 # Licensed under the MIT License. See License.txt in the project root for license information.
 # --------------------------------------------------------------------------------------------
 
-<<<<<<< HEAD
-__version__ = "1.0.0b6"
-
-from ._blobstoragepmaio import BlobCheckpointStore
-=======
 from ._version import VERSION
 __version__ = VERSION
 
-from .blobstoragecsaio import BlobCheckpointStore
->>>>>>> a6bd45ce
+from ._blobstoragepmaio import BlobCheckpointStore
 
 __all__ = [
     "BlobCheckpointStore",
