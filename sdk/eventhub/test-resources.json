{
  "$schema": "https://schema.management.azure.com/schemas/2015-01-01/deploymentTemplate.json#",
  "contentVersion": "1.0.0.0",
  "parameters": {
    "baseName": {
      "type": "string",
      "defaultValue": "[resourceGroup().name]",
      "metadata": {
        "description": "The base resource name."
      }
    },
    "subscriptionId": {
      "type": "string",
      "defaultValue": "[subscription().subscriptionId]",
      "metadata": {
        "description": "The subscription ID to which the application and resources belong."
      }
    },
    "serviceBusEndpointSuffix": {
      "type": "string",
      "defaultValue": ".servicebus.windows.net",
      "metadata": {
          "description": "The url suffix to use when creating eventhubs connection strings."
      }
    },
    "tenantId": {
      "type": "string",
      "defaultValue": "[subscription().tenantId]",
      "metadata": {
        "description": "The tenant ID to which the application and resources belong."
      }
    },
    "testApplicationOid": {
      "type": "string",
      "metadata": {
        "description": "The client OID to grant access to test resources."
      }
    },
    "testApplicationId": {
      "type": "string",
      "metadata": {
        "description": "The application client ID used to run tests."
      }
    },
    "testApplicationSecret": {
      "type": "string",
      "metadata": {
        "description": "The application client secret used to run tests."
      }
    },
    "location": {
      "type": "string",
      "defaultValue": "[resourceGroup().location]",
      "metadata": {
        "description": "The location of the resources. By default, this is the same as the resource group."
      }
    },
    "storageEndpointSuffix": {
      "type": "string",
      "defaultValue": "core.windows.net",
      "metadata": {
        "description": "The url suffix to use when creating storage connection strings."
      }
    },
    "perTestExecutionLimitMinutes": {
      "type": "string",
      "defaultValue": "10",
      "metadata": {
        "description": "The maximum duration, in minutes, that a single test is permitted to run before it is considered at-risk of not responding"
      }
    }
  },
  "variables": {
    "ehVersion": "2017-04-01",
    "contributorRoleId": "b24988ac-6180-42a0-ab88-20f7382dd24c",
    "eventHubsDataOwnerRoleId": "f526a384-b230-433a-b45c-95f59c4a2dec",
    "eventHubsNamespace": "[concat('eh-', parameters('baseName'))]",
    "eventHubName": "[concat('eh-', parameters('baseName'), '-hub')]",
    "eventHubAuthRuleName": "[concat('eh-', parameters('baseName'), '-hub-auth-rule')]",
    "storageAccount": "[concat('storage', parameters('baseName'))]",
    "containerName": "your-blob-container-name",
    "defaultSASKeyName": "RootManageSharedAccessKey",
    "eventHubsAuthRuleResourceId": "[resourceId('Microsoft.EventHub/namespaces/authorizationRules', variables('eventHubsNamespace'), variables('defaultSASKeyName'))]",
    "storageAccountId": "[resourceId('Microsoft.Storage/storageAccounts', variables('storageAccount'))]",
    "tablesMgmtApiVersion": "2019-04-01",
    "tablesAuthorizationApiVersion": "2018-09-01-preview",
    "tableDataContributorRoleId": "0a9a7e1f-b9d0-4cc4-a60d-0319b160aaa3"
  },
  "resources": [
    {
      "apiVersion": "[variables('ehVersion')]",
      "name": "[variables('eventHubsNamespace')]",
      "type": "Microsoft.EventHub/Namespaces",
      "location": "[parameters('location')]",
      "sku": {
        "name": "Standard",
        "tier": "Standard"
      },
      "resources": [
        {
            "type": "Microsoft.EventHub/namespaces/eventhubs",
            "apiVersion": "[variables('ehVersion')]",
            "name": "[concat(variables('eventHubsNamespace'), '/', variables('eventHubName'))]",
            "location": "[parameters('location')]",
            "dependsOn": [
                "[resourceId('Microsoft.EventHub/namespaces', variables('eventHubsNamespace'))]"
            ],
            "properties": {
                "messageRetentionInDays": 7,
                "partitionCount": 1
            },
        "resources": [
            {
              "apiVersion": "[variables('ehVersion')]",
              "name": "[variables('eventHubAuthRuleName')]",
              "type": "authorizationRules",
              "dependsOn": [
                  "[variables('eventHubName')]"
              ],
              "properties": {
                  "Rights": ["Manage", "Send", "Listen"]
              }
            }
          ]
        }
      ],
      "properties": {}
    },
    {
      "type": "Microsoft.Storage/storageAccounts",
      "apiVersion": "2019-06-01",
      "name": "[variables('storageAccount')]",
      "location": "[parameters('location')]",
      "sku": {
        "name": "Standard_LRS",
        "tier": "Standard"
      },
      "kind": "StorageV2",
      "properties": {
        "accessTier": "Hot"
      },
      "resources": [
        {
          "type": "blobServices/containers",
          "apiVersion": "2019-06-01",
          "name": "[concat('default/', variables('containerName'))]",
          "dependsOn": [
            "[variables('storageAccount')]"
          ]
        }
      ]
    },
    {
      "type": "Microsoft.Authorization/roleAssignments",
      "apiVersion": "2019-04-01-preview",
      "name": "[guid(resourceGroup().id, deployment().name, parameters('baseName'), variables('eventHubsDataOwnerRoleId'), parameters('testApplicationOid'))]",
      "properties": {
        "roleDefinitionId": "[resourceId('Microsoft.Authorization/roleDefinitions', variables('eventHubsDataOwnerRoleId'))]",
        "principalId": "[parameters('testApplicationOid')]",
        "scope": "[resourceGroup().id]"
      }
    },
    {
      "type": "Microsoft.Authorization/roleAssignments",
      "apiVersion": "2019-04-01-preview",
      "name": "[guid(resourceGroup().id, deployment().name, parameters('baseName'), variables('contributorRoleId'), parameters('testApplicationOid'))]",
      "properties": {
        "roleDefinitionId": "[resourceId('Microsoft.Authorization/roleDefinitions', variables('contributorRoleId'))]",
        "principalId": "[parameters('testApplicationOid')]",
        "scope": "[resourceGroup().id]"
      }
    },
    {
      "type": "Microsoft.Authorization/roleAssignments",
      "apiVersion": "[variables('tablesAuthorizationApiVersion')]",
      "name": "[guid(concat('tableDataContributorRoleId', resourceGroup().id))]",
      "properties": {
          "roleDefinitionId": "[resourceId('Microsoft.Authorization/roleDefinitions', variables('tableDataContributorRoleId'))]",
          "principalId": "[parameters('testApplicationOid')]"
      }
    }
  ],
  "outputs": {
    "EVENT_HUB_NAMESPACE": {
        "type": "string",
        "value": "[variables('eventHubsNamespace')]"
    },
    "EVENT_HUB_HOSTNAME": {
        "type": "string",
        "value": "[concat(variables('eventHubsNamespace'), parameters('serviceBusEndpointSuffix'))]"
    },
    "EVENT_HUB_CONN_STR": {
        "type": "string",
        "value": "[listkeys(variables('eventHubAuthRuleName'), variables('ehVersion')).primaryConnectionString]"
    },
    "EVENT_HUB_NAME": {
        "type": "string",
        "value": "[variables('eventHubName')]"
    },
    "EVENT_HUB_SAS_POLICY":{
      "type": "string",
      "value": "[variables('eventHubAuthRuleName')]"
    },
    "EVENT_HUB_SAS_KEY":{
      "type": "string",
      "value": "[listkeys(variables('eventHubAuthRuleName'), variables('ehVersion')).primaryKey]"
    },
    "AZURE_STORAGE_CONN_STR": {
      "type": "string",
      "value": "[concat('DefaultEndpointsProtocol=https;AccountName=', variables('storageAccount'), ';AccountKey=', listKeys(variables('storageAccountId'), providers('Microsoft.Storage', 'storageAccounts').apiVersions[0]).keys[0].value, ';EndpointSuffix=', parameters('storageEndpointSuffix'))]"
    },
    "AZURE_STORAGE_ACCOUNT": {
      "type": "string",
      "value": "[variables('storageAccount')]"
    },
    "AZURE_STORAGE_ACCESS_KEY":{
      "type": "string",
      "value": "[listKeys(variables('storageAccountId'), providers('Microsoft.Storage', 'storageAccounts').apiVersions[0]).keys[0].value]"
    },
    "AZURE_TABLES_CONN_STR": {
      "type": "string",
      "value": "[concat('DefaultEndpointsProtocol=https;AccountName=', variables('storageAccount'), ';AccountKey=', listKeys(variables('storageAccountId'), providers('Microsoft.Storage', 'storageAccounts').apiVersions[0]).keys[0].value, ';EndpointSuffix=', parameters('storageEndpointSuffix'))]"
<<<<<<< HEAD
    },
    "AZURE_COSMOS_CONN_STR": {
      "type": "string",
      "value": "[concat('DefaultEndpointsProtocol=https;AccountName=', variables('storageAccount'), ';AccountKey=', listKeys(resourceId('Microsoft.DocumentDB/databaseAccounts', variables('storageAccount')), '2020-04-01').primaryMasterKey, ';TableEndpoint=https://', variables('storageAccount'), '.table.cosmos.azure.com:443/')]"
    },
    "RESOURCE_REGION": {
      "type": "string",
      "value": "[parameters('location')]"
    },
    "EVENT_HUB_ENDPOINT_SUFFIX": {
      "type": "string",
      "value": "[parameters('serviceBusEndpointSuffix')]"
=======
>>>>>>> 7cfb4ee2
    }
  }
}<|MERGE_RESOLUTION|>--- conflicted
+++ resolved
@@ -220,7 +220,6 @@
     "AZURE_TABLES_CONN_STR": {
       "type": "string",
       "value": "[concat('DefaultEndpointsProtocol=https;AccountName=', variables('storageAccount'), ';AccountKey=', listKeys(variables('storageAccountId'), providers('Microsoft.Storage', 'storageAccounts').apiVersions[0]).keys[0].value, ';EndpointSuffix=', parameters('storageEndpointSuffix'))]"
-<<<<<<< HEAD
     },
     "AZURE_COSMOS_CONN_STR": {
       "type": "string",
@@ -233,8 +232,6 @@
     "EVENT_HUB_ENDPOINT_SUFFIX": {
       "type": "string",
       "value": "[parameters('serviceBusEndpointSuffix')]"
-=======
->>>>>>> 7cfb4ee2
     }
   }
 }