# --------------------------------------------------------------------------------------------
# Copyright (c) Microsoft Corporation. All rights reserved.
# Licensed under the MIT License. See License.txt in the project root for license information.
# --------------------------------------------------------------------------------------------
from typing import Iterable, Dict, Any, Optional, Union, TYPE_CHECKING
import logging
import copy
from collections import defaultdict
import asyncio
from azure.eventhub.exceptions import OwnershipLostError  # type: ignore
from azure.eventhub.aio import CheckpointStore  # type: ignore  # pylint: disable=no-name-in-module
from azure.core.exceptions import ResourceModifiedError, ResourceExistsError, ResourceNotFoundError  # type: ignore
from ._vendor.storage.blob.aio import ContainerClient, BlobClient
from ._vendor.storage.blob._shared.base_client import parse_connection_str

if TYPE_CHECKING:
    from azure.core.credentials_async import AsyncTokenCredential
    from azure.core.credentials import AzureSasCredential, AzureNamedKeyCredential

logger = logging.getLogger(__name__)
UPLOAD_DATA = ""


class BlobCheckpointStore(CheckpointStore):
    """A CheckpointStore that uses Azure Blob Storage to store the partition ownership and checkpoint data.

    This class implements methods list_ownership, claim_ownership, update_checkpoint and list_checkpoints that are
    defined in class azure.eventhub.aio.CheckpointStore of package azure-eventhub.

    :param str blob_account_url:
     The URI to the storage account.
    :param container_name:
     The name of the container for the blobs.
    :type container_name: str
    :param credential:
     The credentials with which to authenticate. This is optional if the
     account URL already has a SAS token. The value can be a AzureSasCredential, an AzureNamedKeyCredential,
     or a TokenCredential.If the URL already has a SAS token, specifying an explicit credential will take priority.
    :type credential: ~azure.core.credentials_async.AsyncTokenCredential or
     ~azure.core.credentials.AzureSasCredential or ~azure.core.credentials.AzureNamedKeyCredential or None
    :keyword str api_version:
     The Storage API version to use for requests. Default value is '2019-07-07'.
    :keyword str secondary_hostname:
     The hostname of the secondary endpoint.
    """

    def __init__(
        self,
        blob_account_url: str,
        container_name: str,
        *,
        credential: Optional[Union["AsyncTokenCredential", "AzureNamedKeyCredential", "AzureSasCredential"]] = None,
        api_version: str = '2019-07-07',
        **kwargs: Any
<<<<<<< HEAD
    ):
=======
    ) -> None:
        # type(str, str, Optional[Any], Any) -> None
>>>>>>> 75de9d2b
        self._container_client = kwargs.pop("container_client", None)
        if not self._container_client:
            api_version = kwargs.pop("api_version", None)
            if api_version:
                headers = kwargs.get("headers")
                if headers:
                    headers["x-ms-version"] = api_version
                else:
                    kwargs["headers"] = {"x-ms-version": api_version}
            self._container_client = ContainerClient(
                blob_account_url, container_name, credential=credential, **kwargs
            )
        self._cached_blob_clients = defaultdict()  # type: Dict[str, BlobClient]

    @classmethod
    def from_connection_string(
        cls,
        conn_str: str,
        container_name: str,
        *,
        credential: Optional[Union["AsyncTokenCredential", "AzureNamedKeyCredential", "AzureSasCredential"]] = None,
        **kwargs: Any
    ) -> "BlobCheckpointStore":
        """Create BlobCheckpointStore from a storage connection string.

        :param str conn_str:
         A connection string to an Azure Storage account.
        :param container_name:
         The container name for the blobs.
        :type container_name: str
        :keyword credential:
         The credentials with which to authenticate. This is optional if the
         account URL already has a SAS token. The value can be a AzureSasCredential, an AzureNamedKeyCredential,
         or a TokenCredential.If the URL already has a SAS token,
         specifying an explicit credential will take priority.
        :type credential: ~azure.core.credentials_async.AsyncTokenCredential or
         ~azure.core.credentials.AzureSasCredential or ~azure.core.credentials.AzureNamedKeyCredential or None
        :keyword str api_version:
         The Storage API version to use for requests. Default value is '2019-07-07'.
        :keyword str secondary_hostname:
         The hostname of the secondary endpoint.
        :returns: A blob checkpoint store.
        :rtype: ~azure.eventhub.extensions.checkpointstoreblobaio.BlobCheckpointStore
        """
        account_url, secondary, credential = parse_connection_str(conn_str, credential, 'blob')
        if 'secondary_hostname' not in kwargs:
            kwargs['secondary_hostname'] = secondary

        return cls(account_url, container_name, credential=credential, **kwargs)

    async def __aenter__(self) -> "BlobCheckpointStore":
        await self._container_client.__aenter__()
        return self

    async def __aexit__(self, *args: Any) -> None:
        await self._container_client.__aexit__(*args)

    def _get_blob_client(self, blob_name: str) -> BlobClient:
        result = self._cached_blob_clients.get(blob_name)
        if not result:
            result = self._container_client.get_blob_client(blob_name)
            self._cached_blob_clients[blob_name] = result
        return result

    async def _upload_ownership(
        self, ownership: Dict[str, Any], **kwargs: Any
    ) -> None:
        etag = ownership.get("etag")
        if etag:
            kwargs["if_match"] = etag
        else:
            kwargs["if_none_match"] = "*"
        blob_name = "{}/{}/{}/ownership/{}".format(
            ownership["fully_qualified_namespace"],
            ownership["eventhub_name"],
            ownership["consumer_group"],
            ownership["partition_id"],
        )
        blob_name = blob_name.lower()
        blob_client = self._get_blob_client(blob_name)
        metadata = {'ownerid': ownership['owner_id']}
        try:
            uploaded_blob_properties = await blob_client.set_blob_metadata(metadata, **kwargs)
        except ResourceNotFoundError:
            logger.info("Upload ownership blob %r because it hasn't existed in the container yet.", blob_name)
            uploaded_blob_properties = await blob_client.upload_blob(
                data=UPLOAD_DATA, overwrite=True, metadata=metadata, **kwargs
            )
        ownership["etag"] = uploaded_blob_properties["etag"]
        ownership["last_modified_time"] = uploaded_blob_properties[
            "last_modified"
        ].timestamp()

    async def _claim_one_partition(self, ownership: Dict[str, Any], **kwargs: Any) -> Dict[str, Any]:
        updated_ownership = copy.deepcopy(ownership)
        try:
            await self._upload_ownership(updated_ownership, **kwargs)
            return updated_ownership
        except (ResourceModifiedError, ResourceExistsError) as exc:
            logger.info(
                "EventProcessor instance %r of namespace %r eventhub %r consumer group %r "
                "lost ownership to partition %r",
                updated_ownership["owner_id"],
                updated_ownership["fully_qualified_namespace"],
                updated_ownership["eventhub_name"],
                updated_ownership["consumer_group"],
                updated_ownership["partition_id"],
            )
            raise OwnershipLostError() from exc
        except Exception as error:  # pylint:disable=broad-except
            logger.warning(
                "An exception occurred when EventProcessor instance %r claim_ownership for "
                "namespace %r eventhub %r consumer group %r partition %r. "
                "The ownership is now lost. Exception "
                "is %r",
                updated_ownership["owner_id"],
                updated_ownership["fully_qualified_namespace"],
                updated_ownership["eventhub_name"],
                updated_ownership["consumer_group"],
                updated_ownership["partition_id"],
                error,
            )
            return updated_ownership  # Keep the ownership if an unexpected error happens

    async def list_ownership(
        self, fully_qualified_namespace: str, eventhub_name: str, consumer_group: str, **kwargs: Any
    ) -> Iterable[Dict[str, Any]]:
        """Retrieves a complete ownership list from the storage blob.

        :param str fully_qualified_namespace: The fully qualified namespace that the Event Hub belongs to.
         The format is like "<namespace>.servicebus.windows.net".
        :param str eventhub_name: The name of the specific Event Hub the partition ownerships are associated with,
         relative to the Event Hubs namespace that contains it.
        :param str consumer_group: The name of the consumer group the ownerships are associated with.
        :return: Iterable of dictionaries containing partition ownership information:

                - `fully_qualified_namespace` (str): The fully qualified namespace that the Event Hub belongs to.
                  The format is like "<namespace>.servicebus.windows.net".
                - `eventhub_name` (str): The name of the specific Event Hub the checkpoint is associated with,
                  relative to the Event Hubs namespace that contains it.
                - `consumer_group` (str): The name of the consumer group the ownership are associated with.
                - `partition_id` (str): The partition ID which the checkpoint is created for.
                - `owner_id` (str): A UUID representing the current owner of this partition.
                - `last_modified_time` (float): The last time this ownership was claimed as a timestamp.
                - `etag` (str): The Etag value for the last time this ownership was modified. Optional depending
                  on storage implementation.
        :rtype: iterable[dict[str, any]]
        """
        try:
            blob_prefix = "{}/{}/{}/ownership/".format(
                fully_qualified_namespace, eventhub_name, consumer_group
            )
            blobs = self._container_client.list_blobs(
                name_starts_with=blob_prefix.lower(), include=["metadata"], **kwargs
            )
            result = []
            async for blob in blobs:
                ownership = {
                    "fully_qualified_namespace": fully_qualified_namespace,
                    "eventhub_name": eventhub_name,
                    "consumer_group": consumer_group,
                    "partition_id": blob.name.split("/")[-1],
                    "owner_id": blob.metadata["ownerid"],
                    "etag": blob.etag,
                    "last_modified_time": blob.last_modified.timestamp()
                    if blob.last_modified
                    else None,
                }
                result.append(ownership)
            return result
        except Exception as error:  # pylint:disable=broad-except
            logger.warning(
                "An exception occurred during list_ownership for "
                "namespace %r eventhub %r consumer group %r. "
                "Exception is %r",
                fully_qualified_namespace,
                eventhub_name,
                consumer_group,
                error,
            )
            raise

    async def claim_ownership(
        self, ownership_list: Iterable[Dict[str, Any]], **kwargs: Any
    ) -> Iterable[Dict[str, Any]]:
        """Tries to claim ownership for a list of specified partitions.

        :param iterable[dict[str,any]] ownership_list: Iterable of dictionaries containing all the ownerships to claim.
        :return: Iterable of dictionaries containing partition ownership information:

                - `fully_qualified_namespace` (str): The fully qualified namespace that the Event Hub belongs to.
                  The format is like "<namespace>.servicebus.windows.net".
                - `eventhub_name` (str): The name of the specific Event Hub the checkpoint is associated with,
                  relative to the Event Hubs namespace that contains it.
                - `consumer_group` (str): The name of the consumer group the ownership are associated with.
                - `partition_id` (str): The partition ID which the checkpoint is created for.
                - `owner_id` (str): A UUID representing the owner attempting to claim this partition.
                - `last_modified_time` (float): The last time this ownership was claimed as a timestamp.
                - `etag` (str): The Etag value for the last time this ownership was modified. Optional depending
                  on storage implementation.
        :rtype: iterable[dict[str,any]]
        """
        results = await asyncio.gather(
            *[self._claim_one_partition(x, **kwargs) for x in ownership_list],
            return_exceptions=True
        )
        return [
            ownership for ownership in results if not isinstance(ownership, Exception)
        ]

    async def update_checkpoint(self, checkpoint: Dict[str, Any], **kwargs: Any) -> None:
        """Updates the checkpoint using the given information for the offset, associated partition and
        consumer group in the storage blob.

        Note: If you plan to implement a custom checkpoint store with the intention of running between
        cross-language EventHubs SDKs, it is recommended to persist the offset value as an integer.

        :param dict[str,any] checkpoint: A dict containing checkpoint information:

                - `fully_qualified_namespace` (str): The fully qualified namespace that the Event Hub belongs to.
                  The format is like "<namespace>.servicebus.windows.net".
                - `eventhub_name` (str): The name of the specific Event Hub the checkpoint is associated with,
                  relative to the Event Hubs namespace that contains it.
                - `consumer_group` (str): The name of the consumer group the checkpoint is associated with.
                - `partition_id` (str): The partition ID which the checkpoint is created for.
                - `sequence_number` (int): The sequence number of the :class:`EventData<azure.eventhub.EventData>`
                  the new checkpoint will be associated with.
                - `offset` (str): The offset of the :class:`EventData<azure.eventhub.EventData>`
                  the new checkpoint will be associated with.

        :rtype: None
        """
        metadata = {
            "offset": str(checkpoint["offset"]),
            "sequencenumber": str(checkpoint["sequence_number"]),
        }
        blob_name = "{}/{}/{}/checkpoint/{}".format(
            checkpoint["fully_qualified_namespace"],
            checkpoint["eventhub_name"],
            checkpoint["consumer_group"],
            checkpoint["partition_id"],
        )
        blob_name = blob_name.lower()
        blob_client = self._get_blob_client(blob_name)
        try:
            await blob_client.set_blob_metadata(metadata, **kwargs)
        except ResourceNotFoundError:
            logger.info("Upload checkpoint blob %r because it hasn't existed in the container yet.", blob_name)
            await blob_client.upload_blob(
                data=UPLOAD_DATA, overwrite=True, metadata=metadata
            )

    async def list_checkpoints(
        self, fully_qualified_namespace: str, eventhub_name: str, consumer_group: str, **kwargs: Any
    ) -> Iterable[Dict[str, Any]]:
        """List the updated checkpoints from the storage blob.

        :param str fully_qualified_namespace: The fully qualified namespace that the Event Hub belongs to.
         The format is like "<namespace>.servicebus.windows.net".
        :param str eventhub_name: The name of the specific Event Hub the checkpoints are associated with, relative to
         the Event Hubs namespace that contains it.
        :param str consumer_group: The name of the consumer group the checkpoints are associated with.
        :return: Iterable of dictionaries containing partition checkpoint information:

                - `fully_qualified_namespace` (str): The fully qualified namespace that the Event Hub belongs to.
                  The format is like "<namespace>.servicebus.windows.net".
                - `eventhub_name` (str): The name of the specific Event Hub the checkpoints are associated with,
                  relative to the Event Hubs namespace that contains it.
                - `consumer_group` (str): The name of the consumer group the checkpoints are associated with.
                - `partition_id` (str): The partition ID which the checkpoint is created for.
                - `sequence_number` (int): The sequence number of the :class:`EventData<azure.eventhub.EventData>`.
                - `offset` (str): The offset of the :class:`EventData<azure.eventhub.EventData>`.
        :rtype: iterable[dict[str,any]]
        """
        blob_prefix = "{}/{}/{}/checkpoint/".format(
            fully_qualified_namespace, eventhub_name, consumer_group
        )
        blobs = self._container_client.list_blobs(
            name_starts_with=blob_prefix.lower(), include=["metadata"], **kwargs
        )
        result = []
        async for blob in blobs:
            metadata = blob.metadata
            checkpoint = {
                "fully_qualified_namespace": fully_qualified_namespace,
                "eventhub_name": eventhub_name,
                "consumer_group": consumer_group,
                "partition_id": blob.name.split("/")[-1],
                "offset": str(metadata["offset"]),
                "sequence_number": int(metadata["sequencenumber"]),
            }
            result.append(checkpoint)
        return result

    async def close(self) -> None:
        """Close an open HTTP session and connection.
        :rtype: None
        :return: None
        """
        return await self.__aexit__()<|MERGE_RESOLUTION|>--- conflicted
+++ resolved
@@ -52,12 +52,7 @@
         credential: Optional[Union["AsyncTokenCredential", "AzureNamedKeyCredential", "AzureSasCredential"]] = None,
         api_version: str = '2019-07-07',
         **kwargs: Any
-<<<<<<< HEAD
-    ):
-=======
     ) -> None:
-        # type(str, str, Optional[Any], Any) -> None
->>>>>>> 75de9d2b
         self._container_client = kwargs.pop("container_client", None)
         if not self._container_client:
             api_version = kwargs.pop("api_version", None)
