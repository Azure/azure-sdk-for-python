# --------------------------------------------------------------------------------------------
# Copyright (c) Microsoft Corporation. All rights reserved.
# Licensed under the MIT License. See License.txt in the project root for license information.
# --------------------------------------------------------------------------------------------
from typing import Iterable, Dict, Any, Optional, Union, TYPE_CHECKING
import logging
import copy
from collections import defaultdict
<<<<<<< HEAD
import asyncio  # pylint: disable=do-not-import-asyncio
=======
import asyncio # pylint:disable=do-not-import-asyncio
>>>>>>> ddf423f0
from azure.eventhub.exceptions import OwnershipLostError  # type: ignore
from azure.eventhub.aio import CheckpointStore  # type: ignore
from azure.core.exceptions import ResourceModifiedError, ResourceExistsError, ResourceNotFoundError  # type: ignore
from ._vendor.storage.blob.aio import ContainerClient, BlobClient
from ._vendor.storage.blob._shared.base_client import parse_connection_str

if TYPE_CHECKING:
    from azure.core.credentials_async import AsyncTokenCredential
    from azure.core.credentials import AzureSasCredential, AzureNamedKeyCredential

logger = logging.getLogger(__name__)
UPLOAD_DATA = ""


class BlobCheckpointStore(CheckpointStore):
    """A CheckpointStore that uses Azure Blob Storage to store the partition ownership and checkpoint data.

    This class implements methods list_ownership, claim_ownership, update_checkpoint and list_checkpoints that are
    defined in class azure.eventhub.aio.CheckpointStore of package azure-eventhub.

    :param str blob_account_url:
     The URI to the storage account.
    :param container_name:
     The name of the container for the blobs.
    :type container_name: str
    :keyword credential:
     The credentials with which to authenticate. This is optional if the
     account URL already has a SAS token. The value can be a AzureSasCredential, an AzureNamedKeyCredential,
     or a TokenCredential.If the URL already has a SAS token, specifying an explicit credential will take priority.
    :paramtype credential: ~azure.core.credentials_async.AsyncTokenCredential or
     ~azure.core.credentials.AzureSasCredential or ~azure.core.credentials.AzureNamedKeyCredential or None
    :keyword str api_version:
     The Storage API version to use for requests. Default value is '2019-07-07'.
    :keyword str secondary_hostname:
     The hostname of the secondary endpoint.
    """

    def __init__(
        self,
        blob_account_url: str,
        container_name: str,
        *,
        credential: Optional[Union["AsyncTokenCredential", "AzureNamedKeyCredential", "AzureSasCredential"]] = None,
        api_version: str = "2019-07-07",
        secondary_hostname: Optional[str] = None,
        **kwargs: Any
    ) -> None:
        self._container_client = kwargs.pop("container_client", None)
        if not self._container_client:
            headers = kwargs.get("headers")
            if headers:
                headers["x-ms-version"] = api_version
            else:
                kwargs["headers"] = {"x-ms-version": api_version}
            self._container_client = ContainerClient(
                blob_account_url,
                container_name,
                credential=credential,
                api_version=api_version,
                secondary_hostname=secondary_hostname,
                **kwargs
            )
        self._cached_blob_clients = defaultdict()  # type: Dict[str, BlobClient]

    @classmethod
    def from_connection_string(  # pylint:disable=docstring-keyword-should-match-keyword-only
        cls,
        conn_str: str,
        container_name: str,
        *,
        credential: Optional[Union["AsyncTokenCredential", "AzureNamedKeyCredential", "AzureSasCredential"]] = None,
        api_version: str = "2019-07-07",
        secondary_hostname: Optional[str] = None,
        **kwargs: Any
    ) -> "BlobCheckpointStore":
        """Create BlobCheckpointStore from a storage connection string.

        :param str conn_str:
         A connection string to an Azure Storage account.
        :param container_name:
         The container name for the blobs.
        :type container_name: str
        :keyword credential:
         The credentials with which to authenticate. This is optional if the
         account URL already has a SAS token. The value can be a AzureSasCredential, an AzureNamedKeyCredential,
         or a TokenCredential.If the URL already has a SAS token,
         specifying an explicit credential will take priority.
        :paramtype credential: ~azure.core.credentials_async.AsyncTokenCredential or
         ~azure.core.credentials.AzureSasCredential or ~azure.core.credentials.AzureNamedKeyCredential or None
        :keyword str api_version:
         The Storage API version to use for requests. Default value is '2019-07-07'.
        :keyword str secondary_hostname:
         The hostname of the secondary endpoint.
        :returns: A blob checkpoint store.
        :rtype: ~azure.eventhub.extensions.checkpointstoreblobaio.BlobCheckpointStore
        """
        account_url, secondary, credential = parse_connection_str(  # type: ignore[assignment]
            conn_str, credential, "blob" # type: ignore[arg-type]
        )
        if not secondary_hostname:
            secondary_hostname = secondary

        return cls(
            account_url,
            container_name,
            credential=credential,
            api_version=api_version,
            secondary_hostname=secondary_hostname,
            **kwargs
        )

    async def __aenter__(self) -> "BlobCheckpointStore":
        await self._container_client.__aenter__()
        return self

    async def __aexit__(self, *args: Any) -> None:
        await self._container_client.__aexit__(*args)

    def _get_blob_client(self, blob_name: str) -> BlobClient:
        result = self._cached_blob_clients.get(blob_name)
        if not result:
            result = self._container_client.get_blob_client(blob_name)
            self._cached_blob_clients[blob_name] = result  # type: ignore[assignment]
        return result  # type: ignore[return-value]

    async def _upload_ownership(self, ownership: Dict[str, Any], **kwargs: Any) -> None:
        etag = ownership.get("etag")
        if etag:
            kwargs["if_match"] = etag
        else:
            kwargs["if_none_match"] = "*"
        blob_name = "{}/{}/{}/ownership/{}".format(
            ownership["fully_qualified_namespace"],
            ownership["eventhub_name"],
            ownership["consumer_group"],
            ownership["partition_id"],
        )
        blob_name = blob_name.lower()
        blob_client = self._get_blob_client(blob_name)
        metadata = {"ownerid": ownership["owner_id"]}
        try:
            uploaded_blob_properties = await blob_client.set_blob_metadata(metadata, **kwargs)
        except ResourceNotFoundError:
            logger.info("Upload ownership blob %r because it hasn't existed in the container yet.", blob_name)
            uploaded_blob_properties = await blob_client.upload_blob(
                data=UPLOAD_DATA, overwrite=True, metadata=metadata, **kwargs
            )
        ownership["etag"] = uploaded_blob_properties["etag"]
        ownership["last_modified_time"] = uploaded_blob_properties[  # type: ignore[union-attr]
            "last_modified"
        ].timestamp()

    async def _claim_one_partition(self, ownership: Dict[str, Any], **kwargs: Any) -> Dict[str, Any]:
        updated_ownership = copy.deepcopy(ownership)
        try:
            await self._upload_ownership(updated_ownership, **kwargs)
            return updated_ownership
        except (ResourceModifiedError, ResourceExistsError) as exc:
            logger.info(
                "EventProcessor instance %r of namespace %r eventhub %r consumer group %r "
                "lost ownership to partition %r",
                updated_ownership["owner_id"],
                updated_ownership["fully_qualified_namespace"],
                updated_ownership["eventhub_name"],
                updated_ownership["consumer_group"],
                updated_ownership["partition_id"],
            )
            raise OwnershipLostError() from exc
        except Exception as error:  # pylint:disable=broad-except
            logger.warning(
                "An exception occurred when EventProcessor instance %r claim_ownership for "
                "namespace %r eventhub %r consumer group %r partition %r. "
                "The ownership is now lost. Exception "
                "is %r",
                updated_ownership["owner_id"],
                updated_ownership["fully_qualified_namespace"],
                updated_ownership["eventhub_name"],
                updated_ownership["consumer_group"],
                updated_ownership["partition_id"],
                error,
            )
            return updated_ownership  # Keep the ownership if an unexpected error happens

    async def list_ownership(
        self, fully_qualified_namespace: str, eventhub_name: str, consumer_group: str, **kwargs: Any
    ) -> Iterable[Dict[str, Any]]:
        """Retrieves a complete ownership list from the storage blob.

        :param str fully_qualified_namespace: The fully qualified namespace that the Event Hub belongs to.
         The format is like "<namespace>.servicebus.windows.net".
        :param str eventhub_name: The name of the specific Event Hub the partition ownerships are associated with,
         relative to the Event Hubs namespace that contains it.
        :param str consumer_group: The name of the consumer group the ownerships are associated with.
        :return: Iterable of dictionaries containing partition ownership information:

                - `fully_qualified_namespace` (str): The fully qualified namespace that the Event Hub belongs to.
                  The format is like "<namespace>.servicebus.windows.net".
                - `eventhub_name` (str): The name of the specific Event Hub the checkpoint is associated with,
                  relative to the Event Hubs namespace that contains it.
                - `consumer_group` (str): The name of the consumer group the ownership are associated with.
                - `partition_id` (str): The partition ID which the checkpoint is created for.
                - `owner_id` (str): A UUID representing the current owner of this partition.
                - `last_modified_time` (float): The last time this ownership was claimed as a timestamp.
                - `etag` (str): The Etag value for the last time this ownership was modified. Optional depending
                  on storage implementation.
        :rtype: iterable[dict[str, any]]
        """
        try:
            blob_prefix = "{}/{}/{}/ownership/".format(fully_qualified_namespace, eventhub_name, consumer_group)
            blobs = self._container_client.list_blobs(
                name_starts_with=blob_prefix.lower(), include=["metadata"], **kwargs
            )
            result = []
            async for blob in blobs:
                ownership = {
                    "fully_qualified_namespace": fully_qualified_namespace,
                    "eventhub_name": eventhub_name,
                    "consumer_group": consumer_group,
                    "partition_id": blob.name.split("/")[-1],
                    "owner_id": blob.metadata["ownerid"],
                    "etag": blob.etag,
                    "last_modified_time": blob.last_modified.timestamp() if blob.last_modified else None,
                }
                result.append(ownership)
            return result
        except Exception as error:
            logger.warning(
                "An exception occurred during list_ownership for "
                "namespace %r eventhub %r consumer group %r. "
                "Exception is %r",
                fully_qualified_namespace,
                eventhub_name,
                consumer_group,
                error,
            )
            raise

    async def claim_ownership(
        self, ownership_list: Iterable[Dict[str, Any]], **kwargs: Any
    ) -> Iterable[Dict[str, Any]]:
        """Tries to claim ownership for a list of specified partitions.

        :param iterable[dict[str,any]] ownership_list: Iterable of dictionaries containing all the ownerships to claim.
        :return: Iterable of dictionaries containing partition ownership information:

                - `fully_qualified_namespace` (str): The fully qualified namespace that the Event Hub belongs to.
                  The format is like "<namespace>.servicebus.windows.net".
                - `eventhub_name` (str): The name of the specific Event Hub the checkpoint is associated with,
                  relative to the Event Hubs namespace that contains it.
                - `consumer_group` (str): The name of the consumer group the ownership are associated with.
                - `partition_id` (str): The partition ID which the checkpoint is created for.
                - `owner_id` (str): A UUID representing the owner attempting to claim this partition.
                - `last_modified_time` (float): The last time this ownership was claimed as a timestamp.
                - `etag` (str): The Etag value for the last time this ownership was modified. Optional depending
                  on storage implementation.
        :rtype: iterable[dict[str,any]]
        """
        results = await asyncio.gather(
            *[self._claim_one_partition(x, **kwargs) for x in ownership_list], return_exceptions=True
        )
        return [ownership for ownership in results if not isinstance(ownership, Exception)]  # type: ignore[misc]

    async def update_checkpoint(self, checkpoint: Dict[str, Any], **kwargs: Any) -> None:
        """Updates the checkpoint using the given information for the offset, associated partition and
        consumer group in the storage blob.

        Note: If you plan to implement a custom checkpoint store with the intention of running between
        cross-language EventHubs SDKs, it is recommended to persist the offset value as an integer.

        :param dict[str,any] checkpoint: A dict containing checkpoint information:

                - `fully_qualified_namespace` (str): The fully qualified namespace that the Event Hub belongs to.
                  The format is like "<namespace>.servicebus.windows.net".
                - `eventhub_name` (str): The name of the specific Event Hub the checkpoint is associated with,
                  relative to the Event Hubs namespace that contains it.
                - `consumer_group` (str): The name of the consumer group the checkpoint is associated with.
                - `partition_id` (str): The partition ID which the checkpoint is created for.
                - `sequence_number` (int): The sequence number of the :class:`EventData<azure.eventhub.EventData>`
                  the new checkpoint will be associated with.
                - `offset` (str): The offset of the :class:`EventData<azure.eventhub.EventData>`
                  the new checkpoint will be associated with.

        :rtype: None
        """
        metadata = {
            "offset": str(checkpoint["offset"]),
            "sequencenumber": str(checkpoint["sequence_number"]),
        }
        blob_name = "{}/{}/{}/checkpoint/{}".format(
            checkpoint["fully_qualified_namespace"],
            checkpoint["eventhub_name"],
            checkpoint["consumer_group"],
            checkpoint["partition_id"],
        )
        blob_name = blob_name.lower()
        blob_client = self._get_blob_client(blob_name)
        try:
            await blob_client.set_blob_metadata(metadata, **kwargs)
        except ResourceNotFoundError:
            logger.info("Upload checkpoint blob %r because it hasn't existed in the container yet.", blob_name)
            await blob_client.upload_blob(data=UPLOAD_DATA, overwrite=True, metadata=metadata)

    async def list_checkpoints(
        self, fully_qualified_namespace: str, eventhub_name: str, consumer_group: str, **kwargs: Any
    ) -> Iterable[Dict[str, Any]]:
        """List the updated checkpoints from the storage blob.

        :param str fully_qualified_namespace: The fully qualified namespace that the Event Hub belongs to.
         The format is like "<namespace>.servicebus.windows.net".
        :param str eventhub_name: The name of the specific Event Hub the checkpoints are associated with, relative to
         the Event Hubs namespace that contains it.
        :param str consumer_group: The name of the consumer group the checkpoints are associated with.
        :return: Iterable of dictionaries containing partition checkpoint information:

                - `fully_qualified_namespace` (str): The fully qualified namespace that the Event Hub belongs to.
                  The format is like "<namespace>.servicebus.windows.net".
                - `eventhub_name` (str): The name of the specific Event Hub the checkpoints are associated with,
                  relative to the Event Hubs namespace that contains it.
                - `consumer_group` (str): The name of the consumer group the checkpoints are associated with.
                - `partition_id` (str): The partition ID which the checkpoint is created for.
                - `sequence_number` (int): The sequence number of the :class:`EventData<azure.eventhub.EventData>`.
                - `offset` (str): The offset of the :class:`EventData<azure.eventhub.EventData>`.
        :rtype: iterable[dict[str,any]]
        """
        blob_prefix = "{}/{}/{}/checkpoint/".format(fully_qualified_namespace, eventhub_name, consumer_group)
        blobs = self._container_client.list_blobs(name_starts_with=blob_prefix.lower(), include=["metadata"], **kwargs)
        result = []
        async for blob in blobs:
            metadata = blob.metadata
            checkpoint = {
                "fully_qualified_namespace": fully_qualified_namespace,
                "eventhub_name": eventhub_name,
                "consumer_group": consumer_group,
                "partition_id": blob.name.split("/")[-1],
                "offset": str(metadata["offset"]),
                "sequence_number": int(metadata["sequencenumber"]),
            }
            result.append(checkpoint)
        return result

    async def close(self) -> None:
        """Close an open HTTP session and connection.
        :rtype: None
        :return: None
        """
        return await self.__aexit__()<|MERGE_RESOLUTION|>--- conflicted
+++ resolved
@@ -6,11 +6,7 @@
 import logging
 import copy
 from collections import defaultdict
-<<<<<<< HEAD
-import asyncio  # pylint: disable=do-not-import-asyncio
-=======
 import asyncio # pylint:disable=do-not-import-asyncio
->>>>>>> ddf423f0
 from azure.eventhub.exceptions import OwnershipLostError  # type: ignore
 from azure.eventhub.aio import CheckpointStore  # type: ignore
 from azure.core.exceptions import ResourceModifiedError, ResourceExistsError, ResourceNotFoundError  # type: ignore
