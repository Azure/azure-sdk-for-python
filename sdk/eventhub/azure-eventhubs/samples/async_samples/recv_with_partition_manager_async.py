#!/usr/bin/env python

# --------------------------------------------------------------------------------------------
# Copyright (c) Microsoft Corporation. All rights reserved.
# Licensed under the MIT License. See License.txt in the project root for license information.
# --------------------------------------------------------------------------------------------

"""
An example to show receiving events from an Event Hub with partition manager asynchronously.
In the `receive` method of `EventHubConsumerClient`:
If no partition id is specified, the partition_manager are used for load-balance and checkpoint.
If partition id is specified, the partition_manager can only be used for checkpoint.
"""

import asyncio
import os
from azure.storage.blob.aio import ContainerClient
from azure.eventhub.aio import EventHubConsumerClient
from azure.eventhub.extensions.checkpointstoreblobaio import BlobCheckpointStore

CONNECTION_STR = os.environ["EVENT_HUB_CONN_STR"]
STORAGE_CONNECTION_STR = os.environ["AZURE_STORAGE_CONN_STR"]


async def do_operation(event):
    pass
    # do some sync or async operations. If the operation is i/o intensive, async will have better performance
    # print(event)


async def on_event(partition_context, event):
    # put your code here
    print("Received event from partition: {}".format(partition_context.partition_id))
    await partition_context.update_checkpoint(event)


async def receive(client):
    try:
        """
        Without specifying partition_id, the receive will try to receive events from all partitions and if provided with
        partition manager, the client will load-balance partition assignment with other EventHubConsumerClient instances
        which also try to receive events from all partitions and use the same storage resource.
        """
        await client.receive(on_event=on_event)
        # With specified partition_id, load-balance will be disabled
        # await client.receive(on_event=on_event, consumer_group="$default", partition_id = '0'))
    except KeyboardInterrupt:
        await client.close()


async def main():
<<<<<<< HEAD
    checkpoint_store = BlobCheckpointStore.from_connection_string(STORAGE_CONNECTION_STR, "eventprocessor")
    client = EventHubConsumerClient.from_connection_string(
        CONNECTION_STR,
        checkpoint_store=checkpoint_store,  # For load balancing and checkpoint. Leave None for no load balancing
=======
    container_client = ContainerClient.from_connection_string(STORAGE_CONNECTION_STR, "eventprocessor")
    partition_manager = BlobCheckpointStore(container_client)
    client = EventHubConsumerClient.from_connection_string(
        CONNECTION_STR,
        consumer_group="$Default",
        partition_manager=partition_manager,  # For load balancing and checkpoint. Leave None for no load balancing
>>>>>>> 0d8a37f8
    )
    async with client:
        await receive(client)


if __name__ == '__main__':
    loop = asyncio.get_event_loop()
    loop.run_until_complete(main())<|MERGE_RESOLUTION|>--- conflicted
+++ resolved
@@ -49,19 +49,11 @@
 
 
 async def main():
-<<<<<<< HEAD
     checkpoint_store = BlobCheckpointStore.from_connection_string(STORAGE_CONNECTION_STR, "eventprocessor")
     client = EventHubConsumerClient.from_connection_string(
         CONNECTION_STR,
+        consumer_group="$Default",
         checkpoint_store=checkpoint_store,  # For load balancing and checkpoint. Leave None for no load balancing
-=======
-    container_client = ContainerClient.from_connection_string(STORAGE_CONNECTION_STR, "eventprocessor")
-    partition_manager = BlobCheckpointStore(container_client)
-    client = EventHubConsumerClient.from_connection_string(
-        CONNECTION_STR,
-        consumer_group="$Default",
-        partition_manager=partition_manager,  # For load balancing and checkpoint. Leave None for no load balancing
->>>>>>> 0d8a37f8
     )
     async with client:
         await receive(client)
