# Release History

## 2019-12-03 5.0.0b6

**Breaking changes**

- `EventData`
    - Renamed property `application_properties` to `properties`.
    - `EventData` no longer has attribute `last_enqueued_event_properties` - use this on `PartitionContext` instead.
- `EvenDataBatch`
    - `EventDataBatch.try_add` has been renamed to `EventDataBatch.add`.
    - Renamed property `size` to `size_in_bytes`.
    - Renamed attribute `max_size` to `max_size_in_bytes`.
- `EventHubConsumerClient` and `EventHubProducerClient`
    - Renamed method `get_properties` to `get_eventhub_properties`.
    - Renamed parameters in constructor: `host` to `fully_qualified_namespace`, `event_hub_path` to `eventhub_name`.
    - Renamed parameters in `get_partition_properties`: `partition` to `partition_id`.
    - Renamed parameter `consumer_group_name` to `consumer_group` and moved that parameter from `receive` method to the constructor of `EventHubConsumerClient`.
    - Renamed parameter `initial_event_position` to `starting_position` on the `receive` method of `EventHubConsumerClient`.
    - Renamed parameter `event_hub_path` to `eventhub_name` in constructor and `from_connection_string` method of the client object.
    - `EventHubProducerClient.send` has been renamed to `send_batch` which will only accept `EventDataBatch` object as input.
    - `EventHubProducerClient.create_batch` now also takes the `partition_id` and `partition_key` as optional parameters (which are no longer specified at send).
- Renamed module `PartitionManager` to `CheckpointStore`.
<<<<<<< HEAD
- Receive event callback parameter has been renamed to `on_event` and now operates on a single event rather than a list of events.
=======
- Removed class `EventPostition`.
    - The `starting_position` parameter of the `receive` method accepts offset(`str`), sequence number(`int`), datetime (`datetime.datetime`) or `dict` of these types.
    - The `starting_position_inclusive` parameter of the `receive` method accepts `bool` or `dict` indicating whether the given event position is inclusive or not.
- `PartitionContext` no longer has attribute `owner_id`.
- `PartitionContext` now has attribute `last_enqueued_event_properties` which is populated if `track_last_enqueued_event_properties` is set to `True` in the `receive` method.
>>>>>>> 0d8a37f8


## 2019-11-04 5.0.0b5

**Breaking changes**

- `EventHubClient`, `EventHubConsumer` and `EventHubProducer` has been removed. Use `EventHubProducerClient` and `EventHubConsumerClient` instead.
    - Construction of both objects is the same as it was for the previous client.
- Introduced `EventHubProducerClient` as substitution for`EventHubProducer`.
    - `EventHubProducerClient` supports sending events to different partitions.
- Introduced `EventHubConsumerClient` as substitution for `EventHubConsumer`.
    - `EventHubConsumerClient` supports receiving events from single/all partitions.
    - There are no longer methods which directly return `EventData`, all receiving is done via callback method: `on_events`.
- `EventHubConsumerClient` has taken on the responsibility of `EventProcessor`.
    - `EventHubConsumerClient` now accepts `PartitionManager` to do load-balancing and checkpoint.
- Replaced `PartitionProcessor`by four independent callback methods accepted by the `receive` method on `EventHubConsumerClient`.
    - `on_events(partition_context, events)` called when events are received.
    - `on_error(partition_context, exception` called when errors occur.
    - `on_partition_initialize(partition_context)` called when a partition consumer is opened.
    - `on_partition_close(partition_context, reason)` called when a partition consumer is closed.
- Some modules and classes that were importable from several different places have been removed:
    - `azure.eventhub.common` has been removed. Import from `azure.eventhub` instead.
    - `azure.eventhub.client_abstract` has been removed. Use `azure.eventhub.EventHubProducerClient` or `azure.eventhub.EventHubConsumerClient` instead.
    - `azure.eventhub.client` has been removed. Use `azure.eventhub.EventHubProducerClient` or `azure.eventhub.EventHubConsumerClient` instead.
    - `azure.eventhub.producer` has been removed. Use `azure.eventhub.EventHubProducerClient` instead.
    - `azure.eventhub.consumer` has been removed. Use `azure.eventhub.EventHubConsumerClient` instead.
    - `azure.eventhub.aio.client_async` has been removed. Use `azure.eventhub.aio.EventHubProducerClient` or `azure.eventhub.aio.EventHubConsumerClient` instead.
    - `azure.eventhub.aio.producer_async` has been removed. Use `azure.eventhub.aio.EventHubProducerClient` instead.
    - `azure.eventhub.aio.consumer_async` has been removed. Use `azure.eventhub.aio.EventHubConsumerClient` instead.
    - `azure.eventhub.aio.event_processor.event_processor` has been removed. Use `azure.eventhub.aio.EventHubConsumerClient` instead.
    - `azure.eventhub.aio.event_processor.partition_processor` has been removed. Use callback methods instead.
    - `azure.eventhub.aio.event_processor.partition_manager` has been removed. Import from `azure.eventhub.aio` instead.
    - `azure.eventhub.aio.event_processor.partition_context` has been removed. Import from `azure.eventhub.aio` instead.
    - `azure.eventhub.aio.event_processor.sample_partition_manager` has been removed.

**Bug fixes**

- Fixed bug in user-agent string not being parsed.

## 5.0.0b4 (2019-10-08)

**New features**

- Added support for tracing (issue #7153).
- Added the capability of tracking last enqueued event properties of the partition to `EventHubConsumer` .
    - Added new boolean type parameter`track_last_enqueued_event_properties` in method `EventHubClient.create_consumer()`.
    - Added new property `last_enqueued_event_properties` of `EventHubConsumer` which contains sequence_number, offset, enqueued_time and retrieval_time information.
    - By default the capability is disabled as it will cost extra bandwidth for transferring more information if turned on.

**Breaking changes**

- Removed support for IoT Hub direct connection.
    - [EventHubs compatible connection string](https://docs.microsoft.com/en-us/azure/iot-hub/iot-hub-devguide-messages-read-builtin) of an IotHub can be used to create `EventHubClient` and read properties or events from an IoT Hub.
- Removed support for sending EventData to IoT Hub.
- Removed parameter `exception` in method `close()` of `EventHubConsumer` and `EventHubProcuer`.
- Updated uAMQP dependency to 1.2.3.

## 5.0.0b3 (2019-09-10)

**New features**

- Added support for automatic load balancing among multiple `EventProcessor`.
- Added `BlobPartitionManager` which implements `PartitionManager`.
    - Azure Blob Storage is applied for storing data used by `EventProcessor`.
    - Packaged separately as a plug-in to `EventProcessor`.
    - For details, please refer to [Azure Blob Storage Partition Manager](https://github.com/Azure/azure-sdk-for-python/tree/master/sdk/eventhub/azure-eventhubs-checkpointstoreblob-aio).
- Added property `system_properties` on `EventData`.

**Breaking changes**

- Removed constructor method of `PartitionProcessor`. For initialization please implement the method `initialize`.
- Replaced `CheckpointManager` by `PartitionContext`.
    - `PartitionContext` has partition context information and method `update_checkpoint`.
- Updated all methods of `PartitionProcessor` to include `PartitionContext` as part of the arguments.
- Updated accessibility of class members in `EventHub/EventHubConsumer/EventHubProducer`to be private.
- Moved `azure.eventhub.eventprocessor` under `aio` package, which now becomes `azure.eventhub.aio.eventprocessor`.

## 5.0.0b2 (2019-08-06)

**New features**

- Added method `create_batch` on the `EventHubProducer` to create an `EventDataBatch` that can then be used to add events until the maximum size is reached.
    - This batch object can then be used in the `send()` method to send all the added events to Event Hubs.
    - This allows publishers to build batches without the possibility of encountering the error around the message size exceeding the supported limit when sending events.
    - It also allows publishers with bandwidth concerns to control the size of each batch published.
- Added new configuration parameters for exponential delay between retry operations.
    - `retry_total`: The total number of attempts to redo the failed operation.
    - `backoff_factor`: The delay time factor.
    - `backoff_max`: The maximum delay time in total.
- Added support for context manager on `EventHubClient`.
- Added new error type `OperationTimeoutError` for send operation.
- Introduced a new class `EventProcessor` which replaces the older concept of [Event Processor Host](https://docs.microsoft.com/en-us/azure/event-hubs/event-hubs-event-processor-host). This early preview is intended to allow users to test the new design using a single instance of `EventProcessor`. The ability to checkpoints to a durable store will be added in future updates.
    - `EventProcessor`: EventProcessor creates and runs consumers for all partitions of the eventhub.
    - `PartitionManager`: PartitionManager defines the interface for getting/claiming ownerships of partitions and updating checkpoints.
    - `PartitionProcessor`: PartitionProcessor defines the interface for processing events.
    - `CheckpointManager`: CheckpointManager takes responsibility for updating checkpoints during events processing.

**Breaking changes**

- `EventProcessorHost` was replaced by `EventProcessor`, please read the new features for details.
- Replaced `max_retries` configuration parameter of the EventHubClient with `retry_total`.


## 5.0.0b1 (2019-06-25)

Version 5.0.0b1 is a preview of our efforts to create a client library that is user friendly and idiomatic to the Python ecosystem. The reasons for most of the changes in this update can be found in the [Azure SDK Design Guidelines for Python](https://azuresdkspecs.z5.web.core.windows.net/PythonSpec.html). For more information, please visit https://aka.ms/azure-sdk-preview1-python.

**New features**

- Added new configuration parameters for creating EventHubClient.
  - `credential`: The credential object used for authentication which implements `TokenCredential` interface of getting tokens.
  - `transport_type`: The type of transport protocol that will be used for communicating with the Event Hubs service.
  - `max_retries`: The max number of attempts to redo the failed operation when an error happened.
  - for detailed information about the configuration parameters, please read the reference documentation.
- Added new methods `get_partition_properties` and `get_partition_ids` to EventHubClient.
- Added support for http proxy.
- Added support for authentication using azure-identity credential.
- Added support for transport using AMQP over WebSocket.

**Breaking changes**

- New error hierarchy
  - `azure.error.EventHubError`
  - `azure.error.ConnectionLostError`
  - `azure.error.ConnectError`
  - `azure.error.AuthenticationError`
  - `azure.error.EventDataError`
  - `azure.error.EventDataSendError`
- Renamed Sender/Receiver to EventHubProducer/EventHubConsumer.
  - Renamed `add_sender` to `create_producer` and `add_receiver` to `create_consumer` in EventHubClient.
  - EventHubConsumer is now iterable.
- Rename class azure.eventhub.Offset to azure.eventhub.EventPosition.
- Rename method `get_eventhub_info` to `get_properties` of EventHubClient.
- Reorganized connection management, EventHubClient is no longer responsible for opening/closing EventHubProducer/EventHubConsumer.
  - Each EventHubProducer/EventHubConsumer is responsible for its own connection management.
  - Added support for context manager on EventHubProducer and EventHubConsumer.
- Reorganized async APIs into "azure.eventhub.aio" namespace and rename to drop the "_async" suffix.
- Updated uAMQP dependency to 1.2.

## 1.3.1 (2019-02-28)

**BugFixes**

- Fixed bug where datetime offset filter was using a local timestamp rather than UTC.
- Fixed stackoverflow error in continuous connection reconnect attempts.


## 1.3.0 (2019-01-29)

**BugFixes**

- Added support for auto reconnect on token expiration and other auth errors (issue #89).

**Features**

- Added ability to create ServiceBusClient from an existing SAS auth token, including
  providing a function to auto-renew that token on expiry.
- Added support for storing a custom EPH context value in checkpoint (PR #84, thanks @konstantinmiller)


## 1.2.0 (2018-11-29)

- Support for Python 2.7 in azure.eventhub module (azure.eventprocessorhost will not support Python 2.7).
- Parse EventData.enqueued_time as a UTC timestamp (issue #72, thanks @vjrantal)


## 1.1.1 (2018-10-03)

- Fixed bug in Azure namespace package.


## 1.1.0 (2018-09-21)

- Changes to `AzureStorageCheckpointLeaseManager` parameters to support other connection options (issue #61):
  - The `storage_account_name`, `storage_account_key` and `lease_container_name` arguments are now optional keyword arguments.
  - Added a `sas_token` argument that must be specified with `storage_account_name` in place of `storage_account_key`.
  - Added an `endpoint_suffix` argument to support storage endpoints in National Clouds.
  - Added a `connection_string` argument that, if specified, overrides all other endpoint arguments.
  - The `lease_container_name` argument now defaults to `"eph-leases"` if not specified.

- Fix for clients failing to start if run called multipled times (issue #64).
- Added convenience methods `body_as_str` and `body_as_json` to EventData object for easier processing of message data.


## 1.0.0 (2018-08-22)

- API stable.
- Renamed internal `_async` module to `async_ops` for docs generation.
- Added optional `auth_timeout` parameter to `EventHubClient` and `EventHubClientAsync` to configure how long to allow for token
  negotiation to complete. Default is 60 seconds.
- Added optional `send_timeout` parameter to `EventHubClient.add_sender` and `EventHubClientAsync.add_async_sender` to determine the
  timeout for Events to be successfully sent. Default value is 60 seconds.
- Reformatted logging for performance.


## 0.2.0 (2018-08-06)

- Stability improvements for EPH.
- Updated uAMQP version.
- Added new configuration options for Sender and Receiver; `keep_alive` and `auto_reconnect`.
  These flags have been added to the following:

  - `EventHubClient.add_receiver`
  - `EventHubClient.add_sender`
  - `EventHubClientAsync.add_async_receiver`
  - `EventHubClientAsync.add_async_sender`
  - `EPHOptions.keey_alive_interval`
  - `EPHOptions.auto_reconnect_on_error`


## 0.2.0rc2 (2018-07-29)

- **Breaking change** `EventData.offset` will now return an object of type `~uamqp.common.Offset` rather than str.
  The original string value can be retrieved from `~uamqp.common.Offset.value`.
- Each sender/receiver will now run in its own independent connection.
- Updated uAMQP dependency to 0.2.0
- Fixed issue with IoTHub clients not being able to retrieve partition information.
- Added support for HTTP proxy settings to both EventHubClient and EPH.
- Added error handling policy to automatically reconnect on retryable error.
- Added keep-alive thread for maintaining an unused connection.


## 0.2.0rc1 (2018-07-06)

- **Breaking change** Restructured library to support Python 3.7. Submodule `async` has been renamed and all classes from
  this module can now be imported from azure.eventhub directly.
- **Breaking change** Removed optional `callback` argument from `Receiver.receive` and `AsyncReceiver.receive`.
- **Breaking change** `EventData.properties` has been renamed to `EventData.application_properties`.
  This removes the potential for messages to be processed via callback for not yet returned
  in the batch.
- Updated uAMQP dependency to v0.1.0
- Added support for constructing IoTHub connections.
- Fixed memory leak in receive operations.
- Dropped Python 2.7 wheel support.


## 0.2.0b2 (2018-05-29)

- Added `namespace_suffix` to EventHubConfig() to support national clouds.
- Added `device_id` attribute to EventData to support IoT Hub use cases.
- Added message header to workaround service bug for PartitionKey support.
- Updated uAMQP dependency to vRC1.


## 0.2.0b1 (2018-04-20)

- Updated uAMQP to latest version.
- Further testing and minor bug fixes.


## 0.2.0a2 (2018-04-02)

- Updated uAQMP dependency.


## 0.2.0a1 (unreleased)

- Swapped out Proton dependency for uAMQP.

![Impressions](https://azure-sdk-impressions.azurewebsites.net/api/impressions/azure-sdk-for-python/sdk/eventhub/azure-eventhubs/HISTORY.png)<|MERGE_RESOLUTION|>--- conflicted
+++ resolved
@@ -21,15 +21,12 @@
     - `EventHubProducerClient.send` has been renamed to `send_batch` which will only accept `EventDataBatch` object as input.
     - `EventHubProducerClient.create_batch` now also takes the `partition_id` and `partition_key` as optional parameters (which are no longer specified at send).
 - Renamed module `PartitionManager` to `CheckpointStore`.
-<<<<<<< HEAD
 - Receive event callback parameter has been renamed to `on_event` and now operates on a single event rather than a list of events.
-=======
 - Removed class `EventPostition`.
     - The `starting_position` parameter of the `receive` method accepts offset(`str`), sequence number(`int`), datetime (`datetime.datetime`) or `dict` of these types.
     - The `starting_position_inclusive` parameter of the `receive` method accepts `bool` or `dict` indicating whether the given event position is inclusive or not.
 - `PartitionContext` no longer has attribute `owner_id`.
 - `PartitionContext` now has attribute `last_enqueued_event_properties` which is populated if `track_last_enqueued_event_properties` is set to `True` in the `receive` method.
->>>>>>> 0d8a37f8
 
 
 ## 2019-11-04 5.0.0b5
