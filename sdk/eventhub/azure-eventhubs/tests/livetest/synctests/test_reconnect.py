--- conflicted
+++ resolved
@@ -13,11 +13,7 @@
 @pytest.mark.liveTest
 def test_send_with_long_interval_sync(connstr_receivers, sleep):
     connection_str, receivers = connstr_receivers
-<<<<<<< HEAD
-    client = EventHubClient.from_connection_string(connection_str, network_tracing=False)
-=======
     client = EventHubClient.from_connection_string(connection_str)
->>>>>>> 5ab715e3
     sender = client._create_producer()
     with sender:
         sender.send(EventData(b"A single event"))
