--- conflicted
+++ resolved
@@ -119,22 +119,14 @@
             raise last_exception
 
     def _management_request(self, mgmt_msg, op_type):
-<<<<<<< HEAD
-        retried_times = 0
-
-        while retried_times <= self.config.max_retries:
-            mgmt_auth = self._create_auth()
-=======
         alt_creds = {
             "username": self._auth_config.get("iot_username"),
             "password": self._auth_config.get("iot_password")
         }
 
-        max_retries = self.config.max_retries
-        retry_count = 0
-        while retry_count <= self.config.max_retries:
+        retried_times = 0
+        while retried_times <= self.config.max_retries:
             mgmt_auth = self._create_auth(**alt_creds)
->>>>>>> e85ac177
             mgmt_client = uamqp.AMQPClient(self.mgmt_target)
             try:
                 conn = self._conn_manager.get_connection(self.host, mgmt_auth)  #pylint:disable=assignment-from-none
