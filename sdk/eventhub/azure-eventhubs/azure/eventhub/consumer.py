# --------------------------------------------------------------------------------------------
# Copyright (c) Microsoft Corporation. All rights reserved.
# Licensed under the MIT License. See License.txt in the project root for license information.
# --------------------------------------------------------------------------------------------
from __future__ import unicode_literals

import uuid
import logging
import time
from typing import List

from uamqp import types, errors, utils  # type: ignore
from uamqp import ReceiveClient, Source  # type: ignore
import uamqp

from azure.eventhub.common import EventData, EventPosition
from azure.eventhub.error import _error_handler
from ._consumer_producer_mixin import ConsumerProducerMixin


log = logging.getLogger(__name__)


class EventHubConsumer(ConsumerProducerMixin):  # pylint:disable=too-many-instance-attributes
    """
    A consumer responsible for reading EventData from a specific Event Hub
    partition and as a member of a specific consumer group.

    A consumer may be exclusive, which asserts ownership over the partition for the consumer
    group to ensure that only one consumer from that group is reading the from the partition.
    These exclusive consumers are sometimes referred to as "Epoch Consumers."

    A consumer may also be non-exclusive, allowing multiple consumers from the same consumer
    group to be actively reading events from the partition.  These non-exclusive consumers are
    sometimes referred to as "Non-Epoch Consumers."

    Please use the method `create_consumer` on `EventHubClient` for creating `EventHubConsumer`.
    """
    _timeout = 0
    _epoch_symbol = b'com.microsoft:epoch'
    _timeout_symbol = b'com.microsoft:timeout'
    _receiver_runtime_metric_symbol = b'com.microsoft:enable-receiver-runtime-metric'

    def __init__(self, client, source, **kwargs):
        """
        Instantiate a consumer. EventHubConsumer should be instantiated by calling the `create_consumer` method
        in EventHubClient.

        :param client: The parent EventHubClient.
        :type client: ~azure.eventhub.client.EventHubClient
        :param source: The source EventHub from which to receive events.
        :type source: str
        :param prefetch: The number of events to prefetch from the service
         for processing. Default is 300.
        :type prefetch: int
        :param owner_level: The priority of the exclusive consumer. An exclusive
         consumer will be created if owner_level is set.
        :type owner_level: int
        :type track_last_enqueued_event_properties: bool
        :param track_last_enqueued_event_properties: Indicates whether or not the consumer should request information
         on the last enqueued event on its associated partition, and track that information as events are received.
         When information about the partition's last enqueued event is being tracked, each event received from the
         Event Hubs service will carry metadata about the partition. This results in a small amount of additional
         network bandwidth consumption that is generally a favorable trade-off when considered against periodically
         making requests for partition properties using the Event Hub client.
         It is set to `False` by default.
        """
        event_position = kwargs.get("event_position", None)
        prefetch = kwargs.get("prefetch", 300)
        owner_level = kwargs.get("owner_level", None)
        keep_alive = kwargs.get("keep_alive", None)
        auto_reconnect = kwargs.get("auto_reconnect", True)
        track_last_enqueued_event_properties = kwargs.get("track_last_enqueued_event_properties", False)

        super(EventHubConsumer, self).__init__()
        self._running = False
        self._client = client
        self._source = source
        self._offset = event_position
        self._messages_iter = None
        self._prefetch = prefetch
        self._owner_level = owner_level
        self._keep_alive = keep_alive
        self._auto_reconnect = auto_reconnect
        self._retry_policy = errors.ErrorPolicy(max_retries=self._client._config.max_retries, on_error=_error_handler)  # pylint:disable=protected-access
        self._reconnect_backoff = 1
        self._link_properties = {}
        self._redirected = None
        self._error = None
        partition = self._source.split('/')[-1]
        self._partition = partition
        self._name = "EHConsumer-{}-partition{}".format(uuid.uuid4(), partition)
        if owner_level:
            self._link_properties[types.AMQPSymbol(self._epoch_symbol)] = types.AMQPLong(int(owner_level))
        link_property_timeout_ms = (self._client._config.receive_timeout or self._timeout) * 1000  # pylint:disable=protected-access
        self._link_properties[types.AMQPSymbol(self._timeout_symbol)] = types.AMQPLong(int(link_property_timeout_ms))
        self._handler = None
        self._track_last_enqueued_event_properties = track_last_enqueued_event_properties
        self._last_enqueued_event_properties = {}

    def __iter__(self):
        return self

    def __next__(self):
        retried_times = 0
        last_exception = None
        while retried_times < self._client._config.max_retries:  # pylint:disable=protected-access
            try:
                self._open()
                if not self._messages_iter:
                    self._messages_iter = self._handler.receive_messages_iter()
                message = next(self._messages_iter)
                event_data = EventData._from_message(message)  # pylint:disable=protected-access
                event_data._trace_link_message()  # pylint:disable=protected-access
                self._offset = EventPosition(event_data.offset, inclusive=False)
                retried_times = 0
                if self._track_last_enqueued_event_properties:
                    self._last_enqueued_event_properties = event_data._runtime_info  # pylint:disable=protected-access
                return event_data
            except Exception as exception:  # pylint:disable=broad-except
                last_exception = self._handle_exception(exception)
                self._client._try_delay(retried_times=retried_times, last_exception=last_exception,  # pylint:disable=protected-access
                                        entity_name=self._name)
                retried_times += 1
        log.info("%r operation has exhausted retry. Last exception: %r.", self._name, last_exception)
        raise last_exception

    def _create_handler(self):
        alt_creds = {
            "username": self._client._auth_config.get("iot_username") if self._redirected else None,  # pylint:disable=protected-access
            "password": self._client._auth_config.get("iot_password") if self._redirected else None  # pylint:disable=protected-access
        }

        source = Source(self._source)
        if self._offset is not None:
            source.set_filter(self._offset._selector())  # pylint:disable=protected-access

        desired_capabilities = None
        if self._track_last_enqueued_event_properties:
            symbol_array = [types.AMQPSymbol(self._receiver_runtime_metric_symbol)]
            desired_capabilities = utils.data_factory(types.AMQPArray(symbol_array))

        self._handler = ReceiveClient(
            source,
            auth=self._client._get_auth(**alt_creds),  # pylint:disable=protected-access
            debug=self._client._config.network_tracing,  # pylint:disable=protected-access
            prefetch=self._prefetch,
            link_properties=self._link_properties,
            timeout=self._timeout,
            error_policy=self._retry_policy,
            keep_alive_interval=self._keep_alive,
            client_name=self._name,
            receive_settle_mode=uamqp.constants.ReceiverSettleMode.ReceiveAndDelete,
            auto_complete=False,
            properties=self._client._create_properties(  # pylint:disable=protected-access
            self._client._config.user_agent),  # pylint:disable=protected-access
            desired_capabilities=desired_capabilities)  # pylint:disable=protected-access
        self._messages_iter = None

    def _redirect(self, redirect):
        self._messages_iter = None
        super(EventHubConsumer, self)._redirect(redirect)

    def _open(self):
        """
        Open the EventHubConsumer using the supplied connection.
        If the handler has previously been redirected, the redirect
        context will be used to create a new handler before opening it.

        """
        # pylint: disable=protected-access
        self._redirected = self._redirected or self._client._iothub_redirect_info

        if not self._running and self._redirected:
            self._client._process_redirect_uri(self._redirected)
            self._source = self._redirected.address
        super(EventHubConsumer, self)._open()

    def _open_with_retry(self):
        return self._do_retryable_operation(self._open, operation_need_param=False)

    def _receive(self, timeout_time=None, max_batch_size=None, **kwargs):
        last_exception = kwargs.get("last_exception")
        data_batch = []

        self._open()
        remaining_time = timeout_time - time.time()
        if remaining_time <= 0.0:
            if last_exception:
                log.info("%r receive operation timed out. (%r)", self._name, last_exception)
                raise last_exception
            return data_batch
        remaining_time_ms = 1000 * remaining_time
        message_batch = self._handler.receive_message_batch(
            max_batch_size=max_batch_size,
            timeout=remaining_time_ms)
        for message in message_batch:
            event_data = EventData._from_message(message)  # pylint:disable=protected-access
            data_batch.append(event_data)
<<<<<<< HEAD
        if data_batch:
            self._offset = EventPosition(data_batch[-1].offset)
=======
            event_data._trace_link_message()  # pylint:disable=protected-access

        if self._track_last_enqueued_event_properties and len(data_batch):
            self._last_enqueued_event_properties = data_batch[-1]._runtime_info  # pylint:disable=protected-access

>>>>>>> 634f4951
        return data_batch

    def _receive_with_retry(self, timeout=None, max_batch_size=None, **kwargs):
        return self._do_retryable_operation(self._receive, timeout=timeout,
                                            max_batch_size=max_batch_size, **kwargs)

    @property
    def last_enqueued_event_properties(self):
        """
        The latest enqueued event information. This property will be updated each time an event is received when
        the receiver is created with `track_last_enqueued_event_properties` being `True`.
        The dict includes following information of the partition:

            - `sequence_number`
            - `offset`
            - `enqueued_time`
            - `retrieval_time`

        :rtype: dict or None
        """
        return self._last_enqueued_event_properties if self._track_last_enqueued_event_properties else None

    @property
    def queue_size(self):
        # type:() -> int
        """
        The current size of the unprocessed Event queue.

        :rtype: int
        """
        # pylint: disable=protected-access
        if self._handler._received_messages:
            return self._handler._received_messages.qsize()
        return 0

    def receive(self, max_batch_size=None, timeout=None):
        # type: (int, float) -> List[EventData]
        """
        Receive events from the EventHub.

        :param max_batch_size: Receive a batch of events. Batch size will
         be up to the maximum specified, but will return as soon as service
         returns no new events. If combined with a timeout and no events are
         retrieve before the time, the result will be empty. If no batch
         size is supplied, the prefetch size will be the maximum.
        :type max_batch_size: int
        :param timeout: The maximum wait time to build up the requested message count for the batch.
         If not specified, the default wait time specified when the consumer was created will be used.
        :type timeout: float
        :rtype: list[~azure.eventhub.common.EventData]
        :raises: ~azure.eventhub.AuthenticationError, ~azure.eventhub.ConnectError, ~azure.eventhub.ConnectionLostError,
                ~azure.eventhub.EventHubError

        Example:
            .. literalinclude:: ../examples/test_examples_eventhub.py
                :start-after: [START eventhub_client_sync_receive]
                :end-before: [END eventhub_client_sync_receive]
                :language: python
                :dedent: 4
                :caption: Receive events from the EventHub.

        """
        self._check_closed()

        timeout = timeout or self._client._config.receive_timeout  # pylint:disable=protected-access
        max_batch_size = max_batch_size or min(self._client._config.max_batch_size, self._prefetch)  # pylint:disable=protected-access

        return self._receive_with_retry(timeout=timeout, max_batch_size=max_batch_size)

    def close(self, exception=None):
        # type:(Exception) -> None
        """
        Close down the handler. If the handler has already closed,
        this will be a no op. An optional exception can be passed in to
        indicate that the handler was shutdown due to error.

        :param exception: An optional exception if the handler is closing
         due to an error.
        :type exception: Exception

        Example:
            .. literalinclude:: ../examples/test_examples_eventhub.py
                :start-after: [START eventhub_client_receiver_close]
                :end-before: [END eventhub_client_receiver_close]
                :language: python
                :dedent: 4
                :caption: Close down the handler.

        """
        if self._messages_iter:
            self._messages_iter.close()
            self._messages_iter = None
        super(EventHubConsumer, self).close(exception)

    next = __next__  # for python2.7<|MERGE_RESOLUTION|>--- conflicted
+++ resolved
@@ -115,7 +115,7 @@
                 self._offset = EventPosition(event_data.offset, inclusive=False)
                 retried_times = 0
                 if self._track_last_enqueued_event_properties:
-                    self._last_enqueued_event_properties = event_data._runtime_info  # pylint:disable=protected-access
+                    self._last_enqueued_event_properties = event_data._get_runtime_info()  # pylint:disable=protected-access
                 return event_data
             except Exception as exception:  # pylint:disable=broad-except
                 last_exception = self._handle_exception(exception)
@@ -197,16 +197,14 @@
         for message in message_batch:
             event_data = EventData._from_message(message)  # pylint:disable=protected-access
             data_batch.append(event_data)
-<<<<<<< HEAD
+            event_data._trace_link_message()  # pylint:disable=protected-access
+
         if data_batch:
             self._offset = EventPosition(data_batch[-1].offset)
-=======
-            event_data._trace_link_message()  # pylint:disable=protected-access
 
         if self._track_last_enqueued_event_properties and len(data_batch):
-            self._last_enqueued_event_properties = data_batch[-1]._runtime_info  # pylint:disable=protected-access
-
->>>>>>> 634f4951
+            self._last_enqueued_event_properties = data_batch[-1]._get_runtime_info()  # pylint:disable=protected-access
+
         return data_batch
 
     def _receive_with_retry(self, timeout=None, max_batch_size=None, **kwargs):
