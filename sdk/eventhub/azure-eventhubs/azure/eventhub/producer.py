--- conflicted
+++ resolved
@@ -13,15 +13,10 @@
 from uamqp import compat
 from uamqp import SendClient
 
-<<<<<<< HEAD
 from azure.eventhub.common import EventData, EventDataBatch
-from azure.eventhub.error import EventHubError, ConnectError, \
-    AuthenticationError, EventDataError, EventDataSendError, ConnectionLostError, _error_handler
-=======
-from azure.eventhub.common import EventData, _BatchSendEventData
-from azure.eventhub.error import OperationTimeoutError, _error_handler
+from azure.eventhub.error import _error_handler, OperationTimeoutError, EventDataError
 from ._consumer_producer_mixin import ConsumerProducerMixin
->>>>>>> 29e54b9c
+
 
 log = logging.getLogger(__name__)
 
@@ -70,16 +65,13 @@
          Default value is `True`.
         :type auto_reconnect: bool
         """
-<<<<<<< HEAD
-        self._max_message_size_on_link = None
-=======
         partition = kwargs.get("partition", None)
         send_timeout = kwargs.get("send_timeout", 60)
         keep_alive = kwargs.get("keep_alive", None)
         auto_reconnect = kwargs.get("auto_reconnect", True)
 
         super(EventHubProducer, self).__init__()
->>>>>>> 29e54b9c
+        self._max_message_size_on_link = None
         self.running = False
         self.client = client
         self.target = target
@@ -124,120 +116,14 @@
         if not self.running and self.redirected:
             self.client._process_redirect_uri(self.redirected)
             self.target = self.redirected.address
-<<<<<<< HEAD
-            self._handler = SendClient(
-                self.target,
-                auth=self.client.get_auth(),
-                debug=self.client.config.network_tracing,
-                msg_timeout=self.timeout,
-                error_policy=self.retry_policy,
-                keep_alive_interval=self.keep_alive,
-                client_name=self.name,
-                properties=self.client._create_properties(self.client.config.user_agent))
-        if not self.running:
-            self._connect()
-            self.running = True
-
-            self._max_message_size_on_link = self._handler.message_handler._link.peer_max_message_size \
-                or constants.MAX_MESSAGE_LENGTH_BYTES  # pylint: disable=protected-access
-
-    def _connect(self):
-        connected = self._build_connection()
-        if not connected:
-            time.sleep(self.reconnect_backoff)
-            while not self._build_connection(is_reconnect=True):
-                time.sleep(self.reconnect_backoff)
-
-    def _build_connection(self, is_reconnect=False):
-        """
-
-        :param is_reconnect: True - trying to reconnect after fail to connect or a connection is lost.
-                             False - the 1st time to connect
-        :return: True - connected.  False - not connected
-        """
-        # pylint: disable=protected-access
-        if is_reconnect:
-            self._handler.close()
-            self._handler = SendClient(
-                self.target,
-                auth=self.client.get_auth(),
-                debug=self.client.config.network_tracing,
-                msg_timeout=self.timeout,
-                error_policy=self.retry_policy,
-                keep_alive_interval=self.keep_alive,
-                client_name=self.name,
-                properties=self.client._create_properties(self.client.config.user_agent))
-        try:
-            self._handler.open()
-            while not self._handler.client_ready():
-                time.sleep(0.05)
-            return True
-        except errors.AuthenticationException as shutdown:
-            if is_reconnect:
-                log.info("EventHubProducer couldn't authenticate. Shutting down. (%r)", shutdown)
-                error = AuthenticationError(str(shutdown), shutdown)
-                self.close(exception=error)
-                raise error
-            else:
-                log.info("EventHubProducer couldn't authenticate. Attempting reconnect.")
-                return False
-        except (errors.LinkDetach, errors.ConnectionClose) as shutdown:
-            if shutdown.action.retry:
-                log.info("EventHubProducer detached. Attempting reconnect.")
-                return False
-            else:
-                log.info("EventHubProducer detached. Shutting down.")
-                error = ConnectError(str(shutdown), shutdown)
-                self.close(exception=error)
-                raise error
-        except errors.MessageHandlerError as shutdown:
-            if is_reconnect:
-                log.info("EventHubProducer detached. Shutting down.")
-                error = ConnectError(str(shutdown), shutdown)
-                self.close(exception=error)
-                raise error
-            else:
-                log.info("EventHubProducer detached. Attempting reconnect.")
-                return False
-        except errors.AMQPConnectionError as shutdown:
-            if is_reconnect:
-                log.info("EventHubProducer connection error (%r). Shutting down.", shutdown)
-                error = AuthenticationError(str(shutdown), shutdown)
-                self.close(exception=error)
-                raise error
-            else:
-                log.info("EventHubProducer couldn't authenticate. Attempting reconnect.")
-                return False
-        except compat.TimeoutException as shutdown:
-            if is_reconnect:
-                log.info("EventHubProducer authentication timed out. Shutting down.")
-                error = AuthenticationError(str(shutdown), shutdown)
-                self.close(exception=error)
-                raise error
-            else:
-                log.info("EventHubProducer authentication timed out. Attempting reconnect.")
-                return False
-        except Exception as e:
-            log.info("Unexpected error occurred when building connection (%r). Shutting down.", e)
-            error = EventHubError("Unexpected error occurred when building connection", e)
-            self.close(exception=error)
-            raise error
-
-    def _reconnect(self):
-        return self._build_connection(is_reconnect=True)
-
-    def _send_event_data(self):
-        self._open()
-=======
         super(EventHubProducer, self)._open(timeout_time)
 
     def _send_event_data(self, timeout=None):
-        timeout = self.client.config.send_timeout if timeout is None else timeout
+        timeout = timeout or self.client.config.send_timeout
         if not timeout:
             timeout = 100_000  # timeout None or 0 mean no timeout. 100000 seconds is equivalent to no timeout
         start_time = time.time()
         timeout_time = start_time + timeout
->>>>>>> 29e54b9c
         max_retries = self.client.config.max_retries
         retry_count = 0
         last_exception = None
@@ -278,13 +164,7 @@
         self._outcome = outcome
         self._condition = condition
 
-<<<<<<< HEAD
-    @staticmethod
-    def _error(outcome, condition):
-        if outcome != constants.MessageSendResult.Ok:
-            raise condition
-
-    def create_batch(self, max_size=None, partition_key=None):
+    def create_batch(self, **kwargs):
         """
         Create an EventDataBatch object with max size being max_size.
         The max_size should be no greater than the max allowed message size defined by the service side.
@@ -296,6 +176,8 @@
         :return: an EventDataBatch instance
         :rtype: ~azure.eventhub.EventDataBatch
         """
+        max_size = kwargs.get("max_size", None)
+        partition_key = kwargs.get("partition_key", None)
         if not self._max_message_size_on_link:
             self._open()
 
@@ -305,12 +187,8 @@
 
         return EventDataBatch(max_size or self._max_message_size_on_link, partition_key)
 
-    def send(self, event_data, partition_key=None):
-        # type:(Union[EventData, EventDataBatch, Iterable[EventData]], Union[str, bytes]) -> None
-=======
     def send(self, event_data, **kwargs):
-        # type:(Union[EventData, Iterable[EventData]], Union[str, bytes], float) -> None
->>>>>>> 29e54b9c
+        # type:(Union[EventData, EventDataBatch, Iterable[EventData]], Union[str, bytes], float) -> None
         """
         Sends an event data and blocks until acknowledgement is
         received or operation times out.
@@ -347,7 +225,6 @@
                 event_data._set_partition_key(partition_key)  # pylint: disable=protected-access
             wrapper_event_data = event_data
         else:
-<<<<<<< HEAD
             if isinstance(event_data, EventDataBatch):  # The partition_key in the param will be omitted.
                 if partition_key and not (partition_key == event_data._partition_key):  # pylint: disable=protected-access
                     raise EventDataError('The partition_key does not match the one of the EventDataBatch')
@@ -356,12 +233,6 @@
                 if partition_key:
                     event_data = self._set_partition_key(event_data, partition_key)
                 wrapper_event_data = EventDataBatch._from_batch(event_data, partition_key)  # pylint: disable=protected-access
-=======
-            event_data_with_pk = _set_partition_key(event_data, partition_key)
-            wrapper_event_data = _BatchSendEventData(
-                event_data_with_pk,
-                partition_key=partition_key) if partition_key else _BatchSendEventData(event_data)
->>>>>>> 29e54b9c
         wrapper_event_data.message.on_send_complete = self._on_outcome
         self.unsent_events = [wrapper_event_data.message]
         self._send_event_data(timeout=timeout)
