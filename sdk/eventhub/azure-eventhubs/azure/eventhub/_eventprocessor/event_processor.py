# --------------------------------------------------------------------------------------------
# Copyright (c) Microsoft Corporation. All rights reserved.
# Licensed under the MIT License. See License.txt in the project root for license information.
# -----------------------------------------------------------------------------------

from contextlib import contextmanager
from typing import Dict, Type
import uuid
import logging
import time
import threading
from enum import Enum

<<<<<<< HEAD
from uamqp.compat import queue
=======
from uamqp.compat import queue  # type: ignore
>>>>>>> b3a038d8

from azure.core.tracing import SpanKind  # type: ignore
from azure.core.settings import settings  # type: ignore

from azure.eventhub import EventPosition
from .partition_context import PartitionContext
from .ownership_manager import OwnershipManager

log = logging.getLogger(__name__)


class CloseReason(Enum):
    SHUTDOWN = 0  # user call EventProcessor.stop()
    OWNERSHIP_LOST = 1  # lose the ownership of a partition.


class EventProcessor(object):  # pylint:disable=too-many-instance-attributes
    """
    An EventProcessor constantly receives events from one or multiple partitions of the Event Hub
    in the context of a given consumer group.

    """
    def __init__(self, eventhub_client, consumer_group_name, on_event, **kwargs):
        self._consumer_group_name = consumer_group_name
        self._eventhub_client = eventhub_client
        self._namespace = eventhub_client._address.hostname  # pylint: disable=protected-access
        self._eventhub_name = eventhub_client.eh_name
        self._event_handler = on_event
        self._partition_id = kwargs.get("partition_id", None)
        self._error_handler = kwargs.get("on_error", None)
        self._partition_initialize_handler = kwargs.get("on_partition_initialize", None)
        self._partition_close_handler = kwargs.get("on_partition_close", None)
        self._partition_manager = kwargs.get("partition_manager", None)
        self._initial_event_position = kwargs.get("initial_event_position", EventPosition("-1"))

        self._polling_interval = kwargs.get("polling_interval", 10.0)
        self._ownership_timeout = self._polling_interval * 2

        self._partition_contexts = {}

        # Receive parameters
        self._owner_level = kwargs.get("owner_level", None)
        self._prefetch = kwargs.get("prefetch", None)
        self._track_last_enqueued_event_properties = kwargs.get("track_last_enqueued_event_properties", False)
        self._last_enqueued_event_properties = {}
        self._id = str(uuid.uuid4())
        self._running = False

        # Each partition consumer is working in its own thread
        self._working_threads = {}  # type: Dict[str, threading.Thread]
        self._threads_stop_flags = {}  # type: Dict[str, bool]

        self._callback_queue = queue.Queue(maxsize=10000)  # Right now the limitation of receiving speed is ~10k

    def __repr__(self):
        return 'EventProcessor: id {}'.format(self._id)

    def _cancel_tasks_for_partitions(self, to_cancel_partitions):
        to_stop_partition_threads = []
        for partition_id in to_cancel_partitions:
            if partition_id in self._working_threads:
                thread = self._working_threads.pop(partition_id)
                self._threads_stop_flags[partition_id] = True
                to_stop_partition_threads.append((partition_id, thread))
        for thread in to_stop_partition_threads:
            thread[1].join()
            del self._threads_stop_flags[thread[0]]
        if to_cancel_partitions:
            log.info("EventProcesor %r has cancelled partitions %r", self._id, to_cancel_partitions)

    def _create_tasks_for_claimed_ownership(self, claimed_partitions, checkpoints=None):
        for partition_id in claimed_partitions:
            checkpoint = checkpoints.get(partition_id) if checkpoints else None
            if partition_id not in self._working_threads or not self._working_threads[partition_id].is_alive():
                self._working_threads[partition_id] = threading.Thread(target=self._receive,
                                                                       args=(partition_id, checkpoint))
                self._threads_stop_flags[partition_id] = False
                self._working_threads[partition_id].start()
                log.info("Working thread started, ownership %r, checkpoint %r", partition_id, checkpoint)

    @contextmanager
    def _context(self, events):
        # Tracing
        span_impl_type = settings.tracing_implementation()  # type: Type[AbstractSpan]
        if span_impl_type is None:
            yield
        else:
            child = span_impl_type(name="Azure.EventHubs.process")
            self._eventhub_client._add_span_request_attributes(child)  # pylint: disable=protected-access
            child.kind = SpanKind.SERVER

            for event in events:
                event._trace_link_message(child)  # pylint: disable=protected-access
            with child:
                yield

    def _receive(self, partition_id, checkpoint=None):  # pylint: disable=too-many-statements
        log.info("start ownership %r, checkpoint %r", partition_id, checkpoint)
        namespace = self._namespace
        eventhub_name = self._eventhub_name
        consumer_group_name = self._consumer_group_name
        owner_id = self._id
        checkpoint_offset = checkpoint.get("offset") if checkpoint else None
        if checkpoint_offset:
            initial_event_position = EventPosition(checkpoint_offset)
        elif isinstance(self._initial_event_position, EventPosition):
            initial_event_position = self._initial_event_position
        elif isinstance(self._initial_event_position, dict):
            initial_event_position = self._initial_event_position.get(partition_id, EventPosition("-1"))
        else:
            initial_event_position = EventPosition(self._initial_event_position)
        if partition_id in self._partition_contexts:
            partition_context = self._partition_contexts[partition_id]
        else:
            partition_context = PartitionContext(
                namespace,
                eventhub_name,
                consumer_group_name,
                partition_id,
                owner_id,
                self._partition_manager
            )
            self._partition_contexts[partition_id] = partition_context

        partition_consumer = self._eventhub_client._create_consumer(  # pylint: disable=protected-access
            consumer_group_name,
            partition_id,
            initial_event_position,
            owner_level=self._owner_level,
            track_last_enqueued_event_properties=self._track_last_enqueued_event_properties,
            prefetch=self._prefetch,
        )

        def process_error(err):
            log.warning(
                "PartitionProcessor of EventProcessor instance %r of eventhub %r partition %r consumer group %r"
                " has met an error. The exception is %r.",
                owner_id, eventhub_name, partition_id, consumer_group_name, err
            )
            if self._error_handler:
                try:
                    self._callback_queue.put((self._error_handler, partition_context, err), block=True)
                except Exception as err_again:  # pylint:disable=broad-except
                    log.warning(
                        "PartitionProcessor of EventProcessor instance %r of eventhub %r partition %r consumer group %r"
                        " has another error during running process_error(). The exception is %r.",
                        owner_id, eventhub_name, partition_id, consumer_group_name, err_again
                    )

        def close(reason):
            if self._partition_close_handler:
                log.info(
                    "PartitionProcessor of EventProcessor instance %r of eventhub %r partition %r consumer group %r"
                    " is being closed. Reason is: %r",
                    owner_id, eventhub_name, partition_id, consumer_group_name, reason
                )
                try:
                    self._callback_queue.put((self._partition_close_handler, partition_context, reason), block=True)
                except Exception as err:  # pylint:disable=broad-except
                    log.warning(
                        "PartitionProcessor of EventProcessor instance %r of eventhub %r partition %r consumer group %r"
                        " has an error during running close(). The exception is %r.",
                        owner_id, eventhub_name, partition_id, consumer_group_name, err
                    )

        try:
            if self._partition_initialize_handler:
                try:
                    self._callback_queue.put((self._partition_initialize_handler, partition_context), block=True)
                except Exception as err:  # pylint:disable=broad-except
                    log.warning(
                        "PartitionProcessor of EventProcessor instance %r of eventhub %r partition %r consumer group %r"
                        " has an error during running initialize(). The exception is %r.",
                        owner_id, eventhub_name, partition_id, consumer_group_name, err
                    )
            while self._running and not self._threads_stop_flags[partition_id]:
                try:
                    events = partition_consumer.receive()
                    self._last_enqueued_event_properties[partition_id] = \
                        partition_consumer.last_enqueued_event_properties
                    with self._context(events):
                        self._callback_queue.put((self._event_handler, partition_context, events), block=True)
                except Exception as error:  # pylint:disable=broad-except
                    process_error(error)
                    break
                    # Go to finally to stop this partition processor.
                    # Later an EventProcessor(this one or another one) will pick up this partition again
        finally:
            if self._running is False or self._threads_stop_flags[partition_id]:
                close(CloseReason.SHUTDOWN)
            else:
                close(CloseReason.OWNERSHIP_LOST)
            partition_consumer.close()

    def _start(self):
        """Start the EventProcessor.

        The EventProcessor will try to claim and balance partition ownership with other `EventProcessor`
        and start receiving EventData from EventHub and processing events.

        :return: None

        """
        log.info("EventProcessor %r is being started", self._id)
        ownership_manager = OwnershipManager(self._eventhub_client, self._consumer_group_name, self._id,
                                             self._partition_manager, self._ownership_timeout, self._partition_id)
        if not self._running:
            self._running = True
            while self._running:
                try:
                    checkpoints = ownership_manager.get_checkpoints() if self._partition_manager else None
                    claimed_partition_ids = ownership_manager.claim_ownership()
                    if claimed_partition_ids:
                        to_cancel_list = set(self._working_threads.keys()) - set(claimed_partition_ids)
                        self._create_tasks_for_claimed_ownership(claimed_partition_ids, checkpoints)
                    else:
                        log.info("EventProcessor %r hasn't claimed an ownership. It keeps claiming.", self._id)
                        to_cancel_list = set(self._working_threads.keys())
                    if to_cancel_list:
                        self._cancel_tasks_for_partitions(to_cancel_list)
                except Exception as err:  # pylint:disable=broad-except
                    log.warning("An exception (%r) occurred during balancing and claiming ownership for "
                                "eventhub %r consumer group %r. Retrying after %r seconds",
                                err, self._eventhub_name, self._consumer_group_name, self._polling_interval)
                    # ownership_manager.get_checkpoints() and ownership_manager.claim_ownership() may raise exceptions
                    # when there are load balancing and/or checkpointing (partition_manager isn't None).
                    # They're swallowed here to retry every self._polling_interval seconds.
                    # Meanwhile this event processor won't lose the partitions it has claimed before.
                    # If it keeps failing, other EventProcessors will start to claim ownership of the partitions
                    # that this EventProcessor is working on. So two or multiple EventProcessors may be working
                    # on the same partition.
                time.sleep(self._polling_interval)

    def _get_last_enqueued_event_properties(self, partition_id):
        if partition_id in self._working_threads and partition_id in self._last_enqueued_event_properties:
            return self._last_enqueued_event_properties[partition_id]
        raise ValueError("You're not receiving events from partition {}".format(partition_id))

    def start(self):
        if not self._running:
            thread = threading.Thread(target=self._start)
            thread.start()
            while not self._running:
                time.sleep(0.1)
            while self._running or self._callback_queue.qsize() > 0:
                callback_and_args = self._callback_queue.get(True)
                callback = callback_and_args[0]
                callback(*callback_and_args[1:])
                self._callback_queue.task_done()
        else:
            log.info("EventProcessor %r has already started.", self._id)

    def stop(self):
        """Stop the EventProcessor.

        The EventProcessor will stop receiving events from EventHubs and release the ownership of the partitions
        it is working on.
        Other running EventProcessor will take over these released partitions.

        A stopped EventProcessor can be restarted by calling method `start` again.

        :return: None

        """
        if not self._running:
            log.info("EventProcessor %r has already been stopped.", self._id)
            return

        for _ in range(len(self._working_threads)):
            partition_id, thread = self._working_threads.popitem()
            self._threads_stop_flags[partition_id] = True
            thread.join()

        self._running = False

        self._working_threads.clear()
        self._threads_stop_flags.clear()

        log.info("EventProcessor %r has been stopped.", self._id)<|MERGE_RESOLUTION|>--- conflicted
+++ resolved
@@ -11,11 +11,7 @@
 import threading
 from enum import Enum
 
-<<<<<<< HEAD
-from uamqp.compat import queue
-=======
 from uamqp.compat import queue  # type: ignore
->>>>>>> b3a038d8
 
 from azure.core.tracing import SpanKind  # type: ignore
 from azure.core.settings import settings  # type: ignore
@@ -194,10 +190,11 @@
             while self._running and not self._threads_stop_flags[partition_id]:
                 try:
                     events = partition_consumer.receive()
-                    self._last_enqueued_event_properties[partition_id] = \
-                        partition_consumer.last_enqueued_event_properties
-                    with self._context(events):
-                        self._callback_queue.put((self._event_handler, partition_context, events), block=True)
+                    if events:
+                        self._last_enqueued_event_properties[partition_id] = \
+                            partition_consumer.last_enqueued_event_properties
+                        with self._context(events):
+                            self._callback_queue.put((self._event_handler, partition_context, events), block=True)
                 except Exception as error:  # pylint:disable=broad-except
                     process_error(error)
                     break
