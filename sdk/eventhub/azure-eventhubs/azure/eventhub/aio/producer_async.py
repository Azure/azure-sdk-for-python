--- conflicted
+++ resolved
@@ -8,11 +8,7 @@
 from typing import Iterable, Union
 import time
 
-<<<<<<< HEAD
-from uamqp import constants, errors
-=======
 from uamqp import types, constants, errors
->>>>>>> 29e54b9c
 from uamqp import SendClientAsync
 
 from azure.eventhub.common import EventData, _BatchSendEventData
@@ -58,15 +54,12 @@
         :type auto_reconnect: bool
         :param loop: An event loop. If not specified the default event loop will be used.
         """
-<<<<<<< HEAD
-=======
         partition = kwargs.get("partition", None)
         send_timeout = kwargs.get("send_timeout", 60)
         keep_alive = kwargs.get("keep_alive", None)
         auto_reconnect = kwargs.get("auto_reconnect", True)
         loop = kwargs.get("loop", None)
 
->>>>>>> 29e54b9c
         super(EventHubProducer, self).__init__()
         self.loop = loop or asyncio.get_event_loop()
         self.running = False
@@ -88,10 +81,7 @@
         self._handler = None
         self._outcome = None
         self._condition = None
-<<<<<<< HEAD
-=======
         self._link_properties = {types.AMQPSymbol(self._timeout): types.AMQPLong(int(self.timeout * 1000))}
->>>>>>> 29e54b9c
 
     def _create_handler(self):
         self._handler = SendClientAsync(
@@ -102,10 +92,7 @@
             error_policy=self.retry_policy,
             keep_alive_interval=self.keep_alive,
             client_name=self.name,
-<<<<<<< HEAD
-=======
             link_properties=self._link_properties,
->>>>>>> 29e54b9c
             properties=self.client._create_properties(
                 self.client.config.user_agent),  # pylint: disable=protected-access
             loop=self.loop)
@@ -143,13 +130,6 @@
                             error = OperationTimeoutError("send operation timed out")
                         log.info("%r send operation timed out. (%r)", self.name, error)
                         raise error
-<<<<<<< HEAD
-                    self._handler.queue_message(*self.unsent_events)
-                    await self._handler.wait_async()
-                    self.unsent_events = self._handler.pending_messages
-                if self._outcome != constants.MessageSendResult.Ok:
-                    _error(self._outcome, self._condition)
-=======
                     self._handler._msg_timeout = remaining_time  # pylint: disable=protected-access
                     self._handler.queue_message(*self.unsent_events)
                     await self._handler.wait_async()
@@ -158,7 +138,6 @@
                         if self._outcome == constants.MessageSendResult.Timeout:
                             self._condition = OperationTimeoutError("send operation timed out")
                         _error(self._outcome, self._condition)
->>>>>>> 29e54b9c
                 return
             except Exception as exception:
                 last_exception = await self._handle_exception(exception, retry_count, max_retries, timeout_time)
@@ -176,11 +155,7 @@
         self._outcome = outcome
         self._condition = condition
 
-<<<<<<< HEAD
-    async def send(self, event_data, partition_key=None, timeout=None):
-=======
     async def send(self, event_data, **kwargs):
->>>>>>> 29e54b9c
         # type:(Union[EventData, Iterable[EventData]], Union[str, bytes]) -> None
         """
         Sends an event data and blocks until acknowledgement is
@@ -245,8 +220,5 @@
                 :caption: Close down the handler.
 
         """
-<<<<<<< HEAD
-=======
         exception = kwargs.get("exception", None)
->>>>>>> 29e54b9c
         await super(EventHubProducer, self).close(exception)