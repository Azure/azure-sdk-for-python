--- conflicted
+++ resolved
@@ -4,12 +4,8 @@
 # -----------------------------------------------------------------------------------
 
 import logging
-<<<<<<< HEAD
-from .partition_manager import PartitionManager
+from .checkpoint_store import CheckpointStore
 from ..._utils import get_last_enqueued_event_properties
-=======
-from .checkpoint_store import CheckpointStore
->>>>>>> db1216aa
 
 _LOGGER = logging.getLogger(__name__)
 
@@ -19,25 +15,14 @@
 
     Users can use update_checkpoint() of this class to save checkpoint data.
     """
-<<<<<<< HEAD
-    def __init__(self, fully_qualified_namespace: str, eventhub_name: str, consumer_group_name: str,
-                 partition_id: str, partition_manager: PartitionManager = None) -> None:
-        self.fully_qualified_namespace = fully_qualified_namespace
-        self.partition_id = partition_id
-        self.eventhub_name = eventhub_name
-        self.consumer_group_name = consumer_group_name
-        self._last_received_event = None
-        self._partition_manager = partition_manager
-=======
     def __init__(self, fully_qualified_namespace: str, eventhub_name: str, consumer_group: str,
-                 partition_id: str, owner_id: str, checkpoint_store: CheckpointStore = None):
+                 partition_id: str, checkpoint_store: CheckpointStore = None):
         self.fully_qualified_namespace = fully_qualified_namespace
         self.partition_id = partition_id
         self.eventhub_name = eventhub_name
         self.consumer_group = consumer_group
-        self.owner_id = owner_id
+        self._last_received_event = None
         self._checkpoint_store = checkpoint_store
->>>>>>> db1216aa
 
     @property
     def last_enqueued_event_properties(self):
