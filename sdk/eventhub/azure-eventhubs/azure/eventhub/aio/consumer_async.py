--- conflicted
+++ resolved
@@ -137,11 +137,7 @@
         self.messages_iter = None
         await super(EventHubConsumer, self)._redirect(redirect)
 
-<<<<<<< HEAD
     async def _open(self):
-=======
-    async def _open(self, timeout_time=None, **kwargs):
->>>>>>> e85ac177
         """
         Open the EventHubConsumer using the supplied connection.
         If the handler has previously been redirected, the redirect
@@ -156,9 +152,8 @@
             self.source = self.redirected.address
         await super(EventHubConsumer, self)._open()
 
-    @_retry_decorator
-    async def _open_with_retry(self, timeout_time=None, **kwargs):
-        return await self._open(timeout_time=timeout_time, **kwargs)
+    async def _open_with_retry(self):
+        return await self._open()
 
     async def _receive(self, timeout_time=None, max_batch_size=None, **kwargs):
         last_exception = kwargs.get("last_exception")
