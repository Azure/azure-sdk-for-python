--- conflicted
+++ resolved
@@ -7,25 +7,6 @@
       TestTimeoutInMinutes: 240
       BuildTargetingString: azure-eventhub*
       SupportedClouds: 'Public,UsGov,China'
-<<<<<<< HEAD
-      CloudConfig:
-        Public:
-          ServiceConnection: azure-sdk-tests
-          SubscriptionConfigurationFilePaths:
-            - eng/common/TestResources/sub-config/AzurePublicMsft.json
-        UsGov:
-          ServiceConnection: usgov_azure-sdk-tests
-          SubscriptionConfigurationFilePaths:
-            - eng/common/TestResources/sub-config/AzureUsGovMsft.json
-        China:
-          ServiceConnection: china_azure-sdk-tests
-          SubscriptionConfigurationFilePaths:
-            - eng/common/TestResources/sub-config/AzureChinaMsft.json
-          Location: 'chinanorth3'
-      MatrixReplace:
-        - TestSamples=.*/true
-=======
->>>>>>> c7594815
       MatrixFilters:
         - PythonVersion=^(?!pypy3).*
       EnvVars:
@@ -34,4 +15,6 @@
         # Set fake authority host to ensure Managed Identity fail for Default Azure Credential
         # so "execute samples" step correctly picks up Powershell credential.
         AZURE_POD_IDENTITY_AUTHORITY_HOST: "FakeAuthorityHost"
+      MatrixReplace:
+        - TestSamples=.*/true
       Clouds: 'Public,Canary'