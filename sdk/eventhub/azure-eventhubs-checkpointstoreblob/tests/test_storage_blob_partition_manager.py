--- conflicted
+++ resolved
@@ -45,16 +45,10 @@
     eventhub_name = 'eventhub'
     consumer_group = '$default'
     ownership_cnt = 8
-<<<<<<< HEAD
 
     checkpoint_store = BlobCheckpointStore.from_connection_string(
         storage_connection_str, container_name)
     with checkpoint_store:
-=======
-    with live_storage_blob_client:
-        checkpoint_store = BlobCheckpointStore(container_client=live_storage_blob_client)
-
->>>>>>> a6bd45ce
         ownership_list = checkpoint_store.list_ownership(
             fully_qualified_namespace=fully_qualified_namespace,
             eventhub_name=eventhub_name,
@@ -101,20 +95,12 @@
     consumer_group = '$default'
     partition_cnt = 8
 
-<<<<<<< HEAD
     checkpoint_store = BlobCheckpointStore.from_connection_string(
         storage_connection_str, container_name)
     with checkpoint_store:
         for i in range(partition_cnt):
             checkpoint_store.update_checkpoint(
-                fully_qualified_namespace, eventhub_name, consumer_group_name, str(i),
-=======
-    with live_storage_blob_client:
-        checkpoint_store = BlobCheckpointStore(container_client=live_storage_blob_client)
-        for i in range(partition_cnt):
-            checkpoint_store.update_checkpoint(
                 fully_qualified_namespace, eventhub_name, consumer_group, str(i),
->>>>>>> a6bd45ce
                 '2', 20)
 
         checkpoint_list = checkpoint_store.list_checkpoints(
