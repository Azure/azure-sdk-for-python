# Azure Event Hubs client library for Python

Azure Event Hubs is a highly scalable publish-subscribe service that can ingest millions of events per second and stream
them to multiple consumers. This lets you process and analyze the massive amounts of data produced by your connected
devices and applications. Once Event Hubs has collected the data, you can retrieve, transform, and store it by using
any real-time analytics provider or with batching/storage adapters. If you would like to know more about Azure Event Hubs,
you may wish to review: [What is Event Hubs](https://docs.microsoft.com/azure/event-hubs/event-hubs-about)?

The Azure Event Hubs client library allows for publishing and consuming of Azure Event Hubs events and may be used to:

- Emit telemetry about your application for business intelligence and diagnostic purposes.
- Publish facts about the state of your application which interested parties may observe and use as a trigger for taking action.
- Observe interesting operations and interactions happening within your business or other ecosystem, allowing loosely coupled systems to interact without the need to bind them together.
- Receive events from one or more publishers, transform them to better meet the needs of your ecosystem, then publish the transformed events to a new stream for consumers to observe.

[Source code](https://github.com/Azure/azure-sdk-for-python/tree/feature/eventhub/pyproto/sdk/eventhub/azure-eventhub/) | [Package (PyPi)](https://pypi.org/project/azure-eventhub/) | [API reference documentation][api_reference] | [Product documentation](https://docs.microsoft.com/azure/event-hubs/) | [Samples](https://github.com/Azure/azure-sdk-for-python/tree/main/sdk/eventhub/azure-eventhub/samples)

## _Disclaimer_

_Azure SDK Python packages support for Python 2.7 has ended 01 January 2022. For more information and questions, please refer to https://github.com/Azure/azure-sdk-for-python/issues/20691_

_This version is our first efforts to build an Azure Event Hubs client library based on pure python implemented AMQP stack.
Please refer to the changelog for more details._

## Getting started

### Prerequisites

- Python 3.6 or later.
- **Microsoft Azure Subscription:**  To use Azure services, including Azure Event Hubs, you'll need a subscription.
If you do not have an existing Azure account, you may sign up for a free trial or use your MSDN subscriber benefits when you [create an account](https://account.windowsazure.com/Home/Index).

- **Event Hubs namespace with an Event Hub:** To interact with Azure Event Hubs, you'll also need to have a namespace and Event Hub  available.
If you are not familiar with creating Azure resources, you may wish to follow the step-by-step guide
for [creating an Event Hub using the Azure portal](https://docs.microsoft.com/azure/event-hubs/event-hubs-create).
There, you can also find detailed instructions for using the Azure CLI, Azure PowerShell, or Azure Resource Manager (ARM) templates to create an Event Hub.

### Install the package

Install the Azure Event Hubs client library for Python with pip:

```
$ pip install azure-eventhub==5.8.0a4
```

### Authenticate the client

Interaction with Event Hubs starts with an instance of EventHubConsumerClient or EventHubProducerClient class. You need either the host name, SAS/AAD credential and event hub name or a connection string to instantiate the client object.

**[Create client from connection string:](https://github.com/Azure/azure-sdk-for-python/blob/main/sdk/eventhub/azure-eventhub/samples/sync_samples/connection_string_authentication.py)**

For the Event Hubs client library to interact with an Event Hub, the easiest means is to use a connection string, which is created automatically when creating an Event Hubs namespace.
If you aren't familiar with shared access policies in Azure, you may wish to follow the step-by-step guide to [get an Event Hubs connection string](https://docs.microsoft.com/azure/event-hubs/event-hubs-get-connection-string).

- The `from_connection_string` method takes the connection string of the form
`Endpoint=sb://<yournamespace>.servicebus.windows.net/;SharedAccessKeyName=<yoursharedaccesskeyname>;SharedAccessKey=<yoursharedaccesskey>` and
entity name to your Event Hub instance. You can get the connection string from the [Azure portal](https://docs.microsoft.com/azure/event-hubs/event-hubs-get-connection-string#get-connection-string-from-the-portal).

**[Create client using the azure-identity library:](https://github.com/Azure/azure-sdk-for-python/blob/main/sdk/eventhub/azure-eventhub/samples/sync_samples/client_identity_authentication.py)**

Alternately, one can use a Credential object to authenticate via AAD with the azure-identity package.

- This constructor demonstrated in the sample linked above takes the host name and entity name of your Event Hub instance and credential that implements the
[TokenCredential](https://github.com/Azure/azure-sdk-for-python/blob/main/sdk/core/azure-core/azure/core/credentials.py)
protocol. There are implementations of the `TokenCredential` protocol available in the
[azure-identity package](https://pypi.org/project/azure-identity/). The host name is of the format `<yournamespace.servicebus.windows.net>`.
- To use the credential types provided by `azure-identity`, please install the package:
```pip install azure-identity```
- When using Azure Active Directory, your principal must be assigned a role which allows access to Event Hubs, such as the
Azure Event Hubs Data Owner role. For more information about using Azure Active Directory authorization with Event Hubs,
please refer to [the associated documentation](https://docs.microsoft.com/azure/event-hubs/authorize-access-azure-active-directory).

## Key concepts

- An **EventHubProducerClient** is a source of telemetry data, diagnostics information, usage logs, or other log data,
as part of an embedded device solution, a mobile device application, a game title running on a console or other device,
some client or server based business solution, or a web site.

- An **EventHubConsumerClient** picks up such information from the Event Hub and processes it. Processing may involve aggregation,
complex computation, and filtering. Processing may also involve distribution or storage of the information in a raw or transformed fashion.
Event Hub consumers are often robust and high-scale platform infrastructure parts with built-in analytics capabilities,
like Azure Stream Analytics, Apache Spark, or Apache Storm.

- A **partition** is an ordered sequence of events that is held in an Event Hub. Azure Event Hubs provides message streaming
through a partitioned consumer pattern in which each consumer only reads a specific subset, or partition, of the message stream.
As newer events arrive, they are added to the end of this sequence. The number of partitions is specified at the time an Event Hub is created and cannot be changed.

- A **consumer group** is a view of an entire Event Hub. Consumer groups enable multiple consuming applications to each
have a separate view of the event stream, and to read the stream independently at their own pace and from their own position.
There can be at most 5 concurrent readers on a partition per consumer group; however it is recommended that there is only
one active consumer for a given partition and consumer group pairing. Each active reader receives all of the events from
its partition; if there are multiple readers on the same partition, then they will receive duplicate events.

For more concepts and deeper discussion, see: [Event Hubs Features](https://docs.microsoft.com/azure/event-hubs/event-hubs-features).
Also, the concepts for AMQP are well documented in [OASIS Advanced Messaging Queuing Protocol (AMQP) Version 1.0](https://docs.oasis-open.org/amqp/core/v1.0/os/amqp-core-overview-v1.0-os.html).

## Examples

The following sections provide several code snippets covering some of the most common Event Hubs tasks, including:

- [Inspect an Event Hub](#inspect-an-event-hub)
- [Publish events to an Event Hub](#publish-events-to-an-event-hub)
- [Consume events from an Event Hub](#consume-events-from-an-event-hub)
- [Consume events from an Event Hub in batches](#consume-events-from-an-event-hub-in-batches)
- [Consume events and save checkpoints using a checkpoint store](#consume-events-and-save-checkpoints-using-a-checkpoint-store)
- [Use EventHubConsumerClient to work with IoT Hub](#use-eventhubconsumerclient-to-work-with-iot-hub)

### Inspect an Event Hub

Get the partition ids of an Event Hub.

```python
from azure.eventhub import EventHubConsumerClient

connection_str = '<< CONNECTION STRING FOR THE EVENT HUBS NAMESPACE >>'
consumer_group = '<< CONSUMER GROUP >>'
eventhub_name = '<< NAME OF THE EVENT HUB >>'
client = EventHubConsumerClient.from_connection_string(connection_str, consumer_group, eventhub_name=eventhub_name)
partition_ids = client.get_partition_ids()
```

### Publish events to an Event Hub

Use the `create_batch` method on `EventHubProducerClient` to create an `EventDataBatch` object which can then be sent using the `send_batch` method.
Events may be added to the `EventDataBatch` using the `add` method until the maximum batch size limit in bytes has been reached.
```python
from azure.eventhub import EventHubProducerClient, EventData

connection_str = '<< CONNECTION STRING FOR THE EVENT HUBS NAMESPACE >>'
eventhub_name = '<< NAME OF THE EVENT HUB >>'
client = EventHubProducerClient.from_connection_string(connection_str, eventhub_name=eventhub_name)

event_data_batch = client.create_batch()
can_add = True
while can_add:
    try:
        event_data_batch.add(EventData('Message inside EventBatchData'))
    except ValueError:
        can_add = False  # EventDataBatch object reaches max_size.

with client:
    client.send_batch(event_data_batch)
```

### Consume events from an Event Hub

There are multiple ways to consume events from an EventHub.  To simply trigger a callback when an event is received,
the `EventHubConsumerClient.receive` method will be of use as follows:

```python
import logging
from azure.eventhub import EventHubConsumerClient

connection_str = '<< CONNECTION STRING FOR THE EVENT HUBS NAMESPACE >>'
consumer_group = '<< CONSUMER GROUP >>'
eventhub_name = '<< NAME OF THE EVENT HUB >>'
client = EventHubConsumerClient.from_connection_string(connection_str, consumer_group, eventhub_name=eventhub_name)

logger = logging.getLogger("azure.eventhub")
logging.basicConfig(level=logging.INFO)

def on_event(partition_context, event):
    logger.info("Received event from partition {}".format(partition_context.partition_id))
    partition_context.update_checkpoint(event)

with client:
    client.receive(
        on_event=on_event,
        starting_position="-1",  # "-1" is from the beginning of the partition.
    )
    # receive events from specified partition:
    # client.receive(on_event=on_event, partition_id='0')
```

### Consume events from an Event Hub in batches

Whereas the above sample triggers the callback for each message as it is received, the following sample
triggers the callback on a batch of events, attempting to receive a number at a time.

```python
import logging
from azure.eventhub import EventHubConsumerClient

connection_str = '<< CONNECTION STRING FOR THE EVENT HUBS NAMESPACE >>'
consumer_group = '<< CONSUMER GROUP >>'
eventhub_name = '<< NAME OF THE EVENT HUB >>'
client = EventHubConsumerClient.from_connection_string(connection_str, consumer_group, eventhub_name=eventhub_name)

logger = logging.getLogger("azure.eventhub")
logging.basicConfig(level=logging.INFO)

def on_event_batch(partition_context, events):
    logger.info("Received event from partition {}".format(partition_context.partition_id))
    partition_context.update_checkpoint()

with client:
    client.receive_batch(
        on_event_batch=on_event_batch,
        starting_position="-1",  # "-1" is from the beginning of the partition.
    )
    # receive events from specified partition:
    # client.receive_batch(on_event_batch=on_event_batch, partition_id='0')
```

### Consume events and save checkpoints using a checkpoint store

`EventHubConsumerClient` is a high level construct which allows you to receive events from multiple partitions at once
and load balance with other consumers using the same Event Hub and consumer group.

This also allows the user to track progress when events are processed using checkpoints.

A checkpoint is meant to represent the last successfully processed event by the user from a particular partition of
a consumer group in an Event Hub instance. The `EventHubConsumerClient` uses an instance of `CheckpointStore` to update checkpoints
and to store the relevant information required by the load balancing algorithm.

Search pypi with the prefix `azure-eventhub-checkpointstore` to
find packages that support this and use the `CheckpointStore` implementation from one such package.

In the below example, we create an instance of `EventHubConsumerClient` and use a `BlobCheckpointStore`. You need
to [create an Azure Storage account](https://docs.microsoft.com/azure/storage/common/storage-quickstart-create-account?tabs=azure-portal)
and a [Blob Container](https://docs.microsoft.com/azure/storage/blobs/storage-quickstart-blobs-portal#create-a-container) to run the code.

[Azure Blob Storage Checkpoint Store Sync](https://github.com/Azure/azure-sdk-for-python/blob/main/sdk/eventhub/azure-eventhub-checkpointstoreblob)
is one of the `CheckpointStore` implementations we provide that applies Azure Blob Storage as the persistent store.


```python
from azure.eventhub import EventHubConsumerClient
from azure.eventhub.extensions.checkpointstoreblob import BlobCheckpointStore

connection_str = '<< CONNECTION STRING FOR THE EVENT HUBS NAMESPACE >>'
consumer_group = '<< CONSUMER GROUP >>'
eventhub_name = '<< NAME OF THE EVENT HUB >>'
storage_connection_str = '<< CONNECTION STRING FOR THE STORAGE >>'
container_name = '<<NAME OF THE BLOB CONTAINER>>'

def on_event(partition_context, event):
    # do something
    partition_context.update_checkpoint(event)  # Or update_checkpoint every N events for better performance.

def receive(client):
    client.receive(
        on_event=on_event,
        starting_position="-1",  # "-1" is from the beginning of the partition.
    )

def main():
    checkpoint_store = BlobCheckpointStore.from_connection_string(storage_connection_str, container_name)
    client = EventHubConsumerClient.from_connection_string(
        connection_str,
        consumer_group,
        eventhub_name=eventhub_name,
        checkpoint_store=checkpoint_store,  # For load balancing and checkpoint. Leave None for no load balancing
    )
    with client:
        receive(client)

if __name__ == '__main__':
    main()
```

### Use EventHubConsumerClient to work with IoT Hub

You can use `EventHubConsumerClient` to work with IoT Hub as well. This is useful for receiving telemetry data of IoT Hub from the
linked EventHub. The associated connection string will not have send claims, hence sending events is not possible.

Please notice that the connection string needs to be for an [Event Hub-compatible endpoint](https://docs.microsoft.com/azure/iot-hub/iot-hub-devguide-messages-read-builtin),
e.g. "Endpoint=sb://my-iothub-namespace-[uid].servicebus.windows.net/;SharedAccessKeyName=my-SA-name;SharedAccessKey=my-SA-key;EntityPath=my-iot-hub-name"

There are two ways to get the Event Hubs compatible endpoint:
- Manually get the "Built-in endpoints" of the IoT Hub in Azure Portal and receive from it.
```python
from azure.eventhub import EventHubConsumerClient

connection_str = 'Endpoint=sb://my-iothub-namespace-[uid].servicebus.windows.net/;SharedAccessKeyName=my-SA-name;SharedAccessKey=my-SA-key;EntityPath=my-iot-hub-name'
consumer_group = '<< CONSUMER GROUP >>'
client = EventHubConsumerClient.from_connection_string(connection_str, consumer_group)

partition_ids = client.get_partition_ids()
```

## Troubleshooting

<<<<<<< HEAD
See the `azure-eventhubs` [troubleshooting guide](https://github.com/Azure/azure-sdk-for-python/blob/main/sdk/eventhub/azure-eventhub/TROUBLESHOOTING.md) for details on how to diagnose various failure scenarios.
=======
### General

The Event Hubs APIs generate the following exceptions in azure.eventhub.exceptions

- **AuthenticationError:** Failed to authenticate because of wrong address, SAS policy/key pair, SAS token or azure identity.
- **ConnectError:** Failed to connect to the EventHubs. The AuthenticationError is a type of ConnectError.
- **ConnectionLostError:** Lose connection after a connection has been built.
- **EventDataError:** The EventData to be sent fails data validation. For instance, this error is raised if you try to send an EventData that is already sent.
- **EventDataSendError:** The Eventhubs service responds with an error when an EventData is sent.
- **OperationTimeoutError:** EventHubConsumer.send() times out.
- **EventHubError:** All other Eventhubs related errors. It is also the root error class of all the errors described above.

### Logging

- Enable `azure.eventhub` logger to collect traces from the library.
- Enable AMQP frame level trace by setting `logging_enable=True` when creating the client.
>>>>>>> 8abde03a

## Next steps

### More sample code

Please take a look at the [samples](https://github.com/Azure/azure-sdk-for-python/blob/main/sdk/eventhub/azure-eventhub/samples) directory for detailed examples of how to use this library to send and receive events to/from Event Hubs.

### Documentation

Reference documentation is available [here](https://azuresdkdocs.blob.core.windows.net/$web/python/azure-eventhub/latest/azure.eventhub.html).

### Provide Feedback

If you encounter any bugs or have suggestions, please file an issue in the [Issues](https://github.com/Azure/azure-sdk-for-python/issues) section of the project.

## Contributing

This project welcomes contributions and suggestions.  Most contributions require you to agree to a
Contributor License Agreement (CLA) declaring that you have the right to, and actually do, grant us the rights to use your contribution. For details, visit https://cla.microsoft.com.

When you submit a pull request, a CLA-bot will automatically determine whether you need to provide a CLA and decorate the
PR appropriately (e.g., label, comment). Simply follow the instructions provided by the bot. You will only need to do this once across all repos using our CLA.

This project has adopted the [Microsoft Open Source Code of Conduct](https://opensource.microsoft.com/codeofconduct/).
For more information see the [Code of Conduct FAQ](https://opensource.microsoft.com/codeofconduct/faq/) or contact [opencode@microsoft.com](mailto:opencode@microsoft.com) with any additional questions or comments.

[avro]: https://avro.apache.org/
[api_reference]: https://docs.microsoft.com/python/api/overview/azure/eventhub-readme
[schemaregistry_service]: https://aka.ms/schemaregistry
[schemaregistry_repo]: https://github.com/Azure/azure-sdk-for-python/tree/main/sdk/schemaregistry/azure-schemaregistry
[schemaregistry_avroencoder_repo]: https://github.com/Azure/azure-sdk-for-python/tree/main/sdk/schemaregistry/azure-schemaregistry-avroencoder

![Impressions](https://azure-sdk-impressions.azurewebsites.net/api/impressions/azure-sdk-for-python/sdk/eventhub/azure-eventhub/README.png)<|MERGE_RESOLUTION|>--- conflicted
+++ resolved
@@ -281,26 +281,7 @@
 
 ## Troubleshooting
 
-<<<<<<< HEAD
 See the `azure-eventhubs` [troubleshooting guide](https://github.com/Azure/azure-sdk-for-python/blob/main/sdk/eventhub/azure-eventhub/TROUBLESHOOTING.md) for details on how to diagnose various failure scenarios.
-=======
-### General
-
-The Event Hubs APIs generate the following exceptions in azure.eventhub.exceptions
-
-- **AuthenticationError:** Failed to authenticate because of wrong address, SAS policy/key pair, SAS token or azure identity.
-- **ConnectError:** Failed to connect to the EventHubs. The AuthenticationError is a type of ConnectError.
-- **ConnectionLostError:** Lose connection after a connection has been built.
-- **EventDataError:** The EventData to be sent fails data validation. For instance, this error is raised if you try to send an EventData that is already sent.
-- **EventDataSendError:** The Eventhubs service responds with an error when an EventData is sent.
-- **OperationTimeoutError:** EventHubConsumer.send() times out.
-- **EventHubError:** All other Eventhubs related errors. It is also the root error class of all the errors described above.
-
-### Logging
-
-- Enable `azure.eventhub` logger to collect traces from the library.
-- Enable AMQP frame level trace by setting `logging_enable=True` when creating the client.
->>>>>>> 8abde03a
 
 ## Next steps
 
