--- conflicted
+++ resolved
@@ -250,30 +250,6 @@
         except Exception as e:
             raise TypeError("Event data is not compatible with JSON type: {}".format(e))
 
-<<<<<<< HEAD
-    @property
-    def application_properties(self):
-        # type: () -> Dict[Union[str, bytes], Any]
-        """This method is deprecated. Will be removed in the next release. Use EventData.properties instead.
-        """
-        warnings.warn(
-            "azure.eventhub.EventData.application_properties is deprecated, use EventData.properties instead.",
-            DeprecationWarning
-        )
-        return self.properties
-
-    def encode_message(self):
-        # type: () -> bytes
-        """This method is deprecated. Will be removed in the next release.
-        """
-        warnings.warn(
-            "azure.eventhub.EventData.encode_message() is deprecated. It will be removed in 5.0.0",
-            DeprecationWarning
-        )
-        return self._encode_message()
-
-=======
->>>>>>> 92fe2a39
 
 class EventDataBatch(object):
     """A batch of events.
