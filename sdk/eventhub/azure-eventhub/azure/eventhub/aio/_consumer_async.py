# --------------------------------------------------------------------------------------------
# Copyright (c) Microsoft Corporation. All rights reserved.
# Licensed under the MIT License. See License.txt in the project root for license information.
# --------------------------------------------------------------------------------------------
import time
import asyncio
import uuid
import logging
from collections import deque
from typing import TYPE_CHECKING, Callable, Awaitable, cast, Dict, Optional, Union, List
from urllib.parse import urlparse

from .._pyamqp import (
    types,
    utils as pyamqp_utils,
    error,
    constants as pyamqp_constants
)
from .._pyamqp.endpoints import Source, ApacheFilters
from .._pyamqp.message import Message
from .._pyamqp.aio import ReceiveClientAsync

from ._client_base_async import ConsumerProducerMixin
from ._async_utils import get_dict_with_loop_if_needed
from .._common import EventData
from .._utils import create_properties, event_position_selector
from .._constants import EPOCH_SYMBOL, TIMEOUT_SYMBOL, RECEIVER_RUNTIME_METRIC_SYMBOL, NO_RETRY_ERRORS, \
    CUSTOM_CONDITION_BACKOFF

if TYPE_CHECKING:
    from typing import Deque
    from .._pyamqp.aio._authentication_async import JWTTokenAuthAsync
    from ._consumer_client_async import EventHubConsumerClient

_LOGGER = logging.getLogger(__name__)


class EventHubConsumer(
    ConsumerProducerMixin
):  # pylint:disable=too-many-instance-attributes
    """
    A consumer responsible for reading EventData from a specific Event Hub
    partition and as a member of a specific consumer group.

    A consumer may be exclusive, which asserts ownership over the partition for the consumer
    group to ensure that only one consumer from that group is reading the from the partition.
    These exclusive consumers are sometimes referred to as "Epoch Consumers."

    A consumer may also be non-exclusive, allowing multiple consumers from the same consumer
    group to be actively reading events from the partition.  These non-exclusive consumers are
    sometimes referred to as "Non-Epoch Consumers."

    Please use the method `_create_consumer` on `EventHubClient` for creating `EventHubConsumer`.

    :param client: The parent EventHubConsumerClient.
    :type client: ~azure.eventhub.aio.EventHubConsumerClient
    :param source: The source EventHub from which to receive events.
    :type source: ~uamqp.address.Source
    :keyword event_position: The position from which to start receiving.
    :paramtype event_position: int, str, datetime.datetime
    :keyword int prefetch: The number of events to prefetch from the service
        for processing. Default is 300.
    :keyword int owner_level: The priority of the exclusive consumer. An exclusive
        consumer will be created if owner_level is set.
    :keyword bool track_last_enqueued_event_properties: Indicates whether or not the consumer should request information
        on the last enqueued event on its associated partition, and track that information as events are received.
        When information about the partition's last enqueued event is being tracked, each event received from the
        Event Hubs service will carry metadata about the partition. This results in a small amount of additional
        network bandwidth consumption that is generally a favorable trade-off when considered against periodically
        making requests for partition properties using the Event Hub client.
        It is set to `False` by default.
    """

    def __init__(self, client: "EventHubConsumerClient", source: str, **kwargs) -> None:
        super().__init__()
        event_position = kwargs.get("event_position", None)
        prefetch = kwargs.get("prefetch", 300)
        owner_level = kwargs.get("owner_level", None)
        keep_alive = kwargs.get("keep_alive", None)
        auto_reconnect = kwargs.get("auto_reconnect", True)
        track_last_enqueued_event_properties = kwargs.get(
            "track_last_enqueued_event_properties", False
        )
        idle_timeout = kwargs.get("idle_timeout", None)

        self.running = False
        self.closed = False

        self._on_event_received = kwargs[
            "on_event_received"
        ]  # type: Callable[[Union[Optional[EventData], List[EventData]]], Awaitable[None]]
        self._internal_kwargs = get_dict_with_loop_if_needed(kwargs.get("loop", None))
        self._client = client
        self._source = source
        self._offset = event_position
        self._offset_inclusive = kwargs.get("event_position_inclusive", False)
        self._prefetch = prefetch
        self._owner_level = owner_level
        self._keep_alive = keep_alive
        self._auto_reconnect = auto_reconnect
<<<<<<< HEAD
        self._retry_policy = errors.ErrorPolicy(
            max_retries=self._client._config.max_retries,
            on_error=_error_handler,  # pylint:disable=protected-access
=======
        self._retry_policy = error.RetryPolicy(
            retry_total=self._client._config.max_retries,  # pylint:disable=protected-access
            retry_backoff_factor=self._client._config.backoff_factor,  # pylint:disable=protected-access
            retry_backoff_max=self._client._config.backoff_max,  # pylint:disable=protected-access
            retry_mode=self._client._config.retry_mode,  # pylint:disable=protected-access
            no_retry_condition=NO_RETRY_ERRORS,
            custom_condition_backoff=CUSTOM_CONDITION_BACKOFF,
>>>>>>> 8abde03a
        )
        self._reconnect_backoff = 1
        self._timeout = 0
        self._idle_timeout = idle_timeout
        self._link_properties = {}
        partition = self._source.split("/")[-1]
        self._partition = partition
        self._name = "EHReceiver-{}-partition{}".format(uuid.uuid4(), partition)
        if owner_level is not None:
            self._link_properties[EPOCH_SYMBOL] = pyamqp_utils.amqp_long_value(int(owner_level))
        link_property_timeout_ms = (
<<<<<<< HEAD
            self._client._config.receive_timeout
            or self._timeout  # pylint:disable=protected-access
=======
            self._client._config.receive_timeout or self._timeout # pylint:disable=protected-access
>>>>>>> 8abde03a
        ) * 1000
        self._link_properties[TIMEOUT_SYMBOL] = pyamqp_utils.amqp_long_value(int(link_property_timeout_ms))
        self._handler = None  # type: Optional[ReceiveClientAsync]
        self._track_last_enqueued_event_properties = (
            track_last_enqueued_event_properties
        )
        self._message_buffer = deque()  # type: Deque[Message]
        self._last_received_event = None  # type: Optional[EventData]
        self._message_buffer_lock = asyncio.Lock()
        self._last_callback_called_time = None
        self._callback_task_run = None

    def _create_handler(self, auth: "JWTTokenAuthAsync") -> None:
        source = Source(self._source, filters={})
        if self._offset is not None:
            filter_key = ApacheFilters.selector_filter
            source.filters[filter_key] = (
                filter_key,
                pyamqp_utils.amqp_string_value(
                    event_position_selector(
                        self._offset,
                        self._offset_inclusive
                    )
                )
            )
        desired_capabilities = [RECEIVER_RUNTIME_METRIC_SYMBOL] if self._track_last_enqueued_event_properties else None

        custom_endpoint_address = self._client._config.custom_endpoint_address
        transport_type = self._client._config.transport_type # pylint:disable=protected-access
        hostname = urlparse(source.address).hostname
        if transport_type.name == 'AmqpOverWebsocket':
            hostname += '/$servicebus/websocket/'
            if custom_endpoint_address:
                custom_endpoint_address += '/$servicebus/websocket/'
        self._handler = ReceiveClientAsync(
            hostname,
            source,
            auth=auth,
            idle_timeout=self._idle_timeout,
            network_trace=self._client._config.network_tracing,  # pylint:disable=protected-access
            link_credit=self._prefetch,
            link_properties=self._link_properties,
            transport_type=transport_type,
            http_proxy=self._client._config.http_proxy, # pylint:disable=protected-access
            retry_policy=self._retry_policy,
            client_name=self._name,
            receive_settle_mode=pyamqp_constants.ReceiverSettleMode.First,
            properties=create_properties(self._client._config.user_agent),  # pylint:disable=protected-access
            desired_capabilities=desired_capabilities,
            streaming_receive=True,
            message_received_callback=self._message_received,
            custom_endpoint_address=custom_endpoint_address,
            connection_verify=self._client._config.connection_verify,
        )

    async def _open_with_retry(self) -> None:
        await self._do_retryable_operation(self._open, operation_need_param=False)

    async def _message_received(self, message: Message) -> None:
        async with self._message_buffer_lock:
            self._message_buffer.append(message)

    def _next_message_in_buffer(self):
        # pylint:disable=protected-access
        message = self._message_buffer.popleft()
        event_data = EventData._from_message(message)
        self._last_received_event = event_data
        return event_data

<<<<<<< HEAD
    async def receive(
        self, batch=False, max_batch_size=300, max_wait_time=None
    ) -> None:
        max_retries = (
            self._client._config.max_retries  # pylint:disable=protected-access
        )
        has_not_fetched_once = True  # ensure one trip when max_wait_time is very small
        deadline = time.time() + (max_wait_time or 0)  # max_wait_time can be None
        while len(self._message_buffer) < max_batch_size and (
            time.time() < deadline or has_not_fetched_once
        ):
            retried_times = 0
            has_not_fetched_once = False
            while retried_times <= max_retries:
                try:
                    await self._open()
                    await cast(
                        ReceiveClientAsync, self._handler
                    ).do_work_async()  # uamqp sleeps 0.05 if none received
                    break
                except asyncio.CancelledError:  # pylint: disable=try-except-raise
                    raise
                except Exception as exception:  # pylint: disable=broad-except
                    if (
                        isinstance(exception, uamqp.errors.LinkDetach)
                        and exception.condition # pylint: disable=no-member
                        == uamqp.constants.ErrorCodes.LinkStolen
                    ):
                        raise await self._handle_exception(exception)
                    if not self.running:  # exit by close
                        return
                    if self._last_received_event:
                        self._offset = self._last_received_event.offset
                    last_exception = await self._handle_exception(exception)
                    retried_times += 1
                    if retried_times > max_retries:
                        _LOGGER.info(
                            "%r operation has exhausted retry. Last exception: %r.",
                            self._name,
                            last_exception,
                        )
                        raise last_exception

        if self._message_buffer:
            while self._message_buffer:
                if batch:
                    events_for_callback = []  # type: List[EventData]
                    for _ in range(min(max_batch_size, len(self._message_buffer))):
                        events_for_callback.append(self._next_message_in_buffer())
                    await self._on_event_received(events_for_callback)
                else:
                    await self._on_event_received(self._next_message_in_buffer())
        elif max_wait_time:
            if batch:
                await self._on_event_received([])
            else:
                await self._on_event_received(None)
=======
    async def _callback_task(self, batch, max_batch_size, max_wait_time):
        while self._callback_task_run:
            async with self._message_buffer_lock:
                messages = [
                    self._message_buffer.popleft() for _ in range(min(max_batch_size, len(self._message_buffer)))
                ]
            events = [EventData._from_message(message) for message in messages]
            now_time = time.time()
            if len(events) > 0:
                await self._on_event_received(events if batch else events[0])
                self._last_callback_called_time = now_time
            else:
                if max_wait_time and (now_time - self._last_callback_called_time) > max_wait_time:
                    # no events received, and need to callback
                    await self._on_event_received([] if batch else None)
                    self._last_callback_called_time = now_time
                # backoff a bit to avoid throttling CPU when no events are coming
                await asyncio.sleep(0.05)

    async def _receive_task(self):
        max_retries = (
            self._client._config.max_retries  # pylint:disable=protected-access
        )
        retried_times = 0
        while retried_times <= max_retries:
            try:
                await self._open()
                await cast(ReceiveClientAsync, self._handler).do_work_async(batch=self._prefetch)
            except asyncio.CancelledError:  # pylint: disable=try-except-raise
                raise
            except Exception as exception:  # pylint: disable=broad-except
                if (
                        isinstance(exception, error.AMQPLinkError)
                        and exception.condition == error.ErrorCondition.LinkStolen  # pylint: disable=no-member
                ):
                    raise await self._handle_exception(exception)
                if not self.running:  # exit by close
                    return
                if self._last_received_event:
                    self._offset = self._last_received_event.offset
                last_exception = await self._handle_exception(exception)
                retried_times += 1
                if retried_times > max_retries:
                    _LOGGER.info(
                        "%r operation has exhausted retry. Last exception: %r.",
                        self._name,
                        last_exception,
                    )
                    raise last_exception

    async def receive(self, batch=False, max_batch_size=300, max_wait_time=None) -> None:
        self._callback_task_run = True
        self._last_callback_called_time = time.time()
        callback_task = asyncio.ensure_future(self._callback_task(batch, max_batch_size, max_wait_time))
        receive_task = asyncio.ensure_future(self._receive_task())

        try:
            await receive_task
        finally:
            self._callback_task_run = False
            await callback_task
>>>>>>> 8abde03a
<|MERGE_RESOLUTION|>--- conflicted
+++ resolved
@@ -10,6 +10,7 @@
 from typing import TYPE_CHECKING, Callable, Awaitable, cast, Dict, Optional, Union, List
 from urllib.parse import urlparse
 
+import uamqp
 from .._pyamqp import (
     types,
     utils as pyamqp_utils,
@@ -98,19 +99,9 @@
         self._owner_level = owner_level
         self._keep_alive = keep_alive
         self._auto_reconnect = auto_reconnect
-<<<<<<< HEAD
         self._retry_policy = errors.ErrorPolicy(
             max_retries=self._client._config.max_retries,
             on_error=_error_handler,  # pylint:disable=protected-access
-=======
-        self._retry_policy = error.RetryPolicy(
-            retry_total=self._client._config.max_retries,  # pylint:disable=protected-access
-            retry_backoff_factor=self._client._config.backoff_factor,  # pylint:disable=protected-access
-            retry_backoff_max=self._client._config.backoff_max,  # pylint:disable=protected-access
-            retry_mode=self._client._config.retry_mode,  # pylint:disable=protected-access
-            no_retry_condition=NO_RETRY_ERRORS,
-            custom_condition_backoff=CUSTOM_CONDITION_BACKOFF,
->>>>>>> 8abde03a
         )
         self._reconnect_backoff = 1
         self._timeout = 0
@@ -122,12 +113,8 @@
         if owner_level is not None:
             self._link_properties[EPOCH_SYMBOL] = pyamqp_utils.amqp_long_value(int(owner_level))
         link_property_timeout_ms = (
-<<<<<<< HEAD
             self._client._config.receive_timeout
             or self._timeout  # pylint:disable=protected-access
-=======
-            self._client._config.receive_timeout or self._timeout # pylint:disable=protected-access
->>>>>>> 8abde03a
         ) * 1000
         self._link_properties[TIMEOUT_SYMBOL] = pyamqp_utils.amqp_long_value(int(link_property_timeout_ms))
         self._handler = None  # type: Optional[ReceiveClientAsync]
@@ -197,7 +184,68 @@
         self._last_received_event = event_data
         return event_data
 
-<<<<<<< HEAD
+    async def _callback_task(self, batch, max_batch_size, max_wait_time):
+        while self._callback_task_run:
+            async with self._message_buffer_lock:
+                messages = [
+                    self._message_buffer.popleft() for _ in range(min(max_batch_size, len(self._message_buffer)))
+                ]
+            events = [EventData._from_message(message) for message in messages]
+            now_time = time.time()
+            if len(events) > 0:
+                await self._on_event_received(events if batch else events[0])
+                self._last_callback_called_time = now_time
+            else:
+                if max_wait_time and (now_time - self._last_callback_called_time) > max_wait_time:
+                    # no events received, and need to callback
+                    await self._on_event_received([] if batch else None)
+                    self._last_callback_called_time = now_time
+                # backoff a bit to avoid throttling CPU when no events are coming
+                await asyncio.sleep(0.05)
+
+    async def _receive_task(self):
+        max_retries = (
+            self._client._config.max_retries  # pylint:disable=protected-access
+        )
+        retried_times = 0
+        while retried_times <= max_retries:
+            try:
+                await self._open()
+                await cast(ReceiveClientAsync, self._handler).do_work_async(batch=self._prefetch)
+            except asyncio.CancelledError:  # pylint: disable=try-except-raise
+                raise
+            except Exception as exception:  # pylint: disable=broad-except
+                if (
+                        isinstance(exception, error.AMQPLinkError)
+                        and exception.condition == error.ErrorCondition.LinkStolen  # pylint: disable=no-member
+                ):
+                    raise await self._handle_exception(exception)
+                if not self.running:  # exit by close
+                    return
+                if self._last_received_event:
+                    self._offset = self._last_received_event.offset
+                last_exception = await self._handle_exception(exception)
+                retried_times += 1
+                if retried_times > max_retries:
+                    _LOGGER.info(
+                        "%r operation has exhausted retry. Last exception: %r.",
+                        self._name,
+                        last_exception,
+                    )
+                    raise last_exception
+
+   # async def receive(self, batch=False, max_batch_size=300, max_wait_time=None) -> None:
+   #     self._callback_task_run = True
+   #     self._last_callback_called_time = time.time()
+   #     callback_task = asyncio.ensure_future(self._callback_task(batch, max_batch_size, max_wait_time))
+   #     receive_task = asyncio.ensure_future(self._receive_task())
+
+   #     try:
+   #         await receive_task
+   #     finally:
+   #         self._callback_task_run = False
+   #         await callback_task
+
     async def receive(
         self, batch=False, max_batch_size=300, max_wait_time=None
     ) -> None:
@@ -254,67 +302,4 @@
             if batch:
                 await self._on_event_received([])
             else:
-                await self._on_event_received(None)
-=======
-    async def _callback_task(self, batch, max_batch_size, max_wait_time):
-        while self._callback_task_run:
-            async with self._message_buffer_lock:
-                messages = [
-                    self._message_buffer.popleft() for _ in range(min(max_batch_size, len(self._message_buffer)))
-                ]
-            events = [EventData._from_message(message) for message in messages]
-            now_time = time.time()
-            if len(events) > 0:
-                await self._on_event_received(events if batch else events[0])
-                self._last_callback_called_time = now_time
-            else:
-                if max_wait_time and (now_time - self._last_callback_called_time) > max_wait_time:
-                    # no events received, and need to callback
-                    await self._on_event_received([] if batch else None)
-                    self._last_callback_called_time = now_time
-                # backoff a bit to avoid throttling CPU when no events are coming
-                await asyncio.sleep(0.05)
-
-    async def _receive_task(self):
-        max_retries = (
-            self._client._config.max_retries  # pylint:disable=protected-access
-        )
-        retried_times = 0
-        while retried_times <= max_retries:
-            try:
-                await self._open()
-                await cast(ReceiveClientAsync, self._handler).do_work_async(batch=self._prefetch)
-            except asyncio.CancelledError:  # pylint: disable=try-except-raise
-                raise
-            except Exception as exception:  # pylint: disable=broad-except
-                if (
-                        isinstance(exception, error.AMQPLinkError)
-                        and exception.condition == error.ErrorCondition.LinkStolen  # pylint: disable=no-member
-                ):
-                    raise await self._handle_exception(exception)
-                if not self.running:  # exit by close
-                    return
-                if self._last_received_event:
-                    self._offset = self._last_received_event.offset
-                last_exception = await self._handle_exception(exception)
-                retried_times += 1
-                if retried_times > max_retries:
-                    _LOGGER.info(
-                        "%r operation has exhausted retry. Last exception: %r.",
-                        self._name,
-                        last_exception,
-                    )
-                    raise last_exception
-
-    async def receive(self, batch=False, max_batch_size=300, max_wait_time=None) -> None:
-        self._callback_task_run = True
-        self._last_callback_called_time = time.time()
-        callback_task = asyncio.ensure_future(self._callback_task(batch, max_batch_size, max_wait_time))
-        receive_task = asyncio.ensure_future(self._receive_task())
-
-        try:
-            await receive_task
-        finally:
-            self._callback_task_run = False
-            await callback_task
->>>>>>> 8abde03a
+                await self._on_event_received(None)