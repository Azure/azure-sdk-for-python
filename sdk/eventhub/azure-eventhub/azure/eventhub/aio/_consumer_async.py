# --------------------------------------------------------------------------------------------
# Copyright (c) Microsoft Corporation. All rights reserved.
# Licensed under the MIT License. See License.txt in the project root for license information.
# --------------------------------------------------------------------------------------------
import time
import asyncio
import uuid
import logging
from collections import deque
from typing import TYPE_CHECKING, Callable, Awaitable, cast, Dict, Optional, Union, List
from urllib.parse import urlparse

from .._pyamqp import (
    types,
    utils as pyamqp_utils,
    error,
    constants as pyamqp_constants
)
from .._pyamqp.endpoints import Source, ApacheFilters
from .._pyamqp.message import Message
from .._pyamqp.aio import ReceiveClientAsync

from ._client_base_async import ConsumerProducerMixin
from ._async_utils import get_dict_with_loop_if_needed
from .._common import EventData
from .._utils import create_properties, event_position_selector
from .._constants import EPOCH_SYMBOL, TIMEOUT_SYMBOL, RECEIVER_RUNTIME_METRIC_SYMBOL, NO_RETRY_ERRORS, \
    CUSTOM_CONDITION_BACKOFF

if TYPE_CHECKING:
    from typing import Deque
    from .._pyamqp.aio._authentication_async import JWTTokenAuthAsync
    from ._consumer_client_async import EventHubConsumerClient

_LOGGER = logging.getLogger(__name__)


class EventHubConsumer(
    ConsumerProducerMixin
):  # pylint:disable=too-many-instance-attributes
    """
    A consumer responsible for reading EventData from a specific Event Hub
    partition and as a member of a specific consumer group.

    A consumer may be exclusive, which asserts ownership over the partition for the consumer
    group to ensure that only one consumer from that group is reading the from the partition.
    These exclusive consumers are sometimes referred to as "Epoch Consumers."

    A consumer may also be non-exclusive, allowing multiple consumers from the same consumer
    group to be actively reading events from the partition.  These non-exclusive consumers are
    sometimes referred to as "Non-Epoch Consumers."

    Please use the method `_create_consumer` on `EventHubClient` for creating `EventHubConsumer`.

    :param client: The parent EventHubConsumerClient.
    :type client: ~azure.eventhub.aio.EventHubConsumerClient
    :param source: The source EventHub from which to receive events.
    :type source: ~uamqp.address.Source
    :keyword event_position: The position from which to start receiving.
    :paramtype event_position: int, str, datetime.datetime
    :keyword int prefetch: The number of events to prefetch from the service
        for processing. Default is 300.
    :keyword int owner_level: The priority of the exclusive consumer. An exclusive
        consumer will be created if owner_level is set.
    :keyword bool track_last_enqueued_event_properties: Indicates whether or not the consumer should request information
        on the last enqueued event on its associated partition, and track that information as events are received.
        When information about the partition's last enqueued event is being tracked, each event received from the
        Event Hubs service will carry metadata about the partition. This results in a small amount of additional
        network bandwidth consumption that is generally a favorable trade-off when considered against periodically
        making requests for partition properties using the Event Hub client.
        It is set to `False` by default.
    """

    def __init__(self, client: "EventHubConsumerClient", source: str, **kwargs) -> None:
        super().__init__()
        event_position = kwargs.get("event_position", None)
        prefetch = kwargs.get("prefetch", 300)
        owner_level = kwargs.get("owner_level", None)
        keep_alive = kwargs.get("keep_alive", None)
        auto_reconnect = kwargs.get("auto_reconnect", True)
        track_last_enqueued_event_properties = kwargs.get(
            "track_last_enqueued_event_properties", False
        )
        idle_timeout = kwargs.get("idle_timeout", None)

        self.running = False
        self.closed = False

        self._on_event_received = kwargs[
            "on_event_received"
        ]  # type: Callable[[Union[Optional[EventData], List[EventData]]], Awaitable[None]]
        self._internal_kwargs = get_dict_with_loop_if_needed(kwargs.get("loop", None))
        self._client = client
        self._source = source
        self._offset = event_position
        self._offset_inclusive = kwargs.get("event_position_inclusive", False)
        self._prefetch = prefetch
        self._owner_level = owner_level
        self._keep_alive = keep_alive
        self._auto_reconnect = auto_reconnect
        self._retry_policy = error.RetryPolicy(
            retry_total=self._client._config.max_retries,  # pylint:disable=protected-access
            retry_backoff_factor=self._client._config.backoff_factor,  # pylint:disable=protected-access
            retry_backoff_max=self._client._config.backoff_max,  # pylint:disable=protected-access
            retry_mode=self._client._config.retry_mode,  # pylint:disable=protected-access
            no_retry_condition=NO_RETRY_ERRORS,
            custom_condition_backoff=CUSTOM_CONDITION_BACKOFF,
        )
        self._reconnect_backoff = 1
        self._timeout = 0
        self._idle_timeout = idle_timeout
        self._link_properties = {}
        partition = self._source.split("/")[-1]
        self._partition = partition
        self._name = "EHReceiver-{}-partition{}".format(uuid.uuid4(), partition)
        if owner_level is not None:
            self._link_properties[EPOCH_SYMBOL] = pyamqp_utils.amqp_long_value(int(owner_level))
        link_property_timeout_ms = (
            self._client._config.receive_timeout or self._timeout # pylint:disable=protected-access
        ) * 1000
        self._link_properties[TIMEOUT_SYMBOL] = pyamqp_utils.amqp_long_value(int(link_property_timeout_ms))
        self._handler = None  # type: Optional[ReceiveClientAsync]
        self._track_last_enqueued_event_properties = (
            track_last_enqueued_event_properties
        )
        self._message_buffer = deque()  # type: Deque[Message]
        self._last_received_event = None  # type: Optional[EventData]
        self._message_buffer_lock = asyncio.Lock()
        self._last_callback_called_time = None
        self._callback_task_run = None

    def _create_handler(self, auth: "JWTTokenAuthAsync") -> None:
        source = Source(self._source, filters={})
        if self._offset is not None:
            filter_key = ApacheFilters.selector_filter
            source.filters[filter_key] = (
                filter_key,
                pyamqp_utils.amqp_string_value(
                    event_position_selector(
                        self._offset,
                        self._offset_inclusive
                    )
                )
            )
        desired_capabilities = [RECEIVER_RUNTIME_METRIC_SYMBOL] if self._track_last_enqueued_event_properties else None
        hostname = urlparse(source.address).hostname
        transport_type = self._client._config.transport_type # pylint:disable=protected-access
<<<<<<< HEAD
        if transport_type.name is 'AmqpOverWebsocket':
=======
        if transport_type.name == 'AmqpOverWebsocket':
>>>>>>> 3dee1c06
            hostname += '/$servicebus/websocket/'
        self._handler = ReceiveClientAsync(
            hostname,
            source,
            auth=auth,
            idle_timeout=self._idle_timeout,
            network_trace=self._client._config.network_tracing,  # pylint:disable=protected-access
            link_credit=self._prefetch,
            link_properties=self._link_properties,
            transport_type=transport_type,
            http_proxy=self._client._config.http_proxy, # pylint:disable=protected-access
            retry_policy=self._retry_policy,
            client_name=self._name,
            receive_settle_mode=pyamqp_constants.ReceiverSettleMode.First,
            properties=create_properties(self._client._config.user_agent),  # pylint:disable=protected-access
            desired_capabilities=desired_capabilities,
            streaming_receive=True,
            message_received_callback=self._message_received
        )

    async def _open_with_retry(self) -> None:
        await self._do_retryable_operation(self._open, operation_need_param=False)

    async def _message_received(self, message: Message) -> None:
        async with self._message_buffer_lock:
            self._message_buffer.append(message)

    def _next_message_in_buffer(self):
        # pylint:disable=protected-access
        message = self._message_buffer.popleft()
        event_data = EventData._from_message(message)
        self._last_received_event = event_data
        return event_data

    async def _callback_task(self, batch, max_batch_size, max_wait_time):
        while self._callback_task_run:
            async with self._message_buffer_lock:
                messages = [
                    self._message_buffer.popleft() for _ in range(min(max_batch_size, len(self._message_buffer)))
                ]
            events = [EventData._from_message(message) for message in messages]
            now_time = time.time()
            if len(events) > 0:
                await self._on_event_received(events if batch else events[0])
                self._last_callback_called_time = now_time
            else:
                if max_wait_time and (now_time - self._last_callback_called_time) > max_wait_time:
                    # no events received, and need to callback
                    await self._on_event_received([] if batch else None)
                    self._last_callback_called_time = now_time
                # backoff a bit to avoid throttling CPU when no events are coming
                await asyncio.sleep(0.05)

    async def _receive_task(self):
        max_retries = (
            self._client._config.max_retries  # pylint:disable=protected-access
        )
        retried_times = 0
        while retried_times <= max_retries:
            try:
                await self._open()
                await cast(ReceiveClientAsync, self._handler).do_work_async(batch=self._prefetch)
            except asyncio.CancelledError:  # pylint: disable=try-except-raise
                raise
            except Exception as exception:  # pylint: disable=broad-except
                if (
                        isinstance(exception, error.AMQPLinkError)
                        and exception.condition == error.ErrorCondition.LinkStolen  # pylint: disable=no-member
                ):
                    raise await self._handle_exception(exception)
                if not self.running:  # exit by close
                    return
                if self._last_received_event:
                    self._offset = self._last_received_event.offset
                last_exception = await self._handle_exception(exception)
                retried_times += 1
                if retried_times > max_retries:
                    _LOGGER.info(
                        "%r operation has exhausted retry. Last exception: %r.",
                        self._name,
                        last_exception,
                    )
                    raise last_exception

    async def receive(self, batch=False, max_batch_size=300, max_wait_time=None) -> None:
        self._callback_task_run = True
        self._last_callback_called_time = time.time()
        callback_task = asyncio.ensure_future(self._callback_task(batch, max_batch_size, max_wait_time))
        receive_task = asyncio.ensure_future(self._receive_task())

        try:
            await receive_task
        finally:
            self._callback_task_run = False
            await callback_task<|MERGE_RESOLUTION|>--- conflicted
+++ resolved
@@ -145,11 +145,7 @@
         desired_capabilities = [RECEIVER_RUNTIME_METRIC_SYMBOL] if self._track_last_enqueued_event_properties else None
         hostname = urlparse(source.address).hostname
         transport_type = self._client._config.transport_type # pylint:disable=protected-access
-<<<<<<< HEAD
-        if transport_type.name is 'AmqpOverWebsocket':
-=======
         if transport_type.name == 'AmqpOverWebsocket':
->>>>>>> 3dee1c06
             hostname += '/$servicebus/websocket/'
         self._handler = ReceiveClientAsync(
             hostname,
