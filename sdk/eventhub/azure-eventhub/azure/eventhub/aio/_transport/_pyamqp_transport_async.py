--- conflicted
+++ resolved
@@ -176,33 +176,6 @@
         # pylint:disable=protected-access
         max_retries = consumer._client._config.max_retries
         retried_times = 0
-<<<<<<< HEAD
-        while retried_times <= max_retries and consumer._callback_task_run: # pylint: disable=protected-access
-            try:
-                await consumer._open() # pylint: disable=protected-access
-                await cast(ReceiveClientAsync, consumer._handler).do_work_async(batch=consumer._prefetch) # pylint: disable=protected-access
-            except asyncio.CancelledError:  # pylint: disable=try-except-raise
-                raise
-            except Exception as exception:  # pylint: disable=broad-except
-                if (
-                    isinstance(exception, errors.AMQPLinkError)
-                    and exception.condition == errors.ErrorCondition.LinkStolen  # pylint: disable=no-member
-                ):
-                    raise await consumer._handle_exception(exception) # pylint: disable=protected-access
-                if not consumer.running:  # exit by close
-                    return
-                if consumer._last_received_event: # pylint: disable=protected-access
-                    consumer._offset = consumer._last_received_event.offset # pylint: disable=protected-access
-                last_exception = await consumer._handle_exception(exception) # pylint: disable=protected-access
-                retried_times += 1
-                if retried_times > max_retries:
-                    _LOGGER.info(
-                        "%r operation has exhausted retry. Last exception: %r.",
-                        consumer._name, # pylint: disable=protected-access
-                        last_exception,
-                    )
-                    raise last_exception
-=======
         running = True
         try:
             while retried_times <= max_retries and running and consumer._callback_task_run:
@@ -232,7 +205,6 @@
                         raise last_exception
         finally:
             consumer._callback_task_run = False
->>>>>>> c5ebdd96
 
     @staticmethod
     async def message_received_async(consumer, message: Message) -> None:
@@ -258,28 +230,12 @@
 
         tasks = [callback_task, receive_task]
         try:
-<<<<<<< HEAD
-            for task in asyncio.as_completed(tasks):
-                try:
-                    await task
-                    await asyncio.sleep(0)
-                except Exception: # pylint: disable=broad-except
-                    consumer._callback_task_run = False
-            for task in tasks:
-                if task.done() and task.exception():
-                    raise task.exception()
-        except asyncio.CancelledError:
-            consumer._callback_task_run = False
-            await asyncio.sleep(0)
-            raise
-=======
             await asyncio.gather(*tasks)
         finally:
             consumer._callback_task_run = False
             for t in tasks:
                 if not t.done():
                     await asyncio.wait([t], timeout=1)
->>>>>>> c5ebdd96
 
     @staticmethod
     async def create_token_auth_async(auth_uri, get_token, token_type, config, **kwargs):
