# --------------------------------------------------------------------------------------------
# Copyright (c) Microsoft Corporation. All rights reserved.
# Licensed under the MIT License. See License.txt in the project root for license information.
# --------------------------------------------------------------------------------------------
from __future__ import unicode_literals

import logging
import uuid
import time
import functools
import collections
from typing import Any, Dict, Tuple, List, Optional, TYPE_CHECKING, cast, Union
from datetime import timedelta, datetime
from urllib.parse import urlparse
import six

from azure.core.credentials import (
    AccessToken,
    AzureSasCredential,
    AzureNamedKeyCredential,
)
from azure.core.utils import parse_connection_string as core_parse_connection_string
from azure.core.pipeline.policies import RetryMode


try:
    from ._transport._uamqp_transport import UamqpTransport
except ImportError:
    UamqpTransport = None
from ._transport._pyamqp_transport import PyamqpTransport
from .exceptions import ClientClosedError
from ._configuration import Configuration
from ._utils import utc_from_timestamp, parse_sas_credential
from ._connection_manager import get_connection_manager
from ._constants import (
    CONTAINER_PREFIX,
    JWT_TOKEN_SCOPE,
    READ_OPERATION,
    MGMT_STATUS_CODE,
    MGMT_STATUS_DESC,
    MGMT_OPERATION,
    MGMT_PARTITION_OPERATION,
)
from ._pyamqp import utils as pyamqp_utils, error as errors

if TYPE_CHECKING:
    from azure.core.credentials import TokenCredential
    try:
        from uamqp import Message as uamqp_Message
        from uamqp.authentication import JWTTokenAuth as uamqp_JWTTokenAuth
        from ._transport._uamqp_transport import (
            EventHubSharedKeyCredential as uamqp_EventHubSharedKeyCredential,
        )
    except ImportError:
        uamqp_Message = None
        uamqp_JWTTokenAuth = None
        uamqp_EventHubSharedKeyCredential = None
    from ._pyamqp.message import Message
    from ._pyamqp.authentication import JWTTokenAuth

    CredentialTypes = Union[
        AzureSasCredential,
        AzureNamedKeyCredential,
        uamqp_EventHubSharedKeyCredential,
        "EventHubSharedKeyCredential",
        TokenCredential,
    ]

_LOGGER = logging.getLogger(__name__)
_Address = collections.namedtuple("_Address", "hostname path")


def _parse_conn_str(conn_str, **kwargs):
    # type: (str, Any) -> Tuple[str, Optional[str], Optional[str], str, Optional[str], Optional[int]]
    endpoint = None
    shared_access_key_name = None
    shared_access_key = None
    entity_path = None  # type: Optional[str]
    shared_access_signature = None  # type: Optional[str]
    shared_access_signature_expiry = None
    eventhub_name = kwargs.pop("eventhub_name", None)  # type: Optional[str]
    check_case = kwargs.pop("check_case", False)  # type: bool
    conn_settings = core_parse_connection_string(
        conn_str, case_sensitive_keys=check_case
    )
    if check_case:
        shared_access_key = conn_settings.get("SharedAccessKey")
        shared_access_key_name = conn_settings.get("SharedAccessKeyName")
        endpoint = conn_settings.get("Endpoint")
        entity_path = conn_settings.get("EntityPath")
        # non case sensitive check when parsing connection string for internal use
        for key, value in conn_settings.items():
            # only sas check is non case sensitive for both conn str properties and internal use
            if key.lower() == "sharedaccesssignature":
                shared_access_signature = value

    if not check_case:
        endpoint = conn_settings.get("endpoint") or conn_settings.get("hostname")
        if endpoint:
            endpoint = endpoint.rstrip("/")
        shared_access_key_name = conn_settings.get("sharedaccesskeyname")
        shared_access_key = conn_settings.get("sharedaccesskey")
        entity_path = conn_settings.get("entitypath")
        shared_access_signature = conn_settings.get("sharedaccesssignature")

    if shared_access_signature:
        try:
            # Expiry can be stored in the "se=<timestamp>" clause of the token. ('&'-separated key-value pairs)
            shared_access_signature_expiry = int(
                shared_access_signature.split("se=")[1].split("&")[0]  # type: ignore
            )
        except (
            IndexError,
            TypeError,
            ValueError,
        ):  # Fallback since technically expiry is optional.
            # An arbitrary, absurdly large number, since you can't renew.
            shared_access_signature_expiry = int(time.time() * 2)

    entity = cast(str, eventhub_name or entity_path)

    # check that endpoint is valid
    if not endpoint:
        raise ValueError("Connection string is either blank or malformed.")
    parsed = urlparse(endpoint)
    if not parsed.netloc:
        raise ValueError("Invalid Endpoint on the Connection String.")
    host = cast(str, parsed.netloc.strip())

    if any([shared_access_key, shared_access_key_name]) and not all(
        [shared_access_key, shared_access_key_name]
    ):
        raise ValueError(
            "Invalid connection string. Should be in the format: "
            "Endpoint=sb://<FQDN>/;SharedAccessKeyName=<KeyName>;SharedAccessKey=<KeyValue>"
        )
    # Only connection string parser should check that only one of sas and shared access
    # key exists. For backwards compatibility, client construction should not have this check.
    if check_case and shared_access_signature and shared_access_key:
        raise ValueError(
            "Only one of the SharedAccessKey or SharedAccessSignature must be present."
        )
    if not shared_access_signature and not shared_access_key:
        raise ValueError(
            "At least one of the SharedAccessKey or SharedAccessSignature must be present."
        )

    return (
        host,
        str(shared_access_key_name) if shared_access_key_name else None,
        str(shared_access_key) if shared_access_key else None,
        entity,
        str(shared_access_signature) if shared_access_signature else None,
        shared_access_signature_expiry,
    )


def _generate_sas_token(uri, policy, key, expiry=None):
    # type: (str, str, str, Optional[timedelta]) -> AccessToken
    """Create a shared access signiture token as a string literal.
    :returns: SAS token as string literal.
    :rtype: str
    """
    if not expiry:
        expiry = timedelta(hours=1)  # Default to 1 hour.

    abs_expiry = int(time.time()) + expiry.seconds

    token = pyamqp_utils.generate_sas_token(uri, policy, key, abs_expiry).encode()
    return AccessToken(token=token, expires_on=abs_expiry)


def _build_uri(address, entity):
    # type: (str, Optional[str]) -> str
    parsed = urlparse(address)
    if parsed.path:
        return address
    if not entity:
        raise ValueError("No EventHub specified")
    address += "/" + str(entity)
    return address


def _get_backoff_time(retry_mode, backoff_factor, backoff_max, retried_times):
    if retry_mode == RetryMode.Fixed:
        backoff_value = backoff_factor
    else:
        backoff_value = backoff_factor * (2**retried_times)
    return min(backoff_max, backoff_value)


class EventHubSharedKeyCredential(object):
    """The shared access key credential used for authentication.

    :param str policy: The name of the shared access policy.
    :param str key: The shared access key.
    """

    def __init__(self, policy, key):
        # type: (str, str) -> None
        self.policy = policy
        self.key = key
        self.token_type = b"servicebus.windows.net:sastoken"

    def get_token(self, *scopes, **kwargs):  # pylint:disable=unused-argument
        # type: (str, Any) -> AccessToken
        if not scopes:
            raise ValueError("No token scope provided.")

        return _generate_sas_token(scopes[0], self.policy, self.key)


class EventhubAzureNamedKeyTokenCredential(object):
    """The named key credential used for authentication.

    :param credential: The AzureNamedKeyCredential that should be used.
    :type credential: ~azure.core.credentials.AzureNamedKeyCredential
    """

    def __init__(self, azure_named_key_credential):
        # type: (AzureNamedKeyCredential) -> None
        self._credential = azure_named_key_credential
        self.token_type = b"servicebus.windows.net:sastoken"

    def get_token(self, *scopes, **kwargs):  # pylint:disable=unused-argument
        # type: (str, Any) -> AccessToken
        if not scopes:
            raise ValueError("No token scope provided.")
        name, key = self._credential.named_key
        return _generate_sas_token(scopes[0], name, key)


class EventHubSASTokenCredential(object):
    """The shared access token credential used for authentication.

    :param str token: The shared access token string
    :param int expiry: The epoch timestamp
    """

    def __init__(self, token, expiry):
        # type: (str, int) -> None
        """
        :param str token: The shared access token string
        :param float expiry: The epoch timestamp
        """
        self.token = token
        self.expiry = expiry
        self.token_type = b"servicebus.windows.net:sastoken"

    def get_token(self, *scopes, **kwargs):  # pylint:disable=unused-argument
        # type: (str, Any) -> AccessToken
        """
        This method is automatically called when token is about to expire.
        """
        return AccessToken(self.token, self.expiry)


class EventhubAzureSasTokenCredential(object):
    """The shared access token credential used for authentication
    when AzureSasCredential is provided.

    :param azure_sas_credential: The credential to be used for authentication.
    :type azure_sas_credential: ~azure.core.credentials.AzureSasCredential
    """

    def __init__(self, azure_sas_credential):
        # type: (AzureSasCredential) -> None
        """The shared access token credential used for authentication
         when AzureSasCredential is provided.

        :param azure_sas_credential: The credential to be used for authentication.
        :type azure_sas_credential: ~azure.core.credentials.AzureSasCredential
        """
        self._credential = azure_sas_credential
        self.token_type = b"servicebus.windows.net:sastoken"

    def get_token(self, *scopes, **kwargs):  # pylint:disable=unused-argument
        # type: (str, Any) -> AccessToken
        """
        This method is automatically called when token is about to expire.
        """
        signature, expiry = parse_sas_credential(self._credential)
        return AccessToken(signature, expiry)


class ClientBase(object):  # pylint:disable=too-many-instance-attributes
    def __init__(
        self,
        fully_qualified_namespace: str,
        eventhub_name: str,
        credential: "CredentialTypes",
        **kwargs: Any,
    ) -> None:
        self._uamqp_transport = kwargs.pop("uamqp_transport", False)
        if not self._uamqp_transport:
            self._amqp_transport = PyamqpTransport()
        else:
            try:
                self._amqp_transport = UamqpTransport()
            except TypeError:
                raise ImportError("uamqp package is not installed")

        self.eventhub_name = eventhub_name
        if not eventhub_name:
            raise ValueError("The eventhub name can not be None or empty.")
        path = "/" + eventhub_name if eventhub_name else ""
        self._address = _Address(hostname=fully_qualified_namespace, path=path)
        self._container_id = CONTAINER_PREFIX + str(uuid.uuid4())[:8]
        if isinstance(credential, AzureSasCredential):
            self._credential = EventhubAzureSasTokenCredential(credential)
        elif isinstance(credential, AzureNamedKeyCredential):
            self._credential = EventhubAzureNamedKeyTokenCredential(credential)
            # TODO: see if pyamqp generated token works for uamqp
            # if self._uamqp_transport:
            #    self._credential = UamqpTransport.create_named_key_token_credential(credential)  # type: ignore
            # else:
            #    raise NotImplementedError('pyamqp named key token credential')
        else:
            self._credential = credential  # type: ignore
        self._keep_alive = kwargs.get("keep_alive", 30)
        self._auto_reconnect = kwargs.get("auto_reconnect", True)
        self._auth_uri = f"sb://{self._address.hostname}{self._address.path}"
        self._config = Configuration(
            uamqp_transport=self._uamqp_transport,
            hostname=self._address.hostname,
            **kwargs,
        )
        self._debug = self._config.network_tracing
        self._conn_manager = get_connection_manager(**kwargs)
        self._idle_timeout = kwargs.get("idle_timeout", None)

    @staticmethod
    def _from_connection_string(conn_str, **kwargs):
        # type: (str, Any) -> Dict[str, Any]
        host, policy, key, entity, token, token_expiry = _parse_conn_str(
            conn_str, **kwargs
        )
        kwargs["fully_qualified_namespace"] = host
        kwargs["eventhub_name"] = entity
        if token and token_expiry:
            kwargs["credential"] = EventHubSASTokenCredential(token, token_expiry)
        elif policy and key:
            # TODO: see if pyamqp generated token works for uamqp. pyamqp by default here, else uamqp
            kwargs["credential"] = EventHubSharedKeyCredential(policy, key)
            # kwargs["credential"] = UamqpTransport.create_shared_key_credential(policy, key)
        return kwargs

    def _create_auth(self) -> Union["uamqp_JWTTokenAuth", "JWTTokenAuth"]:
        """
        Create an ~uamqp.authentication.SASTokenAuth or pyamqp.JWTTokenAuth instance
         to authenticate the session.
        """
        try:
            # ignore mypy's warning because token_type is Optional
            token_type = self._credential.token_type  # type: ignore
        except AttributeError:
            token_type = b"jwt"
        if token_type == b"servicebus.windows.net:sastoken":
            return self._amqp_transport.create_token_auth(
                self._auth_uri,
                functools.partial(self._credential.get_token, self._auth_uri),
                token_type=token_type,
                config=self._config,
                update_token=True,  # TODO: discarded by pyamqp transport
            )
        return self._amqp_transport.create_token_auth(
            self._auth_uri,
            functools.partial(self._credential.get_token, JWT_TOKEN_SCOPE),
            token_type=token_type,
            config=self._config,
            update_token=False,
        )

    def _close_connection(self):
        # type: () -> None
        self._conn_manager.reset_connection_if_broken()

    def _backoff(
        self, retried_times, last_exception, timeout_time=None, entity_name=None
    ):
        # type: (int, Exception, Optional[int], Optional[str]) -> None
        entity_name = entity_name or self._container_id
        backoff = _get_backoff_time(
            self._config.retry_mode,
            self._config.backoff_factor,
            self._config.backoff_max,
            retried_times,
        )
        if backoff <= self._config.backoff_max and (
            timeout_time is None or time.time() + backoff <= timeout_time
        ):  # pylint:disable=no-else-return
            time.sleep(backoff)
            _LOGGER.info(
                "%r has an exception (%r). Retrying...",
                format(entity_name),
                last_exception,
            )
        else:
            _LOGGER.info(
                "%r operation has timed out. Last exception before timeout is (%r)",
                entity_name,
                last_exception,
            )
            raise last_exception

    def _management_request(
        self, mgmt_msg: Union["uamqp_Message", "Message"], op_type: bytes
    ) -> Any:
        # pylint:disable=assignment-from-none
        retried_times = 0
        last_exception = None
        while retried_times <= self._config.max_retries:
            mgmt_auth = self._create_auth()
<<<<<<< HEAD
            mgmt_client = self._amqp_transport.create_mgmt_client(
                self._address, mgmt_auth=mgmt_auth, config=self._config
=======
            hostname = self._address.hostname
            custom_endpoint_address = self._config.custom_endpoint_address
            if self._config.transport_type.name == 'AmqpOverWebsocket':
                hostname += '/$servicebus/websocket/'
                if custom_endpoint_address:
                    custom_endpoint_address += '/$servicebus/websocket/'
            mgmt_client = AMQPClient(
                hostname,
                auth=mgmt_auth,
                network_trace=self._config.network_tracing,
                transport_type=self._config.transport_type,
                http_proxy=self._config.http_proxy,
                custom_endpoint_address=custom_endpoint_address,
                connection_verify=self._config.connection_verify
>>>>>>> 378b3af1
            )
            try:
                mgmt_client.open()
                while not mgmt_client.client_ready():
                    time.sleep(0.05)
<<<<<<< HEAD
                # TODO: below might not be needed
                mgmt_msg.application_properties[
                    "security_token"
                ] = self._amqp_transport.get_updated_token(mgmt_auth)
                response = self._amqp_transport.mgmt_client_request(
                    mgmt_client,
=======
                access_token = mgmt_auth.get_token()

                if not access_token:
                    _LOGGER.debug("Management client received an empty access token object")

                elif not access_token.token:
                    _LOGGER.debug("Management client received an empty token")

                else:
                    _LOGGER.debug(f"Management client token expires on: {datetime.fromtimestamp(access_token.expires_on)}")

                mgmt_msg.application_properties["security_token"] = access_token.token
                
                response = mgmt_client.mgmt_request(
>>>>>>> 378b3af1
                    mgmt_msg,
                    operation=READ_OPERATION,
                    operation_type=op_type,
                    status_code_field=MGMT_STATUS_CODE,
                    description_fields=MGMT_STATUS_DESC,
                )
                status_code = int(response.application_properties[MGMT_STATUS_CODE])
                description = response.application_properties.get(
                    MGMT_STATUS_DESC
                )  # type: Optional[Union[str, bytes]]
                if description and isinstance(description, six.binary_type):
                    description = description.decode("utf-8")
                if status_code < 400:
                    return response
                if status_code in [401]:
                    raise self._amqp_transport.get_error(
                        self._amqp_transport.AUTH_EXCEPTION,
                        f"Management authentication failed. Status code: {status_code}, Description: {description!r}",
                        condition=errors.ErrorCondition.UnauthorizedAccess,
                    )
                if status_code in [
                    404
                ]:  # TODO: make sure the error surfaced is the same across pyamqp and uamqp
                    return self._amqp_transport.get_error(
                        self._amqp_transport.CONNECTION_ERROR,
                        f"Management connection failed. Status code: {status_code}, Description: {description!r}",
                        condition=errors.ErrorCondition.NotFound,
                    )
                return self._amqp_transport.get_error(
                    self._amqp_transport.AMQP_CONNECTION_ERROR,
                    f"Management request error. Status code: {status_code}, Description: {description!r}",
                    condition=errors.ErrorCondition.UnknownError,
                )
            except Exception as exception:  # pylint: disable=broad-except
                last_exception = self._amqp_transport._handle_exception(
                    exception, self
                )  # pylint: disable=protected-access
                self._backoff(
                    retried_times=retried_times, last_exception=last_exception
                )
                retried_times += 1
                if retried_times > self._config.max_retries:
                    _LOGGER.info(
                        "%r returns an exception %r", self._container_id, last_exception
                    )
                    raise last_exception
            finally:
                mgmt_client.close()

    def _add_span_request_attributes(self, span):
        span.add_attribute("component", "eventhubs")
        span.add_attribute("az.namespace", "Microsoft.EventHub")
        span.add_attribute("message_bus.destination", self._address.path)
        span.add_attribute("peer.address", self._address.hostname)

    def _get_eventhub_properties(self) -> Dict[str, Any]:
        mgmt_msg = self._amqp_transport.MESSAGE(
            application_properties={"name": self.eventhub_name}
        )
        response = self._management_request(mgmt_msg, op_type=MGMT_OPERATION)
        output = {}
        eh_info: Dict[bytes, Any] = response.value
        if eh_info:
            output["eventhub_name"] = eh_info[b"name"].decode("utf-8")
            output["created_at"] = utc_from_timestamp(
                float(eh_info[b"created_at"]) / 1000
            )
            output["partition_ids"] = [
                p.decode("utf-8") for p in eh_info[b"partition_ids"]
            ]
        return output

    def _get_partition_ids(self):
        # type:() -> List[str]
        return self._get_eventhub_properties()["partition_ids"]

    def _get_partition_properties(self, partition_id):
        # type:(str) -> Dict[str, Any]
        mgmt_msg = self._amqp_transport.MESSAGE(
            application_properties={
                "name": self.eventhub_name,
                "partition": partition_id,
            }
        )
        response = self._management_request(mgmt_msg, op_type=MGMT_PARTITION_OPERATION)
        partition_info = response.value  # type: Dict[bytes, Any]
        output = {}
        if partition_info:
            output["eventhub_name"] = partition_info[b"name"].decode("utf-8")
            output["id"] = partition_info[b"partition"].decode("utf-8")
            output["beginning_sequence_number"] = partition_info[
                b"begin_sequence_number"
            ]
            output["last_enqueued_sequence_number"] = partition_info[
                b"last_enqueued_sequence_number"
            ]
            output["last_enqueued_offset"] = partition_info[
                b"last_enqueued_offset"
            ].decode("utf-8")
            output["is_empty"] = partition_info[b"is_partition_empty"]
            output["last_enqueued_time_utc"] = utc_from_timestamp(
                float(partition_info[b"last_enqueued_time_utc"] / 1000)
            )
        return output

    def _close(self):
        # type:() -> None
        self._conn_manager.close_connection()


class ConsumerProducerMixin(object):
    def __enter__(self):
        return self

    def __exit__(self, exc_type, exc_val, exc_tb):
        self.close()

    def _create_handler(self, auth):
        pass

    def _check_closed(self):
        if self.closed:
            raise ClientClosedError(
                f"{self._name} has been closed. Please create a new one to handle event data."
            )

    def _open(self):
        """Open the EventHubConsumer/EventHubProducer using the supplied connection."""
        # pylint: disable=protected-access
        if not self.running:
            if self._handler:
                self._handler.close()
            auth = self._client._create_auth()
            self._create_handler(auth)
            self._handler.open()
            while not self._handler.client_ready():
                time.sleep(0.05)
            self._max_message_size_on_link = (
                self._amqp_transport.get_remote_max_message_size(self._handler)
                or self._amqp_transport.MAX_FRAME_SIZE_BYTES
            )
            self.running = True

    def _close_handler(self):
        if self._handler:
            self._handler.close()  # close the link (sharing connection) or connection (not sharing)
        self.running = False

    def _close_connection(self):
        self._close_handler()
        self._client._conn_manager.reset_connection_if_broken()  # pylint: disable=protected-access

    def _handle_exception(self, exception):
        if not self.running and isinstance(
            exception, self._amqp_transport.TIMEOUT_EXCEPTION
        ):
            exception = self._amqp_transport.get_error(
                self._amqp_transport.AUTH_EXCEPTION,
                "Authorization timeout.",
                condition=errors.ErrorCondition.InternalError,
            )
        return self._amqp_transport._handle_exception(  # pylint: disable=protected-access
            exception, self
        )

    def _do_retryable_operation(self, operation, timeout=None, **kwargs):
        # pylint:disable=protected-access
        timeout_time = (time.time() + timeout) if timeout else None
        retried_times = 0
        last_exception = kwargs.pop("last_exception", None)
        operation_need_param = kwargs.pop("operation_need_param", True)
        max_retries = (
            self._client._config.max_retries
        )  # pylint:disable=protected-access

        while retried_times <= max_retries:
            try:
                if operation_need_param:
                    return operation(
                        timeout_time=timeout_time,
                        last_exception=last_exception,
                        **kwargs,
                    )
                return operation()
            except Exception as exception:  # pylint:disable=broad-except
                last_exception = self._handle_exception(exception)
                self._client._backoff(
                    retried_times=retried_times,
                    last_exception=last_exception,
                    timeout_time=timeout_time,
                    entity_name=self._name,
                )
                retried_times += 1
                if retried_times > max_retries:
                    _LOGGER.info(
                        "%r operation has exhausted retry. Last exception: %r.",
                        self._name,
                        last_exception,
                    )
                    raise last_exception

    def close(self):
        # type:() -> None
        """
        Close down the handler. If the handler has already closed,
        this will be a no op.
        """
        self._close_handler()
        self.closed = True<|MERGE_RESOLUTION|>--- conflicted
+++ resolved
@@ -411,53 +411,29 @@
         last_exception = None
         while retried_times <= self._config.max_retries:
             mgmt_auth = self._create_auth()
-<<<<<<< HEAD
             mgmt_client = self._amqp_transport.create_mgmt_client(
                 self._address, mgmt_auth=mgmt_auth, config=self._config
-=======
-            hostname = self._address.hostname
-            custom_endpoint_address = self._config.custom_endpoint_address
-            if self._config.transport_type.name == 'AmqpOverWebsocket':
-                hostname += '/$servicebus/websocket/'
-                if custom_endpoint_address:
-                    custom_endpoint_address += '/$servicebus/websocket/'
-            mgmt_client = AMQPClient(
-                hostname,
-                auth=mgmt_auth,
-                network_trace=self._config.network_tracing,
-                transport_type=self._config.transport_type,
-                http_proxy=self._config.http_proxy,
-                custom_endpoint_address=custom_endpoint_address,
-                connection_verify=self._config.connection_verify
->>>>>>> 378b3af1
             )
             try:
                 mgmt_client.open()
                 while not mgmt_client.client_ready():
                     time.sleep(0.05)
-<<<<<<< HEAD
-                # TODO: below might not be needed
+                    
+                access_token = self._amqp_transport.get_updated_token(mgmt_auth)
+                if not access_token:
+                    _LOGGER.debug("Management client received an empty access token object")
+                elif not access_token.token:
+                    _LOGGER.debug("Management client received an empty token")
+                else:
+                    _LOGGER.debug(f"Management client token expires on: {datetime.fromtimestamp(access_token.expires_on)}")
+                
+                # TODO: double check whether access_token or access_token.token
                 mgmt_msg.application_properties[
                     "security_token"
-                ] = self._amqp_transport.get_updated_token(mgmt_auth)
+                ] = access_token
+                
                 response = self._amqp_transport.mgmt_client_request(
                     mgmt_client,
-=======
-                access_token = mgmt_auth.get_token()
-
-                if not access_token:
-                    _LOGGER.debug("Management client received an empty access token object")
-
-                elif not access_token.token:
-                    _LOGGER.debug("Management client received an empty token")
-
-                else:
-                    _LOGGER.debug(f"Management client token expires on: {datetime.fromtimestamp(access_token.expires_on)}")
-
-                mgmt_msg.application_properties["security_token"] = access_token.token
-                
-                response = mgmt_client.mgmt_request(
->>>>>>> 378b3af1
                     mgmt_msg,
                     operation=READ_OPERATION,
                     operation_type=op_type,
