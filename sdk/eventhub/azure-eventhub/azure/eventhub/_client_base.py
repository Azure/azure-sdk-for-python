# --------------------------------------------------------------------------------------------
# Copyright (c) Microsoft Corporation. All rights reserved.
# Licensed under the MIT License. See License.txt in the project root for license information.
# --------------------------------------------------------------------------------------------
from __future__ import unicode_literals

import logging
import uuid
import time
import functools
import collections
from typing import Any, Dict, Tuple, List, Optional, TYPE_CHECKING, cast, Union
from datetime import timedelta

try:
    from urlparse import urlparse
    from urllib import quote_plus  # type: ignore
except ImportError:
    from urllib.parse import urlparse, quote_plus

<<<<<<< HEAD
from uamqp import AMQPClient, Message, authentication, constants, errors, compat, utils
from .pyamqp.client import AMQPClient as PyAMQPClient
from .pyamqp.authentication import JWTTokenAuth as PyJWTTokenAuth
from .pyamqp.authentication import _generate_sas_token as Py_generate_sas_token
from .pyamqp.message import Message as PyMessage, Properties as PyMessageProperties
=======
from uamqp import authentication
from .pyamqp import constants, error as errors, utils
from .pyamqp.authentication import JWTTokenAuth as PyJWTTokenAuth
from .pyamqp.client import AMQPClient
from .pyamqp.message import Message
>>>>>>> c6f446d2
import six
from azure.core.credentials import AccessToken, AzureSasCredential, AzureNamedKeyCredential
from azure.core.utils import parse_connection_string as core_parse_connection_string


from .exceptions import _handle_exception, ClientClosedError, ConnectError
from ._configuration import Configuration
from ._utils import utc_from_timestamp, parse_sas_credential
from ._connection_manager import get_connection_manager
from ._constants import (
    CONTAINER_PREFIX,
    JWT_TOKEN_SCOPE,
    MAX_MESSAGE_LENGTH_BYTES,
    MGMT_OPERATION,
    MGMT_PARTITION_OPERATION,
    MGMT_STATUS_CODE,
    MGMT_STATUS_DESC,
    READ_OPERATION
)

if TYPE_CHECKING:
    from azure.core.credentials import TokenCredential

_LOGGER = logging.getLogger(__name__)
_Address = collections.namedtuple("Address", "hostname path")
_AccessToken = collections.namedtuple("AccessToken", "token expires_on")


def _parse_conn_str(conn_str, **kwargs):
    # type: (str, Any) -> Tuple[str, Optional[str], Optional[str], str, Optional[str], Optional[int]]
    endpoint = None
    shared_access_key_name = None
    shared_access_key = None
    entity_path = None  # type: Optional[str]
    shared_access_signature = None  # type: Optional[str]
    shared_access_signature_expiry = None
    eventhub_name = kwargs.pop("eventhub_name", None) # type: Optional[str]
    check_case = kwargs.pop("check_case", False) # type: bool
    conn_settings = core_parse_connection_string(conn_str, case_sensitive_keys=check_case)
    if check_case:
        shared_access_key = conn_settings.get("SharedAccessKey")
        shared_access_key_name = conn_settings.get("SharedAccessKeyName")
        endpoint = conn_settings.get("Endpoint")
        entity_path = conn_settings.get("EntityPath")
        # non case sensitive check when parsing connection string for internal use
        for key, value in conn_settings.items():
            # only sas check is non case sensitive for both conn str properties and internal use
            if key.lower() == "sharedaccesssignature":
                shared_access_signature = value

    if not check_case:
        endpoint = conn_settings.get("endpoint") or conn_settings.get("hostname")
        if endpoint:
            endpoint = endpoint.rstrip("/")
        shared_access_key_name = conn_settings.get("sharedaccesskeyname")
        shared_access_key = conn_settings.get("sharedaccesskey")
        entity_path = conn_settings.get("entitypath")
        shared_access_signature = conn_settings.get("sharedaccesssignature")

    if shared_access_signature:
        try:
            # Expiry can be stored in the "se=<timestamp>" clause of the token. ('&'-separated key-value pairs)
            shared_access_signature_expiry = int(
                shared_access_signature.split("se=")[1].split("&")[0]   # type: ignore
            )
        except (
            IndexError,
            TypeError,
            ValueError,
        ):  # Fallback since technically expiry is optional.
            # An arbitrary, absurdly large number, since you can't renew.
            shared_access_signature_expiry = int(time.time() * 2)

    entity = cast(str, eventhub_name or entity_path)

    # check that endpoint is valid
    if not endpoint:
        raise ValueError("Connection string is either blank or malformed.")
    parsed = urlparse(endpoint)
    if not parsed.netloc:
        raise ValueError("Invalid Endpoint on the Connection String.")
    host = cast(str, parsed.netloc.strip())

    if any([shared_access_key, shared_access_key_name]) and not all(
        [shared_access_key, shared_access_key_name]
    ):
        raise ValueError(
            "Invalid connection string. Should be in the format: "
            "Endpoint=sb://<FQDN>/;SharedAccessKeyName=<KeyName>;SharedAccessKey=<KeyValue>"
        )
    # Only connection string parser should check that only one of sas and shared access
    # key exists. For backwards compatibility, client construction should not have this check.
    if check_case and shared_access_signature and shared_access_key:
        raise ValueError(
            "Only one of the SharedAccessKey or SharedAccessSignature must be present."
        )
    if not shared_access_signature and not shared_access_key:
        raise ValueError(
            "At least one of the SharedAccessKey or SharedAccessSignature must be present."
        )

    return (host,
            str(shared_access_key_name) if shared_access_key_name else None,
            str(shared_access_key) if shared_access_key else None,
            entity,
            str(shared_access_signature) if shared_access_signature else None,
            shared_access_signature_expiry)


def _generate_sas_token(uri, policy, key, expiry=None):
    # type: (str, str, str, Optional[timedelta]) -> _AccessToken
    """Create a shared access signiture token as a string literal.
    :returns: SAS token as string literal.
    :rtype: str
    """
    if not expiry:
        expiry = timedelta(hours=1)  # Default to 1 hour.

    abs_expiry = int(time.time()) + expiry.seconds

    token = utils.generate_sas_token(uri, policy, key, abs_expiry)
    return _AccessToken(token=token, expires_on=abs_expiry)


def _build_uri(address, entity):
    # type: (str, Optional[str]) -> str
    parsed = urlparse(address)
    if parsed.path:
        return address
    if not entity:
        raise ValueError("No EventHub specified")
    address += "/" + str(entity)
    return address


class EventHubSharedKeyCredential(object):
    """The shared access key credential used for authentication.

    :param str policy: The name of the shared access policy.
    :param str key: The shared access key.
    """

    def __init__(self, policy, key):
        # type: (str, str) -> None
        self.policy = policy
        self.key = key
        self.token_type = b"servicebus.windows.net:sastoken"

    def get_token(self, *scopes, **kwargs):  # pylint:disable=unused-argument
        # type: (str, Any) -> _AccessToken
        if not scopes:
            raise ValueError("No token scope provided.")

        return Py_generate_sas_token(scopes[0], self.policy, self.key)


class EventhubAzureNamedKeyTokenCredential(object):
    """The named key credential used for authentication.

    :param credential: The AzureNamedKeyCredential that should be used.
    :type credential: ~azure.core.credentials.AzureNamedKeyCredential
    """

    def __init__(self, azure_named_key_credential):
        # type: (AzureNamedKeyCredential) -> None
        self._credential = azure_named_key_credential
        self.token_type = b"servicebus.windows.net:sastoken"

    def get_token(self, *scopes, **kwargs):  # pylint:disable=unused-argument
        # type: (str, Any) -> _AccessToken
        if not scopes:
            raise ValueError("No token scope provided.")
        name, key = self._credential.named_key
        return _generate_sas_token(scopes[0], name, key)


class EventHubSASTokenCredential(object):
    """The shared access token credential used for authentication.

    :param str token: The shared access token string
    :param int expiry: The epoch timestamp
    """
    def __init__(self, token, expiry):
        # type: (str, int) -> None
        """
        :param str token: The shared access token string
        :param float expiry: The epoch timestamp
        """
        self.token = token
        self.expiry = expiry
        self.token_type = b"servicebus.windows.net:sastoken"

    def get_token(self, *scopes, **kwargs):  # pylint:disable=unused-argument
        # type: (str, Any) -> AccessToken
        """
        This method is automatically called when token is about to expire.
        """
        return AccessToken(self.token, self.expiry)

class EventhubAzureSasTokenCredential(object):
    """The shared access token credential used for authentication
    when AzureSasCredential is provided.

    :param azure_sas_credential: The credential to be used for authentication.
    :type azure_sas_credential: ~azure.core.credentials.AzureSasCredential
    """
    def __init__(self, azure_sas_credential):
        # type: (AzureSasCredential) -> None
        """The shared access token credential used for authentication
         when AzureSasCredential is provided.

        :param azure_sas_credential: The credential to be used for authentication.
        :type azure_sas_credential: ~azure.core.credentials.AzureSasCredential
        """
        self._credential = azure_sas_credential
        self.token_type = b"servicebus.windows.net:sastoken"

    def get_token(self, *scopes, **kwargs):  # pylint:disable=unused-argument
        # type: (str, Any) -> AccessToken
        """
        This method is automatically called when token is about to expire.
        """
        signature, expiry = parse_sas_credential(self._credential)
        return AccessToken(signature, expiry)


class ClientBase(object):  # pylint:disable=too-many-instance-attributes
    def __init__(self, fully_qualified_namespace, eventhub_name, credential, **kwargs):
        # type: (str, str, Union[AzureSasCredential, TokenCredential, AzureNamedKeyCredential], Any) -> None
        self.eventhub_name = eventhub_name
        if not eventhub_name:
            raise ValueError("The eventhub name can not be None or empty.")
        path = "/" + eventhub_name if eventhub_name else ""
        self._address = _Address(hostname=fully_qualified_namespace, path=path)
        self._container_id = CONTAINER_PREFIX + str(uuid.uuid4())[:8]
        if isinstance(credential, AzureSasCredential):
            self._credential = EventhubAzureSasTokenCredential(credential)
        elif isinstance(credential, AzureNamedKeyCredential):
            self._credential = EventhubAzureNamedKeyTokenCredential(credential) # type: ignore
        else:
            self._credential = credential #type: ignore
        self._keep_alive = kwargs.get("keep_alive", 30)
        self._auto_reconnect = kwargs.get("auto_reconnect", True)
        self._mgmt_target = "{}/{}".format(
            self._address.hostname, self.eventhub_name
        )
        self._auth_uri = "sb://{}{}".format(self._address.hostname, self._address.path)
        self._config = Configuration(**kwargs)
        self._debug = self._config.network_tracing
        self._conn_manager = get_connection_manager(**kwargs)
        self._idle_timeout = kwargs.get("idle_timeout", None)

    @staticmethod
    def _from_connection_string(conn_str, **kwargs):
        # type: (str, Any) -> Dict[str, Any]
        host, policy, key, entity, token, token_expiry = _parse_conn_str(conn_str, **kwargs)
        kwargs["fully_qualified_namespace"] = host
        kwargs["eventhub_name"] = entity
        if token and token_expiry:
            kwargs["credential"] = EventHubSASTokenCredential(token, token_expiry)
        elif policy and key:
            kwargs["credential"] = EventHubSharedKeyCredential(policy, key)
        return kwargs

    def _create_auth(self):
        # type: () -> authentication.JWTTokenAuth
        """
        Create an ~uamqp.authentication.SASTokenAuth instance to authenticate
        the session.
        """
        try:
            # ignore mypy's warning because token_type is Optional
            token_type = self._credential.token_type    # type: ignore
        except AttributeError:
            token_type = b"jwt"
        if token_type == b"servicebus.windows.net:sastoken":
            return PyJWTTokenAuth(self._auth_uri, self._auth_uri, functools.partial(self._credential.get_token, self._auth_uri))
        return authentication.JWTTokenAuth(
            self._auth_uri,
            self._auth_uri,
            functools.partial(self._credential.get_token, JWT_TOKEN_SCOPE),
            token_type=token_type,
            timeout=self._config.auth_timeout,
            http_proxy=self._config.http_proxy,
            transport_type=self._config.transport_type,
            custom_endpoint_hostname=self._config.custom_endpoint_hostname,
            port=self._config.connection_port,
            verify=self._config.connection_verify
        )

    def _close_connection(self):
        # type: () -> None
        self._conn_manager.reset_connection_if_broken()

    def _backoff(
        self, retried_times, last_exception, timeout_time=None, entity_name=None
    ):
        # type: (int, Exception, Optional[int], Optional[str]) -> None
        entity_name = entity_name or self._container_id
        backoff = self._config.backoff_factor * 2 ** retried_times
        if backoff <= self._config.backoff_max and (
            timeout_time is None or time.time() + backoff <= timeout_time
        ):  # pylint:disable=no-else-return
            time.sleep(backoff)
            _LOGGER.info(
                "%r has an exception (%r). Retrying...",
                format(entity_name),
                last_exception,
            )
        else:
            _LOGGER.info(
                "%r operation has timed out. Last exception before timeout is (%r)",
                entity_name,
                last_exception,
            )
            raise last_exception

    def _management_request(self, mgmt_msg, op_type):
        # type: (Message, bytes) -> Any
        retried_times = 0
        last_exception = None
        while retried_times <= self._config.max_retries:
            mgmt_auth = self._create_auth()
            mgmt_client = AMQPClient(
                self._address.hostname, auth=mgmt_auth, debug=self._config.network_tracing
            )
            try:
                conn = self._conn_manager.get_connection(
                    self._mgmt_target
                )  # pylint:disable=assignment-from-none
                mgmt_client.open()
                while not mgmt_client.client_ready():
                    time.sleep(0.05)
                mgmt_msg.application_properties["security_token"] = mgmt_auth.get_token()
                response = mgmt_client.mgmt_request(
                    mgmt_msg,
                    operation=READ_OPERATION,
                    operation_type=op_type,
                    status_code_field=MGMT_STATUS_CODE,
                    description_fields=MGMT_STATUS_DESC,
                )
                status_code = int(response.application_properties[MGMT_STATUS_CODE])
                description = response.application_properties.get(MGMT_STATUS_DESC)  # type: Optional[Union[str, bytes]]
                if description and isinstance(description, six.binary_type):
                    description = description.decode('utf-8')
                if status_code < 400:
                    return response
                if status_code in [401]:
                    raise errors.AMQPException(
                        status_code,
                        description,
                        {}
                    )
                    # TODO: FEATURE PARITY
                    #raise errors.AuthenticationException(
                    #    "Management authentication failed. Status code: {}, Description: {!r}".format(
                    #        status_code,
                    #        description
                    #    )
                    #)
                if status_code in [404]:
                    raise errors.AMQPException(
                        status_code,
                        description,
                        {}
                    )
                    # TODO: FEATURE PARITY
                    #raise ConnectError(
                    #    "Management connection failed. Status code: {}, Description: {!r}".format(
                    #        status_code,
                    #        description
                    #    )
                    #)
                raise errors.AMQPConnectionError(
                    status_code,
                    description,
                    {}
                )
            except Exception as exception:  # pylint: disable=broad-except
                last_exception = _handle_exception(exception, self)
                self._backoff(
                    retried_times=retried_times, last_exception=last_exception
                )
                retried_times += 1
                if retried_times > self._config.max_retries:
                    _LOGGER.info(
                        "%r returns an exception %r", self._container_id, last_exception
                    )
                    raise last_exception
            finally:
                mgmt_client.close()

    def _add_span_request_attributes(self, span):
        span.add_attribute("component", "eventhubs")
        span.add_attribute("az.namespace", "Microsoft.EventHub")
        span.add_attribute("message_bus.destination", self._address.path)
        span.add_attribute("peer.address", self._address.hostname)

    def _get_eventhub_properties(self):
        # type:() -> Dict[str, Any]
<<<<<<< HEAD
        # TODO: amqp management support is missing
        # mgmt_msg = Message(application_properties={"name": self.eventhub_name})
        # response = self._management_request(mgmt_msg, op_type=MGMT_OPERATION)
        # output = {}
        # eh_info = response.get_data()  # type: Dict[bytes, Any]
        # if eh_info:
        #     output["eventhub_name"] = eh_info[b"name"].decode("utf-8")
        #     output["created_at"] = utc_from_timestamp(
        #         float(eh_info[b"created_at"]) / 1000
        #     )
        #     output["partition_ids"] = [
        #         p.decode("utf-8") for p in eh_info[b"partition_ids"]
        #     ]
        output = {
            # 32 is the max allowed partition count on azure portal
=======
        # TODO: amqp mgmt support missing
        #mgmt_msg = Message(application_properties={"name": self.eventhub_name})
        #response = self._management_request(mgmt_msg, op_type=MGMT_OPERATION)
        #output = {}
        #eh_info = response.data  # type: Dict[bytes, Any]
        #if eh_info:
        #    output["eventhub_name"] = eh_info[b"name"].decode("utf-8")
        #    output["created_at"] = utc_from_timestamp(
        #        float(eh_info[b"created_at"]) / 1000
        #    )
        #    output["partition_ids"] = [
        #        p.decode("utf-8") for p in eh_info[b"partition_ids"]
        #    ]
        output = {
             # 32 is the max allowed partition count on azure portal
>>>>>>> c6f446d2
            "partition_ids": [str(i) for i in range(32)]
        }
        return output

    def _get_partition_ids(self):
        # type:() -> List[str]
        return self._get_eventhub_properties()["partition_ids"]

    def _get_partition_properties(self, partition_id):
        # type:(str) -> Dict[str, Any]
        mgmt_msg = Message(
            application_properties={
                "name": self.eventhub_name,
                "partition": partition_id,
            }
        )
        response = self._management_request(mgmt_msg, op_type=MGMT_PARTITION_OPERATION)
        partition_info = response.get_data()  # type: Dict[bytes, Any]
        output = {}
        if partition_info:
            output["eventhub_name"] = partition_info[b"name"].decode("utf-8")
            output["id"] = partition_info[b"partition"].decode("utf-8")
            output["beginning_sequence_number"] = partition_info[
                b"begin_sequence_number"
            ]
            output["last_enqueued_sequence_number"] = partition_info[
                b"last_enqueued_sequence_number"
            ]
            output["last_enqueued_offset"] = partition_info[
                b"last_enqueued_offset"
            ].decode("utf-8")
            output["is_empty"] = partition_info[b"is_partition_empty"]
            output["last_enqueued_time_utc"] = utc_from_timestamp(
                float(partition_info[b"last_enqueued_time_utc"] / 1000)
            )
        return output

    def _close(self):
        # type:() -> None
        self._conn_manager.close_connection()


class ConsumerProducerMixin(object):
    def __enter__(self):
        return self

    def __exit__(self, exc_type, exc_val, exc_tb):
        self.close()

    def _create_handler(self, auth):
        pass

    def _check_closed(self):
        if self.closed:
            raise ClientClosedError(
                "{} has been closed. Please create a new one to handle event data.".format(
                    self._name
                )
            )

    def _open(self):
        """Open the EventHubConsumer/EventHubProducer using the supplied connection.

        """
        # pylint: disable=protected-access
        if not self.running:
            if self._handler:
                self._handler.close()
            auth = self._client._create_auth()
            self._create_handler(auth)
            self._handler.open(
                # connection=self._client._conn_manager.get_connection(
                #     self._client._address.hostname, auth
                # )  # pylint: disable=protected-access
            )
            while not self._handler.client_ready():
                time.sleep(0.05)
            self._max_message_size_on_link = (
<<<<<<< HEAD
                self._handler._link.remote_max_message_size
                or constants.MAX_MESSAGE_LENGTH_BYTES
=======
                self._handler.message_handler._link.peer_max_message_size
                or MAX_MESSAGE_LENGTH_BYTES
>>>>>>> c6f446d2
            )  # pylint: disable=protected-access
            self.running = True

    def _close_handler(self):
        if self._handler:
            self._handler.close()  # close the link (sharing connection) or connection (not sharing)
        self.running = False

    def _close_connection(self):
        self._close_handler()
        self._client._conn_manager.reset_connection_if_broken()  # pylint: disable=protected-access

    def _handle_exception(self, exception):
        #if not self.running and isinstance(exception, compat.TimeoutException):
        #    exception = errors.AuthenticationException("Authorization timeout.")
        return _handle_exception(exception, self)

    def _do_retryable_operation(self, operation, timeout=None, **kwargs):
        # pylint:disable=protected-access
        timeout_time = (time.time() + timeout) if timeout else None
        retried_times = 0
        last_exception = kwargs.pop("last_exception", None)
        operation_need_param = kwargs.pop("operation_need_param", True)
        max_retries = (
            self._client._config.max_retries
        )  # pylint:disable=protected-access

        while retried_times <= max_retries:
            try:
                if operation_need_param:
                    return operation(
                        timeout_time=timeout_time,
                        last_exception=last_exception,
                        **kwargs
                    )
                return operation()
            except Exception as exception:  # pylint:disable=broad-except
                last_exception = self._handle_exception(exception)
                self._client._backoff(
                    retried_times=retried_times,
                    last_exception=last_exception,
                    timeout_time=timeout_time,
                    entity_name=self._name,
                )
                retried_times += 1
                if retried_times > max_retries:
                    _LOGGER.info(
                        "%r operation has exhausted retry. Last exception: %r.",
                        self._name,
                        last_exception,
                    )
                    raise last_exception

    def close(self):
        # type:() -> None
        """
        Close down the handler. If the handler has already closed,
        this will be a no op.
        """
        self._close_handler()
        self.closed = True<|MERGE_RESOLUTION|>--- conflicted
+++ resolved
@@ -18,19 +18,15 @@
 except ImportError:
     from urllib.parse import urlparse, quote_plus
 
-<<<<<<< HEAD
-from uamqp import AMQPClient, Message, authentication, constants, errors, compat, utils
+
 from .pyamqp.client import AMQPClient as PyAMQPClient
-from .pyamqp.authentication import JWTTokenAuth as PyJWTTokenAuth
 from .pyamqp.authentication import _generate_sas_token as Py_generate_sas_token
 from .pyamqp.message import Message as PyMessage, Properties as PyMessageProperties
-=======
 from uamqp import authentication
 from .pyamqp import constants, error as errors, utils
 from .pyamqp.authentication import JWTTokenAuth as PyJWTTokenAuth
-from .pyamqp.client import AMQPClient
-from .pyamqp.message import Message
->>>>>>> c6f446d2
+
+
 import six
 from azure.core.credentials import AccessToken, AzureSasCredential, AzureNamedKeyCredential
 from azure.core.utils import parse_connection_string as core_parse_connection_string
@@ -354,7 +350,7 @@
         last_exception = None
         while retried_times <= self._config.max_retries:
             mgmt_auth = self._create_auth()
-            mgmt_client = AMQPClient(
+            mgmt_client = PyAMQPClient(
                 self._address.hostname, auth=mgmt_auth, debug=self._config.network_tracing
             )
             try:
@@ -431,23 +427,6 @@
 
     def _get_eventhub_properties(self):
         # type:() -> Dict[str, Any]
-<<<<<<< HEAD
-        # TODO: amqp management support is missing
-        # mgmt_msg = Message(application_properties={"name": self.eventhub_name})
-        # response = self._management_request(mgmt_msg, op_type=MGMT_OPERATION)
-        # output = {}
-        # eh_info = response.get_data()  # type: Dict[bytes, Any]
-        # if eh_info:
-        #     output["eventhub_name"] = eh_info[b"name"].decode("utf-8")
-        #     output["created_at"] = utc_from_timestamp(
-        #         float(eh_info[b"created_at"]) / 1000
-        #     )
-        #     output["partition_ids"] = [
-        #         p.decode("utf-8") for p in eh_info[b"partition_ids"]
-        #     ]
-        output = {
-            # 32 is the max allowed partition count on azure portal
-=======
         # TODO: amqp mgmt support missing
         #mgmt_msg = Message(application_properties={"name": self.eventhub_name})
         #response = self._management_request(mgmt_msg, op_type=MGMT_OPERATION)
@@ -463,7 +442,6 @@
         #    ]
         output = {
              # 32 is the max allowed partition count on azure portal
->>>>>>> c6f446d2
             "partition_ids": [str(i) for i in range(32)]
         }
         return output
@@ -474,7 +452,7 @@
 
     def _get_partition_properties(self, partition_id):
         # type:(str) -> Dict[str, Any]
-        mgmt_msg = Message(
+        mgmt_msg = PyMessage(
             application_properties={
                 "name": self.eventhub_name,
                 "partition": partition_id,
@@ -542,13 +520,8 @@
             while not self._handler.client_ready():
                 time.sleep(0.05)
             self._max_message_size_on_link = (
-<<<<<<< HEAD
                 self._handler._link.remote_max_message_size
-                or constants.MAX_MESSAGE_LENGTH_BYTES
-=======
-                self._handler.message_handler._link.peer_max_message_size
-                or MAX_MESSAGE_LENGTH_BYTES
->>>>>>> c6f446d2
+                or constants.MAX_FRAME_SIZE_BYTES
             )  # pylint: disable=protected-access
             self.running = True
 
