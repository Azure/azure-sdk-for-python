# -------------------------------------------------------------------------
# Copyright (c) Microsoft Corporation. All rights reserved.
# Licensed under the MIT License. See License.txt in the project root for
# license information.
# -------------------------------------------------------------------------

import logging
from datetime import datetime

from .utils import utc_now, utc_from_timestamp
from .management_link import ManagementLink
from .message import Message, Properties
from .error import AuthenticationException, ErrorCondition, TokenAuthFailure, TokenExpired
from .constants import (
    CbsState,
    CbsAuthState,
    CBS_PUT_TOKEN,
    CBS_EXPIRATION,
    CBS_NAME,
    CBS_TYPE,
    CBS_OPERATION,
    ManagementExecuteOperationResult,
    ManagementOpenResult,
    DEFAULT_AUTH_TIMEOUT,
)

_LOGGER = logging.getLogger(__name__)


def check_expiration_and_refresh_status(expires_on, refresh_window):
    seconds_since_epoc = int(utc_now().timestamp())
    is_expired = seconds_since_epoc >= expires_on
    is_refresh_required = (expires_on - seconds_since_epoc) <= refresh_window
    return is_expired, is_refresh_required


def check_put_timeout_status(auth_timeout, token_put_time):
    if auth_timeout > 0:
        return (int(utc_now().timestamp()) - token_put_time) >= auth_timeout
    return False


class CBSAuthenticator(object):  # pylint:disable=too-many-instance-attributes
    def __init__(self, session, auth, **kwargs):
        self._session = session
        self._connection = self._session._connection
        self._mgmt_link = self._session.create_request_response_link_pair(
            endpoint="$cbs",
            on_amqp_management_open_complete=self._on_amqp_management_open_complete,
            on_amqp_management_error=self._on_amqp_management_error,
            status_code_field=b"status-code",
            status_description_field=b"status-description",
        )  # type: ManagementLink

        if not auth.get_token or not callable(auth.get_token):
            raise ValueError("get_token must be a callable object.")

        self._auth = auth
<<<<<<< HEAD
        self._encoding = "UTF-8"
        self._auth_timeout = kwargs.pop("auth_timeout", DEFAULT_AUTH_TIMEOUT)
=======
        self._encoding = 'UTF-8'
        self._auth_timeout = kwargs.get('auth_timeout')
>>>>>>> bb2e3b50
        self._token_put_time = None
        self._expires_on = None
        self._token = None
        self._refresh_window = None

        self._token_status_code = None
        self._token_status_description = None

        self.state = CbsState.CLOSED
        self.auth_state = CbsAuthState.IDLE

    def _put_token(self, token, token_type, audience, expires_on=None):
        # type: (str, str, str, datetime) -> None
        message = Message(
            value=token,
            properties=Properties(message_id=self._mgmt_link.next_message_id),
            application_properties={
                CBS_NAME: audience,
                CBS_OPERATION: CBS_PUT_TOKEN,
                CBS_TYPE: token_type,
                CBS_EXPIRATION: expires_on,
            },
        )
        self._mgmt_link.execute_operation(
            message,
            self._on_execute_operation_complete,
            timeout=self._auth_timeout,
            operation=CBS_PUT_TOKEN,
            type=token_type,
        )
        self._mgmt_link.next_message_id += 1

    def _on_amqp_management_open_complete(self, management_open_result):
        if self.state in (CbsState.CLOSED, CbsState.ERROR):
            _LOGGER.debug("CSB with status: %r encounters unexpected AMQP management open complete.", self.state)
        elif self.state == CbsState.OPEN:
            self.state = CbsState.ERROR
            _LOGGER.info(
                "Unexpected AMQP management open complete in OPEN, CBS error occurred on connection %r.",
                self._connection._container_id,  # pylint:disable=protected-access
            )
        elif self.state == CbsState.OPENING:
            self.state = CbsState.OPEN if management_open_result == ManagementOpenResult.OK else CbsState.CLOSED
            _LOGGER.info(
                "CBS for connection %r completed opening with status: %r",
                self._connection._container_id, # pylint: disable=protected-access
                management_open_result,
            )  # pylint:disable=protected-access

    def _on_amqp_management_error(self):
        if self.state == CbsState.CLOSED:
            _LOGGER.info("Unexpected AMQP error in CLOSED state.")
        elif self.state == CbsState.OPENING:
            self.state = CbsState.ERROR
            self._mgmt_link.close()
            _LOGGER.info(
                "CBS for connection %r failed to open with status: %r",
                self._connection._container_id,
                ManagementOpenResult.ERROR,
            )  # pylint:disable=protected-access
        elif self.state == CbsState.OPEN:
            self.state = CbsState.ERROR
            _LOGGER.info(
                "CBS error occurred on connection %r.", self._connection._container_id
            )  # pylint:disable=protected-access

    def _on_execute_operation_complete(
        self, execute_operation_result, status_code, status_description, message, error_condition=None
    ):  # TODO: message and error_condition never used
        _LOGGER.info(
            "CBS Put token result (%r), status code: %s, status_description: %s.",
            execute_operation_result,
            status_code,
            status_description,
        )
        self._token_status_code = status_code
        self._token_status_description = status_description

        if execute_operation_result == ManagementExecuteOperationResult.OK:
            self.auth_state = CbsAuthState.OK
        elif execute_operation_result == ManagementExecuteOperationResult.ERROR:
            self.auth_state = CbsAuthState.ERROR
            # put-token-message sending failure, rejected
            self._token_status_code = 0
            self._token_status_description = "Auth message has been rejected."
        elif execute_operation_result == ManagementExecuteOperationResult.FAILED_BAD_STATUS:
            self.auth_state = CbsAuthState.ERROR

    def _update_status(self):
        if self.auth_state == CbsAuthState.OK or self.auth_state == CbsAuthState.REFRESH_REQUIRED:
            _LOGGER.debug("update_status In refresh required or OK.")
            is_expired, is_refresh_required = check_expiration_and_refresh_status(
                self._expires_on, self._refresh_window
            )
            _LOGGER.debug("is expired == %r, is refresh required == %r", is_expired, is_refresh_required)
            if is_expired:
                self.auth_state = CbsAuthState.EXPIRED
            elif is_refresh_required:
                self.auth_state = CbsAuthState.REFRESH_REQUIRED
        elif self.auth_state == CbsAuthState.IN_PROGRESS:
            _LOGGER.debug("In update status, in progress. token put time: %r", self._token_put_time)
            put_timeout = check_put_timeout_status(self._auth_timeout, self._token_put_time)
            if put_timeout:
                self.auth_state = CbsAuthState.TIMEOUT

    def _cbs_link_ready(self):
        if self.state == CbsState.OPEN:
            return True
        if self.state != CbsState.OPEN:
            return False
        if self.state in (CbsState.CLOSED, CbsState.ERROR):
            # TODO: raise proper error type also should this be a ClientError?
            #  Think how upper layer handle this exception + condition code
            raise AuthenticationException(
                condition=ErrorCondition.ClientError,
                description="CBS authentication link is in broken status, please recreate the cbs link.",
            )

    def open(self):
        self.state = CbsState.OPENING
        self._mgmt_link.open()

    def close(self):
        self._mgmt_link.close()
        self.state = CbsState.CLOSED

    def update_token(self):
        self.auth_state = CbsAuthState.IN_PROGRESS
        access_token = self._auth.get_token()
        if not access_token:
            _LOGGER.debug("Update_token received an empty token object")
        elif not access_token.token:
            _LOGGER.debug("Update_token received an empty token")
        self._expires_on = access_token.expires_on
        expires_in = self._expires_on - int(utc_now().timestamp())
        self._refresh_window = int(float(expires_in) * 0.1)
        try:
            self._token = access_token.token.decode()
        except AttributeError:
            self._token = access_token.token
        self._token_put_time = int(utc_now().timestamp())
        self._put_token(self._token, self._auth.token_type, self._auth.audience, utc_from_timestamp(self._expires_on))

    def handle_token(self):
        if not self._cbs_link_ready():
            return False
        self._update_status()
        if self.auth_state == CbsAuthState.IDLE:
            self.update_token()
            return False
        if self.auth_state == CbsAuthState.IN_PROGRESS:
            return False
        if self.auth_state == CbsAuthState.OK:
            return True
        if self.auth_state == CbsAuthState.REFRESH_REQUIRED:
            _LOGGER.info(
                "Token on connection %r will expire soon - attempting to refresh.", self._connection._container_id
            )  # pylint:disable=protected-access
            self.update_token()
            return False
        if self.auth_state == CbsAuthState.FAILURE:
            raise AuthenticationException(
                condition=ErrorCondition.InternalError, description="Failed to open CBS authentication link."
            )
        if self.auth_state == CbsAuthState.ERROR:
            raise TokenAuthFailure(
                self._token_status_code,
                self._token_status_description,
                encoding=self._encoding,  # TODO: drop off all the encodings
            )
        if self.auth_state == CbsAuthState.TIMEOUT:
            raise TimeoutError("Authentication attempt timed-out.")
        if self.auth_state == CbsAuthState.EXPIRED:
            raise TokenExpired(condition=ErrorCondition.InternalError, description="CBS Authentication Expired.")<|MERGE_RESOLUTION|>--- conflicted
+++ resolved
@@ -56,13 +56,8 @@
             raise ValueError("get_token must be a callable object.")
 
         self._auth = auth
-<<<<<<< HEAD
-        self._encoding = "UTF-8"
-        self._auth_timeout = kwargs.pop("auth_timeout", DEFAULT_AUTH_TIMEOUT)
-=======
         self._encoding = 'UTF-8'
         self._auth_timeout = kwargs.get('auth_timeout')
->>>>>>> bb2e3b50
         self._token_put_time = None
         self._expires_on = None
         self._token = None
