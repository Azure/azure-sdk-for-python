# -------------------------------------------------------------------------
# Copyright (c) Microsoft Corporation. All rights reserved.
# Licensed under the MIT License. See License.txt in the project root for
# license information.
# --------------------------------------------------------------------------

import uuid
import logging
import time

<<<<<<< HEAD
from .constants import ConnectionState, SessionState, SessionTransferState, Role
=======
from .constants import (
    INCOMING_WINDOW,
    OUTGOING_WINDOW,
    ConnectionState,
    SessionState,
    SessionTransferState,
    Role
)
from .endpoints import Source, Target
>>>>>>> bb2e3b50
from .sender import SenderLink
from .receiver import ReceiverLink
from .management_link import ManagementLink
from .performatives import BeginFrame, EndFrame, FlowFrame, TransferFrame, DispositionFrame
from ._encode import encode_frame

_LOGGER = logging.getLogger(__name__)


class Session(object):
    """
    :param int remote_channel: The remote channel for this Session.
    :param int next_outgoing_id: The transfer-id of the first transfer id the sender will send.
    :param int incoming_window: The initial incoming-window of the sender.
    :param int outgoing_window: The initial outgoing-window of the sender.
    :param int handle_max: The maximum handle value that may be used on the Session.
    :param list(str) offered_capabilities: The extension capabilities the sender supports.
    :param list(str) desired_capabilities: The extension capabilities the sender may use if the receiver supports
    :param dict properties: Session properties.
    """

    def __init__(self, connection, channel, **kwargs):
        self.name = kwargs.pop("name", None) or str(uuid.uuid4())
        self.state = SessionState.UNMAPPED
        self.handle_max = kwargs.get("handle_max", 4294967295)
        self.properties = kwargs.pop("properties", None)
        self.channel = channel
        self.remote_channel = None
        self.next_outgoing_id = kwargs.pop("next_outgoing_id", 0)
        self.next_incoming_id = None
        self.incoming_window = kwargs.pop("incoming_window", 1)
        self.outgoing_window = kwargs.pop("outgoing_window", 1)
        self.target_incoming_window = self.incoming_window
        self.remote_incoming_window = 0
        self.remote_outgoing_window = 0
        self.offered_capabilities = None
        self.desired_capabilities = kwargs.pop("desired_capabilities", None)

        self.allow_pipelined_open = kwargs.pop("allow_pipelined_open", True)
        self.idle_wait_time = kwargs.get("idle_wait_time", 0.1)
        self.network_trace = kwargs["network_trace"]
        self.network_trace_params = kwargs["network_trace_params"]
        self.network_trace_params["session"] = self.name

        self.links = {}
        self._connection = connection
        self._output_handles = {}
        self._input_handles = {}

    def __enter__(self):
        self.begin()
        return self

    def __exit__(self, *args):
        self.end()

    @classmethod
    def from_incoming_frame(cls, connection, channel, frame):
        # check session_create_from_endpoint in C lib
        new_session = cls(connection, channel)
        return new_session

    def _set_state(self, new_state):
        # type: (SessionState) -> None
        """Update the session state."""
        if new_state is None:
            return
        previous_state = self.state
        self.state = new_state
        _LOGGER.info("Session state changed: %r -> %r", previous_state, new_state, extra=self.network_trace_params)
        for link in self.links.values():
            link._on_session_state_change() # pylint: disable=protected-access

    def _on_connection_state_change(self):
        if self._connection.state in [ConnectionState.CLOSE_RCVD, ConnectionState.END]:
            if self.state not in [SessionState.DISCARDING, SessionState.UNMAPPED]:
                self._set_state(SessionState.DISCARDING)

    def _get_next_output_handle(self):
        # type: () -> int
        """Get the next available outgoing handle number within the max handle limit.

        :raises ValueError: If maximum handle has been reached.
        :returns: The next available outgoing handle number.
        :rtype: int
        """
        if len(self._output_handles) >= self.handle_max:
            raise ValueError("Maximum number of handles ({}) has been reached.".format(self.handle_max))
        next_handle = next(i for i in range(1, self.handle_max) if i not in self._output_handles)
        return next_handle

    def _outgoing_begin(self):
        begin_frame = BeginFrame(
            remote_channel=self.remote_channel if self.state == SessionState.BEGIN_RCVD else None,
            next_outgoing_id=self.next_outgoing_id,
            outgoing_window=self.outgoing_window,
            incoming_window=self.incoming_window,
            handle_max=self.handle_max,
            offered_capabilities=self.offered_capabilities if self.state == SessionState.BEGIN_RCVD else None,
            desired_capabilities=self.desired_capabilities if self.state == SessionState.UNMAPPED else None,
            properties=self.properties,
        )
        if self.network_trace:
            _LOGGER.info("-> %r", begin_frame, extra=self.network_trace_params)
        self._connection._process_outgoing_frame(self.channel, begin_frame) # pylint: disable=protected-access

    def _incoming_begin(self, frame):
        if self.network_trace:
            _LOGGER.info("<- %r", BeginFrame(*frame), extra=self.network_trace_params)
        self.handle_max = frame[4]  # handle_max
        self.next_incoming_id = frame[1]  # next_outgoing_id
        self.remote_incoming_window = frame[2]  # incoming_window
        self.remote_outgoing_window = frame[3]  # outgoing_window
        if self.state == SessionState.BEGIN_SENT:
            self.remote_channel = frame[0]  # remote_channel
            self._set_state(SessionState.MAPPED)
        elif self.state == SessionState.UNMAPPED:
            self._set_state(SessionState.BEGIN_RCVD)
            self._outgoing_begin()
            self._set_state(SessionState.MAPPED)

    def _outgoing_end(self, error=None):
        end_frame = EndFrame(error=error)
        if self.network_trace:
            _LOGGER.info("-> %r", end_frame, extra=self.network_trace_params)
        self._connection._process_outgoing_frame(self.channel, end_frame) # pylint: disable=protected-access

    def _incoming_end(self, frame):
        if self.network_trace:
            _LOGGER.info("<- %r", EndFrame(*frame), extra=self.network_trace_params)
        if self.state not in [SessionState.END_RCVD, SessionState.END_SENT, SessionState.DISCARDING]:
            self._set_state(SessionState.END_RCVD)
            for _, link in self.links.items():
                link.detach()
            # TODO: handling error
            self._outgoing_end()
        self._set_state(SessionState.UNMAPPED)

    def _outgoing_attach(self, frame):
        self._connection._process_outgoing_frame(self.channel, frame) # pylint: disable=protected-access

    def _incoming_attach(self, frame):
        try:
            self._input_handles[frame[1]] = self.links[frame[0].decode("utf-8")]  # name and handle
            self._input_handles[frame[1]]._incoming_attach(frame) # pylint: disable=protected-access
        except KeyError:
            outgoing_handle = self._get_next_output_handle()  # TODO: catch max-handles error
            if frame[2] == Role.Sender:  # role
                new_link = ReceiverLink.from_incoming_frame(self, outgoing_handle, frame)
            else:
                new_link = SenderLink.from_incoming_frame(self, outgoing_handle, frame)
            new_link._incoming_attach(frame) # pylint: disable=protected-access
            self.links[frame[0]] = new_link
            self._output_handles[outgoing_handle] = new_link
            self._input_handles[frame[1]] = new_link
        except ValueError:
            # Reject Link
            self._input_handles[frame[1]].detach()

    def _outgoing_flow(self, frame=None):
        link_flow = frame or {}
        link_flow.update(
            {
                "next_incoming_id": self.next_incoming_id,
                "incoming_window": self.incoming_window,
                "next_outgoing_id": self.next_outgoing_id,
                "outgoing_window": self.outgoing_window,
            }
        )
        flow_frame = FlowFrame(**link_flow)
        if self.network_trace:
            _LOGGER.info("-> %r", flow_frame, extra=self.network_trace_params)
        self._connection._process_outgoing_frame(self.channel, flow_frame) # pylint: disable=protected-access

    def _incoming_flow(self, frame):
        if self.network_trace:
            _LOGGER.info("<- %r", FlowFrame(*frame), extra=self.network_trace_params)
        self.next_incoming_id = frame[2]  # next_outgoing_id
        remote_incoming_id = frame[0] or self.next_outgoing_id  #  next_incoming_id  TODO "initial-outgoing-id"
        self.remote_incoming_window = remote_incoming_id + frame[1] - self.next_outgoing_id  # incoming_window
        self.remote_outgoing_window = frame[3]  # outgoing_window
        if frame[4] is not None:  # handle
            self._input_handles[frame[4]]._incoming_flow(frame) # pylint: disable=protected-access
        else:
            for link in self._output_handles.values():
                if self.remote_incoming_window > 0 and not link._is_closed: # pylint: disable=protected-access
                    link._incoming_flow(frame) # pylint: disable=protected-access

    def _outgoing_transfer(self, delivery):
        if self.state != SessionState.MAPPED:
            delivery.transfer_state = SessionTransferState.ERROR
        if self.remote_incoming_window <= 0:
            delivery.transfer_state = SessionTransferState.BUSY
        else:
            payload = delivery.frame["payload"]
            payload_size = len(payload)

            delivery.frame["delivery_id"] = self.next_outgoing_id
            # calculate the transfer frame encoding size excluding the payload
            delivery.frame["payload"] = b""
            # TODO: encoding a frame would be expensive, we might want to improve depending on the perf test results
            encoded_frame = encode_frame(TransferFrame(**delivery.frame))[1]
            transfer_overhead_size = len(encoded_frame)

            # available size for payload per frame is calculated as following:
            # remote max frame size - transfer overhead (calculated) - header (8 bytes)
            available_frame_size = self._connection._remote_max_frame_size - transfer_overhead_size - 8 # pylint: disable=protected-access

            start_idx = 0
            remaining_payload_cnt = payload_size
            # encode n-1 frames if payload_size > available_frame_size
            while remaining_payload_cnt > available_frame_size:
                tmp_delivery_frame = {
                    "handle": delivery.frame["handle"],
                    "delivery_tag": delivery.frame["delivery_tag"],
                    "message_format": delivery.frame["message_format"],
                    "settled": delivery.frame["settled"],
                    "more": True,
                    "rcv_settle_mode": delivery.frame["rcv_settle_mode"],
                    "state": delivery.frame["state"],
                    "resume": delivery.frame["resume"],
                    "aborted": delivery.frame["aborted"],
                    "batchable": delivery.frame["batchable"],
                    "payload": payload[start_idx : start_idx + available_frame_size],
                    "delivery_id": self.next_outgoing_id,
                }
                self._connection._process_outgoing_frame(self.channel, TransferFrame(**tmp_delivery_frame)) # pylint: disable=protected-access
                start_idx += available_frame_size
                remaining_payload_cnt -= available_frame_size

            # encode the last frame
            tmp_delivery_frame = {
                "handle": delivery.frame["handle"],
                "delivery_tag": delivery.frame["delivery_tag"],
                "message_format": delivery.frame["message_format"],
                "settled": delivery.frame["settled"],
                "more": False,
                "rcv_settle_mode": delivery.frame["rcv_settle_mode"],
                "state": delivery.frame["state"],
                "resume": delivery.frame["resume"],
                "aborted": delivery.frame["aborted"],
                "batchable": delivery.frame["batchable"],
                "payload": payload[start_idx:],
                "delivery_id": self.next_outgoing_id,
            }
            self._connection._process_outgoing_frame(self.channel, TransferFrame(**tmp_delivery_frame)) # pylint: disable=protected-access
            self.next_outgoing_id += 1
            self.remote_incoming_window -= 1
            self.outgoing_window -= 1
            # TODO: We should probably handle an error at the connection and update state accordingly
            delivery.transfer_state = SessionTransferState.OKAY

    def _incoming_transfer(self, frame):
        self.next_incoming_id += 1
        self.remote_outgoing_window -= 1
        self.incoming_window -= 1
        try:
            self._input_handles[frame[0]]._incoming_transfer(frame)  # pylint: disable=protected-access
        except KeyError:
            pass  # TODO: "unattached handle"
        if self.incoming_window == 0:
            self.incoming_window = self.target_incoming_window
            self._outgoing_flow()

    def _outgoing_disposition(self, frame):
        self._connection._process_outgoing_frame(self.channel, frame) # pylint: disable=protected-access

    def _incoming_disposition(self, frame):
        if self.network_trace:
            _LOGGER.info("<- %r", DispositionFrame(*frame), extra=self.network_trace_params)
        for link in self._input_handles.values():
            link._incoming_disposition(frame) # pylint: disable=protected-access

    def _outgoing_detach(self, frame):
        self._connection._process_outgoing_frame(self.channel, frame) # pylint: disable=protected-access

    def _incoming_detach(self, frame):
        try:
            link = self._input_handles[frame[0]]  # handle
            link._incoming_detach(frame) # pylint: disable=protected-access
            # if link._is_closed:  TODO
            #     self.links.pop(link.name, None)
            #     self._input_handles.pop(link.remote_handle, None)
            #     self._output_handles.pop(link.handle, None)
        except KeyError:
            pass  # TODO: close session with unattached-handle

    def _wait_for_response(self, wait, end_state):
        # type: (Union[bool, float], SessionState) -> None
        if wait is True:
            self._connection.listen(wait=False)
            while self.state != end_state:
                time.sleep(self.idle_wait_time)
                self._connection.listen(wait=False)
        elif wait:
            self._connection.listen(wait=False)
            timeout = time.time() + wait
            while self.state != end_state:
                if time.time() >= timeout:
                    break
                time.sleep(self.idle_wait_time)
                self._connection.listen(wait=False)

    def begin(self, wait=False):
        self._outgoing_begin()
        self._set_state(SessionState.BEGIN_SENT)
        if wait:
            self._wait_for_response(wait, SessionState.BEGIN_SENT)
        elif not self.allow_pipelined_open:
            raise ValueError("Connection has been configured to not allow piplined-open. Please set 'wait' parameter.")

    def end(self, error=None, wait=False):
        # type: (Optional[AMQPError], bool) -> None
        try:
            if self.state not in [SessionState.UNMAPPED, SessionState.DISCARDING]:
                self._outgoing_end(error=error)
            for _, link in self.links.items():
                link.detach()
            new_state = SessionState.DISCARDING if error else SessionState.END_SENT
            self._set_state(new_state)
            self._wait_for_response(wait, SessionState.UNMAPPED)
        except Exception as exc:
            _LOGGER.info("An error occurred when ending the session: %r", exc)
            self._set_state(SessionState.UNMAPPED)

    def create_receiver_link(self, source_address, **kwargs):
        assigned_handle = self._get_next_output_handle()
        link = ReceiverLink(
            self,
            handle=assigned_handle,
            source_address=source_address,
            network_trace=kwargs.pop("network_trace", self.network_trace),
            network_trace_params=dict(self.network_trace_params),
            **kwargs
        )
        self.links[link.name] = link
        self._output_handles[assigned_handle] = link
        return link

    def create_sender_link(self, target_address, **kwargs):
        assigned_handle = self._get_next_output_handle()
        link = SenderLink(
            self,
            handle=assigned_handle,
            target_address=target_address,
            network_trace=kwargs.pop("network_trace", self.network_trace),
            network_trace_params=dict(self.network_trace_params),
            **kwargs
        )
        self._output_handles[assigned_handle] = link
        self.links[link.name] = link
        return link

    def create_request_response_link_pair(self, endpoint, **kwargs):
        return ManagementLink(self, endpoint, network_trace=kwargs.pop("network_trace", self.network_trace), **kwargs)<|MERGE_RESOLUTION|>--- conflicted
+++ resolved
@@ -8,9 +8,6 @@
 import logging
 import time
 
-<<<<<<< HEAD
-from .constants import ConnectionState, SessionState, SessionTransferState, Role
-=======
 from .constants import (
     INCOMING_WINDOW,
     OUTGOING_WINDOW,
@@ -20,7 +17,6 @@
     Role
 )
 from .endpoints import Source, Target
->>>>>>> bb2e3b50
 from .sender import SenderLink
 from .receiver import ReceiverLink
 from .management_link import ManagementLink
