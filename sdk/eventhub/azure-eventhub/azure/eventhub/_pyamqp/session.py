# -------------------------------------------------------------------------
# Copyright (c) Microsoft Corporation. All rights reserved.
# Licensed under the MIT License. See License.txt in the project root for
# license information.
# --------------------------------------------------------------------------

import uuid
import logging
import time

from .constants import (
    INCOMING_WINDOW,
    OUTGOING_WINDOW,
    ConnectionState,
    SessionState,
    SessionTransferState,
    Role
)
from .endpoints import Source, Target
from .sender import SenderLink
from .receiver import ReceiverLink
from .management_link import ManagementLink
from .performatives import BeginFrame, EndFrame, FlowFrame, TransferFrame, DispositionFrame
from ._encode import encode_frame
from azure.eventhub._pyamqp.error import AMQPError, AMQPSessionError, ErrorCondition

_LOGGER = logging.getLogger(__name__)


class Session(object):
    """
    :param int remote_channel: The remote channel for this Session.
    :param int next_outgoing_id: The transfer-id of the first transfer id the sender will send.
    :param int incoming_window: The initial incoming-window of the sender.
    :param int outgoing_window: The initial outgoing-window of the sender.
    :param int handle_max: The maximum handle value that may be used on the Session.
    :param list(str) offered_capabilities: The extension capabilities the sender supports.
    :param list(str) desired_capabilities: The extension capabilities the sender may use if the receiver supports
    :param dict properties: Session properties.
    """

    def __init__(self, connection, channel, **kwargs):
        self.name = kwargs.pop("name", None) or str(uuid.uuid4())
        self.state = SessionState.UNMAPPED
        self.handle_max = kwargs.get("handle_max", 4294967295)
        self.properties = kwargs.pop("properties", None)
        self.channel = channel
        self.remote_channel = None
        self.next_outgoing_id = kwargs.pop("next_outgoing_id", 0)
        self.next_incoming_id = None
        self.incoming_window = kwargs.pop("incoming_window", 1)
        self.outgoing_window = kwargs.pop("outgoing_window", 1)
        self.target_incoming_window = self.incoming_window
        self.remote_incoming_window = 0
        self.remote_outgoing_window = 0
        self.offered_capabilities = None
        self.desired_capabilities = kwargs.pop("desired_capabilities", None)

        self.allow_pipelined_open = kwargs.pop("allow_pipelined_open", True)
        self.idle_wait_time = kwargs.get("idle_wait_time", 0.1)
        self.network_trace = kwargs["network_trace"]
        self.network_trace_params = kwargs["network_trace_params"]
        self.network_trace_params["session"] = self.name

        self.links = {}
        self._connection = connection
        self._output_handles = {}
        self._input_handles = {}

    def __enter__(self):
        self.begin()
        return self

    def __exit__(self, *args):
        self.end()

    @classmethod
    def from_incoming_frame(cls, connection, channel, frame):
        # check session_create_from_endpoint in C lib
        new_session = cls(connection, channel)
        return new_session

    def _set_state(self, new_state):
        # type: (SessionState) -> None
        """Update the session state."""
        if new_state is None:
            return
        previous_state = self.state
        self.state = new_state
        _LOGGER.info("Session state changed: %r -> %r", previous_state, new_state, extra=self.network_trace_params)
        for link in self.links.values():
            link._on_session_state_change() # pylint: disable=protected-access

    def _on_connection_state_change(self):
        if self._connection.state in [ConnectionState.CLOSE_RCVD, ConnectionState.END]:
            if self.state not in [SessionState.DISCARDING, SessionState.UNMAPPED]:
                self._set_state(SessionState.DISCARDING)

    def _get_next_output_handle(self):
        # type: () -> int
        """Get the next available outgoing handle number within the max handle limit.

        :raises ValueError: If maximum handle has been reached.
        :returns: The next available outgoing handle number.
        :rtype: int
        """
        if len(self._output_handles) >= self.handle_max:
            raise ValueError("Maximum number of handles ({}) has been reached.".format(self.handle_max))
        next_handle = next(i for i in range(1, self.handle_max) if i not in self._output_handles)
        return next_handle

    def _outgoing_begin(self):
        begin_frame = BeginFrame(
            remote_channel=self.remote_channel if self.state == SessionState.BEGIN_RCVD else None,
            next_outgoing_id=self.next_outgoing_id,
            outgoing_window=self.outgoing_window,
            incoming_window=self.incoming_window,
            handle_max=self.handle_max,
            offered_capabilities=self.offered_capabilities if self.state == SessionState.BEGIN_RCVD else None,
            desired_capabilities=self.desired_capabilities if self.state == SessionState.UNMAPPED else None,
            properties=self.properties,
        )
        if self.network_trace:
            _LOGGER.info("-> %r", begin_frame, extra=self.network_trace_params)
        self._connection._process_outgoing_frame(self.channel, begin_frame) # pylint: disable=protected-access

    def _incoming_begin(self, frame):
        if self.network_trace:
            _LOGGER.info("<- %r", BeginFrame(*frame), extra=self.network_trace_params)
        self.handle_max = frame[4]  # handle_max
        self.next_incoming_id = frame[1]  # next_outgoing_id
        self.remote_incoming_window = frame[2]  # incoming_window
        self.remote_outgoing_window = frame[3]  # outgoing_window
        if self.state == SessionState.BEGIN_SENT:
            self.remote_channel = frame[0]  # remote_channel
            self._set_state(SessionState.MAPPED)
        elif self.state == SessionState.UNMAPPED:
            self._set_state(SessionState.BEGIN_RCVD)
            self._outgoing_begin()
            self._set_state(SessionState.MAPPED)

    def _outgoing_end(self, error=None):
        end_frame = EndFrame(error=error)
        if self.network_trace:
            _LOGGER.info("-> %r", end_frame, extra=self.network_trace_params)
        self._connection._process_outgoing_frame(self.channel, end_frame) # pylint: disable=protected-access

    def _incoming_end(self, frame):
        if self.network_trace:
            _LOGGER.info("<- %r", EndFrame(*frame), extra=self.network_trace_params)
        if self.state not in [SessionState.END_RCVD, SessionState.END_SENT, SessionState.DISCARDING]:
            self._set_state(SessionState.END_RCVD)
            for _, link in self.links.items():
                link.detach()
            # TODO: handling error
            self._outgoing_end()
        self._set_state(SessionState.UNMAPPED)

    def _outgoing_attach(self, frame):
        self._connection._process_outgoing_frame(self.channel, frame) # pylint: disable=protected-access

    def _incoming_attach(self, frame):
        try:
            self._input_handles[frame[1]] = self.links[frame[0].decode("utf-8")]  # name and handle
            self._input_handles[frame[1]]._incoming_attach(frame) # pylint: disable=protected-access
        except KeyError:
            try:
                outgoing_handle = self._get_next_output_handle()
            except ValueError:
                # detach the link that would have been set.
                self.links[frame[0].decode('utf-8')].detach(
                    error=AMQPError(
                        condition=ErrorCondition.LinkDetachForced,
                        description="Cannot allocate more handles, the max number of handles is {}. Detaching link".format(
                            self.handle_max
                        ),
                        info=None,
                    )
                )
                return
            if frame[2] == Role.Sender:  # role
                new_link = ReceiverLink.from_incoming_frame(self, outgoing_handle, frame)
            else:
                new_link = SenderLink.from_incoming_frame(self, outgoing_handle, frame)
            new_link._incoming_attach(frame) # pylint: disable=protected-access
            self.links[frame[0]] = new_link
            self._output_handles[outgoing_handle] = new_link
            self._input_handles[frame[1]] = new_link
        except ValueError:
            # Reject Link
            self._input_handles[frame[1]].detach()

    def _outgoing_flow(self, frame=None):
        link_flow = frame or {}
        link_flow.update(
            {
                "next_incoming_id": self.next_incoming_id,
                "incoming_window": self.incoming_window,
                "next_outgoing_id": self.next_outgoing_id,
                "outgoing_window": self.outgoing_window,
            }
        )
        flow_frame = FlowFrame(**link_flow)
        if self.network_trace:
            _LOGGER.info("-> %r", flow_frame, extra=self.network_trace_params)
        self._connection._process_outgoing_frame(self.channel, flow_frame) # pylint: disable=protected-access

    def _incoming_flow(self, frame):
        if self.network_trace:
            _LOGGER.info("<- %r", FlowFrame(*frame), extra=self.network_trace_params)
        self.next_incoming_id = frame[2]  # next_outgoing_id
        remote_incoming_id = frame[0] or self.next_outgoing_id  #  next_incoming_id  TODO "initial-outgoing-id"
        self.remote_incoming_window = remote_incoming_id + frame[1] - self.next_outgoing_id  # incoming_window
        self.remote_outgoing_window = frame[3]  # outgoing_window
        if frame[4] is not None:  # handle
            self._input_handles[frame[4]]._incoming_flow(frame) # pylint: disable=protected-access
        else:
            for link in self._output_handles.values():
                if self.remote_incoming_window > 0 and not link._is_closed: # pylint: disable=protected-access
                    link._incoming_flow(frame) # pylint: disable=protected-access

    def _outgoing_transfer(self, delivery):
        if self.state != SessionState.MAPPED:
            delivery.transfer_state = SessionTransferState.ERROR
        if self.remote_incoming_window <= 0:
            delivery.transfer_state = SessionTransferState.BUSY
        else:
            payload = delivery.frame["payload"]
            payload_size = len(payload)

            delivery.frame["delivery_id"] = self.next_outgoing_id
            # calculate the transfer frame encoding size excluding the payload
            delivery.frame["payload"] = b""
            # TODO: encoding a frame would be expensive, we might want to improve depending on the perf test results
            encoded_frame = encode_frame(TransferFrame(**delivery.frame))[1]
            transfer_overhead_size = len(encoded_frame)

            # available size for payload per frame is calculated as following:
            # remote max frame size - transfer overhead (calculated) - header (8 bytes)
            available_frame_size = self._connection._remote_max_frame_size - transfer_overhead_size - 8 # pylint: disable=protected-access

            start_idx = 0
            remaining_payload_cnt = payload_size
            # encode n-1 frames if payload_size > available_frame_size
            while remaining_payload_cnt > available_frame_size:
                tmp_delivery_frame = {
                    "handle": delivery.frame["handle"],
                    "delivery_tag": delivery.frame["delivery_tag"],
                    "message_format": delivery.frame["message_format"],
                    "settled": delivery.frame["settled"],
                    "more": True,
                    "rcv_settle_mode": delivery.frame["rcv_settle_mode"],
                    "state": delivery.frame["state"],
                    "resume": delivery.frame["resume"],
                    "aborted": delivery.frame["aborted"],
                    "batchable": delivery.frame["batchable"],
                    "payload": payload[start_idx : start_idx + available_frame_size],
                    "delivery_id": self.next_outgoing_id,
                }
                self._connection._process_outgoing_frame(self.channel, TransferFrame(**tmp_delivery_frame)) # pylint: disable=protected-access
                start_idx += available_frame_size
                remaining_payload_cnt -= available_frame_size

            # encode the last frame
            tmp_delivery_frame = {
                "handle": delivery.frame["handle"],
                "delivery_tag": delivery.frame["delivery_tag"],
                "message_format": delivery.frame["message_format"],
                "settled": delivery.frame["settled"],
                "more": False,
                "rcv_settle_mode": delivery.frame["rcv_settle_mode"],
                "state": delivery.frame["state"],
                "resume": delivery.frame["resume"],
                "aborted": delivery.frame["aborted"],
                "batchable": delivery.frame["batchable"],
                "payload": payload[start_idx:],
                "delivery_id": self.next_outgoing_id,
            }
            self._connection._process_outgoing_frame(self.channel, TransferFrame(**tmp_delivery_frame)) # pylint: disable=protected-access
            self.next_outgoing_id += 1
            self.remote_incoming_window -= 1
            self.outgoing_window -= 1
            # TODO: We should probably handle an error at the connection and update state accordingly
            delivery.transfer_state = SessionTransferState.OKAY

    def _incoming_transfer(self, frame):
        self.next_incoming_id += 1
        self.remote_outgoing_window -= 1
        self.incoming_window -= 1
        try:
            self._input_handles[frame[0]]._incoming_transfer(frame)  # pylint: disable=protected-access
        except KeyError:
<<<<<<< HEAD
            self._set_state(SessionState.DISCARDING)
            self.end(error=AMQPError(
                    condition=ErrorCondition.SessionUnattachedHandle,
                    description="Invalid handle reference in received frame: Handle is not currently associated with an attached link"))
=======
            pass  # TODO: "unattached handle"
>>>>>>> 85865671
        if self.incoming_window == 0:
            self.incoming_window = self.target_incoming_window
            self._outgoing_flow()

    def _outgoing_disposition(self, frame):
        self._connection._process_outgoing_frame(self.channel, frame) # pylint: disable=protected-access

    def _incoming_disposition(self, frame):
        if self.network_trace:
            _LOGGER.info("<- %r", DispositionFrame(*frame), extra=self.network_trace_params)
        for link in self._input_handles.values():
            link._incoming_disposition(frame) # pylint: disable=protected-access

    def _outgoing_detach(self, frame):
        self._connection._process_outgoing_frame(self.channel, frame) # pylint: disable=protected-access

    def _incoming_detach(self, frame):
        try:
            link = self._input_handles[frame[0]]  # handle
            link._incoming_detach(frame) # pylint: disable=protected-access
            # if link._is_closed:  TODO
            #     self.links.pop(link.name, None)
            #     self._input_handles.pop(link.remote_handle, None)
            #     self._output_handles.pop(link.handle, None)
        except KeyError:
            self._set_state(SessionState.DISCARDING)
            self._connection.close(error=AMQPError(
                condition=ErrorCondition.SessionUnattachedHandle,
                description="Invalid handle reference in received frame: Handle is not currently associated with an attached link"))

    def _wait_for_response(self, wait, end_state):
        # type: (Union[bool, float], SessionState) -> None
        if wait is True:
            self._connection.listen(wait=False)
            while self.state != end_state:
                time.sleep(self.idle_wait_time)
                self._connection.listen(wait=False)
        elif wait:
            self._connection.listen(wait=False)
            timeout = time.time() + wait
            while self.state != end_state:
                if time.time() >= timeout:
                    break
                time.sleep(self.idle_wait_time)
                self._connection.listen(wait=False)

    def begin(self, wait=False):
        self._outgoing_begin()
        self._set_state(SessionState.BEGIN_SENT)
        if wait:
            self._wait_for_response(wait, SessionState.BEGIN_SENT)
        elif not self.allow_pipelined_open:
            raise ValueError("Connection has been configured to not allow piplined-open. Please set 'wait' parameter.")

    def end(self, error=None, wait=False):
        # type: (Optional[AMQPError], bool) -> None
        try:
            if self.state not in [SessionState.UNMAPPED, SessionState.DISCARDING]:
                self._outgoing_end(error=error)
            for _, link in self.links.items():
                link.detach()
            new_state = SessionState.DISCARDING if error else SessionState.END_SENT
            self._set_state(new_state)
            self._wait_for_response(wait, SessionState.UNMAPPED)
        except Exception as exc:
            _LOGGER.info("An error occurred when ending the session: %r", exc)
            self._set_state(SessionState.UNMAPPED)

    def create_receiver_link(self, source_address, **kwargs):
        assigned_handle = self._get_next_output_handle()
        link = ReceiverLink(
            self,
            handle=assigned_handle,
            source_address=source_address,
            network_trace=kwargs.pop("network_trace", self.network_trace),
            network_trace_params=dict(self.network_trace_params),
            **kwargs
        )
        self.links[link.name] = link
        self._output_handles[assigned_handle] = link
        return link

    def create_sender_link(self, target_address, **kwargs):
        assigned_handle = self._get_next_output_handle()
        link = SenderLink(
            self,
            handle=assigned_handle,
            target_address=target_address,
            network_trace=kwargs.pop("network_trace", self.network_trace),
            network_trace_params=dict(self.network_trace_params),
            **kwargs
        )
        self._output_handles[assigned_handle] = link
        self.links[link.name] = link
        return link

    def create_request_response_link_pair(self, endpoint, **kwargs):
        return ManagementLink(self, endpoint, network_trace=kwargs.pop("network_trace", self.network_trace), **kwargs)<|MERGE_RESOLUTION|>--- conflicted
+++ resolved
@@ -290,14 +290,10 @@
         try:
             self._input_handles[frame[0]]._incoming_transfer(frame)  # pylint: disable=protected-access
         except KeyError:
-<<<<<<< HEAD
             self._set_state(SessionState.DISCARDING)
             self.end(error=AMQPError(
                     condition=ErrorCondition.SessionUnattachedHandle,
                     description="Invalid handle reference in received frame: Handle is not currently associated with an attached link"))
-=======
-            pass  # TODO: "unattached handle"
->>>>>>> 85865671
         if self.incoming_window == 0:
             self.incoming_window = self.target_incoming_window
             self._outgoing_flow()
