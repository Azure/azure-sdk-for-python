--- conflicted
+++ resolved
@@ -13,7 +13,7 @@
 from .constants import DEFAULT_LINK_CREDIT, SessionState, LinkState, Role, SenderSettleMode, ReceiverSettleMode
 from .performatives import AttachFrame, DetachFrame
 
-<<<<<<< HEAD
+
 from .error import (
     AMQPError,
     ErrorCondition,
@@ -21,9 +21,6 @@
     AMQPLinkRedirect,
     AMQPConnectionError
 )
-=======
-from .error import ErrorCondition, AMQPLinkError, AMQPLinkRedirect, AMQPConnectionError
->>>>>>> 85865671
 
 _LOGGER = logging.getLogger(__name__)
 
@@ -169,7 +166,6 @@
         if self.network_trace:
             _LOGGER.info("<- %r", AttachFrame(*frame), extra=self.network_trace_params)
         if self._is_closed:
-<<<<<<< HEAD
             raise AMQPLinkError(
                 condition=ErrorCondition.ClientError,
                 description="Received attach frame on a link that is already closed",
@@ -184,13 +180,6 @@
                     info=None,
                 )
             )
-=======
-            raise ValueError("Invalid link")
-        if not frame[5] or not frame[6]:
-            _LOGGER.info("Cannot get source or target. Detaching link")
-            self._set_state(LinkState.DETACHED)
-            raise ValueError("Invalid link")
->>>>>>> 85865671
         self.remote_handle = frame[1]  # handle
         self.remote_max_message_size = frame[10]  # max_message_size
         self.offered_capabilities = frame[11]  # offered_capabilities
