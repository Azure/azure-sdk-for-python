# -------------------------------------------------------------------------
# Copyright (c) Microsoft Corporation. All rights reserved.
# Licensed under the MIT License. See License.txt in the project root for
# license information.
# --------------------------------------------------------------------------

import uuid
import logging
import time
import asyncio
from typing import Optional, Union

from azure.eventhub._pyamqp.error import AMQPError, AMQPSessionError, ErrorCondition

from ..constants import (
    INCOMING_WINDOW,
    OUTGOING_WINDOW,
    ConnectionState,
    SessionState,
    SessionTransferState,
    Role
)
from ..endpoints import Source, Target
from ._sender_async import SenderLink
from ._receiver_async import ReceiverLink
from ._management_link_async import ManagementLink
from ..performatives import BeginFrame, EndFrame, FlowFrame, TransferFrame, DispositionFrame
from .._encode import encode_frame

_LOGGER = logging.getLogger(__name__)


class Session(object):
    """
    :param int remote_channel: The remote channel for this Session.
    :param int next_outgoing_id: The transfer-id of the first transfer id the sender will send.
    :param int incoming_window: The initial incoming-window of the sender.
    :param int outgoing_window: The initial outgoing-window of the sender.
    :param int handle_max: The maximum handle value that may be used on the Session.
    :param list(str) offered_capabilities: The extension capabilities the sender supports.
    :param list(str) desired_capabilities: The extension capabilities the sender may use if the receiver supports
    :param dict properties: Session properties.
    """

    def __init__(self, connection, channel, **kwargs):
        self.name = kwargs.pop("name", None) or str(uuid.uuid4())
        self.state = SessionState.UNMAPPED
        self.handle_max = kwargs.get("handle_max", 4294967295)
        self.properties = kwargs.pop("properties", None)
        self.channel = channel
        self.remote_channel = None
        self.next_outgoing_id = kwargs.pop("next_outgoing_id", 0)
        self.next_incoming_id = None
        self.incoming_window = kwargs.pop("incoming_window", 1)
        self.outgoing_window = kwargs.pop("outgoing_window", 1)
        self.target_incoming_window = self.incoming_window
        self.remote_incoming_window = 0
        self.remote_outgoing_window = 0
        self.offered_capabilities = None
        self.desired_capabilities = kwargs.pop("desired_capabilities", None)

        self.allow_pipelined_open = kwargs.pop("allow_pipelined_open", True)
        self.idle_wait_time = kwargs.get("idle_wait_time", 0.1)
        self.network_trace = kwargs["network_trace"]
        self.network_trace_params = kwargs["network_trace_params"]
        self.network_trace_params["session"] = self.name

        self.links = {}
        self._connection = connection
        self._output_handles = {}
        self._input_handles = {}

    async def __aenter__(self):
        await self.begin()
        return self

    async def __aexit__(self, *args):
        await self.end()

    @classmethod
    def from_incoming_frame(cls, connection, channel, frame):
        # check session_create_from_endpoint in C lib
        new_session = cls(connection, channel)
        return new_session

    async def _set_state(self, new_state):
        # type: (SessionState) -> None
        """Update the session state."""
        if new_state is None:
            return
        previous_state = self.state
        self.state = new_state
        _LOGGER.info("Session state changed: %r -> %r", previous_state, new_state, extra=self.network_trace_params)
        futures = []
        for link in self.links.values():
            futures.append(asyncio.ensure_future(link._on_session_state_change())) # pylint: disable=protected-access
        await asyncio.gather(*futures)

    async def _on_connection_state_change(self):
        if self._connection.state in [ConnectionState.CLOSE_RCVD, ConnectionState.END]:
            if self.state not in [SessionState.DISCARDING, SessionState.UNMAPPED]:
                await self._set_state(SessionState.DISCARDING)

    def _get_next_output_handle(self):
        # type: () -> int
        """Get the next available outgoing handle number within the max handle limit.

        :raises ValueError: If maximum handle has been reached.
        :returns: The next available outgoing handle number.
        :rtype: int
        """
        if len(self._output_handles) >= self.handle_max:
            raise ValueError("Maximum number of handles ({}) has been reached.".format(self.handle_max))
        next_handle = next(i for i in range(1, self.handle_max) if i not in self._output_handles)
        return next_handle

    async def _outgoing_begin(self):
        begin_frame = BeginFrame(
            remote_channel=self.remote_channel if self.state == SessionState.BEGIN_RCVD else None,
            next_outgoing_id=self.next_outgoing_id,
            outgoing_window=self.outgoing_window,
            incoming_window=self.incoming_window,
            handle_max=self.handle_max,
            offered_capabilities=self.offered_capabilities if self.state == SessionState.BEGIN_RCVD else None,
            desired_capabilities=self.desired_capabilities if self.state == SessionState.UNMAPPED else None,
            properties=self.properties,
        )
        if self.network_trace:
            _LOGGER.info("-> %r", begin_frame, extra=self.network_trace_params)
        await self._connection._process_outgoing_frame(self.channel, begin_frame) # pylint: disable=protected-access

    async def _incoming_begin(self, frame):
        if self.network_trace:
            _LOGGER.info("<- %r", BeginFrame(*frame), extra=self.network_trace_params)
        self.handle_max = frame[4]  # handle_max
        self.next_incoming_id = frame[1]  # next_outgoing_id
        self.remote_incoming_window = frame[2]  # incoming_window
        self.remote_outgoing_window = frame[3]  # outgoing_window
        if self.state == SessionState.BEGIN_SENT:
            self.remote_channel = frame[0]  # remote_channel
            await self._set_state(SessionState.MAPPED)
        elif self.state == SessionState.UNMAPPED:
            await self._set_state(SessionState.BEGIN_RCVD)
            await self._outgoing_begin()
            await self._set_state(SessionState.MAPPED)

    async def _outgoing_end(self, error=None):
        end_frame = EndFrame(error=error)
        if self.network_trace:
            _LOGGER.info("-> %r", end_frame, extra=self.network_trace_params)
        await self._connection._process_outgoing_frame(self.channel, end_frame) # pylint: disable=protected-access

    async def _incoming_end(self, frame):
        if self.network_trace:
            _LOGGER.info("<- %r", EndFrame(*frame), extra=self.network_trace_params)
        if self.state not in [SessionState.END_RCVD, SessionState.END_SENT, SessionState.DISCARDING]:
            await self._set_state(SessionState.END_RCVD)
            for _, link in self.links.items():
                await link.detach()
            # TODO: handling error
            await self._outgoing_end()
        await self._set_state(SessionState.UNMAPPED)

    async def _outgoing_attach(self, frame):
        await self._connection._process_outgoing_frame(self.channel, frame) # pylint: disable=protected-access

    async def _incoming_attach(self, frame):
        try:
            self._input_handles[frame[1]] = self.links[frame[0].decode("utf-8")]  # name and handle
            await self._input_handles[frame[1]]._incoming_attach(frame) # pylint: disable=protected-access
        except KeyError:
            try:
                outgoing_handle = self._get_next_output_handle()
            except ValueError:
                # detach the link that would have been set.
                await self.links[frame[0].decode('utf-8')].detach(
                    error=AMQPError(
                        condition=ErrorCondition.LinkDetachForced,
                        description="Cannot allocate more handles, the max number of handles is {}. Detaching link".format(
                            self.handle_max
                        ),
                        info=None,
                    )
                )
                return
            if frame[2] == Role.Sender:
                new_link = ReceiverLink.from_incoming_frame(self, outgoing_handle, frame)
            else:
                new_link = SenderLink.from_incoming_frame(self, outgoing_handle, frame)
            await new_link._incoming_attach(frame) # pylint: disable=protected-access
            self.links[frame[0]] = new_link
            self._output_handles[outgoing_handle] = new_link
            self._input_handles[frame[1]] = new_link
        except ValueError:
            # Reject Link
            await self._input_handles[frame[1]].detach()

    async def _outgoing_flow(self, frame=None):
        link_flow = frame or {}
        link_flow.update(
            {
                "next_incoming_id": self.next_incoming_id,
                "incoming_window": self.incoming_window,
                "next_outgoing_id": self.next_outgoing_id,
                "outgoing_window": self.outgoing_window,
            }
        )
        flow_frame = FlowFrame(**link_flow)
        if self.network_trace:
            _LOGGER.info("-> %r", flow_frame, extra=self.network_trace_params)
        await self._connection._process_outgoing_frame(self.channel, flow_frame) # pylint: disable=protected-access

    async def _incoming_flow(self, frame):
        if self.network_trace:
            _LOGGER.info("<- %r", FlowFrame(*frame), extra=self.network_trace_params)
        self.next_incoming_id = frame[2]  # next_outgoing_id
        remote_incoming_id = frame[0] or self.next_outgoing_id  #  next_incoming_id  TODO "initial-outgoing-id"
        self.remote_incoming_window = remote_incoming_id + frame[1] - self.next_outgoing_id  # incoming_window
        self.remote_outgoing_window = frame[3]  # outgoing_window
        if frame[4] is not None:  # handle
            await self._input_handles[frame[4]]._incoming_flow(frame) # pylint: disable=protected-access
        else:
            futures = []
            for link in self._output_handles.values():
                if self.remote_incoming_window > 0 and not link._is_closed: # pylint: disable=protected-access
                    futures.append(link._incoming_flow(frame)) # pylint: disable=protected-access
            await asyncio.gather(*futures)

    async def _outgoing_transfer(self, delivery):
        if self.state != SessionState.MAPPED:
            delivery.transfer_state = SessionTransferState.ERROR
        if self.remote_incoming_window <= 0:
            delivery.transfer_state = SessionTransferState.BUSY
        else:
            payload = delivery.frame["payload"]
            payload_size = len(payload)

            delivery.frame["delivery_id"] = self.next_outgoing_id
            # calculate the transfer frame encoding size excluding the payload
            delivery.frame["payload"] = b""
            # TODO: encoding a frame would be expensive, we might want to improve depending on the perf test results
            encoded_frame = encode_frame(TransferFrame(**delivery.frame))[1]
            transfer_overhead_size = len(encoded_frame)

            # available size for payload per frame is calculated as following:
            # remote max frame size - transfer overhead (calculated) - header (8 bytes)
            available_frame_size = self._connection._remote_max_frame_size - transfer_overhead_size - 8 # pylint: disable=protected-access

            start_idx = 0
            remaining_payload_cnt = payload_size
            # encode n-1 frames if payload_size > available_frame_size
            while remaining_payload_cnt > available_frame_size:
                tmp_delivery_frame = {
                    "handle": delivery.frame["handle"],
                    "delivery_tag": delivery.frame["delivery_tag"],
                    "message_format": delivery.frame["message_format"],
                    "settled": delivery.frame["settled"],
                    "more": True,
                    "rcv_settle_mode": delivery.frame["rcv_settle_mode"],
                    "state": delivery.frame["state"],
                    "resume": delivery.frame["resume"],
                    "aborted": delivery.frame["aborted"],
                    "batchable": delivery.frame["batchable"],
                    "payload": payload[start_idx : start_idx + available_frame_size],
                    "delivery_id": self.next_outgoing_id,
                }
                await self._connection._process_outgoing_frame(self.channel, TransferFrame(**tmp_delivery_frame)) # pylint: disable=protected-access
                start_idx += available_frame_size
                remaining_payload_cnt -= available_frame_size

            # encode the last frame
            tmp_delivery_frame = {
                "handle": delivery.frame["handle"],
                "delivery_tag": delivery.frame["delivery_tag"],
                "message_format": delivery.frame["message_format"],
                "settled": delivery.frame["settled"],
                "more": False,
                "rcv_settle_mode": delivery.frame["rcv_settle_mode"],
                "state": delivery.frame["state"],
                "resume": delivery.frame["resume"],
                "aborted": delivery.frame["aborted"],
                "batchable": delivery.frame["batchable"],
                "payload": payload[start_idx:],
                "delivery_id": self.next_outgoing_id,
            }
            await self._connection._process_outgoing_frame(self.channel, TransferFrame(**tmp_delivery_frame)) # pylint: disable=protected-access
            self.next_outgoing_id += 1
            self.remote_incoming_window -= 1
            self.outgoing_window -= 1
            # TODO: We should probably handle an error at the connection and update state accordingly
            delivery.transfer_state = SessionTransferState.OKAY

    async def _incoming_transfer(self, frame):
        self.next_incoming_id += 1
        self.remote_outgoing_window -= 1
        self.incoming_window -= 1
        try:
            await self._input_handles[frame[0]]._incoming_transfer(frame)  # pylint: disable=protected-access
        except KeyError:
<<<<<<< HEAD
            await self._set_state(SessionState.DISCARDING)
            await self.end(error=AMQPError(
                    condition=ErrorCondition.SessionUnattachedHandle,
                    description="Invalid handle reference in received frame: Handle is not currently associated with an attached link"))
        
=======
            pass  # TODO: "unattached handle"
>>>>>>> 85865671
        if self.incoming_window == 0:
            self.incoming_window = self.target_incoming_window
            await self._outgoing_flow()

    async def _outgoing_disposition(self, frame):
        await self._connection._process_outgoing_frame(self.channel, frame) # pylint: disable=protected-access

    async def _incoming_disposition(self, frame):
        if self.network_trace:
            _LOGGER.info("<- %r", DispositionFrame(*frame), extra=self.network_trace_params)
        futures = []
        for link in self._input_handles.values():
            asyncio.ensure_future(link._incoming_disposition(frame)) # pylint: disable=protected-access
        await asyncio.gather(*futures)

    async def _outgoing_detach(self, frame):
        await self._connection._process_outgoing_frame(self.channel, frame) # pylint: disable=protected-access

    async def _incoming_detach(self, frame):
        try:
            link = self._input_handles[frame[0]]  # handle
            await link._incoming_detach(frame) # pylint: disable=protected-access
            # if link._is_closed:  TODO
            #     self.links.pop(link.name, None)
            #     self._input_handles.pop(link.remote_handle, None)
            #     self._output_handles.pop(link.handle, None)
        except KeyError:
            await self._set_state(SessionState.DISCARDING)
            await self._connection.close(error=AMQPError(
                condition=ErrorCondition.SessionUnattachedHandle,
                description="Invalid handle reference in received frame: Handle is not currently associated with an attached link"))

    async def _wait_for_response(self, wait, end_state):
        # type: (Union[bool, float], SessionState) -> None
        if wait is True:
            await self._connection.listen(wait=False)
            while self.state != end_state:
                await asyncio.sleep(self.idle_wait_time)
                await self._connection.listen(wait=False)
        elif wait:
            await self._connection.listen(wait=False)
            timeout = time.time() + wait
            while self.state != end_state:
                if time.time() >= timeout:
                    break
                await asyncio.sleep(self.idle_wait_time)
                await self._connection.listen(wait=False)

    async def begin(self, wait=False):
        await self._outgoing_begin()
        await self._set_state(SessionState.BEGIN_SENT)
        if wait:
            await self._wait_for_response(wait, SessionState.BEGIN_SENT)
        elif not self.allow_pipelined_open:
            raise ValueError("Connection has been configured to not allow piplined-open. Please set 'wait' parameter.")

    async def end(self, error=None, wait=False):
        # type: (Optional[AMQPError], bool) -> None
        try:
            if self.state not in [SessionState.UNMAPPED, SessionState.DISCARDING]:
                await self._outgoing_end(error=error)
            for _, link in self.links.items():
                await link.detach()
            new_state = SessionState.DISCARDING if error else SessionState.END_SENT
            await self._set_state(new_state)
            await self._wait_for_response(wait, SessionState.UNMAPPED)
        except Exception as exc:
            _LOGGER.info("An error occurred when ending the session: %r", exc)
            await self._set_state(SessionState.UNMAPPED)

    def create_receiver_link(self, source_address, **kwargs):
        assigned_handle = self._get_next_output_handle()
        link = ReceiverLink(
            self,
            handle=assigned_handle,
            source_address=source_address,
            network_trace=kwargs.pop("network_trace", self.network_trace),
            network_trace_params=dict(self.network_trace_params),
            **kwargs
        )
        self.links[link.name] = link
        self._output_handles[assigned_handle] = link
        return link

    def create_sender_link(self, target_address, **kwargs):
        assigned_handle = self._get_next_output_handle()
        link = SenderLink(
            self,
            handle=assigned_handle,
            target_address=target_address,
            network_trace=kwargs.pop("network_trace", self.network_trace),
            network_trace_params=dict(self.network_trace_params),
            **kwargs
        )
        self._output_handles[assigned_handle] = link
        self.links[link.name] = link
        return link

    def create_request_response_link_pair(self, endpoint, **kwargs):
        return ManagementLink(self, endpoint, network_trace=kwargs.pop("network_trace", self.network_trace), **kwargs)<|MERGE_RESOLUTION|>--- conflicted
+++ resolved
@@ -297,15 +297,10 @@
         try:
             await self._input_handles[frame[0]]._incoming_transfer(frame)  # pylint: disable=protected-access
         except KeyError:
-<<<<<<< HEAD
             await self._set_state(SessionState.DISCARDING)
             await self.end(error=AMQPError(
                     condition=ErrorCondition.SessionUnattachedHandle,
                     description="Invalid handle reference in received frame: Handle is not currently associated with an attached link"))
-        
-=======
-            pass  # TODO: "unattached handle"
->>>>>>> 85865671
         if self.incoming_window == 0:
             self.incoming_window = self.target_incoming_window
             await self._outgoing_flow()
