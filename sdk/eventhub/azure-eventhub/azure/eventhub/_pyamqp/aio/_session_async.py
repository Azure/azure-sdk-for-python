--- conflicted
+++ resolved
@@ -177,7 +177,6 @@
             self._input_handles[frame[1]] = self.links[frame[0].decode('utf-8')]  # name and handle
             await self._input_handles[frame[1]]._incoming_attach(frame)
         except KeyError:
-<<<<<<< HEAD
             try:
                 outgoing_handle = self._get_next_output_handle()  # TODO: catch max-handles error
             except ValueError:
@@ -186,10 +185,6 @@
                     description="Maximum number of handles ({}) has been reached.".format(self.handle_max)"))
                 return
             if frame[2] == Role.Sender:
-=======
-            outgoing_handle = self._get_next_output_handle()  # TODO: catch max-handles error
-            if frame[2] == Role.Sender:  # role
->>>>>>> dcacd0cb
                 new_link = ReceiverLink.from_incoming_frame(self, outgoing_handle, frame)
             else:
                 new_link = SenderLink.from_incoming_frame(self, outgoing_handle, frame)
