--- conflicted
+++ resolved
@@ -17,7 +17,7 @@
     DetachFrame,
 )
 
-<<<<<<< HEAD
+
 from ..error import (
     AMQPError,
     ErrorCondition,
@@ -25,9 +25,6 @@
     AMQPLinkRedirect,
     AMQPConnectionError
 )
-=======
-from ..error import ErrorCondition, AMQPLinkError, AMQPLinkRedirect, AMQPConnectionError
->>>>>>> 85865671
 
 _LOGGER = logging.getLogger(__name__)
 
@@ -173,7 +170,6 @@
         if self.network_trace:
             _LOGGER.info("<- %r", AttachFrame(*frame), extra=self.network_trace_params)
         if self._is_closed:
-<<<<<<< HEAD
             raise AMQPLinkError(
                 condition=ErrorCondition.ClientError,
                 description="Received attach frame on a link that is already closed",
@@ -188,13 +184,6 @@
                     info=None,
                 )
             )
-=======
-            raise ValueError("Invalid link")
-        if not frame[5] or not frame[6]:
-            _LOGGER.info("Cannot get source or target. Detaching link")
-            await self._set_state(LinkState.DETACHED)
-            raise ValueError("Invalid link")
->>>>>>> 85865671
         self.remote_handle = frame[1]  # handle
         self.remote_max_message_size = frame[10]  # max_message_size
         self.offered_capabilities = frame[11]  # offered_capabilities
