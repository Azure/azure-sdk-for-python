--- conflicted
+++ resolved
@@ -481,23 +481,14 @@
             password = self._http_proxy.get("password", None)
 
         try:
-<<<<<<< HEAD
-            from aiohttp import ClientSession, ClientConnectorError, ClientOSError
-=======
             from aiohttp import ClientSession, ClientConnectionError
->>>>>>> 134419a2
             from urllib.parse import urlsplit
 
             if username or password:
                 from aiohttp import BasicAuth
 
                 http_proxy_auth = BasicAuth(login=username, password=password)
-<<<<<<< HEAD
-
-            
-=======
            
->>>>>>> 134419a2
             try:
                 # Enabling heartbeat that sends a ping message every n seconds and waits for pong response.
                 # if pong response is not received then close connection. This raises an error when trying
@@ -515,10 +506,6 @@
                     parsed_url = urlsplit(url)
                     url = f"{parsed_url.scheme}://{parsed_url.netloc}:{self.port}{parsed_url.path}"
 
-<<<<<<< HEAD
-
-=======
->>>>>>> 134419a2
                 self.ws = await self.session.ws_connect(
                     url=url,
                     timeout=self._connect_timeout,
@@ -529,11 +516,7 @@
                     ssl=self.sslopts,
                     heartbeat=DEFAULT_WEBSOCKET_HEARTBEAT_SECONDS,
                 )
-<<<<<<< HEAD
-            except (ClientConnectorError, ClientOSError) as exc:
-=======
             except ClientConnectionError as exc:
->>>>>>> 134419a2
                 if self._custom_endpoint:
                     raise AuthenticationException(
                         ErrorCondition.ClientError,
@@ -548,18 +531,10 @@
             raise ValueError(
                 "Please install aiohttp library to use websocket transport."
             )
-<<<<<<< HEAD
-
-
-    async def _read(self, n, buffer=None, **kwargs):  # pylint: disable=unused-argument
-        """Read exactly n bytes from the peer."""
-        from aiohttp import ClientOSError
-=======
 
     async def _read(self, n, buffer=None, **kwargs):  # pylint: disable=unused-argument
         """Read exactly n bytes from the peer."""
         from aiohttp import ClientConnectionError
->>>>>>> 134419a2
         length = 0
         view = buffer or memoryview(bytearray(n))
         nbytes = self._read_buffer.readinto(view)
@@ -579,11 +554,7 @@
             return view
         except asyncio.TimeoutError as te:
             raise ConnectionError('Receive timed out (%s)' % te)
-<<<<<<< HEAD
-        except ClientOSError as e:
-=======
         except ClientConnectionError as e:
->>>>>>> 134419a2
             await self.session.close()
             raise ConnectionError('Websocket connection closed: %r' % e) from e
 
@@ -599,17 +570,6 @@
         See http://tools.ietf.org/html/rfc5234
         http://tools.ietf.org/html/rfc6455#section-5.2
         """
-<<<<<<< HEAD
-        from aiohttp import ClientOSError
-        async with self.socket_lock:
-            try:
-                await self.ws.send_bytes(s)
-            except asyncio.TimeoutError as te:
-                raise ConnectionError('Send timed out (%s)' % te)
-            except ClientOSError as e:
-                await self.session.close()
-                raise ConnectionError('Websocket connection closed: %r' % e) from e
-=======
         from aiohttp import ClientConnectionError
         try:
             await self.ws.send_bytes(s)
@@ -617,5 +577,4 @@
             raise ConnectionError('Send timed out (%s)' % te)
         except ClientConnectionError as e:
             await self.session.close()
-            raise ConnectionError('Websocket connection closed: %r' % e) from e
->>>>>>> 134419a2
+            raise ConnectionError('Websocket connection closed: %r' % e) from e