--- conflicted
+++ resolved
@@ -557,14 +557,10 @@
                     n = 0
             return view
         except asyncio.TimeoutError as te:
-<<<<<<< HEAD
             raise ConnectionError('recv timed out (%s)' % te)
         except OSError as e:
             await self.session.close()
             raise ConnectionError('Websocket connection closed: %r' % e) from e
-=======
-            raise ConnectionError('Receive timed out (%s)' % te)
->>>>>>> a3ae1e37
 
     async def close(self):
         """Do any preliminary work in shutting down the connection."""
@@ -581,11 +577,7 @@
         try:
             await self.ws.send_bytes(s)
         except asyncio.TimeoutError as te:
-<<<<<<< HEAD
             raise ConnectionError('send timed out (%s)' % te)
         except OSError as e:
             await self.session.close()
-            raise ConnectionError('Websocket connection closed: %r' % e) from e
-=======
-            raise ConnectionError('Send timed out (%s)' % te)
->>>>>>> a3ae1e37
+            raise ConnectionError('Websocket connection closed: %r' % e) from e