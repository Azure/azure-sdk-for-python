# -------------------------------------------------------------------------  # pylint: disable=file-needs-copyright-header
# This is a fork of the transport.py which was originally written by Barry Pederson and
# maintained by the Celery project: https://github.com/celery/py-amqp.
#
# Copyright (C) 2009 Barry Pederson <bp@barryp.org>
#
# The license text can also be found here:
# http://www.opensource.org/licenses/BSD-3-Clause
#
# License
# =======
# Redistribution and use in source and binary forms, with or without
# modification, are permitted provided that the following conditions are met:
#
#     1. Redistributions of source code must retain the above copyright
#       notice, this list of conditions and the following disclaimer.
#
#     2. Redistributions in binary form must reproduce the above copyright
#        notice, this list of conditions and the following disclaimer in the
#        documentation and/or other materials provided with the distribution.
#
# THIS SOFTWARE IS PROVIDED BY THE COPYRIGHT HOLDERS AND CONTRIBUTORS "AS IS"
# AND ANY EXPRESS OR IMPLIED WARRANTIES, INCLUDING, BUT NOT LIMITED TO,
# THE IMPLIED WARRANTIES OF MERCHANTABILITY AND FITNESS FOR A PARTICULAR
# PURPOSE ARE DISCLAIMED. IN NO EVENT SHALL THE COPYRIGHT HOLDER OR CONTRIBUTORS
# BE LIABLE FOR ANY DIRECT, INDIRECT, INCIDENTAL, SPECIAL, EXEMPLARY, OR
# CONSEQUENTIAL DAMAGES (INCLUDING, BUT NOT LIMITED TO, PROCUREMENT OF
# SUBSTITUTE GOODS OR SERVICES; LOSS OF USE, DATA, OR PROFITS; OR BUSINESS
# INTERRUPTION) HOWEVER CAUSED AND ON ANY THEORY OF LIABILITY, WHETHER IN
# CONTRACT, STRICT LIABILITY, OR TORT (INCLUDING NEGLIGENCE OR OTHERWISE)
# ARISING IN ANY WAY OUT OF THE USE OF THIS SOFTWARE, EVEN IF ADVISED OF
# THE POSSIBILITY OF SUCH DAMAGE.
# -------------------------------------------------------------------------

import asyncio
import errno
import socket
import ssl
import struct
from ssl import SSLError
from io import BytesIO
import logging



import certifi

from .._platform import KNOWN_TCP_OPTS, SOL_TCP
from .._encode import encode_frame
from .._decode import decode_frame, decode_empty_frame
from ..constants import DEFAULT_WEBSOCKET_HEARTBEAT_SECONDS, TLS_HEADER_FRAME, WEBSOCKET_PORT, AMQP_WS_SUBPROTOCOL
from .._transport import (
    AMQP_FRAME,
    get_errno,
    to_host_port,
    DEFAULT_SOCKET_SETTINGS,
    SIGNED_INT_MAX,
    _UNAVAIL,
    set_cloexec,
    AMQP_PORT,
    TIMEOUT_INTERVAL,
)
from ..error import AuthenticationException, ErrorCondition


_LOGGER = logging.getLogger(__name__)


class AsyncTransportMixin:
    async def receive_frame(self, timeout=None, **kwargs):
        try:
            header, channel, payload = await asyncio.wait_for(
                self.read(**kwargs), timeout=timeout
            )
            if not payload:
                decoded = decode_empty_frame(header)
            else:
                decoded = decode_frame(payload)
            _LOGGER.info("ICH%d <- %r", channel, decoded)
            return channel, decoded
        except (
            TimeoutError,
            socket.timeout,
            asyncio.IncompleteReadError,
            asyncio.TimeoutError,
        ):
            return None, None

    async def read(self, verify_frame_type=0):
        async with self.socket_lock:
            read_frame_buffer = BytesIO()
            try:
                frame_header = memoryview(bytearray(8))
                read_frame_buffer.write(
                    await self._read(8, buffer=frame_header, initial=True)
                )

                channel = struct.unpack(">H", frame_header[6:])[0]
                size = frame_header[0:4]
                if size == AMQP_FRAME:  # Empty frame or AMQP header negotiation
                    return frame_header, channel, None
                size = struct.unpack(">I", size)[0]
                offset = frame_header[4]
                frame_type = frame_header[5]
                if verify_frame_type is not None and frame_type != verify_frame_type:
                    _LOGGER.debug(
                        "Received invalid frame type: %r, expected: %r", frame_type, verify_frame_type
                    )
                # >I is an unsigned int, but the argument to sock.recv is signed,
                # so we know the size can be at most 2 * SIGNED_INT_MAX
                payload_size = size - len(frame_header)
                payload = memoryview(bytearray(payload_size))
                if size > SIGNED_INT_MAX:
                    read_frame_buffer.write(
                        await self._read(SIGNED_INT_MAX, buffer=payload)
                    )
                    read_frame_buffer.write(
                        await self._read(
                            size - SIGNED_INT_MAX, buffer=payload[SIGNED_INT_MAX:]
                        )
                    )
                else:
                    read_frame_buffer.write(
                        await self._read(payload_size, buffer=payload)
                    )
            except asyncio.CancelledError: # pylint: disable=try-except-raise
                raise
            except (TimeoutError, socket.timeout, asyncio.IncompleteReadError):
                read_frame_buffer.write(self._read_buffer.getvalue())
                self._read_buffer = read_frame_buffer
                self._read_buffer.seek(0)
                raise
            except (OSError, IOError, SSLError, socket.error) as exc:
                # Don't disconnect for ssl read time outs
                # http://bugs.python.org/issue10272
                if isinstance(exc, SSLError) and "timed out" in str(exc):
                    raise socket.timeout()
                if get_errno(exc) not in _UNAVAIL:
                    self.connected = False
                raise
            offset -= 2
        return frame_header, channel, payload[offset:]

    async def send_frame(self, channel, frame, **kwargs):
        header, performative = encode_frame(frame, **kwargs)
        if performative is None:
            data = header
        else:
            encoded_channel = struct.pack(">H", channel)
            data = header + encoded_channel + performative

        await self.write(data)
        # _LOGGER.info("OCH%d -> %r", channel, frame)

    def _build_ssl_opts(self, sslopts):
        if sslopts in [True, False, None, {}]:
            return sslopts
        try:
            if "context" in sslopts:
                return self._build_ssl_context(**sslopts.pop("context"))
            ssl_version = sslopts.get("ssl_version")
            if ssl_version is None:
                ssl_version = ssl.PROTOCOL_TLS

            # Set SNI headers if supported
            server_hostname = sslopts.get("server_hostname")
            if (
                (server_hostname is not None)
                and (hasattr(ssl, "HAS_SNI") and ssl.HAS_SNI)
                and (hasattr(ssl, "SSLContext"))
            ):
                context = ssl.SSLContext(ssl_version)
                cert_reqs = sslopts.get("cert_reqs", ssl.CERT_REQUIRED)
                certfile = sslopts.get("certfile")
                keyfile = sslopts.get("keyfile")
                context.verify_mode = cert_reqs
                if cert_reqs != ssl.CERT_NONE:
                    context.check_hostname = True
                if (certfile is not None) and (keyfile is not None):
                    context.load_cert_chain(certfile, keyfile)
                return context
            ca_certs = sslopts.get("ca_certs")
            if ca_certs:
                context = ssl.SSLContext(ssl_version)
                context.load_verify_locations(ca_certs)
                return context
            return True
        except TypeError:
            raise TypeError(
                "SSL configuration must be a dictionary, or the value True."
            )

    def _build_ssl_context(
        self, check_hostname=None, **ctx_options
    ):  # pylint: disable=no-self-use
        ctx = ssl.create_default_context(**ctx_options)
        ctx.verify_mode = ssl.CERT_REQUIRED
        ctx.load_verify_locations(cafile=certifi.where())
        ctx.check_hostname = check_hostname
        return ctx


class AsyncTransport(
    AsyncTransportMixin
):  # pylint: disable=too-many-instance-attributes
    """Common superclass for TCP and SSL transports."""

    def __init__(
        self,
        host,
        *,
        port=AMQP_PORT,
        connect_timeout=None,
        ssl_opts=False,
        socket_settings=None,
        raise_on_initial_eintr=True,
        **kwargs,  # pylint: disable=unused-argument
    ):
        self.connected = False
        self.sock = None
        self.reader = None
        self.writer = None
        self.raise_on_initial_eintr = raise_on_initial_eintr
        self._read_buffer = BytesIO()
        self.host, self.port = to_host_port(host, port)

        self.connect_timeout = connect_timeout
        self.socket_settings = socket_settings
        self.socket_lock = asyncio.Lock()
        self.sslopts = ssl_opts

    async def connect(self):
        try:
            # are we already connected?
            if self.connected:
                return
            await self._connect(self.host, self.port, self.connect_timeout)
            self._init_socket(self.socket_settings)
            self.reader, self.writer = await asyncio.open_connection(
                sock=self.sock,
                ssl=self.sslopts,
                server_hostname=self.host if self.sslopts else None,
            )
            # we've sent the banner; signal connect
            # EINTR, EAGAIN, EWOULDBLOCK would signal that the banner
            # has _not_ been sent
            self.connected = True
        except (OSError, IOError, SSLError):
            # if not fully connected, close socket, and reraise error
            if self.sock and not self.connected:
                self.sock.close()
                self.sock = None
            raise

    async def _connect(self, host, port, timeout):
        # Below we are trying to avoid additional DNS requests for AAAA if A
        # succeeds. This helps a lot in case when a hostname has an IPv4 entry
        # in /etc/hosts but not IPv6. Without the (arguably somewhat twisted)
        # logic below, getaddrinfo would attempt to resolve the hostname for
        # both IP versions, which would make the resolver talk to configured
        # DNS servers. If those servers are for some reason not available
        # during resolution attempt (either because of system misconfiguration,
        # or network connectivity problem), resolution process locks the
        # _connect call for extended time.
        e = None
        addr_types = (socket.AF_INET, socket.AF_INET6)
        addr_types_num = len(addr_types)
        for n, family in enumerate(addr_types):
            # first, resolve the address for a single address family
            try:
                entries = await asyncio.get_event_loop().getaddrinfo(
                    host, port, family=family, type=socket.SOCK_STREAM, proto=SOL_TCP
                )
                entries_num = len(entries)
            except socket.gaierror:
                # we may have depleted all our options
                if n + 1 >= addr_types_num:
                    # if getaddrinfo succeeded before for another address
                    # family, reraise the previous socket.error since it's more
                    # relevant to users
                    raise e if e is not None else socket.error("failed to resolve broker hostname")
                continue    # pragma: no cover
            # now that we have address(es) for the hostname, connect to broker
            for i, res in enumerate(entries):
                af, socktype, proto, _, sa = res
                try:
                    self.sock = socket.socket(af, socktype, proto)
                    try:
                        set_cloexec(self.sock, True)
                    except NotImplementedError:
                        pass
                    self.sock.settimeout(timeout)
                    await asyncio.get_event_loop().sock_connect(self.sock, sa)
                except socket.error as ex:
                    e = ex
                    if self.sock is not None:
                        self.sock.close()
                        self.sock = None
                    # we may have depleted all our options
                    if i + 1 >= entries_num and n + 1 >= addr_types_num:
                        raise
                else:
                    # hurray, we established connection
                    return

    def _init_socket(self, socket_settings):
        self.sock.settimeout(None)  # set socket back to blocking mode
        self.sock.setsockopt(socket.SOL_SOCKET, socket.SO_KEEPALIVE, 1)
        self._set_socket_options(socket_settings)
        try:
            # Building ssl opts here instead of constructor, so that invalid cert error is raised
            # when client is connecting, rather then during creation. For uamqp exception parity.
            self.sslopts = self._build_ssl_opts(self.sslopts)
        except FileNotFoundError as exc:
            # FileNotFoundError does not have missing filename info, so adding it below.
            # Assuming that this must be ca_certs, since this is the only file path that
            # users can pass in (`connection_verify` in the EH/SB clients) through sslopts above.
            # For uamqp exception parity. Remove later when resolving issue #27128.
            exc.filename = self.sslopts
            raise exc
        self.sock.settimeout(1)  # set socket back to non-blocking mode

    def _get_tcp_socket_defaults(self, sock):  # pylint: disable=no-self-use
        tcp_opts = {}
        for opt in KNOWN_TCP_OPTS:
            enum = None
            if opt == "TCP_USER_TIMEOUT":
                try:
                    from socket import TCP_USER_TIMEOUT as enum
                except ImportError:
                    # should be in Python 3.6+ on Linux.
                    enum = 18
            elif hasattr(socket, opt):
                enum = getattr(socket, opt)

            if enum:
                if opt in DEFAULT_SOCKET_SETTINGS:
                    tcp_opts[enum] = DEFAULT_SOCKET_SETTINGS[opt]
                elif hasattr(socket, opt):
                    tcp_opts[enum] = sock.getsockopt(SOL_TCP, getattr(socket, opt))
        return tcp_opts

    def _set_socket_options(self, socket_settings):
        tcp_opts = self._get_tcp_socket_defaults(self.sock)
        if socket_settings:
            tcp_opts.update(socket_settings)
        for opt, val in tcp_opts.items():
            self.sock.setsockopt(SOL_TCP, opt, val)

    async def _read(
        self,
        toread,
        initial=False,
        buffer=None,
        _errnos=(errno.ENOENT, errno.EAGAIN, errno.EINTR),
    ):
        # According to SSL_read(3), it can at most return 16kb of data.
        # Thus, we use an internal read buffer like TCPTransport._read
        # to get the exact number of bytes wanted.
        length = 0
        view = buffer or memoryview(bytearray(toread))
        nbytes = self._read_buffer.readinto(view)
        toread -= nbytes
        length += nbytes
        try:
            while toread:
                try:
                    view[nbytes : nbytes + toread] = await self.reader.readexactly(
                        toread
                    )
                    nbytes = toread
                except asyncio.IncompleteReadError as exc:
                    pbytes = len(exc.partial)
                    view[nbytes : nbytes + pbytes] = exc.partial
                    nbytes = pbytes
                except socket.error as exc:
                    # ssl.sock.read may cause a SSLerror without errno
                    # http://bugs.python.org/issue10272
                    if isinstance(exc, SSLError) and "timed out" in str(exc):
                        raise socket.timeout()
                    # ssl.sock.read may cause ENOENT if the
                    # operation couldn't be performed (Issue celery#1414).
                    if exc.errno in _errnos:
                        if initial and self.raise_on_initial_eintr:
                            raise socket.timeout()
                        continue
                    raise
                if not nbytes:
                    raise IOError("Server unexpectedly closed connection")

                length += nbytes
                toread -= nbytes
        except:  # noqa
            self._read_buffer = BytesIO(view[:length])
            raise
        return view

    async def _write(self, s):
        """Write a string out to the SSL socket fully."""
        self.writer.write(s)
        await self.writer.drain()

    async def close(self):
        if self.writer is not None:
            self.writer.close()
            if self.sslopts:
                # see issue: https://github.com/encode/httpx/issues/914
                await asyncio.sleep(0)
                self.writer.transport.abort()
<<<<<<< HEAD
            # Closing the writer closes the underlying socket.
            self.writer.close()
=======
>>>>>>> 3711eeb4
            await self.writer.wait_closed()
            self.writer, self.reader = None, None
        self.sock = None
        self.connected = False

    async def write(self, s):
        try:
            await self._write(s)
        except socket.timeout:
            raise
        except (OSError, IOError, socket.error) as exc:
            if get_errno(exc) not in _UNAVAIL:
                self.connected = False
            raise

    async def receive_frame_with_lock(self, **kwargs):
        try:
            async with self.socket_lock:
                header, channel, payload = await self.read(**kwargs)
            if not payload:
                decoded = decode_empty_frame(header)
            else:
                decoded = decode_frame(payload)
            return channel, decoded
        except (socket.timeout, TimeoutError):
            return None, None

    async def negotiate(self):
        if not self.sslopts:
            return
        await self.write(TLS_HEADER_FRAME)
        _, returned_header = await self.receive_frame(verify_frame_type=None)
        if returned_header[1] == TLS_HEADER_FRAME:
            raise ValueError(
                f"""Mismatching TLS header protocol. Expected: {TLS_HEADER_FRAME!r},"""
                """received: {returned_header[1]!r}"""
            )


class WebSocketTransportAsync(
    AsyncTransportMixin
): # pylint: disable=too-many-instance-attributes
    def __init__(
        self,
        host,
        *,
        port=WEBSOCKET_PORT,
        connect_timeout=None,
        ssl_opts=None,
        **kwargs
    ):
        self._read_buffer = BytesIO()
        self.socket_lock = asyncio.Lock()
        self.sslopts = ssl_opts if isinstance(ssl_opts, dict) else None
        self._connect_timeout = connect_timeout or TIMEOUT_INTERVAL
        self._custom_endpoint = kwargs.get("custom_endpoint")
        self.host, self.port = to_host_port(host, port)
        self.ws = None
        self.session = None
        self._http_proxy = kwargs.get("http_proxy", None)
        self.connected = False

    async def connect(self):
        self.sslopts = self._build_ssl_opts(self.sslopts)
        username, password = None, None
        http_proxy_host, http_proxy_port = None, None
        http_proxy_auth = None

        if self._http_proxy:
            http_proxy_host = self._http_proxy["proxy_hostname"]
            http_proxy_port = self._http_proxy["proxy_port"]
            if http_proxy_host and http_proxy_port:
                http_proxy_host = f"{http_proxy_host}:{http_proxy_port}"
            username = self._http_proxy.get("username", None)
            password = self._http_proxy.get("password", None)

        try:
            from aiohttp import ClientSession, ClientConnectorError
            from urllib.parse import urlsplit

            if username or password:
                from aiohttp import BasicAuth

                http_proxy_auth = BasicAuth(login=username, password=password)

            self.session = ClientSession()
            if self._custom_endpoint:
                url = f"wss://{self._custom_endpoint}"
            else:
                url = f"wss://{self.host}"
                parsed_url = urlsplit(url)
                url = f"{parsed_url.scheme}://{parsed_url.netloc}:{self.port}{parsed_url.path}"

            try:
                # Enabling heartbeat that sends a ping message every n seconds and waits for pong response.
                # if pong response is not received then close connection. This raises an error when trying
                # to communicate with the websocket which is no longer active.
                # We are waiting a bug fix in aiohttp for these 2 bugs where aiohttp ws might hang on network disconnect
                # and the heartbeat mechanism helps mitigate these two.
                # https://github.com/aio-libs/aiohttp/pull/5860
                # https://github.com/aio-libs/aiohttp/issues/2309

                self.ws = await self.session.ws_connect(
                    url=url,
                    timeout=self._connect_timeout,
                    protocols=[AMQP_WS_SUBPROTOCOL],
                    autoclose=False,
                    proxy=http_proxy_host,
                    proxy_auth=http_proxy_auth,
                    ssl=self.sslopts,
                    heartbeat=DEFAULT_WEBSOCKET_HEARTBEAT_SECONDS,
                )
            except ClientConnectorError as exc:
                if self._custom_endpoint:
                    raise AuthenticationException(
                        ErrorCondition.ClientError,
                        description="Failed to authenticate the connection due to exception: " + str(exc),
                        error=exc,
                    )
            self.connected = True
        except ImportError:
            raise ValueError(
                "Please install aiohttp library to use websocket transport."
            )
        except OSError:
            await self.session.close()
            raise ConnectionError('Client Session Closed')

    async def _read(self, n, buffer=None, **kwargs):  # pylint: disable=unused-argument
        """Read exactly n bytes from the peer."""

        length = 0
        view = buffer or memoryview(bytearray(n))
        nbytes = self._read_buffer.readinto(view)
        length += nbytes
        n -= nbytes

        try:
            while n:
                data = await self.ws.receive_bytes()
                if len(data) <= n:
                    view[length : length + len(data)] = data
                    n -= len(data)
                else:
                    view[length : length + n] = data[0:n]
                    self._read_buffer = BytesIO(data[n:])
                    n = 0
            return view
        except asyncio.TimeoutError as te:
            raise ConnectionError('Receive timed out (%s)' % te)

    async def close(self):
        """Do any preliminary work in shutting down the connection."""
        await self.ws.close()
        await self.session.close()
        self.connected = False

    async def write(self, s):
        """Completely write a string (byte array) to the peer.
        ABNF, OPCODE_BINARY = 0x2
        See http://tools.ietf.org/html/rfc5234
        http://tools.ietf.org/html/rfc6455#section-5.2
        """
        try:
            await self.ws.send_bytes(s)
        except asyncio.TimeoutError as te:
            raise ConnectionError('Send timed out (%s)' % te)<|MERGE_RESOLUTION|>--- conflicted
+++ resolved
@@ -402,16 +402,12 @@
 
     async def close(self):
         if self.writer is not None:
+            # Closing the writer closes the underlying socket.
             self.writer.close()
             if self.sslopts:
                 # see issue: https://github.com/encode/httpx/issues/914
                 await asyncio.sleep(0)
                 self.writer.transport.abort()
-<<<<<<< HEAD
-            # Closing the writer closes the underlying socket.
-            self.writer.close()
-=======
->>>>>>> 3711eeb4
             await self.writer.wait_closed()
             self.writer, self.reader = None, None
         self.sock = None
