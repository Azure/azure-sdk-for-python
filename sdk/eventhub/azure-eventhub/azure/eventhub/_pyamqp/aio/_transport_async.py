# -------------------------------------------------------------------------  # pylint: disable=file-needs-copyright-header
# This is a fork of the transport.py which was originally written by Barry Pederson and
# maintained by the Celery project: https://github.com/celery/py-amqp.
#
# Copyright (C) 2009 Barry Pederson <bp@barryp.org>
#
# The license text can also be found here:
# http://www.opensource.org/licenses/BSD-3-Clause
#
# License
# =======
# Redistribution and use in source and binary forms, with or without
# modification, are permitted provided that the following conditions are met:
#
#     1. Redistributions of source code must retain the above copyright
#       notice, this list of conditions and the following disclaimer.
#
#     2. Redistributions in binary form must reproduce the above copyright
#        notice, this list of conditions and the following disclaimer in the
#        documentation and/or other materials provided with the distribution.
#
# THIS SOFTWARE IS PROVIDED BY THE COPYRIGHT HOLDERS AND CONTRIBUTORS "AS IS"
# AND ANY EXPRESS OR IMPLIED WARRANTIES, INCLUDING, BUT NOT LIMITED TO,
# THE IMPLIED WARRANTIES OF MERCHANTABILITY AND FITNESS FOR A PARTICULAR
# PURPOSE ARE DISCLAIMED. IN NO EVENT SHALL THE COPYRIGHT HOLDER OR CONTRIBUTORS
# BE LIABLE FOR ANY DIRECT, INDIRECT, INCIDENTAL, SPECIAL, EXEMPLARY, OR
# CONSEQUENTIAL DAMAGES (INCLUDING, BUT NOT LIMITED TO, PROCUREMENT OF
# SUBSTITUTE GOODS OR SERVICES; LOSS OF USE, DATA, OR PROFITS; OR BUSINESS
# INTERRUPTION) HOWEVER CAUSED AND ON ANY THEORY OF LIABILITY, WHETHER IN
# CONTRACT, STRICT LIABILITY, OR TORT (INCLUDING NEGLIGENCE OR OTHERWISE)
# ARISING IN ANY WAY OUT OF THE USE OF THIS SOFTWARE, EVEN IF ADVISED OF
# THE POSSIBILITY OF SUCH DAMAGE.
# -------------------------------------------------------------------------

import asyncio
import errno
import socket
import ssl
import struct
from ssl import SSLError
from io import BytesIO
import logging


import certifi

from .._platform import KNOWN_TCP_OPTS, SOL_TCP
from .._encode import encode_frame
from .._decode import decode_frame, decode_empty_frame
from ..constants import TLS_HEADER_FRAME, WEBSOCKET_PORT, AMQP_WS_SUBPROTOCOL
from .._transport import (
    AMQP_FRAME,
    get_errno,
    to_host_port,
    DEFAULT_SOCKET_SETTINGS,
    SIGNED_INT_MAX,
    _UNAVAIL,
    set_cloexec,
    AMQP_PORT,
    TIMEOUT_INTERVAL,
)


_LOGGER = logging.getLogger(__name__)


class AsyncTransportMixin:
    async def receive_frame(self, timeout=None, **kwargs):
        try:
            header, channel, payload = await asyncio.wait_for(
                self.read(**kwargs), timeout=timeout
            )
            if not payload:
                decoded = decode_empty_frame(header)
            else:
                decoded = decode_frame(payload)
            _LOGGER.info("ICH%d <- %r", channel, decoded)
            return channel, decoded
        except (
            TimeoutError,
            socket.timeout,
            asyncio.IncompleteReadError,
            asyncio.TimeoutError,
        ):
            return None, None

    async def read(self, verify_frame_type=0):
        async with self.socket_lock:
            read_frame_buffer = BytesIO()
            try:
                frame_header = memoryview(bytearray(8))
                read_frame_buffer.write(
                    await self._read(8, buffer=frame_header, initial=True)
                )

                channel = struct.unpack(">H", frame_header[6:])[0]
                size = frame_header[0:4]
                if size == AMQP_FRAME:  # Empty frame or AMQP header negotiation
                    return frame_header, channel, None
                size = struct.unpack(">I", size)[0]
                offset = frame_header[4]
                frame_type = frame_header[5]
                if verify_frame_type is not None and frame_type != verify_frame_type:
                    raise ValueError(
                        f"Received invalid frame type: {frame_type}, expected: {verify_frame_type}"
                    )

                # >I is an unsigned int, but the argument to sock.recv is signed,
                # so we know the size can be at most 2 * SIGNED_INT_MAX
                payload_size = size - len(frame_header)
                payload = memoryview(bytearray(payload_size))
                if size > SIGNED_INT_MAX:
                    read_frame_buffer.write(
                        await self._read(SIGNED_INT_MAX, buffer=payload)
                    )
                    read_frame_buffer.write(
                        await self._read(
                            size - SIGNED_INT_MAX, buffer=payload[SIGNED_INT_MAX:]
                        )
                    )
                else:
                    read_frame_buffer.write(
                        await self._read(payload_size, buffer=payload)
                    )
            except (TimeoutError, socket.timeout, asyncio.IncompleteReadError):
                read_frame_buffer.write(self._read_buffer.getvalue())
                self._read_buffer = read_frame_buffer
                self._read_buffer.seek(0)
                raise
            except (OSError, IOError, SSLError, socket.error) as exc:
                # Don't disconnect for ssl read time outs
                # http://bugs.python.org/issue10272
                if isinstance(exc, SSLError) and "timed out" in str(exc):
                    raise socket.timeout()
                if get_errno(exc) not in _UNAVAIL:
                    self.connected = False
                raise
            offset -= 2
        return frame_header, channel, payload[offset:]

    async def send_frame(self, channel, frame, **kwargs):
        header, performative = encode_frame(frame, **kwargs)
        if performative is None:
            data = header
        else:
            encoded_channel = struct.pack(">H", channel)
            data = header + encoded_channel + performative

        await self.write(data)
        # _LOGGER.info("OCH%d -> %r", channel, frame)

    def _build_ssl_opts(self, sslopts):
        if sslopts in [True, False, None, {}]:
            return sslopts
        try:
            if "context" in sslopts:
                return self._build_ssl_context(**sslopts.pop("context"))
            ssl_version = sslopts.get("ssl_version")
            if ssl_version is None:
                ssl_version = ssl.PROTOCOL_TLS

            # Set SNI headers if supported
            server_hostname = sslopts.get("server_hostname")
            if (
                (server_hostname is not None)
                and (hasattr(ssl, "HAS_SNI") and ssl.HAS_SNI)
                and (hasattr(ssl, "SSLContext"))
            ):
                context = ssl.SSLContext(ssl_version)
                cert_reqs = sslopts.get("cert_reqs", ssl.CERT_REQUIRED)
                certfile = sslopts.get("certfile")
                keyfile = sslopts.get("keyfile")
                context.verify_mode = cert_reqs
                if cert_reqs != ssl.CERT_NONE:
                    context.check_hostname = True
                if (certfile is not None) and (keyfile is not None):
                    context.load_cert_chain(certfile, keyfile)
                return context
            return True
        except TypeError:
            raise TypeError(
                "SSL configuration must be a dictionary, or the value True."
            )

    def _build_ssl_context(
        self, check_hostname=None, **ctx_options
    ):  # pylint: disable=no-self-use
        ctx = ssl.create_default_context(**ctx_options)
        ctx.verify_mode = ssl.CERT_REQUIRED
        ctx.load_verify_locations(cafile=certifi.where())
        ctx.check_hostname = check_hostname
        return ctx


class AsyncTransport(
    AsyncTransportMixin
):  # pylint: disable=too-many-instance-attributes
    """Common superclass for TCP and SSL transports."""

    def __init__(
        self,
        host,
        *,
        port=AMQP_PORT,
        connect_timeout=None,
        ssl_opts=False,
        socket_settings=None,
        raise_on_initial_eintr=True,
        **kwargs,  # pylint: disable=unused-argument
    ):
        self.connected = False
        self.sock = None
        self.reader = None
        self.writer = None
        self.raise_on_initial_eintr = raise_on_initial_eintr
        self._read_buffer = BytesIO()
        self.host, self.port = to_host_port(host, port)

        self.connect_timeout = connect_timeout
        self.socket_settings = socket_settings
        self.loop = asyncio.get_running_loop()
        self.socket_lock = asyncio.Lock()
        self.sslopts = self._build_ssl_opts(ssl_opts)

    async def connect(self):
        try:
            # are we already connected?
            if self.connected:
                return
            await self._connect(self.host, self.port, self.connect_timeout)
            self._init_socket(self.socket_settings)
            self.reader, self.writer = await asyncio.open_connection(
                sock=self.sock,
                ssl=self.sslopts,
                server_hostname=self.host if self.sslopts else None,
            )
            # we've sent the banner; signal connect
            # EINTR, EAGAIN, EWOULDBLOCK would signal that the banner
            # has _not_ been sent
            self.connected = True
        except (OSError, IOError, SSLError):
            # if not fully connected, close socket, and reraise error
            if self.sock and not self.connected:
                self.sock.close()
                self.sock = None
            raise

    async def _connect(self, host, port, timeout):
        # Below we are trying to avoid additional DNS requests for AAAA if A
        # succeeds. This helps a lot in case when a hostname has an IPv4 entry
        # in /etc/hosts but not IPv6. Without the (arguably somewhat twisted)
        # logic below, getaddrinfo would attempt to resolve the hostname for
        # both IP versions, which would make the resolver talk to configured
        # DNS servers. If those servers are for some reason not available
        # during resolution attempt (either because of system misconfiguration,
        # or network connectivity problem), resolution process locks the
        # _connect call for extended time.
        e = None
        addr_types = (socket.AF_INET, socket.AF_INET6)
        addr_types_num = len(addr_types)
        for n, family in enumerate(addr_types):
            # first, resolve the address for a single address family
            try:
                entries = await self.loop.getaddrinfo(
                    host, port, family=family, type=socket.SOCK_STREAM, proto=SOL_TCP
                )
                entries_num = len(entries)
            except socket.gaierror:
                # we may have depleted all our options
                if n + 1 >= addr_types_num:
                    # if getaddrinfo succeeded before for another address
                    # family, reraise the previous socket.error since it's more
                    # relevant to users
<<<<<<< HEAD
                    raise (e if e is not None else socket.error("failed to resolve broker hostname"))
                continue    # pragma: no cover
            # now that we have address(es) for the hostname, connect to broker
            for i, res in enumerate(entries):
                af, socktype, proto, _, sa = res
                try:
                    self.sock = socket.socket(af, socktype, proto)
                    try:
                        set_cloexec(self.sock, True)
                    except NotImplementedError:
                        pass
                    self.sock.settimeout(timeout)
                    await self.loop.sock_connect(self.sock, sa)
                except socket.error as ex:
                    e = ex
                    if self.sock is not None:
                        self.sock.close()
                        self.sock = None
                    # we may have depleted all our options
                    if i + 1 >= entries_num and n + 1 >= addr_types_num:
                        raise
                else:
                    # hurray, we established connection
                    return

            
=======
                    raise e if e is not None else socket.error(
                        "failed to resolve broker hostname"
                    )
                continue  # pragma: no cover
>>>>>>> 52445482

    def _init_socket(self, socket_settings):
        self.sock.settimeout(None)  # set socket back to blocking mode
        self.sock.setsockopt(socket.SOL_SOCKET, socket.SO_KEEPALIVE, 1)
        self._set_socket_options(socket_settings)
        self.sock.settimeout(1)  # set socket back to non-blocking mode

    def _get_tcp_socket_defaults(self, sock):  # pylint: disable=no-self-use
        tcp_opts = {}
        for opt in KNOWN_TCP_OPTS:
            enum = None
            if opt == "TCP_USER_TIMEOUT":
                try:
                    from socket import TCP_USER_TIMEOUT as enum
                except ImportError:
                    # should be in Python 3.6+ on Linux.
                    enum = 18
            elif hasattr(socket, opt):
                enum = getattr(socket, opt)

            if enum:
                if opt in DEFAULT_SOCKET_SETTINGS:
                    tcp_opts[enum] = DEFAULT_SOCKET_SETTINGS[opt]
                elif hasattr(socket, opt):
                    tcp_opts[enum] = sock.getsockopt(SOL_TCP, getattr(socket, opt))
        return tcp_opts

    def _set_socket_options(self, socket_settings):
        tcp_opts = self._get_tcp_socket_defaults(self.sock)
        if socket_settings:
            tcp_opts.update(socket_settings)
        for opt, val in tcp_opts.items():
            self.sock.setsockopt(SOL_TCP, opt, val)

    async def _read(
        self,
        toread,
        initial=False,
        buffer=None,
        _errnos=(errno.ENOENT, errno.EAGAIN, errno.EINTR),
    ):
        # According to SSL_read(3), it can at most return 16kb of data.
        # Thus, we use an internal read buffer like TCPTransport._read
        # to get the exact number of bytes wanted.
        length = 0
        view = buffer or memoryview(bytearray(toread))
        nbytes = self._read_buffer.readinto(view)
        toread -= nbytes
        length += nbytes
        try:
            while toread:
                try:
                    view[nbytes : nbytes + toread] = await self.reader.readexactly(
                        toread
                    )
                    nbytes = toread
                except asyncio.IncompleteReadError as exc:
                    pbytes = len(exc.partial)
                    view[nbytes : nbytes + pbytes] = exc.partial
                    nbytes = pbytes
                except socket.error as exc:
                    # ssl.sock.read may cause a SSLerror without errno
                    # http://bugs.python.org/issue10272
                    if isinstance(exc, SSLError) and "timed out" in str(exc):
                        raise socket.timeout()
                    # ssl.sock.read may cause ENOENT if the
                    # operation couldn't be performed (Issue celery#1414).
                    if exc.errno in _errnos:
                        if initial and self.raise_on_initial_eintr:
                            raise socket.timeout()
                        continue
                    raise
                if not nbytes:
                    raise IOError("Server unexpectedly closed connection")

                length += nbytes
                toread -= nbytes
        except:  # noqa
            self._read_buffer = BytesIO(view[:length])
            raise
        return view

    async def _write(self, s):
        """Write a string out to the SSL socket fully."""
        self.writer.write(s)

    async def close(self):
        if self.writer is not None:
            if self.sslopts:
                # see issue: https://github.com/encode/httpx/issues/914
                self.writer.transport.abort()
            self.writer.close()
            self.writer, self.reader = None, None
        self.sock = None
        self.connected = False

    async def write(self, s):
        try:
            await self._write(s)
        except socket.timeout:
            raise
        except (OSError, IOError, socket.error) as exc:
            if get_errno(exc) not in _UNAVAIL:
                self.connected = False
            raise

    async def receive_frame_with_lock(self, **kwargs):
        try:
            async with self.socket_lock:
                header, channel, payload = await self.read(**kwargs)
            if not payload:
                decoded = decode_empty_frame(header)
            else:
                decoded = decode_frame(payload)
            return channel, decoded
        except (socket.timeout, TimeoutError):
            return None, None

    async def negotiate(self):
        if not self.sslopts:
            return
        await self.write(TLS_HEADER_FRAME)
        _, returned_header = await self.receive_frame(verify_frame_type=None)
        if returned_header[1] == TLS_HEADER_FRAME:
            raise ValueError(
                f"""Mismatching TLS header protocol. Expected: {TLS_HEADER_FRAME!r},"""
                """received: {returned_header[1]!r}"""
            )


class WebSocketTransportAsync(
    AsyncTransportMixin
): # pylint: disable=too-many-instance-attributes
    def __init__(
        self,
        host,
        *,
        port=WEBSOCKET_PORT,
        connect_timeout=None,
        ssl_opts=None,
        **kwargs
    ):
        self._read_buffer = BytesIO()
        self.socket_lock = asyncio.Lock()
        self.sslopts = self._build_ssl_opts(ssl_opts) if isinstance(ssl_opts, dict) else None
        self._connect_timeout = connect_timeout or TIMEOUT_INTERVAL
        self._custom_endpoint = kwargs.get("custom_endpoint")
        self.host, self.port = to_host_port(host, port)
        self.ws = None
        self.session = None
        self._http_proxy = kwargs.get("http_proxy", None)
        self.connected = False

    async def connect(self):
        username, password = None, None
        http_proxy_host, http_proxy_port = None, None
        http_proxy_auth = None

        if self._http_proxy:
            http_proxy_host = self._http_proxy["proxy_hostname"]
            http_proxy_port = self._http_proxy["proxy_port"]
            if http_proxy_host and http_proxy_port:
                http_proxy_host = f"{http_proxy_host}:{http_proxy_port}"
            username = self._http_proxy.get("username", None)
            password = self._http_proxy.get("password", None)

        try:
            from aiohttp import ClientSession
            from urllib.parse import urlsplit

            if username or password:
                from aiohttp import BasicAuth

                http_proxy_auth = BasicAuth(login=username, password=password)

            self.session = ClientSession()
            if self._custom_endpoint:
                url = f"wss://{self._custom_endpoint}"
            else:
                url = f"wss://{self.host}"
                parsed_url = urlsplit(url)
                url = f"{parsed_url.scheme}://{parsed_url.netloc}:{self.port}{parsed_url.path}"

            self.ws = await self.session.ws_connect(
                url=url,
                timeout=self._connect_timeout,
                protocols=[AMQP_WS_SUBPROTOCOL],
                autoclose=False,
                proxy=http_proxy_host,
                proxy_auth=http_proxy_auth,
                ssl=self.sslopts,
            )
            self.connected = True

        except ImportError:
            raise ValueError(
                "Please install aiohttp library to use websocket transport."
            )

    async def _read(self, n, buffer=None, **kwargs):  # pylint: disable=unused-argument
        """Read exactly n bytes from the peer."""

        length = 0
        view = buffer or memoryview(bytearray(n))
        nbytes = self._read_buffer.readinto(view)
        length += nbytes
        n -= nbytes

        try:
            while n:
                data = await self.ws.receive_bytes()
                if len(data) <= n:
                    view[length : length + len(data)] = data
                    n -= len(data)
                else:
                    view[length : length + n] = data[0:n]
                    self._read_buffer = BytesIO(data[n:])
                    n = 0
            return view
        except asyncio.TimeoutError:
            raise TimeoutError()

    async def close(self):
        """Do any preliminary work in shutting down the connection."""
        await self.ws.close()
        await self.session.close()
        self.connected = False

    async def write(self, s):
        """Completely write a string (byte array) to the peer.
        ABNF, OPCODE_BINARY = 0x2
        See http://tools.ietf.org/html/rfc5234
        http://tools.ietf.org/html/rfc6455#section-5.2
        """
        await self.ws.send_bytes(s)<|MERGE_RESOLUTION|>--- conflicted
+++ resolved
@@ -271,7 +271,6 @@
                     # if getaddrinfo succeeded before for another address
                     # family, reraise the previous socket.error since it's more
                     # relevant to users
-<<<<<<< HEAD
                     raise (e if e is not None else socket.error("failed to resolve broker hostname"))
                 continue    # pragma: no cover
             # now that we have address(es) for the hostname, connect to broker
@@ -297,14 +296,6 @@
                     # hurray, we established connection
                     return
 
-            
-=======
-                    raise e if e is not None else socket.error(
-                        "failed to resolve broker hostname"
-                    )
-                continue  # pragma: no cover
->>>>>>> 52445482
-
     def _init_socket(self, socket_settings):
         self.sock.settimeout(None)  # set socket back to blocking mode
         self.sock.setsockopt(socket.SOL_SOCKET, socket.SO_KEEPALIVE, 1)
