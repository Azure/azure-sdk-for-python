# -------------------------------------------------------------------------  # pylint: disable=file-needs-copyright-header
# This is a fork of the transport.py which was originally written by Barry Pederson and
# maintained by the Celery project: https://github.com/celery/py-amqp.
#
# Copyright (C) 2009 Barry Pederson <bp@barryp.org>
#
# The license text can also be found here:
# http://www.opensource.org/licenses/BSD-3-Clause
#
# License
# =======
# Redistribution and use in source and binary forms, with or without
# modification, are permitted provided that the following conditions are met:
#
#     1. Redistributions of source code must retain the above copyright
#       notice, this list of conditions and the following disclaimer.
#
#     2. Redistributions in binary form must reproduce the above copyright
#        notice, this list of conditions and the following disclaimer in the
#        documentation and/or other materials provided with the distribution.
#
# THIS SOFTWARE IS PROVIDED BY THE COPYRIGHT HOLDERS AND CONTRIBUTORS "AS IS"
# AND ANY EXPRESS OR IMPLIED WARRANTIES, INCLUDING, BUT NOT LIMITED TO,
# THE IMPLIED WARRANTIES OF MERCHANTABILITY AND FITNESS FOR A PARTICULAR
# PURPOSE ARE DISCLAIMED. IN NO EVENT SHALL THE COPYRIGHT HOLDER OR CONTRIBUTORS
# BE LIABLE FOR ANY DIRECT, INDIRECT, INCIDENTAL, SPECIAL, EXEMPLARY, OR
# CONSEQUENTIAL DAMAGES (INCLUDING, BUT NOT LIMITED TO, PROCUREMENT OF
# SUBSTITUTE GOODS OR SERVICES; LOSS OF USE, DATA, OR PROFITS; OR BUSINESS
# INTERRUPTION) HOWEVER CAUSED AND ON ANY THEORY OF LIABILITY, WHETHER IN
# CONTRACT, STRICT LIABILITY, OR TORT (INCLUDING NEGLIGENCE OR OTHERWISE)
# ARISING IN ANY WAY OUT OF THE USE OF THIS SOFTWARE, EVEN IF ADVISED OF
# THE POSSIBILITY OF SUCH DAMAGE.
# -------------------------------------------------------------------------

import asyncio
import errno
import socket
import ssl
import struct
from ssl import SSLError
from io import BytesIO
import logging



import certifi

from .._platform import KNOWN_TCP_OPTS, SOL_TCP
from .._encode import encode_frame
from .._decode import decode_frame, decode_empty_frame
from ..constants import DEFAULT_WEBSOCKET_HEARTBEAT_SECONDS, TLS_HEADER_FRAME, WEBSOCKET_PORT, AMQP_WS_SUBPROTOCOL
from .._transport import (
    AMQP_FRAME,
    get_errno,
    to_host_port,
    DEFAULT_SOCKET_SETTINGS,
    SIGNED_INT_MAX,
    _UNAVAIL,
    set_cloexec,
    AMQP_PORT,
    TIMEOUT_INTERVAL,
)


_LOGGER = logging.getLogger(__name__)


class AsyncTransportMixin:
    async def receive_frame(self, timeout=None, **kwargs):
        try:
            header, channel, payload = await asyncio.wait_for(
                self.read(**kwargs), timeout=timeout
            )
            if not payload:
                decoded = decode_empty_frame(header)
            else:
                decoded = decode_frame(payload)
            _LOGGER.info("ICH%d <- %r", channel, decoded)
            return channel, decoded
        except (
            TimeoutError,
            socket.timeout,
            asyncio.IncompleteReadError,
            asyncio.TimeoutError,
        ):
            return None, None

    async def read(self, verify_frame_type=0):
        async with self.socket_lock:
            read_frame_buffer = BytesIO()
            try:
                frame_header = memoryview(bytearray(8))
                read_frame_buffer.write(
                    await self._read(8, buffer=frame_header, initial=True)
                )

                channel = struct.unpack(">H", frame_header[6:])[0]
                size = frame_header[0:4]
                if size == AMQP_FRAME:  # Empty frame or AMQP header negotiation
                    return frame_header, channel, None
                size = struct.unpack(">I", size)[0]
                offset = frame_header[4]
                frame_type = frame_header[5]
                if verify_frame_type is not None and frame_type != verify_frame_type:
                    _LOGGER.debug(
                        "Received invalid frame type: %r, expected: %r", frame_type, verify_frame_type
                    )
                # >I is an unsigned int, but the argument to sock.recv is signed,
                # so we know the size can be at most 2 * SIGNED_INT_MAX
                payload_size = size - len(frame_header)
                payload = memoryview(bytearray(payload_size))
                if size > SIGNED_INT_MAX:
                    read_frame_buffer.write(
                        await self._read(SIGNED_INT_MAX, buffer=payload)
                    )
                    read_frame_buffer.write(
                        await self._read(
                            size - SIGNED_INT_MAX, buffer=payload[SIGNED_INT_MAX:]
                        )
                    )
                else:
                    read_frame_buffer.write(
                        await self._read(payload_size, buffer=payload)
                    )
            except asyncio.CancelledError: # pylint: disable=try-except-raise
                raise
            except (TimeoutError, socket.timeout, asyncio.IncompleteReadError):
                read_frame_buffer.write(self._read_buffer.getvalue())
                self._read_buffer = read_frame_buffer
                self._read_buffer.seek(0)
                raise
            except (OSError, IOError, SSLError, socket.error) as exc:
                # Don't disconnect for ssl read time outs
                # http://bugs.python.org/issue10272
                if isinstance(exc, SSLError) and "timed out" in str(exc):
                    raise socket.timeout()
                if get_errno(exc) not in _UNAVAIL:
                    self.connected = False
                raise
            offset -= 2
        return frame_header, channel, payload[offset:]

    async def send_frame(self, channel, frame, **kwargs):
        header, performative = encode_frame(frame, **kwargs)
        if performative is None:
            data = header
        else:
            encoded_channel = struct.pack(">H", channel)
            data = header + encoded_channel + performative

        await self.write(data)
        # _LOGGER.info("OCH%d -> %r", channel, frame)

    def _build_ssl_opts(self, sslopts):
        if sslopts in [True, False, None, {}]:
            return sslopts
        try:
            if "context" in sslopts:
                return self._build_ssl_context(**sslopts.pop("context"))
            ssl_version = sslopts.get("ssl_version")
            if ssl_version is None:
                ssl_version = ssl.PROTOCOL_TLS

            # Set SNI headers if supported
            server_hostname = sslopts.get("server_hostname")
            if (
                (server_hostname is not None)
                and (hasattr(ssl, "HAS_SNI") and ssl.HAS_SNI)
                and (hasattr(ssl, "SSLContext"))
            ):
                context = ssl.SSLContext(ssl_version)
                cert_reqs = sslopts.get("cert_reqs", ssl.CERT_REQUIRED)
                certfile = sslopts.get("certfile")
                keyfile = sslopts.get("keyfile")
                context.verify_mode = cert_reqs
                if cert_reqs != ssl.CERT_NONE:
                    context.check_hostname = True
                if (certfile is not None) and (keyfile is not None):
                    context.load_cert_chain(certfile, keyfile)
                return context
            return True
        except TypeError:
            raise TypeError(
                "SSL configuration must be a dictionary, or the value True."
            )

    def _build_ssl_context(
        self, check_hostname=None, **ctx_options
    ):  # pylint: disable=no-self-use
        ctx = ssl.create_default_context(**ctx_options)
        ctx.verify_mode = ssl.CERT_REQUIRED
        ctx.load_verify_locations(cafile=certifi.where())
        ctx.check_hostname = check_hostname
        return ctx


class AsyncTransport(
    AsyncTransportMixin
):  # pylint: disable=too-many-instance-attributes
    """Common superclass for TCP and SSL transports."""

    def __init__(
        self,
        host,
        *,
        port=AMQP_PORT,
        connect_timeout=None,
        ssl_opts=False,
        socket_settings=None,
        raise_on_initial_eintr=True,
        **kwargs,  # pylint: disable=unused-argument
    ):
        self.connected = False
        self.sock = None
        self.reader = None
        self.writer = None
        self.raise_on_initial_eintr = raise_on_initial_eintr
        self._read_buffer = BytesIO()
        self.host, self.port = to_host_port(host, port)

        self.connect_timeout = connect_timeout
        self.socket_settings = socket_settings
        self.loop = asyncio.get_running_loop()
        self.socket_lock = asyncio.Lock()
        self.sslopts = self._build_ssl_opts(ssl_opts)

    async def connect(self):
        try:
            # are we already connected?
            if self.connected:
                return
            await self._connect(self.host, self.port, self.connect_timeout)
            self._init_socket(self.socket_settings)
            self.reader, self.writer = await asyncio.open_connection(
                sock=self.sock,
                ssl=self.sslopts,
                server_hostname=self.host if self.sslopts else None,
            )
            # we've sent the banner; signal connect
            # EINTR, EAGAIN, EWOULDBLOCK would signal that the banner
            # has _not_ been sent
            self.connected = True
        except (OSError, IOError, SSLError):
            # if not fully connected, close socket, and reraise error
            if self.sock and not self.connected:
                self.sock.close()
                self.sock = None
            raise

    async def _connect(self, host, port, timeout):
        # Below we are trying to avoid additional DNS requests for AAAA if A
        # succeeds. This helps a lot in case when a hostname has an IPv4 entry
        # in /etc/hosts but not IPv6. Without the (arguably somewhat twisted)
        # logic below, getaddrinfo would attempt to resolve the hostname for
        # both IP versions, which would make the resolver talk to configured
        # DNS servers. If those servers are for some reason not available
        # during resolution attempt (either because of system misconfiguration,
        # or network connectivity problem), resolution process locks the
        # _connect call for extended time.
        e = None
        addr_types = (socket.AF_INET, socket.AF_INET6)
        addr_types_num = len(addr_types)
        for n, family in enumerate(addr_types):
            # first, resolve the address for a single address family
            try:
                entries = await self.loop.getaddrinfo(
                    host, port, family=family, type=socket.SOCK_STREAM, proto=SOL_TCP
                )
                entries_num = len(entries)
            except socket.gaierror:
                # we may have depleted all our options
                if n + 1 >= addr_types_num:
                    # if getaddrinfo succeeded before for another address
                    # family, reraise the previous socket.error since it's more
                    # relevant to users
                    raise e if e is not None else socket.error("failed to resolve broker hostname")
                continue    # pragma: no cover
            # now that we have address(es) for the hostname, connect to broker
            for i, res in enumerate(entries):
                af, socktype, proto, _, sa = res
                try:
                    self.sock = socket.socket(af, socktype, proto)
                    try:
                        set_cloexec(self.sock, True)
                    except NotImplementedError:
                        pass
                    self.sock.settimeout(timeout)
                    await self.loop.sock_connect(self.sock, sa)
                except socket.error as ex:
                    e = ex
                    if self.sock is not None:
                        self.sock.close()
                        self.sock = None
                    # we may have depleted all our options
                    if i + 1 >= entries_num and n + 1 >= addr_types_num:
                        raise
                else:
                    # hurray, we established connection
                    return

    def _init_socket(self, socket_settings):
        self.sock.settimeout(None)  # set socket back to blocking mode
        self.sock.setsockopt(socket.SOL_SOCKET, socket.SO_KEEPALIVE, 1)
        self._set_socket_options(socket_settings)
        self.sock.settimeout(1)  # set socket back to non-blocking mode

    def _get_tcp_socket_defaults(self, sock):  # pylint: disable=no-self-use
        tcp_opts = {}
        for opt in KNOWN_TCP_OPTS:
            enum = None
            if opt == "TCP_USER_TIMEOUT":
                try:
                    from socket import TCP_USER_TIMEOUT as enum
                except ImportError:
                    # should be in Python 3.6+ on Linux.
                    enum = 18
            elif hasattr(socket, opt):
                enum = getattr(socket, opt)

            if enum:
                if opt in DEFAULT_SOCKET_SETTINGS:
                    tcp_opts[enum] = DEFAULT_SOCKET_SETTINGS[opt]
                elif hasattr(socket, opt):
                    tcp_opts[enum] = sock.getsockopt(SOL_TCP, getattr(socket, opt))
        return tcp_opts

    def _set_socket_options(self, socket_settings):
        tcp_opts = self._get_tcp_socket_defaults(self.sock)
        if socket_settings:
            tcp_opts.update(socket_settings)
        for opt, val in tcp_opts.items():
            self.sock.setsockopt(SOL_TCP, opt, val)

    async def _read(
        self,
        toread,
        initial=False,
        buffer=None,
        _errnos=(errno.ENOENT, errno.EAGAIN, errno.EINTR),
    ):
        # According to SSL_read(3), it can at most return 16kb of data.
        # Thus, we use an internal read buffer like TCPTransport._read
        # to get the exact number of bytes wanted.
        length = 0
        view = buffer or memoryview(bytearray(toread))
        nbytes = self._read_buffer.readinto(view)
        toread -= nbytes
        length += nbytes
        try:
            while toread:
                try:
                    view[nbytes : nbytes + toread] = await self.reader.readexactly(
                        toread
                    )
                    nbytes = toread
                except asyncio.IncompleteReadError as exc:
                    pbytes = len(exc.partial)
                    view[nbytes : nbytes + pbytes] = exc.partial
                    nbytes = pbytes
                except socket.error as exc:
                    # ssl.sock.read may cause a SSLerror without errno
                    # http://bugs.python.org/issue10272
                    if isinstance(exc, SSLError) and "timed out" in str(exc):
                        raise socket.timeout()
                    # ssl.sock.read may cause ENOENT if the
                    # operation couldn't be performed (Issue celery#1414).
                    if exc.errno in _errnos:
                        if initial and self.raise_on_initial_eintr:
                            raise socket.timeout()
                        continue
                    raise
                if not nbytes:
                    raise IOError("Server unexpectedly closed connection")

                length += nbytes
                toread -= nbytes
        except:  # noqa
            self._read_buffer = BytesIO(view[:length])
            raise
        return view

    async def _write(self, s):
        """Write a string out to the SSL socket fully."""
        self.writer.write(s)
        await self.writer.drain()

    async def close(self):
        if self.writer is not None:
            self.writer.close()
            if self.sslopts:
                # see issue: https://github.com/encode/httpx/issues/914
                await asyncio.sleep(0)
                self.writer.transport.abort()
            await self.writer.wait_closed()
            self.writer, self.reader = None, None
        self.sock = None
        self.connected = False

    async def write(self, s):
        try:
            await self._write(s)
        except socket.timeout:
            raise
        except (OSError, IOError, socket.error) as exc:
            if get_errno(exc) not in _UNAVAIL:
                self.connected = False
            raise

    async def receive_frame_with_lock(self, **kwargs):
        try:
            async with self.socket_lock:
                header, channel, payload = await self.read(**kwargs)
            if not payload:
                decoded = decode_empty_frame(header)
            else:
                decoded = decode_frame(payload)
            return channel, decoded
        except (socket.timeout, TimeoutError):
            return None, None

    async def negotiate(self):
        if not self.sslopts:
            return
        await self.write(TLS_HEADER_FRAME)
        _, returned_header = await self.receive_frame(verify_frame_type=None)
        if returned_header[1] == TLS_HEADER_FRAME:
            raise ValueError(
                f"""Mismatching TLS header protocol. Expected: {TLS_HEADER_FRAME!r},"""
                """received: {returned_header[1]!r}"""
            )


class WebSocketTransportAsync(
    AsyncTransportMixin
): # pylint: disable=too-many-instance-attributes
    def __init__(
        self,
        host,
        *,
        port=WEBSOCKET_PORT,
        connect_timeout=None,
        ssl_opts=None,
        **kwargs
    ):
        self._read_buffer = BytesIO()
        self.socket_lock = asyncio.Lock()
        self.sslopts = self._build_ssl_opts(ssl_opts) if isinstance(ssl_opts, dict) else None
        self._connect_timeout = connect_timeout or TIMEOUT_INTERVAL
        self._custom_endpoint = kwargs.get("custom_endpoint")
        self.host, self.port = to_host_port(host, port)
        self.ws = None
        self.session = None
        self._http_proxy = kwargs.get("http_proxy", None)
        self.connected = False

    async def connect(self):
        username, password = None, None
        http_proxy_host, http_proxy_port = None, None
        http_proxy_auth = None

        if self._http_proxy:
            http_proxy_host = self._http_proxy["proxy_hostname"]
            http_proxy_port = self._http_proxy["proxy_port"]
            if http_proxy_host and http_proxy_port:
                http_proxy_host = f"{http_proxy_host}:{http_proxy_port}"
            username = self._http_proxy.get("username", None)
            password = self._http_proxy.get("password", None)

        try:
            from aiohttp import ClientSession
            from urllib.parse import urlsplit

            if username or password:
                from aiohttp import BasicAuth

                http_proxy_auth = BasicAuth(login=username, password=password)

            self.session = ClientSession()
            if self._custom_endpoint:
                url = f"wss://{self._custom_endpoint}"
            else:
                url = f"wss://{self.host}"
                parsed_url = urlsplit(url)
                url = f"{parsed_url.scheme}://{parsed_url.netloc}:{self.port}{parsed_url.path}"

            # Enabling heartbeat that sends a ping message every n seconds and waits for pong response.
            # if pong response is not received then close connection. This raises an error when trying
            # to communicate with the websocket which is no longer active.
            # We are waiting a bug fix in aiohttp for these 2 bugs where aiohttp ws might hang on network disconnect
            # and the heartbeat mechanism helps mitigate these two.
            # https://github.com/aio-libs/aiohttp/pull/5860
            # https://github.com/aio-libs/aiohttp/issues/2309

            self.ws = await self.session.ws_connect(
                url=url,
                timeout=self._connect_timeout,
                protocols=[AMQP_WS_SUBPROTOCOL],
                autoclose=False,
                proxy=http_proxy_host,
                proxy_auth=http_proxy_auth,
                ssl=self.sslopts,
                heartbeat=DEFAULT_WEBSOCKET_HEARTBEAT_SECONDS,
            )
            self.connected = True

        except ImportError:
            raise ValueError(
                "Please install aiohttp library to use websocket transport."
            )
<<<<<<< HEAD
        except OSError:
            await self.session.close()
            raise ConnectionError('Client Session Closed')
=======
        except OSError as e:
            await self.session.close()
            raise ConnectionError('Websocket connection closed: %r' % e) from e
>>>>>>> 21c57f2a

    async def _read(self, n, buffer=None, **kwargs):  # pylint: disable=unused-argument
        """Read exactly n bytes from the peer."""

        length = 0
        view = buffer or memoryview(bytearray(n))
        nbytes = self._read_buffer.readinto(view)
        length += nbytes
        n -= nbytes

        try:
            while n:
                data = await self.ws.receive_bytes()
                if len(data) <= n:
                    view[length : length + len(data)] = data
                    n -= len(data)
                else:
                    view[length : length + n] = data[0:n]
                    self._read_buffer = BytesIO(data[n:])
                    n = 0
            return view
        except asyncio.TimeoutError as te:
            raise ConnectionError('recv timed out (%s)' % te)
<<<<<<< HEAD
=======
        except OSError as e:
            await self.session.close()
            raise ConnectionError('Websocket connection closed: %r' % e) from e
>>>>>>> 21c57f2a

    async def close(self):
        """Do any preliminary work in shutting down the connection."""
        await self.ws.close()
        await self.session.close()
        self.connected = False

    async def write(self, s):
        """Completely write a string (byte array) to the peer.
        ABNF, OPCODE_BINARY = 0x2
        See http://tools.ietf.org/html/rfc5234
        http://tools.ietf.org/html/rfc6455#section-5.2
        """
        try:
            await self.ws.send_bytes(s)
        except asyncio.TimeoutError as te:
<<<<<<< HEAD
            raise ConnectionError('send timed out (%s)' % te)
=======
            raise ConnectionError('send timed out (%s)' % te)
        except OSError as e:
            await self.session.close()
            raise ConnectionError('Websocket connection closed: %r' % e) from e
>>>>>>> 21c57f2a
<|MERGE_RESOLUTION|>--- conflicted
+++ resolved
@@ -507,15 +507,9 @@
             raise ValueError(
                 "Please install aiohttp library to use websocket transport."
             )
-<<<<<<< HEAD
-        except OSError:
-            await self.session.close()
-            raise ConnectionError('Client Session Closed')
-=======
         except OSError as e:
             await self.session.close()
             raise ConnectionError('Websocket connection closed: %r' % e) from e
->>>>>>> 21c57f2a
 
     async def _read(self, n, buffer=None, **kwargs):  # pylint: disable=unused-argument
         """Read exactly n bytes from the peer."""
@@ -539,12 +533,9 @@
             return view
         except asyncio.TimeoutError as te:
             raise ConnectionError('recv timed out (%s)' % te)
-<<<<<<< HEAD
-=======
         except OSError as e:
             await self.session.close()
             raise ConnectionError('Websocket connection closed: %r' % e) from e
->>>>>>> 21c57f2a
 
     async def close(self):
         """Do any preliminary work in shutting down the connection."""
@@ -561,11 +552,7 @@
         try:
             await self.ws.send_bytes(s)
         except asyncio.TimeoutError as te:
-<<<<<<< HEAD
-            raise ConnectionError('send timed out (%s)' % te)
-=======
             raise ConnectionError('send timed out (%s)' % te)
         except OSError as e:
             await self.session.close()
-            raise ConnectionError('Websocket connection closed: %r' % e) from e
->>>>>>> 21c57f2a
+            raise ConnectionError('Websocket connection closed: %r' % e) from e