--- conflicted
+++ resolved
@@ -482,8 +482,15 @@
                 parsed_url = urlsplit(url)
                 url = f"{parsed_url.scheme}://{parsed_url.netloc}:{self.port}{parsed_url.path}"
 
-<<<<<<< HEAD
             try:
+                # Enabling heartbeat that sends a ping message every n seconds and waits for pong response.
+                # if pong response is not received then close connection. This raises an error when trying
+                # to communicate with the websocket which is no longer active.
+                # We are waiting a bug fix in aiohttp for these 2 bugs where aiohttp ws might hang on network disconnect
+                # and the heartbeat mechanism helps mitigate these two.
+                # https://github.com/aio-libs/aiohttp/pull/5860
+                # https://github.com/aio-libs/aiohttp/issues/2309
+
                 self.ws = await self.session.ws_connect(
                     url=url,
                     timeout=self._connect_timeout,
@@ -492,6 +499,7 @@
                     proxy=http_proxy_host,
                     proxy_auth=http_proxy_auth,
                     ssl=self.sslopts,
+                    heartbeat=DEFAULT_WEBSOCKET_HEARTBEAT_SECONDS,
                 )
             except ClientConnectorError as exc:
                 if self._custom_endpoint:
@@ -502,28 +510,7 @@
                     )
                 else:
                     raise
-=======
-            # Enabling heartbeat that sends a ping message every n seconds and waits for pong response.
-            # if pong response is not received then close connection. This raises an error when trying
-            # to communicate with the websocket which is no longer active.
-            # We are waiting a bug fix in aiohttp for these 2 bugs where aiohttp ws might hang on network disconnect
-            # and the heartbeat mechanism helps mitigate these two.
-            # https://github.com/aio-libs/aiohttp/pull/5860
-            # https://github.com/aio-libs/aiohttp/issues/2309
-
-            self.ws = await self.session.ws_connect(
-                url=url,
-                timeout=self._connect_timeout,
-                protocols=[AMQP_WS_SUBPROTOCOL],
-                autoclose=False,
-                proxy=http_proxy_host,
-                proxy_auth=http_proxy_auth,
-                ssl=self.sslopts,
-                heartbeat=DEFAULT_WEBSOCKET_HEARTBEAT_SECONDS,
-            )
->>>>>>> 5013c2d8
             self.connected = True
-
         except ImportError:
             raise ValueError(
                 "Please install aiohttp library to use websocket transport."
