--- conflicted
+++ resolved
@@ -37,18 +37,12 @@
 import socket
 import ssl
 import struct
-<<<<<<< HEAD
 from ssl import SSLContext, SSLError
 from contextlib import contextmanager
 from io import BytesIO
 import logging
 from threading import Lock
 from typing import Optional
-=======
-from ssl import SSLError
-from io import BytesIO
-import logging
->>>>>>> 35c6bade
 
 import certifi
 
@@ -66,10 +60,7 @@
     set_cloexec,
     AMQP_PORT,
     TIMEOUT_INTERVAL,
-<<<<<<< HEAD
     WebSocketTransport,
-=======
->>>>>>> 35c6bade
 )
 
 
@@ -156,41 +147,7 @@
 
         await self.write(data)
         # _LOGGER.info("OCH%d -> %r", channel, frame)
-<<<<<<< HEAD
-=======
-
-
-class AsyncTransport(AsyncTransportMixin):
-    """Common superclass for TCP and SSL transports."""
-
-    def __init__(
-        self,
-        host,
-        port=AMQP_PORT,
-        connect_timeout=None,
-        read_timeout=None,
-        write_timeout=None,
-        ssl=False,
-        socket_settings=None,
-        raise_on_initial_eintr=True,
-        **kwargs
-    ):
-        self.connected = False
-        self.sock = None
-        self.reader = None
-        self.writer = None
-        self.raise_on_initial_eintr = raise_on_initial_eintr
-        self._read_buffer = BytesIO()
-        self.host, self.port = to_host_port(host, port)
-
-        self.connect_timeout = connect_timeout
-        self.read_timeout = read_timeout
-        self.write_timeout = write_timeout
-        self.socket_settings = socket_settings
-        self.loop = get_running_loop()
-        self.socket_lock = asyncio.Lock()
-        self.sslopts = self._build_ssl_opts(ssl)
->>>>>>> 35c6bade
+
 
     def _build_ssl_opts(self, sslopts):
         if sslopts in [True, False, None, {}]:
@@ -313,12 +270,7 @@
                     # if getaddrinfo succeeded before for another address
                     # family, reraise the previous socket.error since it's more
                     # relevant to users
-<<<<<<< HEAD
                     raise (e if e is not None else socket.error("failed to resolve broker hostname"))
-=======
-                    raise e if e is not None else socket.error("failed to resolve broker hostname")
->>>>>>> 35c6bade
-                continue  # pragma: no cover
 
             # now that we have address(es) for the hostname, connect to broker
             for i, res in enumerate(entries):
@@ -486,14 +438,8 @@
         self._custom_endpoint = kwargs.get("custom_endpoint")
         self.host = host
         self.ws = None
-<<<<<<< HEAD
         self.session = None
         self._http_proxy = kwargs.get("http_proxy", None)
-        
-=======
-        self._http_proxy = kwargs.get("http_proxy", None)
-
->>>>>>> 35c6bade
     async def connect(self):
         username, password = None, None
         http_proxy_host, http_proxy_port = None, None
@@ -502,7 +448,6 @@
         if self._http_proxy:
             http_proxy_host = self._http_proxy["proxy_hostname"]
             http_proxy_port = self._http_proxy["proxy_port"]
-<<<<<<< HEAD
             if http_proxy_host and http_proxy_port:
                 self.http_proxy_host = f"{http_proxy_host}:{http_proxy_port}"
             username = self._http_proxy.get("username", None)
@@ -517,31 +462,13 @@
                 
             self.session = ClientSession()
             self.ws = await self.session.ws_connect(
-=======
-            username = self._http_proxy.get("username", None)
-            password = self._http_proxy.get("password", None)
-            if username or password:
-                http_proxy_auth = (username, password)
-        try:
-            from websocket import create_connection
-
-            self.ws = create_connection(
->>>>>>> 35c6bade
                 url="wss://{}".format(self._custom_endpoint or self.host),
                 timeout=self._connect_timeout,
-<<<<<<< HEAD
                 protocols=[AMQP_WS_SUBPROTOCOL],
                 autoclose=False,
                 proxy=http_proxy_host,
                 proxy_auth=http_proxy_auth,
-                ssl=self.sslopts
-=======
-                skip_utf8_validation=True,
-                sslopt=self.sslopts,
-                http_proxy_host=http_proxy_host,
-                http_proxy_port=http_proxy_port,
-                http_proxy_auth=http_proxy_auth,
->>>>>>> 35c6bade
+                ssl=self.sslopts,
             )
            
         except ImportError:
@@ -558,28 +485,16 @@
         
         try:
             while n:
-<<<<<<< HEAD
                 data = await self.ws.receive_bytes()
-=======
-                data = await self.loop.run_in_executor(None, self.ws.recv)
-
->>>>>>> 35c6bade
                 if len(data) <= n:
                     view[length : length + len(data)] = data
                     n -= len(data)
                 else:
                     view[length : length + n] = data[0:n]
                     self._read_buffer = BytesIO(data[n:])
-<<<<<<< HEAD
                     n = 0 
             return view
         except (asyncio.TimeoutError) as wex:
-=======
-                    n = 0
-
-            return view
-        except WebSocketTimeoutException:
->>>>>>> 35c6bade
             raise TimeoutError()
 
     async def close(self):
@@ -593,11 +508,5 @@
         ABNF, OPCODE_BINARY = 0x2
         See http://tools.ietf.org/html/rfc5234
         http://tools.ietf.org/html/rfc6455#section-5.2
-<<<<<<< HEAD
         """       
-        await self.ws.send_bytes(s)
-        
-=======
-        """
-        await self.loop.run_in_executor(None, self.ws.send_binary, s)
->>>>>>> 35c6bade
+        await self.ws.send_bytes(s)