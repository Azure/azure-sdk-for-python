--- conflicted
+++ resolved
@@ -105,12 +105,9 @@
                 if verify_frame_type is not None and frame_type != verify_frame_type:
                     _LOGGER.debug(
                         "Received invalid frame type: %r, expected: %r", frame_type, verify_frame_type
-<<<<<<< HEAD
-=======
                     )
                     raise ValueError(
                         f"Received invalid frame type: {frame_type}, expected: {verify_frame_type}"
->>>>>>> 46904593
                     )
                 # >I is an unsigned int, but the argument to sock.recv is signed,
                 # so we know the size can be at most 2 * SIGNED_INT_MAX
