--- conflicted
+++ resolved
@@ -402,10 +402,7 @@
 
     async def close(self):
         if self.writer is not None:
-<<<<<<< HEAD
-=======
             # Closing the writer closes the underlying socket.
->>>>>>> 4795f478
             self.writer.close()
             if self.sslopts:
                 # see issue: https://github.com/encode/httpx/issues/914
@@ -504,26 +501,6 @@
                 parsed_url = urlsplit(url)
                 url = f"{parsed_url.scheme}://{parsed_url.netloc}:{self.port}{parsed_url.path}"
 
-<<<<<<< HEAD
-            # Enabling heartbeat that sends a ping message every n seconds and waits for pong response.
-            # if pong response is not received then close connection. This raises an error when trying
-            # to communicate with the websocket which is no longer active.
-            # We are waiting a bug fix in aiohttp for these 2 bugs where aiohttp ws might hang on network disconnect
-            # and the heartbeat mechanism helps mitigate these two.
-            # https://github.com/aio-libs/aiohttp/pull/5860
-            # https://github.com/aio-libs/aiohttp/issues/2309
-
-            self.ws = await self.session.ws_connect(
-                url=url,
-                timeout=self._connect_timeout,
-                protocols=[AMQP_WS_SUBPROTOCOL],
-                autoclose=False,
-                proxy=http_proxy_host,
-                proxy_auth=http_proxy_auth,
-                ssl=self.sslopts,
-                heartbeat=DEFAULT_WEBSOCKET_HEARTBEAT_SECONDS,
-            )
-=======
             try:
                 # Enabling heartbeat that sends a ping message every n seconds and waits for pong response.
                 # if pong response is not received then close connection. This raises an error when trying
@@ -550,21 +527,14 @@
                         description="Failed to authenticate the connection due to exception: " + str(exc),
                         error=exc,
                     )
->>>>>>> 4795f478
             self.connected = True
         except ImportError:
             raise ValueError(
                 "Please install aiohttp library to use websocket transport."
             )
-<<<<<<< HEAD
-        except OSError:
-            await self.session.close()
-            raise ConnectionError('Client Session Closed')
-=======
         except OSError as e:
             await self.session.close()
             raise ConnectionError('Websocket connection closed: %r' % e) from e
->>>>>>> 4795f478
 
     async def _read(self, n, buffer=None, **kwargs):  # pylint: disable=unused-argument
         """Read exactly n bytes from the peer."""
@@ -587,14 +557,10 @@
                     n = 0
             return view
         except asyncio.TimeoutError as te:
-<<<<<<< HEAD
-            raise ConnectionError('recv timed out (%s)' % te)
-=======
             raise ConnectionError('Receive timed out (%s)' % te)
         except OSError as e:
             await self.session.close()
             raise ConnectionError('Websocket connection closed: %r' % e) from e
->>>>>>> 4795f478
 
     async def close(self):
         """Do any preliminary work in shutting down the connection."""
@@ -611,11 +577,7 @@
         try:
             await self.ws.send_bytes(s)
         except asyncio.TimeoutError as te:
-<<<<<<< HEAD
-            raise ConnectionError('send timed out (%s)' % te)
-=======
             raise ConnectionError('Send timed out (%s)' % te)
         except OSError as e:
             await self.session.close()
-            raise ConnectionError('Websocket connection closed: %r' % e) from e
->>>>>>> 4795f478
+            raise ConnectionError('Websocket connection closed: %r' % e) from e