# -------------------------------------------------------------------------
# Copyright (c) Microsoft Corporation. All rights reserved.
# Licensed under the MIT License. See License.txt in the project root for
# license information.
# --------------------------------------------------------------------------
import struct
import uuid
import logging
import time
import asyncio

from .._encode import encode_payload
from ._link_async import Link
from ..constants import SessionTransferState, LinkDeliverySettleReason, LinkState, Role, SenderSettleMode, SessionState
from ..performatives import (
    TransferFrame,
)
from ..error import AMQPLinkError, ErrorCondition, MessageException

_LOGGER = logging.getLogger(__name__)


class PendingDelivery(object):
    def __init__(self, **kwargs):
        self.message = kwargs.get("message")
        self.sent = False
        self.frame = None
        self.on_delivery_settled = kwargs.get("on_delivery_settled")
        self.start = time.time()
        self.transfer_state = None
        self.timeout = kwargs.get("timeout")
        self.settled = kwargs.get("settled", False)

    async def on_settled(self, reason, state):
        if self.on_delivery_settled and not self.settled:
            try:
                await self.on_delivery_settled(reason, state)
            except Exception as e:  # pylint:disable=broad-except
                _LOGGER.warning("Message 'on_send_complete' callback failed: %r", e)
        self.settled = True


class SenderLink(Link):
    def __init__(self, session, handle, target_address, **kwargs):
        name = kwargs.pop("name", None) or str(uuid.uuid4())
        role = Role.Sender
        if "source_address" not in kwargs:
            kwargs["source_address"] = "sender-link-{}".format(name)
        super(SenderLink, self).__init__(session, handle, name, role, target_address=target_address, **kwargs)
        self._pending_deliveries = []

    # In theory we should not need to purge pending deliveries on attach/dettach - as a link should
    # be resume-able, however this is not yet supported.
    async def _incoming_attach(self, frame):
        try:
            await super(SenderLink, self)._incoming_attach(frame)
        except AMQPLinkError:
            await self._remove_pending_deliveries()
            raise
        self.current_link_credit = self.link_credit
        await self._outgoing_flow()
        await self.update_pending_deliveries()

    async def _incoming_detach(self, frame):
        await super(SenderLink, self)._incoming_detach(frame)
        await self._remove_pending_deliveries()

    async def _incoming_flow(self, frame):
        rcv_link_credit = frame[6]  # link_credit
        rcv_delivery_count = frame[5]  # delivery_count
        if frame[4] is not None:  # handle
            if rcv_link_credit is None or rcv_delivery_count is None:
                _LOGGER.info("Unable to get link-credit or delivery-count from incoming ATTACH. Detaching link.")
                await self._remove_pending_deliveries()
                await self._set_state(LinkState.DETACHED)  # TODO: Send detach now?
            else:
                self.current_link_credit = rcv_delivery_count + rcv_link_credit - self.delivery_count
        await self.update_pending_deliveries()

    async def _outgoing_transfer(self, delivery):
        output = bytearray()
        encode_payload(output, delivery.message)
        delivery_count = self.delivery_count + 1
        delivery.frame = {
            "handle": self.handle,
            "delivery_tag": struct.pack(">I", abs(delivery_count)),
            "message_format": delivery.message._code,  # pylint:disable=protected-access
            "settled": delivery.settled,
            "more": False,
            "rcv_settle_mode": None,
            "state": None,
            "resume": None,
            "aborted": None,
            "batchable": None,
            "payload": output,
        }
        if self.network_trace:
            _LOGGER.info(
                "-> %r", TransferFrame(delivery_id="<pending>", **delivery.frame), extra=self.network_trace_params
            )
            _LOGGER.info("   %r", delivery.message, extra=self.network_trace_params)
        await self._session._outgoing_transfer(delivery)  # pylint:disable=protected-access
        sent_and_settled = False
        if delivery.transfer_state == SessionTransferState.OKAY:
            self.delivery_count = delivery_count
            self.current_link_credit -= 1
            delivery.sent = True
            if delivery.settled:
                await delivery.on_settled(LinkDeliverySettleReason.SETTLED, None)
                sent_and_settled = True
        # elif delivery.transfer_state == SessionTransferState.ERROR:
        # TODO: Session wasn't mapped yet - re-adding to the outgoing delivery queue?
        return sent_and_settled

    async def _incoming_disposition(self, frame):
        if not frame[3]:  # settled
            return
        range_end = (frame[2] or frame[1]) + 1  # first or last
        settled_ids = list(range(frame[1], range_end))
        unsettled = []
        for delivery in self._pending_deliveries:
            if delivery.sent and delivery.frame["delivery_id"] in settled_ids:
                await delivery.on_settled(LinkDeliverySettleReason.DISPOSITION_RECEIVED, frame[4])  # state
                continue
            unsettled.append(delivery)
        self._pending_deliveries = unsettled

    async def _remove_pending_deliveries(self):
        futures = []
        for delivery in self._pending_deliveries:
            futures.append(asyncio.ensure_future(delivery.on_settled(LinkDeliverySettleReason.NOT_DELIVERED, None)))
        await asyncio.gather(*futures)
        self._pending_deliveries = []

    async def _on_session_state_change(self):
        if self._session.state == SessionState.DISCARDING:
            await self._remove_pending_deliveries()
        await super()._on_session_state_change()

    async def update_pending_deliveries(self):
        if self.current_link_credit <= 0:
            self.current_link_credit = self.link_credit
            await self._outgoing_flow()
        now = time.time()
        pending = []
        for delivery in self._pending_deliveries:
            if delivery.timeout and (now - delivery.start) >= delivery.timeout:
                delivery.on_settled(LinkDeliverySettleReason.TIMEOUT, None)
                continue
            if not delivery.sent:
                sent_and_settled = await self._outgoing_transfer(delivery)
                if sent_and_settled:
                    continue
            pending.append(delivery)
        self._pending_deliveries = pending

    async def send_transfer(self, message, *, send_async=False, **kwargs):
        self._check_if_closed()
        if self.state != LinkState.ATTACHED:
<<<<<<< HEAD
            raise AMQPLinkError(  
                condition=ErrorCondition.ClientError,
                description="Link is not attached."
=======
            raise AMQPLinkError(  # TODO: should we introduce MessageHandler to indicate the handler is in wrong state
                condition=ErrorCondition.ClientError,  # TODO: should this be a ClientError?
                description="Link is not attached.",
>>>>>>> 85865671
            )
        settled = self.send_settle_mode == SenderSettleMode.Settled
        if self.send_settle_mode == SenderSettleMode.Mixed:
            settled = kwargs.pop("settled", True)
        delivery = PendingDelivery(
            on_delivery_settled=kwargs.get("on_send_complete"),
            timeout=kwargs.get("timeout"),
            message=message,
            settled=settled,
        )
        if self.current_link_credit == 0 or send_async:
            self._pending_deliveries.append(delivery)
        else:
            sent_and_settled = await self._outgoing_transfer(delivery)
            if not sent_and_settled:
                self._pending_deliveries.append(delivery)
        return delivery

    async def cancel_transfer(self, delivery):
        try:
            index = self._pending_deliveries.index(delivery)
        except ValueError:
            raise ValueError("Found no matching pending transfer.")
        delivery = self._pending_deliveries[index]
        if delivery.sent:
            raise MessageException(
                ErrorCondition.ClientError,
                message="Transfer cannot be cancelled. Message has already been sent and awaiting disposition.",
            )
        await delivery.on_settled(LinkDeliverySettleReason.CANCELLED, None)
        self._pending_deliveries.pop(index)<|MERGE_RESOLUTION|>--- conflicted
+++ resolved
@@ -157,15 +157,9 @@
     async def send_transfer(self, message, *, send_async=False, **kwargs):
         self._check_if_closed()
         if self.state != LinkState.ATTACHED:
-<<<<<<< HEAD
             raise AMQPLinkError(  
                 condition=ErrorCondition.ClientError,
                 description="Link is not attached."
-=======
-            raise AMQPLinkError(  # TODO: should we introduce MessageHandler to indicate the handler is in wrong state
-                condition=ErrorCondition.ClientError,  # TODO: should this be a ClientError?
-                description="Link is not attached.",
->>>>>>> 85865671
             )
         settled = self.send_settle_mode == SenderSettleMode.Settled
         if self.send_settle_mode == SenderSettleMode.Mixed:
