--- conflicted
+++ resolved
@@ -546,21 +546,6 @@
         :rtype: None
         """
         try:
-<<<<<<< HEAD
-            await self._incoming_endpoints[channel]._incoming_end(  # pylint:disable=protected-access
-                frame
-            )
-            self._incoming_endpoints.pop(channel)
-            self._outgoing_endpoints.pop(channel)
-        except KeyError:
-            end_error = AMQPError(
-                condition=ErrorCondition.InvalidField,
-                description=f"Invalid channel {channel}",
-                info=None,
-            )
-            _LOGGER.error("Received END frame with invalid channel %s", channel)
-            await self.close(error=end_error)
-=======
             await self._incoming_endpoints[channel]._incoming_end(frame)  # pylint:disable=protected-access
             self._incoming_endpoints.pop(channel)
             self._outgoing_endpoints.pop(channel)
@@ -572,7 +557,6 @@
                     description="Invalid channel number received"
                 ))
             return
->>>>>>> ce4b2576
 
     async def _process_incoming_frame(
         self, channel, frame
