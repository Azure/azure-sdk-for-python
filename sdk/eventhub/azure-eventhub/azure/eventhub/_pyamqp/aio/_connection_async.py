--- conflicted
+++ resolved
@@ -371,14 +371,10 @@
             await self._outgoing_open()
             await self._set_state(ConnectionState.OPENED)
         else:
-<<<<<<< HEAD
-            pass  # TODO what now...?
-=======
             await self.close(error=AMQPError(
                 condition=ErrorCondition.IllegalState, 
                 description=f"connection is an illegal state: {self.state}"))
             _LOGGER.error("connection is an illegal state: %r", self.state)
->>>>>>> bb2e3b50
 
     async def _outgoing_close(self, error=None):
         # type: (Optional[AMQPError]) -> None
@@ -472,15 +468,9 @@
             self.incoming_endpoints.pop(channel)
             self.outgoing_endpoints.pop(channel)
         except KeyError:
-<<<<<<< HEAD
-            pass  # TODO: channel error
-        # self._incoming_endpoints.pop(channel)  # TODO If we don't clean up channels - this will
-        # self._outgoing_endpoints.pop(channel)  # TODO eventually crash
-=======
             end_error = AMQPError(condition=ErrorCondition.InvalidField, description=f"Invalid channel {channel}", info=None)
             _LOGGER.error(f"Invalid channel {channel} ")
             await self.close(error=end_error)
->>>>>>> bb2e3b50
 
     async def _process_incoming_frame(self, channel, frame):  # pylint:disable=too-many-return-statements
         # type: (int, Optional[Union[bytes, Tuple[int, Tuple[Any, ...]]]]) -> bool
