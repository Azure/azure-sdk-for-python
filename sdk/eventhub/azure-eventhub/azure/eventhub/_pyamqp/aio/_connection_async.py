# -------------------------------------------------------------------------
# Copyright (c) Microsoft Corporation. All rights reserved.
# Licensed under the MIT License. See License.txt in the project root for
# license information.
# --------------------------------------------------------------------------

import uuid
import logging
import time
from urllib.parse import urlparse
import socket
from ssl import SSLError
import asyncio

from ._transport_async import AsyncTransport
from ._sasl_async import SASLTransport, SASLWithWebSocket
from ._session_async import Session
from ..performatives import OpenFrame, CloseFrame
from .._connection import get_local_timeout, _CLOSING_STATES
from ..constants import (
    PORT,
    SECURE_PORT,
    WEBSOCKET_PORT,
    MAX_CHANNELS,
    MAX_FRAME_SIZE_BYTES,
    HEADER_FRAME,
    ConnectionState,
    EMPTY_FRAME,
    TransportType,
)

<<<<<<< HEAD
from ..error import (
    AMQPException,
    ErrorCondition,
    AMQPConnectionError,
    AMQPError
)
=======
from ..error import ErrorCondition, AMQPConnectionError, AMQPError
>>>>>>> 85865671

_LOGGER = logging.getLogger(__name__)


class Connection(object):  # pylint:disable=too-many-instance-attributes
    """An AMQP Connection.

    :ivar str state: The connection state.
    :param str endpoint: The endpoint to connect to. Must be fully qualified with scheme and port number.
    :keyword str container_id: The ID of the source container. If not set a GUID will be generated.
    :keyword int max_frame_size: Proposed maximum frame size in bytes. Default value is 64kb.
    :keyword int channel_max: The maximum channel number that may be used on the Connection. Default value is 65535.
    :keyword int idle_timeout: Connection idle time-out in seconds.
    :keyword list(str) outgoing_locales: Locales available for outgoing text.
    :keyword list(str) incoming_locales: Desired locales for incoming text in decreasing level of preference.
    :keyword list(str) offered_capabilities: The extension capabilities the sender supports.
    :keyword list(str) desired_capabilities: The extension capabilities the sender may use if the receiver supports
    :keyword dict properties: Connection properties.
    :keyword bool allow_pipelined_open: Allow frames to be sent on the connection before a response Open frame
     has been received. Default value is `True`.
    :keyword float idle_timeout_empty_frame_send_ratio: Portion of the idle timeout time to wait before sending an
     empty frame. The default portion is 50% of the idle timeout value (i.e. `0.5`).
    :keyword float idle_wait_time: The time in seconds to sleep while waiting for a response from the endpoint.
     Default value is `0.1`.
    :keyword bool network_trace: Whether to log the network traffic. Default value is `False`. If enabled, frames
     will be logged at the logging.INFO level.
    :keyword str transport_type: Determines if the transport type is Amqp or AmqpOverWebSocket.
     Defaults to TransportType.Amqp. It will be AmqpOverWebSocket if using http_proxy.
    :keyword Dict http_proxy: HTTP proxy settings. This must be a dictionary with the following
     keys: `'proxy_hostname'` (str value) and `'proxy_port'` (int value). When using these settings,
     the transport_type would be AmqpOverWebSocket.
     Additionally the following keys may also be present: `'username', 'password'`.
    """

    def __init__(self, endpoint, **kwargs):  # pylint:disable=too-many-statements
        # type(str, Any) -> None
        parsed_url = urlparse(endpoint)
        self._hostname = parsed_url.hostname
        endpoint = self._hostname
        if parsed_url.port:
            self._port = parsed_url.port
        elif parsed_url.scheme == "amqps":
            self._port = SECURE_PORT
        else:
            self._port = PORT
        self.state = None  # type: Optional[ConnectionState]

        # Custom Endpoint
        custom_endpoint_address = kwargs.get("custom_endpoint_address")
        custom_endpoint = None
        if custom_endpoint_address:
            custom_parsed_url = urlparse(custom_endpoint_address)
            custom_port = custom_parsed_url.port or WEBSOCKET_PORT
            custom_endpoint = "{}:{}{}".format(custom_parsed_url.hostname, custom_port, custom_parsed_url.path)

        transport = kwargs.get("transport")
        self._transport_type = kwargs.pop("transport_type", TransportType.Amqp)
        if transport:
            self._transport = transport
        elif "sasl_credential" in kwargs:
            sasl_transport = SASLTransport
            if self._transport_type.name == "AmqpOverWebsocket" or kwargs.get("http_proxy"):
                sasl_transport = SASLWithWebSocket
                endpoint = parsed_url.hostname + parsed_url.path
            self._transport = sasl_transport(
                host=endpoint, credential=kwargs["sasl_credential"], custom_endpoint=custom_endpoint, **kwargs
            )
        else:
            self._transport = AsyncTransport(parsed_url.netloc, transport_type=self._transport_type, **kwargs)

        self._container_id = kwargs.pop("container_id", None) or str(uuid.uuid4())  # type: str
        self._max_frame_size = kwargs.pop("max_frame_size", MAX_FRAME_SIZE_BYTES)  # type: int
        self._remote_max_frame_size = None  # type: Optional[int]
        self._channel_max = kwargs.pop("channel_max", MAX_CHANNELS)  # type: int
        self._idle_timeout = kwargs.pop("idle_timeout", None)  # type: Optional[int]
        self._outgoing_locales = kwargs.pop("outgoing_locales", None)  # type: Optional[List[str]]
        self._incoming_locales = kwargs.pop("incoming_locales", None)  # type: Optional[List[str]]
        self._offered_capabilities = None  # type: Optional[str]
        self._desired_capabilities = kwargs.pop("desired_capabilities", None)  # type: Optional[str]
        self._properties = kwargs.pop("properties", None)  # type: Optional[Dict[str, str]]

        self._allow_pipelined_open = kwargs.pop("allow_pipelined_open", True)  # type: bool
        self._remote_idle_timeout = None  # type: Optional[int]
        self._remote_idle_timeout_send_frame = None  # type: Optional[int]
        self._idle_timeout_empty_frame_send_ratio = kwargs.get("idle_timeout_empty_frame_send_ratio", 0.5)
        self._last_frame_received_time = None  # type: Optional[float]
        self._last_frame_sent_time = None  # type: Optional[float]
        self._idle_wait_time = kwargs.get("idle_wait_time", 0.1)  # type: float
        self._network_trace = kwargs.get("network_trace", False)
        self._network_trace_params = {"connection": self._container_id, "session": None, "link": None}
        self._error = None
        self._outgoing_endpoints = {}  # type: Dict[int, Session]
        self._incoming_endpoints = {}  # type: Dict[int, Session]

    async def __aenter__(self):
        await self.open()
        return self

    async def __aexit__(self, *args):
        await self.close()

    async def _set_state(self, new_state):
        # type: (ConnectionState) -> None
        """Update the connection state."""
        if new_state is None:
            return
        previous_state = self.state
        self.state = new_state
        _LOGGER.info("Connection '%s' state changed: %r -> %r", self._container_id, previous_state, new_state)
        for session in self._outgoing_endpoints.values():
            await session._on_connection_state_change()  # pylint:disable=protected-access

    async def _connect(self):
        # type: () -> None
        """Initiate the connection.

        If `allow_pipelined_open` is enabled, the incoming response header will be processed immediately
        and the state on exiting will be HDR_EXCH. Otherwise, the function will return before waiting for
        the response header and the final state will be HDR_SENT.

        :raises ValueError: If a reciprocating protocol header is not received during negotiation.
        """
        try:
            if not self.state:
                await self._transport.connect()
                await self._set_state(ConnectionState.START)
            await self._transport.negotiate()
            await self._outgoing_header()
            await self._set_state(ConnectionState.HDR_SENT)
            if not self._allow_pipelined_open:
                await self._process_incoming_frame(*(await self._read_frame(wait=True)))
                if self.state != ConnectionState.HDR_EXCH:
                    await self._disconnect()
                    raise ValueError("Did not receive reciprocal protocol header. Disconnecting.")
            else:
                await self._set_state(ConnectionState.HDR_SENT)
        except (OSError, IOError, SSLError, socket.error, asyncio.TimeoutError) as exc:
            raise AMQPConnectionError(
                ErrorCondition.SocketError,
                description="Failed to initiate the connection due to exception: " + str(exc),
                error=exc,
            )

    async def _disconnect(self, *args) -> None:
        """Disconnect the transport and set state to END."""
        if self.state == ConnectionState.END:
            return
        await self._set_state(ConnectionState.END)
        self._transport.close()

    def _can_read(self):
        # type: () -> bool
        """Whether the connection is in a state where it is legal to read for incoming frames."""
        return self.state not in (ConnectionState.CLOSE_RCVD, ConnectionState.END)

    async def _read_frame(self, wait=True, **kwargs):
        # type: (bool, Any) -> Tuple[int, Optional[Tuple[int, NamedTuple]]]
        """Read an incoming frame from the transport.

        :param Union[bool, float] wait: Whether to block on the socket while waiting for an incoming frame.
         The default value is `False`, where the frame will block for the configured timeout only (0.1 seconds).
         If set to `True`, socket will block indefinitely. If set to a timeout value in seconds, the socket will
         block for at most that value.
        :rtype: Tuple[int, Optional[Tuple[int, NamedTuple]]]
        :returns: A tuple with the incoming channel number, and the frame in the form or a tuple of performative
         descriptor and field values.
        """
        if self._can_read():
            if wait is False:
                timeout = 1  # TODO: What should this default be?
            elif wait is True:
                timeout = None
            else:
                timeout = wait
            return await self._transport.receive_frame(timeout=timeout, **kwargs)
        _LOGGER.warning("Cannot read frame in current state: %r", self.state)

    def _can_write(self):
        # type: () -> bool
        """Whether the connection is in a state where it is legal to write outgoing frames."""
        return self.state not in _CLOSING_STATES

    async def _send_frame(self, channel, frame, timeout=None, **kwargs):
        # type: (int, NamedTuple, Optional[int], Any) -> None
        """Send a frame over the connection.

        :param int channel: The outgoing channel number.
        :param NamedTuple: The outgoing frame.
        :param int timeout: An optional timeout value to wait until the socket is ready to send the frame.
        :rtype: None
        """
        try:
            raise self._error
        except TypeError:
            pass

        if self._can_write():
            try:
                self._last_frame_sent_time = time.time()
                await asyncio.wait_for(self._transport.send_frame(channel, frame, **kwargs), timeout=timeout)
            except (OSError, IOError, SSLError, socket.error, asyncio.TimeoutError) as exc:
                self._error = AMQPConnectionError(
                    ErrorCondition.SocketError,
                    description="Can not send frame out due to exception: " + str(exc),
                    error=exc,
                )
        else:
            _LOGGER.warning("Cannot write frame in current state: %r", self.state)

    def _get_next_outgoing_channel(self):
        # type: () -> int
        """Get the next available outgoing channel number within the max channel limit.

        :raises ValueError: If maximum channels has been reached.
        :returns: The next available outgoing channel number.
        :rtype: int
        """
        if (len(self._incoming_endpoints) + len(self._outgoing_endpoints)) >= self._channel_max:
            raise ValueError("Maximum number of channels ({}) has been reached.".format(self._channel_max))
        next_channel = next(i for i in range(1, self._channel_max) if i not in self._outgoing_endpoints)
        return next_channel

    async def _outgoing_empty(self):
        # type: () -> None
        """Send an empty frame to prevent the connection from reaching an idle timeout."""
        if self._network_trace:
            _LOGGER.info("-> empty()", extra=self._network_trace_params)
        try:
            raise self._error
        except TypeError:
            pass
        try:
            if self._can_write():
                await self._transport.write(EMPTY_FRAME)
                self._last_frame_sent_time = time.time()
        except (OSError, IOError, SSLError, socket.error) as exc:
            self._error = AMQPConnectionError(
                ErrorCondition.SocketError,
                description="Can not send empty frame due to exception: " + str(exc),
                error=exc,
            )

    async def _outgoing_header(self):
        # type: () -> None
        """Send the AMQP protocol header to initiate the connection."""
        self._last_frame_sent_time = time.time()
        if self._network_trace:
            _LOGGER.info("-> header(%r)", HEADER_FRAME, extra=self._network_trace_params)
        await self._transport.write(HEADER_FRAME)

    async def _incoming_header(self, _, frame):
        # type: (int, bytes) -> None
        """Process an incoming AMQP protocol header and update the connection state."""
        if self._network_trace:
            _LOGGER.info("<- header(%r)", frame, extra=self._network_trace_params)
        if self.state == ConnectionState.START:
            await self._set_state(ConnectionState.HDR_RCVD)
        elif self.state == ConnectionState.HDR_SENT:
            await self._set_state(ConnectionState.HDR_EXCH)
        elif self.state == ConnectionState.OPEN_PIPE:
            await self._set_state(ConnectionState.OPEN_SENT)

    async def _outgoing_open(self):
        # type: () -> None
        """Send an Open frame to negotiate the AMQP connection functionality."""
        open_frame = OpenFrame(
            container_id=self._container_id,
            hostname=self._hostname,
            max_frame_size=self._max_frame_size,
            channel_max=self._channel_max,
            idle_timeout=self._idle_timeout * 1000 if self._idle_timeout else None,  # Convert to milliseconds
            outgoing_locales=self._outgoing_locales,
            incoming_locales=self._incoming_locales,
            offered_capabilities=self._offered_capabilities if self.state == ConnectionState.OPEN_RCVD else None,
            desired_capabilities=self._desired_capabilities if self.state == ConnectionState.HDR_EXCH else None,
            properties=self._properties,
        )
        if self._network_trace:
            _LOGGER.info("-> %r", open_frame, extra=self._network_trace_params)
        await self._send_frame(0, open_frame)

    async def _incoming_open(self, channel, frame):
        # type: (int, Tuple[Any, ...]) -> None
        """Process incoming Open frame to finish the connection negotiation.

        The incoming frame format is::

            - frame[0]: container_id (str)
            - frame[1]: hostname (str)
            - frame[2]: max_frame_size (int)
            - frame[3]: channel_max (int)
            - frame[4]: idle_timeout (Optional[int])
            - frame[5]: outgoing_locales (Optional[List[bytes]])
            - frame[6]: incoming_locales (Optional[List[bytes]])
            - frame[7]: offered_capabilities (Optional[List[bytes]])
            - frame[8]: desired_capabilities (Optional[List[bytes]])
            - frame[9]: properties (Optional[Dict[bytes, bytes]])

        :param int channel: The incoming channel number.
        :param frame: The incoming Open frame.
        :type frame: Tuple[Any, ...]
        :rtype: None
        """
        # TODO: Add type hints for full frame tuple contents.
        if self._network_trace:
            _LOGGER.info("<- %r", OpenFrame(*frame), extra=self._network_trace_params)
        if channel != 0:
            _LOGGER.error("OPEN frame received on a channel that is not 0.")
<<<<<<< HEAD
            await self.close(error=AMQPError(
                condition=ErrorCondition.NotAllowed, 
                description="OPEN frame received on a channel that is not 0"))
=======
            await self.close(
                error=AMQPError(
                    condition=ErrorCondition.NotAllowed, description="OPEN frame received on a channel that is not 0."
                )
            )
>>>>>>> 85865671
            await self._set_state(ConnectionState.END)
        if self.state == ConnectionState.OPENED:
            _LOGGER.error("OPEN frame received in the OPENED state.")
            await self.close()
        if frame[4]:
            self._remote_idle_timeout = frame[4] / 1000  # Convert to seconds
            self._remote_idle_timeout_send_frame = self._idle_timeout_empty_frame_send_ratio * self._remote_idle_timeout

        if frame[2] < 512:
            # Close with error
            # Codes_S_R_S_CONNECTION_01_143: [If any of the values in the received open frame are invalid then the connection shall be closed.]
            # Codes_S_R_S_CONNECTION_01_220: [The error amqp:invalid-field shall be set in the error.condition field of the CLOSE frame.]
            await self.close(
                error=AMQPConnectionError(
                    condition=ErrorCondition.InvalidField,
                    description="connection_endpoint_frame_received::failed parsing OPEN frame",
                )
            )
            _LOGGER.error("connection_endpoint_frame_received::failed parsing OPEN frame")
        else:
            self._remote_max_frame_size = frame[2]
        if self.state == ConnectionState.OPEN_SENT:
            await self._set_state(ConnectionState.OPENED)
        elif self.state == ConnectionState.HDR_EXCH:
            await self._set_state(ConnectionState.OPEN_RCVD)
            await self._outgoing_open()
            await self._set_state(ConnectionState.OPENED)
        else:
            await self.close(error=AMQPError(
                condition=ErrorCondition.IllegalState, 
                description=f"connection is an illegal state: {self.state}"))
            _LOGGER.error("connection is an illegal state: %r", self.state)

    async def _outgoing_close(self, error=None):
        # type: (Optional[AMQPError]) -> None
        """Send a Close frame to shutdown connection with optional error information."""
        close_frame = CloseFrame(error=error)
        if self._network_trace:
            _LOGGER.info("-> %r", close_frame, extra=self._network_trace_params)
        await self._send_frame(0, close_frame)

    async def _incoming_close(self, channel, frame):
        # type: (int, Tuple[Any, ...]) -> None
        """Process incoming Open frame to finish the connection negotiation.

        The incoming frame format is::

            - frame[0]: error (Optional[AMQPError])

        """
        if self._network_trace:
            _LOGGER.info("<- %r", CloseFrame(*frame), extra=self._network_trace_params)
        disconnect_states = [
            ConnectionState.HDR_RCVD,
            ConnectionState.HDR_EXCH,
            ConnectionState.OPEN_RCVD,
            ConnectionState.CLOSE_SENT,
            ConnectionState.DISCARDING,
        ]
        if self.state in disconnect_states:
            await self._disconnect()
            await self._set_state(ConnectionState.END)
            return

        close_error = None
        if channel > self._channel_max:
            _LOGGER.error("Invalid channel")
            close_error = AMQPError(condition=ErrorCondition.InvalidField, description="Invalid channel", info=None)

        await self._set_state(ConnectionState.CLOSE_RCVD)
        await self._outgoing_close(error=close_error)
        await self._disconnect()
        await self._set_state(ConnectionState.END)

        if frame[0]:
            self._error = AMQPConnectionError(condition=frame[0][0], description=frame[0][1], info=frame[0][2])
            _LOGGER.error("Connection error: {}".format(frame[0]))  # pylint:disable=logging-format-interpolation

    async def _incoming_begin(self, channel, frame):
        # type: (int, Tuple[Any, ...]) -> None
        """Process incoming Begin frame to finish negotiating a new session.

        The incoming frame format is::

            - frame[0]: remote_channel (int)
            - frame[1]: next_outgoing_id (int)
            - frame[2]: incoming_window (int)
            - frame[3]: outgoing_window (int)
            - frame[4]: handle_max (int)
            - frame[5]: offered_capabilities (Optional[List[bytes]])
            - frame[6]: desired_capabilities (Optional[List[bytes]])
            - frame[7]: properties (Optional[Dict[bytes, bytes]])

        :param int channel: The incoming channel number.
        :param frame: The incoming Begin frame.
        :type frame: Tuple[Any, ...]
        :rtype: None
        """
        try:
            existing_session = self._outgoing_endpoints[frame[0]]
            self._incoming_endpoints[channel] = existing_session
            await self._incoming_endpoints[channel]._incoming_begin(frame)  # pylint:disable=protected-access
        except KeyError:
            new_session = Session.from_incoming_frame(self, channel, frame)
            self._incoming_endpoints[channel] = new_session
            await new_session._incoming_begin(frame)  # pylint:disable=protected-access

    async def _incoming_end(self, channel, frame):
        # type: (int, Tuple[Any, ...]) -> None
        """Process incoming End frame to close a session.

        The incoming frame format is::

            - frame[0]: error (Optional[AMQPError])

        :param int channel: The incoming channel number.
        :param frame: The incoming End frame.
        :type frame: Tuple[Any, ...]
        :rtype: None
        """
        try:
            await self._incoming_endpoints[channel]._incoming_end(frame)  # pylint:disable=protected-access
            self.incoming_endpoints.pop(channel)
            self.outgoing_endpoints.pop(channel)
        except KeyError:
<<<<<<< HEAD
            #close the connection
            await self.close(
                error=AMQPError(
                    condition=ErrorCondition.ConnectionCloseForced,
                    description="Invalid channel number received"
                ))
            return
        self._incoming_endpoints.pop(channel)
        self._outgoing_endpoints.pop(channel)
=======
            end_error = AMQPError(condition=ErrorCondition.InvalidField, description=f"Invalid channel {channel}", info=None)
            _LOGGER.error(f"Invalid channel {channel} ")
            await self.close(error=end_error)
>>>>>>> 85865671

    async def _process_incoming_frame(self, channel, frame):  # pylint:disable=too-many-return-statements
        # type: (int, Optional[Union[bytes, Tuple[int, Tuple[Any, ...]]]]) -> bool
        """Process an incoming frame, either directly or by passing to the necessary Session.

        :param int channel: The channel the frame arrived on.
        :param frame: A tuple containing the performative descriptor and the field values of the frame.
         This parameter can be None in the case of an empty frame or a socket timeout.
        :type frame: Optional[Tuple[int, NamedTuple]]
        :rtype: bool
        :returns: A boolean to indicate whether more frames in a batch can be processed or whether the
         incoming frame has altered the state. If `True` is returned, the state has changed and the batch
         should be interrupted.
        """
        try:
            performative, fields = frame
        except TypeError:
            return True  # Empty Frame or socket timeout
        try:
            self._last_frame_received_time = time.time()
            if performative == 20:
                await self._incoming_endpoints[channel]._incoming_transfer(fields)  # pylint:disable=protected-access
                return False
            if performative == 21:
                await self._incoming_endpoints[channel]._incoming_disposition(fields)  # pylint:disable=protected-access
                return False
            if performative == 19:
                await self._incoming_endpoints[channel]._incoming_flow(fields)  # pylint:disable=protected-access
                return False
            if performative == 18:
                await self._incoming_endpoints[channel]._incoming_attach(fields)  # pylint:disable=protected-access
                return False
            if performative == 22:
                await self._incoming_endpoints[channel]._incoming_detach(fields)  # pylint:disable=protected-access
                return True
            if performative == 17:
                await self._incoming_begin(channel, fields)
                return True
            if performative == 23:
                await self._incoming_end(channel, fields)
                return True
            if performative == 16:
                await self._incoming_open(channel, fields)
                return True
            if performative == 24:
                await self._incoming_close(channel, fields)
                return True
            if performative == 0:
                await self._incoming_header(channel, fields)
                return True
            if performative == 1:  # pylint:disable=no-else-return
                return False  # TODO: incoming EMPTY
            else:
                _LOGGER.error(
                    "Unrecognized incoming frame: {}".format(frame)
                )  # pylint:disable=logging-format-interpolation
                return True
        except KeyError:
            return True  # TODO: channel error

    async def _process_outgoing_frame(self, channel, frame):
        # type: (int, NamedTuple) -> None
        """Send an outgoing frame if the connection is in a legal state.

        :raises ValueError: If the connection is not open or not in a valid state.
        """
        if not self._allow_pipelined_open and self.state in [ConnectionState.OPEN_PIPE, ConnectionState.OPEN_SENT]:
            raise ValueError("Connection not configured to allow pipeline send.")
        if self.state not in [ConnectionState.OPEN_PIPE, ConnectionState.OPEN_SENT, ConnectionState.OPENED]:
            raise ValueError("Connection not open.")
        now = time.time()
        if get_local_timeout(now, self._idle_timeout, self._last_frame_received_time) or (
            await self._get_remote_timeout(now)
        ):
            await self.close(
                error=AMQPError(
                    condition=ErrorCondition.ConnectionCloseForced,
                    description="No frame received for the idle timeout.",
                ),
                wait=False,
            )
            return
        await self._send_frame(channel, frame)

    async def _get_remote_timeout(self, now):
        # type: (float) -> bool
        """Check whether the local connection has reached the remote endpoints idle timeout since
        the last outgoing frame was sent.

        If the time since the last since frame is greater than the allowed idle interval, an Empty
        frame will be sent to maintain the connection.

        :param float now: The current time to check against.
        :rtype: bool
        :returns: Whether the local connection should be shutdown due to timeout.
        """
        if self._remote_idle_timeout and self._last_frame_sent_time:
            time_since_last_sent = now - self._last_frame_sent_time
            if time_since_last_sent > self._remote_idle_timeout_send_frame:
                await self._outgoing_empty()
        return False

    async def _wait_for_response(self, wait, end_state):
        # type: (Union[bool, float], ConnectionState) -> None
        """Wait for an incoming frame to be processed that will result in a desired state change.

        :param wait: Whether to wait for an incoming frame to be processed. Can be set to `True` to wait
         indefinitely, or an int to wait for a specified amount of time (in seconds). To not wait, set to `False`.
        :type wait: bool or float
        :param ConnectionState end_state: The desired end state to wait until.
        :rtype: None
        """
        if wait is True:
            await self.listen(wait=False)
            while self.state != end_state:
                await asyncio.sleep(self._idle_wait_time)
                await self.listen(wait=False)
        elif wait:
            await self.listen(wait=False)
            timeout = time.time() + wait
            while self.state != end_state:
                if time.time() >= timeout:
                    break
                await asyncio.sleep(self._idle_wait_time)
                await self.listen(wait=False)

    async def _listen_one_frame(self, **kwargs):
        new_frame = await self._read_frame(**kwargs)
        return await self._process_incoming_frame(*new_frame)

    async def listen(self, wait=False, batch=1, **kwargs):
        # type: (Union[float, int, bool], int, Any) -> None
        """Listen on the socket for incoming frames and process them.

        :param wait: Whether to block on the socket until a frame arrives. If set to `True`, socket will
         block indefinitely. Alternatively, if set to a time in seconds, the socket will block for at most
         the specified timeout. Default value is `False`, where the socket will block for its configured read
         timeout (by default 0.1 seconds).
        :type wait: int or float or bool
        :param int batch: The number of frames to attempt to read and process before returning. The default value
         is 1, i.e. process frames one-at-a-time. A higher value should only be used when a receiver is established
         and is processing incoming Transfer frames.
        :rtype: None
        """
        try:
            raise self._error
        except TypeError:
            pass
        try:
            if self.state not in _CLOSING_STATES:
                now = time.time()
                if get_local_timeout(now, self._idle_timeout, self._last_frame_received_time) or (
<<<<<<< HEAD
                await self._get_remote_timeout(now)):
=======
                    await self._get_remote_timeout(now)
                ):
                    # TODO: check error condition
>>>>>>> 85865671
                    await self.close(
                        error=AMQPError(
                            condition=ErrorCondition.ConnectionCloseForced,
                            description="No frame received for the idle timeout.",
                        ),
                        wait=False,
                    )
                    return
            if self.state == ConnectionState.END:
                self._error = AMQPConnectionError(
                    condition=ErrorCondition.ConnectionCloseForced, description="Connection was already closed."
                )
                return
            for _ in range(batch):
                if await asyncio.ensure_future(self._listen_one_frame(wait=wait, **kwargs)):
                    # TODO: compare the perf difference between ensure_future and direct await
                    break
        except (OSError, IOError, SSLError, socket.error) as exc:
            self._error = AMQPConnectionError(
                ErrorCondition.SocketError,
                description="Can not send frame out due to exception: " + str(exc),
                error=exc,
            )

    def create_session(self, **kwargs):
        # type: (Any) -> Session
        """Create a new session within this connection.

        :keyword str name: The name of the connection. If not set a GUID will be generated.
        :keyword int next_outgoing_id: The transfer-id of the first transfer id the sender will send.
         Default value is 0.
        :keyword int incoming_window: The initial incoming-window of the Session. Default value is 1.
        :keyword int outgoing_window: The initial outgoing-window of the Session. Default value is 1.
        :keyword int handle_max: The maximum handle value that may be used on the session. Default value is 4294967295.
        :keyword list(str) offered_capabilities: The extension capabilities the session supports.
        :keyword list(str) desired_capabilities: The extension capabilities the session may use if
         the endpoint supports it.
        :keyword dict properties: Session properties.
        :keyword bool allow_pipelined_open: Allow frames to be sent on the connection before a response Open frame
         has been received. Default value is that configured for the connection.
        :keyword float idle_wait_time: The time in seconds to sleep while waiting for a response from the endpoint.
         Default value is that configured for the connection.
        :keyword bool network_trace: Whether to log the network traffic of this session. If enabled, frames
         will be logged at the logging.INFO level. Default value is that configured for the connection.
        """
        assigned_channel = self._get_next_outgoing_channel()
        kwargs["allow_pipelined_open"] = self._allow_pipelined_open
        kwargs["idle_wait_time"] = self._idle_wait_time
        session = Session(
            self,
            assigned_channel,
            network_trace=kwargs.pop("network_trace", self._network_trace),
            network_trace_params=dict(self._network_trace_params),
            **kwargs
        )
        self._outgoing_endpoints[assigned_channel] = session
        return session

    async def open(self, wait=False):
        # type: (bool) -> None
        """Send an Open frame to start the connection.

        Alternatively, this will be called on entering a Connection context manager.

        :param bool wait: Whether to wait to receive an Open response from the endpoint. Default is `False`.
        :raises ValueError: If `wait` is set to `False` and `allow_pipelined_open` is disabled.
        :rtype: None
        """
        await self._connect()
        await self._outgoing_open()
        if self.state == ConnectionState.HDR_EXCH:
            await self._set_state(ConnectionState.OPEN_SENT)
        elif self.state == ConnectionState.HDR_SENT:
            await self._set_state(ConnectionState.OPEN_PIPE)
        if wait:
            await self._wait_for_response(wait, ConnectionState.OPENED)
        elif not self._allow_pipelined_open:
            raise ValueError("Connection has been configured to not allow piplined-open. Please set 'wait' parameter.")

    async def close(self, error=None, wait=False):
        # type: (Optional[AMQPError], bool) -> None
        """Close the connection and disconnect the transport.

        Alternatively this method will be called on exiting a Connection context manager.

        :param ~uamqp.AMQPError error: Optional error information to include in the close request.
        :param bool wait: Whether to wait for a service Close response. Default is `False`.
        :rtype: None
        """
        if self.state in [ConnectionState.END, ConnectionState.CLOSE_SENT, ConnectionState.DISCARDING]:
            return
        try:
            await self._outgoing_close(error=error)
            if error:
                self._error = AMQPConnectionError(
                    condition=error.condition, description=error.description, info=error.info
                )
            if self.state == ConnectionState.OPEN_PIPE:
                await self._set_state(ConnectionState.OC_PIPE)
            elif self.state == ConnectionState.OPEN_SENT:
                await self._set_state(ConnectionState.CLOSE_PIPE)
            elif error:
                await self._set_state(ConnectionState.DISCARDING)
            else:
                await self._set_state(ConnectionState.CLOSE_SENT)
            await self._wait_for_response(wait, ConnectionState.END)
        except Exception as exc:  # pylint:disable=broad-except
            # If error happened during closing, ignore the error and set state to END
            _LOGGER.info("An error occurred when closing the connection: %r", exc)
            await self._set_state(ConnectionState.END)
        finally:
            await self._disconnect()<|MERGE_RESOLUTION|>--- conflicted
+++ resolved
@@ -29,16 +29,14 @@
     TransportType,
 )
 
-<<<<<<< HEAD
+
 from ..error import (
     AMQPException,
     ErrorCondition,
     AMQPConnectionError,
     AMQPError
 )
-=======
-from ..error import ErrorCondition, AMQPConnectionError, AMQPError
->>>>>>> 85865671
+
 
 _LOGGER = logging.getLogger(__name__)
 
@@ -347,17 +345,9 @@
             _LOGGER.info("<- %r", OpenFrame(*frame), extra=self._network_trace_params)
         if channel != 0:
             _LOGGER.error("OPEN frame received on a channel that is not 0.")
-<<<<<<< HEAD
             await self.close(error=AMQPError(
                 condition=ErrorCondition.NotAllowed, 
                 description="OPEN frame received on a channel that is not 0"))
-=======
-            await self.close(
-                error=AMQPError(
-                    condition=ErrorCondition.NotAllowed, description="OPEN frame received on a channel that is not 0."
-                )
-            )
->>>>>>> 85865671
             await self._set_state(ConnectionState.END)
         if self.state == ConnectionState.OPENED:
             _LOGGER.error("OPEN frame received in the OPENED state.")
@@ -483,7 +473,6 @@
             self.incoming_endpoints.pop(channel)
             self.outgoing_endpoints.pop(channel)
         except KeyError:
-<<<<<<< HEAD
             #close the connection
             await self.close(
                 error=AMQPError(
@@ -493,11 +482,6 @@
             return
         self._incoming_endpoints.pop(channel)
         self._outgoing_endpoints.pop(channel)
-=======
-            end_error = AMQPError(condition=ErrorCondition.InvalidField, description=f"Invalid channel {channel}", info=None)
-            _LOGGER.error(f"Invalid channel {channel} ")
-            await self.close(error=end_error)
->>>>>>> 85865671
 
     async def _process_incoming_frame(self, channel, frame):  # pylint:disable=too-many-return-statements
         # type: (int, Optional[Union[bytes, Tuple[int, Tuple[Any, ...]]]]) -> bool
@@ -650,13 +634,7 @@
             if self.state not in _CLOSING_STATES:
                 now = time.time()
                 if get_local_timeout(now, self._idle_timeout, self._last_frame_received_time) or (
-<<<<<<< HEAD
                 await self._get_remote_timeout(now)):
-=======
-                    await self._get_remote_timeout(now)
-                ):
-                    # TODO: check error condition
->>>>>>> 85865671
                     await self.close(
                         error=AMQPError(
                             condition=ErrorCondition.ConnectionCloseForced,
