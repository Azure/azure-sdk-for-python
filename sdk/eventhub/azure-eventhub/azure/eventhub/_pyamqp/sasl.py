#-------------------------------------------------------------------------
# Copyright (c) Microsoft Corporation. All rights reserved.
# Licensed under the MIT License. See License.txt in the project root for
# license information.
#--------------------------------------------------------------------------

import struct
from enum import Enum

from ._transport import SSLTransport, WebSocketTransport, AMQPS_PORT
from .types import AMQPTypes, TYPE, VALUE
from .constants import FIELD, SASLCode, SASL_HEADER_FRAME, TransportType, WEBSOCKET_PORT
from .performatives import (
    SASLOutcome,
    SASLResponse,
    SASLChallenge,
    SASLInit
)


_SASL_FRAME_TYPE = b'\x01'


class SASLPlainCredential(object):
    """PLAIN SASL authentication mechanism.
    See https://tools.ietf.org/html/rfc4616 for details
    """

    mechanism = b'PLAIN'

    def __init__(self, authcid, passwd, authzid=None):
        self.authcid = authcid
        self.passwd = passwd
        self.authzid = authzid

    def start(self):
        if self.authzid:
            login_response = self.authzid.encode('utf-8')
        else:
            login_response = b''
        login_response += b'\0'
        login_response += self.authcid.encode('utf-8')
        login_response += b'\0'
        login_response += self.passwd.encode('utf-8')
        return login_response


class SASLAnonymousCredential(object):
    """ANONYMOUS SASL authentication mechanism.
    See https://tools.ietf.org/html/rfc4505 for details
    """

    mechanism = b'ANONYMOUS'

    def start(self):
        return b''


class SASLExternalCredential(object):
    """EXTERNAL SASL mechanism.
    Enables external authentication, i.e. not handled through this protocol.
    Only passes 'EXTERNAL' as authentication mechanism, but no further
    authentication data.
    """

    mechanism = b'EXTERNAL'

    def start(self):
        return b''

class SASLTransportMixin():
    def _negotiate(self):
        self.write(SASL_HEADER_FRAME)
        _, returned_header = self.receive_frame()
        if returned_header[1] != SASL_HEADER_FRAME:
            raise ValueError("Mismatching AMQP header protocol. Expected: {}, received: {}".format(
                SASL_HEADER_FRAME, returned_header[1]))

        _, supported_mechansisms = self.receive_frame(verify_frame_type=1)
        if self.credential.mechanism not in supported_mechansisms[1][0]:  # sasl_server_mechanisms
            raise ValueError("Unsupported SASL credential type: {}".format(self.credential.mechanism))
        sasl_init = SASLInit(
            mechanism=self.credential.mechanism,
            initial_response=self.credential.start(),
            hostname=self.host)
        self.send_frame(0, sasl_init, frame_type=_SASL_FRAME_TYPE)

        _, next_frame = self.receive_frame(verify_frame_type=1)
        frame_type, fields = next_frame
        if frame_type != 0x00000044:  # SASLOutcome
            raise NotImplementedError("Unsupported SASL challenge")
        if fields[0] == SASLCode.Ok:  # code
            return
        else:
            raise ValueError("SASL negotiation failed.\nOutcome: {}\nDetails: {}".format(*fields))

<<<<<<< HEAD
class SASLTransportMixin():
    def _negotiate(self):
        self.write(SASL_HEADER_FRAME)
        _, returned_header = self.receive_frame()
        if returned_header[1] != SASL_HEADER_FRAME:
            raise ValueError("Mismatching AMQP header protocol. Expected: {}, received: {}".format(
                SASL_HEADER_FRAME, returned_header[1]))

        _, supported_mechansisms = self.receive_frame(verify_frame_type=1)
        if self.credential.mechanism not in supported_mechansisms[1][0]:  # sasl_server_mechanisms
            raise ValueError("Unsupported SASL credential type: {}".format(self.credential.mechanism))
        sasl_init = SASLInit(
            mechanism=self.credential.mechanism,
            initial_response=self.credential.start(),
            hostname=self.host)
        self.send_frame(0, sasl_init, frame_type=_SASL_FRAME_TYPE)

        _, next_frame = self.receive_frame(verify_frame_type=1)
        frame_type, fields = next_frame
        if frame_type != 0x00000044:  # SASLOutcome
            raise NotImplementedError("Unsupported SASL challenge")
        if fields[0] == SASLCode.Ok:  # code
            return
        else:
            raise ValueError("SASL negotiation failed.\nOutcome: {}\nDetails: {}".format(*fields))


=======
>>>>>>> d9620768
class SASLTransport(SSLTransport, SASLTransportMixin):

    def __init__(self, host, credential, port=AMQPS_PORT, connect_timeout=None, ssl=None, **kwargs):
        self.credential = credential
        ssl = ssl or True
        super(SASLTransport, self).__init__(host, port=port, connect_timeout=connect_timeout, ssl=ssl, **kwargs)

    def negotiate(self):
        with self.block():
            self._negotiate()

class SASLWithWebSocket(WebSocketTransport, SASLTransportMixin):

    def __init__(self, host, credential, port=WEBSOCKET_PORT, connect_timeout=None, ssl=None, **kwargs):
        self.credential = credential
        ssl = ssl or True
        http_proxy = kwargs.pop('http_proxy', None)
        self._transport = WebSocketTransport(
            host,
            port=port,
            connect_timeout=connect_timeout,
            ssl=ssl,
            http_proxy=http_proxy,
            **kwargs
        )
        super().__init__(host, port, connect_timeout, ssl, **kwargs)

<<<<<<< HEAD
    def negotiate(self):
=======
    def negotiate(self):  
>>>>>>> d9620768
        self._negotiate()<|MERGE_RESOLUTION|>--- conflicted
+++ resolved
@@ -94,7 +94,6 @@
         else:
             raise ValueError("SASL negotiation failed.\nOutcome: {}\nDetails: {}".format(*fields))
 
-<<<<<<< HEAD
 class SASLTransportMixin():
     def _negotiate(self):
         self.write(SASL_HEADER_FRAME)
@@ -122,8 +121,6 @@
             raise ValueError("SASL negotiation failed.\nOutcome: {}\nDetails: {}".format(*fields))
 
 
-=======
->>>>>>> d9620768
 class SASLTransport(SSLTransport, SASLTransportMixin):
 
     def __init__(self, host, credential, port=AMQPS_PORT, connect_timeout=None, ssl=None, **kwargs):
@@ -151,9 +148,5 @@
         )
         super().__init__(host, port, connect_timeout, ssl, **kwargs)
 
-<<<<<<< HEAD
     def negotiate(self):
-=======
-    def negotiate(self):  
->>>>>>> d9620768
         self._negotiate()