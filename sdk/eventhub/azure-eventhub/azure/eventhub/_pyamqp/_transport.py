#-------------------------------------------------------------------------
# This is a fork of the transport.py which was originally written by Barry Pederson and
# maintained by the Celery project: https://github.com/celery/py-amqp.
#
# Copyright (C) 2009 Barry Pederson <bp@barryp.org>
#
# The license text can also be found here:
# http://www.opensource.org/licenses/BSD-3-Clause
#
# License
# =======
# Redistribution and use in source and binary forms, with or without
# modification, are permitted provided that the following conditions are met:
#
#     1. Redistributions of source code must retain the above copyright
#       notice, this list of conditions and the following disclaimer.
#
#     2. Redistributions in binary form must reproduce the above copyright
#        notice, this list of conditions and the following disclaimer in the
#        documentation and/or other materials provided with the distribution.
#
# THIS SOFTWARE IS PROVIDED BY THE COPYRIGHT HOLDERS AND CONTRIBUTORS "AS IS"
# AND ANY EXPRESS OR IMPLIED WARRANTIES, INCLUDING, BUT NOT LIMITED TO,
# THE IMPLIED WARRANTIES OF MERCHANTABILITY AND FITNESS FOR A PARTICULAR
# PURPOSE ARE DISCLAIMED. IN NO EVENT SHALL THE COPYRIGHT HOLDER OR CONTRIBUTORS
# BE LIABLE FOR ANY DIRECT, INDIRECT, INCIDENTAL, SPECIAL, EXEMPLARY, OR
# CONSEQUENTIAL DAMAGES (INCLUDING, BUT NOT LIMITED TO, PROCUREMENT OF
# SUBSTITUTE GOODS OR SERVICES; LOSS OF USE, DATA, OR PROFITS; OR BUSINESS
# INTERRUPTION) HOWEVER CAUSED AND ON ANY THEORY OF LIABILITY, WHETHER IN
# CONTRACT, STRICT LIABILITY, OR TORT (INCLUDING NEGLIGENCE OR OTHERWISE)
# ARISING IN ANY WAY OUT OF THE USE OF THIS SOFTWARE, EVEN IF ADVISED OF
# THE POSSIBILITY OF SUCH DAMAGE.
#-------------------------------------------------------------------------


from __future__ import absolute_import, unicode_literals

import errno
import re
import socket
import ssl
import struct
from ssl import SSLError
from contextlib import contextmanager
from io import BytesIO
import logging
from threading import Lock

import certifi

from ._platform import KNOWN_TCP_OPTS, SOL_TCP, pack, unpack
from ._encode import encode_frame
from ._decode import decode_frame, decode_empty_frame
from .constants import TLS_HEADER_FRAME, WEBSOCKET_PORT, TransportType, AMQP_WS_SUBPROTOCOL


try:
    import fcntl
except ImportError:  # pragma: no cover
    fcntl = None   # noqa
try:
    from os import set_cloexec  # Python 3.4?
except ImportError:  # pragma: no cover
    # TODO: Drop this once we drop Python 2.7 support
    def set_cloexec(fd, cloexec):  # noqa
        """Set flag to close fd after exec."""
        if fcntl is None:
            return
        try:
            FD_CLOEXEC = fcntl.FD_CLOEXEC
        except AttributeError:
            raise NotImplementedError(
                'close-on-exec flag not supported on this platform',
            )
        flags = fcntl.fcntl(fd, fcntl.F_GETFD)
        if cloexec:
            flags |= FD_CLOEXEC
        else:
            flags &= ~FD_CLOEXEC
        return fcntl.fcntl(fd, fcntl.F_SETFD, flags)

_LOGGER = logging.getLogger(__name__)
_UNAVAIL = {errno.EAGAIN, errno.EINTR, errno.ENOENT, errno.EWOULDBLOCK}

AMQP_PORT = 5672
AMQPS_PORT = 5671
AMQP_FRAME = memoryview(b'AMQP')
EMPTY_BUFFER = bytes()
SIGNED_INT_MAX = 0x7FFFFFFF

# Match things like: [fe80::1]:5432, from RFC 2732
IPV6_LITERAL = re.compile(r'\[([\.0-9a-f:]+)\](?::(\d+))?')

DEFAULT_SOCKET_SETTINGS = {
    'TCP_NODELAY': 1,
    'TCP_USER_TIMEOUT': 1000,
    'TCP_KEEPIDLE': 60,
    'TCP_KEEPINTVL': 10,
    'TCP_KEEPCNT': 9,
}


def get_errno(exc):
    """Get exception errno (if set).

    Notes:
        :exc:`socket.error` and :exc:`IOError` first got
        the ``.errno`` attribute in Py2.7.
    """
    try:
        return exc.errno
    except AttributeError:
        try:
            # e.args = (errno, reason)
            if isinstance(exc.args, tuple) and len(exc.args) == 2:
                return exc.args[0]
        except AttributeError:
            pass
    return 0


def to_host_port(host, port=AMQP_PORT):
    """Convert hostname:port string to host, port tuple."""
    m = IPV6_LITERAL.match(host)
    if m:
        host = m.group(1)
        if m.group(2):
            port = int(m.group(2))
    else:
        if ':' in host:
            host, port = host.rsplit(':', 1)
            port = int(port)
    return host, port


class UnexpectedFrame(Exception):
    pass


class _AbstractTransport(object):
    """Common superclass for TCP and SSL transports."""

    def __init__(self, host, port=AMQP_PORT, connect_timeout=None,
                 read_timeout=None, write_timeout=None,
                 socket_settings=None, raise_on_initial_eintr=True, **kwargs):
        self.connected = False
        self.sock = None
        self.raise_on_initial_eintr = raise_on_initial_eintr
        self._read_buffer = BytesIO()
        self.host, self.port = to_host_port(host, port)
        self.connect_timeout = connect_timeout
        self.read_timeout = read_timeout
        self.write_timeout = write_timeout
        self.socket_settings = socket_settings
        self.socket_lock = Lock()

    def connect(self):
        try:
            # are we already connected?
            if self.connected:
                return
            self._connect(self.host, self.port, self.connect_timeout)
            self._init_socket(
                self.socket_settings, self.read_timeout, self.write_timeout,
            )
            # we've sent the banner; signal connect
            # EINTR, EAGAIN, EWOULDBLOCK would signal that the banner
            # has _not_ been sent
            self.connected = True
        except (OSError, IOError, SSLError):
            # if not fully connected, close socket, and reraise error
            if self.sock and not self.connected:
                self.sock.close()
                self.sock = None
            raise

    @contextmanager
    def block_with_timeout(self, timeout):
        if timeout is None:
            yield self.sock
        else:
            sock = self.sock
            prev = sock.gettimeout()
            if prev != timeout:
                sock.settimeout(timeout)
            try:
                yield self.sock
            except SSLError as exc:
                if 'timed out' in str(exc):
                    # http://bugs.python.org/issue10272
<<<<<<< HEAD
                    ##print(4)
                    raise socket.timeout()
                elif 'The operation did not complete' in str(exc):
                    # Non-blocking SSL sockets can throw SSLError
                    ##print(5)
                    raise socket.timeout()
                raise
            except socket.error as exc:
                if get_errno(exc) == errno.EWOULDBLOCK:
                    #print(6)
                    raise socket.timeout()
=======
                    raise TimeoutError()
                elif 'The operation did not complete' in str(exc):
                    # Non-blocking SSL sockets can throw SSLError
                    raise TimeoutError()
                raise
            except socket.error as exc:
                if get_errno(exc) == errno.EWOULDBLOCK:
                    raise TimeoutError()
>>>>>>> 255c229d
                raise
            finally:
                if timeout != prev:
                    sock.settimeout(prev)

    @contextmanager
    def block(self):
        bocking_timeout = None
        sock = self.sock
        prev = sock.gettimeout()
        if prev != bocking_timeout:
            sock.settimeout(bocking_timeout)
        try:
            yield self.sock
        except SSLError as exc:
            if 'timed out' in str(exc):
                # http://bugs.python.org/issue10272
<<<<<<< HEAD
                #print(7)
                raise socket.timeout()
            elif 'The operation did not complete' in str(exc):
                # Non-blocking SSL sockets can throw SSLError
                #print(8)
                raise socket.timeout()
            raise
        except socket.error as exc:
            if get_errno(exc) == errno.EWOULDBLOCK:
                #print(9)
                raise socket.timeout()
=======
                raise TimeoutError()
            elif 'The operation did not complete' in str(exc):
                # Non-blocking SSL sockets can throw SSLError
                raise TimeoutError()
            raise
        except socket.error as exc:
            if get_errno(exc) == errno.EWOULDBLOCK:
                raise TimeoutError()
>>>>>>> 255c229d
            raise
        finally:
            if bocking_timeout != prev:
                sock.settimeout(prev)

    @contextmanager
    def non_blocking(self):
        non_bocking_timeout = 0.0
        sock = self.sock
        prev = sock.gettimeout()
        #print(prev)
        if prev != non_bocking_timeout:
            sock.settimeout(non_bocking_timeout)
        try:
            yield self.sock
        except SSLError as exc:
            if 'timed out' in str(exc):
                # http://bugs.python.org/issue10272
<<<<<<< HEAD
                #print(10)
                raise socket.timeout()
            elif 'The operation did not complete' in str(exc):
                # Non-blocking SSL sockets can throw SSLError
                #print(11)
                raise socket.timeout()
            raise
        except socket.error as exc:
            if get_errno(exc) == errno.EWOULDBLOCK:
                #print(12)
                raise socket.timeout()
=======
                raise TimeoutError()
            elif 'The operation did not complete' in str(exc):
                # Non-blocking SSL sockets can throw SSLError
                raise TimeoutError()
            raise
        except socket.error as exc:
            if get_errno(exc) == errno.EWOULDBLOCK:
                raise TimeoutError()
>>>>>>> 255c229d
            raise
        finally:
            if non_bocking_timeout != prev:
                sock.settimeout(prev)

    def _connect(self, host, port, timeout):
        e = None

        # Below we are trying to avoid additional DNS requests for AAAA if A
        # succeeds. This helps a lot in case when a hostname has an IPv4 entry
        # in /etc/hosts but not IPv6. Without the (arguably somewhat twisted)
        # logic below, getaddrinfo would attempt to resolve the hostname for
        # both IP versions, which would make the resolver talk to configured
        # DNS servers. If those servers are for some reason not available
        # during resolution attempt (either because of system misconfiguration,
        # or network connectivity problem), resolution process locks the
        # _connect call for extended time.
        addr_types = (socket.AF_INET, socket.AF_INET6)
        addr_types_num = len(addr_types)
        for n, family in enumerate(addr_types):
            # first, resolve the address for a single address family
            try:
                entries = socket.getaddrinfo(
                    host, port, family, socket.SOCK_STREAM, SOL_TCP)
                entries_num = len(entries)
            except socket.gaierror:
                # we may have depleted all our options
                if n + 1 >= addr_types_num:
                    # if getaddrinfo succeeded before for another address
                    # family, reraise the previous socket.error since it's more
                    # relevant to users
                    raise (e
                           if e is not None
                           else socket.error(
                               "failed to resolve broker hostname"))
                continue  # pragma: no cover

            # now that we have address(es) for the hostname, connect to broker
            for i, res in enumerate(entries):
                af, socktype, proto, _, sa = res
                try:
                    self.sock = socket.socket(af, socktype, proto)
                    try:
                        set_cloexec(self.sock, True)
                    except NotImplementedError:
                        pass
                    self.sock.settimeout(timeout)
                    self.sock.connect(sa)
                except socket.error as ex:
                    e = ex
                    if self.sock is not None:
                        self.sock.close()
                        self.sock = None
                    # we may have depleted all our options
                    if i + 1 >= entries_num and n + 1 >= addr_types_num:
                        raise
                else:
                    # hurray, we established connection
                    return

    def _init_socket(self, socket_settings, read_timeout, write_timeout):
        self.sock.settimeout(None)  # set socket back to blocking mode
        self.sock.setsockopt(socket.SOL_SOCKET, socket.SO_KEEPALIVE, 1)
        self._set_socket_options(socket_settings)

        # set socket timeouts
        # for timeout, interval in ((socket.SO_SNDTIMEO, write_timeout),
        #                           (socket.SO_RCVTIMEO, read_timeout)):
        #     if interval is not None:
        #         sec = int(interval)
        #         usec = int((interval - sec) * 1000000)
        #         self.sock.setsockopt(
        #             socket.SOL_SOCKET, timeout,
        #             pack('ll', sec, usec),
        #         )
        self._setup_transport()
        # TODO: a greater timeout value is needed in long distance communication
        #  we should either figure out a reasonable value error/dynamically adjust the timeout
        #  1 second is enough for perf analysis
        self.sock.settimeout(1)  # set socket back to non-blocking mode

    def _get_tcp_socket_defaults(self, sock):
        tcp_opts = {}
        for opt in KNOWN_TCP_OPTS:
            enum = None
            if opt == 'TCP_USER_TIMEOUT':
                try:
                    from socket import TCP_USER_TIMEOUT as enum
                except ImportError:
                    # should be in Python 3.6+ on Linux.
                    enum = 18
            elif hasattr(socket, opt):
                enum = getattr(socket, opt)

            if enum:
                if opt in DEFAULT_SOCKET_SETTINGS:
                    tcp_opts[enum] = DEFAULT_SOCKET_SETTINGS[opt]
                elif hasattr(socket, opt):
                    tcp_opts[enum] = sock.getsockopt(
                        SOL_TCP, getattr(socket, opt))
        return tcp_opts

    def _set_socket_options(self, socket_settings):
        tcp_opts = self._get_tcp_socket_defaults(self.sock)
        if socket_settings:
            tcp_opts.update(socket_settings)
        for opt, val in tcp_opts.items():
            self.sock.setsockopt(SOL_TCP, opt, val)

    def _read(self, n, initial=False):
        """Read exactly n bytes from the peer."""
        raise NotImplementedError('Must be overriden in subclass')

    def _setup_transport(self):
        """Do any additional initialization of the class."""
        pass

    def _shutdown_transport(self):
        """Do any preliminary work in shutting down the connection."""
        pass

    def _write(self, s):
        """Completely write a string to the peer."""
        raise NotImplementedError('Must be overriden in subclass')

    def close(self):
        if self.sock is not None:
            self._shutdown_transport()
            # Call shutdown first to make sure that pending messages
            # reach the AMQP broker if the program exits after
            # calling this method.
            try:
                self.sock.shutdown(socket.SHUT_RDWR)
            except Exception as exc:
                # TODO: shutdown could raise OSError, Transport endpoint is not connected if the endpoint is already
                #  disconnected. can we safely ignore the errors since the close operation is initiated by us.
                _LOGGER.info("An error occurred when shutting down the socket: %r", exc)
            self.sock.close()
            self.sock = None
        self.connected = False

    def read(self, verify_frame_type=0, **kwargs):  # TODO: verify frame type?
        read = self._read
        read_frame_buffer = BytesIO()
        try:
            frame_header = memoryview(bytearray(8))
            read_frame_buffer.write(read(8, buffer=frame_header, initial=True))

            channel = struct.unpack('>H', frame_header[6:])[0]
            size = frame_header[0:4]
            if size == AMQP_FRAME:  # Empty frame or AMQP header negotiation TODO
                return frame_header, channel, None
            size = struct.unpack('>I', size)[0]
            offset = frame_header[4]
            frame_type = frame_header[5]

            # >I is an unsigned int, but the argument to sock.recv is signed,
            # so we know the size can be at most 2 * SIGNED_INT_MAX
            payload_size = size - len(frame_header)
            payload = memoryview(bytearray(payload_size))
            if size > SIGNED_INT_MAX:
                read_frame_buffer.write(read(SIGNED_INT_MAX, buffer=payload))
                read_frame_buffer.write(read(size - SIGNED_INT_MAX, buffer=payload[SIGNED_INT_MAX:]))
            else:
                read_frame_buffer.write(read(payload_size, buffer=payload))
<<<<<<< HEAD
        except (TimeoutError):
            #print(3)
=======
        except TimeoutError:
>>>>>>> 255c229d
            read_frame_buffer.write(self._read_buffer.getvalue())
            self._read_buffer = read_frame_buffer
            self._read_buffer.seek(0)
            raise
        except (OSError, IOError, SSLError, socket.error) as exc:
            # Don't disconnect for ssl read time outs
            # http://bugs.python.org/issue10272
            if isinstance(exc, SSLError) and 'timed out' in str(exc):
<<<<<<< HEAD
                #print(14)
                raise socket.timeout()
=======
                raise TimeoutError()
>>>>>>> 255c229d
            if get_errno(exc) not in _UNAVAIL:
                self.connected = False
            raise
        offset -= 2
        return frame_header, channel, payload[offset:]

    def write(self, s):
        try:
            self._write(s)
<<<<<<< HEAD
        except socket.timeout:
            #print(15)
=======
        except TimeoutError:
>>>>>>> 255c229d
            raise
        except (OSError, IOError, socket.error) as exc:
            if get_errno(exc) not in _UNAVAIL:
                self.connected = False
            raise

    def receive_frame(self, *args, **kwargs):
        try:
            header, channel, payload = self.read(**kwargs)
            if not payload:
                decoded = decode_empty_frame(header)
            else:
                decoded = decode_frame(payload)
            # TODO: Catch decode error and return amqp:decode-error
            return channel, decoded
<<<<<<< HEAD
        except (TimeoutError):
            #print(2)
=======
        except TimeoutError:
>>>>>>> 255c229d
            return None, None

    def send_frame(self, channel, frame, **kwargs):
        header, performative = encode_frame(frame, **kwargs)
        if performative is None:
            data = header
        else:
            encoded_channel = struct.pack('>H', channel)
            data = header + encoded_channel + performative
        self.write(data)

    def negotiate(self, encode, decode):
        pass


class SSLTransport(_AbstractTransport):
    """Transport that works over SSL."""

    def __init__(self, host, port=AMQPS_PORT, connect_timeout=None, ssl=None, **kwargs):
        self.sslopts = ssl if isinstance(ssl, dict) else {}
        self._read_buffer = BytesIO()
        super(SSLTransport, self).__init__(
            host,
            port=port,
            connect_timeout=connect_timeout,
            **kwargs
        )

    def _setup_transport(self):
        """Wrap the socket in an SSL object."""
        self.sock = self._wrap_socket(self.sock, **self.sslopts)
        a = self.sock.do_handshake()
        self._quick_recv = self.sock.recv

    def _wrap_socket(self, sock, context=None, **sslopts):
        if context:
            return self._wrap_context(sock, sslopts, **context)
        return self._wrap_socket_sni(sock, **sslopts)

    def _wrap_context(self, sock, sslopts, check_hostname=None, **ctx_options):
        ctx = ssl.create_default_context(**ctx_options)
        ctx.verify_mode = ssl.CERT_REQUIRED
        ctx.load_verify_locations(cafile=certifi.where())
        ctx.check_hostname = check_hostname
        return ctx.wrap_socket(sock, **sslopts)

    def _wrap_socket_sni(self, sock, keyfile=None, certfile=None,
                         server_side=False, cert_reqs=ssl.CERT_REQUIRED,
                         ca_certs=None, do_handshake_on_connect=False,
                         suppress_ragged_eofs=True, server_hostname=None,
                         ciphers=None, ssl_version=None):
        """Socket wrap with SNI headers.

        Default `ssl.wrap_socket` method augmented with support for
        setting the server_hostname field required for SNI hostname header
        """
        # Setup the right SSL version; default to optimal versions across
        # ssl implementations
        if ssl_version is None:
            # older versions of python 2.7 and python 2.6 do not have the
            # ssl.PROTOCOL_TLS defined the equivalent is ssl.PROTOCOL_SSLv23
            # we default to PROTOCOL_TLS and fallback to PROTOCOL_SSLv23
            # TODO: Drop this once we drop Python 2.7 support
            if hasattr(ssl, 'PROTOCOL_TLS'):
                ssl_version = ssl.PROTOCOL_TLS
            else:
                ssl_version = ssl.PROTOCOL_SSLv23

        opts = {
            'sock': sock,
            'keyfile': keyfile,
            'certfile': certfile,
            'server_side': server_side,
            'cert_reqs': cert_reqs,
            'ca_certs': ca_certs,
            'do_handshake_on_connect': do_handshake_on_connect,
            'suppress_ragged_eofs': suppress_ragged_eofs,
            'ciphers': ciphers,
            #'ssl_version': ssl_version
        }

        sock = ssl.wrap_socket(**opts)
        # Set SNI headers if supported
        if (server_hostname is not None) and (
                hasattr(ssl, 'HAS_SNI') and ssl.HAS_SNI) and (
                hasattr(ssl, 'SSLContext')):
            context = ssl.SSLContext(opts['ssl_version'])
            context.verify_mode = cert_reqs
            if cert_reqs != ssl.CERT_NONE:
                context.check_hostname = True
            if (certfile is not None) and (keyfile is not None):
                context.load_cert_chain(certfile, keyfile)
            sock = context.wrap_socket(sock, server_hostname=server_hostname)
        return sock

    def _shutdown_transport(self):
        """Unwrap a SSL socket, so we can call shutdown()."""
        if self.sock is not None:
            try:
                self.sock = self.sock.unwrap()
            except OSError:
                pass

    def _read(self, toread, initial=False, buffer=None,
              _errnos=(errno.ENOENT, errno.EAGAIN, errno.EINTR)):
        # According to SSL_read(3), it can at most return 16kb of data.
        # Thus, we use an internal read buffer like TCPTransport._read
        # to get the exact number of bytes wanted.
        length = 0
        view = buffer or memoryview(bytearray(toread))
        nbytes = self._read_buffer.readinto(view)
        toread -= nbytes
        length += nbytes
        try:
            while toread:
                try:
                    nbytes = self.sock.recv_into(view[length:])
                except socket.error as exc:
                    # ssl.sock.read may cause a SSLerror without errno
                    # http://bugs.python.org/issue10272
                    if isinstance(exc, SSLError) and 'timed out' in str(exc):
<<<<<<< HEAD
                        #print(16)
=======
>>>>>>> 255c229d
                        raise TimeoutError()
                    # ssl.sock.read may cause ENOENT if the
                    # operation couldn't be performed (Issue celery#1414).
                    if exc.errno in _errnos:
                        if initial and self.raise_on_initial_eintr:
<<<<<<< HEAD
                            #print(17)
=======
>>>>>>> 255c229d
                            raise TimeoutError()
                        continue
                    raise
                if not nbytes:
                    raise IOError('Server unexpectedly closed connection')

                length += nbytes
                toread -= nbytes
        except:  # noqa
            self._read_buffer = BytesIO(view[:length])
            raise
        return view

    def _write(self, s):
        """Write a string out to the SSL socket fully."""
        write = self.sock.send
        while s:
            try:
                n = write(s)
            except ValueError:
                # AG: sock._sslobj might become null in the meantime if the
                # remote connection has hung up.
                # In python 3.4, a ValueError is raised is self._sslobj is
                # None.
                n = 0
            if not n:
                raise IOError('Socket closed')
            s = s[n:]

    def negotiate(self):
        with self.block():
            self.write(TLS_HEADER_FRAME)
            channel, returned_header = self.receive_frame(verify_frame_type=None)
            if returned_header[1] == TLS_HEADER_FRAME:
                raise ValueError("Mismatching TLS header protocol. Excpected: {}, received: {}".format(
                    TLS_HEADER_FRAME, returned_header[1]))


class TCPTransport(_AbstractTransport):
    """Transport that deals directly with TCP socket."""

    def _setup_transport(self):
        # Setup to _write() directly to the socket, and
        # do our own buffered reads.
        self._write = self.sock.sendall
        self._read_buffer = EMPTY_BUFFER
        self._quick_recv = self.sock.recv

    def _read(self, n, initial=False, _errnos=(errno.EAGAIN, errno.EINTR)):
        """Read exactly n bytes from the socket."""
        recv = self._quick_recv
        rbuf = self._read_buffer
        try:
            while len(rbuf) < n:
                try:
                    s = self.sock.read(n - len(rbuf))
                except socket.error as exc:
                    if exc.errno in _errnos:
                        if initial and self.raise_on_initial_eintr:
<<<<<<< HEAD
                            #print(18)
=======
>>>>>>> 255c229d
                            raise TimeoutError()
                        continue
                    raise
                if not s:
                    raise IOError('Server unexpectedly closed connection')
                rbuf += s
        except:  # noqa
            self._read_buffer = rbuf
            raise

        result, self._read_buffer = rbuf[:n], rbuf[n:]
        return result

def Transport(host, transport_type, connect_timeout=None, ssl=False, **kwargs):
    """Create transport.

    Given a few parameters from the Connection constructor,
    select and create a subclass of _AbstractTransport.
    """
    if transport_type == TransportType.AmqpOverWebsocket:
        transport = WebSocketTransport
    else:
        transport = SSLTransport if ssl else TCPTransport
    return transport(host, connect_timeout=connect_timeout, ssl=ssl, **kwargs)

class WebSocketTransport(_AbstractTransport):
    def __init__(self, host, port=WEBSOCKET_PORT, connect_timeout=1, ssl=None, **kwargs):
        self.sslopts = ssl if isinstance(ssl, dict) else {}
        self._connect_timeout = connect_timeout or 1
        self._host = host
        super().__init__(
            host, port, connect_timeout, **kwargs
            )
        self.ws = None
        self._http_proxy = kwargs.get('http_proxy', None)

    def connect(self):
        http_proxy_host, http_proxy_port, http_proxy_auth = None, None, None
        if self._http_proxy:
            http_proxy_host = self._http_proxy['proxy_hostname']
            http_proxy_port = self._http_proxy['proxy_port']
            username = self._http_proxy.get('username', None)
            password = self._http_proxy.get('password', None)
            if username or password:
                http_proxy_auth = (username, password)
        try:
            from websocket import create_connection
            self.ws = create_connection(
                url="wss://{}".format(self._host),
                subprotocols=[AMQP_WS_SUBPROTOCOL],
                timeout=self._connect_timeout,
                skip_utf8_validation=True,
                sslopt=self.sslopts,
                http_proxy_host=http_proxy_host,
                http_proxy_port=http_proxy_port,
                http_proxy_auth=http_proxy_auth
            )
        except ImportError:
            raise ValueError("Please install websocket-client library to use websocket transport.")

    def _read(self, n, initial=False, buffer=None, **kwargs):  # pylint: disable=unused-arguments
        """Read exactly n bytes from the peer."""
        from websocket import WebSocketTimeoutException

        length = 0
        view = buffer or memoryview(bytearray(n))
        nbytes = self._read_buffer.readinto(view)
        length += nbytes
        n -= nbytes
        try:
            while n:
                data = self.ws.recv()

                if len(data) <= n:
                    view[length: length + len(data)] = data
                    n -= len(data)
                else:
                    view[length: length + n] = data[0:n]
                    self._read_buffer = BytesIO(data[n:])
                    n = 0
            return view
        except WebSocketTimeoutException:
<<<<<<< HEAD
            #print(1)
=======
>>>>>>> 255c229d
            raise TimeoutError()

    def _shutdown_transport(self):
        """Do any preliminary work in shutting down the connection."""
        self.ws.close()

    def _write(self, s):
        """Completely write a string to the peer.
        ABNF, OPCODE_BINARY = 0x2
        See http://tools.ietf.org/html/rfc5234
        http://tools.ietf.org/html/rfc6455#section-5.2
        """
        self.ws.send_binary(s)<|MERGE_RESOLUTION|>--- conflicted
+++ resolved
@@ -188,7 +188,6 @@
             except SSLError as exc:
                 if 'timed out' in str(exc):
                     # http://bugs.python.org/issue10272
-<<<<<<< HEAD
                     ##print(4)
                     raise socket.timeout()
                 elif 'The operation did not complete' in str(exc):
@@ -200,16 +199,6 @@
                 if get_errno(exc) == errno.EWOULDBLOCK:
                     #print(6)
                     raise socket.timeout()
-=======
-                    raise TimeoutError()
-                elif 'The operation did not complete' in str(exc):
-                    # Non-blocking SSL sockets can throw SSLError
-                    raise TimeoutError()
-                raise
-            except socket.error as exc:
-                if get_errno(exc) == errno.EWOULDBLOCK:
-                    raise TimeoutError()
->>>>>>> 255c229d
                 raise
             finally:
                 if timeout != prev:
@@ -227,7 +216,6 @@
         except SSLError as exc:
             if 'timed out' in str(exc):
                 # http://bugs.python.org/issue10272
-<<<<<<< HEAD
                 #print(7)
                 raise socket.timeout()
             elif 'The operation did not complete' in str(exc):
@@ -239,16 +227,6 @@
             if get_errno(exc) == errno.EWOULDBLOCK:
                 #print(9)
                 raise socket.timeout()
-=======
-                raise TimeoutError()
-            elif 'The operation did not complete' in str(exc):
-                # Non-blocking SSL sockets can throw SSLError
-                raise TimeoutError()
-            raise
-        except socket.error as exc:
-            if get_errno(exc) == errno.EWOULDBLOCK:
-                raise TimeoutError()
->>>>>>> 255c229d
             raise
         finally:
             if bocking_timeout != prev:
@@ -267,7 +245,6 @@
         except SSLError as exc:
             if 'timed out' in str(exc):
                 # http://bugs.python.org/issue10272
-<<<<<<< HEAD
                 #print(10)
                 raise socket.timeout()
             elif 'The operation did not complete' in str(exc):
@@ -279,16 +256,6 @@
             if get_errno(exc) == errno.EWOULDBLOCK:
                 #print(12)
                 raise socket.timeout()
-=======
-                raise TimeoutError()
-            elif 'The operation did not complete' in str(exc):
-                # Non-blocking SSL sockets can throw SSLError
-                raise TimeoutError()
-            raise
-        except socket.error as exc:
-            if get_errno(exc) == errno.EWOULDBLOCK:
-                raise TimeoutError()
->>>>>>> 255c229d
             raise
         finally:
             if non_bocking_timeout != prev:
@@ -454,12 +421,8 @@
                 read_frame_buffer.write(read(size - SIGNED_INT_MAX, buffer=payload[SIGNED_INT_MAX:]))
             else:
                 read_frame_buffer.write(read(payload_size, buffer=payload))
-<<<<<<< HEAD
         except (TimeoutError):
             #print(3)
-=======
-        except TimeoutError:
->>>>>>> 255c229d
             read_frame_buffer.write(self._read_buffer.getvalue())
             self._read_buffer = read_frame_buffer
             self._read_buffer.seek(0)
@@ -468,12 +431,8 @@
             # Don't disconnect for ssl read time outs
             # http://bugs.python.org/issue10272
             if isinstance(exc, SSLError) and 'timed out' in str(exc):
-<<<<<<< HEAD
                 #print(14)
                 raise socket.timeout()
-=======
-                raise TimeoutError()
->>>>>>> 255c229d
             if get_errno(exc) not in _UNAVAIL:
                 self.connected = False
             raise
@@ -483,12 +442,8 @@
     def write(self, s):
         try:
             self._write(s)
-<<<<<<< HEAD
         except socket.timeout:
             #print(15)
-=======
-        except TimeoutError:
->>>>>>> 255c229d
             raise
         except (OSError, IOError, socket.error) as exc:
             if get_errno(exc) not in _UNAVAIL:
@@ -504,12 +459,8 @@
                 decoded = decode_frame(payload)
             # TODO: Catch decode error and return amqp:decode-error
             return channel, decoded
-<<<<<<< HEAD
         except (TimeoutError):
             #print(2)
-=======
-        except TimeoutError:
->>>>>>> 255c229d
             return None, None
 
     def send_frame(self, channel, frame, **kwargs):
@@ -631,19 +582,13 @@
                     # ssl.sock.read may cause a SSLerror without errno
                     # http://bugs.python.org/issue10272
                     if isinstance(exc, SSLError) and 'timed out' in str(exc):
-<<<<<<< HEAD
                         #print(16)
-=======
->>>>>>> 255c229d
                         raise TimeoutError()
                     # ssl.sock.read may cause ENOENT if the
                     # operation couldn't be performed (Issue celery#1414).
                     if exc.errno in _errnos:
                         if initial and self.raise_on_initial_eintr:
-<<<<<<< HEAD
                             #print(17)
-=======
->>>>>>> 255c229d
                             raise TimeoutError()
                         continue
                     raise
@@ -703,10 +648,7 @@
                 except socket.error as exc:
                     if exc.errno in _errnos:
                         if initial and self.raise_on_initial_eintr:
-<<<<<<< HEAD
                             #print(18)
-=======
->>>>>>> 255c229d
                             raise TimeoutError()
                         continue
                     raise
@@ -789,10 +731,7 @@
                     n = 0
             return view
         except WebSocketTimeoutException:
-<<<<<<< HEAD
             #print(1)
-=======
->>>>>>> 255c229d
             raise TimeoutError()
 
     def _shutdown_transport(self):
