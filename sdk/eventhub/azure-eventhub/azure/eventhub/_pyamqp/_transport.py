--- conflicted
+++ resolved
@@ -645,10 +645,6 @@
         result, self._read_buffer = rbuf[:n], rbuf[n:]
         return result
 
-<<<<<<< HEAD
-=======
-
->>>>>>> d9620768
 def Transport(host, transport_type, connect_timeout=None, ssl=False, **kwargs):
     """Create transport.
 
@@ -662,12 +658,7 @@
     return transport(host, connect_timeout=connect_timeout, ssl=ssl, **kwargs)
 
 class WebSocketTransport(_AbstractTransport):
-<<<<<<< HEAD
     def __init__(self, host, port=WEBSOCKET_PORT, connect_timeout=None, ssl=None, **kwargs):
-=======
-    def __init__(self, host, port=WEBSOCKET_PORT, connect_timeout=None, ssl=None, **kwargs
-        ):
->>>>>>> d9620768
         self.sslopts = ssl if isinstance(ssl, dict) else {}
         self._connect_timeout = connect_timeout
         self._host = host
@@ -701,15 +692,9 @@
         except ImportError:
             raise ValueError("Please install websocket-client library to use websocket transport.")
 
-<<<<<<< HEAD
     def _read(self, n, initial=False, buffer=None, **kwargs):  # pylint: disable=unused-arguments
         """Read exactly n bytes from the peer."""
 
-=======
-    def _read(self, n, buffer=None, **kwargs): # pylint: disable=unused-arguments
-        """Read exactly n bytes from the peer."""
-        
->>>>>>> d9620768
         length = 0
         view = buffer or memoryview(bytearray(n))
         nbytes = self._read_buffer.readinto(view)
@@ -725,10 +710,6 @@
                 view[length: length + n] = data[0:n]
                 self._read_buffer = BytesIO(data[n:])
                 n = 0
-<<<<<<< HEAD
-
-=======
->>>>>>> d9620768
         return view
 
     def _shutdown_transport(self):
