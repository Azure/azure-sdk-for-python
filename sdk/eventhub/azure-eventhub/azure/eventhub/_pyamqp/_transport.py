# -------------------------------------------------------------------------  # pylint: disable=file-needs-copyright-header
# This is a fork of the transport.py which was originally written by Barry Pederson and
# maintained by the Celery project: https://github.com/celery/py-amqp.
#
# Copyright (C) 2009 Barry Pederson <bp@barryp.org>
#
# The license text can also be found here:
# http://www.opensource.org/licenses/BSD-3-Clause
#
# License
# =======
# Redistribution and use in source and binary forms, with or without
# modification, are permitted provided that the following conditions are met:
#
#     1. Redistributions of source code must retain the above copyright
#       notice, this list of conditions and the following disclaimer.
#
#     2. Redistributions in binary form must reproduce the above copyright
#        notice, this list of conditions and the following disclaimer in the
#        documentation and/or other materials provided with the distribution.
#
# THIS SOFTWARE IS PROVIDED BY THE COPYRIGHT HOLDERS AND CONTRIBUTORS "AS IS"
# AND ANY EXPRESS OR IMPLIED WARRANTIES, INCLUDING, BUT NOT LIMITED TO,
# THE IMPLIED WARRANTIES OF MERCHANTABILITY AND FITNESS FOR A PARTICULAR
# PURPOSE ARE DISCLAIMED. IN NO EVENT SHALL THE COPYRIGHT HOLDER OR CONTRIBUTORS
# BE LIABLE FOR ANY DIRECT, INDIRECT, INCIDENTAL, SPECIAL, EXEMPLARY, OR
# CONSEQUENTIAL DAMAGES (INCLUDING, BUT NOT LIMITED TO, PROCUREMENT OF
# SUBSTITUTE GOODS OR SERVICES; LOSS OF USE, DATA, OR PROFITS; OR BUSINESS
# INTERRUPTION) HOWEVER CAUSED AND ON ANY THEORY OF LIABILITY, WHETHER IN
# CONTRACT, STRICT LIABILITY, OR TORT (INCLUDING NEGLIGENCE OR OTHERWISE)
# ARISING IN ANY WAY OUT OF THE USE OF THIS SOFTWARE, EVEN IF ADVISED OF
# THE POSSIBILITY OF SUCH DAMAGE.
# -------------------------------------------------------------------------


from __future__ import absolute_import, unicode_literals

import errno
import re
import socket
import ssl
import struct
from ssl import SSLError
from contextlib import contextmanager
from io import BytesIO
import logging
from threading import Lock

from ._platform import KNOWN_TCP_OPTS, SOL_TCP
from ._encode import encode_frame
from ._decode import decode_frame, decode_empty_frame
from .constants import (
    TLS_HEADER_FRAME,
    WEBSOCKET_PORT,
    TransportType,
    AMQP_WS_SUBPROTOCOL,
    WS_TIMEOUT_INTERVAL,
    SOCKET_TIMEOUT,
    CONNECT_TIMEOUT,
)
from .error import AuthenticationException, ErrorCondition


try:
    import fcntl
except ImportError:  # pragma: no cover
    fcntl = None  # type: ignore  # noqa


def set_cloexec(fd, cloexec):  # noqa # pylint: disable=inconsistent-return-statements
    """Set flag to close fd after exec.
    :param int fd: File descriptor.
    :param bool cloexec: Close on exec.
    :return: Returns 0 on success, raises an OSError exception on failure.
    :rtype: int
    """
    if fcntl is None:
        return
    try:
        FD_CLOEXEC = fcntl.FD_CLOEXEC
    except AttributeError:
        raise NotImplementedError(
            "close-on-exec flag not supported on this platform",
        ) from None
    flags = fcntl.fcntl(fd, fcntl.F_GETFD)
    if cloexec:
        flags |= FD_CLOEXEC
    else:
        flags &= ~FD_CLOEXEC
    return fcntl.fcntl(fd, fcntl.F_SETFD, flags)


_LOGGER = logging.getLogger(__name__)
_UNAVAIL = {errno.EAGAIN, errno.EINTR, errno.ENOENT, errno.EWOULDBLOCK}

AMQP_PORT = 5672
AMQPS_PORT = 5671
AMQP_FRAME = memoryview(b"AMQP")
EMPTY_BUFFER = bytes()
SIGNED_INT_MAX = 0x7FFFFFFF

# Match things like: [fe80::1]:5432, from RFC 2732
IPV6_LITERAL = re.compile(r"\[([\.0-9a-f:]+)\](?::(\d+))?")

DEFAULT_SOCKET_SETTINGS = {
    "TCP_NODELAY": 1,
    "TCP_USER_TIMEOUT": 1000,
    "TCP_KEEPIDLE": 60,
    "TCP_KEEPINTVL": 10,
    "TCP_KEEPCNT": 9,
}


def get_errno(exc):
    """Get exception errno (if set).

    Notes:
        :exc:`socket.error` and :exc:`IOError` first got
        the ``.errno`` attribute in Py2.7.

    :param Exception exc: Exception instance.
    :return: Exception errno.
    :rtype: int
    """
    try:
        return exc.errno
    except AttributeError:
        try:
            # e.args = (errno, reason)
            if isinstance(exc.args, tuple) and len(exc.args) == 2:
                return exc.args[0]
        except AttributeError:
            pass
    return 0


# TODO: fails when host = hostname:port/path. fix
def to_host_port(host, port=AMQP_PORT):
    """Convert hostname:port string to host, port tuple.
    :param str host: Hostname.
    :param int port: Port number.
    :return: Tuple of (host, port).
    :rtype: tuple
    """
    m = IPV6_LITERAL.match(host)
    if m:
        host = m.group(1)
        if m.group(2):
            port = int(m.group(2))
    else:
        if ":" in host:
            host, port = host.rsplit(":", 1)
            port = int(port)
    return host, port


class UnexpectedFrame(Exception):
    pass


class _AbstractTransport(object):  # pylint: disable=too-many-instance-attributes
    """Common superclass for TCP and SSL transports."""

    def __init__(
        self,
        host,
        *,
        port=AMQP_PORT,
        connect_timeout=CONNECT_TIMEOUT,
        socket_timeout=SOCKET_TIMEOUT,
        socket_settings=None,
        raise_on_initial_eintr=True,
        use_tls: bool = True,
<<<<<<< HEAD
        **kwargs
=======
        **kwargs,
>>>>>>> 8a810a3d
    ):
        self._quick_recv = None
        self.connected = False
        self.sock = None
        self.raise_on_initial_eintr = raise_on_initial_eintr
        self._read_buffer = BytesIO()
        self.host, self.port = to_host_port(host, port)
        self.network_trace_params = kwargs.get("network_trace_params")

        self.connect_timeout = connect_timeout
        self.socket_timeout = socket_timeout
        self.socket_settings = socket_settings
        self.socket_lock = Lock()

        self._use_tls = use_tls

    def connect(self):
        try:
            # are we already connected?
            if self.connected:
                return
            self._connect(self.host, self.port, self.connect_timeout)
            self._init_socket(
                self.socket_settings,
                self.socket_timeout,
            )
            # we've sent the banner; signal connect
            # EINTR, EAGAIN, EWOULDBLOCK would signal that the banner
            # has _not_ been sent
            self.connected = True
        except (OSError, IOError, SSLError) as e:
            _LOGGER.info("Transport connection failed: %r", e, extra=self.network_trace_params)
            # if not fully connected, close socket, and reraise error
            if self.sock and not self.connected:
                self.sock.close()
                self.sock = None
            raise

    @contextmanager
    def block(self):
        bocking_timeout = None
        sock = self.sock
        prev = sock.gettimeout()
        if prev != bocking_timeout:
            sock.settimeout(bocking_timeout)
        try:
            yield self.sock
        except SSLError as exc:
            if "timed out" in str(exc):
                # http://bugs.python.org/issue10272
                raise socket.timeout()
            if "The operation did not complete" in str(exc):
                # Non-blocking SSL sockets can throw SSLError
                raise socket.timeout()
            raise
        except socket.error as exc:
            if get_errno(exc) == errno.EWOULDBLOCK:
                raise socket.timeout()
            raise
        finally:
            if bocking_timeout != prev:
                sock.settimeout(prev)

    @contextmanager
    def non_blocking(self):
        non_bocking_timeout = 0.0
        sock = self.sock
        prev = sock.gettimeout()
        if prev != non_bocking_timeout:
            sock.settimeout(non_bocking_timeout)
        try:
            yield self.sock
        except SSLError as exc:
            if "timed out" in str(exc):
                # http://bugs.python.org/issue10272
                raise socket.timeout()
            if "The operation did not complete" in str(exc):
                # Non-blocking SSL sockets can throw SSLError
                raise socket.timeout()
            raise
        except socket.error as exc:
            if get_errno(exc) == errno.EWOULDBLOCK:
                raise socket.timeout()
            raise
        finally:
            if non_bocking_timeout != prev:
                sock.settimeout(prev)

    def _connect(self, host, port, timeout):
        e = None

        # Below we are trying to avoid additional DNS requests for AAAA if A
        # succeeds. This helps a lot in case when a hostname has an IPv4 entry
        # in /etc/hosts but not IPv6. Without the (arguably somewhat twisted)
        # logic below, getaddrinfo would attempt to resolve the hostname for
        # both IP versions, which would make the resolver talk to configured
        # DNS servers. If those servers are for some reason not available
        # during resolution attempt (either because of system misconfiguration,
        # or network connectivity problem), resolution process locks the
        # _connect call for extended time.
        addr_types = (socket.AF_INET, socket.AF_INET6)
        addr_types_num = len(addr_types)
        for n, family in enumerate(addr_types):
            # first, resolve the address for a single address family
            try:
                entries = socket.getaddrinfo(host, port, family, socket.SOCK_STREAM, SOL_TCP)
                entries_num = len(entries)
            except socket.gaierror as exc:
                # we may have depleted all our options
                if n + 1 >= addr_types_num:
                    # if getaddrinfo succeeded before for another address
                    # family, reraise the previous socket.error since it's more
                    # relevant to users
                    raise e if e is not None else socket.error("failed to resolve broker hostname") from exc
                continue  # pragma: no cover

            # now that we have address(es) for the hostname, connect to broker
            for i, res in enumerate(entries):
                af, socktype, proto, _, sa = res
                try:
                    self.sock = socket.socket(af, socktype, proto)
                    try:
                        set_cloexec(self.sock, True)
                    except NotImplementedError:
                        pass
                    self.sock.settimeout(timeout)
                    self.sock.connect(sa)
                except socket.error as ex:
                    e = ex
                    if self.sock is not None:
                        self.sock.close()
                        self.sock = None
                    # we may have depleted all our options
                    if i + 1 >= entries_num and n + 1 >= addr_types_num:
                        raise
                else:
                    # hurray, we established connection
                    return

    def _init_socket(self, socket_settings, socket_timeout):
        self.sock.settimeout(None)  # set socket back to blocking mode
        self.sock.setsockopt(socket.SOL_SOCKET, socket.SO_KEEPALIVE, 1)
        self._set_socket_options(socket_settings)

        # set socket timeouts
        # for timeout, interval in ((socket.SO_SNDTIMEO, write_timeout),
        #                           (socket.SO_RCVTIMEO, read_timeout)):
        #     if interval is not None:
        #         sec = int(interval)
        #         usec = int((interval - sec) * 1000000)
        #         self.sock.setsockopt(
        #             socket.SOL_SOCKET, timeout,
        #             pack('ll', sec, usec),
        #         )
        self._setup_transport()
        self.sock.settimeout(socket_timeout)  # set socket to blocking with timeout

    def _get_tcp_socket_defaults(self, sock):
        tcp_opts = {}
        for opt in KNOWN_TCP_OPTS:
            enum = None
            if opt == "TCP_USER_TIMEOUT":
                try:
                    from socket import TCP_USER_TIMEOUT as enum
                except ImportError:
                    # should be in Python 3.6+ on Linux.
                    enum = 18
            elif hasattr(socket, opt):
                enum = getattr(socket, opt)

            if enum:
                if opt in DEFAULT_SOCKET_SETTINGS:
                    tcp_opts[enum] = DEFAULT_SOCKET_SETTINGS[opt]
                elif hasattr(socket, opt):
                    tcp_opts[enum] = sock.getsockopt(SOL_TCP, getattr(socket, opt))
        return tcp_opts

    def _set_socket_options(self, socket_settings):
        tcp_opts = self._get_tcp_socket_defaults(self.sock)
        if socket_settings:
            tcp_opts.update(socket_settings)
        for opt, val in tcp_opts.items():
            self.sock.setsockopt(SOL_TCP, opt, val)

    def _read(self, n, initial=False, buffer=None, _errnos=None):
        """Read exactly n bytes from the peer.
        :param int n: The number of bytes to read.
        :param bool initial: Whether this is the initial read of a frame.
        :param bytearray or None buffer: A buffer to read into.
        :param list or None _errnos: A list of socket errors to catch.
        :return: None
        :rtype: None
        """
        raise NotImplementedError("Must be overriden in subclass")

    def _setup_transport(self):
        """Do any additional initialization of the class."""

    def _shutdown_transport(self):
        """Do any preliminary work in shutting down the connection."""

    def _write(self, s):
        """Completely write a string to the peer.
        :param str s: The string to write.
        :return: None
        :rtype: None
        """
        raise NotImplementedError("Must be overriden in subclass")

    def close(self):
        with self.socket_lock:
            if self.sock is not None:
                self._shutdown_transport()
                # Call shutdown first to make sure that pending messages
                # reach the AMQP broker if the program exits after
                # calling this method.
                try:
                    self.sock.shutdown(socket.SHUT_RDWR)
                except Exception as exc:  # pylint: disable=broad-except
                    # TODO: shutdown could raise OSError, Transport endpoint is not connected if the endpoint is already
                    #  disconnected. can we safely ignore the errors since the close operation is initiated by us.
                    _LOGGER.debug(
                        "Transport endpoint is already disconnected: %r", exc, extra=self.network_trace_params
                    )
                self.sock.close()
                self.sock = None
            self.connected = False

    def read(self, verify_frame_type=0):
        with self.socket_lock:
            read = self._read
            read_frame_buffer = BytesIO()
            try:
                frame_header = memoryview(bytearray(8))
                read_frame_buffer.write(read(8, buffer=frame_header, initial=True))

                channel = struct.unpack(">H", frame_header[6:])[0]
                size = frame_header[0:4]
                if size == AMQP_FRAME:  # Empty frame or AMQP header negotiation TODO
                    return frame_header, channel, None
                size = struct.unpack(">I", size)[0]
                offset = frame_header[4]
                frame_type = frame_header[5]
                if verify_frame_type is not None and frame_type != verify_frame_type:
                    _LOGGER.debug(
                        "Received invalid frame type: %r, expected: %r",
                        frame_type,
                        verify_frame_type,
                        extra=self.network_trace_params,
                    )
                    raise ValueError(f"Received invalid frame type: {frame_type}, expected: {verify_frame_type}")

                # >I is an unsigned int, but the argument to sock.recv is signed,
                # so we know the size can be at most 2 * SIGNED_INT_MAX
                payload_size = size - len(frame_header)
                payload = memoryview(bytearray(payload_size))
                if size > SIGNED_INT_MAX:
                    read_frame_buffer.write(read(SIGNED_INT_MAX, buffer=payload))
                    read_frame_buffer.write(read(size - SIGNED_INT_MAX, buffer=payload[SIGNED_INT_MAX:]))
                else:
                    read_frame_buffer.write(read(payload_size, buffer=payload))
            except (socket.timeout, TimeoutError):
                read_frame_buffer.write(self._read_buffer.getvalue())
                self._read_buffer = read_frame_buffer
                self._read_buffer.seek(0)
                raise
            except (OSError, IOError, SSLError, socket.error) as exc:
                # Don't disconnect for ssl read time outs
                # http://bugs.python.org/issue10272
                if isinstance(exc, SSLError) and "timed out" in str(exc):
                    raise socket.timeout()
                if get_errno(exc) not in _UNAVAIL:
                    self.connected = False
                _LOGGER.debug("Transport read failed: %r", exc, extra=self.network_trace_params)
                raise
            offset -= 2
        return frame_header, channel, payload[offset:]

    def write(self, s):
        with self.socket_lock:
            try:
                self._write(s)
            except socket.timeout:
                raise
            except (OSError, IOError, socket.error) as exc:
                _LOGGER.debug("Transport write failed: %r", exc, extra=self.network_trace_params)
                if get_errno(exc) not in _UNAVAIL:
                    self.connected = False
                raise

    def receive_frame(self, **kwargs):
        try:
            header, channel, payload = self.read(**kwargs)
            if not payload:
                decoded = decode_empty_frame(header)
            else:
                decoded = decode_frame(payload)
            return channel, decoded
        except (socket.timeout, TimeoutError):
            return None, None

    def send_frame(self, channel, frame, **kwargs):
        header, performative = encode_frame(frame, **kwargs)
        if performative is None:
            data = header
        else:
            encoded_channel = struct.pack(">H", channel)
            data = header + encoded_channel + performative
        self.write(data)

    def negotiate(self):
        pass


class SSLTransport(_AbstractTransport):
    """Transport that works over SSL."""

    def __init__(self, host, *, port=AMQPS_PORT, socket_timeout=None, ssl_opts=None, **kwargs):
        self.sslopts = ssl_opts if isinstance(ssl_opts, dict) else {}
        self.sslopts["server_hostname"] = host
        self._read_buffer = BytesIO()
        super(SSLTransport, self).__init__(host, port=port, socket_timeout=socket_timeout, **kwargs)

    def _setup_transport(self):
        """Wrap the socket in an SSL object."""
        if self._use_tls:
            self.sock = self._wrap_socket(self.sock, **self.sslopts)
        self._quick_recv = self.sock.recv

<<<<<<< HEAD
    def _wrap_socket(
        self,
        sock,
        **sslopts
    ):
        if "context" in sslopts:
            context = sslopts.pop("context")
            return context.wrap_socket(sock, **sslopts)
        return self._wrap_socket_sni(sock, **sslopts)
=======
    def _wrap_socket(self, sock, context=None, **sslopts):
        if context:
            return self._wrap_context(sock, sslopts, **context)
        return self._wrap_socket_sni(sock, **sslopts)

    def _wrap_context(self, sock, sslopts, check_hostname=None, **ctx_options):
        ctx = ssl.create_default_context(**ctx_options)
        ctx.verify_mode = ssl.CERT_REQUIRED
        ctx.load_verify_locations(cafile=certifi.where())
        ctx.check_hostname = check_hostname
        return ctx.wrap_socket(sock, **sslopts)
>>>>>>> 8a810a3d

    def _wrap_socket_sni(
        self,
        sock,
        keyfile=None,
        certfile=None,
        cert_reqs=ssl.CERT_REQUIRED,
        ca_certs=None,
        do_handshake_on_connect=True,
        suppress_ragged_eofs=True,
        server_hostname=None,
        ciphers=None,
        ssl_version=None,
    ):
        """Socket wrap with SNI headers.

        Default `ssl.wrap_socket` method augmented with support for
        setting the server_hostname field required for SNI hostname header

        :param socket.socket sock: socket to wrap
        :param str or None keyfile: key file path
        :param str or None certfile: cert file path
        :param int cert_reqs: cert requirements
        :param str or None ca_certs: ca certs file path
        :param bool do_handshake_on_connect: do handshake on connect
        :param bool suppress_ragged_eofs: suppress ragged EOFs
        :param str or None server_hostname: server hostname
        :param str or None ciphers: ciphers to use
        :param int or None ssl_version: ssl version to use
        :return: wrapped socket
        :rtype: SSLSocket
        """
        # Setup the right SSL version; default to optimal versions across
        # ssl implementations
        if ssl_version is None:
            ssl_version = ssl.PROTOCOL_TLS_CLIENT
        purpose = ssl.Purpose.SERVER_AUTH

        opts = {
            "sock": sock,
            "do_handshake_on_connect": do_handshake_on_connect,
            "suppress_ragged_eofs": suppress_ragged_eofs,
            "server_hostname": server_hostname,
        }

        context = ssl.SSLContext(ssl_version)

        if ca_certs is not None:
            try:
                context.load_verify_locations(ca_certs)
            except FileNotFoundError as exc:
                exc.filename = {"ca_certs": ca_certs}
                raise exc from None
        elif context.verify_mode != ssl.CERT_NONE:
            # load the default system root CA certs.
            context.load_default_certs(purpose=purpose)

        if certfile is not None:
            context.load_cert_chain(certfile, keyfile)

        if ciphers is not None:
            context.set_ciphers(ciphers)

        if cert_reqs == ssl.CERT_NONE and server_hostname is None:
            context.check_hostname = False
            context.verify_mode = cert_reqs

        sock = context.wrap_socket(**opts)
        return sock

    def _shutdown_transport(self):
        """Unwrap a SSL socket, so we can call shutdown()."""
        if self.sock is not None:
            try:
                if self._use_tls:
                    self.sock = self.sock.unwrap()
            except OSError:
                pass

    def _read(
        self,
        n,
        initial=False,
        buffer=None,
        _errnos=(errno.ENOENT, errno.EAGAIN, errno.EINTR),
    ):
        # According to SSL_read(3), it can at most return 16kb of data.
        # Thus, we use an internal read buffer like TCPTransport._read
        # to get the exact number of bytes wanted.
        length = 0
        view = buffer or memoryview(bytearray(n))
        nbytes = self._read_buffer.readinto(view)
        toread = n - nbytes
        length += nbytes
        try:
            while toread:
                try:
                    nbytes = self.sock.recv_into(view[length:])
                except socket.error as exc:
                    # ssl.sock.read may cause a SSLerror without errno
                    # http://bugs.python.org/issue10272
                    if isinstance(exc, SSLError) and "timed out" in str(exc):
                        raise socket.timeout()
                    # ssl.sock.read may cause ENOENT if the
                    # operation couldn't be performed (Issue celery#1414).
                    if exc.errno in _errnos:
                        if initial and self.raise_on_initial_eintr:
                            raise socket.timeout()
                        continue
                    raise
                if not nbytes:
                    raise IOError("Server unexpectedly closed connection")

                length += nbytes
                toread -= nbytes
        except:  # noqa
            self._read_buffer = BytesIO(view[:length])
            raise
        return view

    def _write(self, s):
        """Write a string out to the SSL socket fully.
        :param str s: The string to write.
        """
        try:
            write = self.sock.send
        except AttributeError:
            raise IOError("Socket has already been closed.") from None

        while s:
            try:
                n = write(s)
            except ValueError:
                # AG: sock._sslobj might become null in the meantime if the
                # remote connection has hung up.
                # In python 3.4, a ValueError is raised is self._sslobj is
                # None.
                n = 0
            if not n:
                raise IOError("Socket closed.")
            s = s[n:]

    def negotiate(self):
        with self.block():
            self.write(TLS_HEADER_FRAME)
            _, returned_header = self.receive_frame(verify_frame_type=None)
            if returned_header[1] == TLS_HEADER_FRAME:
                raise ValueError(
                    f"""Mismatching TLS header protocol. Expected: {TLS_HEADER_FRAME!r},"""
                    """received: {returned_header[1]!r}"""
                )


def Transport(host, transport_type, socket_timeout=None, ssl_opts=True, **kwargs):
    """Create transport.

    Given a few parameters from the Connection constructor,
    select and create a subclass of _AbstractTransport.

    :param str host: The host to connect to.
    :param ~pyamqp.TransportType transport_type: The transport type.
    :param int or None socket_timeout: The socket timeout.
    :param bool ssl_opts: SSL options.
    :return: Transport instance.
    :rtype: ~pyamqp.transport._AbstractTransport
    """
    if transport_type == TransportType.AmqpOverWebsocket:
        transport = WebSocketTransport
    else:
        transport = SSLTransport
    return transport(host, socket_timeout=socket_timeout, ssl_opts=ssl_opts, **kwargs)


class WebSocketTransport(_AbstractTransport):
    def __init__(
        self,
        host,
        *,
        port=WEBSOCKET_PORT,
        socket_timeout=None,
        ssl_opts=None,
        **kwargs,
    ):
        self.sslopts = ssl_opts if isinstance(ssl_opts, dict) else {}
        self.socket_timeout = socket_timeout or WS_TIMEOUT_INTERVAL
        self._host = host
        self._custom_endpoint = kwargs.get("custom_endpoint")
        super().__init__(host, port=port, socket_timeout=socket_timeout, **kwargs)
        self.sock = None
        self._http_proxy = kwargs.get("http_proxy", None)

    def connect(self):
        http_proxy_host, http_proxy_port, http_proxy_auth = None, None, None
        if self._http_proxy:
            http_proxy_host = self._http_proxy["proxy_hostname"]
            http_proxy_port = self._http_proxy["proxy_port"]
            username = self._http_proxy.get("username", None)
            password = self._http_proxy.get("password", None)
            if username or password:
                http_proxy_auth = (username, password)
        try:
            from websocket import (
                create_connection,
                WebSocketAddressException,
                WebSocketTimeoutException,
                WebSocketConnectionClosedException,
            )
        except ImportError:
            raise ImportError("Please install websocket-client library to use sync websocket transport.") from None
        try:
            self.sock = create_connection(
                url=(
                    "wss://{}".format(self._custom_endpoint or self._host)
                    if self._use_tls
                    else "ws://{}".format(self._custom_endpoint or self._host)
                ),
                subprotocols=[AMQP_WS_SUBPROTOCOL],
                timeout=self.socket_timeout,  # timeout for read/write operations
                skip_utf8_validation=True,
                sslopt=self.sslopts if self._use_tls else None,
                http_proxy_host=http_proxy_host,
                http_proxy_port=http_proxy_port,
                http_proxy_auth=http_proxy_auth,
            )
        except WebSocketAddressException as exc:
            raise AuthenticationException(
                ErrorCondition.ClientError,
                description="Failed to authenticate the connection due to exception: " + str(exc),
                error=exc,
            ) from exc
        # TODO: resolve pylance error when type: ignore is removed below, issue #22051
        except (WebSocketTimeoutException, SSLError, WebSocketConnectionClosedException) as exc:  # type: ignore
            self.close()
            raise ConnectionError("Websocket failed to establish connection: %r" % exc) from exc
        except (OSError, IOError, SSLError) as e:
            _LOGGER.info("Websocket connection failed: %r", e, extra=self.network_trace_params)
            self.close()
            raise

    def _read(self, n, initial=False, buffer=None, _errnos=None):  # pylint: disable=unused-argument
        """Read exactly n bytes from the peer.

        :param int n: The number of bytes to read.
        :param bool initial: Whether this is the first read in a sequence.
        :param bytearray or None buffer: The buffer to read into.
        :param list or None _errnos: A list of errno values to catch and retry on.
        :return: The data read.
        :rtype: bytearray
        """
        from websocket import WebSocketTimeoutException, WebSocketConnectionClosedException

        try:
            length = 0
            view = buffer or memoryview(bytearray(n))
            nbytes = self._read_buffer.readinto(view)
            length += nbytes
            n -= nbytes
            try:
                while n:
                    data = self.sock.recv()
                    if len(data) <= n:
                        view[length : length + len(data)] = data
                        n -= len(data)
                        length += len(data)
                    else:
                        view[length : length + n] = data[0:n]
                        self._read_buffer = BytesIO(data[n:])
                        n = 0
                return view
            except AttributeError:
                raise IOError("Websocket connection has already been closed.") from None
            except WebSocketTimeoutException as wte:
                raise TimeoutError("Websocket receive timed out (%s)" % wte) from wte
            except (WebSocketConnectionClosedException, SSLError) as e:
                raise ConnectionError("Websocket disconnected: %r" % e) from e
        except:
            self._read_buffer = BytesIO(view[:length])
            raise

    def close(self):
        with self.socket_lock:
            if self.sock:
                self._shutdown_transport()
                self.sock = None

    def _shutdown_transport(self):
        # TODO Sync and Async close functions named differently
        """Do any preliminary work in shutting down the connection."""
        if self.sock:
            self.sock.close()

    def _write(self, s):
        """Completely write a string to the peer.
        ABNF, OPCODE_BINARY = 0x2
        See http://tools.ietf.org/html/rfc5234
        http://tools.ietf.org/html/rfc6455#section-5.2

        :param str s: The string to write.
        """
        from websocket import WebSocketConnectionClosedException, WebSocketTimeoutException

        try:
            self.sock.send_binary(s)
        except AttributeError:
            raise IOError("Websocket connection has already been closed.") from None
        except WebSocketTimeoutException as e:
            raise socket.timeout("Websocket send timed out (%s)" % e) from e
        except (WebSocketConnectionClosedException, SSLError) as e:
            raise ConnectionError("Websocket disconnected: %r" % e) from e<|MERGE_RESOLUTION|>--- conflicted
+++ resolved
@@ -171,11 +171,7 @@
         socket_settings=None,
         raise_on_initial_eintr=True,
         use_tls: bool = True,
-<<<<<<< HEAD
-        **kwargs
-=======
         **kwargs,
->>>>>>> 8a810a3d
     ):
         self._quick_recv = None
         self.connected = False
@@ -505,7 +501,6 @@
             self.sock = self._wrap_socket(self.sock, **self.sslopts)
         self._quick_recv = self.sock.recv
 
-<<<<<<< HEAD
     def _wrap_socket(
         self,
         sock,
@@ -515,19 +510,6 @@
             context = sslopts.pop("context")
             return context.wrap_socket(sock, **sslopts)
         return self._wrap_socket_sni(sock, **sslopts)
-=======
-    def _wrap_socket(self, sock, context=None, **sslopts):
-        if context:
-            return self._wrap_context(sock, sslopts, **context)
-        return self._wrap_socket_sni(sock, **sslopts)
-
-    def _wrap_context(self, sock, sslopts, check_hostname=None, **ctx_options):
-        ctx = ssl.create_default_context(**ctx_options)
-        ctx.verify_mode = ssl.CERT_REQUIRED
-        ctx.load_verify_locations(cafile=certifi.where())
-        ctx.check_hostname = check_hostname
-        return ctx.wrap_socket(sock, **sslopts)
->>>>>>> 8a810a3d
 
     def _wrap_socket_sni(
         self,
