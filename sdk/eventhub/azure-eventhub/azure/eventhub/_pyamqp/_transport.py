# -------------------------------------------------------------------------  # pylint: disable=file-needs-copyright-header
# This is a fork of the transport.py which was originally written by Barry Pederson and
# maintained by the Celery project: https://github.com/celery/py-amqp.
#
# Copyright (C) 2009 Barry Pederson <bp@barryp.org>
#
# The license text can also be found here:
# http://www.opensource.org/licenses/BSD-3-Clause
#
# License
# =======
# Redistribution and use in source and binary forms, with or without
# modification, are permitted provided that the following conditions are met:
#
#     1. Redistributions of source code must retain the above copyright
#       notice, this list of conditions and the following disclaimer.
#
#     2. Redistributions in binary form must reproduce the above copyright
#        notice, this list of conditions and the following disclaimer in the
#        documentation and/or other materials provided with the distribution.
#
# THIS SOFTWARE IS PROVIDED BY THE COPYRIGHT HOLDERS AND CONTRIBUTORS "AS IS"
# AND ANY EXPRESS OR IMPLIED WARRANTIES, INCLUDING, BUT NOT LIMITED TO,
# THE IMPLIED WARRANTIES OF MERCHANTABILITY AND FITNESS FOR A PARTICULAR
# PURPOSE ARE DISCLAIMED. IN NO EVENT SHALL THE COPYRIGHT HOLDER OR CONTRIBUTORS
# BE LIABLE FOR ANY DIRECT, INDIRECT, INCIDENTAL, SPECIAL, EXEMPLARY, OR
# CONSEQUENTIAL DAMAGES (INCLUDING, BUT NOT LIMITED TO, PROCUREMENT OF
# SUBSTITUTE GOODS OR SERVICES; LOSS OF USE, DATA, OR PROFITS; OR BUSINESS
# INTERRUPTION) HOWEVER CAUSED AND ON ANY THEORY OF LIABILITY, WHETHER IN
# CONTRACT, STRICT LIABILITY, OR TORT (INCLUDING NEGLIGENCE OR OTHERWISE)
# ARISING IN ANY WAY OUT OF THE USE OF THIS SOFTWARE, EVEN IF ADVISED OF
# THE POSSIBILITY OF SUCH DAMAGE.
# -------------------------------------------------------------------------


from __future__ import absolute_import, unicode_literals

import errno
import re
import socket
import ssl
import struct
from ssl import SSLError
from contextlib import contextmanager
from io import BytesIO
import logging
from threading import Lock

import certifi

from ._platform import KNOWN_TCP_OPTS, SOL_TCP
from ._encode import encode_frame
from ._decode import decode_frame, decode_empty_frame
from .constants import (
    TLS_HEADER_FRAME,
    WEBSOCKET_PORT,
    TransportType,
    AMQP_WS_SUBPROTOCOL,
)
from .error import AuthenticationException, ErrorCondition


try:
    import fcntl
except ImportError:  # pragma: no cover
    fcntl = None    # type: ignore  # noqa

def set_cloexec(fd, cloexec):  # noqa
    """Set flag to close fd after exec."""
    if fcntl is None:
        return
    try:
        FD_CLOEXEC = fcntl.FD_CLOEXEC
    except AttributeError:
        raise NotImplementedError(
            "close-on-exec flag not supported on this platform",
        )
    flags = fcntl.fcntl(fd, fcntl.F_GETFD)
    if cloexec:
        flags |= FD_CLOEXEC
    else:
        flags &= ~FD_CLOEXEC
    return fcntl.fcntl(fd, fcntl.F_SETFD, flags)


_LOGGER = logging.getLogger(__name__)
_UNAVAIL = {errno.EAGAIN, errno.EINTR, errno.ENOENT, errno.EWOULDBLOCK}

AMQP_PORT = 5672
AMQPS_PORT = 5671
AMQP_FRAME = memoryview(b"AMQP")
EMPTY_BUFFER = bytes()
SIGNED_INT_MAX = 0x7FFFFFFF
TIMEOUT_INTERVAL = 1
WS_TIMEOUT_INTERVAL = 1
READ_TIMEOUT_INTERVAL = 0.2

# Match things like: [fe80::1]:5432, from RFC 2732
IPV6_LITERAL = re.compile(r"\[([\.0-9a-f:]+)\](?::(\d+))?")

DEFAULT_SOCKET_SETTINGS = {
    "TCP_NODELAY": 1,
    "TCP_USER_TIMEOUT": 1000,
    "TCP_KEEPIDLE": 60,
    "TCP_KEEPINTVL": 10,
    "TCP_KEEPCNT": 9,
}


def get_errno(exc):
    """Get exception errno (if set).

    Notes:
        :exc:`socket.error` and :exc:`IOError` first got
        the ``.errno`` attribute in Py2.7.
    """
    try:
        return exc.errno
    except AttributeError:
        try:
            # e.args = (errno, reason)
            if isinstance(exc.args, tuple) and len(exc.args) == 2:
                return exc.args[0]
        except AttributeError:
            pass
    return 0


# TODO: fails when host = hostname:port/path. fix
def to_host_port(host, port=AMQP_PORT):
    """Convert hostname:port string to host, port tuple."""
    m = IPV6_LITERAL.match(host)
    if m:
        host = m.group(1)
        if m.group(2):
            port = int(m.group(2))
    else:
        if ":" in host:
            host, port = host.rsplit(":", 1)
            port = int(port)
    return host, port


class UnexpectedFrame(Exception):
    pass


class _AbstractTransport(object):  # pylint: disable=too-many-instance-attributes
    """Common superclass for TCP and SSL transports."""

    def __init__(
        self,
        host,
        *,
        port=AMQP_PORT,
        connect_timeout=None,
        read_timeout=None,
        socket_settings=None,
        raise_on_initial_eintr=True,
        **kwargs    # pylint: disable=unused-argument
    ):
        self._quick_recv = None
        self.connected = False
        self.sock = None
        self.raise_on_initial_eintr = raise_on_initial_eintr
        self._read_buffer = BytesIO()
        self.host, self.port = to_host_port(host, port)

        self.connect_timeout = connect_timeout or TIMEOUT_INTERVAL
        self.read_timeout = read_timeout or READ_TIMEOUT_INTERVAL
        self.socket_settings = socket_settings
        self.socket_lock = Lock()

    def connect(self):
        try:
            # are we already connected?
            if self.connected:
                return
            self._connect(self.host, self.port, self.connect_timeout)
            self._init_socket(
                self.socket_settings,
                self.read_timeout,
            )
            # we've sent the banner; signal connect
            # EINTR, EAGAIN, EWOULDBLOCK would signal that the banner
            # has _not_ been sent
            self.connected = True
        except (OSError, IOError, SSLError):
            # if not fully connected, close socket, and reraise error
            if self.sock and not self.connected:
                self.sock.close()
                self.sock = None
            raise

    @contextmanager
    def block_with_timeout(self, timeout):
        if timeout is None:
            yield self.sock
        else:
            sock = self.sock
            prev = sock.gettimeout()
            if prev != timeout:
                sock.settimeout(timeout)
            try:
                yield self.sock
            except SSLError as exc:
                if "timed out" in str(exc):
                    # http://bugs.python.org/issue10272
                    raise socket.timeout()
                if "The operation did not complete" in str(exc):
                    # Non-blocking SSL sockets can throw SSLError
                    raise socket.timeout()
                raise
            except socket.error as exc:
                if get_errno(exc) == errno.EWOULDBLOCK:
                    raise socket.timeout()
                raise
            finally:
                if timeout != prev:
                    sock.settimeout(prev)

    @contextmanager
    def block(self):
        bocking_timeout = None
        sock = self.sock
        prev = sock.gettimeout()
        if prev != bocking_timeout:
            sock.settimeout(bocking_timeout)
        try:
            yield self.sock
        except SSLError as exc:
            if "timed out" in str(exc):
                # http://bugs.python.org/issue10272
                raise socket.timeout()
            if "The operation did not complete" in str(exc):
                # Non-blocking SSL sockets can throw SSLError
                raise socket.timeout()
            raise
        except socket.error as exc:
            if get_errno(exc) == errno.EWOULDBLOCK:
                raise socket.timeout()
            raise
        finally:
            if bocking_timeout != prev:
                sock.settimeout(prev)

    @contextmanager
    def non_blocking(self):
        non_bocking_timeout = 0.0
        sock = self.sock
        prev = sock.gettimeout()
        if prev != non_bocking_timeout:
            sock.settimeout(non_bocking_timeout)
        try:
            yield self.sock
        except SSLError as exc:
            if "timed out" in str(exc):
                # http://bugs.python.org/issue10272
                raise socket.timeout()
            if "The operation did not complete" in str(exc):
                # Non-blocking SSL sockets can throw SSLError
                raise socket.timeout()
            raise
        except socket.error as exc:
            if get_errno(exc) == errno.EWOULDBLOCK:
                raise socket.timeout()
            raise
        finally:
            if non_bocking_timeout != prev:
                sock.settimeout(prev)

    def _connect(self, host, port, timeout):
        e = None

        # Below we are trying to avoid additional DNS requests for AAAA if A
        # succeeds. This helps a lot in case when a hostname has an IPv4 entry
        # in /etc/hosts but not IPv6. Without the (arguably somewhat twisted)
        # logic below, getaddrinfo would attempt to resolve the hostname for
        # both IP versions, which would make the resolver talk to configured
        # DNS servers. If those servers are for some reason not available
        # during resolution attempt (either because of system misconfiguration,
        # or network connectivity problem), resolution process locks the
        # _connect call for extended time.
        addr_types = (socket.AF_INET, socket.AF_INET6)
        addr_types_num = len(addr_types)
        for n, family in enumerate(addr_types):
            # first, resolve the address for a single address family
            try:
                entries = socket.getaddrinfo(
                    host, port, family, socket.SOCK_STREAM, SOL_TCP
                )
                entries_num = len(entries)
            except socket.gaierror:
                # we may have depleted all our options
                if n + 1 >= addr_types_num:
                    # if getaddrinfo succeeded before for another address
                    # family, reraise the previous socket.error since it's more
                    # relevant to users
                    raise e if e is not None else socket.error(
                        "failed to resolve broker hostname"
                    )
                continue  # pragma: no cover

            # now that we have address(es) for the hostname, connect to broker
            for i, res in enumerate(entries):
                af, socktype, proto, _, sa = res
                try:
                    self.sock = socket.socket(af, socktype, proto)
                    try:
                        set_cloexec(self.sock, True)
                    except NotImplementedError:
                        pass
                    self.sock.settimeout(timeout)
                    self.sock.connect(sa)
                except socket.error as ex:
                    e = ex
                    if self.sock is not None:
                        self.sock.close()
                        self.sock = None
                    # we may have depleted all our options
                    if i + 1 >= entries_num and n + 1 >= addr_types_num:
                        raise
                else:
                    # hurray, we established connection
                    return

    def _init_socket(self, socket_settings, read_timeout):
        self.sock.settimeout(None)  # set socket back to blocking mode
        self.sock.setsockopt(socket.SOL_SOCKET, socket.SO_KEEPALIVE, 1)
        self._set_socket_options(socket_settings)

        # set socket timeouts
        # for timeout, interval in ((socket.SO_SNDTIMEO, write_timeout),
        #                           (socket.SO_RCVTIMEO, read_timeout)):
        #     if interval is not None:
        #         sec = int(interval)
        #         usec = int((interval - sec) * 1000000)
        #         self.sock.setsockopt(
        #             socket.SOL_SOCKET, timeout,
        #             pack('ll', sec, usec),
        #         )
        self._setup_transport()
        # TODO: a greater timeout value is needed in long distance communication
        #  we should either figure out a reasonable value error/dynamically adjust the timeout
        #  0.2 second is enough for perf analysis
        self.sock.settimeout(read_timeout)  # set socket back to non-blocking mode

    def _get_tcp_socket_defaults(self, sock):   # pylint: disable=no-self-use
        tcp_opts = {}
        for opt in KNOWN_TCP_OPTS:
            enum = None
            if opt == "TCP_USER_TIMEOUT":
                try:
                    from socket import TCP_USER_TIMEOUT as enum
                except ImportError:
                    # should be in Python 3.6+ on Linux.
                    enum = 18
            elif hasattr(socket, opt):
                enum = getattr(socket, opt)

            if enum:
                if opt in DEFAULT_SOCKET_SETTINGS:
                    tcp_opts[enum] = DEFAULT_SOCKET_SETTINGS[opt]
                elif hasattr(socket, opt):
                    tcp_opts[enum] = sock.getsockopt(SOL_TCP, getattr(socket, opt))
        return tcp_opts

    def _set_socket_options(self, socket_settings):
        tcp_opts = self._get_tcp_socket_defaults(self.sock)
        if socket_settings:
            tcp_opts.update(socket_settings)
        for opt, val in tcp_opts.items():
            self.sock.setsockopt(SOL_TCP, opt, val)

    def _read(self, n, initial=False, buffer=None, _errnos=None):
        """Read exactly n bytes from the peer."""
        raise NotImplementedError("Must be overriden in subclass")

    def _setup_transport(self):
        """Do any additional initialization of the class."""

    def _shutdown_transport(self):
        """Do any preliminary work in shutting down the connection."""

    def _write(self, s):
        """Completely write a string to the peer."""
        raise NotImplementedError("Must be overriden in subclass")

    def close(self):
        if self.sock is not None:
            self._shutdown_transport()
            # Call shutdown first to make sure that pending messages
            # reach the AMQP broker if the program exits after
            # calling this method.
            try:
                self.sock.shutdown(socket.SHUT_RDWR)
            except Exception as exc:  # pylint: disable=broad-except
                # TODO: shutdown could raise OSError, Transport endpoint is not connected if the endpoint is already
                #  disconnected. can we safely ignore the errors since the close operation is initiated by us.
                _LOGGER.info("Transport endpoint is already disconnected: %r", exc)
            self.sock.close()
            self.sock = None
        self.connected = False

    def read(self, verify_frame_type=0):
        read = self._read
        read_frame_buffer = BytesIO()
        try:
            frame_header = memoryview(bytearray(8))
            read_frame_buffer.write(read(8, buffer=frame_header, initial=True))

            channel = struct.unpack(">H", frame_header[6:])[0]
            size = frame_header[0:4]
            if size == AMQP_FRAME:  # Empty frame or AMQP header negotiation TODO
                return frame_header, channel, None
            size = struct.unpack(">I", size)[0]
            offset = frame_header[4]
            frame_type = frame_header[5]
            if verify_frame_type is not None and frame_type != verify_frame_type:
                _LOGGER.debug(
                    "Received invalid frame type: %r, expected: %r", frame_type, verify_frame_type
<<<<<<< HEAD
=======
                )
                raise ValueError(
                    "Received invalid frame type: %r, expected: %r", frame_type, verify_frame_type
>>>>>>> ea1aca8c
                )

            # >I is an unsigned int, but the argument to sock.recv is signed,
            # so we know the size can be at most 2 * SIGNED_INT_MAX
            payload_size = size - len(frame_header)
            payload = memoryview(bytearray(payload_size))
            if size > SIGNED_INT_MAX:
                read_frame_buffer.write(read(SIGNED_INT_MAX, buffer=payload))
                read_frame_buffer.write(
                    read(size - SIGNED_INT_MAX, buffer=payload[SIGNED_INT_MAX:])
                )
            else:
                read_frame_buffer.write(read(payload_size, buffer=payload))
        except (socket.timeout, TimeoutError):
            read_frame_buffer.write(self._read_buffer.getvalue())
            self._read_buffer = read_frame_buffer
            self._read_buffer.seek(0)
            raise
        except (OSError, IOError, SSLError, socket.error) as exc:
            # Don't disconnect for ssl read time outs
            # http://bugs.python.org/issue10272
            if isinstance(exc, SSLError) and "timed out" in str(exc):
                raise socket.timeout()
            if get_errno(exc) not in _UNAVAIL:
                self.connected = False
            raise
        offset -= 2
        return frame_header, channel, payload[offset:]

    def write(self, s):
        with self.socket_lock:
            try:
                self._write(s)
            except socket.timeout:
                raise
            except (OSError, IOError, socket.error) as exc:
                if get_errno(exc) not in _UNAVAIL:
                    self.connected = False
                raise

    def receive_frame(self, **kwargs):
        try:
            header, channel, payload = self.read(**kwargs)
            if not payload:
                decoded = decode_empty_frame(header)
            else:
                decoded = decode_frame(payload)
            return channel, decoded
        except (socket.timeout, TimeoutError):
            return None, None

    def send_frame(self, channel, frame, **kwargs):
        header, performative = encode_frame(frame, **kwargs)
        if performative is None:
            data = header
        else:
            encoded_channel = struct.pack(">H", channel)
            data = header + encoded_channel + performative
        self.write(data)

    def negotiate(self):
        pass


class SSLTransport(_AbstractTransport):
    """Transport that works over SSL."""

    def __init__(
        self, host, *, port=AMQPS_PORT, connect_timeout=None, ssl_opts=None, **kwargs
    ):
        self.sslopts = ssl_opts if isinstance(ssl_opts, dict) else {}
        self._read_buffer = BytesIO()
        super(SSLTransport, self).__init__(
            host, port=port, connect_timeout=connect_timeout, **kwargs
        )

    def _setup_transport(self):
        """Wrap the socket in an SSL object."""
        self.sock = self._wrap_socket(self.sock, **self.sslopts)
        self.sock.do_handshake()
        self._quick_recv = self.sock.recv

    def _wrap_socket(self, sock, context=None, **sslopts):
        if context:
            return self._wrap_context(sock, sslopts, **context)
        return self._wrap_socket_sni(sock, **sslopts)

    def _wrap_context(  # pylint: disable=no-self-use
        self, sock, sslopts, check_hostname=None, **ctx_options
    ):
        ctx = ssl.create_default_context(**ctx_options)
        ctx.verify_mode = ssl.CERT_REQUIRED
        ctx.load_verify_locations(cafile=certifi.where())
        ctx.check_hostname = check_hostname
        return ctx.wrap_socket(sock, **sslopts)

    def _wrap_socket_sni(  # pylint: disable=no-self-use
        self,
        sock,
        keyfile=None,
        certfile=None,
        server_side=False,
        cert_reqs=ssl.CERT_REQUIRED,
        ca_certs=None,
        do_handshake_on_connect=False,
        suppress_ragged_eofs=True,
        server_hostname=None,
        ciphers=None,
        ssl_version=None,
    ):
        """Socket wrap with SNI headers.

        Default `ssl.wrap_socket` method augmented with support for
        setting the server_hostname field required for SNI hostname header
        """
        # Setup the right SSL version; default to optimal versions across
        # ssl implementations
        if ssl_version is None:
            ssl_version = ssl.PROTOCOL_TLS

        opts = {
            "sock": sock,
            "keyfile": keyfile,
            "certfile": certfile,
            "server_side": server_side,
            "cert_reqs": cert_reqs,
            "ca_certs": ca_certs,
            "do_handshake_on_connect": do_handshake_on_connect,
            "suppress_ragged_eofs": suppress_ragged_eofs,
            "ciphers": ciphers,
            #'ssl_version': ssl_version
        }

        # TODO: We need to refactor this.
        try:
            sock = ssl.wrap_socket(**opts)  # pylint: disable=deprecated-method
        except FileNotFoundError as exc:
            # FileNotFoundError does not have missing filename info, so adding it below.
            # Assuming that this must be ca_certs, since this is the only file path that
            # users can pass in (`connection_verify` in the EH/SB clients) through opts above.
            # For uamqp exception parity. Remove later when resolving issue #27128.
            exc.filename = {"ca_certs": ca_certs}
            raise exc
        # Set SNI headers if supported
        if (
            (server_hostname is not None)
            and (hasattr(ssl, "HAS_SNI") and ssl.HAS_SNI)
            and (hasattr(ssl, "SSLContext"))
        ):
            context = ssl.SSLContext(opts["ssl_version"])
            context.verify_mode = cert_reqs
            if cert_reqs != ssl.CERT_NONE:
                context.check_hostname = True
            if (certfile is not None) and (keyfile is not None):
                context.load_cert_chain(certfile, keyfile)
            sock = context.wrap_socket(sock, server_hostname=server_hostname)
        return sock

    def _shutdown_transport(self):
        """Unwrap a SSL socket, so we can call shutdown()."""
        if self.sock is not None:
            try:
                self.sock = self.sock.unwrap()
            except OSError:
                pass

    def _read(
        self,
        n,
        initial=False,
        buffer=None,
        _errnos=(errno.ENOENT, errno.EAGAIN, errno.EINTR),
    ):
        # According to SSL_read(3), it can at most return 16kb of data.
        # Thus, we use an internal read buffer like TCPTransport._read
        # to get the exact number of bytes wanted.
        length = 0
        view = buffer or memoryview(bytearray(n))
        nbytes = self._read_buffer.readinto(view)
        toread = n - nbytes
        length += nbytes
        try:
            while toread:
                try:
                    nbytes = self.sock.recv_into(view[length:])
                except socket.error as exc:
                    # ssl.sock.read may cause a SSLerror without errno
                    # http://bugs.python.org/issue10272
                    if isinstance(exc, SSLError) and "timed out" in str(exc):
                        raise socket.timeout()
                    # ssl.sock.read may cause ENOENT if the
                    # operation couldn't be performed (Issue celery#1414).
                    if exc.errno in _errnos:
                        if initial and self.raise_on_initial_eintr:
                            raise socket.timeout()
                        continue
                    raise
                if not nbytes:
                    raise IOError("Server unexpectedly closed connection")

                length += nbytes
                toread -= nbytes
        except:  # noqa
            self._read_buffer = BytesIO(view[:length])
            raise
        return view

    def _write(self, s):
        """Write a string out to the SSL socket fully."""
        write = self.sock.send
        while s:
            try:
                n = write(s)
            except ValueError:
                # AG: sock._sslobj might become null in the meantime if the
                # remote connection has hung up.
                # In python 3.4, a ValueError is raised is self._sslobj is
                # None.
                n = 0
            if not n:
                raise IOError("Socket closed")
            s = s[n:]

    def negotiate(self):
        with self.block():
            self.write(TLS_HEADER_FRAME)
            _, returned_header = self.receive_frame(verify_frame_type=None)
            if returned_header[1] == TLS_HEADER_FRAME:
                raise ValueError(
                    f"""Mismatching TLS header protocol. Expected: {TLS_HEADER_FRAME!r},"""
                    """received: {returned_header[1]!r}"""
                )


def Transport(host, transport_type, connect_timeout=None, ssl_opts=True, **kwargs):
    """Create transport.

    Given a few parameters from the Connection constructor,
    select and create a subclass of _AbstractTransport.
    """
    if transport_type == TransportType.AmqpOverWebsocket:
        transport = WebSocketTransport
    else:
        transport = SSLTransport
    return transport(host, connect_timeout=connect_timeout, ssl_opts=ssl_opts, **kwargs)


class WebSocketTransport(_AbstractTransport):
    def __init__(
        self,
        host,
        *,
        port=WEBSOCKET_PORT,
        connect_timeout=None,
        ssl_opts=None,
        **kwargs,
    ):
        self.sslopts = ssl_opts if isinstance(ssl_opts, dict) else {}
        self._connect_timeout = connect_timeout or WS_TIMEOUT_INTERVAL
        self._host = host
        self._custom_endpoint = kwargs.get("custom_endpoint")
        super().__init__(host, port=port, connect_timeout=connect_timeout, **kwargs)
        self.ws = None
        self._http_proxy = kwargs.get("http_proxy", None)

    def connect(self):
        http_proxy_host, http_proxy_port, http_proxy_auth = None, None, None
        if self._http_proxy:
            http_proxy_host = self._http_proxy["proxy_hostname"]
            http_proxy_port = self._http_proxy["proxy_port"]
            username = self._http_proxy.get("username", None)
            password = self._http_proxy.get("password", None)
            if username or password:
                http_proxy_auth = (username, password)
        try:
            from websocket import (
                create_connection,
                WebSocketAddressException,
                WebSocketTimeoutException,
                WebSocketConnectionClosedException
            )

            self.ws = create_connection(
                url="wss://{}".format(self._custom_endpoint or self._host),
                subprotocols=[AMQP_WS_SUBPROTOCOL],
                timeout=self._connect_timeout,
                skip_utf8_validation=True,
                sslopt=self.sslopts,
                http_proxy_host=http_proxy_host,
                http_proxy_port=http_proxy_port,
                http_proxy_auth=http_proxy_auth,
            )
        except WebSocketAddressException as exc:
            raise AuthenticationException(
                ErrorCondition.ClientError,
                description="Failed to authenticate the connection due to exception: " + str(exc),
                error=exc,
            )
        # TODO: resolve pylance error when type: ignore is removed below, issue #22051
        except (WebSocketTimeoutException, SSLError, WebSocketConnectionClosedException) as exc:    # type: ignore
            self.close()
            if isinstance(exc, WebSocketTimeoutException):
                message = f'Send timed out ({str(exc)})'
            elif isinstance(exc, SSLError):
                message = f'Send disconnected by SSL ({str(exc)})'
            else:
                message = f'Send disconnected ({str(exc)})'
            raise ConnectionError(message)
        except (OSError, IOError, SSLError):
            self.close()
            raise
        except ImportError:
            raise ValueError(
                "Please install websocket-client library to use websocket transport."
            )

    def _read(self, n, initial=False, buffer=None, _errnos=None):  # pylint: disable=unused-argument
        """Read exactly n bytes from the peer."""
        from websocket import WebSocketTimeoutException

        length = 0
        view = buffer or memoryview(bytearray(n))
        nbytes = self._read_buffer.readinto(view)
        length += nbytes
        n -= nbytes
        try:
            while n:
                data = self.ws.recv()
                if len(data) <= n:
                    view[length : length + len(data)] = data
                    n -= len(data)
                else:
                    view[length : length + n] = data[0:n]
                    self._read_buffer = BytesIO(data[n:])
                    n = 0
            return view
        except WebSocketTimeoutException as wte:
            raise ConnectionError('Receive timed out (%s)' % wte)

    def close(self):
        if self.ws:
            self._shutdown_transport()
            self.ws = None

    def _shutdown_transport(self):
        # TODO Sync and Async close functions named differently
        """Do any preliminary work in shutting down the connection."""
        self.ws.close()

    def _write(self, s):
        """Completely write a string to the peer.
        ABNF, OPCODE_BINARY = 0x2
        See http://tools.ietf.org/html/rfc5234
        http://tools.ietf.org/html/rfc6455#section-5.2
        """
        from websocket import WebSocketConnectionClosedException, WebSocketTimeoutException
        try:
            self.ws.send_binary(s)
        except WebSocketTimeoutException as e:
            raise ConnectionError('Send timed out (%s)' % e)
        except SSLError as e:
            raise ConnectionError('Send disconnected by SSL (%s)' % e)
        except WebSocketConnectionClosedException as e:
            raise ConnectionError('Send disconnected (%s)' % e)
            <|MERGE_RESOLUTION|>--- conflicted
+++ resolved
@@ -419,12 +419,9 @@
             if verify_frame_type is not None and frame_type != verify_frame_type:
                 _LOGGER.debug(
                     "Received invalid frame type: %r, expected: %r", frame_type, verify_frame_type
-<<<<<<< HEAD
-=======
                 )
                 raise ValueError(
                     "Received invalid frame type: %r, expected: %r", frame_type, verify_frame_type
->>>>>>> ea1aca8c
                 )
 
             # >I is an unsigned int, but the argument to sock.recv is signed,
