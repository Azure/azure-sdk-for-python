# --------------------------------------------------------------------------------------------
# Copyright (c) Microsoft Corporation. All rights reserved.
# Licensed under the MIT License. See License.txt in the project root for license information.
# --------------------------------------------------------------------------------------------
from __future__ import annotations
import random
import uuid
import logging
import time
import threading
from typing import (
    Dict,
    Callable,
    List,
    Any,
    Union,
    TYPE_CHECKING,
    Optional,
    Iterable,
    cast,
)
from functools import partial

from .._tracing import (
    process_context_manager,
    receive_context_manager,
    get_span_links_from_received_events,
    is_tracing_enabled,
)
from .partition_context import PartitionContext
from .in_memory_checkpoint_store import InMemoryCheckpointStore
from .ownership_manager import OwnershipManager
from .common import CloseReason, LoadBalancingStrategy
from ._eventprocessor_mixin import EventProcessorMixin

if TYPE_CHECKING:
    from datetime import datetime
    from .checkpoint_store import CheckpointStore
    from .._common import EventData
    from .._consumer import EventHubConsumer
    from .._consumer_client import EventHubConsumerClient


_LOGGER = logging.getLogger(__name__)


class EventProcessor(
    EventProcessorMixin
):  # pylint:disable=too-many-instance-attributes
    """
    An EventProcessor constantly receives events from one or multiple partitions of the Event Hub
    in the context of a given consumer group.

    """

    def __init__(
        self,
        eventhub_client: EventHubConsumerClient,
        consumer_group: str,
        on_event: Callable[[PartitionContext, Union[Optional[EventData], List[EventData]]], None],
        **kwargs: Any
    ) -> None:
        # pylint: disable=line-too-long
        self._consumer_group = consumer_group
        self._eventhub_client = eventhub_client
        self._namespace = (
            eventhub_client._address.hostname  # pylint: disable=protected-access
        )
        self._eventhub_name = eventhub_client.eventhub_name
        self._event_handler = on_event
        self._batch = kwargs.get("batch") or False
        self._max_batch_size = kwargs.get("max_batch_size") or 300
        self._max_wait_time = kwargs.get("max_wait_time")
        self._partition_id: Optional[str] = kwargs.get("partition_id", None)
        self._error_handler: Optional[
            Callable[[PartitionContext, Exception], None]
        ] = kwargs.get(
            "on_error", None
        )
        self._partition_initialize_handler: Optional[
            Callable[[PartitionContext], None]
        ] = kwargs.get(
            "on_partition_initialize", None
        )
        self._partition_close_handler: Optional[
            Callable[[PartitionContext, CloseReason], None]
        ] = kwargs.get(
            "on_partition_close", None
        )
        checkpoint_store: Optional[CheckpointStore] = kwargs.get(
            "checkpoint_store"
        )
        self._checkpoint_store = checkpoint_store or InMemoryCheckpointStore()
        self._initial_event_position: Union[
            str, int, datetime, Dict[str, Any]
        ] = kwargs.get(
            "initial_event_position", "@latest"
        )
        self._initial_event_position_inclusive: Union[
            bool, Dict[str, bool]
        ] = kwargs.get(
            "initial_event_position_inclusive", False
        )

<<<<<<< HEAD
        self._load_balancing_interval: float = kwargs.get(
            "load_balancing_interval", 10.0
        )
=======
        self._load_balancing_interval = kwargs.get(
            "load_balancing_interval", 30.0
        )  # type: float
>>>>>>> 6deecf33
        self._load_balancing_strategy = (
            kwargs.get("load_balancing_strategy") or LoadBalancingStrategy.GREEDY
        )
        self._ownership_timeout = kwargs.get(
            "partition_ownership_expiration_interval", self._load_balancing_interval * 6
        )

        self._partition_contexts: Dict[str, PartitionContext] = {}

        # Receive parameters
        self._owner_level: Optional[int] = kwargs.get("owner_level", None)
        if checkpoint_store and self._owner_level is None:
            self._owner_level = 0
        self._prefetch: Optional[int] = kwargs.get("prefetch", None)
        self._track_last_enqueued_event_properties = kwargs.get(
            "track_last_enqueued_event_properties", False
        )
        self._id = str(uuid.uuid4())
        self._running = False
        self._lock = threading.RLock()

        self._consumers: Dict[str, EventHubConsumer] = {}
        self._ownership_manager = OwnershipManager(
            self._eventhub_client,
            self._consumer_group,
            self._id,
            self._checkpoint_store,
            self._ownership_timeout,
            self._load_balancing_strategy,
            self._partition_id,
        )

        self._last_received_time = time.time_ns()

    def __repr__(self) -> str:
        return "EventProcessor: id {}".format(self._id)

    def _process_error(self, partition_context, err):
        if self._error_handler:
            try:
                self._error_handler(partition_context, err)
            except Exception as err_again:  # pylint:disable=broad-except
                _LOGGER.warning(
                    "EventProcessor instance %r of eventhub %r partition %r consumer group %r. "
                    "An error occurred while running on_error. The exception is %r.",
                    self._id,
                    partition_context.eventhub_name,
                    partition_context.partition_id,
                    partition_context.consumer_group,
                    err_again,
                )

    def _cancel_tasks_for_partitions(self, to_cancel_partitions: Iterable[str]) -> None:
        with self._lock:
            _LOGGER.debug(
                "EventProcessor %r tries to cancel partitions %r",
                self._id,
                to_cancel_partitions,
            )
            for partition_id in to_cancel_partitions:
                if partition_id in self._consumers:
                    self._consumers[partition_id].stop = True
                    _LOGGER.info(
                        "EventProcessor %r has cancelled partition %r",
                        self._id,
                        partition_id,
                    )

    def _initialize_partition_consumer(self, partition_id):
        if self._partition_initialize_handler:
            try:
                self._partition_initialize_handler(
                    self._partition_contexts[partition_id]
                )
            except Exception as err:  # pylint:disable=broad-except
                _LOGGER.warning(
                    "EventProcessor instance %r of eventhub %r partition %r consumer group %r. "
                    "An error occurred while running on_partition_initialize. The exception is %r.",
                    self._id,
                    self._partition_contexts[partition_id].eventhub_name,
                    self._partition_contexts[partition_id].partition_id,
                    self._partition_contexts[partition_id].consumer_group,
                    err,
                )
                self._process_error(self._partition_contexts[partition_id], err)
        _LOGGER.info(
            "EventProcessor %r has claimed partition %r", self._id, partition_id
        )

    def _create_tasks_for_claimed_ownership(
        self,
        claimed_partitions: Iterable[str],
        checkpoints: Optional[Dict[str, Dict[str, Any]]]=None
    ) -> None:
        with self._lock:
            _LOGGER.debug(
                "EventProcessor %r tries to claim partition %r",
                self._id,
                claimed_partitions,
            )
            for partition_id in claimed_partitions:
                if partition_id not in self._consumers:
                    if partition_id in self._partition_contexts:
                        partition_context = self._partition_contexts[partition_id]
                        partition_context._last_received_event = (  # pylint:disable=protected-access
                            None
                        )
                    else:
                        partition_context = PartitionContext(
                            self._namespace,
                            self._eventhub_name,
                            self._consumer_group,
                            partition_id,
                            self._checkpoint_store,
                        )
                        self._partition_contexts[partition_id] = partition_context

                    checkpoint = checkpoints.get(partition_id) if checkpoints else None
                    (
                        initial_event_position,
                        event_postition_inclusive,
                    ) = self.get_init_event_position(partition_id, checkpoint)
                    event_received_callback = partial(
                        self._on_event_received, partition_context
                    )
                    self._consumers[partition_id] = cast(
                        "EventHubConsumer",
                        self.create_consumer(
                            partition_id,
                            initial_event_position,
                            event_postition_inclusive,
                            event_received_callback,
                        ),
                    )
                    self._initialize_partition_consumer(partition_id)

    def _on_event_received(
        self,
        partition_context: PartitionContext,
        event: Union[Optional[EventData], List[EventData]]
    ) -> None:
        if event:
            try:
                event = cast(List[EventData], event)
                partition_context._last_received_event = event[-1]  #pylint:disable=protected-access
            except TypeError:
<<<<<<< HEAD
                event = cast(Optional[EventData], event)
                partition_context._last_received_event = event  #pylint:disable=protected-access
            links = get_event_links(event)
            with self._context(links=links):
=======
                partition_context._last_received_event = event  # type: ignore  #pylint:disable=protected-access

            links = []
            is_batch = False
            if is_tracing_enabled():
                links = get_span_links_from_received_events(event)
                if isinstance(event, list):
                    is_batch = True

            with receive_context_manager(self._eventhub_client, links=links, start_time=self._last_received_time):  # pylint:disable=protected-access
                self._last_received_time = time.time_ns()

            with process_context_manager(self._eventhub_client, links=links, is_batch=is_batch):
>>>>>>> 6deecf33
                self._event_handler(partition_context, event)
        else:
            self._event_handler(partition_context, event)

    def _load_balancing(self) -> None:
        """Start the EventProcessor.

        The EventProcessor will try to claim and balance partition ownership with other `EventProcessor`
        and start receiving EventData from EventHub and processing events.

        :return: None

        """
        while self._running:
            random_jitter = self._load_balancing_interval * random.random() * 0.2
            load_balancing_interval = self._load_balancing_interval + random_jitter
            try:
                claimed_partition_ids = self._ownership_manager.claim_ownership()
                if claimed_partition_ids:
                    existing_pids = set(self._consumers.keys())
                    claimed_pids = set(claimed_partition_ids)
                    to_cancel_pids = existing_pids - claimed_pids
                    newly_claimed_pids = claimed_pids - existing_pids
                    if newly_claimed_pids:
                        checkpoints = (
                            self._ownership_manager.get_checkpoints()
                            if self._checkpoint_store
                            else None
                        )
                        self._create_tasks_for_claimed_ownership(
                            newly_claimed_pids, checkpoints
                        )
                else:
                    _LOGGER.info(
                        "EventProcessor %r hasn't claimed an ownership. It keeps claiming.",
                        self._id,
                    )
                    to_cancel_pids = set(self._consumers.keys())
                if to_cancel_pids:
                    self._cancel_tasks_for_partitions(to_cancel_pids)
            except Exception as err:  # pylint:disable=broad-except
                # ownership_manager.get_checkpoints() and ownership_manager.claim_ownership() may raise exceptions
                # when there are load balancing and/or checkpointing (checkpoint_store isn't None).
                # They're swallowed here to retry every self._load_balancing_interval seconds.
                # Meanwhile this event processor won't lose the partitions it has claimed before.
                # If it keeps failing, other EventProcessors will start to claim ownership of the partitions
                # that this EventProcessor is working on. So two or multiple EventProcessors may be working
                # on the same partition for a short while.
                # Setting owner_level would create exclusive connection to the partition and
                # alleviate duplicate-receiving greatly.
                _LOGGER.warning(
                    "EventProcessor instance %r of eventhub %r consumer group %r. "
                    "An error occurred while load-balancing and claiming ownership. "
                    "The exception is %r. Retrying after %r seconds",
                    self._id,
                    self._eventhub_name,
                    self._consumer_group,
                    err,
                    load_balancing_interval,
                )
                self._process_error(None, err)  # type: ignore

            time.sleep(load_balancing_interval)

    def _close_consumer(
        self,
        partition_id: str,
        consumer: EventHubConsumer,
        reason: CloseReason
    ) -> None:
        consumer.close()
        with self._lock:
            del self._consumers[partition_id]

        _LOGGER.info(
            "PartitionProcessor of EventProcessor instance %r of eventhub %r partition %r consumer group %r"
            " is being closed. Reason is: %r",
            self._id,
            self._partition_contexts[partition_id].eventhub_name,
            self._partition_contexts[partition_id].partition_id,
            self._partition_contexts[partition_id].consumer_group,
            reason,
        )

        if self._partition_close_handler:
            try:
                self._partition_close_handler(
                    self._partition_contexts[partition_id], reason
                )
            except Exception as err:  # pylint:disable=broad-except
                _LOGGER.warning(
                    "EventProcessor instance %r of eventhub %r partition %r consumer group %r. "
                    "An error occurred while running on_partition_close. The exception is %r.",
                    self._id,
                    self._partition_contexts[partition_id].eventhub_name,
                    self._partition_contexts[partition_id].partition_id,
                    self._partition_contexts[partition_id].consumer_group,
                    err,
                )
                self._process_error(self._partition_contexts[partition_id], err)

        self._ownership_manager.release_ownership(partition_id)

    def _do_receive(self, partition_id: str, consumer: EventHubConsumer) -> None:
        """Call the consumer.receive() and handle exceptions if any after it exhausts retries."""
        try:
            consumer.receive(self._batch, self._max_batch_size, self._max_wait_time)
        except Exception as error:  # pylint:disable=broad-except
            _LOGGER.warning(
                "EventProcessor instance %r of eventhub %r partition %r consumer group %r. "
                "An error occurred while receiving. The exception is %r.",
                self._id,
                self._partition_contexts[partition_id].eventhub_name,
                self._partition_contexts[partition_id].partition_id,
                self._partition_contexts[partition_id].consumer_group,
                error,
            )
            self._process_error(self._partition_contexts[partition_id], error)
            # TODO: close consumer if non-retryable. issue #27137
            # Does OWNERSHIP_LOST make sense for all errors?
            self._close_consumer(partition_id, consumer, CloseReason.OWNERSHIP_LOST)

    def start(self) -> None:
        if self._running:
            _LOGGER.info("EventProcessor %r has already started.", self._id)
            return

        _LOGGER.info("EventProcessor %r is being started", self._id)
        self._running = True
        thread = threading.Thread(target=self._load_balancing)
        thread.daemon = True
        thread.start()

        while self._running:
            for partition_id, consumer in list(self._consumers.items()):
                if consumer.stop:
                    self._close_consumer(
                        partition_id, consumer, CloseReason.OWNERSHIP_LOST
                    )
                    continue

                self._do_receive(partition_id, consumer)

        with self._lock:
            for partition_id, consumer in list(self._consumers.items()):
                self._close_consumer(partition_id, consumer, CloseReason.SHUTDOWN)

    def stop(self) -> None:
        """Stop the EventProcessor.

        The EventProcessor will stop receiving events from EventHubs and release the ownership of the partitions
        it is working on.
        Other running EventProcessor will take over these released partitions.

        A stopped EventProcessor can be restarted by calling method `start` again.

        :return: None

        """
        if not self._running:
            _LOGGER.info("EventProcessor %r has already been stopped.", self._id)
            return

        self._running = False
        _LOGGER.info("EventProcessor %r has been stopped.", self._id)<|MERGE_RESOLUTION|>--- conflicted
+++ resolved
@@ -102,15 +102,9 @@
             "initial_event_position_inclusive", False
         )
 
-<<<<<<< HEAD
         self._load_balancing_interval: float = kwargs.get(
-            "load_balancing_interval", 10.0
-        )
-=======
-        self._load_balancing_interval = kwargs.get(
             "load_balancing_interval", 30.0
-        )  # type: float
->>>>>>> 6deecf33
+        )
         self._load_balancing_strategy = (
             kwargs.get("load_balancing_strategy") or LoadBalancingStrategy.GREEDY
         )
@@ -146,7 +140,7 @@
         self._last_received_time = time.time_ns()
 
     def __repr__(self) -> str:
-        return "EventProcessor: id {}".format(self._id)
+        return f"EventProcessor: id {self._id}"
 
     def _process_error(self, partition_context, err):
         if self._error_handler:
@@ -257,12 +251,7 @@
                 event = cast(List[EventData], event)
                 partition_context._last_received_event = event[-1]  #pylint:disable=protected-access
             except TypeError:
-<<<<<<< HEAD
                 event = cast(Optional[EventData], event)
-                partition_context._last_received_event = event  #pylint:disable=protected-access
-            links = get_event_links(event)
-            with self._context(links=links):
-=======
                 partition_context._last_received_event = event  # type: ignore  #pylint:disable=protected-access
 
             links = []
@@ -276,7 +265,6 @@
                 self._last_received_time = time.time_ns()
 
             with process_context_manager(self._eventhub_client, links=links, is_batch=is_batch):
->>>>>>> 6deecf33
                 self._event_handler(partition_context, event)
         else:
             self._event_handler(partition_context, event)
