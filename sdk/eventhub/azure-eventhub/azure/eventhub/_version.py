--- conflicted
+++ resolved
@@ -3,9 +3,4 @@
 # Licensed under the MIT License.
 # ------------------------------------
 
-<<<<<<< HEAD
-VERSION = "5.13.2b1"
-=======
-
-VERSION = "5.14.0"
->>>>>>> 74f5930a
+VERSION = "5.15.0b1"