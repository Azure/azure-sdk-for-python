--- conflicted
+++ resolved
@@ -6,73 +6,10 @@
 
 from typing import Optional, Any, cast, Mapping, Dict
 
-from ._constants import AmqpMessageBodyType
-from .._pyamqp.message import Message, Header, Properties
-from .._pyamqp import utils as pyamqp_utils
-
-
-class DictMixin(object):
-    def __setitem__(self, key, item):
-        # type: (Any, Any) -> None
-        self.__dict__[key] = item
-
-    def __getitem__(self, key):
-        # type: (Any) -> Any
-        return self.__dict__[key]
-
-    def __repr__(self):
-        # type: () -> str
-        return str(self)
-
-    def __len__(self):
-        # type: () -> int
-        return len(self.keys())
-
-    def __delitem__(self, key):
-        # type: (Any) -> None
-        self.__dict__[key] = None
-
-    def __eq__(self, other):
-        # type: (Any) -> bool
-        """Compare objects by comparing all attributes."""
-        if isinstance(other, self.__class__):
-            return self.__dict__ == other.__dict__
-        return False
-
-    def __ne__(self, other):
-        # type: (Any) -> bool
-        """Compare objects by comparing all attributes."""
-        return not self.__eq__(other)
-
-    def __str__(self):
-        # type: () -> str
-        return str({k: v for k, v in self.__dict__.items() if not k.startswith("_")})
-
-    def has_key(self, k):
-        # type: (Any) -> bool
-        return k in self.__dict__
-
-    def update(self, *args, **kwargs):
-        # type: (Any, Any) -> None
-        return self.__dict__.update(*args, **kwargs)
-
-    def keys(self):
-        # type: () -> list
-        return [k for k in self.__dict__ if not k.startswith("_")]
-
-    def values(self):
-        # type: () -> list
-        return [v for k, v in self.__dict__.items() if not k.startswith("_")]
-
-    def items(self):
-        # type: () -> list
-        return [(k, v) for k, v in self.__dict__.items() if not k.startswith("_")]
-
-    def get(self, key, default=None):
-        # type: (Any, Optional[Any]) -> Any
-        if key in self.__dict__:
-            return self.__dict__[key]
-        return default
+import uamqp
+
+from ._constants import AMQP_MESSAGE_BODY_TYPE_MAP, AmqpMessageBodyType
+from .._mixin import DictMixin
 
 
 class AmqpAnnotatedMessage(object):
@@ -82,9 +19,11 @@
     access to low-level AMQP message sections. There should be one and only one of either data_body, sequence_body
     or value_body being set as the body of the AmqpAnnotatedMessage; if more than one body is set, `ValueError` will
     be raised.
+
     Please refer to the AMQP spec:
     http://docs.oasis-open.org/amqp/core/v1.0/os/amqp-core-messaging-v1.0-os.html#section-message-format
     for more information on the message format.
+
     :keyword data_body: The body consists of one or more data sections and each section contains opaque binary data.
     :paramtype data_body: Union[str, bytes, List[Union[str, bytes]]]
     :keyword sequence_body: The body consists of one or more sequence sections and
@@ -127,19 +66,16 @@
         self._body = None
         self._body_type = None
         if "data_body" in kwargs:
-            self._body = pyamqp_utils.normalized_data_body(kwargs.get("data_body"))
-            self._message = Message(data=self._body)
-            self._body_type = AmqpMessageBodyType.DATA
+            self._body = kwargs.get("data_body")
+            self._body_type = uamqp.MessageBodyType.Data
         elif "sequence_body" in kwargs:
-            self._body = pyamqp_utils.normalized_sequence_body(kwargs.get("sequence_body"))
-            self._body_type = AmqpMessageBodyType.SEQUENCE
-            self._message = Message(sequence=self._body)
+            self._body = kwargs.get("sequence_body")
+            self._body_type = uamqp.MessageBodyType.Sequence
         elif "value_body" in kwargs:
             self._body = kwargs.get("value_body")
-            self._body_type = AmqpMessageBodyType.VALUE
-            self._message = Message(value=self._body)
-
-        #self._message = uamqp.message.Message(body=self._body, body_type=self._body_type)
+            self._body_type = uamqp.MessageBodyType.Value
+
+        self._message = uamqp.message.Message(body=self._body, body_type=self._body_type)
         header_dict = cast(Mapping, kwargs.get("header"))
         self._header = AmqpMessageHeader(**header_dict) if "header" in kwargs else None
         self._footer = kwargs.get("footer")
@@ -150,30 +86,7 @@
         self._delivery_annotations = kwargs.get("delivery_annotations")
 
     def __str__(self):
-        if self._body_type == AmqpMessageBodyType.DATA:
-            output_str = ""
-            for data_section in self.body:
-                try:
-                    output_str += data_section.decode(self._encoding)
-                except AttributeError:
-                    output_str += str(data_section)
-            return output_str
-        elif self._body_type == AmqpMessageBodyType.SEQUENCE:
-            output_str = ""
-            for sequence_section in self.body:
-                for d in sequence_section:
-                    try:
-                        output_str += d.decode(self._encoding)
-                    except AttributeError:
-                        output_str += str(d)
-            return output_str
-        else:
-            if not self.body:
-                return ""
-            try:
-                return self.body.decode(self._encoding)
-            except AttributeError:
-                return str(self.body)
+        return str(self._message)
 
     def __repr__(self):
         # type: () -> str
@@ -210,7 +123,6 @@
 
     def _from_amqp_message(self, message):
         # populate the properties from an uamqp message
-        # TODO: message.properties should not be a list
         self._properties = AmqpMessageProperties(
             message_id=message.properties.message_id,
             user_id=message.properties.user_id,
@@ -233,25 +145,24 @@
             durable=message.header.durable,
             priority=message.header.priority
         ) if message.header else None
-        self._footer = message.footer if message.footer else {}
-        self._annotations = message.message_annotations if message.message_annotations else {}
-        self._delivery_annotations = message.delivery_annotations if message.delivery_annotations else {}
-        self._application_properties = message.application_properties if message.application_properties else {}
+        self._footer = message.footer
+        self._annotations = message.annotations
+        self._delivery_annotations = message.delivery_annotations
+        self._application_properties = message.application_properties
 
     def _to_outgoing_amqp_message(self):
         message_header = None
-        if self.header and any(self.header.values()):
-            message_header = Header(
-                delivery_count=self.header.delivery_count,
-                ttl=self.header.time_to_live,
-                first_acquirer=self.header.first_acquirer,
-                durable=self.header.durable,
-                priority=self.header.priority
-            )
+        if self.header:
+            message_header = uamqp.message.MessageHeader()
+            message_header.delivery_count = self.header.delivery_count
+            message_header.time_to_live = self.header.time_to_live
+            message_header.first_acquirer = self.header.first_acquirer
+            message_header.durable = self.header.durable
+            message_header.priority = self.header.priority
 
         message_properties = None
-        if self.properties and any(self.properties.values()):
-            message_properties = Properties(
+        if self.properties:
+            message_properties = uamqp.message.MessageProperties(
                 message_id=self.properties.message_id,
                 user_id=self.properties.user_id,
                 to=self.properties.to,
@@ -265,56 +176,65 @@
                 if self.properties.absolute_expiry_time else None,
                 group_id=self.properties.group_id,
                 group_sequence=self.properties.group_sequence,
-                reply_to_group_id=self.properties.reply_to_group_id
+                reply_to_group_id=self.properties.reply_to_group_id,
+                encoding=self._encoding
             )
 
-        dict = {
-            "header": message_header,
-            "properties":  message_properties,
-            "application_properties": self.application_properties,
-            "message_annotations": self.annotations,
-            "delivery_annotations": self.delivery_annotations,
-            "footer": self.footer
-        }
-
-        if self.body_type == AmqpMessageBodyType.DATA:
-            dict["data"] = self._body
-        elif self.body_type == AmqpMessageBodyType.SEQUENCE:
-            dict["sequence"] = self._body
+        amqp_body = self._message._body  # pylint: disable=protected-access
+        if isinstance(amqp_body, uamqp.message.DataBody):
+            amqp_body_type = uamqp.MessageBodyType.Data
+            amqp_body = list(amqp_body.data)
+        elif isinstance(amqp_body, uamqp.message.SequenceBody):
+            amqp_body_type = uamqp.MessageBodyType.Sequence
+            amqp_body = list(amqp_body.data)
         else:
-            dict["value"] = self._body
-
-        return Message(**dict)
+            # amqp_body is type of uamqp.message.ValueBody
+            amqp_body_type = uamqp.MessageBodyType.Value
+            amqp_body = amqp_body.data
+
+        return uamqp.message.Message(
+            body=amqp_body,
+            body_type=amqp_body_type,
+            header=message_header,
+            properties=message_properties,
+            application_properties=self.application_properties,
+            annotations=self.annotations,
+            delivery_annotations=self.delivery_annotations,
+            footer=self.footer
+        )
 
     @property
     def body(self):
         # type: () -> Any
         """The body of the Message. The format may vary depending on the body type:
-        For ~azure.eventhub.AmqpMessageBodyType.DATA, the body could be bytes or Iterable[bytes]
-        For ~azure.eventhub.AmqpMessageBodyType.SEQUENCE, the body could be List or Iterable[List]
-        For ~azure.eventhub.AmqpMessageBodyType.VALUE, the body could be any type.
+        For :class:`azure.eventhub.amqp.AmqpMessageBodyType.DATA<azure.eventhub.amqp.AmqpMessageBodyType.DATA>`,
+        the body could be bytes or Iterable[bytes].
+        For :class:`azure.eventhub.amqp.AmqpMessageBodyType.SEQUENCE<azure.eventhub.amqp.AmqpMessageBodyType.SEQUENCE>`,
+        the body could be List or Iterable[List].
+        For :class:`azure.eventhub.amqp.AmqpMessageBodyType.VALUE<azure.eventhub.amqp.AmqpMessageBodyType.VALUE>`,
+        the body could be any type.
+
         :rtype: Any
         """
-        return self._message.data or self._message.sequence or self._message.value
+        return self._message.get_data()
 
     @property
     def body_type(self):
         # type: () -> AmqpMessageBodyType
         """The body type of the underlying AMQP message.
-        rtype: ~azure.eventhub.amqp.AmqpMessageBodyType
-        """
-        if self._message.data:
-            return AmqpMessageBodyType.DATA
-        elif self._message.sequence:
-            return AmqpMessageBodyType.SEQUENCE
-        else:
-            return AmqpMessageBodyType.VALUE
+
+        :rtype: ~azure.eventhub.amqp.AmqpMessageBodyType
+        """
+        return AMQP_MESSAGE_BODY_TYPE_MAP.get(
+            self._message._body.type, AmqpMessageBodyType.VALUE  # pylint: disable=protected-access
+        )
 
     @property
     def properties(self):
         # type: () -> Optional[AmqpMessageProperties]
         """
         Properties to add to the message.
+
         :rtype: Optional[~azure.eventhub.amqp.AmqpMessageProperties]
         """
         return self._properties
@@ -329,12 +249,8 @@
         # type: () -> Optional[Dict]
         """
         Service specific application properties.
-<<<<<<< HEAD
-        :rtype: Optional[dict]
-=======
 
         :rtype: Optional[Dict]
->>>>>>> 087ceb52
         """
         return self._application_properties
 
@@ -348,12 +264,8 @@
         # type: () -> Optional[Dict]
         """
         Service specific message annotations.
-<<<<<<< HEAD
-        :rtype: Optional[dict]
-=======
 
         :rtype: Optional[Dict]
->>>>>>> 087ceb52
         """
         return self._annotations
 
@@ -368,12 +280,8 @@
         """
         Delivery-specific non-standard properties at the head of the message.
         Delivery annotations convey information from the sending peer to the receiving peer.
-<<<<<<< HEAD
-        :rtype: dict
-=======
 
         :rtype: Dict
->>>>>>> 087ceb52
         """
         return self._delivery_annotations
 
@@ -387,6 +295,7 @@
         # type: () -> Optional[AmqpMessageHeader]
         """
         The message header.
+
         :rtype: Optional[~azure.eventhub.amqp.AmqpMessageHeader]
         """
         return self._header
@@ -401,12 +310,8 @@
         # type: () -> Optional[Dict]
         """
         The message footer.
-<<<<<<< HEAD
-        :rtype: Optional[dict]
-=======
 
         :rtype: Optional[Dict]
->>>>>>> 087ceb52
         """
         return self._footer
 
@@ -414,7 +319,6 @@
     def footer(self, value):
         # type: (Dict) -> None
         self._footer = value
-        # self._message.footer = value
 
 
 class AmqpMessageHeader(DictMixin):
@@ -422,9 +326,11 @@
     The Message header. This is only used on received message, and not
     set on messages being sent. The properties set on any given message
     will depend on the Service and not all messages will have all properties.
+
     Please refer to the AMQP spec:
     http://docs.oasis-open.org/amqp/core/v1.0/os/amqp-core-messaging-v1.0-os.html#type-header
     for more information on the message header.
+
     :keyword delivery_count: The number of unsuccessful previous attempts to deliver
      this message. If this value is non-zero it can be taken as an indication that the
      delivery might be a duplicate. On first delivery, the value is zero. It is
@@ -494,9 +400,11 @@
     The properties that are actually used will depend on the service implementation.
     Not all received messages will have all properties, and not all properties
     will be utilized on a sent message.
+
     Please refer to the AMQP spec:
     http://docs.oasis-open.org/amqp/core/v1.0/os/amqp-core-messaging-v1.0-os.html#type-properties
     for more information on the message properties.
+
     :keyword message_id: Message-id, if set, uniquely identifies a message within the message system.
      The message producer is usually responsible for setting the message-id in such a way that it
      is assured to be globally unique. A broker MAY discard a message as a duplicate if the value
