--- conflicted
+++ resolved
@@ -5,12 +5,7 @@
 # -------------------------------------------------------------------------
 from enum import Enum
 
-<<<<<<< HEAD
-=======
-from uamqp import MessageBodyType
 from azure.core import CaseInsensitiveEnumMeta
-
->>>>>>> bc9bb078
 
 class AmqpMessageBodyType(str, Enum, metaclass=CaseInsensitiveEnumMeta):
     DATA = "data"
