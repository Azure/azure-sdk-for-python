# --------------------------------------------------------------------------------------------
# Copyright (c) Microsoft Corporation. All rights reserved.
# Licensed under the MIT License. See License.txt in the project root for license information.
# --------------------------------------------------------------------------------------------
from __future__ import unicode_literals, annotations

from contextlib import contextmanager
import sys
import platform
import datetime
import calendar
import logging
from typing import (
    TYPE_CHECKING,
    cast,
    Type,
    Optional,
    Dict,
    Union,
    Any,
    Iterable,
    Tuple,
    Mapping,
    Callable
)

from azure.core.settings import settings
from azure.core.tracing import SpanKind, Link

from .amqp import AmqpAnnotatedMessage, AmqpMessageHeader
from ._version import VERSION
from ._constants import (
    MAX_USER_AGENT_LENGTH,
    USER_AGENT_PREFIX,
    PROP_LAST_ENQUEUED_SEQUENCE_NUMBER,
    PROP_LAST_ENQUEUED_TIME_UTC,
    PROP_RUNTIME_INFO_RETRIEVAL_TIME_UTC,
    PROP_LAST_ENQUEUED_OFFSET,
    PROP_TIMESTAMP,
)


if TYPE_CHECKING:
    # pylint: disable=ungrouped-imports
    from ._transport._base import AmqpTransport
    try:
        from uamqp import types as uamqp_types
        from uamqp import Message as uamqp_Message
    except ImportError:
<<<<<<< HEAD
        uamqp_types = None
        uamqp_Message = None
=======
        pass
>>>>>>> fdb5b50b
    from ._pyamqp import types
    from ._pyamqp.message import Message
    from azure.core.tracing import AbstractSpan
    from azure.core.credentials import AzureSasCredential
    from ._common import EventData

    MessagesType = Union[
        AmqpAnnotatedMessage,
        EventData,
        Iterable[Union[AmqpAnnotatedMessage, EventData]],
    ]

_LOGGER = logging.getLogger(__name__)


class UTC(datetime.tzinfo):
    """Time Zone info for handling UTC"""

    def utcoffset(self, dt):
        """UTF offset for UTC is 0."""
        return datetime.timedelta(0)

    def tzname(self, dt):
        """Timestamp representation."""
        return "Z"

    def dst(self, dt):
        """No daylight saving for UTC."""
        return datetime.timedelta(hours=1)


try:
    from datetime import timezone  # pylint: disable=ungrouped-imports

    TZ_UTC = timezone.utc  # type: ignore
except ImportError:
    TZ_UTC = UTC()  # type: ignore


def utc_from_timestamp(timestamp):
    return datetime.datetime.fromtimestamp(timestamp, tz=TZ_UTC)


def create_properties(
    user_agent: Optional[str] = None, *, amqp_transport: AmqpTransport
) -> Union[Dict[uamqp_types.AMQPSymbol, str], Dict[str, str]]:
    """
    Format the properties with which to instantiate the connection.
    This acts like a user agent over HTTP.

    :rtype: dict
    """
    properties: Dict[Any, str] = {}
    properties[amqp_transport.PRODUCT_SYMBOL] = USER_AGENT_PREFIX
    properties[amqp_transport.VERSION_SYMBOL] = VERSION
    framework = f"Python/{sys.version_info[0]}.{sys.version_info[1]}.{sys.version_info[2]}"
    properties[amqp_transport.FRAMEWORK_SYMBOL] = framework
    platform_str = platform.platform()
    properties[amqp_transport.PLATFORM_SYMBOL] = platform_str

    final_user_agent = f"{USER_AGENT_PREFIX}/{VERSION} {amqp_transport.TRANSPORT_IDENTIFIER} {framework} ({platform_str})" # pylint: disable=line-too-long
    if user_agent:
        final_user_agent = f"{user_agent} {final_user_agent}"

    if len(final_user_agent) > MAX_USER_AGENT_LENGTH:
        raise ValueError(
            f"The user-agent string cannot be more than {MAX_USER_AGENT_LENGTH} in length."
            f"Current user_agent string is: {final_user_agent} with length: {len(final_user_agent)}"
        )
    properties[amqp_transport.USER_AGENT_SYMBOL] = final_user_agent
    return properties


@contextmanager
def send_context_manager():
    span_impl_type: Type["AbstractSpan"] = settings.tracing_implementation()

    if span_impl_type is not None:
        with span_impl_type(name="Azure.EventHubs.send", kind=SpanKind.CLIENT) as child:
            yield child
    else:
        yield None


def set_event_partition_key(
    event: Union[AmqpAnnotatedMessage, EventData],
    partition_key: Optional[Union[bytes, str]],
    amqp_transport: AmqpTransport
) -> None:
    if not partition_key:
        return

    raw_message: AmqpAnnotatedMessage
    try:
        event = cast(EventData, event)
        raw_message =  event.raw_amqp_message
    except AttributeError:
        raw_message = cast(AmqpAnnotatedMessage, event)

    annotations = raw_message.annotations
    if annotations is None:
        annotations = {}
    annotations[
        amqp_transport.PROP_PARTITION_KEY_AMQP_SYMBOL
    ] = partition_key  # pylint:disable=protected-access
    if not raw_message.header:
        raw_message.header = AmqpMessageHeader(header=True)
    else:
        raw_message.header.durable = True


def trace_message(
<<<<<<< HEAD
    message: Union[uamqp_Message, Message],
    amqp_transport: AmqpTransport,
    parent_span: Optional[AbstractSpan] = None
) -> Union[uamqp_Message, Message]:
    """Add tracing information to the message and returns the updated message.
=======
    event: EventData,
    parent_span: Optional["AbstractSpan"] = None
) -> None:
    """Add tracing information to this event.
>>>>>>> fdb5b50b

    Will open and close a "Azure.EventHubs.message" span, and
    add the "DiagnosticId" as app properties of the message.
    """
    try:
        span_impl_type: Type["AbstractSpan"] = settings.tracing_implementation()
        if span_impl_type is not None:
            current_span = parent_span or span_impl_type(
                span_impl_type.get_current_span()
            )
            link = Link({"traceparent": current_span.get_trace_parent()})
            with current_span.span(
                name="Azure.EventHubs.message", kind=SpanKind.PRODUCER, links=[link]
            ) as message_span:
                message_span.add_attribute("az.namespace", "Microsoft.EventHub")
                message = amqp_transport.update_message_app_properties(
                    message,
                    b"Diagnostic-Id",
                    message_span.get_trace_parent().encode("ascii")
                )
    except Exception as exp:  # pylint:disable=broad-except
        _LOGGER.warning("trace_message had an exception %r", exp)

    return message


def get_event_links(events):
    # pylint:disable=isinstance-second-argument-not-valid-type
    trace_events: Union[Iterable, Tuple] = events if isinstance(events, Iterable) else (events,)
    links = []
    try:
        for event in trace_events:
            if event.properties:
                traceparent = event.properties.get(b"Diagnostic-Id", "").decode("ascii")
                if traceparent:
                    links.append(
                        Link(
                            {"traceparent": traceparent},
                            attributes={
                                "enqueuedTime": event.message.annotations.get(
                                    PROP_TIMESTAMP
                                )
                            },
                        )
                    )
    except AttributeError:
        pass
    return links


def event_position_selector(
    value: Union[int, str, datetime.datetime],
    inclusive: bool = False
) -> bytes:
    """Creates a selector expression of the offset."""
    operator = ">=" if inclusive else ">"
    if isinstance(value, datetime.datetime):  # pylint:disable=no-else-return
        timestamp = (calendar.timegm(value.utctimetuple()) * 1000) + (
            value.microsecond / 1000
        )
        return (
            f"amqp.annotation.x-opt-enqueued-time {operator} '{int(timestamp)}'"
        ).encode("utf-8")
    elif isinstance(value, int):
        return (
            f"amqp.annotation.x-opt-sequence-number {operator} '{value}'"
        ).encode("utf-8")
    return (f"amqp.annotation.x-opt-offset {operator} '{value}'").encode(
        "utf-8"
    )


def get_last_enqueued_event_properties(
    event_data: EventData
) -> Optional[Dict[str, Any]]:
    """Extracts the last enqueued event in from the received event delivery annotations.

    :rtype: Dict[str, Any]
    """
    # pylint: disable=protected-access
    if event_data._last_enqueued_event_properties:
        return event_data._last_enqueued_event_properties

    if event_data._message.delivery_annotations:
        sequence_number = event_data._message.delivery_annotations.get(
            PROP_LAST_ENQUEUED_SEQUENCE_NUMBER, None
        )
        enqueued_time_stamp = event_data._message.delivery_annotations.get(
            PROP_LAST_ENQUEUED_TIME_UTC, None
        )
        if enqueued_time_stamp:
            enqueued_time_stamp = utc_from_timestamp(float(enqueued_time_stamp) / 1000)
        retrieval_time_stamp = event_data._message.delivery_annotations.get(
            PROP_RUNTIME_INFO_RETRIEVAL_TIME_UTC, None
        )
        if retrieval_time_stamp:
            retrieval_time_stamp = utc_from_timestamp(
                float(retrieval_time_stamp) / 1000
            )
        offset_bytes = event_data._message.delivery_annotations.get(
            PROP_LAST_ENQUEUED_OFFSET, None
        )
        offset = offset_bytes.decode("UTF-8") if offset_bytes else None

        event_data._last_enqueued_event_properties = {
            "sequence_number": sequence_number,
            "offset": offset,
            "enqueued_time": enqueued_time_stamp,
            "retrieval_time": retrieval_time_stamp,
        }
        return event_data._last_enqueued_event_properties
    return None


def parse_sas_credential(credential: "AzureSasCredential") -> Tuple:
    sas = credential.signature
    parsed_sas = sas.split("&")
    expiry = None
    for item in parsed_sas:
        if item.startswith("se="):
            expiry = int(item[3:])
    return (sas, expiry)


def transform_outbound_single_message(
    message: Union[AmqpAnnotatedMessage, EventData],
    message_type: Type[EventData],
    to_outgoing_amqp_message: Callable
) -> EventData:
    """
    This method serves multiple goals:
    1. update the internal message to reflect any updates to settable properties on EventData
    2. transform the AmqpAnnotatedMessage to be EventData
    :param message: A single instance of message of type EventData
        or AmqpAnnotatedMessage.
    :type message: ~azure.eventhub.common.EventData, ~azure.eventhub.amqp.AmqpAnnotatedMessage
    :param Type[EventData] message_type: The class type to return the messages as.
    :rtype: EventData
    """
    try:
        # pylint: disable=protected-access
        # If EventData, set EventData._message to uamqp/pyamqp.Message right before sending.
        message = cast(EventData, message)
        message._message = to_outgoing_amqp_message(message.raw_amqp_message)
        return message
    except AttributeError:
        # pylint: disable=protected-access
        # If AmqpAnnotatedMessage, create EventData object with _from_message.
        # event_data._message will be set to outgoing uamqp/pyamqp.Message.
        # event_data.raw_amqp_message will be set to AmqpAnnotatedMessage.
        message = cast(AmqpAnnotatedMessage, message)
        amqp_message = to_outgoing_amqp_message(message)
        return message_type._from_message(
            message=amqp_message, raw_amqp_message=message
        )


def decode_with_recurse(data: Any, encoding: str = "UTF-8") -> Any:
    # pylint:disable=isinstance-second-argument-not-valid-type
    """
    If data is of a compatible type, iterates through nested structure and decodes all binary
        strings with provided encoding.
    :param Any data: The data object which, if compatible, will be iterated through to decode binary string.
    :param encoding: The encoding to use for decoding data.
        Default is 'UTF-8'
    :rtype: Any
    """

    if isinstance(data, str):
        return data
    if isinstance(data, bytes):
        return data.decode(encoding)
    if isinstance(
        data, Mapping
    ):  # pylint:disable=isinstance-second-argument-not-valid-type
        decoded_mapping = {}
        for k, v in data.items():
            decoded_key = decode_with_recurse(k, encoding)
            decoded_val = decode_with_recurse(v, encoding)
            decoded_mapping[decoded_key] = decoded_val
        return decoded_mapping
    if isinstance(
        data, Iterable
    ):  # pylint:disable=isinstance-second-argument-not-valid-type
        decoded_list = []
        for d in data:
            decoded_list.append(decode_with_recurse(d, encoding))
        return decoded_list

    return data<|MERGE_RESOLUTION|>--- conflicted
+++ resolved
@@ -47,12 +47,8 @@
         from uamqp import types as uamqp_types
         from uamqp import Message as uamqp_Message
     except ImportError:
-<<<<<<< HEAD
         uamqp_types = None
         uamqp_Message = None
-=======
-        pass
->>>>>>> fdb5b50b
     from ._pyamqp import types
     from ._pyamqp.message import Message
     from azure.core.tracing import AbstractSpan
@@ -165,18 +161,11 @@
 
 
 def trace_message(
-<<<<<<< HEAD
     message: Union[uamqp_Message, Message],
     amqp_transport: AmqpTransport,
     parent_span: Optional[AbstractSpan] = None
 ) -> Union[uamqp_Message, Message]:
     """Add tracing information to the message and returns the updated message.
-=======
-    event: EventData,
-    parent_span: Optional["AbstractSpan"] = None
-) -> None:
-    """Add tracing information to this event.
->>>>>>> fdb5b50b
 
     Will open and close a "Azure.EventHubs.message" span, and
     add the "DiagnosticId" as app properties of the message.
