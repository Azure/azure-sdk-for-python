# --------------------------------------------------------------------------------------------
# Copyright (c) Microsoft Corporation. All rights reserved.
# Licensed under the MIT License. See License.txt in the project root for license information.
# --------------------------------------------------------------------------------------------
from concurrent.futures import ThreadPoolExecutor
import logging
import threading
import time
from typing import (
    Any,
    Union,
    TYPE_CHECKING,
    Dict,
    List,
    Optional,
    Callable,
    cast,
    overload,
)
from typing_extensions import Literal

from ._client_base import ClientBase
from ._producer import EventHubProducer
from ._constants import ALL_PARTITIONS
from ._tracing import TraceAttributes
from ._common import EventDataBatch, EventData
from ._buffered_producer import BufferedProducerDispatcher
from ._utils import set_event_partition_key
from .amqp import AmqpAnnotatedMessage
from .exceptions import ConnectError, EventHubError

if TYPE_CHECKING:
    from ._client_base import CredentialTypes

SendEventTypes = List[Union[EventData, AmqpAnnotatedMessage]]

_LOGGER = logging.getLogger(__name__)


class EventHubProducerClient(
    ClientBase
):  # pylint: disable=client-accepts-api-version-keyword
    # pylint: disable=too-many-instance-attributes
    """The EventHubProducerClient class defines a high level interface for
    sending events to the Azure Event Hubs service.

    :param str fully_qualified_namespace: The fully qualified host name for the Event Hubs namespace.
     This is likely to be similar to <yournamespace>.servicebus.windows.net
    :param str eventhub_name: The path of the specific Event Hub to connect the client to.
    :param credential: The credential object used for authentication which
     implements a particular interface for getting tokens. It accepts
     :class:`EventHubSharedKeyCredential<azure.eventhub.EventHubSharedKeyCredential>`, or credential objects generated
     by the azure-identity library and objects that implement the `get_token(self, *scopes)` method.
    :type credential: ~azure.core.credentials.TokenCredential or ~azure.core.credentials.AzureSasCredential
     or ~azure.core.credentials.AzureNamedKeyCredential
    :keyword bool buffered_mode: If True, the producer client will collect events in a buffer, efficiently batch,
     then publish. Default is False.
    :keyword buffer_concurrency: The ThreadPoolExecutor to be used for publishing events
     or the number of workers for the ThreadPoolExecutor. Default is None and a ThreadPoolExecutor
     with the default number of workers will be created per
     https://docs.python.org/3/library/concurrent.futures.html#concurrent.futures.ThreadPoolExecutor
    :paramtype buffer_concurrency: ThreadPoolExecutor or int or None
    :keyword on_success: The callback to be called once a batch has been successfully published.
     The callback takes two parameters:
        - `events`: The list of events that have been successfully published
        - `partition_id`: The partition id that the events in the list have been published to.
     The callback function should be defined like: `on_success(events, partition_id)`.
     It is required when `buffered_mode` is True while optional if `buffered_mode` is False.
    :paramtype on_success: Optional[Callable[[SendEventTypes, Optional[str]], None]]
    :keyword on_error: The callback to be called once a batch has failed to be published.
     The callback function should be defined like: `on_error(events, partition_id, error)`, where:
        - `events`: The list of events that failed to be published,
        - `partition_id`: The partition id that the events in the list have been tried to be published to and
        - `error`: The exception related to the sending failure.
     If `buffered_mode` is False, `on_error` callback is optional and errors will be handled as follows:
        - If an `on_error` callback is passed during the producer client instantiation,
            then error information will be passed to the `on_error` callback, which will then be called.
        - If an `on_error` callback is not passed in during client instantiation,
            then the error will be raised by default.
     If `buffered_mode` is True, `on_error` callback is required and errors will be handled as follows:
        - If events fail to enqueue within the given timeout, then an error will be directly raised.
        - If events fail to send after enqueuing successfully, the `on_error` callback will be called.
    :paramtype on_error: Optional[Callable[[SendEventTypes, Optional[str], Exception], None]]
    :keyword int max_buffer_length: Buffered mode only.
     The total number of events per partition that can be buffered before a flush will be triggered.
     The default value is 1500 in buffered mode.
    :keyword Optional[float] max_wait_time: Buffered mode only.
     The amount of time to wait for a batch to be built with events in the buffer before publishing.
     The default value is 1 in buffered mode.
    :keyword bool logging_enable: Whether to output network trace logs to the logger. Default is `False`.
    :keyword float auth_timeout: The time in seconds to wait for a token to be authorized by the service.
     The default value is 60 seconds. If set to 0, no timeout will be enforced from the client.
    :keyword str user_agent: If specified, this will be added in front of the user agent string.
    :keyword retry_total: The total number of attempts to redo a failed operation when an error occurs. Default
     value is 3.
    :paramtype retry_total: int
    :keyword float retry_backoff_factor: A backoff factor to apply between attempts after the second try
     (most errors are resolved immediately by a second try without a delay).
     In fixed mode, retry policy will always sleep for {backoff factor}.
     In 'exponential' mode, retry policy will sleep for: `{backoff factor} * (2 ** ({number of total retries} - 1))`
     seconds. If the backoff_factor is 0.1, then the retry will sleep
     for [0.0s, 0.2s, 0.4s, ...] between retries. The default value is 0.8.
    :keyword float retry_backoff_max: The maximum back off time. Default value is 120 seconds (2 minutes).
    :keyword retry_mode: The delay behavior between retry attempts. Supported values are 'fixed' or 'exponential',
     where default is 'exponential'.
    :paramtype retry_mode: str
    :keyword float idle_timeout: Timeout, in seconds, after which this client will close the underlying connection
     if there is no activity. By default the value is None, meaning that the client will not shutdown due to inactivity
     unless initiated by the service.
    :keyword transport_type: The type of transport protocol that will be used for communicating with
     the Event Hubs service. Default is `TransportType.Amqp` in which case port 5671 is used.
     If the port 5671 is unavailable/blocked in the network environment, `TransportType.AmqpOverWebsocket` could
     be used instead which uses port 443 for communication.
    :paramtype transport_type: ~azure.eventhub.TransportType
    :keyword Dict http_proxy: HTTP proxy settings. This must be a dictionary with the following
     keys: `'proxy_hostname'` (str value) and `'proxy_port'` (int value).
     Additionally the following keys may also be present: `'username', 'password'`.
    :keyword custom_endpoint_address: The custom endpoint address to use for establishing a connection to
     the Event Hubs service, allowing network requests to be routed through any application gateways or
     other paths needed for the host environment. Default is None.
     The format would be like "sb://<custom_endpoint_hostname>:<custom_endpoint_port>".
     If port is not specified in the `custom_endpoint_address`, by default port 443 will be used.
    :paramtype custom_endpoint_address: Optional[str]
    :keyword connection_verify: Path to the custom CA_BUNDLE file of the SSL certificate which is used to
     authenticate the identity of the connection endpoint.
     Default is None in which case `certifi.where()` will be used.
    :paramtype connection_verify: Optional[str]
    :keyword uamqp_transport: Whether to use the `uamqp` library as the underlying transport. The default value is
     False and the Pure Python AMQP library will be used as the underlying transport.
    :paramtype uamqp_transport: bool

    .. admonition:: Example:

        .. literalinclude:: ../samples/sync_samples/sample_code_eventhub.py
            :start-after: [START create_eventhub_producer_client_sync]
            :end-before: [END create_eventhub_producer_client_sync]
            :language: python
            :dedent: 4
            :caption: Create a new instance of the EventHubProducerClient.

    """

    @overload
    def __init__(
        self,
        fully_qualified_namespace: str,
        eventhub_name: str,
        credential: "CredentialTypes",
        *,
        buffered_mode: Literal[False] = False,
        **kwargs: Any
    ) -> None:
        ...

    @overload
    def __init__(
        self,
        fully_qualified_namespace: str,
        eventhub_name: str,
        credential: "CredentialTypes",
        *,
        buffered_mode: Literal[True],
        buffer_concurrency: Optional[Union[ThreadPoolExecutor, int]] = None,
        on_error: Callable[[SendEventTypes, Optional[str], Exception], None],
        on_success: Callable[[SendEventTypes, Optional[str]], None],
        max_buffer_length: int = 1500,
        max_wait_time: float = 1,
        **kwargs: Any
    ) -> None:
        ...

    def __init__(
        self,
        fully_qualified_namespace: str,
        eventhub_name: str,
        credential: "CredentialTypes",
        *,
        buffered_mode: bool = False,
        on_error: Optional[
            Callable[[SendEventTypes, Optional[str], Exception], None]
        ] = None,
        on_success: Optional[Callable[[SendEventTypes, Optional[str]], None]] = None,
        max_buffer_length: Optional[int] = None,
        max_wait_time: Optional[float] = None,
        **kwargs: Any
    ) -> None:
        super(EventHubProducerClient, self).__init__(
            fully_qualified_namespace=fully_qualified_namespace,
            eventhub_name=eventhub_name,
            credential=credential,
            network_tracing=kwargs.get("logging_enable"),
            **kwargs
        )
        self._producers: Dict[str, Optional[EventHubProducer]] = {
            ALL_PARTITIONS: self._create_producer()
        }
        self._max_message_size_on_link = 0
        self._partition_ids: Optional[List[str]] = None
        self._lock = threading.Lock()
        self._buffered_mode = buffered_mode
        self._on_success = on_success
        self._on_error = on_error
        self._buffered_producer_dispatcher = None
        self._max_wait_time = max_wait_time
        self._max_buffer_length = max_buffer_length
        self._executor = kwargs.get("buffer_concurrency")

        if self._buffered_mode:
            setattr(self, "send_batch", self._buffered_send_batch)
            setattr(self, "send_event", self._buffered_send_event)
            if not self._on_error:
                raise TypeError(
                    "EventHubProducerClient in buffered mode missing 1 required keyword argument: 'on_error'"
                )
            if not self._on_success:
                raise TypeError(
                    "EventHubProducerClient in buffered mode missing 1 required keyword argument: 'on_success'"
                )
            if self._max_wait_time is None:
                self._max_wait_time = 1
            if self._max_wait_time <= 0:
                raise ValueError(
                    "'max_wait_time' must be a float greater than 0 in buffered mode"
                )
            if self._max_buffer_length is None:
                self._max_buffer_length = 1500
            if self._max_buffer_length <= 0:
                raise ValueError(
                    "'max_buffer_length' must be an integer greater than 0 in buffered mode"
                )
            if isinstance(self._executor, int) and self._executor <= 0:
                raise ValueError(
                    "'buffer_concurrency' must be an integer greater than 0 in buffered mode"
                )

    def __enter__(self):
        return self

    def __exit__(self, *args):
        self.close()

    def _buffered_send(self, events, **kwargs):
        try:
            self._buffered_producer_dispatcher.enqueue_events(events, **kwargs)
        except AttributeError:
            self._get_partitions()
            self._get_max_message_size()
            self._buffered_producer_dispatcher = BufferedProducerDispatcher(
                self._partition_ids,
                self._on_success,
                self._on_error,
                self._create_producer,
                self.eventhub_name,
                self._max_message_size_on_link,
                max_wait_time=self._max_wait_time,
                max_buffer_length=self._max_buffer_length,
                executor=self._executor,
                amqp_transport=self._amqp_transport,
            )
            self._buffered_producer_dispatcher.enqueue_events(events, **kwargs)

    def _batch_preparer(self, event_data_batch, **kwargs):
        partition_id = kwargs.pop("partition_id", None)
        partition_key = kwargs.pop("partition_key", None)

        if isinstance(event_data_batch, EventDataBatch):
            if partition_id or partition_key:
                raise TypeError(
                    "partition_id and partition_key should be None when sending an EventDataBatch "
                    "because type EventDataBatch itself may have partition_id or partition_key"
                )
            to_send_batch = event_data_batch
        else:
            to_send_batch = self.create_batch(
                partition_id=partition_id, partition_key=partition_key
            )
            to_send_batch._load_events(  # pylint:disable=protected-access
                event_data_batch
            )

        return (
            to_send_batch,
            to_send_batch._partition_id,  # pylint:disable=protected-access
            partition_key,
        )

    def _buffered_send_batch(self, event_data_batch, **kwargs):
        batch, pid, pkey = self._batch_preparer(event_data_batch, **kwargs)

        if len(batch) == 0:
            return

        timeout = kwargs.get("timeout")
        timeout_time = time.time() + timeout if timeout else None

        self._buffered_send(
            event_data_batch,
            partition_id=pid,
            partition_key=pkey,
            timeout_time=timeout_time,
        )

    def _buffered_send_event(self, event, **kwargs):
        partition_key = kwargs.get("partition_key")
        set_event_partition_key(event, partition_key, self._amqp_transport)
        timeout = kwargs.get("timeout")
        timeout_time = time.time() + timeout if timeout else None
        self._buffered_send(
            event,
            partition_id=kwargs.get("partition_id"),
            partition_key=partition_key,
            timeout_time=timeout_time,
        )

    def _get_partitions(self) -> None:
        if not self._partition_ids:
            _LOGGER.debug("Populating partition IDs so producers can be started.")
            self._partition_ids = self.get_partition_ids()
            for p_id in self._partition_ids:
                self._producers[p_id] = None

    def _get_max_message_size(self) -> None:
        # pylint: disable=protected-access,line-too-long
        with self._lock:
            if not self._max_message_size_on_link:
                cast(
                    EventHubProducer, self._producers[ALL_PARTITIONS]
                )._open_with_retry()
                self._max_message_size_on_link = (
                    self._amqp_transport.get_remote_max_message_size(
                        self._producers[ALL_PARTITIONS]._handler  # type: ignore
                    )
                    or self._amqp_transport.MAX_MESSAGE_LENGTH_BYTES
                )

    def _start_producer(
        self,
        partition_id: str,
        send_timeout: Optional[Union[int, float]]
    ) -> None:
        with self._lock:
            self._get_partitions()
            if (
                partition_id not in cast(List[str], self._partition_ids)
                and partition_id != ALL_PARTITIONS
            ):
                raise ConnectError(
                    "Invalid partition {} for the event hub {}".format(
                        partition_id, self.eventhub_name
                    )
                )

            if (
                not self._producers[partition_id]
                or cast(EventHubProducer, self._producers[partition_id]).closed
            ):
                self._producers[partition_id] = self._create_producer(
                    partition_id=(
                        None if partition_id == ALL_PARTITIONS else partition_id
                    ),
                    send_timeout=send_timeout,
                )

    def _create_producer(
        self,
        partition_id: Optional[str] = None,
        send_timeout: Optional[Union[int, float]] = None
    ) -> EventHubProducer:
        target = "amqps://{}{}".format(self._address.hostname, self._address.path)
        send_timeout = (
            self._config.send_timeout if send_timeout is None else send_timeout
        )

        handler = EventHubProducer(
            self,
            target,
            partition=partition_id,
            send_timeout=send_timeout,
            idle_timeout=self._idle_timeout,
            amqp_transport=self._amqp_transport,
        )
        return handler

    @classmethod
    @overload
    def from_connection_string(
        cls,
        conn_str: str,
        *,
        eventhub_name: Optional[str] = None,
        buffered_mode: Literal[False] = False,
        **kwargs: Any
    ) -> "EventHubProducerClient":
        ...

    @classmethod
    @overload
    def from_connection_string(
        cls,
        conn_str: str,
        *,
        eventhub_name: Optional[str] = None,
        buffered_mode: Literal[True],
        buffer_concurrency: Optional[Union[ThreadPoolExecutor, int]] = None,
        on_error: Callable[[SendEventTypes, Optional[str], Exception], None],
        on_success: Callable[[SendEventTypes, Optional[str]], None],
        max_buffer_length: int = 1500,
        max_wait_time: float = 1,
        **kwargs: Any
    ) -> "EventHubProducerClient":
        ...

    @classmethod
    def from_connection_string(
        cls,
        conn_str: str,
        *,
        eventhub_name: Optional[str] = None,
        buffered_mode: bool = False,
        on_error: Optional[
            Callable[[SendEventTypes, Optional[str], Exception], None]
        ] = None,
        on_success: Optional[Callable[[SendEventTypes, Optional[str]], None]] = None,
        max_buffer_length: Optional[int] = None,
        max_wait_time: Optional[float] = None,
        **kwargs: Any
    ) -> "EventHubProducerClient":
        """Create an EventHubProducerClient from a connection string.

        :param str conn_str: The connection string of an Event Hub.
        :keyword str eventhub_name: The path of the specific Event Hub to connect the client to.
        :keyword bool buffered_mode: If True, the producer client will collect events in a buffer, efficiently batch,
         then publish. Default is False.
        :keyword buffer_concurrency: The ThreadPoolExecutor to be used for publishing events
         or the number of workers for the ThreadPoolExecutor. Default is None and a ThreadPoolExecutor
         with the default number of workers will be created per
         https://docs.python.org/3/library/concurrent.futures.html#concurrent.futures.ThreadPoolExecutor
        :paramtype buffer_concurrency: ThreadPoolExecutor or int or None
        :keyword on_success: The callback to be called once a batch has been successfully published.
         The callback takes two parameters:
            - `events`: The list of events that have been successfully published
            - `partition_id`: The partition id that the events in the list have been published to.
         The callback function should be defined like: `on_success(events, partition_id)`.
         Required when `buffered_mode` is True while optional if `buffered_mode` is False.
        :paramtype on_success: Optional[Callable[[SendEventTypes, Optional[str]], None]]
        :keyword on_error: The callback to be called once a batch has failed to be published.
         Required when in `buffered_mode` is True while optional if `buffered_mode` is False.
         The callback function should be defined like: `on_error(events, partition_id, error)`, where:
            - `events`: The list of events that failed to be published,
            - `partition_id`: The partition id that the events in the list have been tried to be published to and
            - `error`: The exception related to the sending failure.
         If `buffered_mode` is False, `on_error` callback is optional and errors will be handled as follows:
            - If an `on_error` callback is passed during the producer client instantiation,
                then error information will be passed to the `on_error` callback, which will then be called.
            - If an `on_error` callback is not passed in during client instantiation,
                then the error will be raised by default.
         If `buffered_mode` is True, `on_error` callback is required and errors will be handled as follows:
            - If events fail to enqueue within the given timeout, then an error will be directly raised.
            - If events fail to send after enqueuing successfully, the `on_error` callback will be called.
        :paramtype on_error: Optional[Callable[[SendEventTypes, Optional[str], Exception], None]]
        :keyword int max_buffer_length: Buffered mode only.
         The total number of events per partition that can be buffered before a flush will be triggered.
         The default value is 1500 in buffered mode.
        :keyword Optional[float] max_wait_time: Buffered mode only.
         The amount of time to wait for a batch to be built with events in the buffer before publishing.
         The default value is 1 in buffered mode.
        :keyword bool logging_enable: Whether to output network trace logs to the logger. Default is `False`.
        :keyword dict http_proxy: HTTP proxy settings. This must be a dictionary with the following
         keys: `'proxy_hostname'` (str value) and `'proxy_port'` (int value).
         Additionally the following keys may also be present: `'username', 'password'`.
        :keyword float auth_timeout: The time in seconds to wait for a token to be authorized by the service.
         The default value is 60 seconds. If set to 0, no timeout will be enforced from the client.
        :keyword str user_agent: If specified, this will be added in front of the user agent string.
        :keyword retry_total: The total number of attempts to redo a failed operation when an error occurs.
         Default value is 3.
        :paramtype retry_total: int
        :keyword float retry_backoff_factor: A backoff factor to apply between attempts after the second try
         (most errors are resolved immediately by a second try without a delay).
         In fixed mode, retry policy will always sleep for {backoff factor}.
         In 'exponential' mode, retry policy will sleep for: `{backoff factor} * (2 ** ({number of total retries} - 1))`
         seconds. If the backoff_factor is 0.1, then the retry will sleep
         for [0.0s, 0.2s, 0.4s, ...] between retries. The default value is 0.8.
        :keyword float retry_backoff_max: The maximum back off time. Default value is 120 seconds (2 minutes).
        :keyword retry_mode: The delay behavior between retry attempts. Supported values are 'fixed' or 'exponential',
         where default is 'exponential'.
        :paramtype retry_mode: str
        :keyword float idle_timeout: Timeout, in seconds, after which this client will close the underlying connection
         if there is no activity. By default the value is None, meaning that the client will not shutdown due to
         inactivity unless initiated by the service.
        :keyword transport_type: The type of transport protocol that will be used for communicating with
         the Event Hubs service. Default is `TransportType.Amqp` in which case port 5671 is used.
         If the port 5671 is unavailable/blocked in the network environment, `TransportType.AmqpOverWebsocket` could
         be used instead which uses port 443 for communication.
        :paramtype transport_type: ~azure.eventhub.TransportType
        :keyword Dict http_proxy: HTTP proxy settings. This must be a dictionary with the following
         keys: `'proxy_hostname'` (str value) and `'proxy_port'` (int value).
         Additionally the following keys may also be present: `'username', 'password'`.
        :keyword custom_endpoint_address: The custom endpoint address to use for establishing a connection to
         the Event Hubs service, allowing network requests to be routed through any application gateways or
         other paths needed for the host environment. Default is None.
         The format would be like "sb://<custom_endpoint_hostname>:<custom_endpoint_port>".
         If port is not specified in the `custom_endpoint_address`, by default port 443 will be used.
        :paramtype custom_endpoint_address: Optional[str]
        :keyword connection_verify: Path to the custom CA_BUNDLE file of the SSL certificate which is used to
         authenticate the identity of the connection endpoint.
         Default is None in which case `certifi.where()` will be used.
        :paramtype connection_verify: Optional[str]
        :keyword uamqp_transport: Whether to use the `uamqp` library as the underlying transport. The default value is
         False and the Pure Python AMQP library will be used as the underlying transport.
        :paramtype uamqp_transport: bool
        :rtype: ~azure.eventhub.EventHubProducerClient

        .. admonition:: Example:

            .. literalinclude:: ../samples/sync_samples/sample_code_eventhub.py
                :start-after: [START create_eventhub_producer_client_from_conn_str_sync]
                :end-before: [END create_eventhub_producer_client_from_conn_str_sync]
                :language: python
                :dedent: 4
                :caption: Create a new instance of the EventHubProducerClient from connection string.
        """
        constructor_args = cls._from_connection_string(
            conn_str,
            eventhub_name=eventhub_name,
            buffered_mode=buffered_mode,
            on_success=on_success,
            on_error=on_error,
            max_buffer_length=max_buffer_length,
            max_wait_time=max_wait_time,
            **kwargs
        )
        return cls(**constructor_args)

    def send_event(
        self,
        event_data: Union[EventData, AmqpAnnotatedMessage],
        **kwargs: Any
    ) -> None:
        """
        Sends an event data.
        By default, the method will block until acknowledgement is received or operation times out.
        If the `EventHubProducerClient` is configured to run in buffered mode, the method will try enqueuing
        the events into buffer within the given time if specified and return.
        The producer will do automatic sending in the background in buffered mode.

         If `buffered_mode` is False, `on_error` callback is optional and errors will be handled as follows:
            - If an `on_error` callback is passed during the producer client instantiation,
                then error information will be passed to the `on_error` callback, which will then be called.
            - If an `on_error` callback is not passed in during client instantiation,
                then the error will be raised by default.

         If `buffered_mode` is True, `on_error` callback is required and errors will be handled as follows:
            - If events fail to enqueue within the given timeout, then an error will be directly raised.
            - If events fail to send after enqueuing successfully, the `on_error` callback will be called.

        :param event_data: The `EventData` object to be sent.
        :type event_data: Union[~azure.eventhub.EventData, ~azure.eventhub.amqp.AmqpAnnotatedMessage]
        :keyword float timeout: The maximum wait time to send the event data in non-buffered mode or the
         maximum wait time to enqueue the event data into the buffer in buffered mode.
         In non-buffered mode, the default wait time specified when the producer
         was created will be used. In buffered mode, the default wait time is None.
        :keyword str partition_id: The specific partition ID to send to. Default is None, in which case the service
         will assign to all partitions using round-robin.
         A `TypeError` will be raised if partition_id is specified and event_data_batch is an `EventDataBatch` because
         `EventDataBatch` itself has partition_id.
        :keyword str partition_key: With the given partition_key, event data will be sent to
         a particular partition of the Event Hub decided by the service.
         A `TypeError` will be raised if partition_key is specified and event_data_batch is an `EventDataBatch` because
         `EventDataBatch` itself has partition_key.
         If both partition_id and partition_key are provided, the partition_id will take precedence.
         **WARNING: Setting partition_key of non-string value on the events to be sent is discouraged
         as the partition_key will be ignored by the Event Hub service and events will be assigned
         to all partitions using round-robin. Furthermore, there are SDKs for consuming events which expect
         partition_key to only be string type, they might fail to parse the non-string value.**
        :rtype: None
        :raises: :class:`AuthenticationError<azure.eventhub.exceptions.AuthenticationError>`
         :class:`ConnectError<azure.eventhub.exceptions.ConnectError>`
         :class:`ConnectionLostError<azure.eventhub.exceptions.ConnectionLostError>`
         :class:`EventDataError<azure.eventhub.exceptions.EventDataError>`
         :class:`EventDataSendError<azure.eventhub.exceptions.EventDataSendError>`
         :class:`EventHubError<azure.eventhub.exceptions.EventHubError>`
        :raises OperationTimeoutError: If the value specified by the timeout parameter elapses before the event can be
         sent in non-buffered mode or the events can be enqueued into the buffered in buffered mode.
        """
        input_pid = kwargs.get("partition_id")
        pid = input_pid or ALL_PARTITIONS
        partition_key = kwargs.get("partition_key")
        send_timeout = kwargs.get("timeout")
        try:
            try:
                cast(EventHubProducer, self._producers[pid]).send(
                    event_data, partition_key=partition_key, timeout=send_timeout
                )
            except (KeyError, AttributeError, EventHubError):
                self._start_producer(pid, send_timeout)
                cast(EventHubProducer, self._producers[pid]).send(
                    event_data, partition_key=partition_key, timeout=send_timeout
                )
            if self._on_success:
                self._on_success([event_data], input_pid)
        except Exception as exc:  # pylint: disable=broad-except
            if self._on_error:
                self._on_error([event_data], input_pid, exc)
            else:
                raise

    def send_batch(
        self,
        event_data_batch: Union[EventDataBatch, SendEventTypes],
        **kwargs: Any
    ) -> None:
        # pylint: disable=protected-access
        """
        Sends a batch of event data.
        By default, the method will block until acknowledgement is received or operation times out.
        If the `EventHubProducerClient` is configured to run in buffered mode, the method will try enqueuing
        the events into buffer within the given time if specified and return.
        The producer will do automatic sending in the background in buffered mode.

        If `buffered_mode` is False, `on_error` callback is optional and errors will be handled as follows:
           - If an `on_error` callback is passed during the producer client instantiation,
               then error information will be passed to the `on_error` callback, which will then be called.
           - If an `on_error` callback is not passed in during client instantiation,
               then the error will be raised by default.

        If `buffered_mode` is True, `on_error` callback is required and errors will be handled as follows:
           - If events fail to enqueue within the given timeout, then an error will be directly raised.
           - If events fail to send after enqueuing successfully, the `on_error` callback will be called.

        In buffered mode, sending a batch will remain intact and sent as a single unit.
        The batch will not be rearranged. This may result in inefficiency of sending events.

        If you're sending a finite list of `EventData` or `AmqpAnnotatedMessage` and you know it's within the
        event hub frame size limit, you can send them with a `send_batch` call. Otherwise, use :meth:`create_batch`
        to create `EventDataBatch` and add either `EventData` or `AmqpAnnotatedMessage` into the batch one by one
        until the size limit, and then call this method to send out the batch.

        :param event_data_batch: The `EventDataBatch` object to be sent or a list of `EventData` to be sent in a batch.
         All `EventData` or `AmqpAnnotatedMessage` in the list or `EventDataBatch` will land on the same partition.
        :type event_data_batch: Union[~azure.eventhub.EventDataBatch, List[Union[~azure.eventhub.EventData,
            ~azure.eventhub.amqp.AmqpAnnotatedMessage]]
        :keyword float timeout: The maximum wait time to send the event data in non-buffered mode or the
         maximum wait time to enqueue the event data into the buffer in buffered mode.
         In non-buffered mode, the default wait time specified when the producer
         was created will be used. In buffered mode, the default wait time is None.
        :keyword str partition_id: The specific partition ID to send to. Default is None, in which case the service
         will assign to all partitions using round-robin.
         A `TypeError` will be raised if partition_id is specified and event_data_batch is an `EventDataBatch` because
         `EventDataBatch` itself has partition_id.
        :keyword str partition_key: With the given partition_key, event data will be sent to
         a particular partition of the Event Hub decided by the service.
         A `TypeError` will be raised if partition_key is specified and event_data_batch is an `EventDataBatch` because
         `EventDataBatch` itself has partition_key.
         If both partition_id and partition_key are provided, the partition_id will take precedence.
         **WARNING: Setting partition_key of non-string value on the events to be sent is discouraged
         as the partition_key will be ignored by the Event Hub service and events will be assigned
         to all partitions using round-robin. Furthermore, there are SDKs for consuming events which expect
         partition_key to only be string type, they might fail to parse the non-string value.**
        :rtype: None
        :raises: :class:`AuthenticationError<azure.eventhub.exceptions.AuthenticationError>`
         :class:`ConnectError<azure.eventhub.exceptions.ConnectError>`
         :class:`ConnectionLostError<azure.eventhub.exceptions.ConnectionLostError>`
         :class:`EventDataError<azure.eventhub.exceptions.EventDataError>`
         :class:`EventDataSendError<azure.eventhub.exceptions.EventDataSendError>`
         :class:`EventHubError<azure.eventhub.exceptions.EventHubError>`
         :class:`ValueError`
         :class:`TypeError`
        :raises OperationTimeoutError: If the value specified by the timeout parameter elapses before the event can be
         sent in non-buffered mode or the events can not be enqueued into the buffered in buffered mode.

        .. admonition:: Example:

            .. literalinclude:: ../samples/sync_samples/sample_code_eventhub.py
                :start-after: [START eventhub_producer_client_send_sync]
                :end-before: [END eventhub_producer_client_send_sync]
                :language: python
                :dedent: 4
                :caption: Sends event data

        """
        batch, pid, pkey = self._batch_preparer(event_data_batch, **kwargs)

        if len(batch) == 0:
            return

        partition_id = pid or ALL_PARTITIONS
        send_timeout = kwargs.pop("timeout", None)

        try:
            try:
                cast(EventHubProducer, self._producers[partition_id]).send(
                    batch, partition_key=pkey, timeout=send_timeout
                )
                if self._on_success:
                    self._on_success(batch._internal_events, pid)
            except (KeyError, AttributeError, EventHubError) as e:
                _LOGGER.debug(
                    "Producer for partition ID %s not available: %s. Rebuilding new producer.",
                    partition_id,
                    e,
                )
                self._start_producer(partition_id, send_timeout)
                cast(EventHubProducer, self._producers[partition_id]).send(
                    batch, partition_key=pkey, timeout=send_timeout
                )
                if self._on_success:
                    self._on_success(batch._internal_events, pid)
        except Exception as exc:  # pylint: disable=broad-except
            if self._on_error:
                self._on_error(batch._internal_events, pid, exc)
            else:
                raise

    def create_batch(self, **kwargs: Any) -> EventDataBatch:
        """Create an EventDataBatch object with the max size of all content being constrained by max_size_in_bytes.

        The max_size_in_bytes should be no greater than the max allowed message size defined by the service.

        :keyword str partition_id: The specific partition ID to send to. Default is None, in which case the service
         will assign to all partitions using round-robin.
        :keyword str partition_key: With the given partition_key, event data will be sent to
         a particular partition of the Event Hub decided by the service.
         If both partition_id and partition_key are provided, the partition_id will take precedence.
         **WARNING: Setting partition_key of non-string value on the events to be sent is discouraged
         as the partition_key will be ignored by the Event Hub service and events will be assigned
         to all partitions using round-robin. Furthermore, there are SDKs for consuming events which expect
         partition_key to only be string type, they might fail to parse the non-string value.**
        :keyword int max_size_in_bytes: The maximum size of bytes data that an EventDataBatch object can hold. By
         default, the value is determined by your Event Hubs tier.
        :rtype: ~azure.eventhub.EventDataBatch

        .. admonition:: Example:

            .. literalinclude:: ../samples/sync_samples/sample_code_eventhub.py
                :start-after: [START eventhub_producer_client_create_batch_sync]
                :end-before: [END eventhub_producer_client_create_batch_sync]
                :language: python
                :dedent: 4
                :caption: Create EventDataBatch object within limited size

        """
        if not self._max_message_size_on_link:
            self._get_max_message_size()

        max_size_in_bytes = kwargs.get("max_size_in_bytes", None)
        partition_id = kwargs.get("partition_id", None)
        partition_key = kwargs.get("partition_key", None)

        if max_size_in_bytes and max_size_in_bytes > self._max_message_size_on_link:
            raise ValueError(
                "Max message size: {} is too large, acceptable max batch size is: {} bytes.".format(
                    max_size_in_bytes, self._max_message_size_on_link
                )
            )

        return EventDataBatch(
            max_size_in_bytes=(max_size_in_bytes or self._max_message_size_on_link),
            partition_id=partition_id,
            partition_key=partition_key,
            amqp_transport=self._amqp_transport,
            tracing_attributes={
                TraceAttributes.TRACE_NET_PEER_NAME_ATTRIBUTE: self._address.hostname if self._address else None,
                TraceAttributes.TRACE_MESSAGING_DESTINATION_ATTRIBUTE: self._address.path if self._address else None
            }
        )

<<<<<<< HEAD
        return event_data_batch

    def get_eventhub_properties(self) -> Dict[str, Any]:
=======
    def get_eventhub_properties(self):
        # type:() -> Dict[str, Any]
>>>>>>> 6deecf33
        """Get properties of the Event Hub.

        Keys in the returned dictionary include:

            - `eventhub_name` (str)
            - `created_at` (UTC datetime.datetime)
            - `partition_ids` (list[str])

        :rtype: Dict[str, Any]
        :raises: :class:`EventHubError<azure.eventhub.exceptions.EventHubError>`
        """
        return super(EventHubProducerClient, self)._get_eventhub_properties()

    def get_partition_ids(self) -> List[str]:
        """Get partition IDs of the Event Hub.

        :rtype: list[str]
        :raises: :class:`EventHubError<azure.eventhub.exceptions.EventHubError>`
        """
        return super(EventHubProducerClient, self)._get_partition_ids()

    def get_partition_properties(self, partition_id: str) -> Dict[str, Any]:
        """Get properties of the specified partition.

        Keys in the properties dictionary include:

            - `eventhub_name` (str)
            - `id` (str)
            - `beginning_sequence_number` (int)
            - `last_enqueued_sequence_number` (int)
            - `last_enqueued_offset` (str)
            - `last_enqueued_time_utc` (UTC datetime.datetime)
            - `is_empty` (bool)

        :param partition_id: The target partition ID.
        :type partition_id: str
        :rtype: Dict[str, Any]
        :raises: :class:`EventHubError<azure.eventhub.exceptions.EventHubError>`
        """
        return super(EventHubProducerClient, self)._get_partition_properties(
            partition_id
        )

    def flush(self, **kwargs: Any) -> None:
        """
        Buffered mode only.
        Flush events in the buffer to be sent immediately if the client is working in buffered mode.

        :keyword Optional[float] timeout: Timeout to flush the buffered events, default is None which means no timeout.
        :rtype: None
        :raises EventDataSendError: If the producer fails to flush the buffer within the given timeout
         in buffered mode.
        """
        with self._lock:
            if self._buffered_mode and self._buffered_producer_dispatcher:
                timeout = kwargs.get("timeout")
                timeout_time = time.time() + timeout if timeout else None
                self._buffered_producer_dispatcher.flush(timeout_time=timeout_time)

    def close(self, *, flush: bool = True, **kwargs: Any) -> None:
        """Close the Producer client underlying AMQP connection and links.

        :keyword bool flush: Buffered mode only. If set to True, events in the buffer will be sent
         immediately. Default is True.
        :keyword Optional[float] timeout: Buffered mode only. Timeout to close the producer.
         Default is None which means no timeout.
        :rtype: None
        :raises EventHubError: If an error occurred when flushing the buffer if `flush` is set to True or closing the
         underlying AMQP connections in buffered mode.

        .. admonition:: Example:

            .. literalinclude:: ../samples/sync_samples/sample_code_eventhub.py
                :start-after: [START eventhub_producer_client_close_sync]
                :end-before: [END eventhub_producer_client_close_sync]
                :language: python
                :dedent: 4
                :caption: Close down the client.

        """
        with self._lock:
            if self._buffered_mode and self._buffered_producer_dispatcher:
                timeout = kwargs.get("timeout")
                timeout_time = time.time() + timeout if timeout else None
                self._buffered_producer_dispatcher.close(
                    flush=flush, timeout_time=timeout_time, raise_error=True
                )
                self._buffered_producer_dispatcher = None

            for pid in self._producers:
                if self._producers[pid]:
                    self._producers[pid].close()  # type: ignore
                self._producers[pid] = None
        super(EventHubProducerClient, self)._close()

    def get_buffered_event_count(self, partition_id: str) -> Optional[int]:
        """
        The number of events that are buffered and waiting to be published for a given partition.
         Returns None in non-buffered mode. **NOTE: The event buffer is processed in a background
         thread, therefore the number of events in the buffer reported by this API should be
         considered only an approximation and is only recommend for use in debugging. For a
         partition ID that has no events buffered, 0 will be returned regardless of whether that
         partition ID actually exists within the Event Hub.**


        :param str partition_id: The target partition ID.
        :rtype: int or None
        """
        if not self._buffered_mode:
            return None

        try:
            return cast(
                BufferedProducerDispatcher, self._buffered_producer_dispatcher
            ).get_buffered_event_count(partition_id)
        except AttributeError:
            return 0

    @property
    def total_buffered_event_count(self) -> Optional[int]:
        """
        The total number of events that are currently buffered and waiting to be published,
         across all partitions. Returns None in non-buffered mode. **NOTE: The event buffer
         is processed in a background thread, therefore the number of events in the buffer
         reported by this API should be considered only an approximation and is only recommend
         for use in debugging.**

        :rtype: int or None
        """
        if not self._buffered_mode:
            return None

        try:
            return cast(
                BufferedProducerDispatcher, self._buffered_producer_dispatcher
            ).total_buffered_event_count
        except AttributeError:
            return 0<|MERGE_RESOLUTION|>--- conflicted
+++ resolved
@@ -345,9 +345,7 @@
                 and partition_id != ALL_PARTITIONS
             ):
                 raise ConnectError(
-                    "Invalid partition {} for the event hub {}".format(
-                        partition_id, self.eventhub_name
-                    )
+                    f"Invalid partition {partition_id} for the event hub {self.eventhub_name}"
                 )
 
             if (
@@ -366,7 +364,7 @@
         partition_id: Optional[str] = None,
         send_timeout: Optional[Union[int, float]] = None
     ) -> EventHubProducer:
-        target = "amqps://{}{}".format(self._address.hostname, self._address.path)
+        target = f"amqps://{self._address.hostname}{self._address.path}"
         send_timeout = (
             self._config.send_timeout if send_timeout is None else send_timeout
         )
@@ -748,9 +746,7 @@
 
         if max_size_in_bytes and max_size_in_bytes > self._max_message_size_on_link:
             raise ValueError(
-                "Max message size: {} is too large, acceptable max batch size is: {} bytes.".format(
-                    max_size_in_bytes, self._max_message_size_on_link
-                )
+                f"Max message size: {max_size_in_bytes} is too large, acceptable max batch size is: {self._max_message_size_on_link} bytes."
             )
 
         return EventDataBatch(
@@ -764,14 +760,7 @@
             }
         )
 
-<<<<<<< HEAD
-        return event_data_batch
-
     def get_eventhub_properties(self) -> Dict[str, Any]:
-=======
-    def get_eventhub_properties(self):
-        # type:() -> Dict[str, Any]
->>>>>>> 6deecf33
         """Get properties of the Event Hub.
 
         Keys in the returned dictionary include:
