--- conflicted
+++ resolved
@@ -158,11 +158,7 @@
         self,
         fully_qualified_namespace,  # type: str
         eventhub_name,  # type: str
-<<<<<<< HEAD
-        credential,  # type: Union[AzureSasCredential, TokenCredential, AzureNamedKeyCredential],
-=======
         credential,  # type: CredentialTypes
->>>>>>> 833e7661
         **kwargs  # type: Any
     ):
         # type:(...) -> None
