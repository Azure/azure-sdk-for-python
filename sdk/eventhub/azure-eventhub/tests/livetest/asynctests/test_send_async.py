--- conflicted
+++ resolved
@@ -172,14 +172,9 @@
     found_partition_keys = {}
     reconnect_receivers = []
     for index, partition in enumerate(receivers):
-<<<<<<< HEAD
         retry_total = 0
         while retry_total < 3:
             timeout = 5000 + retry_total * 1000
-=======
-        received = partition.receive_message_batch(timeout=5)
-        for message in received:
->>>>>>> 8abde03a
             try:
                 received = partition.receive_message_batch(timeout=timeout)
                 for message in received:
@@ -259,16 +254,10 @@
         await client.send_batch(batch)
         await client.send_event(EventData(b"Data"), partition_id="1")
 
-<<<<<<< HEAD
     partition_0 = receivers[0].receive_message_batch(timeout=5000)
     partition_1 = receivers[1].receive_message_batch(timeout=5000)
     assert len(partition_1) >= 2
     assert len(partition_0) + len(partition_1) == 4
-=======
-    partition_0 = receivers[0].receive_message_batch(timeout=5)
-    partition_1 = receivers[1].receive_message_batch(timeout=5)
-    assert len(partition_0) + len(partition_1) == 2
->>>>>>> 8abde03a
 
     async with client:
         batch = await client.create_batch()
@@ -282,17 +271,11 @@
         await client.send_batch(batch)
         await client.send_event(EventData(b"Data"), partition_id="0")
 
-<<<<<<< HEAD
     time.sleep(5)
     partition_0 = receivers[0].receive_message_batch(timeout=5000)
     partition_1 = receivers[1].receive_message_batch(timeout=5000)
     assert len(partition_0) >= 2
     assert len(partition_0) + len(partition_1) == 4
-=======
-    partition_0 = receivers[0].receive_message_batch(timeout=5)
-    partition_1 = receivers[1].receive_message_batch(timeout=5)
-    assert len(partition_0) + len(partition_1) == 2
->>>>>>> 8abde03a
 
 
 @pytest.mark.liveTest
@@ -344,20 +327,12 @@
         await client.send_batch(batch)
         await client.send_event(ed1, partition_id="1")
 
-<<<<<<< HEAD
     partition_0 = [EventData._from_message(x) for x in receivers[0].receive_message_batch(timeout=5000)]
     assert len(partition_0) == 2
     assert partition_0[0].properties[b"raw_prop"] == b"raw_value"
     assert partition_0[1].properties[b"raw_prop"] == b"raw_value"
     partition_1 = [EventData._from_message(x) for x in receivers[1].receive_message_batch(timeout=5000)]
     assert len(partition_1) == 2
-=======
-    partition_0 = [EventData._from_message(x) for x in receivers[0].receive_message_batch(timeout=5)]
-    assert len(partition_0) == 1
-    assert partition_0[0].properties[b"raw_prop"] == b"raw_value"
-    partition_1 = [EventData._from_message(x) for x in receivers[1].receive_message_batch(timeout=50)]
-    assert len(partition_1) == 1
->>>>>>> 8abde03a
     assert partition_1[0].properties[b"raw_prop"] == b"raw_value"
     assert partition_0[1].properties[b"raw_prop"] == b"raw_value"
 
@@ -365,7 +340,6 @@
 @pytest.mark.liveTest
 @pytest.mark.asyncio
 async def test_send_over_websocket_async(connstr_receivers):
-    pytest.skip("websocket unsupported")
     connection_str, receivers = connstr_receivers
     client = EventHubProducerClient.from_connection_string(connection_str,
                                                            transport_type=TransportType.AmqpOverWebsocket)
@@ -378,13 +352,8 @@
 
     time.sleep(1)
     received = []
-<<<<<<< HEAD
     received.extend(receivers[0].receive_message_batch(max_batch_size=5, timeout=10000))
     assert len(received) == 2
-=======
-    received.extend(receivers[0].receive_message_batch(max_batch_size=5, timeout=10))
-    assert len(received) == 1
->>>>>>> 8abde03a
 
 
 @pytest.mark.liveTest
