#!/usr/bin/env python

# --------------------------------------------------------------------------------------------
# Copyright (c) Microsoft Corporation. All rights reserved.
# Licensed under the MIT License. See License.txt in the project root for license information.
# --------------------------------------------------------------------------------------------
import asyncio
from collections import defaultdict
from uuid import uuid4

import pytest

from azure.eventhub import EventData
from azure.eventhub.aio import EventHubProducerClient, EventHubConsumerClient
from azure.eventhub.aio._buffered_producer import PartitionResolver
from azure.eventhub.amqp import (
    AmqpAnnotatedMessage,
)
from azure.eventhub.exceptions import EventDataSendError, OperationTimeoutError, EventHubError


async def random_pkey_generation(partitions):
    pr = PartitionResolver(partitions)
    total = len(partitions)
    dic = {}

    while total:
        key = str(uuid4())
        pid = await pr.get_partition_id_by_partition_key(key)
        if pid in dic:
            continue
        else:
            dic[pid] = key
            total -= 1

    return dic


@pytest.mark.liveTest()
@pytest.mark.asyncio
async def test_producer_client_constructor(connection_str):
    async def on_success(events, pid):
        pass

    async def on_error(events, error, pid):
        pass
    with pytest.raises(TypeError):
        EventHubProducerClient.from_connection_string(connection_str, buffered_mode=True)
    with pytest.raises(TypeError):
        EventHubProducerClient.from_connection_string(connection_str, buffered_mode=True, on_success=on_success)
    with pytest.raises(TypeError):
        EventHubProducerClient.from_connection_string(connection_str, buffered_mode=True, on_error=on_error)
    with pytest.raises(ValueError):
        EventHubProducerClient.from_connection_string(
            connection_str,
            buffered_mode=True,
            on_success=on_success,
            on_error=on_error,
            max_wait_time=0
        )
    with pytest.raises(ValueError):
        EventHubProducerClient.from_connection_string(
            connection_str,
            buffered_mode=True,
            on_success=on_success,
            on_error=on_error,
            max_buffer_length=0
        )


@pytest.mark.liveTest
@pytest.mark.asyncio
@pytest.mark.parametrize(
    "flush_after_sending, close_after_sending",
    [
        (False, False),
        (True, False),
        (False, True)
    ]
)
async def test_basic_send_single_events_round_robin(connection_str, flush_after_sending, close_after_sending):
    received_events = defaultdict(list)

    async def on_event(partition_context, event):
        received_events[partition_context.partition_id].append(event)

    consumer = EventHubConsumerClient.from_connection_string(connection_str, consumer_group="$default")
    receive_thread = asyncio.ensure_future(consumer.receive(on_event=on_event))

    sent_events = defaultdict(list)

    async def on_success(events, pid):
        if len(events) > 1:
            on_success.batching = True
        sent_events[pid].extend(events)

    async def on_error(events, pid, err):
        on_error.err = err

    on_error.err = None  # ensure no error
    on_success.batching = False  # ensure batching happened
    producer = EventHubProducerClient.from_connection_string(
        connection_str,
        buffered_mode=True,
        on_success=on_success,
        on_error=on_error
    )

    async with producer:
        partitions = await producer.get_partition_ids()
        partitions_cnt = len(partitions)
        # perform single sending round-robin
        total_single_event_cnt = 100
        eventdata_set, amqpannoated_set = set(), set()
        for i in range(total_single_event_cnt // 2):
            event = EventData("test:{}".format(i))
            event.properties = {"event_idx": i}
            await producer.send_event(event)
            eventdata_set.add(i)
        for i in range(total_single_event_cnt // 2, total_single_event_cnt):
            event = AmqpAnnotatedMessage(data_body="test:{}".format(i))
            event.application_properties = {"event_idx": i}
            amqpannoated_set.add(i)
            await producer.send_event(event)

        for pid in partitions:
            assert producer.get_buffered_event_count(pid) > 0
        assert producer.total_buffered_event_count > 0

        if not flush_after_sending and not close_after_sending:
            # ensure it's buffered sending
            for pid in partitions:
                assert len(sent_events[pid]) < total_single_event_cnt // partitions_cnt
            assert sum([len(sent_events[pid]) for pid in partitions]) < total_single_event_cnt
        else:
            if flush_after_sending:
                await producer.flush()
            if close_after_sending:
                await producer.close()
            # ensure all events are sent after calling flush
            assert sum([len(sent_events[pid]) for pid in partitions]) == total_single_event_cnt

        # give some time for producer to complete sending and consumer to complete receiving
        await asyncio.sleep(10)
        assert len(sent_events) == len(received_events) == partitions_cnt

        for pid in partitions:
            assert producer.get_buffered_event_count(pid) == 0
        assert producer.total_buffered_event_count == 0
        assert not on_error.err

        # ensure all events are received in the correct partition
        for pid in partitions:
            assert len(sent_events[pid]) >= total_single_event_cnt // partitions_cnt
            assert len(sent_events[pid]) == len(received_events[pid])
            for i in range(len(sent_events[pid])):
                event = sent_events[pid][i]
                try:  # amqp annotated message
                    event_idx = event.application_properties["event_idx"]
                    amqpannoated_set.remove(event_idx)
                except AttributeError:  # event data
                    event_idx = event.properties["event_idx"]
                    eventdata_set.remove(event_idx)
                assert received_events[pid][i].properties[b"event_idx"] == event_idx
                assert partitions[event_idx % partitions_cnt] == pid

        assert on_success.batching
        assert not eventdata_set
        assert not amqpannoated_set

    await consumer.close()
    await receive_thread


@pytest.mark.liveTest
@pytest.mark.asyncio
@pytest.mark.parametrize(
    "flush_after_sending, close_after_sending",
    [
        (True, False),
        (False, True),
        (False, False)
    ]
)
async def test_basic_send_batch_events_round_robin(connection_str, flush_after_sending, close_after_sending):
    received_events = defaultdict(list)

    async def on_event(partition_context, event):
        received_events[partition_context.partition_id].append(event)

    consumer = EventHubConsumerClient.from_connection_string(connection_str, consumer_group="$default")
    receive_thread = asyncio.ensure_future(consumer.receive(on_event=on_event))

    sent_events = defaultdict(list)

    async def on_success(events, pid):
        sent_events[pid].extend(events)

    async def on_error(events, pid, err):
        on_error.err = err

    on_error.err = None
    producer = EventHubProducerClient.from_connection_string(
        connection_str,
        buffered_mode=True,
        on_success=on_success,
        on_error=on_error
    )

    async with producer:
        partitions = await producer.get_partition_ids()
        partitions_cnt = len(partitions)
        # perform batch sending round-robin
        total_events_cnt = 100
        batch_cnt = partitions_cnt * 2 - 1
        each_partition_cnt = total_events_cnt // batch_cnt
        remain_events = total_events_cnt % batch_cnt
        batches = []
        event_idx = 0
        eventdata_set, amqpannoated_set = set(), set()
        for i in range(batch_cnt):
            batch = await producer.create_batch()
            for j in range(each_partition_cnt // 2):
                event = EventData("test{}:{}".format(i, event_idx))
                event.properties = {'batch_idx': i, 'event_idx': event_idx}
                batch.add(event)
                eventdata_set.add(event_idx)
                event_idx += 1
            for j in range(each_partition_cnt // 2, each_partition_cnt):
                event = AmqpAnnotatedMessage(data_body="test{}:{}".format(i, event_idx))
                event.application_properties = {'batch_idx': i, 'event_idx': event_idx}
                batch.add(event)
                amqpannoated_set.add(event_idx)
                event_idx += 1
            batches.append(batch)

        # put remain_events in the last batch
        last_batch = await producer.create_batch()
        for i in range(remain_events):
            event = EventData("test:{}:{}".format(len(batches), event_idx))
            event.properties = {'batch_idx': len(batches), 'event_idx': event_idx}
            last_batch.add(event)
            eventdata_set.add(event_idx)
            event_idx += 1
        batches.append(last_batch)

        for batch in batches:
            await producer.send_batch(batch)

        if not flush_after_sending and not close_after_sending:
            # ensure it's buffered sending
            for pid in partitions:
                assert len(sent_events[pid]) < each_partition_cnt
            assert sum([len(sent_events[pid]) for pid in partitions]) < total_events_cnt
            # give some time for producer to complete sending and consumer to complete receiving
        else:
            if flush_after_sending:
                await producer.flush()
            if close_after_sending:
                await producer.close()
            # ensure all events are sent
            assert sum([len(sent_events[pid]) for pid in partitions]) == total_events_cnt

        await asyncio.sleep(10)
        assert len(sent_events) == len(received_events) == partitions_cnt

        # ensure all events are received in the correct partition
        for pid in partitions:
            assert len(sent_events[pid]) > 0
            assert len(sent_events[pid]) == len(received_events[pid])
            for i in range(len(sent_events[pid])):
                event = sent_events[pid][i]
                try:  # amqp annotated message
                    event_idx = event.application_properties["event_idx"]
                    amqpannoated_set.remove(event_idx)
                except AttributeError:  # event data
                    event_idx = event.properties["event_idx"]
                    eventdata_set.remove(event_idx)
                assert received_events[pid][i].properties[b"event_idx"] == event_idx

        assert not amqpannoated_set
        assert not eventdata_set
        assert not on_error.err

    await consumer.close()
    await receive_thread


@pytest.mark.liveTest
@pytest.mark.asyncio
async def test_send_with_hybrid_partition_assignment(connection_str):
    received_events = defaultdict(list)

    async def on_event(partition_context, event):
        received_events[partition_context.partition_id].append(event)

    consumer = EventHubConsumerClient.from_connection_string(connection_str, consumer_group="$default")
    receive_thread = asyncio.ensure_future(consumer.receive(on_event=on_event))

    sent_events = defaultdict(list)

    async def on_success(events, pid):
        sent_events[pid].extend(events)

    async def on_error(events, pid, err):
        on_error.err = err

    on_error.err = None
    producer = EventHubProducerClient.from_connection_string(
        connection_str,
        buffered_mode=True,
        on_success=on_success,
        on_error=on_error
    )

    async with producer:
        partitions = await producer.get_partition_ids()
        partitions_cnt = len(partitions)
        pid_to_pkey = await random_pkey_generation(partitions)
        expected_event_idx_to_partition = {}
        event_idx = 0
        # 1. send by partition_key, each partition 2 events, two single + one batch containing two
        for pid in partitions:
            pkey = pid_to_pkey[pid]
            await producer.send_event(EventData('{}'.format(event_idx)), partition_key=pkey)
            batch = await producer.create_batch(partition_key=pkey)
            batch.add(EventData('{}'.format(event_idx + 1)))
            await producer.send_batch(batch)
            for i in range(2):
                expected_event_idx_to_partition[event_idx + i] = pid
            event_idx += 2

        # 2. send by partition_id, each partition 2 events, two single + one batch containing two
        for pid in partitions:
            await producer.send_event(EventData('{}'.format(event_idx)), partition_id=pid)
            batch = await producer.create_batch(partition_id=pid)
            batch.add(EventData('{}'.format(event_idx + 1)))
            await producer.send_batch(batch)
            for i in range(2):
                expected_event_idx_to_partition[event_idx + i] = pid
            event_idx += 2

        # 3. send without partition, each partition 2 events, two single + one batch containing two
        for _ in partitions:
            await producer.send_event(EventData('{}'.format(event_idx)))
            batch = await producer.create_batch()
            batch.add(EventData('{}'.format(event_idx + 1)))
            await producer.send_batch(batch)
            event_idx += 2

        await producer.flush()
        assert len(sent_events) == partitions_cnt

        await asyncio.sleep(10)

        visited = set()
        for pid in partitions:
            assert len(sent_events[pid]) == 2 * 3

            for sent_event in sent_events[pid]:
                if int(sent_event.body_as_str()) in expected_event_idx_to_partition:
                    assert expected_event_idx_to_partition[int(sent_event.body_as_str())] == pid

            for recv_event in received_events[pid]:
                if int(sent_event.body_as_str()) in expected_event_idx_to_partition:
                    assert expected_event_idx_to_partition[int(sent_event.body_as_str())] == pid

                assert recv_event.body_as_str() not in visited
                visited.add(recv_event.body_as_str())

        assert len(visited) == 2 * 3 * len(partitions)

    assert not on_error.err
    await consumer.close()
    await receive_thread


@pytest.mark.liveTest
@pytest.mark.asyncio
async def test_send_with_timing_configuration(connection_str):
    received_events = defaultdict(list)

    async def on_event(partition_context, event):
        received_events[partition_context.partition_id].append(event)

    consumer = EventHubConsumerClient.from_connection_string(connection_str, consumer_group="$default")
    receive_thread = asyncio.ensure_future(consumer.receive(on_event=on_event))

    sent_events = defaultdict(list)

    async def on_success(events, pid):
        sent_events[pid].extend(events)

    async def on_error(events, pid, err):
        on_error.err = err

    on_error.err = None

    # test max_wait_time
    producer = EventHubProducerClient.from_connection_string(
        connection_str,
        buffered_mode=True,
        max_wait_time=10,
        on_success=on_success,
        on_error=on_error
    )

    async with producer:
        partitions = await producer.get_partition_ids()
        await producer.send_event(EventData('data'))
        await asyncio.sleep(5)
        assert not sent_events
<<<<<<< HEAD
        await asyncio.sleep(30)
=======
        await asyncio.sleep(20)
>>>>>>> 9c2ee0a3
        assert sum([len(sent_events[pid]) for pid in partitions]) == 1

    assert not on_error.err

    # test max_buffer_length per partition
    producer = EventHubProducerClient.from_connection_string(
        connection_str,
        buffered_mode=True,
        max_wait_time=1000,
        max_buffer_length=10,
        on_success=on_success,
        on_error=on_error
    )

    sent_events.clear()
    received_events.clear()
    async with producer:
        partitions = await producer.get_partition_ids()
        for i in range(7):
            await producer.send_event(EventData('data'), partition_id="0")
        assert not sent_events
        batch = await producer.create_batch(partition_id="0")
        for i in range(9):
            batch.add(EventData('9'))
        await producer.send_batch(batch)  # will flush 7 events and put the batch in buffer
        assert sum([len(sent_events[pid]) for pid in partitions]) == 7
        for i in range(5):
            await producer.send_event(EventData('data'), partition_id="0")  # will flush batch (9 events) + 1 event, leaving 4 in buffer
        assert sum([len(sent_events[pid]) for pid in partitions]) == 17
        await producer.flush()
        assert sum([len(sent_events[pid]) for pid in partitions]) == 21

    await asyncio.sleep(5)
    assert sum([len(received_events[pid]) for pid in partitions]) == 21
    assert not on_error.err
    await consumer.close()
    await receive_thread


@pytest.mark.liveTest
@pytest.mark.asyncio
async def test_long_sleep(connection_str):
    received_events = defaultdict(list)

    async def on_event(partition_context, event):
        received_events[partition_context.partition_id].append(event)

    consumer = EventHubConsumerClient.from_connection_string(connection_str, consumer_group="$default")

    receive_thread = asyncio.ensure_future(consumer.receive(on_event=on_event))

    sent_events = defaultdict(list)

    async def on_success(events, pid):
        sent_events[pid].extend(events)

    async def on_error(events, pid, err):
        on_error.err = err

    on_error.err = None  # ensure no error
    producer = EventHubProducerClient.from_connection_string(
        connection_str,
        buffered_mode=True,
        on_success=on_success,
        on_error=on_error
    )

    async with producer:
        await producer.send_event(EventData("test"), partition_id="0")
        await asyncio.sleep(220)
        await producer.send_event(EventData("test"), partition_id="0")
        await asyncio.sleep(5)

    assert not on_error.err
    assert len(sent_events["0"]) == 2
    assert len(received_events["0"]) == 2

    await consumer.close()
    await receive_thread

@pytest.mark.liveTest
@pytest.mark.asyncio
async def test_long_wait_small_buffer(connection_str):
    received_events = defaultdict(list)

    async def on_event(partition_context, event):
        received_events[partition_context.partition_id].append(event)

    consumer = EventHubConsumerClient.from_connection_string(connection_str, consumer_group="$default")

    receive_thread = asyncio.ensure_future(consumer.receive(on_event=on_event))

    sent_events = defaultdict(list)

    async def on_success(events, pid):
        sent_events[pid].extend(events)

    async def on_error(events, pid, err):
        on_error.err = err

    on_error.err = None  # ensure no error
    producer = EventHubProducerClient.from_connection_string(
        connection_str,
        buffered_mode=True,
        on_success=on_success,
        on_error=on_error,
        auth_timeout=3, 
        retry_total=3, 
        retry_mode='fixed',
        retry_backoff_factor=0.01,
        max_wait_time=10,
        max_buffer_length=100
    )

    async with producer:
        for i in range(100):
            await producer.send_event(EventData("test"))

    await asyncio.sleep(60)

    assert not on_error.err
    assert sum([len(sent_events[key]) for key in sent_events]) == 100
    assert sum([len(received_events[key]) for key in received_events]) == 100

    await consumer.close()
    await receive_thread<|MERGE_RESOLUTION|>--- conflicted
+++ resolved
@@ -410,11 +410,8 @@
         await producer.send_event(EventData('data'))
         await asyncio.sleep(5)
         assert not sent_events
-<<<<<<< HEAD
-        await asyncio.sleep(30)
-=======
         await asyncio.sleep(20)
->>>>>>> 9c2ee0a3
+
         assert sum([len(sent_events[pid]) for pid in partitions]) == 1
 
     assert not on_error.err
