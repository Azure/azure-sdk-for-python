#-------------------------------------------------------------------------
# Copyright (c) Microsoft Corporation. All rights reserved.
# Licensed under the MIT License. See License.txt in the project root for
# license information.
#--------------------------------------------------------------------------

import os
import threading
import pytest
import time
import datetime

from azure.eventhub import EventData, TransportType, EventHubConsumerClient
from azure.eventhub.exceptions import EventHubError


@pytest.mark.liveTest
def test_receive_end_of_stream(connstr_senders):
    def on_event(partition_context, event):
        if partition_context.partition_id == "0":
            assert event.body_as_str() == "Receiving only a single event"
            assert list(event.body)[0] == b"Receiving only a single event"
            on_event.called = True
            assert event.partition_key == b'0'
            event_str = str(event)
            assert ", offset: " in event_str
            assert ", sequence_number: " in event_str
            assert ", enqueued_time: " in event_str
            assert ", partition_key: 0" in event_str
    on_event.called = False
    connection_str, senders = connstr_senders
    client = EventHubConsumerClient.from_connection_string(connection_str, consumer_group='$default')
    with client:
        thread = threading.Thread(target=client.receive, args=(on_event,),
                                  kwargs={"partition_id": "0", "starting_position": "@latest"})
        thread.daemon = True
        thread.start()
        time.sleep(10)
        assert on_event.called is False
        senders[0].send(EventData(b"Receiving only a single event"), partition_key='0')
        time.sleep(10)
        assert on_event.called is True
    thread.join()


@pytest.mark.parametrize("position, inclusive, expected_result",
                         [("offset", False, "Exclusive"),
                          ("offset", True, "Inclusive"),
                          ("sequence", False, "Exclusive"),
                          ("sequence", True, "Inclusive"),
                          ("enqueued_time", False, "Exclusive")])
@pytest.mark.liveTest
def test_receive_with_event_position_sync(connstr_senders, position, inclusive, expected_result):
    def on_event(partition_context, event):
        assert partition_context.last_enqueued_event_properties.get('sequence_number') == event.sequence_number
        assert partition_context.last_enqueued_event_properties.get('offset') == event.offset
        assert partition_context.last_enqueued_event_properties.get('enqueued_time') == event.enqueued_time
        assert partition_context.last_enqueued_event_properties.get('retrieval_time') is not None

        if position == "offset":
            on_event.event_position = event.offset
        elif position == "sequence":
            on_event.event_position = event.sequence_number
        else:
            on_event.event_position = event.enqueued_time
        on_event.event = event

    on_event.event_position = None
    connection_str, senders = connstr_senders
    senders[0].send(EventData(b"Inclusive"))
    senders[1].send(EventData(b"Inclusive"))
    client = EventHubConsumerClient.from_connection_string(connection_str, consumer_group='$default')
    with client:
        thread = threading.Thread(target=client.receive, args=(on_event,),
                                  kwargs={"starting_position": "-1",
                                          "starting_position_inclusive": inclusive,
                                          "track_last_enqueued_event_properties": True})
        thread.daemon = True
        thread.start()
        time.sleep(10)
        assert on_event.event_position is not None
    thread.join()
    senders[0].send(EventData(expected_result))
    senders[1].send(EventData(expected_result))
    client2 = EventHubConsumerClient.from_connection_string(connection_str, consumer_group='$default')
    with client2:
        thread = threading.Thread(target=client2.receive, args=(on_event,),
                                  kwargs={"starting_position": on_event.event_position,
                                          "starting_position_inclusive": inclusive,
                                          "track_last_enqueued_event_properties": True})
        thread.daemon = True
        thread.start()
        time.sleep(10)
        assert on_event.event.body_as_str() == expected_result

    thread.join()


@pytest.mark.liveTest
def test_receive_owner_level(connstr_senders):
    def on_event(partition_context, event):
        pass
    def on_error(partition_context, error):
        on_error.error = error

    on_error.error = None
    connection_str, senders = connstr_senders
    client1 = EventHubConsumerClient.from_connection_string(connection_str, consumer_group='$default')
    client2 = EventHubConsumerClient.from_connection_string(connection_str, consumer_group='$default')
    with client1, client2:
        thread1 = threading.Thread(target=client1.receive, args=(on_event,),
                                   kwargs={"partition_id": "0", "starting_position": "-1",
                                           "on_error": on_error})
        thread1.start()
        for i in range(5):
            ed = EventData("Event Number {}".format(i))
            senders[0].send(ed)
        time.sleep(10)
        thread2 = threading.Thread(target=client2.receive, args=(on_event,),
                                   kwargs = {"partition_id": "0", "starting_position": "-1", "owner_level": 1})
        thread2.start()
        for i in range(5):
            ed = EventData("Event Number {}".format(i))
            senders[0].send(ed)
        time.sleep(20)
    thread1.join()
    thread2.join()
    assert isinstance(on_error.error, EventHubError)


@pytest.mark.liveTest
def test_receive_over_websocket_sync(connstr_senders):
    app_prop = {"raw_prop": "raw_value"}
    content_type = "text/plain"
    message_id_base = "mess_id_sample_"

    def on_event(partition_context, event):
        on_event.received.append(event)
        on_event.app_prop = event.properties

    on_event.received = []
    on_event.app_prop = None
    connection_str, senders = connstr_senders
    client = EventHubConsumerClient.from_connection_string(connection_str,
                                                           consumer_group='$default',
                                                           transport_type=TransportType.AmqpOverWebsocket)

    event_list = []
    for i in range(5):
        ed = EventData("Event Number {}".format(i))
        ed.properties = app_prop
        ed.content_type = content_type
        ed.correlation_id = message_id_base
        ed.message_id = message_id_base + str(i)
        event_list.append(ed)
<<<<<<< HEAD
    senders[0].send(event_list, partition_key="0")
=======
    senders[0].send(event_list)
    single_ed = EventData("Event Number {}".format(6))
    single_ed.properties = app_prop
    single_ed.content_type = content_type
    single_ed.correlation_id = message_id_base
    single_ed.message_id = message_id_base + str(6)
    senders[0].send(single_ed)
>>>>>>> 538a5055

    with client:
        thread = threading.Thread(target=client.receive, args=(on_event,),
                                  kwargs={"partition_id": "0", "starting_position": "-1"})
        thread.start()
        time.sleep(10)
    assert len(on_event.received) == 6
    for ed in on_event.received:
<<<<<<< HEAD
        assert ed.properties[b"raw_prop"] == b"raw_value"
        assert ed.partition_key == b'0'
        ed_str = str(ed)
        assert ", partition_key=" in ed_str
=======
        assert ed.correlation_id == message_id_base
        assert message_id_base in ed.message_id
        assert ed.content_type == "text/plain"
        assert ed.properties[b"raw_prop"] == b"raw_value"
>>>>>>> 538a5055
<|MERGE_RESOLUTION|>--- conflicted
+++ resolved
@@ -153,17 +153,13 @@
         ed.correlation_id = message_id_base
         ed.message_id = message_id_base + str(i)
         event_list.append(ed)
-<<<<<<< HEAD
     senders[0].send(event_list, partition_key="0")
-=======
-    senders[0].send(event_list)
     single_ed = EventData("Event Number {}".format(6))
     single_ed.properties = app_prop
     single_ed.content_type = content_type
     single_ed.correlation_id = message_id_base
     single_ed.message_id = message_id_base + str(6)
-    senders[0].send(single_ed)
->>>>>>> 538a5055
+    senders[0].send(single_ed, partition_key="0")
 
     with client:
         thread = threading.Thread(target=client.receive, args=(on_event,),
@@ -172,14 +168,10 @@
         time.sleep(10)
     assert len(on_event.received) == 6
     for ed in on_event.received:
-<<<<<<< HEAD
-        assert ed.properties[b"raw_prop"] == b"raw_value"
-        assert ed.partition_key == b'0'
-        ed_str = str(ed)
-        assert ", partition_key=" in ed_str
-=======
         assert ed.correlation_id == message_id_base
         assert message_id_base in ed.message_id
         assert ed.content_type == "text/plain"
         assert ed.properties[b"raw_prop"] == b"raw_value"
->>>>>>> 538a5055
+        assert ed.partition_key == b'0'
+        ed_str = str(ed)
+        assert ", partition_key=" in ed_str