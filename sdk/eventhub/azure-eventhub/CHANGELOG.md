# Release History

## 5.10.1 (Unreleased)

<<<<<<< HEAD
=======
### Features Added

### Breaking Changes

>>>>>>> 0b344733
### Bugs Fixed

### Other Changes

<<<<<<< HEAD
- Internal refactoring to support upcoming Pure Python AMQP-based release.

=======
>>>>>>> 0b344733
## 5.10.0 (2022-06-08)

### Features Added

- Includes the following features related to buffered sending of events:
  - A new method `send_event` to `EventHubProducerClient` which allows sending single `EventData` or `AmqpAnnotatedMessage`.
  - Buffered mode sending to `EventHubProducerClient` which is intended to allow for efficient publishing of events
   without having to explicitly manage batches in the application.
    - The constructor of `EventHubProducerClient` and `from_connection_string` method takes the following new keyword arguments
     for configuration:
      - `buffered_mode`: The flag to enable/disable buffered mode sending.
      - `on_success`: The callback to be called once events have been successfully published.
      - `on_error`: The callback to be called once events have failed to be published.
      - `max_buffer_length`: The total number of events per partition that can be buffered before a flush will be triggered.
      - `max_wait_time`: The amount of time to wait for a batch to be built with events in the buffer before publishing.
    - A new method `EventHubProducerClient.flush` which flushes events in the buffer to be sent immediately.
    - A new method `EventHubProducerClient.get_buffered_event_count` which returns the number of events that are buffered and waiting to be published for a given partition.
    - A new property `EventHubProducerClient.total_buffered_event_count` which returns the total number of events that are currently buffered and waiting to be published, across all partitions.
    - A new boolean keyword argument `flush` to `EventHubProducerClient.close` which indicates whether to flush the buffer or not while closing.

## 5.9.0 (2022-05-10)

### Features Added

- The classmethod `from_message_content` has been added to `EventData` for interoperability with the Schema Registry Avro Encoder library, and takes `content` and `content_type` as positional parameters.

### Other Changes

- Features related to buffered sending of events are still in beta and will not be included in this release.

## 5.9.0b3 (2022-04-20)

### Features Added

- Introduced new method `send_event` to `EventHubProducerClient` which allows sending single `EventData` or `AmqpAnnotatedMessage`.
- Introduced buffered mode sending to `EventHubProducerClient` which is intended to allow for efficient publishing of events
 without having to explicitly manage batches in the application.
  - The constructor of `EventHubProducerClient` and `from_connection_string` method now takes the following new keyword arguments
   for configuration:
    - `buffered_mode`: The flag to enable/disable buffered mode sending.
    - `on_success`: The callback to be called once events have been successfully published.
    - `on_error`: The callback to be called once events have failed to be published.
    - `max_buffer_length`: The total number of events per partition that can be buffered before a flush will be triggered.
    - `max_wait_time`: The amount of time to wait for a batch to be built with events in the buffer before publishing.
  - Introduced new method `EventHubProducerClient.flush` which flushes events in the buffer to be sent immediately.
  - Introduced new method `EventHubProducerClient.get_buffered_event_count` which returns the number of events that are buffered and waiting to be published for a given partition.
  - Introduced new property `EventHubProducerClient.total_buffered_event_count` which returns the total number of events that are currently buffered and waiting to be published, across all partitions.
  - Introduced new boolean keyword argument `flush` to `EventHubProducerClient.close` which indicates whether to flush the buffer or not while closing.

### Other Changes

- Updated `EventData` internals for interoperability with the Schema Registry Avro Encoder library.

## 5.9.0b2 (2022-03-09)

### Breaking Changes

- `from_message_data` on `EventData` has been renamed `from_message_content` for interoperability with the Schema Registry Avro Encoder library. The `data` parameter has been renamed to `content`.

## 5.9.0b1 (2022-02-09)

### Features Added

- The classmethod `from_message_data` has been added to `EventData` for interoperability with the Schema Registry Avro Encoder library, and takes `data` and `content_type` as positional parameters.

## 5.7.0 (2022-01-12)

This version and all future versions will require Python 3.6+. Python 2.7 is no longer supported.

### Features Added

- Added support for fixed (linear) retry backoff:
  - Sync/async `EventHubProducerClient` and `EventHubConsumerClient` constructors and `from_connection_string` take `retry_mode` as a keyword argument.

### Bugs Fixed

- Fixed a bug that `EventHubProducerClient` could be reopened for sending events instead of encountering with `KeyError` when the client is previously closed (issue #21849).

### Other Changes

- Improved token refresh timing to prevent potentially blocking main flow when the token is about to get expired soon.
- Updated uAMQP dependency to 1.5.1.

## 5.6.1 (2021-10-06)

### Bugs Fixed

- Fixed a bug for checking that `azure.eventhub.amqp.AmqpMessageHeader` and `azure.eventhub.amqp.AmqpMessageProperties` contain specific properties using the `in` keyword.

### Other Changes

- Updated uAMQP dependency to 1.4.3.
  - Added support for Python 3.10.
  - Fixed memory leak in win32 socketio and tlsio (issue #19777).
  - Fixed memory leak in the process of converting AMQPValue into string (issue #19777).

## 5.6.0 (2021-07-07)

### Features Added

- Added support for sending AMQP annotated message which allows full access to the AMQP message fields.
  - Introduced new namespace `azure.eventhub.amqp`.
  - Added new enum class `azure.eventhub.amqp.AmqpMessageBodyType` to represent the body type of the message which includes:
    - `DATA`: The body of message consists of one or more data sections and each section contains opaque binary data.
    - `SEQUENCE`: The body of message consists of one or more sequence sections and each section contains an arbitrary number of structured data elements.
    - `VALUE`: The body of message consists of one amqp-value section and the section contains a single AMQP value.
  - Introduced new class `azure.eventhub.amqp.AmqpAnnotatedMessage` for accessing low-level amqp message sections which can be instantiated for sending.
  - Introduced new classes `azure.eventhub.amqp.AmqpMessageHeader` and `azure.eventhub.amqp.AmqpMessageProperties` for accessing amqp header and properties.
  - Added new property `body_type` on `azure.eventhub.EventData` which returns `azure.eventhub.amqp.AmqpMessageBodyType`.
  - Added new read-only property `raw_amqp_message` on `azure.eventhub.EventData` which returns `azure.eventhub.amqp.AmqpAnnotatedMessage`.

### Fixed

- Updated uAMQP dependency to 1.4.1.
  - Fixed a bug that attributes creation_time, absolute_expiry_time and group_sequence on MessageProperties should be compatible with integer types on Python 2.7.

## 5.5.0 (2021-05-13)

**New Features**

- Added support for using `azure.core.credentials.AzureNamedKeyCredential` as credential for authenticating producer and consumer clients.

**Bug Fixes**

- Fixed bug that custom user agent string should be put in front of the built-in user agent string instead of being appended.
- Updated uAMQP dependency to 1.4.0.
  - Fixed memory leaks in the process of link attach where source and target cython objects are not properly deallocated (#15747).
  - Improved management operation callback not to parse description value of non AMQP_TYPE_STRING type as string (#18361).

**Notes**

- Updated azure-core dependency to 1.14.0.

## 5.4.0 (2021-04-07)

This version follows from version 5.3.1, rather than 5.4.0b1 so that the preview idempotent producer feature is not included.

**New Features**

- Added support for using `azure.core.credentials.AzureSasCredential` as credential for authenticating producer and consumer clients.
- Updated `list_ownership`, `claim_ownership`, `update_checkpoint`, `list_checkpoints` on sync and async `CheckpointStore` to support taking `**kwargs`.
  - WARNING: Implementing a custom checkpointstore that does not support taking `**kwargs` in the methods listed previously will result in the following pylint error: `W0221: Parameters differ from overridden ________ method (arguments-differ)`.
- Updated `update_checkpoint` on sync and async `PartitionContext` to support taking `**kwargs`.

**Bug Fixes**

- Updated uAMQP dependency to 1.3.0.
  - Fixed bug that sending message of large size triggering segmentation fault when the underlying socket connection is lost (#13739, #14543).
  - Fixed bug in link flow control where link credit and delivery count should be calculated based on per message instead of per transfer frame (#16934).

**Notes**

- Updated azure-core dependency to 1.13.0.

## 5.4.0b1 (2021-03-09)

This version and all future versions will require Python 2.7 or Python 3.6+, Python 3.5 is no longer supported.

**New Features**

- Added support for idempotent publishing which is supported by the service to endeavor to reduce the number of duplicate
  events that are published.
  - `EventHubProducerClient` constructor accepts two new parameters for idempotent publishing:
    - `enable_idempotent_partitions`: A boolean value to tell the `EventHubProducerClient` whether to enable idempotency.
    - `partition_config`: The set of configurations that can be specified to influence publishing behavior
     specific to the configured Event Hub partition.
  - Introduced a new method `get_partition_publishing_properties` on `EventHubProducerClient` to inspect the information
    about the state of publishing for a partition.
  - Introduced a new property `published_sequence_number` on `EventData` to get the publishing sequence number assigned
    to the event at the time it was successfully published.
  - Introduced a new property `starting_published_sequence_number` on `EventDataBatch` to get the publishing sequence
    number assigned to the first event in the batch at the time the batch was successfully published.
  - Introduced a new class `azure.eventhub.PartitionPublishingConfiguration` which is a set of configurations that can be
    specified to influence the behavior when publishing directly to an Event Hub partition.

**Notes**

- Updated uAMQP dependency to 1.2.15.

## 5.3.1 (2021-03-09)

This version will be the last version to officially support Python 3.5, future versions will require Python 2.7 or Python 3.6+.

**Bug fixes**

- Sending empty `event_data_batch` will be a no-op now instead of raising error.

## 5.3.0 (2021-02-08)

**New Features**

- Added a `parse_connection_string` method which parses a connection string into a properties bag, `EventHubConnectionStringProperties`, containing its component parts.
- The constructor and `from_connection_string` method of `EventHubConsumerClient` and `EventHubProducerClient` now accept two new optional arguments:
  - `custom_endpoint_address` which allows for specifying a custom endpoint to use when communicating with the Event Hubs service,
and is useful when your network does not allow communicating to the standard Event Hubs endpoint.
  - `connection_verify` which allows for specifying the path to the custom CA_BUNDLE file of the SSL certificate which is used to authenticate
the identity of the connection endpoint.

**Notes**

- Updated uAMQP dependency to 1.2.14.

## 5.2.1 (2021-01-11)

**Bug fixes**

- Updated `azure.eventhub.extension.__init__.py` to be compatible with pkgutil-style namespace (PR #13210, thanks @pjachowi).
- Updated uAMQP dependency to 1.2.13
  - Added support for Python 3.9.
  - Fixed bug that macOS was unable to detect network error (#15473).
  - Fixed bug that `uamqp.ReceiveClient` and `uamqp.ReceiveClientAsync` receive messages during connection establishment (#15555).
  - Fixed bug where connection establishment on macOS with Clang 12 triggering unrecognized selector exception (#15567).
  - Fixed bug in accessing message properties triggering segmentation fault when the underlying C bytes are NULL (#15568).

## 5.2.0 (2020-09-08)

**New Features**

- Connection strings used with `from_connection_string` methods now supports using the `SharedAccessSignature` key in leiu of `sharedaccesskey` and `sharedaccesskeyname`, taking the string of the properly constructed token as value.

## 5.2.0b1 (2020-07-06)

**New Features**

- `EventHubConsumerClient` constructor accepts two new parameters for the load balancer.
    - `load_balancing_strategy`, which can be "greedy" or "balanced".
     With greedy strategy, one execution of load balancing will claim as many partitions as required to balance the load
     whereas with balanced strategy one execution of load balancing will claim at most 1 partition.
    - `partition_ownership_expiration_interval`, which allows you to customize the partition ownership expiration for load balancing.
     A consumer client may lose its owned partitions more often with a smaller expiration interval. But a larger interval
     may result in idle partitions not being claimed for longer time.
- Added enum class `azure.eventhub.LoadBalancingStrategy` for `load_balancing_strategy`.

## 5.1.0 (2020-05-04)

**New Features**

- `EventHubProducerClient.send_batch` accepts either an `EventDataBatch` or a finite list of `EventData`. #9181
- Added enqueueTime to span links of distributed tracing. #9599

**Bug fixes**

- Fixed a bug that turned `azure.eventhub.EventhubConsumerClient` into an exclusive receiver when it has no checkpoint store. #11181
- Updated uAMQP dependency to 1.2.7.
  - Fixed bug in setting certificate of tlsio on MacOS. #7201
  - Fixed bug that caused segmentation fault in network tracing on MacOS when setting `logging_enable` to `True` in `EventHubConsumerClient` and `EventHubProducerClient`.

## 5.1.0b1 (2020-04-06)

**New Features**

- Added `EventHubConsumerClient.receive_batch()` to receive and process events in batches instead of one by one. #9184
- `EventHubConsumerCliuent.receive()` has a new param `max_wait_time`.
`on_event` is called every `max_wait_time` when no events are received and `max_wait_time` is not `None` or 0.
- Param event of `PartitionContext.update_checkpoint` is now optional. The last received event is used when param event is not passed in.
- `EventData.system_properties` has added missing properties when consuming messages from IotHub. #10408

## 5.0.1 (2020-03-09)

**Bug fixes**

- Fixed a bug that swallowed errors when receiving events with `azure.eventhub.EventHubConsumerClient`  #9660
- Fixed a bug that caused `get_eventhub_properties`, `get_partition_ids`, and `get_partition_properties` to raise
an error on Azure Stack #9920

## 5.0.0 (2020-01-13)

**Breaking changes**

- `EventData`
    - Removed deprecated property `application_properties` and deprecated method `encode_message()`.
- `EventHubConsumerClient`
    - `on_error` would be called when `EventHubConsumerClient` failed to claim ownership of partitions.
    - `on_partition_close` and `on_partition_initialize` would be called in the case of exceptions raised by `on_event` callback.
        -  `EventHubConsumerClient` would close and re-open the internal partition receiver in this case.
    - Default starting position from where `EventHubConsumerClient` should resume receiving after recovering from an error has been re-prioritized.
        - If there is checkpoint, it will resume from the checkpoint.
        - If there is no checkpoint but `starting_position` is provided, it will resume from `starting_posititon`.
        - If there is no checkpoint or `starting_position`, it will resume from the latest position.
- `PartitionContext`
    - `update_checkpoint` would do in-memory checkpoint instead of doing nothing when checkpoint store is not explicitly provided.
        - The in-memory checkpoints would be used for `EventHubConsumerClient` receiving recovering.
- `get_partition_ids`, `get_partition_properties`, `get_eventhub_properties` would raise error in the case of service returning an error status code.
    - `AuthenticationError` would be raised when service returning error code 401.
    - `ConnectError` would be raised when service returning error code 404.
    - `EventHubError` would be raised when service returning other error codes.

## 5.0.0b6 (2019-12-03)

**Breaking changes**

- All exceptions should now be imported from `azure.eventhub.exceptions`.
- Introduced separate `EventHubSharedKeyCredential` objects for synchronous and asynchronous operations.
  For async, import the credentials object from the `azure.eventhub.aio` namespace.
- `EventData`
    - Renamed property `application_properties` to `properties`.
    - `EventData` no longer has attribute `last_enqueued_event_properties` - use this on `PartitionContext` instead.
- `EvenDataBatch`
    - `EventDataBatch.try_add` has been renamed to `EventDataBatch.add`.
    - Renamed property `size` to `size_in_bytes`.
    - Renamed attribute `max_size` to `max_size_in_bytes`.
- `EventHubConsumerClient` and `EventHubProducerClient`
    - Renamed method `get_properties` to `get_eventhub_properties`.
    - Renamed parameters in constructor: `host` to `fully_qualified_namespace`, `event_hub_path` to `eventhub_name`.
    - Renamed parameters in `get_partition_properties`: `partition` to `partition_id`.
    - Renamed parameter `consumer_group_name` to `consumer_group` and moved that parameter from `receive` method to the constructor of `EventHubConsumerClient`.
    - Renamed parameter `initial_event_position` to `starting_position` on the `receive` method of `EventHubConsumerClient`.
    - Renamed parameter `event_hub_path` to `eventhub_name` in constructor and `from_connection_string` method of the client object.
    - `EventHubProducerClient.send` has been renamed to `send_batch` which will only accept `EventDataBatch` object as input.
    - `EventHubProducerClient.create_batch` now also takes the `partition_id` and `partition_key` as optional parameters (which are no longer specified at send).
- Renamed module `PartitionManager` to `CheckpointStore`.
- Receive event callback parameter has been renamed to `on_event` and now operates on a single event rather than a list of events.
- Removed class `EventPostition`.
    - The `starting_position` parameter of the `receive` method accepts offset(`str`), sequence number(`int`), datetime (`datetime.datetime`) or `dict` of these types.
    - The `starting_position_inclusive` parameter of the `receive` method accepts `bool` or `dict` indicating whether the given event position is inclusive or not.
- `PartitionContext` no longer has attribute `owner_id`.
- `PartitionContext` now has attribute `last_enqueued_event_properties` which is populated if `track_last_enqueued_event_properties` is set to `True` in the `receive` method.

**New features**

- Added new parameter `idle_timeout` in construct and `from_connection_string` to `EventHubConsumerClient` and `EventHubProducerClient`
after which the underlying connection will close if there is no further activity.

## 5.0.0b5 (2019-11-04)

**Breaking changes**

- `EventHubClient`, `EventHubConsumer` and `EventHubProducer` has been removed. Use `EventHubProducerClient` and `EventHubConsumerClient` instead.
    - Construction of both objects is the same as it was for the previous client.
- Introduced `EventHubProducerClient` as substitution for`EventHubProducer`.
    - `EventHubProducerClient` supports sending events to different partitions.
- Introduced `EventHubConsumerClient` as substitution for `EventHubConsumer`.
    - `EventHubConsumerClient` supports receiving events from single/all partitions.
    - There are no longer methods which directly return `EventData`, all receiving is done via callback method: `on_events`.
- `EventHubConsumerClient` has taken on the responsibility of `EventProcessor`.
    - `EventHubConsumerClient` now accepts `PartitionManager` to do load-balancing and checkpoint.
- Replaced `PartitionProcessor`by four independent callback methods accepted by the `receive` method on `EventHubConsumerClient`.
    - `on_events(partition_context, events)` called when events are received.
    - `on_error(partition_context, exception` called when errors occur.
    - `on_partition_initialize(partition_context)` called when a partition consumer is opened.
    - `on_partition_close(partition_context, reason)` called when a partition consumer is closed.
- Some modules and classes that were importable from several different places have been removed:
    - `azure.eventhub.common` has been removed. Import from `azure.eventhub` instead.
    - `azure.eventhub.client_abstract` has been removed. Use `azure.eventhub.EventHubProducerClient` or `azure.eventhub.EventHubConsumerClient` instead.
    - `azure.eventhub.client` has been removed. Use `azure.eventhub.EventHubProducerClient` or `azure.eventhub.EventHubConsumerClient` instead.
    - `azure.eventhub.producer` has been removed. Use `azure.eventhub.EventHubProducerClient` instead.
    - `azure.eventhub.consumer` has been removed. Use `azure.eventhub.EventHubConsumerClient` instead.
    - `azure.eventhub.aio.client_async` has been removed. Use `azure.eventhub.aio.EventHubProducerClient` or `azure.eventhub.aio.EventHubConsumerClient` instead.
    - `azure.eventhub.aio.producer_async` has been removed. Use `azure.eventhub.aio.EventHubProducerClient` instead.
    - `azure.eventhub.aio.consumer_async` has been removed. Use `azure.eventhub.aio.EventHubConsumerClient` instead.
    - `azure.eventhub.aio.event_processor.event_processor` has been removed. Use `azure.eventhub.aio.EventHubConsumerClient` instead.
    - `azure.eventhub.aio.event_processor.partition_processor` has been removed. Use callback methods instead.
    - `azure.eventhub.aio.event_processor.partition_manager` has been removed. Import from `azure.eventhub.aio` instead.
    - `azure.eventhub.aio.event_processor.partition_context` has been removed. Import from `azure.eventhub.aio` instead.
    - `azure.eventhub.aio.event_processor.sample_partition_manager` has been removed.

**Bug fixes**

- Fixed bug in user-agent string not being parsed.

## 5.0.0b4 (2019-10-08)

**New features**

- Added support for tracing (issue #7153).
- Added the capability of tracking last enqueued event properties of the partition to `EventHubConsumer` .
    - Added new boolean type parameter`track_last_enqueued_event_properties` in method `EventHubClient.create_consumer()`.
    - Added new property `last_enqueued_event_properties` of `EventHubConsumer` which contains sequence_number, offset, enqueued_time and retrieval_time information.
    - By default the capability is disabled as it will cost extra bandwidth for transferring more information if turned on.

**Breaking changes**

- Removed support for IoT Hub direct connection.
    - [EventHubs compatible connection string](https://docs.microsoft.com/azure/iot-hub/iot-hub-devguide-messages-read-builtin) of an IotHub can be used to create `EventHubClient` and read properties or events from an IoT Hub.
- Removed support for sending EventData to IoT Hub.
- Removed parameter `exception` in method `close()` of `EventHubConsumer` and `EventHubProcuer`.
- Updated uAMQP dependency to 1.2.3.

## 5.0.0b3 (2019-09-10)

**New features**

- Added support for automatic load balancing among multiple `EventProcessor`.
- Added `BlobPartitionManager` which implements `PartitionManager`.
    - Azure Blob Storage is applied for storing data used by `EventProcessor`.
    - Packaged separately as a plug-in to `EventProcessor`.
    - For details, please refer to [Azure Blob Storage Partition Manager](https://github.com/Azure/azure-sdk-for-python/tree/main/sdk/eventhub/azure-eventhub-checkpointstoreblob-aio).
- Added property `system_properties` on `EventData`.

**Breaking changes**

- Removed constructor method of `PartitionProcessor`. For initialization please implement the method `initialize`.
- Replaced `CheckpointManager` by `PartitionContext`.
    - `PartitionContext` has partition context information and method `update_checkpoint`.
- Updated all methods of `PartitionProcessor` to include `PartitionContext` as part of the arguments.
- Updated accessibility of class members in `EventHub/EventHubConsumer/EventHubProducer`to be private.
- Moved `azure.eventhub.eventprocessor` under `aio` package, which now becomes `azure.eventhub.aio.eventprocessor`.

## 5.0.0b2 (2019-08-06)

**New features**

- Added method `create_batch` on the `EventHubProducer` to create an `EventDataBatch` that can then be used to add events until the maximum size is reached.
    - This batch object can then be used in the `send()` method to send all the added events to Event Hubs.
    - This allows publishers to build batches without the possibility of encountering the error around the message size exceeding the supported limit when sending events.
    - It also allows publishers with bandwidth concerns to control the size of each batch published.
- Added new configuration parameters for exponential delay between retry operations.
    - `retry_total`: The total number of attempts to redo the failed operation.
    - `backoff_factor`: The delay time factor.
    - `backoff_max`: The maximum delay time in total.
- Added support for context manager on `EventHubClient`.
- Added new error type `OperationTimeoutError` for send operation.
- Introduced a new class `EventProcessor` which replaces the older concept of [Event Processor Host](https://docs.microsoft.com/azure/event-hubs/event-hubs-event-processor-host). This early preview is intended to allow users to test the new design using a single instance of `EventProcessor`. The ability to checkpoints to a durable store will be added in future updates.
    - `EventProcessor`: EventProcessor creates and runs consumers for all partitions of the eventhub.
    - `PartitionManager`: PartitionManager defines the interface for getting/claiming ownerships of partitions and updating checkpoints.
    - `PartitionProcessor`: PartitionProcessor defines the interface for processing events.
    - `CheckpointManager`: CheckpointManager takes responsibility for updating checkpoints during events processing.

**Breaking changes**

- `EventProcessorHost` was replaced by `EventProcessor`, please read the new features for details.
- Replaced `max_retries` configuration parameter of the EventHubClient with `retry_total`.


## 5.0.0b1 (2019-06-25)

Version 5.0.0b1 is a preview of our efforts to create a client library that is user friendly and idiomatic to the Python ecosystem. The reasons for most of the changes in this update can be found in the [Azure SDK Design Guidelines for Python](https://azuresdkspecs.z5.web.core.windows.net/PythonSpec.html). For more information, please visit https://aka.ms/azure-sdk-preview1-python.

**New features**

- Added new configuration parameters for creating EventHubClient.
  - `credential`: The credential object used for authentication which implements `TokenCredential` interface of getting tokens.
  - `transport_type`: The type of transport protocol that will be used for communicating with the Event Hubs service.
  - `max_retries`: The max number of attempts to redo the failed operation when an error happened.
  - for detailed information about the configuration parameters, please read the reference documentation.
- Added new methods `get_partition_properties` and `get_partition_ids` to EventHubClient.
- Added support for http proxy.
- Added support for authentication using azure-identity credential.
- Added support for transport using AMQP over WebSocket.

**Breaking changes**

- New error hierarchy
  - `azure.error.EventHubError`
  - `azure.error.ConnectionLostError`
  - `azure.error.ConnectError`
  - `azure.error.AuthenticationError`
  - `azure.error.EventDataError`
  - `azure.error.EventDataSendError`
- Renamed Sender/Receiver to EventHubProducer/EventHubConsumer.
  - Renamed `add_sender` to `create_producer` and `add_receiver` to `create_consumer` in EventHubClient.
  - EventHubConsumer is now iterable.
- Rename class azure.eventhub.Offset to azure.eventhub.EventPosition.
- Rename method `get_eventhub_info` to `get_properties` of EventHubClient.
- Reorganized connection management, EventHubClient is no longer responsible for opening/closing EventHubProducer/EventHubConsumer.
  - Each EventHubProducer/EventHubConsumer is responsible for its own connection management.
  - Added support for context manager on EventHubProducer and EventHubConsumer.
- Reorganized async APIs into "azure.eventhub.aio" namespace and rename to drop the "_async" suffix.
- Updated uAMQP dependency to 1.2.

## 1.3.1 (2019-02-28)

**BugFixes**

- Fixed bug where datetime offset filter was using a local timestamp rather than UTC.
- Fixed stackoverflow error in continuous connection reconnect attempts.


## 1.3.0 (2019-01-29)

**BugFixes**

- Added support for auto reconnect on token expiration and other auth errors (issue #89).

**Features**

- Added ability to create ServiceBusClient from an existing SAS auth token, including
  providing a function to auto-renew that token on expiry.
- Added support for storing a custom EPH context value in checkpoint (PR #84, thanks @konstantinmiller)


## 1.2.0 (2018-11-29)

- Support for Python 2.7 in azure.eventhub module (azure.eventprocessorhost will not support Python 2.7).
- Parse EventData.enqueued_time as a UTC timestamp (issue #72, thanks @vjrantal)


## 1.1.1 (2018-10-03)

- Fixed bug in Azure namespace package.


## 1.1.0 (2018-09-21)

- Changes to `AzureStorageCheckpointLeaseManager` parameters to support other connection options (issue #61):
  - The `storage_account_name`, `storage_account_key` and `lease_container_name` arguments are now optional keyword arguments.
  - Added a `sas_token` argument that must be specified with `storage_account_name` in place of `storage_account_key`.
  - Added an `endpoint_suffix` argument to support storage endpoints in National Clouds.
  - Added a `connection_string` argument that, if specified, overrides all other endpoint arguments.
  - The `lease_container_name` argument now defaults to `"eph-leases"` if not specified.

- Fix for clients failing to start if run called multipled times (issue #64).
- Added convenience methods `body_as_str` and `body_as_json` to EventData object for easier processing of message data.


## 1.0.0 (2018-08-22)

- API stable.
- Renamed internal `_async` module to `async_ops` for docs generation.
- Added optional `auth_timeout` parameter to `EventHubClient` and `EventHubClientAsync` to configure how long to allow for token
  negotiation to complete. Default is 60 seconds.
- Added optional `send_timeout` parameter to `EventHubClient.add_sender` and `EventHubClientAsync.add_async_sender` to determine the
  timeout for Events to be successfully sent. Default value is 60 seconds.
- Reformatted logging for performance.


## 0.2.0 (2018-08-06)

- Stability improvements for EPH.
- Updated uAMQP version.
- Added new configuration options for Sender and Receiver; `keep_alive` and `auto_reconnect`.
  These flags have been added to the following:

  - `EventHubClient.add_receiver`
  - `EventHubClient.add_sender`
  - `EventHubClientAsync.add_async_receiver`
  - `EventHubClientAsync.add_async_sender`
  - `EPHOptions.keey_alive_interval`
  - `EPHOptions.auto_reconnect_on_error`


## 0.2.0rc2 (2018-07-29)

- **Breaking change** `EventData.offset` will now return an object of type `~uamqp.common.Offset` rather than str.
  The original string value can be retrieved from `~uamqp.common.Offset.value`.
- Each sender/receiver will now run in its own independent connection.
- Updated uAMQP dependency to 0.2.0
- Fixed issue with IoTHub clients not being able to retrieve partition information.
- Added support for HTTP proxy settings to both EventHubClient and EPH.
- Added error handling policy to automatically reconnect on retryable error.
- Added keep-alive thread for maintaining an unused connection.


## 0.2.0rc1 (2018-07-06)

- **Breaking change** Restructured library to support Python 3.7. Submodule `async` has been renamed and all classes from
  this module can now be imported from azure.eventhub directly.
- **Breaking change** Removed optional `callback` argument from `Receiver.receive` and `AsyncReceiver.receive`.
- **Breaking change** `EventData.properties` has been renamed to `EventData.application_properties`.
  This removes the potential for messages to be processed via callback for not yet returned
  in the batch.
- Updated uAMQP dependency to v0.1.0
- Added support for constructing IoTHub connections.
- Fixed memory leak in receive operations.
- Dropped Python 2.7 wheel support.


## 0.2.0b2 (2018-05-29)

- Added `namespace_suffix` to EventHubConfig() to support national clouds.
- Added `device_id` attribute to EventData to support IoT Hub use cases.
- Added message header to workaround service bug for PartitionKey support.
- Updated uAMQP dependency to vRC1.


## 0.2.0b1 (2018-04-20)

- Updated uAMQP to latest version.
- Further testing and minor bug fixes.


![Impressions](https://azure-sdk-impressions.azurewebsites.net/api/impressions/azure-sdk-for-python/sdk/eventhub/azure-eventhub/HISTORY.png)<|MERGE_RESOLUTION|>--- conflicted
+++ resolved
@@ -2,22 +2,10 @@
 
 ## 5.10.1 (Unreleased)
 
-<<<<<<< HEAD
-=======
-### Features Added
-
-### Breaking Changes
-
->>>>>>> 0b344733
-### Bugs Fixed
-
 ### Other Changes
 
-<<<<<<< HEAD
 - Internal refactoring to support upcoming Pure Python AMQP-based release.
 
-=======
->>>>>>> 0b344733
 ## 5.10.0 (2022-06-08)
 
 ### Features Added
