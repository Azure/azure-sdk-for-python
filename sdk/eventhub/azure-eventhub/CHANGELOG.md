# Release History

## 5.10.1 (Unreleased)

<<<<<<< HEAD
=======
### Features Added

### Breaking Changes

- Fixed a bug in `BufferedProducer` that would block when flushing the queue causing the client to freeze up (issue #23510).

### Bugs Fixed

>>>>>>> 3cb41753
### Other Changes

- Internal refactoring to support upcoming Pure Python AMQP-based release.

## 5.10.0 (2022-06-08)

### Features Added

- Includes the following features related to buffered sending of events:
  - A new method `send_event` to `EventHubProducerClient` which allows sending single `EventData` or `AmqpAnnotatedMessage`.
  - Buffered mode sending to `EventHubProducerClient` which is intended to allow for efficient publishing of events
   without having to explicitly manage batches in the application.
    - The constructor of `EventHubProducerClient` and `from_connection_string` method takes the following new keyword arguments
     for configuration:
      - `buffered_mode`: The flag to enable/disable buffered mode sending.
      - `on_success`: The callback to be called once events have been successfully published.
      - `on_error`: The callback to be called once events have failed to be published.
      - `max_buffer_length`: The total number of events per partition that can be buffered before a flush will be triggered.
      - `max_wait_time`: The amount of time to wait for a batch to be built with events in the buffer before publishing.
    - A new method `EventHubProducerClient.flush` which flushes events in the buffer to be sent immediately.
    - A new method `EventHubProducerClient.get_buffered_event_count` which returns the number of events that are buffered and waiting to be published for a given partition.
    - A new property `EventHubProducerClient.total_buffered_event_count` which returns the total number of events that are currently buffered and waiting to be published, across all partitions.
    - A new boolean keyword argument `flush` to `EventHubProducerClient.close` which indicates whether to flush the buffer or not while closing.

## 5.9.0 (2022-05-10)

### Features Added

- The classmethod `from_message_content` has been added to `EventData` for interoperability with the Schema Registry Avro Encoder library, and takes `content` and `content_type` as positional parameters.

### Other Changes

- Features related to buffered sending of events are still in beta and will not be included in this release.

## 5.9.0b3 (2022-04-20)

### Features Added

- Introduced new method `send_event` to `EventHubProducerClient` which allows sending single `EventData` or `AmqpAnnotatedMessage`.
- Introduced buffered mode sending to `EventHubProducerClient` which is intended to allow for efficient publishing of events
 without having to explicitly manage batches in the application.
  - The constructor of `EventHubProducerClient` and `from_connection_string` method now takes the following new keyword arguments
   for configuration:
    - `buffered_mode`: The flag to enable/disable buffered mode sending.
    - `on_success`: The callback to be called once events have been successfully published.
    - `on_error`: The callback to be called once events have failed to be published.
    - `max_buffer_length`: The total number of events per partition that can be buffered before a flush will be triggered.
    - `max_wait_time`: The amount of time to wait for a batch to be built with events in the buffer before publishing.
  - Introduced new method `EventHubProducerClient.flush` which flushes events in the buffer to be sent immediately.
  - Introduced new method `EventHubProducerClient.get_buffered_event_count` which returns the number of events that are buffered and waiting to be published for a given partition.
  - Introduced new property `EventHubProducerClient.total_buffered_event_count` which returns the total number of events that are currently buffered and waiting to be published, across all partitions.
  - Introduced new boolean keyword argument `flush` to `EventHubProducerClient.close` which indicates whether to flush the buffer or not while closing.

### Other Changes

- Updated `EventData` internals for interoperability with the Schema Registry Avro Encoder library.

## 5.9.0b2 (2022-03-09)

### Breaking Changes

- `from_message_data` on `EventData` has been renamed `from_message_content` for interoperability with the Schema Registry Avro Encoder library. The `data` parameter has been renamed to `content`.

## 5.9.0b1 (2022-02-09)

### Features Added

- The classmethod `from_message_data` has been added to `EventData` for interoperability with the Schema Registry Avro Encoder library, and takes `data` and `content_type` as positional parameters.

## 5.7.0 (2022-01-12)

This version and all future versions will require Python 3.6+. Python 2.7 is no longer supported.

### Features Added

- Added support for fixed (linear) retry backoff:
  - Sync/async `EventHubProducerClient` and `EventHubConsumerClient` constructors and `from_connection_string` take `retry_mode` as a keyword argument.

### Bugs Fixed

- Fixed a bug that `EventHubProducerClient` could be reopened for sending events instead of encountering with `KeyError` when the client is previously closed (issue #21849).

### Other Changes

- Improved token refresh timing to prevent potentially blocking main flow when the token is about to get expired soon.
- Updated uAMQP dependency to 1.5.1.

## 5.6.1 (2021-10-06)

### Bugs Fixed

- Fixed a bug for checking that `azure.eventhub.amqp.AmqpMessageHeader` and `azure.eventhub.amqp.AmqpMessageProperties` contain specific properties using the `in` keyword.

### Other Changes

- Updated uAMQP dependency to 1.4.3.
  - Added support for Python 3.10.
  - Fixed memory leak in win32 socketio and tlsio (issue #19777).
  - Fixed memory leak in the process of converting AMQPValue into string (issue #19777).

## 5.6.0 (2021-07-07)

### Features Added

- Added support for sending AMQP annotated message which allows full access to the AMQP message fields.
  - Introduced new namespace `azure.eventhub.amqp`.
  - Added new enum class `azure.eventhub.amqp.AmqpMessageBodyType` to represent the body type of the message which includes:
    - `DATA`: The body of message consists of one or more data sections and each section contains opaque binary data.
    - `SEQUENCE`: The body of message consists of one or more sequence sections and each section contains an arbitrary number of structured data elements.
    - `VALUE`: The body of message consists of one amqp-value section and the section contains a single AMQP value.
  - Introduced new class `azure.eventhub.amqp.AmqpAnnotatedMessage` for accessing low-level amqp message sections which can be instantiated for sending.
  - Introduced new classes `azure.eventhub.amqp.AmqpMessageHeader` and `azure.eventhub.amqp.AmqpMessageProperties` for accessing amqp header and properties.
  - Added new property `body_type` on `azure.eventhub.EventData` which returns `azure.eventhub.amqp.AmqpMessageBodyType`.
  - Added new read-only property `raw_amqp_message` on `azure.eventhub.EventData` which returns `azure.eventhub.amqp.AmqpAnnotatedMessage`.

### Fixed

- Updated uAMQP dependency to 1.4.1.
  - Fixed a bug that attributes creation_time, absolute_expiry_time and group_sequence on MessageProperties should be compatible with integer types on Python 2.7.

## 5.5.0 (2021-05-13)

**New Features**

- Added support for using `azure.core.credentials.AzureNamedKeyCredential` as credential for authenticating producer and consumer clients.

**Bug Fixes**

- Fixed bug that custom user agent string should be put in front of the built-in user agent string instead of being appended.
- Updated uAMQP dependency to 1.4.0.
  - Fixed memory leaks in the process of link attach where source and target cython objects are not properly deallocated (#15747).
  - Improved management operation callback not to parse description value of non AMQP_TYPE_STRING type as string (#18361).

**Notes**

- Updated azure-core dependency to 1.14.0.

## 5.4.0 (2021-04-07)

This version follows from version 5.3.1, rather than 5.4.0b1 so that the preview idempotent producer feature is not included.

**New Features**

- Added support for using `azure.core.credentials.AzureSasCredential` as credential for authenticating producer and consumer clients.
- Updated `list_ownership`, `claim_ownership`, `update_checkpoint`, `list_checkpoints` on sync and async `CheckpointStore` to support taking `**kwargs`.
  - WARNING: Implementing a custom checkpointstore that does not support taking `**kwargs` in the methods listed previously will result in the following pylint error: `W0221: Parameters differ from overridden ________ method (arguments-differ)`.
- Updated `update_checkpoint` on sync and async `PartitionContext` to support taking `**kwargs`.

**Bug Fixes**

- Updated uAMQP dependency to 1.3.0.
  - Fixed bug that sending message of large size triggering segmentation fault when the underlying socket connection is lost (#13739, #14543).
  - Fixed bug in link flow control where link credit and delivery count should be calculated based on per message instead of per transfer frame (#16934).

**Notes**

- Updated azure-core dependency to 1.13.0.

## 5.4.0b1 (2021-03-09)

This version and all future versions will require Python 2.7 or Python 3.6+, Python 3.5 is no longer supported.

**New Features**

- Added support for idempotent publishing which is supported by the service to endeavor to reduce the number of duplicate
  events that are published.
  - `EventHubProducerClient` constructor accepts two new parameters for idempotent publishing:
    - `enable_idempotent_partitions`: A boolean value to tell the `EventHubProducerClient` whether to enable idempotency.
    - `partition_config`: The set of configurations that can be specified to influence publishing behavior
     specific to the configured Event Hub partition.
  - Introduced a new method `get_partition_publishing_properties` on `EventHubProducerClient` to inspect the information
    about the state of publishing for a partition.
  - Introduced a new property `published_sequence_number` on `EventData` to get the publishing sequence number assigned
    to the event at the time it was successfully published.
  - Introduced a new property `starting_published_sequence_number` on `EventDataBatch` to get the publishing sequence
    number assigned to the first event in the batch at the time the batch was successfully published.
  - Introduced a new class `azure.eventhub.PartitionPublishingConfiguration` which is a set of configurations that can be
    specified to influence the behavior when publishing directly to an Event Hub partition.

**Notes**

- Updated uAMQP dependency to 1.2.15.

## 5.3.1 (2021-03-09)

This version will be the last version to officially support Python 3.5, future versions will require Python 2.7 or Python 3.6+.

**Bug fixes**

- Sending empty `event_data_batch` will be a no-op now instead of raising error.

## 5.3.0 (2021-02-08)

**New Features**

- Added a `parse_connection_string` method which parses a connection string into a properties bag, `EventHubConnectionStringProperties`, containing its component parts.
- The constructor and `from_connection_string` method of `EventHubConsumerClient` and `EventHubProducerClient` now accept two new optional arguments:
  - `custom_endpoint_address` which allows for specifying a custom endpoint to use when communicating with the Event Hubs service,
and is useful when your network does not allow communicating to the standard Event Hubs endpoint.
  - `connection_verify` which allows for specifying the path to the custom CA_BUNDLE file of the SSL certificate which is used to authenticate
the identity of the connection endpoint.

**Notes**

- Updated uAMQP dependency to 1.2.14.

## 5.2.1 (2021-01-11)

**Bug fixes**

- Updated `azure.eventhub.extension.__init__.py` to be compatible with pkgutil-style namespace (PR #13210, thanks @pjachowi).
- Updated uAMQP dependency to 1.2.13
  - Added support for Python 3.9.
  - Fixed bug that macOS was unable to detect network error (#15473).
  - Fixed bug that `uamqp.ReceiveClient` and `uamqp.ReceiveClientAsync` receive messages during connection establishment (#15555).
  - Fixed bug where connection establishment on macOS with Clang 12 triggering unrecognized selector exception (#15567).
  - Fixed bug in accessing message properties triggering segmentation fault when the underlying C bytes are NULL (#15568).

## 5.2.0 (2020-09-08)

**New Features**

- Connection strings used with `from_connection_string` methods now supports using the `SharedAccessSignature` key in leiu of `sharedaccesskey` and `sharedaccesskeyname`, taking the string of the properly constructed token as value.

## 5.2.0b1 (2020-07-06)

**New Features**

- `EventHubConsumerClient` constructor accepts two new parameters for the load balancer.
    - `load_balancing_strategy`, which can be "greedy" or "balanced".
     With greedy strategy, one execution of load balancing will claim as many partitions as required to balance the load
     whereas with balanced strategy one execution of load balancing will claim at most 1 partition.
    - `partition_ownership_expiration_interval`, which allows you to customize the partition ownership expiration for load balancing.
     A consumer client may lose its owned partitions more often with a smaller expiration interval. But a larger interval
     may result in idle partitions not being claimed for longer time.
- Added enum class `azure.eventhub.LoadBalancingStrategy` for `load_balancing_strategy`.

## 5.1.0 (2020-05-04)

**New Features**

- `EventHubProducerClient.send_batch` accepts either an `EventDataBatch` or a finite list of `EventData`. #9181
- Added enqueueTime to span links of distributed tracing. #9599

**Bug fixes**

- Fixed a bug that turned `azure.eventhub.EventhubConsumerClient` into an exclusive receiver when it has no checkpoint store. #11181
- Updated uAMQP dependency to 1.2.7.
  - Fixed bug in setting certificate of tlsio on MacOS. #7201
  - Fixed bug that caused segmentation fault in network tracing on MacOS when setting `logging_enable` to `True` in `EventHubConsumerClient` and `EventHubProducerClient`.

## 5.1.0b1 (2020-04-06)

**New Features**

- Added `EventHubConsumerClient.receive_batch()` to receive and process events in batches instead of one by one. #9184
- `EventHubConsumerCliuent.receive()` has a new param `max_wait_time`.
`on_event` is called every `max_wait_time` when no events are received and `max_wait_time` is not `None` or 0.
- Param event of `PartitionContext.update_checkpoint` is now optional. The last received event is used when param event is not passed in.
- `EventData.system_properties` has added missing properties when consuming messages from IotHub. #10408

## 5.0.1 (2020-03-09)

**Bug fixes**

- Fixed a bug that swallowed errors when receiving events with `azure.eventhub.EventHubConsumerClient`  #9660
- Fixed a bug that caused `get_eventhub_properties`, `get_partition_ids`, and `get_partition_properties` to raise
an error on Azure Stack #9920

## 5.0.0 (2020-01-13)

**Breaking changes**

- `EventData`
    - Removed deprecated property `application_properties` and deprecated method `encode_message()`.
- `EventHubConsumerClient`
    - `on_error` would be called when `EventHubConsumerClient` failed to claim ownership of partitions.
    - `on_partition_close` and `on_partition_initialize` would be called in the case of exceptions raised by `on_event` callback.
        -  `EventHubConsumerClient` would close and re-open the internal partition receiver in this case.
    - Default starting position from where `EventHubConsumerClient` should resume receiving after recovering from an error has been re-prioritized.
        - If there is checkpoint, it will resume from the checkpoint.
        - If there is no checkpoint but `starting_position` is provided, it will resume from `starting_posititon`.
        - If there is no checkpoint or `starting_position`, it will resume from the latest position.
- `PartitionContext`
    - `update_checkpoint` would do in-memory checkpoint instead of doing nothing when checkpoint store is not explicitly provided.
        - The in-memory checkpoints would be used for `EventHubConsumerClient` receiving recovering.
- `get_partition_ids`, `get_partition_properties`, `get_eventhub_properties` would raise error in the case of service returning an error status code.
    - `AuthenticationError` would be raised when service returning error code 401.
    - `ConnectError` would be raised when service returning error code 404.
    - `EventHubError` would be raised when service returning other error codes.

## 5.0.0b6 (2019-12-03)

**Breaking changes**

- All exceptions should now be imported from `azure.eventhub.exceptions`.
- Introduced separate `EventHubSharedKeyCredential` objects for synchronous and asynchronous operations.
  For async, import the credentials object from the `azure.eventhub.aio` namespace.
- `EventData`
    - Renamed property `application_properties` to `properties`.
    - `EventData` no longer has attribute `last_enqueued_event_properties` - use this on `PartitionContext` instead.
- `EvenDataBatch`
    - `EventDataBatch.try_add` has been renamed to `EventDataBatch.add`.
    - Renamed property `size` to `size_in_bytes`.
    - Renamed attribute `max_size` to `max_size_in_bytes`.
- `EventHubConsumerClient` and `EventHubProducerClient`
    - Renamed method `get_properties` to `get_eventhub_properties`.
    - Renamed parameters in constructor: `host` to `fully_qualified_namespace`, `event_hub_path` to `eventhub_name`.
    - Renamed parameters in `get_partition_properties`: `partition` to `partition_id`.
    - Renamed parameter `consumer_group_name` to `consumer_group` and moved that parameter from `receive` method to the constructor of `EventHubConsumerClient`.
    - Renamed parameter `initial_event_position` to `starting_position` on the `receive` method of `EventHubConsumerClient`.
    - Renamed parameter `event_hub_path` to `eventhub_name` in constructor and `from_connection_string` method of the client object.
    - `EventHubProducerClient.send` has been renamed to `send_batch` which will only accept `EventDataBatch` object as input.
    - `EventHubProducerClient.create_batch` now also takes the `partition_id` and `partition_key` as optional parameters (which are no longer specified at send).
- Renamed module `PartitionManager` to `CheckpointStore`.
- Receive event callback parameter has been renamed to `on_event` and now operates on a single event rather than a list of events.
- Removed class `EventPostition`.
    - The `starting_position` parameter of the `receive` method accepts offset(`str`), sequence number(`int`), datetime (`datetime.datetime`) or `dict` of these types.
    - The `starting_position_inclusive` parameter of the `receive` method accepts `bool` or `dict` indicating whether the given event position is inclusive or not.
- `PartitionContext` no longer has attribute `owner_id`.
- `PartitionContext` now has attribute `last_enqueued_event_properties` which is populated if `track_last_enqueued_event_properties` is set to `True` in the `receive` method.

**New features**

- Added new parameter `idle_timeout` in construct and `from_connection_string` to `EventHubConsumerClient` and `EventHubProducerClient`
after which the underlying connection will close if there is no further activity.

## 5.0.0b5 (2019-11-04)

**Breaking changes**

- `EventHubClient`, `EventHubConsumer` and `EventHubProducer` has been removed. Use `EventHubProducerClient` and `EventHubConsumerClient` instead.
    - Construction of both objects is the same as it was for the previous client.
- Introduced `EventHubProducerClient` as substitution for`EventHubProducer`.
    - `EventHubProducerClient` supports sending events to different partitions.
- Introduced `EventHubConsumerClient` as substitution for `EventHubConsumer`.
    - `EventHubConsumerClient` supports receiving events from single/all partitions.
    - There are no longer methods which directly return `EventData`, all receiving is done via callback method: `on_events`.
- `EventHubConsumerClient` has taken on the responsibility of `EventProcessor`.
    - `EventHubConsumerClient` now accepts `PartitionManager` to do load-balancing and checkpoint.
- Replaced `PartitionProcessor`by four independent callback methods accepted by the `receive` method on `EventHubConsumerClient`.
    - `on_events(partition_context, events)` called when events are received.
    - `on_error(partition_context, exception` called when errors occur.
    - `on_partition_initialize(partition_context)` called when a partition consumer is opened.
    - `on_partition_close(partition_context, reason)` called when a partition consumer is closed.
- Some modules and classes that were importable from several different places have been removed:
    - `azure.eventhub.common` has been removed. Import from `azure.eventhub` instead.
    - `azure.eventhub.client_abstract` has been removed. Use `azure.eventhub.EventHubProducerClient` or `azure.eventhub.EventHubConsumerClient` instead.
    - `azure.eventhub.client` has been removed. Use `azure.eventhub.EventHubProducerClient` or `azure.eventhub.EventHubConsumerClient` instead.
    - `azure.eventhub.producer` has been removed. Use `azure.eventhub.EventHubProducerClient` instead.
    - `azure.eventhub.consumer` has been removed. Use `azure.eventhub.EventHubConsumerClient` instead.
    - `azure.eventhub.aio.client_async` has been removed. Use `azure.eventhub.aio.EventHubProducerClient` or `azure.eventhub.aio.EventHubConsumerClient` instead.
    - `azure.eventhub.aio.producer_async` has been removed. Use `azure.eventhub.aio.EventHubProducerClient` instead.
    - `azure.eventhub.aio.consumer_async` has been removed. Use `azure.eventhub.aio.EventHubConsumerClient` instead.
    - `azure.eventhub.aio.event_processor.event_processor` has been removed. Use `azure.eventhub.aio.EventHubConsumerClient` instead.
    - `azure.eventhub.aio.event_processor.partition_processor` has been removed. Use callback methods instead.
    - `azure.eventhub.aio.event_processor.partition_manager` has been removed. Import from `azure.eventhub.aio` instead.
    - `azure.eventhub.aio.event_processor.partition_context` has been removed. Import from `azure.eventhub.aio` instead.
    - `azure.eventhub.aio.event_processor.sample_partition_manager` has been removed.

**Bug fixes**

- Fixed bug in user-agent string not being parsed.

## 5.0.0b4 (2019-10-08)

**New features**

- Added support for tracing (issue #7153).
- Added the capability of tracking last enqueued event properties of the partition to `EventHubConsumer` .
    - Added new boolean type parameter`track_last_enqueued_event_properties` in method `EventHubClient.create_consumer()`.
    - Added new property `last_enqueued_event_properties` of `EventHubConsumer` which contains sequence_number, offset, enqueued_time and retrieval_time information.
    - By default the capability is disabled as it will cost extra bandwidth for transferring more information if turned on.

**Breaking changes**

- Removed support for IoT Hub direct connection.
    - [EventHubs compatible connection string](https://docs.microsoft.com/azure/iot-hub/iot-hub-devguide-messages-read-builtin) of an IotHub can be used to create `EventHubClient` and read properties or events from an IoT Hub.
- Removed support for sending EventData to IoT Hub.
- Removed parameter `exception` in method `close()` of `EventHubConsumer` and `EventHubProcuer`.
- Updated uAMQP dependency to 1.2.3.

## 5.0.0b3 (2019-09-10)

**New features**

- Added support for automatic load balancing among multiple `EventProcessor`.
- Added `BlobPartitionManager` which implements `PartitionManager`.
    - Azure Blob Storage is applied for storing data used by `EventProcessor`.
    - Packaged separately as a plug-in to `EventProcessor`.
    - For details, please refer to [Azure Blob Storage Partition Manager](https://github.com/Azure/azure-sdk-for-python/tree/main/sdk/eventhub/azure-eventhub-checkpointstoreblob-aio).
- Added property `system_properties` on `EventData`.

**Breaking changes**

- Removed constructor method of `PartitionProcessor`. For initialization please implement the method `initialize`.
- Replaced `CheckpointManager` by `PartitionContext`.
    - `PartitionContext` has partition context information and method `update_checkpoint`.
- Updated all methods of `PartitionProcessor` to include `PartitionContext` as part of the arguments.
- Updated accessibility of class members in `EventHub/EventHubConsumer/EventHubProducer`to be private.
- Moved `azure.eventhub.eventprocessor` under `aio` package, which now becomes `azure.eventhub.aio.eventprocessor`.

## 5.0.0b2 (2019-08-06)

**New features**

- Added method `create_batch` on the `EventHubProducer` to create an `EventDataBatch` that can then be used to add events until the maximum size is reached.
    - This batch object can then be used in the `send()` method to send all the added events to Event Hubs.
    - This allows publishers to build batches without the possibility of encountering the error around the message size exceeding the supported limit when sending events.
    - It also allows publishers with bandwidth concerns to control the size of each batch published.
- Added new configuration parameters for exponential delay between retry operations.
    - `retry_total`: The total number of attempts to redo the failed operation.
    - `backoff_factor`: The delay time factor.
    - `backoff_max`: The maximum delay time in total.
- Added support for context manager on `EventHubClient`.
- Added new error type `OperationTimeoutError` for send operation.
- Introduced a new class `EventProcessor` which replaces the older concept of [Event Processor Host](https://docs.microsoft.com/azure/event-hubs/event-hubs-event-processor-host). This early preview is intended to allow users to test the new design using a single instance of `EventProcessor`. The ability to checkpoints to a durable store will be added in future updates.
    - `EventProcessor`: EventProcessor creates and runs consumers for all partitions of the eventhub.
    - `PartitionManager`: PartitionManager defines the interface for getting/claiming ownerships of partitions and updating checkpoints.
    - `PartitionProcessor`: PartitionProcessor defines the interface for processing events.
    - `CheckpointManager`: CheckpointManager takes responsibility for updating checkpoints during events processing.

**Breaking changes**

- `EventProcessorHost` was replaced by `EventProcessor`, please read the new features for details.
- Replaced `max_retries` configuration parameter of the EventHubClient with `retry_total`.


## 5.0.0b1 (2019-06-25)

Version 5.0.0b1 is a preview of our efforts to create a client library that is user friendly and idiomatic to the Python ecosystem. The reasons for most of the changes in this update can be found in the [Azure SDK Design Guidelines for Python](https://azuresdkspecs.z5.web.core.windows.net/PythonSpec.html). For more information, please visit https://aka.ms/azure-sdk-preview1-python.

**New features**

- Added new configuration parameters for creating EventHubClient.
  - `credential`: The credential object used for authentication which implements `TokenCredential` interface of getting tokens.
  - `transport_type`: The type of transport protocol that will be used for communicating with the Event Hubs service.
  - `max_retries`: The max number of attempts to redo the failed operation when an error happened.
  - for detailed information about the configuration parameters, please read the reference documentation.
- Added new methods `get_partition_properties` and `get_partition_ids` to EventHubClient.
- Added support for http proxy.
- Added support for authentication using azure-identity credential.
- Added support for transport using AMQP over WebSocket.

**Breaking changes**

- New error hierarchy
  - `azure.error.EventHubError`
  - `azure.error.ConnectionLostError`
  - `azure.error.ConnectError`
  - `azure.error.AuthenticationError`
  - `azure.error.EventDataError`
  - `azure.error.EventDataSendError`
- Renamed Sender/Receiver to EventHubProducer/EventHubConsumer.
  - Renamed `add_sender` to `create_producer` and `add_receiver` to `create_consumer` in EventHubClient.
  - EventHubConsumer is now iterable.
- Rename class azure.eventhub.Offset to azure.eventhub.EventPosition.
- Rename method `get_eventhub_info` to `get_properties` of EventHubClient.
- Reorganized connection management, EventHubClient is no longer responsible for opening/closing EventHubProducer/EventHubConsumer.
  - Each EventHubProducer/EventHubConsumer is responsible for its own connection management.
  - Added support for context manager on EventHubProducer and EventHubConsumer.
- Reorganized async APIs into "azure.eventhub.aio" namespace and rename to drop the "_async" suffix.
- Updated uAMQP dependency to 1.2.

## 1.3.1 (2019-02-28)

**BugFixes**

- Fixed bug where datetime offset filter was using a local timestamp rather than UTC.
- Fixed stackoverflow error in continuous connection reconnect attempts.


## 1.3.0 (2019-01-29)

**BugFixes**

- Added support for auto reconnect on token expiration and other auth errors (issue #89).

**Features**

- Added ability to create ServiceBusClient from an existing SAS auth token, including
  providing a function to auto-renew that token on expiry.
- Added support for storing a custom EPH context value in checkpoint (PR #84, thanks @konstantinmiller)


## 1.2.0 (2018-11-29)

- Support for Python 2.7 in azure.eventhub module (azure.eventprocessorhost will not support Python 2.7).
- Parse EventData.enqueued_time as a UTC timestamp (issue #72, thanks @vjrantal)


## 1.1.1 (2018-10-03)

- Fixed bug in Azure namespace package.


## 1.1.0 (2018-09-21)

- Changes to `AzureStorageCheckpointLeaseManager` parameters to support other connection options (issue #61):
  - The `storage_account_name`, `storage_account_key` and `lease_container_name` arguments are now optional keyword arguments.
  - Added a `sas_token` argument that must be specified with `storage_account_name` in place of `storage_account_key`.
  - Added an `endpoint_suffix` argument to support storage endpoints in National Clouds.
  - Added a `connection_string` argument that, if specified, overrides all other endpoint arguments.
  - The `lease_container_name` argument now defaults to `"eph-leases"` if not specified.

- Fix for clients failing to start if run called multipled times (issue #64).
- Added convenience methods `body_as_str` and `body_as_json` to EventData object for easier processing of message data.


## 1.0.0 (2018-08-22)

- API stable.
- Renamed internal `_async` module to `async_ops` for docs generation.
- Added optional `auth_timeout` parameter to `EventHubClient` and `EventHubClientAsync` to configure how long to allow for token
  negotiation to complete. Default is 60 seconds.
- Added optional `send_timeout` parameter to `EventHubClient.add_sender` and `EventHubClientAsync.add_async_sender` to determine the
  timeout for Events to be successfully sent. Default value is 60 seconds.
- Reformatted logging for performance.


## 0.2.0 (2018-08-06)

- Stability improvements for EPH.
- Updated uAMQP version.
- Added new configuration options for Sender and Receiver; `keep_alive` and `auto_reconnect`.
  These flags have been added to the following:

  - `EventHubClient.add_receiver`
  - `EventHubClient.add_sender`
  - `EventHubClientAsync.add_async_receiver`
  - `EventHubClientAsync.add_async_sender`
  - `EPHOptions.keey_alive_interval`
  - `EPHOptions.auto_reconnect_on_error`


## 0.2.0rc2 (2018-07-29)

- **Breaking change** `EventData.offset` will now return an object of type `~uamqp.common.Offset` rather than str.
  The original string value can be retrieved from `~uamqp.common.Offset.value`.
- Each sender/receiver will now run in its own independent connection.
- Updated uAMQP dependency to 0.2.0
- Fixed issue with IoTHub clients not being able to retrieve partition information.
- Added support for HTTP proxy settings to both EventHubClient and EPH.
- Added error handling policy to automatically reconnect on retryable error.
- Added keep-alive thread for maintaining an unused connection.


## 0.2.0rc1 (2018-07-06)

- **Breaking change** Restructured library to support Python 3.7. Submodule `async` has been renamed and all classes from
  this module can now be imported from azure.eventhub directly.
- **Breaking change** Removed optional `callback` argument from `Receiver.receive` and `AsyncReceiver.receive`.
- **Breaking change** `EventData.properties` has been renamed to `EventData.application_properties`.
  This removes the potential for messages to be processed via callback for not yet returned
  in the batch.
- Updated uAMQP dependency to v0.1.0
- Added support for constructing IoTHub connections.
- Fixed memory leak in receive operations.
- Dropped Python 2.7 wheel support.


## 0.2.0b2 (2018-05-29)

- Added `namespace_suffix` to EventHubConfig() to support national clouds.
- Added `device_id` attribute to EventData to support IoT Hub use cases.
- Added message header to workaround service bug for PartitionKey support.
- Updated uAMQP dependency to vRC1.


## 0.2.0b1 (2018-04-20)

- Updated uAMQP to latest version.
- Further testing and minor bug fixes.


![Impressions](https://azure-sdk-impressions.azurewebsites.net/api/impressions/azure-sdk-for-python/sdk/eventhub/azure-eventhub/HISTORY.png)<|MERGE_RESOLUTION|>--- conflicted
+++ resolved
@@ -2,17 +2,10 @@
 
 ## 5.10.1 (Unreleased)
 
-<<<<<<< HEAD
-=======
-### Features Added
-
-### Breaking Changes
+### Bugs Fixed
 
 - Fixed a bug in `BufferedProducer` that would block when flushing the queue causing the client to freeze up (issue #23510).
 
-### Bugs Fixed
-
->>>>>>> 3cb41753
 ### Other Changes
 
 - Internal refactoring to support upcoming Pure Python AMQP-based release.
