# Release History

## 5.0.1 (Unreleased)

<<<<<<< HEAD
=======
**Bug fixes**

- Fixed a bug that `azure.eventhub.EventHubConsumerClient.receive()` doesn't call error handler callback on_error #9660

>>>>>>> a4150d33
## 5.0.0 (2020-01-13)

**Breaking changes**

- `EventData`
    - Removed deprecated property `application_properties` and deprecated method `encode_message()`.
- `EventHubConsumerClient`
    - `on_error` would be called when `EventHubConsumerClient` failed to claim ownership of partitions.
    - `on_partition_close` and `on_partition_initialize` would be called in the case of exceptions raised by `on_event` callback.
        -  `EventHubConsumerClient` would close and re-open the internal partition receiver in this case.
    - Default starting position from where `EventHubConsumerClient` should resume receiving after recovering from an error has been re-prioritized.
        - If there is checkpoint, it will resume from the checkpoint.
        - If there is no checkpoint but `starting_position` is provided, it will resume from `starting_posititon`.
        - If there is no checkpoint or `starting_position`, it will resume from the latest position.
- `PartitionContext`
    - `update_checkpoint` would do in-memory checkpoint instead of doing nothing when checkpoint store is not explicitly provided.
        - The in-memory checkpoints would be used for `EventHubConsumerClient` receiving recovering.
- `get_partition_ids`, `get_partition_properties`, `get_eventhub_properties` would raise error in the case of service returning an error status code.
    - `AuthenticationError` would be raised when service returning error code 401.
    - `ConnectError` would be raised when service returning error code 404.
    - `EventHubError` would be raised when service returning other error codes.

## 5.0.0b6 (2019-12-03)

**Breaking changes**

- All exceptions should now be imported from `azure.eventhub.exceptions`.
- Introduced separate `EventHubSharedKeyCredential` objects for synchronous and asynchronous operations.
  For async, import the credentials object from the `azure.eventhub.aio` namespace.
- `EventData`
    - Renamed property `application_properties` to `properties`.
    - `EventData` no longer has attribute `last_enqueued_event_properties` - use this on `PartitionContext` instead.
- `EvenDataBatch`
    - `EventDataBatch.try_add` has been renamed to `EventDataBatch.add`.
    - Renamed property `size` to `size_in_bytes`.
    - Renamed attribute `max_size` to `max_size_in_bytes`.
- `EventHubConsumerClient` and `EventHubProducerClient`
    - Renamed method `get_properties` to `get_eventhub_properties`.
    - Renamed parameters in constructor: `host` to `fully_qualified_namespace`, `event_hub_path` to `eventhub_name`.
    - Renamed parameters in `get_partition_properties`: `partition` to `partition_id`.
    - Renamed parameter `consumer_group_name` to `consumer_group` and moved that parameter from `receive` method to the constructor of `EventHubConsumerClient`.
    - Renamed parameter `initial_event_position` to `starting_position` on the `receive` method of `EventHubConsumerClient`.
    - Renamed parameter `event_hub_path` to `eventhub_name` in constructor and `from_connection_string` method of the client object.
    - `EventHubProducerClient.send` has been renamed to `send_batch` which will only accept `EventDataBatch` object as input.
    - `EventHubProducerClient.create_batch` now also takes the `partition_id` and `partition_key` as optional parameters (which are no longer specified at send).
- Renamed module `PartitionManager` to `CheckpointStore`.
- Receive event callback parameter has been renamed to `on_event` and now operates on a single event rather than a list of events.
- Removed class `EventPostition`.
    - The `starting_position` parameter of the `receive` method accepts offset(`str`), sequence number(`int`), datetime (`datetime.datetime`) or `dict` of these types.
    - The `starting_position_inclusive` parameter of the `receive` method accepts `bool` or `dict` indicating whether the given event position is inclusive or not.
- `PartitionContext` no longer has attribute `owner_id`.
- `PartitionContext` now has attribute `last_enqueued_event_properties` which is populated if `track_last_enqueued_event_properties` is set to `True` in the `receive` method.


**New features**

- Added new parameter `idle_timeout` in construct and `from_connection_string` to `EventHubConsumerClient` and `EventHubProducerClient`
after which the underlying connection will close if there is no further activity.

## 5.0.0b5 (2019-11-04)

**Breaking changes**

- `EventHubClient`, `EventHubConsumer` and `EventHubProducer` has been removed. Use `EventHubProducerClient` and `EventHubConsumerClient` instead.
    - Construction of both objects is the same as it was for the previous client.
- Introduced `EventHubProducerClient` as substitution for`EventHubProducer`.
    - `EventHubProducerClient` supports sending events to different partitions.
- Introduced `EventHubConsumerClient` as substitution for `EventHubConsumer`.
    - `EventHubConsumerClient` supports receiving events from single/all partitions.
    - There are no longer methods which directly return `EventData`, all receiving is done via callback method: `on_events`.
- `EventHubConsumerClient` has taken on the responsibility of `EventProcessor`.
    - `EventHubConsumerClient` now accepts `PartitionManager` to do load-balancing and checkpoint.
- Replaced `PartitionProcessor`by four independent callback methods accepted by the `receive` method on `EventHubConsumerClient`.
    - `on_events(partition_context, events)` called when events are received.
    - `on_error(partition_context, exception` called when errors occur.
    - `on_partition_initialize(partition_context)` called when a partition consumer is opened.
    - `on_partition_close(partition_context, reason)` called when a partition consumer is closed.
- Some modules and classes that were importable from several different places have been removed:
    - `azure.eventhub.common` has been removed. Import from `azure.eventhub` instead.
    - `azure.eventhub.client_abstract` has been removed. Use `azure.eventhub.EventHubProducerClient` or `azure.eventhub.EventHubConsumerClient` instead.
    - `azure.eventhub.client` has been removed. Use `azure.eventhub.EventHubProducerClient` or `azure.eventhub.EventHubConsumerClient` instead.
    - `azure.eventhub.producer` has been removed. Use `azure.eventhub.EventHubProducerClient` instead.
    - `azure.eventhub.consumer` has been removed. Use `azure.eventhub.EventHubConsumerClient` instead.
    - `azure.eventhub.aio.client_async` has been removed. Use `azure.eventhub.aio.EventHubProducerClient` or `azure.eventhub.aio.EventHubConsumerClient` instead.
    - `azure.eventhub.aio.producer_async` has been removed. Use `azure.eventhub.aio.EventHubProducerClient` instead.
    - `azure.eventhub.aio.consumer_async` has been removed. Use `azure.eventhub.aio.EventHubConsumerClient` instead.
    - `azure.eventhub.aio.event_processor.event_processor` has been removed. Use `azure.eventhub.aio.EventHubConsumerClient` instead.
    - `azure.eventhub.aio.event_processor.partition_processor` has been removed. Use callback methods instead.
    - `azure.eventhub.aio.event_processor.partition_manager` has been removed. Import from `azure.eventhub.aio` instead.
    - `azure.eventhub.aio.event_processor.partition_context` has been removed. Import from `azure.eventhub.aio` instead.
    - `azure.eventhub.aio.event_processor.sample_partition_manager` has been removed.

**Bug fixes**

- Fixed bug in user-agent string not being parsed.

## 5.0.0b4 (2019-10-08)

**New features**

- Added support for tracing (issue #7153).
- Added the capability of tracking last enqueued event properties of the partition to `EventHubConsumer` .
    - Added new boolean type parameter`track_last_enqueued_event_properties` in method `EventHubClient.create_consumer()`.
    - Added new property `last_enqueued_event_properties` of `EventHubConsumer` which contains sequence_number, offset, enqueued_time and retrieval_time information.
    - By default the capability is disabled as it will cost extra bandwidth for transferring more information if turned on.

**Breaking changes**

- Removed support for IoT Hub direct connection.
    - [EventHubs compatible connection string](https://docs.microsoft.com/en-us/azure/iot-hub/iot-hub-devguide-messages-read-builtin) of an IotHub can be used to create `EventHubClient` and read properties or events from an IoT Hub.
- Removed support for sending EventData to IoT Hub.
- Removed parameter `exception` in method `close()` of `EventHubConsumer` and `EventHubProcuer`.
- Updated uAMQP dependency to 1.2.3.

## 5.0.0b3 (2019-09-10)

**New features**

- Added support for automatic load balancing among multiple `EventProcessor`.
- Added `BlobPartitionManager` which implements `PartitionManager`.
    - Azure Blob Storage is applied for storing data used by `EventProcessor`.
    - Packaged separately as a plug-in to `EventProcessor`.
    - For details, please refer to [Azure Blob Storage Partition Manager](https://github.com/Azure/azure-sdk-for-python/tree/master/sdk/eventhub/azure-eventhub-checkpointstoreblob-aio).
- Added property `system_properties` on `EventData`.

**Breaking changes**

- Removed constructor method of `PartitionProcessor`. For initialization please implement the method `initialize`.
- Replaced `CheckpointManager` by `PartitionContext`.
    - `PartitionContext` has partition context information and method `update_checkpoint`.
- Updated all methods of `PartitionProcessor` to include `PartitionContext` as part of the arguments.
- Updated accessibility of class members in `EventHub/EventHubConsumer/EventHubProducer`to be private.
- Moved `azure.eventhub.eventprocessor` under `aio` package, which now becomes `azure.eventhub.aio.eventprocessor`.

## 5.0.0b2 (2019-08-06)

**New features**

- Added method `create_batch` on the `EventHubProducer` to create an `EventDataBatch` that can then be used to add events until the maximum size is reached.
    - This batch object can then be used in the `send()` method to send all the added events to Event Hubs.
    - This allows publishers to build batches without the possibility of encountering the error around the message size exceeding the supported limit when sending events.
    - It also allows publishers with bandwidth concerns to control the size of each batch published.
- Added new configuration parameters for exponential delay between retry operations.
    - `retry_total`: The total number of attempts to redo the failed operation.
    - `backoff_factor`: The delay time factor.
    - `backoff_max`: The maximum delay time in total.
- Added support for context manager on `EventHubClient`.
- Added new error type `OperationTimeoutError` for send operation.
- Introduced a new class `EventProcessor` which replaces the older concept of [Event Processor Host](https://docs.microsoft.com/en-us/azure/event-hubs/event-hubs-event-processor-host). This early preview is intended to allow users to test the new design using a single instance of `EventProcessor`. The ability to checkpoints to a durable store will be added in future updates.
    - `EventProcessor`: EventProcessor creates and runs consumers for all partitions of the eventhub.
    - `PartitionManager`: PartitionManager defines the interface for getting/claiming ownerships of partitions and updating checkpoints.
    - `PartitionProcessor`: PartitionProcessor defines the interface for processing events.
    - `CheckpointManager`: CheckpointManager takes responsibility for updating checkpoints during events processing.

**Breaking changes**

- `EventProcessorHost` was replaced by `EventProcessor`, please read the new features for details.
- Replaced `max_retries` configuration parameter of the EventHubClient with `retry_total`.


## 5.0.0b1 (2019-06-25)

Version 5.0.0b1 is a preview of our efforts to create a client library that is user friendly and idiomatic to the Python ecosystem. The reasons for most of the changes in this update can be found in the [Azure SDK Design Guidelines for Python](https://azuresdkspecs.z5.web.core.windows.net/PythonSpec.html). For more information, please visit https://aka.ms/azure-sdk-preview1-python.

**New features**

- Added new configuration parameters for creating EventHubClient.
  - `credential`: The credential object used for authentication which implements `TokenCredential` interface of getting tokens.
  - `transport_type`: The type of transport protocol that will be used for communicating with the Event Hubs service.
  - `max_retries`: The max number of attempts to redo the failed operation when an error happened.
  - for detailed information about the configuration parameters, please read the reference documentation.
- Added new methods `get_partition_properties` and `get_partition_ids` to EventHubClient.
- Added support for http proxy.
- Added support for authentication using azure-identity credential.
- Added support for transport using AMQP over WebSocket.

**Breaking changes**

- New error hierarchy
  - `azure.error.EventHubError`
  - `azure.error.ConnectionLostError`
  - `azure.error.ConnectError`
  - `azure.error.AuthenticationError`
  - `azure.error.EventDataError`
  - `azure.error.EventDataSendError`
- Renamed Sender/Receiver to EventHubProducer/EventHubConsumer.
  - Renamed `add_sender` to `create_producer` and `add_receiver` to `create_consumer` in EventHubClient.
  - EventHubConsumer is now iterable.
- Rename class azure.eventhub.Offset to azure.eventhub.EventPosition.
- Rename method `get_eventhub_info` to `get_properties` of EventHubClient.
- Reorganized connection management, EventHubClient is no longer responsible for opening/closing EventHubProducer/EventHubConsumer.
  - Each EventHubProducer/EventHubConsumer is responsible for its own connection management.
  - Added support for context manager on EventHubProducer and EventHubConsumer.
- Reorganized async APIs into "azure.eventhub.aio" namespace and rename to drop the "_async" suffix.
- Updated uAMQP dependency to 1.2.

## 1.3.1 (2019-02-28)

**BugFixes**

- Fixed bug where datetime offset filter was using a local timestamp rather than UTC.
- Fixed stackoverflow error in continuous connection reconnect attempts.


## 1.3.0 (2019-01-29)

**BugFixes**

- Added support for auto reconnect on token expiration and other auth errors (issue #89).

**Features**

- Added ability to create ServiceBusClient from an existing SAS auth token, including
  providing a function to auto-renew that token on expiry.
- Added support for storing a custom EPH context value in checkpoint (PR #84, thanks @konstantinmiller)


## 1.2.0 (2018-11-29)

- Support for Python 2.7 in azure.eventhub module (azure.eventprocessorhost will not support Python 2.7).
- Parse EventData.enqueued_time as a UTC timestamp (issue #72, thanks @vjrantal)


## 1.1.1 (2018-10-03)

- Fixed bug in Azure namespace package.


## 1.1.0 (2018-09-21)

- Changes to `AzureStorageCheckpointLeaseManager` parameters to support other connection options (issue #61):
  - The `storage_account_name`, `storage_account_key` and `lease_container_name` arguments are now optional keyword arguments.
  - Added a `sas_token` argument that must be specified with `storage_account_name` in place of `storage_account_key`.
  - Added an `endpoint_suffix` argument to support storage endpoints in National Clouds.
  - Added a `connection_string` argument that, if specified, overrides all other endpoint arguments.
  - The `lease_container_name` argument now defaults to `"eph-leases"` if not specified.

- Fix for clients failing to start if run called multipled times (issue #64).
- Added convenience methods `body_as_str` and `body_as_json` to EventData object for easier processing of message data.


## 1.0.0 (2018-08-22)

- API stable.
- Renamed internal `_async` module to `async_ops` for docs generation.
- Added optional `auth_timeout` parameter to `EventHubClient` and `EventHubClientAsync` to configure how long to allow for token
  negotiation to complete. Default is 60 seconds.
- Added optional `send_timeout` parameter to `EventHubClient.add_sender` and `EventHubClientAsync.add_async_sender` to determine the
  timeout for Events to be successfully sent. Default value is 60 seconds.
- Reformatted logging for performance.


## 0.2.0 (2018-08-06)

- Stability improvements for EPH.
- Updated uAMQP version.
- Added new configuration options for Sender and Receiver; `keep_alive` and `auto_reconnect`.
  These flags have been added to the following:

  - `EventHubClient.add_receiver`
  - `EventHubClient.add_sender`
  - `EventHubClientAsync.add_async_receiver`
  - `EventHubClientAsync.add_async_sender`
  - `EPHOptions.keey_alive_interval`
  - `EPHOptions.auto_reconnect_on_error`


## 0.2.0rc2 (2018-07-29)

- **Breaking change** `EventData.offset` will now return an object of type `~uamqp.common.Offset` rather than str.
  The original string value can be retrieved from `~uamqp.common.Offset.value`.
- Each sender/receiver will now run in its own independent connection.
- Updated uAMQP dependency to 0.2.0
- Fixed issue with IoTHub clients not being able to retrieve partition information.
- Added support for HTTP proxy settings to both EventHubClient and EPH.
- Added error handling policy to automatically reconnect on retryable error.
- Added keep-alive thread for maintaining an unused connection.


## 0.2.0rc1 (2018-07-06)

- **Breaking change** Restructured library to support Python 3.7. Submodule `async` has been renamed and all classes from
  this module can now be imported from azure.eventhub directly.
- **Breaking change** Removed optional `callback` argument from `Receiver.receive` and `AsyncReceiver.receive`.
- **Breaking change** `EventData.properties` has been renamed to `EventData.application_properties`.
  This removes the potential for messages to be processed via callback for not yet returned
  in the batch.
- Updated uAMQP dependency to v0.1.0
- Added support for constructing IoTHub connections.
- Fixed memory leak in receive operations.
- Dropped Python 2.7 wheel support.


## 0.2.0b2 (2018-05-29)

- Added `namespace_suffix` to EventHubConfig() to support national clouds.
- Added `device_id` attribute to EventData to support IoT Hub use cases.
- Added message header to workaround service bug for PartitionKey support.
- Updated uAMQP dependency to vRC1.


## 0.2.0b1 (2018-04-20)

- Updated uAMQP to latest version.
- Further testing and minor bug fixes.


## 0.2.0a2 (2018-04-02)

- Updated uAQMP dependency.


## 0.2.0a1 (unreleased)

- Swapped out Proton dependency for uAMQP.

![Impressions](https://azure-sdk-impressions.azurewebsites.net/api/impressions/azure-sdk-for-python/sdk/eventhub/azure-eventhub/HISTORY.png)<|MERGE_RESOLUTION|>--- conflicted
+++ resolved
@@ -2,13 +2,10 @@
 
 ## 5.0.1 (Unreleased)
 
-<<<<<<< HEAD
-=======
 **Bug fixes**
 
 - Fixed a bug that `azure.eventhub.EventHubConsumerClient.receive()` doesn't call error handler callback on_error #9660
 
->>>>>>> a4150d33
 ## 5.0.0 (2020-01-13)
 
 **Breaking changes**
