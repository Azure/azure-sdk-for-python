# Release History

<<<<<<< HEAD
## 5.6.1 (2021-10-06)

=======
## 5.6.2 (Unreleased)

### Features Added

### Breaking Changes

### Bugs Fixed

### Other Changes

## 5.6.1 (2021-10-06)

>>>>>>> 62df3543
### Bugs Fixed

- Fixed a bug for checking that `azure.eventhub.amqp.AmqpMessageHeader` and `azure.eventhub.amqp.AmqpMessageProperties` contain specific properties using the `in` keyword.

### Other Changes

- Updated uAMQP dependency to 1.4.3.
  - Added support for Python 3.10.
  - Fixed memory leak in win32 socketio and tlsio (issue #19777).
  - Fixed memory leak in the process of converting AMQPValue into string (issue #19777).

## 5.6.0 (2021-07-07)

### Features Added

- Added support for sending AMQP annotated message which allows full access to the AMQP message fields.
  - Introduced new namespace `azure.eventhub.amqp`.
  - Added new enum class `azure.eventhub.amqp.AmqpMessageBodyType` to represent the body type of the message which includes:
    - `DATA`: The body of message consists of one or more data sections and each section contains opaque binary data.
    - `SEQUENCE`: The body of message consists of one or more sequence sections and each section contains an arbitrary number of structured data elements.
    - `VALUE`: The body of message consists of one amqp-value section and the section contains a single AMQP value.
  - Introduced new class `azure.eventhub.amqp.AmqpAnnotatedMessage` for accessing low-level amqp message sections which can be instantiated for sending.
  - Introduced new classes `azure.eventhub.amqp.AmqpMessageHeader` and `azure.eventhub.amqp.AmqpMessageProperties` for accessing amqp header and properties.
  - Added new property `body_type` on `azure.eventhub.EventData` which returns `azure.eventhub.amqp.AmqpMessageBodyType`.
  - Added new read-only property `raw_amqp_message` on `azure.eventhub.EventData` which returns `azure.eventhub.amqp.AmqpAnnotatedMessage`.

### Fixed

- Updated uAMQP dependency to 1.4.1.
  - Fixed a bug that attributes creation_time, absolute_expiry_time and group_sequence on MessageProperties should be compatible with integer types on Python 2.7.

## 5.5.0 (2021-05-13)

**New Features**

- Added support for using `azure.core.credentials.AzureNamedKeyCredential` as credential for authenticating producer and consumer clients.

**Bug Fixes**

- Fixed bug that custom user agent string should be put in front of the built-in user agent string instead of being appended.
- Updated uAMQP dependency to 1.4.0.
  - Fixed memory leaks in the process of link attach where source and target cython objects are not properly deallocated (#15747).
  - Improved management operation callback not to parse description value of non AMQP_TYPE_STRING type as string (#18361).

**Notes**

- Updated azure-core dependency to 1.14.0.

## 5.4.0 (2021-04-07)

This version follows from version 5.3.1, rather than 5.4.0b1 so that the preview idempotent producer feature is not included.

**New Features**

- Added support for using `azure.core.credentials.AzureSasCredential` as credential for authenticating producer and consumer clients.
- Updated `list_ownership`, `claim_ownership`, `update_checkpoint`, `list_checkpoints` on sync and async `CheckpointStore` to support taking `**kwargs`.
  - WARNING: Implementing a custom checkpointstore that does not support taking `**kwargs` in the methods listed previously will result in the following pylint error: `W0221: Parameters differ from overridden ________ method (arguments-differ)`.
- Updated `update_checkpoint` on sync and async `PartitionContext` to support taking `**kwargs`.

**Bug Fixes**

- Updated uAMQP dependency to 1.3.0.
  - Fixed bug that sending message of large size triggering segmentation fault when the underlying socket connection is lost (#13739, #14543).
  - Fixed bug in link flow control where link credit and delivery count should be calculated based on per message instead of per transfer frame (#16934).

**Notes**

- Updated azure-core dependency to 1.13.0.

## 5.4.0b1 (2021-03-09)

This version and all future versions will require Python 2.7 or Python 3.6+, Python 3.5 is no longer supported.

**New Features**

- Added support for idempotent publishing which is supported by the service to endeavor to reduce the number of duplicate
  events that are published.
  - `EventHubProducerClient` constructor accepts two new parameters for idempotent publishing:
    - `enable_idempotent_partitions`: A boolean value to tell the `EventHubProducerClient` whether to enable idempotency.
    - `partition_config`: The set of configurations that can be specified to influence publishing behavior
     specific to the configured Event Hub partition.
  - Introduced a new method `get_partition_publishing_properties` on `EventHubProducerClient` to inspect the information
    about the state of publishing for a partition.
  - Introduced a new property `published_sequence_number` on `EventData` to get the publishing sequence number assigned
    to the event at the time it was successfully published.
  - Introduced a new property `starting_published_sequence_number` on `EventDataBatch` to get the publishing sequence
    number assigned to the first event in the batch at the time the batch was successfully published.
  - Introduced a new class `azure.eventhub.PartitionPublishingConfiguration` which is a set of configurations that can be
    specified to influence the behavior when publishing directly to an Event Hub partition.

**Notes**

- Updated uAMQP dependency to 1.2.15.

## 5.3.1 (2021-03-09)

This version will be the last version to officially support Python 3.5, future versions will require Python 2.7 or Python 3.6+.

**Bug fixes**

- Sending empty `event_data_batch` will be a no-op now instead of raising error.

## 5.3.0 (2021-02-08)

**New Features**

- Added a `parse_connection_string` method which parses a connection string into a properties bag, `EventHubConnectionStringProperties`, containing its component parts.
- The constructor and `from_connection_string` method of `EventHubConsumerClient` and `EventHubProducerClient` now accept two new optional arguments:
  - `custom_endpoint_address` which allows for specifying a custom endpoint to use when communicating with the Event Hubs service,
and is useful when your network does not allow communicating to the standard Event Hubs endpoint.
  - `connection_verify` which allows for specifying the path to the custom CA_BUNDLE file of the SSL certificate which is used to authenticate
the identity of the connection endpoint.

**Notes**

- Updated uAMQP dependency to 1.2.14.

## 5.2.1 (2021-01-11)

**Bug fixes**

- Updated `azure.eventhub.extension.__init__.py` to be compatible with pkgutil-style namespace (PR #13210, thanks @pjachowi).
- Updated uAMQP dependency to 1.2.13
  - Added support for Python 3.9.
  - Fixed bug that macOS was unable to detect network error (#15473).
  - Fixed bug that `uamqp.ReceiveClient` and `uamqp.ReceiveClientAsync` receive messages during connection establishment (#15555).
  - Fixed bug where connection establishment on macOS with Clang 12 triggering unrecognized selector exception (#15567).
  - Fixed bug in accessing message properties triggering segmentation fault when the underlying C bytes are NULL (#15568).

## 5.2.0 (2020-09-08)

**New Features**

- Connection strings used with `from_connection_string` methods now supports using the `SharedAccessSignature` key in leiu of `sharedaccesskey` and `sharedaccesskeyname`, taking the string of the properly constructed token as value.

## 5.2.0b1 (2020-07-06)

**New Features**

- `EventHubConsumerClient` constructor accepts two new parameters for the load balancer.
    - `load_balancing_strategy`, which can be "greedy" or "balanced".
     With greedy strategy, one execution of load balancing will claim as many partitions as required to balance the load
     whereas with balanced strategy one execution of load balancing will claim at most 1 partition.
    - `partition_ownership_expiration_interval`, which allows you to customize the partition ownership expiration for load balancing.
     A consumer client may lose its owned partitions more often with a smaller expiration interval. But a larger interval
     may result in idle partitions not being claimed for longer time.
- Added enum class `azure.eventhub.LoadBalancingStrategy` for `load_balancing_strategy`.

## 5.1.0 (2020-05-04)

**New Features**

- `EventHubProducerClient.send_batch` accepts either an `EventDataBatch` or a finite list of `EventData`. #9181
- Added enqueueTime to span links of distributed tracing. #9599

**Bug fixes**

- Fixed a bug that turned `azure.eventhub.EventhubConsumerClient` into an exclusive receiver when it has no checkpoint store. #11181
- Updated uAMQP dependency to 1.2.7.
  - Fixed bug in setting certificate of tlsio on MacOS. #7201
  - Fixed bug that caused segmentation fault in network tracing on MacOS when setting `logging_enable` to `True` in `EventHubConsumerClient` and `EventHubProducerClient`.

## 5.1.0b1 (2020-04-06)

**New Features**

- Added `EventHubConsumerClient.receive_batch()` to receive and process events in batches instead of one by one. #9184
- `EventHubConsumerCliuent.receive()` has a new param `max_wait_time`.
`on_event` is called every `max_wait_time` when no events are received and `max_wait_time` is not `None` or 0.
- Param event of `PartitionContext.update_checkpoint` is now optional. The last received event is used when param event is not passed in.
- `EventData.system_properties` has added missing properties when consuming messages from IotHub. #10408

## 5.0.1 (2020-03-09)

**Bug fixes**

- Fixed a bug that swallowed errors when receiving events with `azure.eventhub.EventHubConsumerClient`  #9660
- Fixed a bug that caused `get_eventhub_properties`, `get_partition_ids`, and `get_partition_properties` to raise
an error on Azure Stack #9920

## 5.0.0 (2020-01-13)

**Breaking changes**

- `EventData`
    - Removed deprecated property `application_properties` and deprecated method `encode_message()`.
- `EventHubConsumerClient`
    - `on_error` would be called when `EventHubConsumerClient` failed to claim ownership of partitions.
    - `on_partition_close` and `on_partition_initialize` would be called in the case of exceptions raised by `on_event` callback.
        -  `EventHubConsumerClient` would close and re-open the internal partition receiver in this case.
    - Default starting position from where `EventHubConsumerClient` should resume receiving after recovering from an error has been re-prioritized.
        - If there is checkpoint, it will resume from the checkpoint.
        - If there is no checkpoint but `starting_position` is provided, it will resume from `starting_posititon`.
        - If there is no checkpoint or `starting_position`, it will resume from the latest position.
- `PartitionContext`
    - `update_checkpoint` would do in-memory checkpoint instead of doing nothing when checkpoint store is not explicitly provided.
        - The in-memory checkpoints would be used for `EventHubConsumerClient` receiving recovering.
- `get_partition_ids`, `get_partition_properties`, `get_eventhub_properties` would raise error in the case of service returning an error status code.
    - `AuthenticationError` would be raised when service returning error code 401.
    - `ConnectError` would be raised when service returning error code 404.
    - `EventHubError` would be raised when service returning other error codes.

## 5.0.0b6 (2019-12-03)

**Breaking changes**

- All exceptions should now be imported from `azure.eventhub.exceptions`.
- Introduced separate `EventHubSharedKeyCredential` objects for synchronous and asynchronous operations.
  For async, import the credentials object from the `azure.eventhub.aio` namespace.
- `EventData`
    - Renamed property `application_properties` to `properties`.
    - `EventData` no longer has attribute `last_enqueued_event_properties` - use this on `PartitionContext` instead.
- `EvenDataBatch`
    - `EventDataBatch.try_add` has been renamed to `EventDataBatch.add`.
    - Renamed property `size` to `size_in_bytes`.
    - Renamed attribute `max_size` to `max_size_in_bytes`.
- `EventHubConsumerClient` and `EventHubProducerClient`
    - Renamed method `get_properties` to `get_eventhub_properties`.
    - Renamed parameters in constructor: `host` to `fully_qualified_namespace`, `event_hub_path` to `eventhub_name`.
    - Renamed parameters in `get_partition_properties`: `partition` to `partition_id`.
    - Renamed parameter `consumer_group_name` to `consumer_group` and moved that parameter from `receive` method to the constructor of `EventHubConsumerClient`.
    - Renamed parameter `initial_event_position` to `starting_position` on the `receive` method of `EventHubConsumerClient`.
    - Renamed parameter `event_hub_path` to `eventhub_name` in constructor and `from_connection_string` method of the client object.
    - `EventHubProducerClient.send` has been renamed to `send_batch` which will only accept `EventDataBatch` object as input.
    - `EventHubProducerClient.create_batch` now also takes the `partition_id` and `partition_key` as optional parameters (which are no longer specified at send).
- Renamed module `PartitionManager` to `CheckpointStore`.
- Receive event callback parameter has been renamed to `on_event` and now operates on a single event rather than a list of events.
- Removed class `EventPostition`.
    - The `starting_position` parameter of the `receive` method accepts offset(`str`), sequence number(`int`), datetime (`datetime.datetime`) or `dict` of these types.
    - The `starting_position_inclusive` parameter of the `receive` method accepts `bool` or `dict` indicating whether the given event position is inclusive or not.
- `PartitionContext` no longer has attribute `owner_id`.
- `PartitionContext` now has attribute `last_enqueued_event_properties` which is populated if `track_last_enqueued_event_properties` is set to `True` in the `receive` method.

**New features**

- Added new parameter `idle_timeout` in construct and `from_connection_string` to `EventHubConsumerClient` and `EventHubProducerClient`
after which the underlying connection will close if there is no further activity.

## 5.0.0b5 (2019-11-04)

**Breaking changes**

- `EventHubClient`, `EventHubConsumer` and `EventHubProducer` has been removed. Use `EventHubProducerClient` and `EventHubConsumerClient` instead.
    - Construction of both objects is the same as it was for the previous client.
- Introduced `EventHubProducerClient` as substitution for`EventHubProducer`.
    - `EventHubProducerClient` supports sending events to different partitions.
- Introduced `EventHubConsumerClient` as substitution for `EventHubConsumer`.
    - `EventHubConsumerClient` supports receiving events from single/all partitions.
    - There are no longer methods which directly return `EventData`, all receiving is done via callback method: `on_events`.
- `EventHubConsumerClient` has taken on the responsibility of `EventProcessor`.
    - `EventHubConsumerClient` now accepts `PartitionManager` to do load-balancing and checkpoint.
- Replaced `PartitionProcessor`by four independent callback methods accepted by the `receive` method on `EventHubConsumerClient`.
    - `on_events(partition_context, events)` called when events are received.
    - `on_error(partition_context, exception` called when errors occur.
    - `on_partition_initialize(partition_context)` called when a partition consumer is opened.
    - `on_partition_close(partition_context, reason)` called when a partition consumer is closed.
- Some modules and classes that were importable from several different places have been removed:
    - `azure.eventhub.common` has been removed. Import from `azure.eventhub` instead.
    - `azure.eventhub.client_abstract` has been removed. Use `azure.eventhub.EventHubProducerClient` or `azure.eventhub.EventHubConsumerClient` instead.
    - `azure.eventhub.client` has been removed. Use `azure.eventhub.EventHubProducerClient` or `azure.eventhub.EventHubConsumerClient` instead.
    - `azure.eventhub.producer` has been removed. Use `azure.eventhub.EventHubProducerClient` instead.
    - `azure.eventhub.consumer` has been removed. Use `azure.eventhub.EventHubConsumerClient` instead.
    - `azure.eventhub.aio.client_async` has been removed. Use `azure.eventhub.aio.EventHubProducerClient` or `azure.eventhub.aio.EventHubConsumerClient` instead.
    - `azure.eventhub.aio.producer_async` has been removed. Use `azure.eventhub.aio.EventHubProducerClient` instead.
    - `azure.eventhub.aio.consumer_async` has been removed. Use `azure.eventhub.aio.EventHubConsumerClient` instead.
    - `azure.eventhub.aio.event_processor.event_processor` has been removed. Use `azure.eventhub.aio.EventHubConsumerClient` instead.
    - `azure.eventhub.aio.event_processor.partition_processor` has been removed. Use callback methods instead.
    - `azure.eventhub.aio.event_processor.partition_manager` has been removed. Import from `azure.eventhub.aio` instead.
    - `azure.eventhub.aio.event_processor.partition_context` has been removed. Import from `azure.eventhub.aio` instead.
    - `azure.eventhub.aio.event_processor.sample_partition_manager` has been removed.

**Bug fixes**

- Fixed bug in user-agent string not being parsed.

## 5.0.0b4 (2019-10-08)

**New features**

- Added support for tracing (issue #7153).
- Added the capability of tracking last enqueued event properties of the partition to `EventHubConsumer` .
    - Added new boolean type parameter`track_last_enqueued_event_properties` in method `EventHubClient.create_consumer()`.
    - Added new property `last_enqueued_event_properties` of `EventHubConsumer` which contains sequence_number, offset, enqueued_time and retrieval_time information.
    - By default the capability is disabled as it will cost extra bandwidth for transferring more information if turned on.

**Breaking changes**

- Removed support for IoT Hub direct connection.
    - [EventHubs compatible connection string](https://docs.microsoft.com/azure/iot-hub/iot-hub-devguide-messages-read-builtin) of an IotHub can be used to create `EventHubClient` and read properties or events from an IoT Hub.
- Removed support for sending EventData to IoT Hub.
- Removed parameter `exception` in method `close()` of `EventHubConsumer` and `EventHubProcuer`.
- Updated uAMQP dependency to 1.2.3.

## 5.0.0b3 (2019-09-10)

**New features**

- Added support for automatic load balancing among multiple `EventProcessor`.
- Added `BlobPartitionManager` which implements `PartitionManager`.
    - Azure Blob Storage is applied for storing data used by `EventProcessor`.
    - Packaged separately as a plug-in to `EventProcessor`.
    - For details, please refer to [Azure Blob Storage Partition Manager](https://github.com/Azure/azure-sdk-for-python/tree/main/sdk/eventhub/azure-eventhub-checkpointstoreblob-aio).
- Added property `system_properties` on `EventData`.

**Breaking changes**

- Removed constructor method of `PartitionProcessor`. For initialization please implement the method `initialize`.
- Replaced `CheckpointManager` by `PartitionContext`.
    - `PartitionContext` has partition context information and method `update_checkpoint`.
- Updated all methods of `PartitionProcessor` to include `PartitionContext` as part of the arguments.
- Updated accessibility of class members in `EventHub/EventHubConsumer/EventHubProducer`to be private.
- Moved `azure.eventhub.eventprocessor` under `aio` package, which now becomes `azure.eventhub.aio.eventprocessor`.

## 5.0.0b2 (2019-08-06)

**New features**

- Added method `create_batch` on the `EventHubProducer` to create an `EventDataBatch` that can then be used to add events until the maximum size is reached.
    - This batch object can then be used in the `send()` method to send all the added events to Event Hubs.
    - This allows publishers to build batches without the possibility of encountering the error around the message size exceeding the supported limit when sending events.
    - It also allows publishers with bandwidth concerns to control the size of each batch published.
- Added new configuration parameters for exponential delay between retry operations.
    - `retry_total`: The total number of attempts to redo the failed operation.
    - `backoff_factor`: The delay time factor.
    - `backoff_max`: The maximum delay time in total.
- Added support for context manager on `EventHubClient`.
- Added new error type `OperationTimeoutError` for send operation.
- Introduced a new class `EventProcessor` which replaces the older concept of [Event Processor Host](https://docs.microsoft.com/azure/event-hubs/event-hubs-event-processor-host). This early preview is intended to allow users to test the new design using a single instance of `EventProcessor`. The ability to checkpoints to a durable store will be added in future updates.
    - `EventProcessor`: EventProcessor creates and runs consumers for all partitions of the eventhub.
    - `PartitionManager`: PartitionManager defines the interface for getting/claiming ownerships of partitions and updating checkpoints.
    - `PartitionProcessor`: PartitionProcessor defines the interface for processing events.
    - `CheckpointManager`: CheckpointManager takes responsibility for updating checkpoints during events processing.

**Breaking changes**

- `EventProcessorHost` was replaced by `EventProcessor`, please read the new features for details.
- Replaced `max_retries` configuration parameter of the EventHubClient with `retry_total`.


## 5.0.0b1 (2019-06-25)

Version 5.0.0b1 is a preview of our efforts to create a client library that is user friendly and idiomatic to the Python ecosystem. The reasons for most of the changes in this update can be found in the [Azure SDK Design Guidelines for Python](https://azuresdkspecs.z5.web.core.windows.net/PythonSpec.html). For more information, please visit https://aka.ms/azure-sdk-preview1-python.

**New features**

- Added new configuration parameters for creating EventHubClient.
  - `credential`: The credential object used for authentication which implements `TokenCredential` interface of getting tokens.
  - `transport_type`: The type of transport protocol that will be used for communicating with the Event Hubs service.
  - `max_retries`: The max number of attempts to redo the failed operation when an error happened.
  - for detailed information about the configuration parameters, please read the reference documentation.
- Added new methods `get_partition_properties` and `get_partition_ids` to EventHubClient.
- Added support for http proxy.
- Added support for authentication using azure-identity credential.
- Added support for transport using AMQP over WebSocket.

**Breaking changes**

- New error hierarchy
  - `azure.error.EventHubError`
  - `azure.error.ConnectionLostError`
  - `azure.error.ConnectError`
  - `azure.error.AuthenticationError`
  - `azure.error.EventDataError`
  - `azure.error.EventDataSendError`
- Renamed Sender/Receiver to EventHubProducer/EventHubConsumer.
  - Renamed `add_sender` to `create_producer` and `add_receiver` to `create_consumer` in EventHubClient.
  - EventHubConsumer is now iterable.
- Rename class azure.eventhub.Offset to azure.eventhub.EventPosition.
- Rename method `get_eventhub_info` to `get_properties` of EventHubClient.
- Reorganized connection management, EventHubClient is no longer responsible for opening/closing EventHubProducer/EventHubConsumer.
  - Each EventHubProducer/EventHubConsumer is responsible for its own connection management.
  - Added support for context manager on EventHubProducer and EventHubConsumer.
- Reorganized async APIs into "azure.eventhub.aio" namespace and rename to drop the "_async" suffix.
- Updated uAMQP dependency to 1.2.

## 1.3.1 (2019-02-28)

**BugFixes**

- Fixed bug where datetime offset filter was using a local timestamp rather than UTC.
- Fixed stackoverflow error in continuous connection reconnect attempts.


## 1.3.0 (2019-01-29)

**BugFixes**

- Added support for auto reconnect on token expiration and other auth errors (issue #89).

**Features**

- Added ability to create ServiceBusClient from an existing SAS auth token, including
  providing a function to auto-renew that token on expiry.
- Added support for storing a custom EPH context value in checkpoint (PR #84, thanks @konstantinmiller)


## 1.2.0 (2018-11-29)

- Support for Python 2.7 in azure.eventhub module (azure.eventprocessorhost will not support Python 2.7).
- Parse EventData.enqueued_time as a UTC timestamp (issue #72, thanks @vjrantal)


## 1.1.1 (2018-10-03)

- Fixed bug in Azure namespace package.


## 1.1.0 (2018-09-21)

- Changes to `AzureStorageCheckpointLeaseManager` parameters to support other connection options (issue #61):
  - The `storage_account_name`, `storage_account_key` and `lease_container_name` arguments are now optional keyword arguments.
  - Added a `sas_token` argument that must be specified with `storage_account_name` in place of `storage_account_key`.
  - Added an `endpoint_suffix` argument to support storage endpoints in National Clouds.
  - Added a `connection_string` argument that, if specified, overrides all other endpoint arguments.
  - The `lease_container_name` argument now defaults to `"eph-leases"` if not specified.

- Fix for clients failing to start if run called multipled times (issue #64).
- Added convenience methods `body_as_str` and `body_as_json` to EventData object for easier processing of message data.


## 1.0.0 (2018-08-22)

- API stable.
- Renamed internal `_async` module to `async_ops` for docs generation.
- Added optional `auth_timeout` parameter to `EventHubClient` and `EventHubClientAsync` to configure how long to allow for token
  negotiation to complete. Default is 60 seconds.
- Added optional `send_timeout` parameter to `EventHubClient.add_sender` and `EventHubClientAsync.add_async_sender` to determine the
  timeout for Events to be successfully sent. Default value is 60 seconds.
- Reformatted logging for performance.


## 0.2.0 (2018-08-06)

- Stability improvements for EPH.
- Updated uAMQP version.
- Added new configuration options for Sender and Receiver; `keep_alive` and `auto_reconnect`.
  These flags have been added to the following:

  - `EventHubClient.add_receiver`
  - `EventHubClient.add_sender`
  - `EventHubClientAsync.add_async_receiver`
  - `EventHubClientAsync.add_async_sender`
  - `EPHOptions.keey_alive_interval`
  - `EPHOptions.auto_reconnect_on_error`


## 0.2.0rc2 (2018-07-29)

- **Breaking change** `EventData.offset` will now return an object of type `~uamqp.common.Offset` rather than str.
  The original string value can be retrieved from `~uamqp.common.Offset.value`.
- Each sender/receiver will now run in its own independent connection.
- Updated uAMQP dependency to 0.2.0
- Fixed issue with IoTHub clients not being able to retrieve partition information.
- Added support for HTTP proxy settings to both EventHubClient and EPH.
- Added error handling policy to automatically reconnect on retryable error.
- Added keep-alive thread for maintaining an unused connection.


## 0.2.0rc1 (2018-07-06)

- **Breaking change** Restructured library to support Python 3.7. Submodule `async` has been renamed and all classes from
  this module can now be imported from azure.eventhub directly.
- **Breaking change** Removed optional `callback` argument from `Receiver.receive` and `AsyncReceiver.receive`.
- **Breaking change** `EventData.properties` has been renamed to `EventData.application_properties`.
  This removes the potential for messages to be processed via callback for not yet returned
  in the batch.
- Updated uAMQP dependency to v0.1.0
- Added support for constructing IoTHub connections.
- Fixed memory leak in receive operations.
- Dropped Python 2.7 wheel support.


## 0.2.0b2 (2018-05-29)

- Added `namespace_suffix` to EventHubConfig() to support national clouds.
- Added `device_id` attribute to EventData to support IoT Hub use cases.
- Added message header to workaround service bug for PartitionKey support.
- Updated uAMQP dependency to vRC1.


## 0.2.0b1 (2018-04-20)

- Updated uAMQP to latest version.
- Further testing and minor bug fixes.


## 0.2.0a2 (2018-04-02)

- Updated uAQMP dependency.


## 0.2.0a1 (unreleased)

- Swapped out Proton dependency for uAMQP.

![Impressions](https://azure-sdk-impressions.azurewebsites.net/api/impressions/azure-sdk-for-python/sdk/eventhub/azure-eventhub/HISTORY.png)<|MERGE_RESOLUTION|>--- conflicted
+++ resolved
@@ -1,22 +1,17 @@
 # Release History
 
-<<<<<<< HEAD
+## 5.6.2 (Unreleased)
+
+### Features Added
+
+### Breaking Changes
+
+### Bugs Fixed
+
+### Other Changes
+
 ## 5.6.1 (2021-10-06)
 
-=======
-## 5.6.2 (Unreleased)
-
-### Features Added
-
-### Breaking Changes
-
-### Bugs Fixed
-
-### Other Changes
-
-## 5.6.1 (2021-10-06)
-
->>>>>>> 62df3543
 ### Bugs Fixed
 
 - Fixed a bug for checking that `azure.eventhub.amqp.AmqpMessageHeader` and `azure.eventhub.amqp.AmqpMessageProperties` contain specific properties using the `in` keyword.
