# Release History

<<<<<<< HEAD
## 5.10.0 (2022-06-08)

### Features Added

- Includes the following features related to buffered sending of events:
  - A new method `send_event` to `EventHubProducerClient` which allows sending single `EventData` or `AmqpAnnotatedMessage`.
  - Buffered mode sending to `EventHubProducerClient` which is intended to allow for efficient publishing of events
   without having to explicitly manage batches in the application.
    - The constructor of `EventHubProducerClient` and `from_connection_string` method takes the following new keyword arguments
     for configuration:
      - `buffered_mode`: The flag to enable/disable buffered mode sending.
      - `on_success`: The callback to be called once events have been successfully published.
      - `on_error`: The callback to be called once events have failed to be published.
      - `max_buffer_length`: The total number of events per partition that can be buffered before a flush will be triggered.
      - `max_wait_time`: The amount of time to wait for a batch to be built with events in the buffer before publishing.
    - A new method `EventHubProducerClient.flush` which flushes events in the buffer to be sent immediately.
    - A new method `EventHubProducerClient.get_buffered_event_count` which returns the number of events that are buffered and waiting to be published for a given partition.
    - A new property `EventHubProducerClient.total_buffered_event_count` which returns the total number of events that are currently buffered and waiting to be published, across all partitions.
    - A new boolean keyword argument `flush` to `EventHubProducerClient.close` which indicates whether to flush the buffer or not while closing.

## 5.9.0 (2022-05-10)
=======
## 5.8.0b5 (Unreleased)
>>>>>>> 8abde03a

### Features Added

### Breaking Changes

### Bugs Fixed

### Other Changes

## 5.8.0a4 (2022-06-07)

### Features Added

- Added support for connection using websocket and http proxy.
- Added support for custom endpoint connection over websocket.

## 5.8.0a3 (2022-03-08)

### Other Changes

- Improved the performance of async sending and receiving.

## 5.8.0a2 (2022-02-09)

### Features Added

- Added support for async `EventHubProducerClient` and `EventHubConsumerClient`.

### Breaking changes

- The following features have been temporarily pulled out of async `EventHubProducerClient` and `EventHubConsumerClient` which will be added back in future previews as we work towards a stable release:
  - Passing the following keyword arguments to the constructors and `from_connection_string` methods of the `EventHubProducerClient` and `EventHubConsumerClient` is not supported:  `transport_type`, `http_proxy`, `custom_endpoint_address`, and `connection_verify`.

## 5.8.0a1 (2022-01-13)

Version 5.8.0a1 is our first efforts to build an Azure Event Hubs client library based on pure python implemented AMQP stack.

### Breaking changes

- The following features have been temporarily pulled out which will be added back in future previews as we work towards a stable release:
  - Async is not supported.
  - Passing the following keyword arguments to the constructors and `from_connection_string` methods of the `EventHubProducerClient` and `EventHubConsumerClient` is not supported:  `transport_type`, `http_proxy`, `custom_endpoint_address`, and `connection_verify`.

### Other Changes

- uAMQP dependency is removed.

## 5.7.0 (2022-01-12)

This version and all future versions will require Python 3.6+. Python 2.7 is no longer supported.

### Features Added

- Added support for fixed (linear) retry backoff:
  - Sync/async `EventHubProducerClient` and `EventHubConsumerClient` constructors and `from_connection_string` take `retry_mode` as a keyword argument.

### Bugs Fixed

- Fixed a bug that `EventHubProducerClient` could be reopened for sending events instead of encountering with `KeyError` when the client is previously closed (issue #21849).

### Other Changes

- Improved token refresh timing to prevent potentially blocking main flow when the token is about to get expired soon.
- Updated uAMQP dependency to 1.5.1.

## 5.6.1 (2021-10-06)

### Bugs Fixed

- Fixed a bug for checking that `azure.eventhub.amqp.AmqpMessageHeader` and `azure.eventhub.amqp.AmqpMessageProperties` contain specific properties using the `in` keyword.

### Other Changes

- Updated uAMQP dependency to 1.4.3.
  - Added support for Python 3.10.
  - Fixed memory leak in win32 socketio and tlsio (issue #19777).
  - Fixed memory leak in the process of converting AMQPValue into string (issue #19777).

## 5.6.0 (2021-07-07)

### Features Added

- Added support for sending AMQP annotated message which allows full access to the AMQP message fields.
  - Introduced new namespace `azure.eventhub.amqp`.
  - Added new enum class `azure.eventhub.amqp.AmqpMessageBodyType` to represent the body type of the message which includes:
    - `DATA`: The body of message consists of one or more data sections and each section contains opaque binary data.
    - `SEQUENCE`: The body of message consists of one or more sequence sections and each section contains an arbitrary number of structured data elements.
    - `VALUE`: The body of message consists of one amqp-value section and the section contains a single AMQP value.
  - Introduced new class `azure.eventhub.amqp.AmqpAnnotatedMessage` for accessing low-level amqp message sections which can be instantiated for sending.
  - Introduced new classes `azure.eventhub.amqp.AmqpMessageHeader` and `azure.eventhub.amqp.AmqpMessageProperties` for accessing amqp header and properties.
  - Added new property `body_type` on `azure.eventhub.EventData` which returns `azure.eventhub.amqp.AmqpMessageBodyType`.
  - Added new read-only property `raw_amqp_message` on `azure.eventhub.EventData` which returns `azure.eventhub.amqp.AmqpAnnotatedMessage`.

### Fixed

- Updated uAMQP dependency to 1.4.1.
  - Fixed a bug that attributes creation_time, absolute_expiry_time and group_sequence on MessageProperties should be compatible with integer types on Python 2.7.

## 5.5.0 (2021-05-13)

**New Features**

- Added support for using `azure.core.credentials.AzureNamedKeyCredential` as credential for authenticating producer and consumer clients.

**Bug Fixes**

- Fixed bug that custom user agent string should be put in front of the built-in user agent string instead of being appended.
- Updated uAMQP dependency to 1.4.0.
  - Fixed memory leaks in the process of link attach where source and target cython objects are not properly deallocated (#15747).
  - Improved management operation callback not to parse description value of non AMQP_TYPE_STRING type as string (#18361).

**Notes**

- Updated azure-core dependency to 1.14.0.

## 5.4.0 (2021-04-07)

This version follows from version 5.3.1, rather than 5.4.0b1 so that the preview idempotent producer feature is not included.

**New Features**

- Added support for using `azure.core.credentials.AzureSasCredential` as credential for authenticating producer and consumer clients.
- Updated `list_ownership`, `claim_ownership`, `update_checkpoint`, `list_checkpoints` on sync and async `CheckpointStore` to support taking `**kwargs`.
  - WARNING: Implementing a custom checkpointstore that does not support taking `**kwargs` in the methods listed previously will result in the following pylint error: `W0221: Parameters differ from overridden ________ method (arguments-differ)`.
- Updated `update_checkpoint` on sync and async `PartitionContext` to support taking `**kwargs`.

**Bug Fixes**

- Updated uAMQP dependency to 1.3.0.
  - Fixed bug that sending message of large size triggering segmentation fault when the underlying socket connection is lost (#13739, #14543).
  - Fixed bug in link flow control where link credit and delivery count should be calculated based on per message instead of per transfer frame (#16934).

**Notes**

- Updated azure-core dependency to 1.13.0.

## 5.4.0b1 (2021-03-09)

This version and all future versions will require Python 2.7 or Python 3.6+, Python 3.5 is no longer supported.

**New Features**

- Added support for idempotent publishing which is supported by the service to endeavor to reduce the number of duplicate
  events that are published.
  - `EventHubProducerClient` constructor accepts two new parameters for idempotent publishing:
    - `enable_idempotent_partitions`: A boolean value to tell the `EventHubProducerClient` whether to enable idempotency.
    - `partition_config`: The set of configurations that can be specified to influence publishing behavior
     specific to the configured Event Hub partition.
  - Introduced a new method `get_partition_publishing_properties` on `EventHubProducerClient` to inspect the information
    about the state of publishing for a partition.
  - Introduced a new property `published_sequence_number` on `EventData` to get the publishing sequence number assigned
    to the event at the time it was successfully published.
  - Introduced a new property `starting_published_sequence_number` on `EventDataBatch` to get the publishing sequence
    number assigned to the first event in the batch at the time the batch was successfully published.
  - Introduced a new class `azure.eventhub.PartitionPublishingConfiguration` which is a set of configurations that can be
    specified to influence the behavior when publishing directly to an Event Hub partition.

**Notes**

- Updated uAMQP dependency to 1.2.15.

## 5.3.1 (2021-03-09)

This version will be the last version to officially support Python 3.5, future versions will require Python 2.7 or Python 3.6+.

**Bug fixes**

- Sending empty `event_data_batch` will be a no-op now instead of raising error.

## 5.3.0 (2021-02-08)

**New Features**

- Added a `parse_connection_string` method which parses a connection string into a properties bag, `EventHubConnectionStringProperties`, containing its component parts.
- The constructor and `from_connection_string` method of `EventHubConsumerClient` and `EventHubProducerClient` now accept two new optional arguments:
  - `custom_endpoint_address` which allows for specifying a custom endpoint to use when communicating with the Event Hubs service,
and is useful when your network does not allow communicating to the standard Event Hubs endpoint.
  - `connection_verify` which allows for specifying the path to the custom CA_BUNDLE file of the SSL certificate which is used to authenticate
the identity of the connection endpoint.

**Notes**

- Updated uAMQP dependency to 1.2.14.

## 5.2.1 (2021-01-11)

**Bug fixes**

- Updated `azure.eventhub.extension.__init__.py` to be compatible with pkgutil-style namespace (PR #13210, thanks @pjachowi).
- Updated uAMQP dependency to 1.2.13
  - Added support for Python 3.9.
  - Fixed bug that macOS was unable to detect network error (#15473).
  - Fixed bug that `uamqp.ReceiveClient` and `uamqp.ReceiveClientAsync` receive messages during connection establishment (#15555).
  - Fixed bug where connection establishment on macOS with Clang 12 triggering unrecognized selector exception (#15567).
  - Fixed bug in accessing message properties triggering segmentation fault when the underlying C bytes are NULL (#15568).

## 5.2.0 (2020-09-08)

**New Features**

- Connection strings used with `from_connection_string` methods now supports using the `SharedAccessSignature` key in leiu of `sharedaccesskey` and `sharedaccesskeyname`, taking the string of the properly constructed token as value.

## 5.2.0b1 (2020-07-06)

**New Features**

- `EventHubConsumerClient` constructor accepts two new parameters for the load balancer.
    - `load_balancing_strategy`, which can be "greedy" or "balanced".
     With greedy strategy, one execution of load balancing will claim as many partitions as required to balance the load
     whereas with balanced strategy one execution of load balancing will claim at most 1 partition.
    - `partition_ownership_expiration_interval`, which allows you to customize the partition ownership expiration for load balancing.
     A consumer client may lose its owned partitions more often with a smaller expiration interval. But a larger interval
     may result in idle partitions not being claimed for longer time.
- Added enum class `azure.eventhub.LoadBalancingStrategy` for `load_balancing_strategy`.

## 5.1.0 (2020-05-04)

**New Features**

- `EventHubProducerClient.send_batch` accepts either an `EventDataBatch` or a finite list of `EventData`. #9181
- Added enqueueTime to span links of distributed tracing. #9599

**Bug fixes**

- Fixed a bug that turned `azure.eventhub.EventhubConsumerClient` into an exclusive receiver when it has no checkpoint store. #11181
- Updated uAMQP dependency to 1.2.7.
  - Fixed bug in setting certificate of tlsio on MacOS. #7201
  - Fixed bug that caused segmentation fault in network tracing on MacOS when setting `logging_enable` to `True` in `EventHubConsumerClient` and `EventHubProducerClient`.

## 5.1.0b1 (2020-04-06)

**New Features**

- Added `EventHubConsumerClient.receive_batch()` to receive and process events in batches instead of one by one. #9184
- `EventHubConsumerCliuent.receive()` has a new param `max_wait_time`.
`on_event` is called every `max_wait_time` when no events are received and `max_wait_time` is not `None` or 0.
- Param event of `PartitionContext.update_checkpoint` is now optional. The last received event is used when param event is not passed in.
- `EventData.system_properties` has added missing properties when consuming messages from IotHub. #10408

## 5.0.1 (2020-03-09)

**Bug fixes**

- Fixed a bug that swallowed errors when receiving events with `azure.eventhub.EventHubConsumerClient`  #9660
- Fixed a bug that caused `get_eventhub_properties`, `get_partition_ids`, and `get_partition_properties` to raise
an error on Azure Stack #9920

## 5.0.0 (2020-01-13)

**Breaking changes**

- `EventData`
    - Removed deprecated property `application_properties` and deprecated method `encode_message()`.
- `EventHubConsumerClient`
    - `on_error` would be called when `EventHubConsumerClient` failed to claim ownership of partitions.
    - `on_partition_close` and `on_partition_initialize` would be called in the case of exceptions raised by `on_event` callback.
        -  `EventHubConsumerClient` would close and re-open the internal partition receiver in this case.
    - Default starting position from where `EventHubConsumerClient` should resume receiving after recovering from an error has been re-prioritized.
        - If there is checkpoint, it will resume from the checkpoint.
        - If there is no checkpoint but `starting_position` is provided, it will resume from `starting_posititon`.
        - If there is no checkpoint or `starting_position`, it will resume from the latest position.
- `PartitionContext`
    - `update_checkpoint` would do in-memory checkpoint instead of doing nothing when checkpoint store is not explicitly provided.
        - The in-memory checkpoints would be used for `EventHubConsumerClient` receiving recovering.
- `get_partition_ids`, `get_partition_properties`, `get_eventhub_properties` would raise error in the case of service returning an error status code.
    - `AuthenticationError` would be raised when service returning error code 401.
    - `ConnectError` would be raised when service returning error code 404.
    - `EventHubError` would be raised when service returning other error codes.

## 5.0.0b6 (2019-12-03)

**Breaking changes**

- All exceptions should now be imported from `azure.eventhub.exceptions`.
- Introduced separate `EventHubSharedKeyCredential` objects for synchronous and asynchronous operations.
  For async, import the credentials object from the `azure.eventhub.aio` namespace.
- `EventData`
    - Renamed property `application_properties` to `properties`.
    - `EventData` no longer has attribute `last_enqueued_event_properties` - use this on `PartitionContext` instead.
- `EvenDataBatch`
    - `EventDataBatch.try_add` has been renamed to `EventDataBatch.add`.
    - Renamed property `size` to `size_in_bytes`.
    - Renamed attribute `max_size` to `max_size_in_bytes`.
- `EventHubConsumerClient` and `EventHubProducerClient`
    - Renamed method `get_properties` to `get_eventhub_properties`.
    - Renamed parameters in constructor: `host` to `fully_qualified_namespace`, `event_hub_path` to `eventhub_name`.
    - Renamed parameters in `get_partition_properties`: `partition` to `partition_id`.
    - Renamed parameter `consumer_group_name` to `consumer_group` and moved that parameter from `receive` method to the constructor of `EventHubConsumerClient`.
    - Renamed parameter `initial_event_position` to `starting_position` on the `receive` method of `EventHubConsumerClient`.
    - Renamed parameter `event_hub_path` to `eventhub_name` in constructor and `from_connection_string` method of the client object.
    - `EventHubProducerClient.send` has been renamed to `send_batch` which will only accept `EventDataBatch` object as input.
    - `EventHubProducerClient.create_batch` now also takes the `partition_id` and `partition_key` as optional parameters (which are no longer specified at send).
- Renamed module `PartitionManager` to `CheckpointStore`.
- Receive event callback parameter has been renamed to `on_event` and now operates on a single event rather than a list of events.
- Removed class `EventPostition`.
    - The `starting_position` parameter of the `receive` method accepts offset(`str`), sequence number(`int`), datetime (`datetime.datetime`) or `dict` of these types.
    - The `starting_position_inclusive` parameter of the `receive` method accepts `bool` or `dict` indicating whether the given event position is inclusive or not.
- `PartitionContext` no longer has attribute `owner_id`.
- `PartitionContext` now has attribute `last_enqueued_event_properties` which is populated if `track_last_enqueued_event_properties` is set to `True` in the `receive` method.

**New features**

- Added new parameter `idle_timeout` in construct and `from_connection_string` to `EventHubConsumerClient` and `EventHubProducerClient`
after which the underlying connection will close if there is no further activity.

## 5.0.0b5 (2019-11-04)

**Breaking changes**

- `EventHubClient`, `EventHubConsumer` and `EventHubProducer` has been removed. Use `EventHubProducerClient` and `EventHubConsumerClient` instead.
    - Construction of both objects is the same as it was for the previous client.
- Introduced `EventHubProducerClient` as substitution for`EventHubProducer`.
    - `EventHubProducerClient` supports sending events to different partitions.
- Introduced `EventHubConsumerClient` as substitution for `EventHubConsumer`.
    - `EventHubConsumerClient` supports receiving events from single/all partitions.
    - There are no longer methods which directly return `EventData`, all receiving is done via callback method: `on_events`.
- `EventHubConsumerClient` has taken on the responsibility of `EventProcessor`.
    - `EventHubConsumerClient` now accepts `PartitionManager` to do load-balancing and checkpoint.
- Replaced `PartitionProcessor`by four independent callback methods accepted by the `receive` method on `EventHubConsumerClient`.
    - `on_events(partition_context, events)` called when events are received.
    - `on_error(partition_context, exception` called when errors occur.
    - `on_partition_initialize(partition_context)` called when a partition consumer is opened.
    - `on_partition_close(partition_context, reason)` called when a partition consumer is closed.
- Some modules and classes that were importable from several different places have been removed:
    - `azure.eventhub.common` has been removed. Import from `azure.eventhub` instead.
    - `azure.eventhub.client_abstract` has been removed. Use `azure.eventhub.EventHubProducerClient` or `azure.eventhub.EventHubConsumerClient` instead.
    - `azure.eventhub.client` has been removed. Use `azure.eventhub.EventHubProducerClient` or `azure.eventhub.EventHubConsumerClient` instead.
    - `azure.eventhub.producer` has been removed. Use `azure.eventhub.EventHubProducerClient` instead.
    - `azure.eventhub.consumer` has been removed. Use `azure.eventhub.EventHubConsumerClient` instead.
    - `azure.eventhub.aio.client_async` has been removed. Use `azure.eventhub.aio.EventHubProducerClient` or `azure.eventhub.aio.EventHubConsumerClient` instead.
    - `azure.eventhub.aio.producer_async` has been removed. Use `azure.eventhub.aio.EventHubProducerClient` instead.
    - `azure.eventhub.aio.consumer_async` has been removed. Use `azure.eventhub.aio.EventHubConsumerClient` instead.
    - `azure.eventhub.aio.event_processor.event_processor` has been removed. Use `azure.eventhub.aio.EventHubConsumerClient` instead.
    - `azure.eventhub.aio.event_processor.partition_processor` has been removed. Use callback methods instead.
    - `azure.eventhub.aio.event_processor.partition_manager` has been removed. Import from `azure.eventhub.aio` instead.
    - `azure.eventhub.aio.event_processor.partition_context` has been removed. Import from `azure.eventhub.aio` instead.
    - `azure.eventhub.aio.event_processor.sample_partition_manager` has been removed.

**Bug fixes**

- Fixed bug in user-agent string not being parsed.

## 5.0.0b4 (2019-10-08)

**New features**

- Added support for tracing (issue #7153).
- Added the capability of tracking last enqueued event properties of the partition to `EventHubConsumer` .
    - Added new boolean type parameter`track_last_enqueued_event_properties` in method `EventHubClient.create_consumer()`.
    - Added new property `last_enqueued_event_properties` of `EventHubConsumer` which contains sequence_number, offset, enqueued_time and retrieval_time information.
    - By default the capability is disabled as it will cost extra bandwidth for transferring more information if turned on.

**Breaking changes**

- Removed support for IoT Hub direct connection.
    - [EventHubs compatible connection string](https://docs.microsoft.com/azure/iot-hub/iot-hub-devguide-messages-read-builtin) of an IotHub can be used to create `EventHubClient` and read properties or events from an IoT Hub.
- Removed support for sending EventData to IoT Hub.
- Removed parameter `exception` in method `close()` of `EventHubConsumer` and `EventHubProcuer`.
- Updated uAMQP dependency to 1.2.3.

## 5.0.0b3 (2019-09-10)

**New features**

- Added support for automatic load balancing among multiple `EventProcessor`.
- Added `BlobPartitionManager` which implements `PartitionManager`.
    - Azure Blob Storage is applied for storing data used by `EventProcessor`.
    - Packaged separately as a plug-in to `EventProcessor`.
    - For details, please refer to [Azure Blob Storage Partition Manager](https://github.com/Azure/azure-sdk-for-python/tree/main/sdk/eventhub/azure-eventhub-checkpointstoreblob-aio).
- Added property `system_properties` on `EventData`.

**Breaking changes**

- Removed constructor method of `PartitionProcessor`. For initialization please implement the method `initialize`.
- Replaced `CheckpointManager` by `PartitionContext`.
    - `PartitionContext` has partition context information and method `update_checkpoint`.
- Updated all methods of `PartitionProcessor` to include `PartitionContext` as part of the arguments.
- Updated accessibility of class members in `EventHub/EventHubConsumer/EventHubProducer`to be private.
- Moved `azure.eventhub.eventprocessor` under `aio` package, which now becomes `azure.eventhub.aio.eventprocessor`.

## 5.0.0b2 (2019-08-06)

**New features**

- Added method `create_batch` on the `EventHubProducer` to create an `EventDataBatch` that can then be used to add events until the maximum size is reached.
    - This batch object can then be used in the `send()` method to send all the added events to Event Hubs.
    - This allows publishers to build batches without the possibility of encountering the error around the message size exceeding the supported limit when sending events.
    - It also allows publishers with bandwidth concerns to control the size of each batch published.
- Added new configuration parameters for exponential delay between retry operations.
    - `retry_total`: The total number of attempts to redo the failed operation.
    - `backoff_factor`: The delay time factor.
    - `backoff_max`: The maximum delay time in total.
- Added support for context manager on `EventHubClient`.
- Added new error type `OperationTimeoutError` for send operation.
- Introduced a new class `EventProcessor` which replaces the older concept of [Event Processor Host](https://docs.microsoft.com/azure/event-hubs/event-hubs-event-processor-host). This early preview is intended to allow users to test the new design using a single instance of `EventProcessor`. The ability to checkpoints to a durable store will be added in future updates.
    - `EventProcessor`: EventProcessor creates and runs consumers for all partitions of the eventhub.
    - `PartitionManager`: PartitionManager defines the interface for getting/claiming ownerships of partitions and updating checkpoints.
    - `PartitionProcessor`: PartitionProcessor defines the interface for processing events.
    - `CheckpointManager`: CheckpointManager takes responsibility for updating checkpoints during events processing.

**Breaking changes**

- `EventProcessorHost` was replaced by `EventProcessor`, please read the new features for details.
- Replaced `max_retries` configuration parameter of the EventHubClient with `retry_total`.


## 5.0.0b1 (2019-06-25)

Version 5.0.0b1 is a preview of our efforts to create a client library that is user friendly and idiomatic to the Python ecosystem. The reasons for most of the changes in this update can be found in the [Azure SDK Design Guidelines for Python](https://azuresdkspecs.z5.web.core.windows.net/PythonSpec.html). For more information, please visit https://aka.ms/azure-sdk-preview1-python.

**New features**

- Added new configuration parameters for creating EventHubClient.
  - `credential`: The credential object used for authentication which implements `TokenCredential` interface of getting tokens.
  - `transport_type`: The type of transport protocol that will be used for communicating with the Event Hubs service.
  - `max_retries`: The max number of attempts to redo the failed operation when an error happened.
  - for detailed information about the configuration parameters, please read the reference documentation.
- Added new methods `get_partition_properties` and `get_partition_ids` to EventHubClient.
- Added support for http proxy.
- Added support for authentication using azure-identity credential.
- Added support for transport using AMQP over WebSocket.

**Breaking changes**

- New error hierarchy
  - `azure.error.EventHubError`
  - `azure.error.ConnectionLostError`
  - `azure.error.ConnectError`
  - `azure.error.AuthenticationError`
  - `azure.error.EventDataError`
  - `azure.error.EventDataSendError`
- Renamed Sender/Receiver to EventHubProducer/EventHubConsumer.
  - Renamed `add_sender` to `create_producer` and `add_receiver` to `create_consumer` in EventHubClient.
  - EventHubConsumer is now iterable.
- Rename class azure.eventhub.Offset to azure.eventhub.EventPosition.
- Rename method `get_eventhub_info` to `get_properties` of EventHubClient.
- Reorganized connection management, EventHubClient is no longer responsible for opening/closing EventHubProducer/EventHubConsumer.
  - Each EventHubProducer/EventHubConsumer is responsible for its own connection management.
  - Added support for context manager on EventHubProducer and EventHubConsumer.
- Reorganized async APIs into "azure.eventhub.aio" namespace and rename to drop the "_async" suffix.
- Updated uAMQP dependency to 1.2.

## 1.3.1 (2019-02-28)

**BugFixes**

- Fixed bug where datetime offset filter was using a local timestamp rather than UTC.
- Fixed stackoverflow error in continuous connection reconnect attempts.


## 1.3.0 (2019-01-29)

**BugFixes**

- Added support for auto reconnect on token expiration and other auth errors (issue #89).

**Features**

- Added ability to create ServiceBusClient from an existing SAS auth token, including
  providing a function to auto-renew that token on expiry.
- Added support for storing a custom EPH context value in checkpoint (PR #84, thanks @konstantinmiller)


## 1.2.0 (2018-11-29)

- Support for Python 2.7 in azure.eventhub module (azure.eventprocessorhost will not support Python 2.7).
- Parse EventData.enqueued_time as a UTC timestamp (issue #72, thanks @vjrantal)


## 1.1.1 (2018-10-03)

- Fixed bug in Azure namespace package.


## 1.1.0 (2018-09-21)

- Changes to `AzureStorageCheckpointLeaseManager` parameters to support other connection options (issue #61):
  - The `storage_account_name`, `storage_account_key` and `lease_container_name` arguments are now optional keyword arguments.
  - Added a `sas_token` argument that must be specified with `storage_account_name` in place of `storage_account_key`.
  - Added an `endpoint_suffix` argument to support storage endpoints in National Clouds.
  - Added a `connection_string` argument that, if specified, overrides all other endpoint arguments.
  - The `lease_container_name` argument now defaults to `"eph-leases"` if not specified.

- Fix for clients failing to start if run called multipled times (issue #64).
- Added convenience methods `body_as_str` and `body_as_json` to EventData object for easier processing of message data.


## 1.0.0 (2018-08-22)

- API stable.
- Renamed internal `_async` module to `async_ops` for docs generation.
- Added optional `auth_timeout` parameter to `EventHubClient` and `EventHubClientAsync` to configure how long to allow for token
  negotiation to complete. Default is 60 seconds.
- Added optional `send_timeout` parameter to `EventHubClient.add_sender` and `EventHubClientAsync.add_async_sender` to determine the
  timeout for Events to be successfully sent. Default value is 60 seconds.
- Reformatted logging for performance.


## 0.2.0 (2018-08-06)

- Stability improvements for EPH.
- Updated uAMQP version.
- Added new configuration options for Sender and Receiver; `keep_alive` and `auto_reconnect`.
  These flags have been added to the following:

  - `EventHubClient.add_receiver`
  - `EventHubClient.add_sender`
  - `EventHubClientAsync.add_async_receiver`
  - `EventHubClientAsync.add_async_sender`
  - `EPHOptions.keey_alive_interval`
  - `EPHOptions.auto_reconnect_on_error`


## 0.2.0rc2 (2018-07-29)

- **Breaking change** `EventData.offset` will now return an object of type `~uamqp.common.Offset` rather than str.
  The original string value can be retrieved from `~uamqp.common.Offset.value`.
- Each sender/receiver will now run in its own independent connection.
- Updated uAMQP dependency to 0.2.0
- Fixed issue with IoTHub clients not being able to retrieve partition information.
- Added support for HTTP proxy settings to both EventHubClient and EPH.
- Added error handling policy to automatically reconnect on retryable error.
- Added keep-alive thread for maintaining an unused connection.


## 0.2.0rc1 (2018-07-06)

- **Breaking change** Restructured library to support Python 3.7. Submodule `async` has been renamed and all classes from
  this module can now be imported from azure.eventhub directly.
- **Breaking change** Removed optional `callback` argument from `Receiver.receive` and `AsyncReceiver.receive`.
- **Breaking change** `EventData.properties` has been renamed to `EventData.application_properties`.
  This removes the potential for messages to be processed via callback for not yet returned
  in the batch.
- Updated uAMQP dependency to v0.1.0
- Added support for constructing IoTHub connections.
- Fixed memory leak in receive operations.
- Dropped Python 2.7 wheel support.


## 0.2.0b2 (2018-05-29)

- Added `namespace_suffix` to EventHubConfig() to support national clouds.
- Added `device_id` attribute to EventData to support IoT Hub use cases.
- Added message header to workaround service bug for PartitionKey support.
- Updated uAMQP dependency to vRC1.


## 0.2.0b1 (2018-04-20)

- Updated uAMQP to latest version.
- Further testing and minor bug fixes.


## 0.2.0a2 (2018-04-02)

- Updated uAQMP dependency.

<|MERGE_RESOLUTION|>--- conflicted
+++ resolved
@@ -1,6 +1,13 @@
 # Release History
 
-<<<<<<< HEAD
+## 5.10.1 (Unreleased)
+
+### Bugs Fixed
+
+### Other Changes
+
+- Internal refactoring to support upcoming Pure Python AMQP-based release.
+
 ## 5.10.0 (2022-06-08)
 
 ### Features Added
@@ -22,55 +29,49 @@
     - A new boolean keyword argument `flush` to `EventHubProducerClient.close` which indicates whether to flush the buffer or not while closing.
 
 ## 5.9.0 (2022-05-10)
-=======
-## 5.8.0b5 (Unreleased)
->>>>>>> 8abde03a
 
 ### Features Added
 
+- The classmethod `from_message_content` has been added to `EventData` for interoperability with the Schema Registry Avro Encoder library, and takes `content` and `content_type` as positional parameters.
+
+### Other Changes
+
+- Features related to buffered sending of events are still in beta and will not be included in this release.
+
+## 5.9.0b3 (2022-04-20)
+
+### Features Added
+
+- Introduced new method `send_event` to `EventHubProducerClient` which allows sending single `EventData` or `AmqpAnnotatedMessage`.
+- Introduced buffered mode sending to `EventHubProducerClient` which is intended to allow for efficient publishing of events
+ without having to explicitly manage batches in the application.
+  - The constructor of `EventHubProducerClient` and `from_connection_string` method now takes the following new keyword arguments
+   for configuration:
+    - `buffered_mode`: The flag to enable/disable buffered mode sending.
+    - `on_success`: The callback to be called once events have been successfully published.
+    - `on_error`: The callback to be called once events have failed to be published.
+    - `max_buffer_length`: The total number of events per partition that can be buffered before a flush will be triggered.
+    - `max_wait_time`: The amount of time to wait for a batch to be built with events in the buffer before publishing.
+  - Introduced new method `EventHubProducerClient.flush` which flushes events in the buffer to be sent immediately.
+  - Introduced new method `EventHubProducerClient.get_buffered_event_count` which returns the number of events that are buffered and waiting to be published for a given partition.
+  - Introduced new property `EventHubProducerClient.total_buffered_event_count` which returns the total number of events that are currently buffered and waiting to be published, across all partitions.
+  - Introduced new boolean keyword argument `flush` to `EventHubProducerClient.close` which indicates whether to flush the buffer or not while closing.
+
+### Other Changes
+
+- Updated `EventData` internals for interoperability with the Schema Registry Avro Encoder library.
+
+## 5.9.0b2 (2022-03-09)
+
 ### Breaking Changes
 
-### Bugs Fixed
-
-### Other Changes
-
-## 5.8.0a4 (2022-06-07)
+- `from_message_data` on `EventData` has been renamed `from_message_content` for interoperability with the Schema Registry Avro Encoder library. The `data` parameter has been renamed to `content`.
+
+## 5.9.0b1 (2022-02-09)
 
 ### Features Added
 
-- Added support for connection using websocket and http proxy.
-- Added support for custom endpoint connection over websocket.
-
-## 5.8.0a3 (2022-03-08)
-
-### Other Changes
-
-- Improved the performance of async sending and receiving.
-
-## 5.8.0a2 (2022-02-09)
-
-### Features Added
-
-- Added support for async `EventHubProducerClient` and `EventHubConsumerClient`.
-
-### Breaking changes
-
-- The following features have been temporarily pulled out of async `EventHubProducerClient` and `EventHubConsumerClient` which will be added back in future previews as we work towards a stable release:
-  - Passing the following keyword arguments to the constructors and `from_connection_string` methods of the `EventHubProducerClient` and `EventHubConsumerClient` is not supported:  `transport_type`, `http_proxy`, `custom_endpoint_address`, and `connection_verify`.
-
-## 5.8.0a1 (2022-01-13)
-
-Version 5.8.0a1 is our first efforts to build an Azure Event Hubs client library based on pure python implemented AMQP stack.
-
-### Breaking changes
-
-- The following features have been temporarily pulled out which will be added back in future previews as we work towards a stable release:
-  - Async is not supported.
-  - Passing the following keyword arguments to the constructors and `from_connection_string` methods of the `EventHubProducerClient` and `EventHubConsumerClient` is not supported:  `transport_type`, `http_proxy`, `custom_endpoint_address`, and `connection_verify`.
-
-### Other Changes
-
-- uAMQP dependency is removed.
+- The classmethod `from_message_data` has been added to `EventData` for interoperability with the Schema Registry Avro Encoder library, and takes `data` and `content_type` as positional parameters.
 
 ## 5.7.0 (2022-01-12)
 
@@ -578,7 +579,4 @@
 - Further testing and minor bug fixes.
 
 
-## 0.2.0a2 (2018-04-02)
-
-- Updated uAQMP dependency.
-
+![Impressions](https://azure-sdk-impressions.azurewebsites.net/api/impressions/azure-sdk-for-python/sdk/eventhub/azure-eventhub/HISTORY.png)