--- conflicted
+++ resolved
@@ -22,13 +22,8 @@
         async with self.admin_client:
             try:
                 email_hook = await self.admin_client.create_hook(
-<<<<<<< HEAD
-                    hook=EmailHook(
+                    hook=EmailNotificationHook(
                         name=email_hook_name,
-=======
-                    name=email_hook_name,
-                    hook=EmailNotificationHook(
->>>>>>> cfe9c8e6
                         emails_to_alert=["yournamehere@microsoft.com"],
                         description="my email hook",
                         external_link="external link"
@@ -53,13 +48,8 @@
         async with self.admin_client:
             try:
                 web_hook = await self.admin_client.create_hook(
-<<<<<<< HEAD
-                    hook=WebHook(
+                    hook=WebNotificationHook(
                         name=web_hook_name,
-=======
-                    name=web_hook_name,
-                    hook=WebNotificationHook(
->>>>>>> cfe9c8e6
                         endpoint="https://httpbin.org/post",
                         description="my web hook",
                         external_link="external link"
