# -------------------------------------------------------------------------
# Copyright (c) Microsoft Corporation. All rights reserved.
# Licensed under the MIT License. See License.txt in the project root for
# license information.
# --------------------------------------------------------------------------

import pytest
import uuid
import functools
from devtools_testutils.aio import recorded_by_proxy_async
from devtools_testutils import AzureRecordedTestCase
from azure.core.exceptions import ResourceNotFoundError
from azure.ai.metricsadvisor.aio import MetricsAdvisorAdministrationClient
from azure.ai.metricsadvisor.models import (
    MetricDetectionCondition,
    MetricSeriesGroupDetectionCondition,
    MetricSingleSeriesDetectionCondition,
    SmartDetectionCondition,
    SuppressCondition,
    ChangeThresholdCondition,
    HardThresholdCondition,
)

from base_testcase_async import MetricsAdvisorClientPreparer, TestMetricsAdvisorClientBase, CREDENTIALS, ids
MetricsAdvisorPreparer = functools.partial(MetricsAdvisorClientPreparer, MetricsAdvisorAdministrationClient)


class TestMetricsAdvisorAdministrationClientAsync(TestMetricsAdvisorClientBase):

    @AzureRecordedTestCase.await_prepared_test
    @pytest.mark.parametrize("credential", CREDENTIALS, ids=ids)
    @MetricsAdvisorPreparer(data_feed=True)
    @recorded_by_proxy_async
    async def test_create_ad_config_whole_series_detection(self, client, variables):
        detection_config_name = self.create_random_name("testdetectionconfig")
        if self.is_live:
            variables["detection_config_name"] = detection_config_name
        async with client:
            try:
                config = await client.create_detection_configuration(
                    name=variables["detection_config_name"],
                    metric_id=variables["data_feed_metric_id"],
                    description="My test metric anomaly detection configuration",
                    whole_series_detection_condition=MetricDetectionCondition(
                        condition_operator="OR",
                        smart_detection_condition=SmartDetectionCondition(
                            sensitivity=50,
                            anomaly_detector_direction="Both",
                            suppress_condition=SuppressCondition(
                                min_number=5,
                                min_ratio=5
                            )
                        ),
                        hard_threshold_condition=HardThresholdCondition(
                            anomaly_detector_direction="Both",
                            suppress_condition=SuppressCondition(
                                min_number=5,
                                min_ratio=5
                            ),
                            lower_bound=0,
                            upper_bound=100
                        ),
                        change_threshold_condition=ChangeThresholdCondition(
                            change_percentage=50,
                            shift_point=30,
                            within_range=True,
                            anomaly_detector_direction="Both",
                            suppress_condition=SuppressCondition(
                                min_number=2,
                                min_ratio=2
                            )
                        )
                    )
                )
<<<<<<< HEAD
                self.assertIsNotNone(config.id)
                self.assertEqual(config.metric_id, data_feed.metric_ids['cost'])
                self.assertEqual(config.description, "My test metric anomaly detection configuration")
                self.assertIsNotNone(config.name)
                assert config.series_detection_conditions == []
                assert config.series_group_detection_conditions == []
                self.assertEqual(config.whole_series_detection_condition.condition_operator, "OR")
                self.assertEqual(
                    config.whole_series_detection_condition.change_threshold_condition.anomaly_detector_direction, "Both")
                self.assertEqual(config.whole_series_detection_condition.change_threshold_condition.change_percentage, 50)
                self.assertEqual(config.whole_series_detection_condition.change_threshold_condition.shift_point, 30)
                self.assertTrue(config.whole_series_detection_condition.change_threshold_condition.within_range)
                self.assertEqual(
                    config.whole_series_detection_condition.change_threshold_condition.suppress_condition.min_number, 2)
                self.assertEqual(
                    config.whole_series_detection_condition.change_threshold_condition.suppress_condition.min_ratio, 2)
                self.assertEqual(
                    config.whole_series_detection_condition.hard_threshold_condition.anomaly_detector_direction, "Both")
                self.assertEqual(config.whole_series_detection_condition.hard_threshold_condition.lower_bound, 0)
                self.assertEqual(config.whole_series_detection_condition.hard_threshold_condition.upper_bound, 100)
                self.assertEqual(
                    config.whole_series_detection_condition.hard_threshold_condition.suppress_condition.min_number, 5)
                self.assertEqual(
                    config.whole_series_detection_condition.hard_threshold_condition.suppress_condition.min_ratio, 5)
                self.assertEqual(
                    config.whole_series_detection_condition.smart_detection_condition.anomaly_detector_direction, "Both")
                self.assertEqual(config.whole_series_detection_condition.smart_detection_condition.sensitivity, 50)
                self.assertEqual(
                    config.whole_series_detection_condition.smart_detection_condition.suppress_condition.min_number, 5)
                self.assertEqual(
                    config.whole_series_detection_condition.smart_detection_condition.suppress_condition.min_ratio, 5)

                await self.admin_client.delete_detection_configuration(config.id)

                with self.assertRaises(ResourceNotFoundError):
                    await self.admin_client.get_detection_configuration(config.id)
=======
                if self.is_live:
                    variables["detection_config_id"] = config.id
                assert config.id is not None
                assert config.metric_id == variables["data_feed_metric_id"]
                assert config.description == "My test metric anomaly detection configuration"
                assert config.name is not None
                assert config.series_detection_conditions is None
                assert config.series_group_detection_conditions is None
                assert config.whole_series_detection_condition.condition_operator == "OR"
                assert config.whole_series_detection_condition.change_threshold_condition.anomaly_detector_direction == "Both"
                assert config.whole_series_detection_condition.change_threshold_condition.change_percentage == 50
                assert config.whole_series_detection_condition.change_threshold_condition.shift_point == 30
                assert config.whole_series_detection_condition.change_threshold_condition.within_range
                assert config.whole_series_detection_condition.change_threshold_condition.suppress_condition.min_number == 2
                assert config.whole_series_detection_condition.change_threshold_condition.suppress_condition.min_ratio == 2
                assert config.whole_series_detection_condition.hard_threshold_condition.anomaly_detector_direction == "Both"
                assert config.whole_series_detection_condition.hard_threshold_condition.lower_bound == 0
                assert config.whole_series_detection_condition.hard_threshold_condition.upper_bound == 100
                assert config.whole_series_detection_condition.hard_threshold_condition.suppress_condition.min_number == 5
                assert config.whole_series_detection_condition.hard_threshold_condition.suppress_condition.min_ratio == 5
                assert config.whole_series_detection_condition.smart_detection_condition.anomaly_detector_direction == "Both"
                assert config.whole_series_detection_condition.smart_detection_condition.sensitivity == 50
                assert config.whole_series_detection_condition.smart_detection_condition.suppress_condition.min_number == 5
                assert config.whole_series_detection_condition.smart_detection_condition.suppress_condition.min_ratio == 5

                await self.clean_up(client.delete_detection_configuration, variables, key="detection_config_id")

                with pytest.raises(ResourceNotFoundError):
                    await client.get_detection_configuration(variables["detection_config_id"])
>>>>>>> c3c8b8ee
            finally:
                await self.clean_up(client.delete_data_feed, variables)

        return variables

    @AzureRecordedTestCase.await_prepared_test
    @pytest.mark.parametrize("credential", CREDENTIALS, ids=ids)
    @MetricsAdvisorPreparer(data_feed=True)
    @recorded_by_proxy_async
    async def test_create_ad_conf_series_and_group_cond(self, client, variables):
        detection_config_name = self.create_random_name("testdetectionconfig")
        if self.is_live:
            variables["detection_config_name"] = detection_config_name
        async with client:
            try:
                detection_config = await client.create_detection_configuration(
                    name=variables["detection_config_name"],
                    metric_id=variables["data_feed_metric_id"],
                    description="My test metric anomaly detection configuration",
                    whole_series_detection_condition=MetricDetectionCondition(
                        condition_operator="AND",
                        smart_detection_condition=SmartDetectionCondition(
                            sensitivity=50,
                            anomaly_detector_direction="Both",
                            suppress_condition=SuppressCondition(
                                min_number=5,
                                min_ratio=5
                            )
                        ),
                        hard_threshold_condition=HardThresholdCondition(
                            anomaly_detector_direction="Both",
                            suppress_condition=SuppressCondition(
                                min_number=5,
                                min_ratio=5
                            ),
                            lower_bound=0,
                            upper_bound=100
                        ),
                        change_threshold_condition=ChangeThresholdCondition(
                            change_percentage=50,
                            shift_point=30,
                            within_range=True,
                            anomaly_detector_direction="Both",
                            suppress_condition=SuppressCondition(
                                min_number=2,
                                min_ratio=2
                            )
                        )
                    ),
                    series_detection_conditions=[MetricSingleSeriesDetectionCondition(
                        series_key={"region": "Shenzhen", "category": "Jewelry"},
                        smart_detection_condition=SmartDetectionCondition(
                            anomaly_detector_direction="Both",
                            sensitivity=63,
                            suppress_condition=SuppressCondition(
                                min_number=1,
                                min_ratio=100
                            )
                        )
                    )],
                    series_group_detection_conditions=[MetricSeriesGroupDetectionCondition(
                        series_group_key={"region": "Sao Paulo"},
                        smart_detection_condition=SmartDetectionCondition(
                            anomaly_detector_direction="Both",
                            sensitivity=63,
                            suppress_condition=SuppressCondition(
                                min_number=1,
                                min_ratio=100
                            )
                        )
                    )]
                )

                assert detection_config.id is not None
                assert detection_config.metric_id == variables["data_feed_metric_id"]
                assert detection_config.description == "My test metric anomaly detection configuration"
                assert detection_config.name is not None
                assert detection_config.whole_series_detection_condition.condition_operator == "AND"
                assert detection_config.whole_series_detection_condition.change_threshold_condition.anomaly_detector_direction == "Both"
                assert detection_config.whole_series_detection_condition.change_threshold_condition.change_percentage == 50
                assert detection_config.whole_series_detection_condition.change_threshold_condition.shift_point == 30
                assert detection_config.whole_series_detection_condition.change_threshold_condition.within_range
                assert detection_config.whole_series_detection_condition.change_threshold_condition.suppress_condition.min_number == 2
                assert detection_config.whole_series_detection_condition.change_threshold_condition.suppress_condition.min_ratio == 2
                assert detection_config.whole_series_detection_condition.hard_threshold_condition.anomaly_detector_direction == "Both"
                assert detection_config.whole_series_detection_condition.hard_threshold_condition.lower_bound == 0
                assert detection_config.whole_series_detection_condition.hard_threshold_condition.upper_bound == 100
                assert detection_config.whole_series_detection_condition.hard_threshold_condition.suppress_condition.min_number == 5
                assert detection_config.whole_series_detection_condition.hard_threshold_condition.suppress_condition.min_ratio == 5
                assert detection_config.whole_series_detection_condition.smart_detection_condition.anomaly_detector_direction == "Both"
                assert detection_config.whole_series_detection_condition.smart_detection_condition.sensitivity == 50
                assert detection_config.whole_series_detection_condition.smart_detection_condition.suppress_condition.min_number == 5
                assert detection_config.whole_series_detection_condition.smart_detection_condition.suppress_condition.min_ratio == 5
                assert detection_config.series_detection_conditions[0].smart_detection_condition.suppress_condition.min_ratio == 100
                assert detection_config.series_detection_conditions[0].smart_detection_condition.suppress_condition.min_number == 1
                assert detection_config.series_detection_conditions[0].smart_detection_condition.sensitivity == 63
                assert detection_config.series_detection_conditions[0].smart_detection_condition.anomaly_detector_direction == "Both"
                assert detection_config.series_detection_conditions[0].series_key == {'region': 'Shenzhen', 'category': 'Jewelry'}
                assert detection_config.series_group_detection_conditions[0].smart_detection_condition.suppress_condition.min_ratio == 100
                assert detection_config.series_group_detection_conditions[0].smart_detection_condition.suppress_condition.min_number == 1
                assert detection_config.series_group_detection_conditions[0].smart_detection_condition.sensitivity == 63
                assert detection_config.series_group_detection_conditions[0].smart_detection_condition.anomaly_detector_direction == "Both"
                assert detection_config.series_group_detection_conditions[0].series_group_key == {'region': 'Sao Paulo'}

            finally:
                await self.clean_up(client.delete_data_feed, variables)
            return variables

    @AzureRecordedTestCase.await_prepared_test
    @pytest.mark.parametrize("credential", CREDENTIALS, ids=ids)
    @MetricsAdvisorPreparer(data_feed=True)
    @recorded_by_proxy_async
    async def test_create_ad_conf_series_and_group_conds(self, client, variables):
        detection_config_name = self.create_random_name("testdetectionconfig")
        if self.is_live:
            variables["detection_config_name"] = detection_config_name
        async with client:
            try:
                detection_config = await client.create_detection_configuration(
                    name=variables["detection_config_name"],
                    metric_id=variables["data_feed_metric_id"],
                    description="My test metric anomaly detection configuration",
                    whole_series_detection_condition=MetricDetectionCondition(
                        condition_operator="AND",
                        smart_detection_condition=SmartDetectionCondition(
                            sensitivity=50,
                            anomaly_detector_direction="Both",
                            suppress_condition=SuppressCondition(
                                min_number=5,
                                min_ratio=5
                            )
                        ),
                        hard_threshold_condition=HardThresholdCondition(
                            anomaly_detector_direction="Both",
                            suppress_condition=SuppressCondition(
                                min_number=5,
                                min_ratio=5
                            ),
                            lower_bound=0,
                            upper_bound=100
                        ),
                        change_threshold_condition=ChangeThresholdCondition(
                            change_percentage=50,
                            shift_point=30,
                            within_range=True,
                            anomaly_detector_direction="Both",
                            suppress_condition=SuppressCondition(
                                min_number=2,
                                min_ratio=2
                            )
                        )
                    ),
                    series_detection_conditions=[
                        MetricSingleSeriesDetectionCondition(
                            series_key={"region": "Shenzhen", "category": "Jewelry"},
                            condition_operator="AND",
                            smart_detection_condition=SmartDetectionCondition(
                                anomaly_detector_direction="Both",
                                sensitivity=63,
                                suppress_condition=SuppressCondition(
                                    min_number=1,
                                    min_ratio=100
                                )
                            ),
                            hard_threshold_condition=HardThresholdCondition(
                                anomaly_detector_direction="Both",
                                suppress_condition=SuppressCondition(
                                    min_number=5,
                                    min_ratio=5
                                ),
                                lower_bound=0,
                                upper_bound=100
                            ),
                            change_threshold_condition=ChangeThresholdCondition(
                                change_percentage=50,
                                shift_point=30,
                                within_range=True,
                                anomaly_detector_direction="Both",
                                suppress_condition=SuppressCondition(
                                    min_number=2,
                                    min_ratio=2
                                )
                            )
                        ),
                        MetricSingleSeriesDetectionCondition(
                            series_key={"region": "Osaka", "category": "Cell Phones"},
                            condition_operator="AND",
                            smart_detection_condition=SmartDetectionCondition(
                                anomaly_detector_direction="Both",
                                sensitivity=63,
                                suppress_condition=SuppressCondition(
                                    min_number=1,
                                    min_ratio=100
                                )
                            )
                        )
                    ],
                    series_group_detection_conditions=[
                        MetricSeriesGroupDetectionCondition(
                            series_group_key={"region": "Sao Paulo"},
                            condition_operator="AND",
                            smart_detection_condition=SmartDetectionCondition(
                                anomaly_detector_direction="Both",
                                sensitivity=63,
                                suppress_condition=SuppressCondition(
                                    min_number=1,
                                    min_ratio=100
                                )
                            ),
                            hard_threshold_condition=HardThresholdCondition(
                                anomaly_detector_direction="Both",
                                suppress_condition=SuppressCondition(
                                    min_number=5,
                                    min_ratio=5
                                ),
                                lower_bound=0,
                                upper_bound=100
                            ),
                            change_threshold_condition=ChangeThresholdCondition(
                                change_percentage=50,
                                shift_point=30,
                                within_range=True,
                                anomaly_detector_direction="Both",
                                suppress_condition=SuppressCondition(
                                    min_number=2,
                                    min_ratio=2
                                )
                            )
                        ),
                        MetricSeriesGroupDetectionCondition(
                            series_group_key={"region": "Seoul"},
                            condition_operator="AND",
                            smart_detection_condition=SmartDetectionCondition(
                                anomaly_detector_direction="Both",
                                sensitivity=63,
                                suppress_condition=SuppressCondition(
                                    min_number=1,
                                    min_ratio=100
                                )
                            )
                        )
                    ]
                )

                assert detection_config.id is not None
                assert detection_config.metric_id == variables["data_feed_metric_id"]
                assert detection_config.description == "My test metric anomaly detection configuration"
                assert detection_config.name is not None

                # whole series detection condition
                assert detection_config.whole_series_detection_condition.condition_operator == "AND"
                assert detection_config.whole_series_detection_condition.change_threshold_condition.anomaly_detector_direction == "Both"
                assert detection_config.whole_series_detection_condition.change_threshold_condition.change_percentage == 50
                assert detection_config.whole_series_detection_condition.change_threshold_condition.shift_point == 30
                assert detection_config.whole_series_detection_condition.change_threshold_condition.within_range
                assert detection_config.whole_series_detection_condition.change_threshold_condition.suppress_condition.min_number == 2
                assert detection_config.whole_series_detection_condition.change_threshold_condition.suppress_condition.min_ratio == 2
                assert detection_config.whole_series_detection_condition.hard_threshold_condition.anomaly_detector_direction == "Both"
                assert detection_config.whole_series_detection_condition.hard_threshold_condition.lower_bound == 0
                assert detection_config.whole_series_detection_condition.hard_threshold_condition.upper_bound == 100
                assert detection_config.whole_series_detection_condition.hard_threshold_condition.suppress_condition.min_number == 5
                assert detection_config.whole_series_detection_condition.hard_threshold_condition.suppress_condition.min_ratio == 5
                assert detection_config.whole_series_detection_condition.smart_detection_condition.anomaly_detector_direction == "Both"
                assert detection_config.whole_series_detection_condition.smart_detection_condition.sensitivity == 50
                assert detection_config.whole_series_detection_condition.smart_detection_condition.suppress_condition.min_number == 5
                assert detection_config.whole_series_detection_condition.smart_detection_condition.suppress_condition.min_ratio == 5

                # series detection conditions
                assert detection_config.series_detection_conditions[0].series_key == {'region': 'Shenzhen', 'category': 'Jewelry'}
                assert detection_config.series_detection_conditions[0].condition_operator == "AND"
                assert detection_config.series_detection_conditions[0].smart_detection_condition.suppress_condition.min_ratio == 100
                assert detection_config.series_detection_conditions[0].smart_detection_condition.suppress_condition.min_number == 1
                assert detection_config.series_detection_conditions[0].smart_detection_condition.sensitivity == 63
                assert detection_config.series_detection_conditions[0].smart_detection_condition.anomaly_detector_direction == "Both"
                assert detection_config.series_detection_conditions[0].change_threshold_condition.anomaly_detector_direction == "Both"
                assert detection_config.series_detection_conditions[0].change_threshold_condition.change_percentage == 50
                assert detection_config.series_detection_conditions[0].change_threshold_condition.shift_point == 30
                assert detection_config.series_detection_conditions[0].change_threshold_condition.within_range
                assert detection_config.series_detection_conditions[0].change_threshold_condition.suppress_condition.min_number == 2
                assert detection_config.series_detection_conditions[0].change_threshold_condition.suppress_condition.min_ratio == 2
                assert detection_config.series_detection_conditions[0].hard_threshold_condition.anomaly_detector_direction == "Both"
                assert detection_config.series_detection_conditions[0].hard_threshold_condition.lower_bound == 0
                assert detection_config.series_detection_conditions[0].hard_threshold_condition.upper_bound == 100
                assert detection_config.series_detection_conditions[0].hard_threshold_condition.suppress_condition.min_number == 5
                assert detection_config.series_detection_conditions[0].hard_threshold_condition.suppress_condition.min_ratio == 5
                assert detection_config.series_detection_conditions[1].series_key == {"region": "Osaka", "category": "Cell Phones"}
                assert detection_config.series_detection_conditions[1].smart_detection_condition.suppress_condition.min_ratio == 100
                assert detection_config.series_detection_conditions[1].smart_detection_condition.suppress_condition.min_number == 1
                assert detection_config.series_detection_conditions[1].smart_detection_condition.sensitivity == 63
                assert detection_config.series_detection_conditions[1].smart_detection_condition.anomaly_detector_direction == "Both"

                # series group detection conditions
                assert detection_config.series_group_detection_conditions[0].series_group_key == {"region": "Sao Paulo"}
                assert detection_config.series_group_detection_conditions[0].condition_operator == "AND"
                assert detection_config.series_group_detection_conditions[0].smart_detection_condition.suppress_condition.min_ratio == 100
                assert detection_config.series_group_detection_conditions[0].smart_detection_condition.suppress_condition.min_number == 1
                assert detection_config.series_group_detection_conditions[0].smart_detection_condition.sensitivity == 63
                assert detection_config.series_group_detection_conditions[0].smart_detection_condition.anomaly_detector_direction == "Both"
                assert detection_config.series_group_detection_conditions[0].change_threshold_condition.anomaly_detector_direction == "Both"
                assert detection_config.series_group_detection_conditions[0].change_threshold_condition.change_percentage == 50
                assert detection_config.series_group_detection_conditions[0].change_threshold_condition.shift_point == 30
                assert detection_config.series_group_detection_conditions[0].change_threshold_condition.within_range
                assert detection_config.series_group_detection_conditions[0].change_threshold_condition.suppress_condition.min_number == 2
                assert detection_config.series_group_detection_conditions[0].change_threshold_condition.suppress_condition.min_ratio == 2
                assert detection_config.series_group_detection_conditions[0].hard_threshold_condition.anomaly_detector_direction == "Both"
                assert detection_config.series_group_detection_conditions[0].hard_threshold_condition.lower_bound == 0
                assert detection_config.series_group_detection_conditions[0].hard_threshold_condition.upper_bound == 100
                assert detection_config.series_group_detection_conditions[0].hard_threshold_condition.suppress_condition.min_number == 5
                assert detection_config.series_group_detection_conditions[0].hard_threshold_condition.suppress_condition.min_ratio == 5
                assert detection_config.series_group_detection_conditions[1].series_group_key == {"region": "Seoul"}
                assert detection_config.series_group_detection_conditions[1].smart_detection_condition.suppress_condition.min_ratio == 100
                assert detection_config.series_group_detection_conditions[1].smart_detection_condition.suppress_condition.min_number == 1
                assert detection_config.series_group_detection_conditions[1].smart_detection_condition.sensitivity == 63
                assert detection_config.series_group_detection_conditions[1].smart_detection_condition.anomaly_detector_direction == "Both"

            finally:
                await self.clean_up(client.delete_data_feed, variables)
            return variables

    @AzureRecordedTestCase.await_prepared_test
    @pytest.mark.parametrize("credential", CREDENTIALS, ids=ids)
    @MetricsAdvisorPreparer()
    @recorded_by_proxy_async
    async def test_list_detection_configs(self, client):
        async with client:
            configs = client.list_detection_configurations(metric_id=self.metric_id)
            configs_list = []
            async for config in configs:
                configs_list.append(config)
            assert len(configs_list) > 0

    @AzureRecordedTestCase.await_prepared_test
    @pytest.mark.parametrize("credential", CREDENTIALS, ids=ids)
    @MetricsAdvisorPreparer(data_feed=True, detection_config=True)
    @recorded_by_proxy_async
    async def test_update_detection_config_with_model(self, client, variables):
        async with client:
            try:
                detection_config = await client.get_detection_configuration(variables["detection_config_id"])
                update_name = "update" + str(uuid.uuid4())
                if self.is_live:
                    variables["data_feed_updated_name"] = update_name
                detection_config.name = variables["data_feed_updated_name"]
                detection_config.description = "updated"
                change_threshold_condition = ChangeThresholdCondition(
                    anomaly_detector_direction="Both",
                    change_percentage=20,
                    shift_point=10,
                    within_range=True,
                    suppress_condition=SuppressCondition(
                        min_number=5,
                        min_ratio=2
                    )
                )
                hard_threshold_condition = HardThresholdCondition(
                    anomaly_detector_direction="Up",
                    upper_bound=100,
                    suppress_condition=SuppressCondition(
                        min_number=5,
                        min_ratio=2
                    )
                )
                smart_detection_condition = SmartDetectionCondition(
                    anomaly_detector_direction="Up",
                    sensitivity=10,
                    suppress_condition=SuppressCondition(
                        min_number=5,
                        min_ratio=2
                    )
                )
                detection_config.series_detection_conditions[0].change_threshold_condition = change_threshold_condition
                detection_config.series_detection_conditions[0].hard_threshold_condition = hard_threshold_condition
                detection_config.series_detection_conditions[0].smart_detection_condition = smart_detection_condition
                detection_config.series_detection_conditions[0].condition_operator = "AND"
                detection_config.series_group_detection_conditions[0].change_threshold_condition = change_threshold_condition
                detection_config.series_group_detection_conditions[0].hard_threshold_condition = hard_threshold_condition
                detection_config.series_group_detection_conditions[0].smart_detection_condition = smart_detection_condition
                detection_config.series_group_detection_conditions[0].condition_operator = "AND"
                detection_config.whole_series_detection_condition.hard_threshold_condition = hard_threshold_condition
                detection_config.whole_series_detection_condition.smart_detection_condition = smart_detection_condition
                detection_config.whole_series_detection_condition.change_threshold_condition = change_threshold_condition
                detection_config.whole_series_detection_condition.condition_operator = "OR"

                await client.update_detection_configuration(detection_config)
                updated = await client.get_detection_configuration(variables["detection_config_id"])
                assert updated.name == variables["data_feed_updated_name"]
                assert updated.description == "updated"
                assert updated.series_detection_conditions[0].change_threshold_condition.anomaly_detector_direction == "Both"
                assert updated.series_detection_conditions[0].change_threshold_condition.change_percentage == 20
                assert updated.series_detection_conditions[0].change_threshold_condition.shift_point == 10
                assert updated.series_detection_conditions[0].change_threshold_condition.within_range
                assert updated.series_detection_conditions[0].change_threshold_condition.suppress_condition.min_number == 5
                assert updated.series_detection_conditions[0].change_threshold_condition.suppress_condition.min_ratio == 2
                assert updated.series_detection_conditions[0].hard_threshold_condition.anomaly_detector_direction == "Up"
                assert updated.series_detection_conditions[0].hard_threshold_condition.upper_bound == 100
                assert updated.series_detection_conditions[0].hard_threshold_condition.suppress_condition.min_number == 5
                assert updated.series_detection_conditions[0].hard_threshold_condition.suppress_condition.min_ratio == 2
                assert updated.series_detection_conditions[0].smart_detection_condition.anomaly_detector_direction == "Up"
                assert updated.series_detection_conditions[0].smart_detection_condition.sensitivity == 10
                assert updated.series_detection_conditions[0].smart_detection_condition.suppress_condition.min_number == 5
                assert updated.series_detection_conditions[0].smart_detection_condition.suppress_condition.min_ratio == 2
                assert updated.series_detection_conditions[0].condition_operator == "AND"

                assert updated.series_group_detection_conditions[0].change_threshold_condition.anomaly_detector_direction == "Both"
                assert updated.series_group_detection_conditions[0].change_threshold_condition.change_percentage == 20
                assert updated.series_group_detection_conditions[0].change_threshold_condition.shift_point == 10
                assert updated.series_group_detection_conditions[0].change_threshold_condition.within_range
                assert updated.series_group_detection_conditions[0].change_threshold_condition.suppress_condition.min_number == 5
                assert updated.series_group_detection_conditions[0].change_threshold_condition.suppress_condition.min_ratio == 2
                assert updated.series_group_detection_conditions[0].hard_threshold_condition.anomaly_detector_direction == "Up"
                assert updated.series_group_detection_conditions[0].hard_threshold_condition.upper_bound == 100
                assert updated.series_group_detection_conditions[0].hard_threshold_condition.suppress_condition.min_number == 5
                assert updated.series_group_detection_conditions[0].hard_threshold_condition.suppress_condition.min_ratio == 2
                assert updated.series_group_detection_conditions[0].smart_detection_condition.anomaly_detector_direction == "Up"
                assert updated.series_group_detection_conditions[0].smart_detection_condition.sensitivity == 10
                assert updated.series_group_detection_conditions[0].smart_detection_condition.suppress_condition.min_number == 5
                assert updated.series_group_detection_conditions[0].smart_detection_condition.suppress_condition.min_ratio == 2
                assert updated.series_group_detection_conditions[0].condition_operator == "AND"

                assert updated.whole_series_detection_condition.change_threshold_condition.anomaly_detector_direction == "Both"
                assert updated.whole_series_detection_condition.change_threshold_condition.change_percentage == 20
                assert updated.whole_series_detection_condition.change_threshold_condition.shift_point == 10
                assert updated.whole_series_detection_condition.change_threshold_condition.within_range
                assert updated.whole_series_detection_condition.change_threshold_condition.suppress_condition.min_number == 5
                assert updated.whole_series_detection_condition.change_threshold_condition.suppress_condition.min_ratio == 2
                assert updated.whole_series_detection_condition.hard_threshold_condition.anomaly_detector_direction == "Up"
                assert updated.whole_series_detection_condition.hard_threshold_condition.upper_bound == 100
                assert updated.whole_series_detection_condition.hard_threshold_condition.suppress_condition.min_number == 5
                assert updated.whole_series_detection_condition.hard_threshold_condition.suppress_condition.min_ratio == 2
                assert updated.whole_series_detection_condition.smart_detection_condition.anomaly_detector_direction == "Up"
                assert updated.whole_series_detection_condition.smart_detection_condition.sensitivity == 10
                assert updated.whole_series_detection_condition.smart_detection_condition.suppress_condition.min_number == 5
                assert updated.whole_series_detection_condition.smart_detection_condition.suppress_condition.min_ratio == 2
                assert updated.whole_series_detection_condition.condition_operator == "OR"
            finally:
                await self.clean_up(client.delete_data_feed, variables)
            return variables

    @AzureRecordedTestCase.await_prepared_test
    @pytest.mark.parametrize("credential", CREDENTIALS, ids=ids)
    @MetricsAdvisorPreparer(data_feed=True, detection_config=True)
    @recorded_by_proxy_async
    async def test_update_detection_config_with_kwargs(self, client, variables):
        async with client:
            try:
                change_threshold_condition = ChangeThresholdCondition(
                    anomaly_detector_direction="Both",
                    change_percentage=20,
                    shift_point=10,
                    within_range=True,
                    suppress_condition=SuppressCondition(
                        min_number=5,
                        min_ratio=2
                    )
                )
                hard_threshold_condition = HardThresholdCondition(
                    anomaly_detector_direction="Up",
                    upper_bound=100,
                    suppress_condition=SuppressCondition(
                        min_number=5,
                        min_ratio=2
                    )
                )
                smart_detection_condition = SmartDetectionCondition(
                    anomaly_detector_direction="Up",
                    sensitivity=10,
                    suppress_condition=SuppressCondition(
                        min_number=5,
                        min_ratio=2
                    )
                )
                update_name = "update" + str(uuid.uuid4())
                if self.is_live:
                    variables["data_feed_updated_name"] = update_name
                await client.update_detection_configuration(
                    variables["detection_config_id"],
                    name=variables["data_feed_updated_name"],
                    description="updated",
                    whole_series_detection_condition=MetricDetectionCondition(
                        condition_operator="OR",
                        smart_detection_condition=smart_detection_condition,
                        hard_threshold_condition=hard_threshold_condition,
                        change_threshold_condition=change_threshold_condition
                    ),
                    series_detection_conditions=[MetricSingleSeriesDetectionCondition(
                        series_key={"region": "San Paulo", "category": "Jewelry"},
                        condition_operator="AND",
                        smart_detection_condition=smart_detection_condition,
                        hard_threshold_condition=hard_threshold_condition,
                        change_threshold_condition=change_threshold_condition
                    )],
                    series_group_detection_conditions=[MetricSeriesGroupDetectionCondition(
                        series_group_key={"region": "Shenzen"},
                        condition_operator="AND",
                        smart_detection_condition=smart_detection_condition,
                        hard_threshold_condition=hard_threshold_condition,
                        change_threshold_condition=change_threshold_condition
                    )]
                )
                updated = await client.get_detection_configuration(variables["detection_config_id"])
                assert updated.name == variables["data_feed_updated_name"]
                assert updated.description == "updated"
                assert updated.series_detection_conditions[0].change_threshold_condition.anomaly_detector_direction == "Both"
                assert updated.series_detection_conditions[0].change_threshold_condition.change_percentage == 20
                assert updated.series_detection_conditions[0].change_threshold_condition.shift_point == 10
                assert updated.series_detection_conditions[0].change_threshold_condition.within_range
                assert updated.series_detection_conditions[0].change_threshold_condition.suppress_condition.min_number == 5
                assert updated.series_detection_conditions[0].change_threshold_condition.suppress_condition.min_ratio == 2
                assert updated.series_detection_conditions[0].hard_threshold_condition.anomaly_detector_direction == "Up"
                assert updated.series_detection_conditions[0].hard_threshold_condition.upper_bound == 100
                assert updated.series_detection_conditions[0].hard_threshold_condition.suppress_condition.min_number == 5
                assert updated.series_detection_conditions[0].hard_threshold_condition.suppress_condition.min_ratio == 2
                assert updated.series_detection_conditions[0].smart_detection_condition.anomaly_detector_direction == "Up"
                assert updated.series_detection_conditions[0].smart_detection_condition.sensitivity == 10
                assert updated.series_detection_conditions[0].smart_detection_condition.suppress_condition.min_number == 5
                assert updated.series_detection_conditions[0].smart_detection_condition.suppress_condition.min_ratio == 2
                assert updated.series_detection_conditions[0].condition_operator == "AND"
                assert updated.series_detection_conditions[0].series_key == {"region": "San Paulo", "category": "Jewelry"}

                assert updated.series_group_detection_conditions[0].change_threshold_condition.anomaly_detector_direction == "Both"
                assert updated.series_group_detection_conditions[0].change_threshold_condition.change_percentage == 20
                assert updated.series_group_detection_conditions[0].change_threshold_condition.shift_point == 10
                assert updated.series_group_detection_conditions[0].change_threshold_condition.within_range
                assert updated.series_group_detection_conditions[0].change_threshold_condition.suppress_condition.min_number == 5
                assert updated.series_group_detection_conditions[0].change_threshold_condition.suppress_condition.min_ratio == 2
                assert updated.series_group_detection_conditions[0].hard_threshold_condition.anomaly_detector_direction == "Up"
                assert updated.series_group_detection_conditions[0].hard_threshold_condition.upper_bound == 100
                assert updated.series_group_detection_conditions[0].hard_threshold_condition.suppress_condition.min_number == 5
                assert updated.series_group_detection_conditions[0].hard_threshold_condition.suppress_condition.min_ratio == 2
                assert updated.series_group_detection_conditions[0].smart_detection_condition.anomaly_detector_direction == "Up"
                assert updated.series_group_detection_conditions[0].smart_detection_condition.sensitivity == 10
                assert updated.series_group_detection_conditions[0].smart_detection_condition.suppress_condition.min_number == 5
                assert updated.series_group_detection_conditions[0].smart_detection_condition.suppress_condition.min_ratio == 2
                assert updated.series_group_detection_conditions[0].condition_operator == "AND"
                assert updated.series_group_detection_conditions[0].series_group_key == {"region": "Shenzen"}

                assert updated.whole_series_detection_condition.change_threshold_condition.anomaly_detector_direction == "Both"
                assert updated.whole_series_detection_condition.change_threshold_condition.change_percentage == 20
                assert updated.whole_series_detection_condition.change_threshold_condition.shift_point == 10
                assert updated.whole_series_detection_condition.change_threshold_condition.within_range
                assert updated.whole_series_detection_condition.change_threshold_condition.suppress_condition.min_number == 5
                assert updated.whole_series_detection_condition.change_threshold_condition.suppress_condition.min_ratio == 2
                assert updated.whole_series_detection_condition.hard_threshold_condition.anomaly_detector_direction == "Up"
                assert updated.whole_series_detection_condition.hard_threshold_condition.upper_bound == 100
                assert updated.whole_series_detection_condition.hard_threshold_condition.suppress_condition.min_number == 5
                assert updated.whole_series_detection_condition.hard_threshold_condition.suppress_condition.min_ratio == 2
                assert updated.whole_series_detection_condition.smart_detection_condition.anomaly_detector_direction == "Up"
                assert updated.whole_series_detection_condition.smart_detection_condition.sensitivity == 10
                assert updated.whole_series_detection_condition.smart_detection_condition.suppress_condition.min_number == 5
                assert updated.whole_series_detection_condition.smart_detection_condition.suppress_condition.min_ratio == 2
                assert updated.whole_series_detection_condition.condition_operator == "OR"
            finally:
                await self.clean_up(client.delete_data_feed, variables)
            return variables

    @AzureRecordedTestCase.await_prepared_test
    @pytest.mark.parametrize("credential", CREDENTIALS, ids=ids)
    @MetricsAdvisorPreparer(data_feed=True, detection_config=True)
    @recorded_by_proxy_async
    async def test_update_ad_conf_model_and_kwargs(self, client, variables):
        async with client:
            try:
                detection_config = await client.get_detection_configuration(variables["detection_config_id"])
                change_threshold_condition = ChangeThresholdCondition(
                    anomaly_detector_direction="Both",
                    change_percentage=20,
                    shift_point=10,
                    within_range=True,
                    suppress_condition=SuppressCondition(
                        min_number=5,
                        min_ratio=2
                    )
                )
                hard_threshold_condition = HardThresholdCondition(
                    anomaly_detector_direction="Up",
                    upper_bound=100,
                    suppress_condition=SuppressCondition(
                        min_number=5,
                        min_ratio=2
                    )
                )
                smart_detection_condition = SmartDetectionCondition(
                    anomaly_detector_direction="Up",
                    sensitivity=10,
                    suppress_condition=SuppressCondition(
                        min_number=5,
                        min_ratio=2
                    )
                )
                update_name = "update" + str(uuid.uuid4())
                if self.is_live:
                    variables["data_feed_updated_name"] = update_name
                detection_config.name = variables["data_feed_updated_name"]
                detection_config.description = "updateMe"
                await client.update_detection_configuration(
                    detection_config,
                    whole_series_detection_condition=MetricDetectionCondition(
                        condition_operator="OR",
                        smart_detection_condition=smart_detection_condition,
                        hard_threshold_condition=hard_threshold_condition,
                        change_threshold_condition=change_threshold_condition
                    ),
                    series_detection_conditions=[MetricSingleSeriesDetectionCondition(
                        series_key={"region": "San Paulo", "category": "Jewelry"},
                        condition_operator="AND",
                        smart_detection_condition=smart_detection_condition,
                        hard_threshold_condition=hard_threshold_condition,
                        change_threshold_condition=change_threshold_condition
                    )],
                    series_group_detection_conditions=[MetricSeriesGroupDetectionCondition(
                        series_group_key={"region": "Shenzen"},
                        condition_operator="AND",
                        smart_detection_condition=smart_detection_condition,
                        hard_threshold_condition=hard_threshold_condition,
                        change_threshold_condition=change_threshold_condition
                    )]
                )
                updated = await client.get_detection_configuration(variables["detection_config_id"])
                assert updated.name == variables["data_feed_updated_name"]
                assert updated.description == "updateMe"
                assert updated.series_detection_conditions[0].change_threshold_condition.anomaly_detector_direction == "Both"
                assert updated.series_detection_conditions[0].change_threshold_condition.change_percentage == 20
                assert updated.series_detection_conditions[0].change_threshold_condition.shift_point == 10
                assert updated.series_detection_conditions[0].change_threshold_condition.within_range
                assert updated.series_detection_conditions[0].change_threshold_condition.suppress_condition.min_number == 5
                assert updated.series_detection_conditions[0].change_threshold_condition.suppress_condition.min_ratio == 2
                assert updated.series_detection_conditions[0].hard_threshold_condition.anomaly_detector_direction == "Up"
                assert updated.series_detection_conditions[0].hard_threshold_condition.upper_bound == 100
                assert updated.series_detection_conditions[0].hard_threshold_condition.suppress_condition.min_number == 5
                assert updated.series_detection_conditions[0].hard_threshold_condition.suppress_condition.min_ratio == 2
                assert updated.series_detection_conditions[0].smart_detection_condition.anomaly_detector_direction == "Up"
                assert updated.series_detection_conditions[0].smart_detection_condition.sensitivity == 10
                assert updated.series_detection_conditions[0].smart_detection_condition.suppress_condition.min_number == 5
                assert updated.series_detection_conditions[0].smart_detection_condition.suppress_condition.min_ratio == 2
                assert updated.series_detection_conditions[0].condition_operator == "AND"
                assert updated.series_detection_conditions[0].series_key == {"region": "San Paulo", "category": "Jewelry"}

                assert updated.series_group_detection_conditions[0].change_threshold_condition.anomaly_detector_direction == "Both"
                assert updated.series_group_detection_conditions[0].change_threshold_condition.change_percentage == 20
                assert updated.series_group_detection_conditions[0].change_threshold_condition.shift_point == 10
                assert updated.series_group_detection_conditions[0].change_threshold_condition.within_range
                assert updated.series_group_detection_conditions[0].change_threshold_condition.suppress_condition.min_number == 5
                assert updated.series_group_detection_conditions[0].change_threshold_condition.suppress_condition.min_ratio == 2
                assert updated.series_group_detection_conditions[0].hard_threshold_condition.anomaly_detector_direction == "Up"
                assert updated.series_group_detection_conditions[0].hard_threshold_condition.upper_bound == 100
                assert updated.series_group_detection_conditions[0].hard_threshold_condition.suppress_condition.min_number == 5
                assert updated.series_group_detection_conditions[0].hard_threshold_condition.suppress_condition.min_ratio == 2
                assert updated.series_group_detection_conditions[0].smart_detection_condition.anomaly_detector_direction == "Up"
                assert updated.series_group_detection_conditions[0].smart_detection_condition.sensitivity == 10
                assert updated.series_group_detection_conditions[0].smart_detection_condition.suppress_condition.min_number == 5
                assert updated.series_group_detection_conditions[0].smart_detection_condition.suppress_condition.min_ratio == 2
                assert updated.series_group_detection_conditions[0].condition_operator == "AND"
                assert updated.series_group_detection_conditions[0].series_group_key == {"region": "Shenzen"}

                assert updated.whole_series_detection_condition.change_threshold_condition.anomaly_detector_direction == "Both"
                assert updated.whole_series_detection_condition.change_threshold_condition.change_percentage == 20
                assert updated.whole_series_detection_condition.change_threshold_condition.shift_point == 10
                assert updated.whole_series_detection_condition.change_threshold_condition.within_range
                assert updated.whole_series_detection_condition.change_threshold_condition.suppress_condition.min_number == 5
                assert updated.whole_series_detection_condition.change_threshold_condition.suppress_condition.min_ratio == 2
                assert updated.whole_series_detection_condition.hard_threshold_condition.anomaly_detector_direction == "Up"
                assert updated.whole_series_detection_condition.hard_threshold_condition.upper_bound == 100
                assert updated.whole_series_detection_condition.hard_threshold_condition.suppress_condition.min_number == 5
                assert updated.whole_series_detection_condition.hard_threshold_condition.suppress_condition.min_ratio == 2
                assert updated.whole_series_detection_condition.smart_detection_condition.anomaly_detector_direction == "Up"
                assert updated.whole_series_detection_condition.smart_detection_condition.sensitivity == 10
                assert updated.whole_series_detection_condition.smart_detection_condition.suppress_condition.min_number == 5
                assert updated.whole_series_detection_condition.smart_detection_condition.suppress_condition.min_ratio == 2
                assert updated.whole_series_detection_condition.condition_operator == "OR"
            finally:
                await self.clean_up(client.delete_data_feed, variables)
            return variables

    @AzureRecordedTestCase.await_prepared_test
    @pytest.mark.parametrize("credential", CREDENTIALS, ids=ids)
    @MetricsAdvisorPreparer(data_feed=True, detection_config=True)
    @recorded_by_proxy_async
    async def test_update_ad_conf_by_reset_props(self, client, variables):
        async with client:
            try:
                update_name = "update" + str(uuid.uuid4())
                if self.is_live:
                    variables["data_feed_updated_name"] = update_name
                await client.update_detection_configuration(
                    variables["detection_config_id"],
                    name=variables["data_feed_updated_name"],
                    description="",
                    # series_detection_conditions=None,
                    # series_group_detection_conditions=None
                )
                updated = await client.get_detection_configuration(variables["detection_config_id"])
                assert updated.name == variables["data_feed_updated_name"]
                assert updated.description == ""  # currently won't update with None

                # service bug says these are required
                # assert updated.series_detection_conditions == None
                # assert updated.series_group_detection_conditions == None

            finally:
                await self.clean_up(client.delete_data_feed, variables)
            return variables<|MERGE_RESOLUTION|>--- conflicted
+++ resolved
@@ -72,44 +72,6 @@
                         )
                     )
                 )
-<<<<<<< HEAD
-                self.assertIsNotNone(config.id)
-                self.assertEqual(config.metric_id, data_feed.metric_ids['cost'])
-                self.assertEqual(config.description, "My test metric anomaly detection configuration")
-                self.assertIsNotNone(config.name)
-                assert config.series_detection_conditions == []
-                assert config.series_group_detection_conditions == []
-                self.assertEqual(config.whole_series_detection_condition.condition_operator, "OR")
-                self.assertEqual(
-                    config.whole_series_detection_condition.change_threshold_condition.anomaly_detector_direction, "Both")
-                self.assertEqual(config.whole_series_detection_condition.change_threshold_condition.change_percentage, 50)
-                self.assertEqual(config.whole_series_detection_condition.change_threshold_condition.shift_point, 30)
-                self.assertTrue(config.whole_series_detection_condition.change_threshold_condition.within_range)
-                self.assertEqual(
-                    config.whole_series_detection_condition.change_threshold_condition.suppress_condition.min_number, 2)
-                self.assertEqual(
-                    config.whole_series_detection_condition.change_threshold_condition.suppress_condition.min_ratio, 2)
-                self.assertEqual(
-                    config.whole_series_detection_condition.hard_threshold_condition.anomaly_detector_direction, "Both")
-                self.assertEqual(config.whole_series_detection_condition.hard_threshold_condition.lower_bound, 0)
-                self.assertEqual(config.whole_series_detection_condition.hard_threshold_condition.upper_bound, 100)
-                self.assertEqual(
-                    config.whole_series_detection_condition.hard_threshold_condition.suppress_condition.min_number, 5)
-                self.assertEqual(
-                    config.whole_series_detection_condition.hard_threshold_condition.suppress_condition.min_ratio, 5)
-                self.assertEqual(
-                    config.whole_series_detection_condition.smart_detection_condition.anomaly_detector_direction, "Both")
-                self.assertEqual(config.whole_series_detection_condition.smart_detection_condition.sensitivity, 50)
-                self.assertEqual(
-                    config.whole_series_detection_condition.smart_detection_condition.suppress_condition.min_number, 5)
-                self.assertEqual(
-                    config.whole_series_detection_condition.smart_detection_condition.suppress_condition.min_ratio, 5)
-
-                await self.admin_client.delete_detection_configuration(config.id)
-
-                with self.assertRaises(ResourceNotFoundError):
-                    await self.admin_client.get_detection_configuration(config.id)
-=======
                 if self.is_live:
                     variables["detection_config_id"] = config.id
                 assert config.id is not None
@@ -139,7 +101,6 @@
 
                 with pytest.raises(ResourceNotFoundError):
                     await client.get_detection_configuration(variables["detection_config_id"])
->>>>>>> c3c8b8ee
             finally:
                 await self.clean_up(client.delete_data_feed, variables)
 
