# coding=utf-8
# -------------------------------------------------------------------------
# Copyright (c) Microsoft Corporation. All rights reserved.
# Licensed under the MIT License. See License.txt in the project root for
# license information.
# --------------------------------------------------------------------------

import datetime
from devtools_testutils import AzureTestCase
from azure_devtools.scenario_tests import (
    ReplayableTest,
    create_random_name
)

from azure.ai.metricsadvisor import (
    MetricsAdvisorKeyCredential,
    MetricsAdvisorAdministrationClient,
    MetricsAdvisorClient,
)
from azure.ai.metricsadvisor.models import (
    SQLServerDataFeed,
    DataFeedSchema,
    DataFeedMetric,
    DataFeedDimension,
    DataFeedGranularity,
    DataFeedIngestionSettings,
    DataFeedMissingDataPointFillSettings,
    DataFeedRollupSettings,
    DataFeedOptions,
    MetricAlertConfiguration,
    MetricAnomalyAlertScope,
    MetricAnomalyAlertConditions,
    MetricBoundaryCondition,
    TopNGroupScope,
    SeverityCondition,
    MetricDetectionCondition,
    MetricSeriesGroupDetectionCondition,
    MetricSingleSeriesDetectionCondition,
    SmartDetectionCondition,
    SuppressCondition,
    ChangeThresholdCondition,
    HardThresholdCondition,
    EmailNotificationHook,
    WebNotificationHook,
    DataFeed,
    AnomalyDetectionConfiguration,
    AnomalyAlertConfiguration
)


class TestMetricsAdvisorAdministrationClientBase(AzureTestCase):
    FILTER_HEADERS = ReplayableTest.FILTER_HEADERS + ['Ocp-Apim-Subscription-Key', 'x-api-key']

    def __init__(self, method_name):
        super(TestMetricsAdvisorAdministrationClientBase, self).__init__(method_name)
        self.vcr.match_on = ["path", "method", "query"]
        if self.is_live:
            service_endpoint = self.get_settings_value("METRICS_ADVISOR_ENDPOINT")
            subscription_key = self.get_settings_value("METRICS_ADVISOR_SUBSCRIPTION_KEY")
            api_key = self.get_settings_value("METRICS_ADVISOR_API_KEY")
            self.sql_server_connection_string = self.get_settings_value("METRICS_ADVISOR_SQL_SERVER_CONNECTION_STRING")
            self.azure_table_connection_string = self.get_settings_value("METRICS_ADVISOR_AZURE_TABLE_CONNECTION_STRING")
            self.azure_blob_connection_string = self.get_settings_value("METRICS_ADVISOR_AZURE_BLOB_CONNECTION_STRING")
            self.azure_cosmosdb_connection_string = self.get_settings_value("METRICS_ADVISOR_COSMOS_DB_CONNECTION_STRING")
            self.http_request_get_url = self.get_settings_value("METRICS_ADVISOR_HTTP_GET_URL")
            self.http_request_post_url = self.get_settings_value("METRICS_ADVISOR_HTTP_POST_URL")
            self.application_insights_api_key = self.get_settings_value("METRICS_ADVISOR_APPLICATION_INSIGHTS_API_KEY")
            self.azure_data_explorer_connection_string = self.get_settings_value("METRICS_ADVISOR_AZURE_DATA_EXPLORER_CONNECTION_STRING")
            self.influxdb_connection_string = self.get_settings_value("METRICS_ADVISOR_INFLUX_DB_CONNECTION_STRING")
            self.influxdb_password = self.get_settings_value("METRICS_ADVISOR_INFLUX_DB_PASSWORD")
            self.azure_datalake_account_key = self.get_settings_value("METRICS_ADVISOR_AZURE_DATALAKE_ACCOUNT_KEY")
            self.mongodb_connection_string = self.get_settings_value("METRICS_ADVISOR_AZURE_MONGO_DB_CONNECTION_STRING")
            self.mysql_connection_string = self.get_settings_value("METRICS_ADVISOR_MYSQL_CONNECTION_STRING")
            self.postgresql_connection_string = self.get_settings_value("METRICS_ADVISOR_POSTGRESQL_CONNECTION_STRING")
            self.elasticsearch_auth_header = self.get_settings_value("METRICS_ADVISOR_ELASTICSEARCH_AUTH_HEADER")
            self.anomaly_detection_configuration_id = self.get_settings_value("METRICS_ADVISOR_ANOMALY_DETECTION_CONFIGURATION_ID")
            self.data_feed_id = self.get_settings_value("METRICS_ADVISOR_DATA_FEED_ID")
            self.metric_id = self.get_settings_value("METRICS_ADVISOR_METRIC_ID")
            self.scrubber.register_name_pair(
                self.sql_server_connection_string,
                "connectionstring"
            )
            self.scrubber.register_name_pair(
                self.azure_table_connection_string,
                "connectionstring"
            )
            self.scrubber.register_name_pair(
                self.azure_blob_connection_string,
                "connectionstring"
            )
            self.scrubber.register_name_pair(
                self.azure_cosmosdb_connection_string,
                "connectionstring"
            )
            self.scrubber.register_name_pair(
                self.http_request_get_url,
                "connectionstring"
            )
            self.scrubber.register_name_pair(
                self.http_request_post_url,
                "connectionstring"
            )
            self.scrubber.register_name_pair(
                self.application_insights_api_key,
                "connectionstring"
            )
            self.scrubber.register_name_pair(
                self.azure_data_explorer_connection_string,
                "connectionstring"
            )
            self.scrubber.register_name_pair(
                self.influxdb_connection_string,
                "connectionstring"
            )
            self.scrubber.register_name_pair(
                self.influxdb_password,
                "connectionstring"
            )
            self.scrubber.register_name_pair(
                self.azure_datalake_account_key,
                "connectionstring"
            )
            self.scrubber.register_name_pair(
                self.mongodb_connection_string,
                "connectionstring"
            )
            self.scrubber.register_name_pair(
                self.mysql_connection_string,
                "connectionstring"
            )
            self.scrubber.register_name_pair(
                self.postgresql_connection_string,
                "connectionstring"
            )
            self.scrubber.register_name_pair(
                self.elasticsearch_auth_header,
                "connectionstring"
            )

            self.scrubber.register_name_pair(
                self.metric_id,
                "metric_id"
            )
            self.scrubber.register_name_pair(
                self.data_feed_id,
                "data_feed_id"
            )
            self.scrubber.register_name_pair(
                self.anomaly_detection_configuration_id,
                "anomaly_detection_configuration_id"
            )
        else:
            service_endpoint = "https://endpointname.cognitiveservices.azure.com"
            subscription_key = "METRICS_ADVISOR_SUBSCRIPTION_KEY"
            api_key = "METRICS_ADVISOR_API_KEY"
            self.sql_server_connection_string = "SQL_SERVER_CONNECTION_STRING"
            self.azure_table_connection_string = "AZURE_TABLE_CONNECTION_STRING"
            self.azure_blob_connection_string = "AZURE_BLOB_CONNECTION_STRING"
            self.azure_cosmosdb_connection_string = "COSMOS_DB_CONNECTION_STRING"
            self.http_request_get_url = "METRICS_ADVISOR_HTTP_GET_URL"
            self.http_request_post_url = "METRICS_ADVISOR_HTTP_POST_URL"
            self.application_insights_api_key = "METRICS_ADVISOR_APPLICATION_INSIGHTS_API_KEY"
            self.azure_data_explorer_connection_string = "METRICS_ADVISOR_AZURE_DATA_EXPLORER_CONNECTION_STRING"
            self.influxdb_connection_string = "METRICS_ADVISOR_INFLUXDB_CONNECTION_STRING"
            self.influxdb_password = "METRICS_ADVISOR_INFLUXDB_PASSWORD"
            self.azure_datalake_account_key = "METRICS_ADVISOR_AZURE_DATALAKE_ACCOUNT_KEY"
            self.mongodb_connection_string = "METRICS_ADVISOR_AZURE_MONGODB_CONNECTION_STRING"
            self.mysql_connection_string = "METRICS_ADVISOR_MYSQL_CONNECTION_STRING"
            self.postgresql_connection_string = "METRICS_ADVISOR_POSTGRESQL_CONNECTION_STRING"
            self.elasticsearch_auth_header = "METRICS_ADVISOR_ELASTICSEARCH_AUTH"
            self.anomaly_detection_configuration_id = "anomaly_detection_configuration_id"
            self.metric_id = "metric_id"
            self.data_feed_id = "data_feed_id"
        self.admin_client = MetricsAdvisorAdministrationClient(service_endpoint,
                                                               MetricsAdvisorKeyCredential(subscription_key, api_key))

    def _create_data_feed(self, name):
        name = create_random_name(name)
        return self.admin_client.create_data_feed(
            DataFeed(
                name=name,
                source=SQLServerDataFeed(
                    connection_string=self.sql_server_connection_string,
                    query='select * from adsample2 where Timestamp = @StartTime'
                ),
                granularity=DataFeedGranularity(
                    granularity_type="Daily",
                ),
                schema=DataFeedSchema(
                    metrics=[
                        DataFeedMetric(name="cost"),
                        DataFeedMetric(name="revenue")
                    ],
                    dimensions=[
                        DataFeedDimension(name="category"),
                        DataFeedDimension(name="city")
                    ],
                    timestamp_column="Timestamp"
                ),
                ingestion_settings=DataFeedIngestionSettings(
                    ingestion_begin_time=datetime.datetime(2019, 10, 1),
                )
            )
        )

    def _create_data_feed_and_detection_config(self, name):
        data_feed = self._create_data_feed(name)
<<<<<<< HEAD
        detection_config_name = self.create_random_name(name)
        detection_config = self.admin_client.create_detection_configuration(
=======
        detection_config_name = create_random_name(name)
        detection_config = self.admin_client.create_metric_anomaly_detection_configuration(
>>>>>>> 1b2450b0
            AnomalyDetectionConfiguration(
                name=detection_config_name,
                metric_id=data_feed.metric_ids[0],
                description="testing",
                whole_series_detection_condition=MetricDetectionCondition(
                    smart_detection_condition=SmartDetectionCondition(
                        sensitivity=50,
                        anomaly_detector_direction="Both",
                        suppress_condition=SuppressCondition(
                            min_number=50,
                            min_ratio=50
                        )
                    )
                )
            )
        )
        return detection_config, data_feed

    def _create_data_feed_for_update(self, name):
        data_feed_name = create_random_name(name)
        return self.admin_client.create_data_feed(
            DataFeed(
                name=data_feed_name,
                source=SQLServerDataFeed(
                    connection_string=self.sql_server_connection_string,
                    query='select * from adsample2 where Timestamp = @StartTime'
                ),
                granularity=DataFeedGranularity(
                    granularity_type="Daily",
                ),
                schema=DataFeedSchema(
                    metrics=[
                        DataFeedMetric(name="cost", display_name="display cost", description="the cost"),
                        DataFeedMetric(name="revenue", display_name="display revenue", description="the revenue")
                    ],
                    dimensions=[
                        DataFeedDimension(name="category", display_name="display category"),
                        DataFeedDimension(name="city", display_name="display city")
                    ],
                    timestamp_column="Timestamp"
                ),
                ingestion_settings=DataFeedIngestionSettings(
                    ingestion_begin_time=datetime.datetime(2019, 10, 1),
                    data_source_request_concurrency=0,
                    ingestion_retry_delay=-1,
                    ingestion_start_offset=-1,
                    stop_retry_after=-1,
                ),
                options=DataFeedOptions(
                    admin_emails=["yournamehere@microsoft.com"],
                    data_feed_description="my first data feed",
                    missing_data_point_fill_settings=DataFeedMissingDataPointFillSettings(
                        fill_type="SmartFilling"
                    ),
                    rollup_settings=DataFeedRollupSettings(
                        rollup_type="NoRollup",
                        rollup_method="None",
                    ),
                    viewer_emails=["viewers"],
                    access_mode="Private",
                    action_link_template="action link template"
                )
            )
        )

<<<<<<< HEAD
    def _create_alert_config_for_update(self, name):
        detection_config, data_feed = self._create_data_feed_and_detection_config(name)
        alert_config_name = self.create_random_name(name)
        alert_config = self.admin_client.create_alert_configuration(
=======
    def _create_anomaly_alert_config_for_update(self, name):
        detection_config, data_feed = self._create_data_feed_and_anomaly_detection_config(name)
        alert_config_name = create_random_name(name)
        alert_config = self.admin_client.create_anomaly_alert_configuration(
>>>>>>> 1b2450b0
            AnomalyAlertConfiguration(
                name=alert_config_name,
                cross_metrics_operator="AND",
                metric_alert_configurations=[
                    MetricAlertConfiguration(
                        detection_configuration_id=detection_config.id,
                        alert_scope=MetricAnomalyAlertScope(
                            scope_type="TopN",
                            top_n_group_in_scope=TopNGroupScope(
                                top=5,
                                period=10,
                                min_top_count=9
                            )
                        ),
                        alert_conditions=MetricAnomalyAlertConditions(
                            metric_boundary_condition=MetricBoundaryCondition(
                                direction="Both",
                                companion_metric_id=data_feed.metric_ids[0],
                                lower=1.0,
                                upper=5.0
                            )
                        )
                    ),
                    MetricAlertConfiguration(
                        detection_configuration_id=detection_config.id,
                        alert_scope=MetricAnomalyAlertScope(
                            scope_type="SeriesGroup",
                            series_group_in_scope={'city': 'Shenzhen'}
                        ),
                        alert_conditions=MetricAnomalyAlertConditions(
                            severity_condition=SeverityCondition(
                                min_alert_severity="Low",
                                max_alert_severity="High"
                            )
                        )
                    ),
                    MetricAlertConfiguration(
                        detection_configuration_id=detection_config.id,
                        alert_scope=MetricAnomalyAlertScope(
                            scope_type="WholeSeries"
                        ),
                        alert_conditions=MetricAnomalyAlertConditions(
                            severity_condition=SeverityCondition(
                                min_alert_severity="Low",
                                max_alert_severity="High"
                            )
                        )
                    )
                ],
                hook_ids=[]
            )
        )
        return alert_config, data_feed, detection_config

    def _create_detection_config_for_update(self, name):
        data_feed = self._create_data_feed(name)
<<<<<<< HEAD
        detection_config_name = self.create_random_name("testupdated")
        detection_config = self.admin_client.create_detection_configuration(
=======
        detection_config_name = create_random_name("testupdated")
        detection_config = self.admin_client.create_metric_anomaly_detection_configuration(
>>>>>>> 1b2450b0
            AnomalyDetectionConfiguration(
                name=detection_config_name,
                metric_id=data_feed.metric_ids[0],
                description="My test metric anomaly detection configuration",
                whole_series_detection_condition=MetricDetectionCondition(
                    cross_conditions_operator="AND",
                    smart_detection_condition=SmartDetectionCondition(
                        sensitivity=50,
                        anomaly_detector_direction="Both",
                        suppress_condition=SuppressCondition(
                            min_number=50,
                            min_ratio=50
                        )
                    ),
                    hard_threshold_condition=HardThresholdCondition(
                        anomaly_detector_direction="Both",
                        suppress_condition=SuppressCondition(
                            min_number=5,
                            min_ratio=5
                        ),
                        lower_bound=0,
                        upper_bound=100
                    ),
                    change_threshold_condition=ChangeThresholdCondition(
                        change_percentage=50,
                        shift_point=30,
                        within_range=True,
                        anomaly_detector_direction="Both",
                        suppress_condition=SuppressCondition(
                            min_number=2,
                            min_ratio=2
                        )
                    )
                ),
                series_detection_conditions=[MetricSingleSeriesDetectionCondition(
                    series_key={"city": "Shenzhen", "category": "Jewelry"},
                    smart_detection_condition=SmartDetectionCondition(
                        anomaly_detector_direction="Both",
                        sensitivity=63,
                        suppress_condition=SuppressCondition(
                            min_number=1,
                            min_ratio=100
                        )
                    )
                )],
                series_group_detection_conditions=[MetricSeriesGroupDetectionCondition(
                    series_group_key={"city": "Sao Paulo"},
                    smart_detection_condition=SmartDetectionCondition(
                        anomaly_detector_direction="Both",
                        sensitivity=63,
                        suppress_condition=SuppressCondition(
                            min_number=1,
                            min_ratio=100
                        )
                    )
                )]
            )
        )
        return detection_config, data_feed

    def _create_email_hook_for_update(self, name):
        return self.admin_client.create_hook(
            hook=EmailNotificationHook(
                name=name,
                emails_to_alert=["yournamehere@microsoft.com"],
                description="my email hook",
                external_link="external link"
            )
        )

    def _create_web_hook_for_update(self, name):
        return self.admin_client.create_hook(
            hook=WebNotificationHook(
                name=name,
                endpoint="https://httpbin.org/post",
                description="my web hook",
                external_link="external link",
                username="krista",
                password="123"
            )
        )


class TestMetricsAdvisorClientBase(AzureTestCase):
    FILTER_HEADERS = ReplayableTest.FILTER_HEADERS + ['Ocp-Apim-Subscription-Key', 'x-api-key']

    def __init__(self, method_name):
        super(TestMetricsAdvisorClientBase, self).__init__(method_name)
        self.vcr.match_on = ["path", "method", "query"]
        if self.is_live:
            service_endpoint = self.get_settings_value("METRICS_ADVISOR_ENDPOINT")
            subscription_key = self.get_settings_value("METRICS_ADVISOR_SUBSCRIPTION_KEY")
            api_key = self.get_settings_value("METRICS_ADVISOR_API_KEY")
            self.anomaly_detection_configuration_id = self.get_settings_value("METRICS_ADVISOR_ANOMALY_DETECTION_CONFIGURATION_ID")
            self.anomaly_alert_configuration_id = self.get_settings_value("METRICS_ADVISOR_ANOMALY_ALERT_CONFIGURATION_ID")
            self.metric_id = self.get_settings_value("METRICS_ADVISOR_METRIC_ID")
            self.incident_id = self.get_settings_value("METRICS_ADVISOR_INCIDENT_ID")
            self.dimension_name = self.get_settings_value("METRICS_ADVISOR_DIMENSION_NAME")
            self.feedback_id = self.get_settings_value("METRICS_ADVISOR_FEEDBACK_ID")
            self.alert_id = self.get_settings_value("METRICS_ADVISOR_ALERT_ID")
            self.scrubber.register_name_pair(
                self.anomaly_detection_configuration_id,
                "anomaly_detection_configuration_id"
            )
            self.scrubber.register_name_pair(
                self.anomaly_alert_configuration_id,
                "anomaly_alert_configuration_id"
            )
            self.scrubber.register_name_pair(
                self.metric_id,
                "metric_id"
            )
            self.scrubber.register_name_pair(
                self.incident_id,
                "incident_id"
            )
            self.scrubber.register_name_pair(
                self.dimension_name,
                "dimension_name"
            )
            self.scrubber.register_name_pair(
                self.feedback_id,
                "feedback_id"
            )
            self.scrubber.register_name_pair(
                self.alert_id,
                "alert_id"
            )
        else:
            service_endpoint = "https://endpointname.cognitiveservices.azure.com"
            subscription_key = "METRICS_ADVISOR_SUBSCRIPTION_KEY"
            api_key = "METRICS_ADVISOR_API_KEY"
            self.anomaly_detection_configuration_id = "anomaly_detection_configuration_id"
            self.anomaly_alert_configuration_id = "anomaly_alert_configuration_id"
            self.metric_id = "metric_id"
            self.incident_id = "incident_id"
            self.dimension_name = "dimension_name"
            self.feedback_id = "feedback_id"
            self.alert_id = "alert_id"

        self.client = MetricsAdvisorClient(service_endpoint,
                                                 MetricsAdvisorKeyCredential(subscription_key, api_key))
<|MERGE_RESOLUTION|>--- conflicted
+++ resolved
@@ -205,13 +205,8 @@
 
     def _create_data_feed_and_detection_config(self, name):
         data_feed = self._create_data_feed(name)
-<<<<<<< HEAD
         detection_config_name = self.create_random_name(name)
         detection_config = self.admin_client.create_detection_configuration(
-=======
-        detection_config_name = create_random_name(name)
-        detection_config = self.admin_client.create_metric_anomaly_detection_configuration(
->>>>>>> 1b2450b0
             AnomalyDetectionConfiguration(
                 name=detection_config_name,
                 metric_id=data_feed.metric_ids[0],
@@ -277,17 +272,10 @@
             )
         )
 
-<<<<<<< HEAD
     def _create_alert_config_for_update(self, name):
         detection_config, data_feed = self._create_data_feed_and_detection_config(name)
         alert_config_name = self.create_random_name(name)
         alert_config = self.admin_client.create_alert_configuration(
-=======
-    def _create_anomaly_alert_config_for_update(self, name):
-        detection_config, data_feed = self._create_data_feed_and_anomaly_detection_config(name)
-        alert_config_name = create_random_name(name)
-        alert_config = self.admin_client.create_anomaly_alert_configuration(
->>>>>>> 1b2450b0
             AnomalyAlertConfiguration(
                 name=alert_config_name,
                 cross_metrics_operator="AND",
@@ -344,13 +332,8 @@
 
     def _create_detection_config_for_update(self, name):
         data_feed = self._create_data_feed(name)
-<<<<<<< HEAD
         detection_config_name = self.create_random_name("testupdated")
         detection_config = self.admin_client.create_detection_configuration(
-=======
-        detection_config_name = create_random_name("testupdated")
-        detection_config = self.admin_client.create_metric_anomaly_detection_configuration(
->>>>>>> 1b2450b0
             AnomalyDetectionConfiguration(
                 name=detection_config_name,
                 metric_id=data_feed.metric_ids[0],
