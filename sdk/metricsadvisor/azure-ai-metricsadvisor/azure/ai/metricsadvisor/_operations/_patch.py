# coding=utf-8
# --------------------------------------------------------------------------
#
# Copyright (c) Microsoft Corporation. All rights reserved.
#
# The MIT License (MIT)
#
# Permission is hereby granted, free of charge, to any person obtaining a copy
# of this software and associated documentation files (the ""Software""), to
# deal in the Software without restriction, including without limitation the
# rights to use, copy, modify, merge, publish, distribute, sublicense, and/or
# sell copies of the Software, and to permit persons to whom the Software is
# furnished to do so, subject to the following conditions:
#
# The above copyright notice and this permission notice shall be included in
# all copies or substantial portions of the Software.
#
# THE SOFTWARE IS PROVIDED *AS IS*, WITHOUT WARRANTY OF ANY KIND, EXPRESS OR
# IMPLIED, INCLUDING BUT NOT LIMITED TO THE WARRANTIES OF MERCHANTABILITY,
# FITNESS FOR A PARTICULAR PURPOSE AND NONINFRINGEMENT. IN NO EVENT SHALL THE
# AUTHORS OR COPYRIGHT HOLDERS BE LIABLE FOR ANY CLAIM, DAMAGES OR OTHER
# LIABILITY, WHETHER IN AN ACTION OF CONTRACT, TORT OR OTHERWISE, ARISING
# FROM, OUT OF OR IN CONNECTION WITH THE SOFTWARE OR THE USE OR OTHER DEALINGS
# IN THE SOFTWARE.
#
# --------------------------------------------------------------------------
import functools
import six
import datetime
from typing import Any, Callable, List, Tuple, Union, cast, overload, Dict, Optional
from azure.core.tracing.decorator import distributed_trace
<<<<<<< HEAD
from azure.core.rest import HttpRequest
from ._operations import *
from ._operations import MetricsAdvisorClientOperationsMixin as _MetricsAdvisorClientOperationsMixin
=======
from ._operations import (
    MetricsAdvisorClientOperationsMixin as _MetricsAdvisorClientOperationsMixin,
    build_get_data_feed_request,
    build_list_data_feeds_request,
    build_get_alert_configuration_request,
    JSONType,
)
>>>>>>> 9066d172
from ..models import *
from ..models import _models_py3 as generated_models
from ..models._patch import (
    AlertingResultQuery,
    MetricDataQueryOptions,
    AnomalyDimensionQuery,
    DetectionAnomalyResultQuery,
    DetectionIncidentResultQuery,
    DetectionSeriesQuery,
    EnrichmentStatusQueryOption,
    IngestionProgressResetOptions,
    IngestionStatusQueryOptions,
    MetricDimensionQueryOptions,
)
from msrest import Serializer
from azure.core.paging import ItemPaged
from azure.core.exceptions import (
    ClientAuthenticationError,
    HttpResponseError,
    ResourceExistsError,
    ResourceNotFoundError,
    map_error,
)


DatasourceCredentialUnion = Union[
    DatasourceSqlConnectionString,
    DatasourceDataLakeGen2SharedKey,
    DatasourceServicePrincipal,
    DatasourceServicePrincipalInKeyVault,
]

DataFeedSourceUnion = Union[
    AzureApplicationInsightsDataFeedSource,
    AzureBlobDataFeedSource,
    AzureCosmosDbDataFeedSource,
    AzureDataExplorerDataFeedSource,
    AzureTableDataFeedSource,
    AzureLogAnalyticsDataFeedSource,
    InfluxDbDataFeedSource,
    MySqlDataFeedSource,
    PostgreSqlDataFeedSource,
    SqlServerDataFeedSource,
    MongoDbDataFeedSource,
    AzureDataLakeStorageGen2DataFeedSource,
    AzureEventHubsDataFeedSource,
]

FeedbackUnion = Union[
    AnomalyFeedback,
    ChangePointFeedback,
    CommentFeedback,
    PeriodFeedback,
]

UpdateHelperRetval = Tuple[str, Union[JSONType, DataFeed], Any]

########################### HELPERS ###########################


class OperationMixinHelpers:
    def _convert_to_sub_feedback(self, feedback):
        # type: (MetricFeedback) -> Union[AnomalyFeedback, ChangePointFeedback, CommentFeedback, PeriodFeedback]
        if feedback.feedback_type == "Anomaly":
            return AnomalyFeedback.from_dict(feedback.serialize())
        if feedback.feedback_type == "ChangePoint":
            return ChangePointFeedback.from_dict(feedback.serialize())  # type: ignore
        if feedback.feedback_type == "Comment":
            return CommentFeedback.from_dict(feedback.serialize())  # type: ignore
        if feedback.feedback_type == "Period":
            return PeriodFeedback.from_dict(feedback.serialize())  # type: ignore
        raise HttpResponseError("Invalid feedback type returned in the response.")

<<<<<<< HEAD
=======
    def _convert_to_datasource_credential(self, datasource_credential):
        if datasource_credential.data_source_credential_type == "AzureSQLConnectionString":
            return DatasourceSqlConnectionString._from_generated(datasource_credential)
        if datasource_credential.data_source_credential_type == "DataLakeGen2SharedKey":
            return DatasourceDataLakeGen2SharedKey._from_generated(datasource_credential)
        if datasource_credential.data_source_credential_type == "ServicePrincipal":
            return DatasourceServicePrincipal._from_generated(datasource_credential)
        return DatasourceServicePrincipalInKeyVault._from_generated(datasource_credential)

    def _construct_alert_config_dict(self, **update_kwargs):

        if "metricAlertingConfigurations" in update_kwargs:
            update_kwargs["metricAlertingConfigurations"] = (
                [config._to_generated() for config in update_kwargs["metricAlertingConfigurations"]]
                if update_kwargs["metricAlertingConfigurations"]
                else None
            )

        return update_kwargs

>>>>>>> 9066d172
    def _construct_data_feed(self, **kwargs):
        granularity = kwargs.pop("granularity", None)
        schema = kwargs.pop("schema", None)
        ingestion_settings = kwargs.pop("ingestion_settings", None)
        if isinstance(granularity, (DataFeedGranularityType, str)):
            granularity = DataFeedGranularity(
                granularity_type=granularity,
            )
        if isinstance(schema, list):
            schema = DataFeedSchema(metrics=[DataFeedMetric(name=metric_name) for metric_name in schema])
        if isinstance(ingestion_settings, (datetime.datetime, str)):
            ingestion_settings = DataFeedIngestionSettings(ingestion_begin_time=ingestion_settings)
        return DataFeed(granularity=granularity, schema=schema, ingestion_settings=ingestion_settings, **kwargs)

<<<<<<< HEAD
    def _deserialize_anomaly_detection_configuration(self, pipeline_response, **kwargs) -> AnomalyAlertConfiguration:
        cls = kwargs.pop("cls", None)
        response_json = pipeline_response.http_response.json()
        try:
            response_json["metricAlertingConfigurations"] = [
                self._deserialize(generated_models.MetricAlertConfiguration, m)
                for m in response_json["metricAlertingConfigurations"]
            ]
        except KeyError:
            raise ValueError(response_json)
        deserialized = self._deserialize(generated_models.AnomalyAlertConfiguration, response_json)
        if cls:
            return cls(pipeline_response, deserialized, {})

        return AnomalyAlertConfiguration._from_generated(deserialized)

=======
>>>>>>> 9066d172
    def _update_detection_configuration_helper(
        self, detection_configuration, **kwargs
    ) -> Tuple[str, Union[JSONType, AnomalyDetectionConfiguration], Any]:

        unset = object()
        update_kwargs = {}
        update_kwargs["name"] = kwargs.pop("name", unset)
        update_kwargs["wholeMetricConfiguration"] = kwargs.pop("whole_series_detection_condition", unset)
        update_kwargs["dimensionGroupOverrideConfigurations"] = kwargs.pop("series_group_detection_conditions", unset)
        update_kwargs["seriesOverrideConfigurations"] = kwargs.pop("series_detection_conditions", unset)
        update_kwargs["description"] = kwargs.pop("description", unset)

        update = {key: value for key, value in update_kwargs.items() if value != unset}
        if isinstance(detection_configuration, str):
            detection_configuration_id = detection_configuration
            detection_config_patch = update
            for key in update.keys():
                if key in kwargs:
                    kwargs.pop(key)
        else:
            detection_configuration_id = detection_configuration.id
            detection_config_patch = AnomalyDetectionConfiguration(
                name=update.pop("name", detection_configuration.name),
                metric_id=detection_configuration.metric_id,
                id=detection_configuration.id,
                description=update.pop("description", detection_configuration.description),
                whole_series_detection_condition=update.pop(
                    "whole_series_detection_condition", detection_configuration.whole_series_detection_condition
                ),
                series_group_detection_conditions=update.pop(
                    "series_group_detection_conditions", detection_configuration.series_group_detection_conditions
                ),
                series_detection_conditions=update.pop(
                    "series_detection_conditions", detection_configuration.series_detection_conditions
                ),
            )
        return detection_configuration_id, detection_config_patch, kwargs

<<<<<<< HEAD
    def _update_data_feed_helper(self, data_feed: Union[str, DataFeed], **kwargs) -> UpdateHelperRetval:
=======
    def _update_data_feed_helper(
        self, data_feed: Union[str, DataFeed], **kwargs
    ) -> UpdateHelperRetval:
>>>>>>> 9066d172
        unset = object()
        update_kwargs = {}
        update_kwargs["dataFeedName"] = kwargs.pop("name", unset)
        update_kwargs["dataFeedDescription"] = kwargs.pop("data_feed_description", unset)
        update_kwargs["timestampColumn"] = kwargs.pop("timestamp_column", unset)
        update_kwargs["dataStartFrom"] = kwargs.pop("ingestion_begin_time", unset)
        update_kwargs["startOffsetInSeconds"] = kwargs.pop("ingestion_start_offset", unset)
        update_kwargs["maxConcurrency"] = kwargs.pop("data_source_request_concurrency", unset)
        update_kwargs["minRetryIntervalInSeconds"] = kwargs.pop("ingestion_retry_delay", unset)
        update_kwargs["stopRetryAfterInSeconds"] = kwargs.pop("stop_retry_after", unset)
        update_kwargs["needRollup"] = kwargs.pop("rollup_type", unset)
        update_kwargs["rollUpMethod"] = kwargs.pop("rollup_method", unset)
        update_kwargs["rollUpColumns"] = kwargs.pop("auto_rollup_group_by_column_names", unset)
        update_kwargs["allUpIdentification"] = kwargs.pop("rollup_identification_value", unset)
        update_kwargs["fillMissingPointType"] = kwargs.pop("fill_type", unset)
        update_kwargs["fillMissingPointValue"] = kwargs.pop("custom_fill_value", unset)
        update_kwargs["viewMode"] = kwargs.pop("access_mode", unset)
        update_kwargs["admins"] = kwargs.pop("admins", unset)
        update_kwargs["viewers"] = kwargs.pop("viewers", unset)
        update_kwargs["status"] = kwargs.pop("status", unset)
        update_kwargs["actionLinkTemplate"] = kwargs.pop("action_link_template", unset)
        update_kwargs["dataSourceParameter"] = kwargs.pop("source", unset)

        update = {key: value for key, value in update_kwargs.items() if value != unset}

        if isinstance(data_feed, str):
            data_feed_id = data_feed
            if "dataStartFrom" in update:
                update["dataStartFrom"] = Serializer.serialize_iso(update["dataStartFrom"])
            data_feed_patch = update

        else:
            data_feed_id = data_feed.id
            data_feed_patch = data_feed._to_generated()
        return data_feed_id, data_feed_patch, kwargs

<<<<<<< HEAD
    def _list_metric_enriched_series_data_requests(
        self,
        detection_configuration_id,  # type: str
        series,  # type: Union[List[SeriesIdentity], List[Dict[str, str]]]
        start_time,  # type: Union[str, datetime.datetime]
        end_time,  # type: Union[str, datetime.datetime]
        **kwargs  # type: Any
    ) -> Tuple[HttpRequest, HttpRequest, Any]:
        series_list = [
            SeriesIdentity(dimension=dimension) for dimension in series if isinstance(dimension, dict)
        ] or series

        series_list = cast(List[SeriesIdentity], series_list)
        converted_start_time = self._convert_datetime(start_time)
        converted_end_time = self._convert_datetime(end_time)
        detection_series_query = DetectionSeriesQuery(
            start_time=converted_start_time,
            end_time=converted_end_time,
            series=series_list,
        )
        content_type = kwargs.pop("content_type", "application/json")  # type: Optional[str]
        return build_list_metric_enriched_series_data_request(
            configuration_id=detection_configuration_id,
            json=detection_series_query.serialize(),
            content_type=content_type,
        ), build_list_metric_enriched_series_data_request(configuration_id=detection_configuration_id), kwargs

    def _list_feedback_requests(self, metric_id: str, **kwargs) -> Tuple[HttpRequest, HttpRequest, Any]:
        dimension_filter = None
        dimension_key = kwargs.pop("dimension_key", None)
        if dimension_key:
            dimension_filter = FeedbackDimensionFilter(dimension_key=dimension_key)
        feedback_type = kwargs.pop("feedback_type", None)
        start_time = kwargs.pop("start_time", None)
        end_time = kwargs.pop("end_time", None)
        converted_start_time = self._convert_datetime(start_time) if start_time else None
        converted_end_time = self._convert_datetime(end_time) if end_time else None
        time_mode = kwargs.pop("time_mode", None)
        feedback_filter = MetricFeedbackFilter(
            metric_id=metric_id,
            dimension_filter=dimension_filter,
            feedback_type=feedback_type,
            start_time=converted_start_time,
            end_time=converted_end_time,
            time_mode=time_mode,
        )
        return build_list_feedback_request(json=feedback_filter.serialize(), skip=kwargs.pop("skip", None)), build_list_feedback_request(), kwargs

    def _list_data_feed_ingestion_status_requests(self, data_feed_id, start_time, end_time, **kwargs) -> Tuple[HttpRequest, HttpRequest, Any]:
        skip = kwargs.pop("skip", None)
        converted_start_time = self._convert_datetime(start_time)
        converted_end_time = self._convert_datetime(end_time)
        body = IngestionStatusQueryOptions(start_time=converted_start_time, end_time=converted_end_time)
        content_type = kwargs.pop("content_type", "application/json")  # type: Optional[str]
        return build_list_data_feed_ingestion_status_request(
            data_feed_id=data_feed_id, json=body.serialize(), content_type=content_type, skip=skip
        ), build_list_data_feed_ingestion_status_request(data_feed_id=data_feed_id), kwargs

    def _list_metric_series_definitions_requests(self, metric_id, active_since, **kwargs):
        dimension_filter = kwargs.pop("dimension_filter", None)
        metric_series_query_options = MetricSeriesQueryOptions(
            active_since=active_since,
            dimension_filter=dimension_filter,
        )

        request = build_list_metric_series_definitions_request(
            metric_id=metric_id,
            content_type=kwargs.pop("content_type", "application/json"),
            json=metric_series_query_options.serialize(),
            skip=kwargs.pop("skip", None),
            maxpagesize=kwargs.pop("maxpagesize", None),
        )
        return request, build_list_metric_series_definitions_request(metric_id=metric_id), kwargs

    def _list_alerts_requests(
        self,
        alert_configuration_id: str,
        start_time: Union[str, datetime.datetime],
        end_time: Union[str, datetime.datetime],
        time_mode: Union[str, AlertQueryTimeMode],
        **kwargs: Any
    ) -> Tuple[HttpRequest, HttpRequest, Any]:
        skip = kwargs.pop("skip", None)
        converted_start_time = self._convert_datetime(start_time)
        converted_end_time = self._convert_datetime(end_time)
        content_type = kwargs.pop("content_type", "application/json")

        alerting_result_query = AlertingResultQuery(
            start_time=converted_start_time,
            end_time=converted_end_time,
            time_mode=time_mode,
        )
        return build_list_alerts_request(
            configuration_id=alert_configuration_id,
            skip=skip,
            json=alerting_result_query.serialize(),
            content_type=content_type,
        ), build_list_alerts_request(configuration_id=alert_configuration_id), kwargs

    def _list_anomalies_for_detection_configuration_requests(
        self,
        detection_configuration_id,  # type: str
        start_time,  # type: Union[str, datetime.datetime]
        end_time,  # type: Union[str, datetime.datetime]
        **kwargs  # type: Any
    ) -> Tuple[HttpRequest, HttpRequest, Any]:
        skip = kwargs.pop("skip", None)
        converted_start_time = self._convert_datetime(start_time)
        converted_end_time = self._convert_datetime(end_time)
        detection_anomaly_result_query = DetectionAnomalyResultQuery(
            start_time=converted_start_time,
            end_time=converted_end_time,
            filter=kwargs.pop("filter", None),
        )
        content_type = kwargs.pop("content_type", "application/json")
        return build_get_anomalies_by_anomaly_detection_configuration_request(
            configuration_id=detection_configuration_id,
            skip=skip,
            json=detection_anomaly_result_query.serialize(),
            content_type=content_type
        ), build_get_anomalies_by_anomaly_detection_configuration_request(configuration_id=detection_configuration_id), kwargs

    def _list_anomaly_dimension_values_requests(
        self, detection_configuration_id, dimension_name, start_time, end_time, **kwargs
    ) -> Tuple[HttpRequest, HttpRequest, Any]:
        skip = kwargs.pop("skip", None)
        dimension = kwargs.pop("dimension_filter", None)
        dimension_filter = DimensionGroupIdentity(dimension=dimension) if dimension else None
        converted_start_time = self._convert_datetime(start_time)
        converted_end_time = self._convert_datetime(end_time)
        anomaly_dimension_query = AnomalyDimensionQuery(
            start_time=converted_start_time,
            end_time=converted_end_time,
            dimension_name=dimension_name,
            dimension_filter=dimension_filter,
        )
        content_type=kwargs.pop("content_type", "application/json")
        initial_request = build_list_anomaly_dimension_values_request(
            configuration_id=detection_configuration_id,
            skip=skip,
            json=anomaly_dimension_query.serialize(),
            content_type=content_type,
        )
        next_request = build_list_anomaly_dimension_values_request(configuration_id=detection_configuration_id)
        return initial_request, next_request, kwargs

    def _list_incidents_for_detection_configuration_requests(
        self,
        detection_configuration_id: str,
        start_time: Union[str, datetime.datetime],
        end_time: Union[str, datetime.datetime],
        **kwargs: Any
    ) -> Tuple[HttpRequest, HttpRequest, Any]:
        condition = kwargs.pop("filter", None)
        filter_condition = condition._to_generated() if condition else None
        converted_start_time = self._convert_datetime(start_time)
        converted_end_time = self._convert_datetime(end_time)

        detection_incident_result_query = DetectionIncidentResultQuery(
            start_time=converted_start_time,
            end_time=converted_end_time,
            filter=filter_condition,
        )
        initial_request = build_get_incidents_by_anomaly_detection_configuration_request(
            configuration_id=detection_configuration_id,
            json=detection_incident_result_query.serialize(),
            content_type=kwargs.pop("content_type", "application/json")
        )
        next_request = build_get_incidents_by_anomaly_detection_configuration_request(
            configuration_id=detection_configuration_id
        )
        return initial_request, next_request, kwargs

    def _list_metric_dimension_values_requests(
        self, metric_id, dimension_name, **kwargs
    ) -> Tuple[HttpRequest, HttpRequest, Any]:
        skip = kwargs.pop("skip", None)
        dimension_value_filter = kwargs.pop("dimension_value_filter", None)

        metric_dimension_query_options = MetricDimensionQueryOptions(
            dimension_name=dimension_name,
            dimension_value_filter=dimension_value_filter,
        )
        initial_request = build_list_metric_dimension_values_request(
            metric_id=metric_id,
            json=metric_dimension_query_options.serialize(),
            skip=skip,
            content_type=kwargs.pop("content_type", "application/json")
        )
        next_request = build_list_metric_dimension_values_request(metric_id=metric_id)
        return initial_request, next_request, kwargs

    def _list_metric_series_data_requests(
        self,
        metric_id,  # type: str
        series_keys,  # type: List[Dict[str, str]]
        start_time,  # type: Union[str, datetime.datetime]
        end_time,  # type: Union[str, datetime.datetime]
        **kwargs  # type: Any
    ) -> Tuple[HttpRequest, HttpRequest, Any]:
        converted_start_time = self._convert_datetime(start_time)
        converted_end_time = self._convert_datetime(end_time)

        metric_data_query_options = MetricDataQueryOptions(
            start_time=converted_start_time,
            end_time=converted_end_time,
            series=series_keys,
        )
        initial_request = build_list_metric_series_data_request(
            metric_id=metric_id,
            json=metric_data_query_options.serialize(),
            content_type=kwargs.pop("content_type", "application/json")
        )
        next_request = build_list_metric_series_data_request(metric_id=metric_id)
        return initial_request, next_request, kwargs

    def _list_metric_enrichment_status_requests(
        self,
        metric_id,  # type: str
        start_time,  # type: Union[str, datetime.datetime]
        end_time,  # type: Union[str, datetime.datetime]
        **kwargs  # type: Any
    ) -> Tuple[HttpRequest, HttpRequest, Any]:
        skip = kwargs.pop("skip", None)
        converted_start_time = self._convert_datetime(start_time)
        converted_end_time = self._convert_datetime(end_time)
        enrichment_status_query_option = EnrichmentStatusQueryOption(
            start_time=converted_start_time,
            end_time=converted_end_time,
        )
        initial_request = build_list_metric_enrichment_status_request(
            metric_id=metric_id,
            json=enrichment_status_query_option.serialize(),
            skip=skip,
            content_type=kwargs.pop("content_type", "application/json"),
        )
        next_request = build_list_metric_enrichment_status_request(metric_id=metric_id)
        return initial_request, next_request, kwargs

    def _update_alert_configuration_helper(
        self, alert_configuration: Union[str, AnomalyAlertConfiguration], **kwargs
    ) -> Tuple[HttpRequest, Any]:
=======
    def _update_alert_configuration_helper(self, alert_configuration: Union[str, AnomalyAlertConfiguration], **kwargs) -> Tuple[str, Union[JSONType, DataFeed], Any]:
>>>>>>> 9066d172
        unset = object()
        update_kwargs = {}
        update_kwargs["name"] = kwargs.pop("name", unset)
        update_kwargs["hookIds"] = kwargs.pop("hook_ids", unset)
        update_kwargs["crossMetricsOperator"] = kwargs.pop("cross_metrics_operator", unset)
        update_kwargs["metricAlertingConfigurations"] = kwargs.pop("metric_alert_configurations", unset)
        update_kwargs["description"] = kwargs.pop("description", unset)

        update = {key: value for key, value in update_kwargs.items() if value != unset}
        if isinstance(alert_configuration, str):
            alert_configuration_id = alert_configuration
            if "metricAlertingConfigurations" in update:
                update["metricAlertingConfigurations"] = (
<<<<<<< HEAD
                    [config._to_generated() for config in update["metricAlertingConfigurations"]]
=======
                    [
                        config._to_generated()
                        for config in update["metricAlertingConfigurations"]
                    ]
>>>>>>> 9066d172
                    if update["metricAlertingConfigurations"]
                    else None
                )
            alert_configuration_patch = update

        else:
            alert_configuration_id = alert_configuration.id
            alert_configuration_patch = alert_configuration._to_generated()
<<<<<<< HEAD
        content_type = kwargs.pop("content_type", "application/merge-patch+json")  # type: Optional[str]

        _json = self._serialize.body(alert_configuration_patch, "AnomalyAlertingConfiguration")

        request = build_update_alert_configuration_request(
            configuration_id=alert_configuration_id,
            content_type=content_type,
            json=_json,
        )
        path_format_arguments = {
            "endpoint": self._serialize.url("self._config.endpoint", self._config.endpoint, "str", skip_quote=True),
        }
        request.url = self._client.format_url(request.url, **path_format_arguments)
        return request, kwargs

    def _update_alert_configuration_deserialize(self, pipeline_response, **kwargs: Any):
        cls = kwargs.pop("cls", None)  # type: ClsType["_models.AnomalyAlertConfiguration"]
        error_map = {401: ClientAuthenticationError, 404: ResourceNotFoundError, 409: ResourceExistsError}
        error_map.update(kwargs.pop("error_map", {}))
        response = pipeline_response.http_response

        if response.status_code not in [200]:
            map_error(status_code=response.status_code, response=response, error_map=error_map)
            error = self._deserialize.failsafe_deserialize(_models.ErrorCode, pipeline_response)
            raise HttpResponseError(response=response, model=error)

        deserialized = self._deserialize(generated_models.AnomalyAlertConfiguration, pipeline_response)

        if cls:
            return cls(pipeline_response, deserialized, {})

        return deserialized

    def _get_feedback_request(self, feedback_id: str) -> HttpRequest:
        request = build_get_feedback_request(
            feedback_id=feedback_id,
        )
        path_format_arguments = {
            "endpoint": self._serialize.url("self._config.endpoint", self._config.endpoint, "str", skip_quote=True),
        }
        request.url = self._client.format_url(request.url, **path_format_arguments)
        return request

    def _get_feedback_deserialize(self, pipeline_response, **kwargs) -> MetricFeedback:
        cls = kwargs.pop("cls", None)
        error_map = kwargs.pop("error_map", None)
        response = pipeline_response.http_response
        if response.status_code not in [200]:
            map_error(status_code=response.status_code, response=response, error_map=error_map)
            error = self._deserialize.failsafe_deserialize(ErrorCode, pipeline_response)
            raise HttpResponseError(response=response, model=error)

        deserialized = self._convert_to_sub_feedback(
            self._deserialize(generated_models.MetricFeedback, pipeline_response)
        )

        if cls:
            return cls(pipeline_response, deserialized, {})

        return deserialized
=======
        return alert_configuration_id, alert_configuration_patch, kwargs
>>>>>>> 9066d172

    def _update_hook_helper(
        self, hook: Union[str, EmailNotificationHook, WebNotificationHook], **kwargs: Any
    ) -> Tuple[str, Union[JSONType, NotificationHook], Any]:
        hook_patch = None
        hook_type = kwargs.get("hook_type")
        hook_kwarg_names = [
            "name",
            "description",
            "external_link",
            "emails_to_alert",
            "endpoint",
            "username",
            "password",
            "certificate_key",
            "certificate_password",
            "hook_type",
        ]
        if isinstance(hook, str):
            hook_id = hook
            if hook_type is None:
                raise ValueError("hook_type must be passed with a hook ID.")
            hook_patch = {k: v for k, v in kwargs.items() if k in hook_kwarg_names}

        else:
            hook_patch = hook
            hook_id = hook.id
        for k in hook_kwarg_names:
            if k in kwargs:
                kwargs.pop(k)
        return hook_id, hook_patch, kwargs

    def _convert_datetime(self, date_time):
        # type: (Union[str, datetime.datetime]) -> datetime.datetime
        if isinstance(date_time, datetime.datetime):
            return date_time
        if isinstance(date_time, str):
            try:
                return datetime.datetime.strptime(date_time, "%Y-%m-%d")
            except ValueError:
                try:
                    return datetime.datetime.strptime(date_time, "%Y-%m-%dT%H:%M:%SZ")
                except ValueError:
                    return datetime.datetime.strptime(date_time, "%Y-%m-%d %H:%M:%S")
        raise TypeError("Bad datetime type")

    def _get_paging_prepare_request(
        self, initial_request: HttpRequest, next_request: HttpRequest, next_link=None, **kwargs
    ) -> Callable:
        def prepare_request(next_link=None):
            path_format_arguments = {
                "endpoint": self._serialize.url("self._config.endpoint", self._config.endpoint, "str", skip_quote=True),
            }
            if not next_link:
                request = initial_request
                request.url = self._client.format_url(request.url, **path_format_arguments)
            else:
                request = next_request
                request.url = self._client.format_url(next_link, **path_format_arguments)
            return request

        return prepare_request

def _extract_data_default(deserializer, pipeline_response):
    response_json = pipeline_response.http_response.json()
    list_of_elem = [
        deserializer(l)
        for l in response_json["value"]
    ]
    return response_json.get("@nextLink", None) or None, iter(list_of_elem)

class MetricsAdvisorClientOperationsMixin(_MetricsAdvisorClientOperationsMixin, OperationMixinHelpers):
    def _paging_helper(
        self, *, extract_data=None, initial_request: HttpRequest, next_request: HttpRequest, deserializer=None, **kwargs
    ) -> ItemPaged:
        extract_data = extract_data or functools.partial(_extract_data_default, deserializer)
        error_map = {401: ClientAuthenticationError, 404: ResourceNotFoundError, 409: ResourceExistsError}
        error_map.update(kwargs.pop("error_map", {}))

        prepare_request = self._get_paging_prepare_request(
            initial_request=initial_request, next_request=next_request, **kwargs
        )

        def get_next(next_link=None):
            request = prepare_request(next_link)

            pipeline_response = self._client._pipeline.run(  # pylint: disable=protected-access
                request, stream=False, **kwargs
            )
            response = pipeline_response.http_response

            if response.status_code not in [200]:
                map_error(status_code=response.status_code, response=response, error_map=error_map)
                error = self._deserialize.failsafe_deserialize(ErrorCode, pipeline_response)
                raise HttpResponseError(response=response, model=error)

            return pipeline_response

        return ItemPaged(get_next, extract_data)

    @distributed_trace
    def create_alert_configuration(
        self,
        name,  # type: str
        metric_alert_configurations,  # type: List[MetricAlertConfiguration]
        hook_ids,  # type: List[str]
        **kwargs  # type: Any
    ):  # type: (...) -> AnomalyAlertConfiguration
        cross_metrics_operator = kwargs.pop("cross_metrics_operator", None)
        response_headers = super().create_alert_configuration(  # type: ignore
            AnomalyAlertConfiguration(
                name=name,
                metric_alert_configurations=[m._to_generated() for m in metric_alert_configurations],
                hook_ids=hook_ids,
                cross_metrics_operator=cross_metrics_operator,
                description=kwargs.pop("description", None),
            ),
            cls=lambda pipeline_response, _, response_headers: response_headers,
            **kwargs
        )

        config_id = response_headers["Location"].split("configurations/")[1]
        return self.get_alert_configuration(config_id)

    @distributed_trace
    def create_data_feed(
        self,
        name,  # type: str
        source,  # type: DataFeedSourceUnion
        granularity,  # type: Union[str, DataFeedGranularityType, DataFeedGranularity]
        schema,  # type: Union[List[str], DataFeedSchema]
        ingestion_settings,  # type: Union[datetime.datetime, DataFeedIngestionSettings]
        **kwargs  # type: Any
    ):  # type: (...) -> DataFeed
        data_feed = self._construct_data_feed(
            name=name,
            source=source,
            granularity=granularity,
            schema=schema,
            ingestion_settings=ingestion_settings,
            **kwargs
        )
        for attr in dir(data_feed):
            if attr in kwargs:
                kwargs.pop(attr)
        response_headers = super().create_data_feed(  # type: ignore
            data_feed._to_generated(), cls=lambda pipeline_response, _, response_headers: response_headers, **kwargs
        )
        data_feed_id = response_headers["Location"].split("dataFeeds/")[1]
        return self.get_data_feed(data_feed_id)

    @distributed_trace
    def create_hook(
        self,
        hook,  # type: Union[EmailNotificationHook, WebNotificationHook]
        **kwargs  # type: Any
    ):  # type: (...) -> Union[NotificationHook, EmailNotificationHook, WebNotificationHook]
        response_headers = super().create_hook(  # type: ignore
            hook, cls=lambda pipeline_response, _, response_headers: response_headers, **kwargs  # type: ignore
        )
        hook_id = response_headers["Location"].split("hooks/")[1]
        return self.get_hook(hook_id)

    @distributed_trace
    def create_detection_configuration(
        self,
        name,  # type: str
        metric_id,  # type: str
        whole_series_detection_condition,  # type: MetricDetectionCondition
        **kwargs  # type: Any
    ):  # type: (...) -> AnomalyDetectionConfiguration
        config = AnomalyDetectionConfiguration(
            name=name,
            metric_id=metric_id,
            description=kwargs.pop("description", None),
            whole_series_detection_condition=whole_series_detection_condition,
            **kwargs
        )
        for attr in dir(config):
            if attr in kwargs:
                kwargs.pop(attr)
        response_headers = super().create_detection_configuration(  # type: ignore
            config, cls=lambda pipeline_response, _, response_headers: response_headers, **kwargs
        )
        config_id = response_headers["Location"].split("configurations/")[1]
        return self.get_detection_configuration(config_id)

    @distributed_trace
    def get_data_feed(self, data_feed_id, **kwargs):
        # type: (str, Any) -> DataFeed
        cls = kwargs.pop("cls", None)
        error_map = {401: ClientAuthenticationError, 404: ResourceNotFoundError, 409: ResourceExistsError}
        error_map.update(kwargs.pop("error_map", {}))

        request = build_get_data_feed_request(
            data_feed_id=data_feed_id,
        )
        path_format_arguments = {
            "endpoint": self._serialize.url("self._config.endpoint", self._config.endpoint, "str", skip_quote=True),
        }
        request.url = self._client.format_url(request.url, **path_format_arguments)

        pipeline_response = self._client._pipeline.run(  # pylint: disable=protected-access
            request, stream=False, **kwargs
        )
        response = pipeline_response.http_response

        if response.status_code not in [200]:
            map_error(status_code=response.status_code, response=response, error_map=error_map)
            error = self._deserialize.failsafe_deserialize(ErrorCode, pipeline_response)
            raise HttpResponseError(response=response, model=error)

        deserialized = self._deserialize(generated_models.DataFeed, pipeline_response)

        if cls:
            return cls(pipeline_response, deserialized, {})
        json_response = response.json()
        return DataFeed._from_generated(
            deserialized, json_response["dataSourceParameter"], json_response["dataSourceType"]
        )

    @distributed_trace
    def get_alert_configuration(self, alert_configuration_id, **kwargs):
        # type: (str, Any) -> AnomalyAlertConfiguration
<<<<<<< HEAD
        error_map = {401: ClientAuthenticationError, 404: ResourceNotFoundError, 409: ResourceExistsError}
        error_map.update(kwargs.pop("error_map", {}))

        request = build_get_alert_configuration_request(
            configuration_id=alert_configuration_id,
        )
        path_format_arguments = {
            "endpoint": self._serialize.url("self._config.endpoint", self._config.endpoint, "str", skip_quote=True),
        }
        request.url = self._client.format_url(request.url, **path_format_arguments)

=======
        cls = kwargs.pop("cls", None)
        error_map = {401: ClientAuthenticationError, 404: ResourceNotFoundError, 409: ResourceExistsError}
        error_map.update(kwargs.pop("error_map", {}))

        request = build_get_alert_configuration_request(
            configuration_id=alert_configuration_id,
        )
        path_format_arguments = {
            "endpoint": self._serialize.url("self._config.endpoint", self._config.endpoint, "str", skip_quote=True),
        }
        request.url = self._client.format_url(request.url, **path_format_arguments)

>>>>>>> 9066d172
        pipeline_response = self._client._pipeline.run(  # pylint: disable=protected-access
            request, stream=False, **kwargs
        )
        response = pipeline_response.http_response

        if response.status_code not in [200]:
            map_error(status_code=response.status_code, response=response, error_map=error_map)
            error = self._deserialize.failsafe_deserialize(ErrorCode, pipeline_response)
            raise HttpResponseError(response=response, model=error)

<<<<<<< HEAD
        return self._deserialize_anomaly_detection_configuration(pipeline_response, **kwargs)
=======
        response_json = pipeline_response.http_response.json()
        response_json["metricAlertingConfigurations"] = [
            self._deserialize(generated_models.MetricAlertConfiguration, m)
            for m in response_json["metricAlertingConfigurations"]
        ]
        deserialized = self._deserialize(generated_models.AnomalyAlertConfiguration, response_json)

        if cls:
            return cls(pipeline_response, deserialized, {})

        return AnomalyAlertConfiguration._from_generated(deserialized)
>>>>>>> 9066d172

    @distributed_trace
    def refresh_data_feed_ingestion(
        self,
        data_feed_id,  # type: str
        start_time,  # type: Union[str, datetime.datetime]
        end_time,  # type: Union[str, datetime.datetime]
        **kwargs  # type: Any
    ):
        # type: (...) -> None
        converted_start_time = self._convert_datetime(start_time)
        converted_end_time = self._convert_datetime(end_time)
        super().refresh_data_feed_ingestion(
            data_feed_id,
            body=IngestionProgressResetOptions(start_time=converted_start_time, end_time=converted_end_time),
            **kwargs
        )

    @distributed_trace
    def delete_alert_configuration(self, *alert_configuration_id, **kwargs):
        # type: (*str, Any) -> None
        if len(alert_configuration_id) != 1:
            raise TypeError("Alert configuration requires exactly one id.")

        super().delete_alert_configuration(alert_configuration_id[0], **kwargs)

    @distributed_trace
    def delete_detection_configuration(self, *detection_configuration_id, **kwargs):
        # type: (*str, Any) -> None
        if len(detection_configuration_id) != 1:
            raise TypeError("Detection configuration requires exactly one id.")

        super().delete_detection_configuration(detection_configuration_id[0], **kwargs)

    @distributed_trace
    def delete_data_feed(self, *data_feed_id, **kwargs):
        # type: (*str, Any) -> None
        if len(data_feed_id) != 1:
            raise TypeError("Data feed requires exactly one id.")

        super().delete_data_feed(data_feed_id[0], **kwargs)

    @distributed_trace
    def delete_hook(self, *hook_id, **kwargs):
        # type: (*str, Any) -> None
        if len(hook_id) != 1:
            raise TypeError("Hook requires exactly one id.")

        super().delete_hook(hook_id[0], **kwargs)

    @distributed_trace
    def update_data_feed(self, data_feed: Union[str, DataFeed], **kwargs: Any) -> DataFeed:
        data_feed_id, data_feed_patch, kwargs = self._update_data_feed_helper(data_feed, **kwargs)
        return super().update_data_feed(data_feed_id, data_feed_patch, **kwargs)

    @distributed_trace
    def update_alert_configuration(
<<<<<<< HEAD
        self, alert_configuration: Union[str, AnomalyAlertConfiguration], **kwargs: Any
    ) -> AnomalyAlertConfiguration:
        request, kwargs = self._update_alert_configuration_helper(alert_configuration, **kwargs)
        pipeline_response = self._client._pipeline.run(  # pylint: disable=protected-access
            request, stream=False, **kwargs
=======
        self,
        alert_configuration: Union[str, AnomalyAlertConfiguration],
        **kwargs: Any
    ) -> AnomalyAlertConfiguration:
        alert_configuration_id, alert_configuration_patch, kwargs = self._update_alert_configuration_helper(alert_configuration, **kwargs)
        return AnomalyAlertConfiguration._from_generated(
            super().update_alert_configuration(alert_configuration_id, alert_configuration_patch, **kwargs)
>>>>>>> 9066d172
        )
        return self._deserialize_anomaly_detection_configuration(pipeline_response, **kwargs)

    @distributed_trace
    def update_detection_configuration(
        self, detection_configuration: Union[str, AnomalyDetectionConfiguration], **kwargs: Any
    ) -> AnomalyDetectionConfiguration:
        detection_configuration_id, detection_config_patch, kwargs = self._update_detection_configuration_helper(
            detection_configuration, **kwargs
        )

<<<<<<< HEAD
        return super().update_detection_configuration(
=======
        return super().update_anomaly_detection_configuration(
>>>>>>> 9066d172
            configuration_id=detection_configuration_id, body=detection_config_patch, **kwargs
        )

    @distributed_trace
    def update_hook(
        self, hook: Union[str, EmailNotificationHook, WebNotificationHook], **kwargs: Any
    ) -> Union[NotificationHook, EmailNotificationHook, WebNotificationHook]:
        hook_id, hook_patch, kwargs = self._update_hook_helper(hook, **kwargs)

        return super().update_hook(hook_id, hook_patch, **kwargs)

    @distributed_trace
    def list_data_feeds(
        self,
        *,
        data_feed_name: Optional[str] = None,
        data_source_type: Optional[Union[str, "DataSourceType"]] = None,
        granularity_type: Optional[Union[str, "DataFeedGranularityType"]] = None,
        status: Optional[Union[str, "DataFeedStatus"]] = None,
        creator: Optional[str] = None,
        skip: Optional[int] = None,
        maxpagesize: Optional[int] = None,
        **kwargs: Any
    ) -> ItemPaged[DataFeed]:
        deserializer = functools.partial(self._deserialize, generated_models.DataFeed)

        def extract_data(deserializer, pipeline_response):
            response_json = pipeline_response.http_response.json()
            list_of_elem = []
            for l in response_json["value"]:
                data_source_type = l["dataSourceType"]  # this gets popped during deserialization
                data_source_parameter = l["dataSourceParameter"]
                list_of_elem.append(
                    DataFeed._from_generated(
                        deserializer(l),
                        data_source_parameter,
                        data_source_type,
                    )
                )
            return response_json.get("@nextLink", None) or None, iter(list_of_elem)

        return self._paging_helper(
            extract_data=functools.partial(extract_data, deserializer),
            initial_request=build_list_data_feeds_request(
                data_feed_name=data_feed_name,
                data_source_type=data_source_type,
                granularity_name=granularity_type,
                status=status,
                creator=creator,
                skip=skip,
                maxpagesize=maxpagesize,
            ),
            next_request=build_list_data_feeds_request(),
            **kwargs
        )

    @distributed_trace
    def list_alert_configurations(
        self, detection_configuration_id: str, **kwargs: Any
    ) -> ItemPaged[AnomalyAlertConfiguration]:
        deserializer = self._deserialize

        def extract_data(deserializer, pipeline_response):
            response_json = pipeline_response.http_response.json()
            list_of_elem = []
            for l in response_json["value"]:
                config_to_generated = functools.partial(deserializer, generated_models.MetricAlertConfiguration)
                l["metricAlertingConfigurations"] = [
                    config_to_generated(config) for config in l.get("metricAlertingConfigurations", [])
                ]
                list_of_elem.append(
                    AnomalyAlertConfiguration._from_generated(
                        deserializer(generated_models.AnomalyAlertConfiguration, l)
                    )
                )
            return response_json.get("@nextLink", None) or None, iter(list_of_elem)

        return self._paging_helper(
            extract_data=functools.partial(extract_data, deserializer),
            initial_request=build_list_alert_configurations_request(
                configuration_id=detection_configuration_id,
                skip=kwargs.pop("skip", None),
                maxpagesize=kwargs.pop("maxpagesize", None),
            ),
            next_request=build_list_alert_configurations_request(configuration_id=detection_configuration_id),
            **kwargs
        )

    @distributed_trace
    def list_data_feed_ingestion_status(
        self,
        data_feed_id,  # type: str
        start_time,  # type: Union[str, datetime.datetime]
        end_time,  # type: Union[str, datetime.datetime]
        **kwargs  # type: Any
    ):
        # type: (...) -> ItemPaged[DataFeedIngestionStatus]
        initial_request, next_request, kwargs = self._list_data_feed_ingestion_status_requests(
            data_feed_id, start_time, end_time, **kwargs
        )
        return self._paging_helper(
            initial_request=initial_request,
            next_request=next_request,
            deserializer=DataFeedIngestionStatus.deserialize,
            **kwargs
        )

    @distributed_trace
    def create_datasource_credential(
        self, datasource_credential: DatasourceCredentialUnion, **kwargs: Any
    ) -> DatasourceCredentialUnion:
        response_headers = super().create_datasource_credential(  # type: ignore
            datasource_credential,  # type: ignore
            cls=lambda pipeline_response, _, response_headers: response_headers,
            **kwargs
        )
        credential_id = response_headers["Location"].split("credentials/")[1]
        return self.get_datasource_credential(credential_id)

    @distributed_trace
    def update_datasource_credential(
        self,
        datasource_credential,  # type: DatasourceCredential
        **kwargs  # type: Any
    ):
        return super().update_datasource_credential(datasource_credential.id, datasource_credential, **kwargs)

    @distributed_trace
    def delete_datasource_credential(self, *credential_id, **kwargs):
        # type: (*str, Any) -> None
        if len(credential_id) != 1:
            raise TypeError("Credential requires exactly one id.")

        super().delete_datasource_credential(credential_id=credential_id[0], **kwargs)

    @distributed_trace
    def get_feedback(self, feedback_id, **kwargs):
        # type: (str, Any) -> Union[MetricFeedback, FeedbackUnion]
        cls = kwargs.pop("cls", None)
        error_map = {401: ClientAuthenticationError, 404: ResourceNotFoundError, 409: ResourceExistsError}
        error_map.update(kwargs.pop("error_map", {}))

        request = self._get_feedback_request(feedback_id=feedback_id)
        pipeline_response = self._client._pipeline.run(  # pylint: disable=protected-access
            request, stream=False, **kwargs
        )
        return self._get_feedback_deserialize(pipeline_response, cls=cls, error_map=error_map, **kwargs)

    @distributed_trace
    def list_feedback(self, metric_id: str, **kwargs: Any) -> ItemPaged[Union[MetricFeedback, FeedbackUnion]]:
        deserializer = functools.partial(self._deserialize, generated_models.MetricFeedback)
        initial_request, next_request, kwargs = self._list_feedback_requests(metric_id, **kwargs)
        return self._paging_helper(
            initial_request=initial_request,
            next_request=next_request,
            deserializer=deserializer,
            **kwargs
        )

    @distributed_trace
    def list_metric_enriched_series_data(
        self,
        detection_configuration_id,  # type: str
        series,  # type: Union[List[SeriesIdentity], List[Dict[str, str]]]
        start_time,  # type: Union[str, datetime.datetime]
        end_time,  # type: Union[str, datetime.datetime]
        **kwargs  # type: Any
    ):
        # type: (...) -> ItemPaged[MetricEnrichedSeriesData]
        initial_request, next_request, kwargs = self._list_metric_enriched_series_data_requests(
            detection_configuration_id=detection_configuration_id,
            series=series,
            start_time=start_time,
            end_time=end_time,
            **kwargs
        )

        return self._paging_helper(
            initial_request=initial_request,
            next_request=next_request,
            deserializer=MetricEnrichedSeriesData.deserialize,
            **kwargs
        )

    @distributed_trace
    def list_alerts(
        self,
        alert_configuration_id: str,
        start_time: datetime.datetime,
        end_time: datetime.datetime,
        time_mode: Union[str, AlertQueryTimeMode],
        **kwargs: Any
    ) -> ItemPaged[AnomalyAlert]:
        initial_request, next_request, kwargs = self._list_alerts_requests(
            alert_configuration_id=alert_configuration_id,
            start_time=start_time,
            end_time=end_time,
            time_mode=time_mode,
            **kwargs
        )
        return self._paging_helper(
            initial_request=initial_request,
            next_request=next_request,
            deserializer=AnomalyAlert.deserialize,
            **kwargs
        )

    def _list_anomalies_for_detection_configuration(self, detection_configuration_id, start_time, end_time, **kwargs):
        # type: (...) -> ItemPaged[DataPointAnomaly]

        initial_request, next_request, kwargs = self._list_anomalies_for_detection_configuration_requests(
            detection_configuration_id=detection_configuration_id,
            start_time=start_time,
            end_time=end_time,
            **kwargs
        )
        return self._paging_helper(
            initial_request=initial_request,
            next_request=next_request,
            deserializer=DataPointAnomaly.deserialize,
            **kwargs
        )

    @distributed_trace
    def list_anomalies(self, **kwargs):
        # type: (Any) -> ItemPaged[DataPointAnomaly]
        alert_configuration_id = kwargs.get("alert_configuration_id", None)
        alert_id = kwargs.get("alert_id", None)
        detection_configuration_id = kwargs.get("detection_configuration_id", None)
        start_time = kwargs.get("start_time", None)
        end_time = kwargs.get("end_time", None)
        if detection_configuration_id:
            if alert_configuration_id or alert_id:
                raise TypeError(
                    'Specify either "detection_configuration_id" or "alert_configuration_id" and "alert_id"'
                )
            if not start_time or not end_time:
                raise TypeError('"start_time" and "end_time" are required')
            return self._list_anomalies_for_detection_configuration(**kwargs)
        if not alert_configuration_id or not alert_id:
            raise TypeError('"alert_configuration_id" and "alert_id" are required')
        return self.list_anomalies_for_alert(**kwargs)  # type: ignore

    @distributed_trace
    def list_anomaly_dimension_values(self, detection_configuration_id, dimension_name, start_time, end_time, **kwargs):
        # type: (str, str, Union[str, datetime.datetime], Union[str, datetime.datetime], Any) -> ItemPaged[str]
        initial_request, next_request, kwargs = self._list_anomaly_dimension_values_requests(
            detection_configuration_id=detection_configuration_id,
            dimension_name=dimension_name,
            start_time=start_time,
            end_time=end_time,
            **kwargs
        )

        return self._paging_helper(
            initial_request=initial_request,
            next_request=next_request,
            deserializer=lambda x: x,
            **kwargs
        )

    def _list_incidents_for_detection_configuration(self, detection_configuration_id, start_time, end_time, **kwargs):
        # type: (str, Union[str, datetime.datetime], Union[str, datetime.datetime], Any) -> ItemPaged[AnomalyIncident]
        initial_request, next_request, kwargs = self._list_incidents_for_detection_configuration_requests(
            detection_configuration_id=detection_configuration_id,
            start_time=start_time,
            end_time=end_time,
            **kwargs
        )
        return self._paging_helper(
            initial_request=initial_request,
            next_request=next_request,
            deserializer=AnomalyIncident.serialize,
            **kwargs
        )

    @distributed_trace
    def list_incidents(self, **kwargs):
        # type: (Any) -> ItemPaged[AnomalyIncident]
        alert_configuration_id = kwargs.get("alert_configuration_id", None)
        alert_id = kwargs.get("alert_id", None)
        detection_configuration_id = kwargs.get("detection_configuration_id", None)
        start_time = kwargs.get("start_time", None)
        end_time = kwargs.get("end_time", None)
        if detection_configuration_id:
            if alert_configuration_id or alert_id:
                raise TypeError(
                    'Specify either "detection_configuration_id" or "alert_configuration_id" and "alert_id"'
                )
            if not start_time or not end_time:
                raise TypeError('"start_time" and "end_time" are required')
            return self._list_incidents_for_detection_configuration(**kwargs)
        if not alert_configuration_id or not alert_id:
            raise TypeError('"alert_configuration_id" and "alert_id" are required')
        return self.list_incidents_for_alert(**kwargs)  # type: ignore

    @distributed_trace
    def list_metric_dimension_values(self, metric_id, dimension_name, **kwargs):
        # type: (str, str, Any) -> ItemPaged[str]
        initial_request, next_request, kwargs = self._list_metric_dimension_values_requests(
            metric_id=metric_id,
            dimension_name=dimension_name,
            **kwargs
        )
        return self._paging_helper(
            initial_request=initial_request,
            next_request=next_request,
            deserializer=AnomalyIncident.serialize,
            **kwargs
        )

    @distributed_trace
    def list_metric_series_data(
        self,
        metric_id,  # type: str
        series_keys,  # type: List[Dict[str, str]]
        start_time,  # type: Union[str, datetime.datetime]
        end_time,  # type: Union[str, datetime.datetime]
        **kwargs  # type: Any
    ):
        # type: (...) -> ItemPaged[MetricSeriesData]
        initial_request, next_request, kwargs = self._list_metric_series_data_requests(
            metric_id=metric_id,
            series_keys=series_keys,
            start_time=start_time,
            end_time=end_time,
            **kwargs
        )
        def _deserializer(series):
            generated = generated_models.MetricSeriesData.serialize(series)
            return MetricSeriesData._from_generated(generated)
        return self._paging_helper(
            initial_request=initial_request,
            next_request=next_request,
            deserializer=_deserializer,
            **kwargs
        )

    @distributed_trace
    def list_metric_series_definitions(self, metric_id, active_since, **kwargs):
        # type: (str, datetime.datetime, Any) -> ItemPaged[MetricSeriesDefinition]
        cls = kwargs.pop("cls", None)

        initial_request, next_request, kwargs = self._list_metric_series_definitions_requests(
            metric_id, active_since, **kwargs
        )

        def extract_data(pipeline_response):
            deserialized = MetricSeriesList.deserialize(pipeline_response)
            list_of_elem = deserialized.value
            if cls:
                list_of_elem = cls(list_of_elem)
            return deserialized.next_link or None, iter(list_of_elem)

        next_request.method = "POST"
        return self._paging_helper(
            extract_data=extract_data, initial_request=initial_request, next_request=next_request, **kwargs
        )

    @distributed_trace
    def list_metric_enrichment_status(self, metric_id, start_time, end_time, **kwargs):
        # type: (str, Union[str, datetime.datetime], Union[str, datetime.datetime], Any) -> ItemPaged[EnrichmentStatus]
        initial_request, next_request, kwargs = self._list_metric_enrichment_status_requests(
            metric_id=metric_id,
            start_time=start_time,
            end_time=end_time,
            **kwargs
        )
        return self._paging_helper(
            initial_request=initial_request,
            next_request=next_request,
            deserializer=EnrichmentStatus.deserialize,
            **kwargs
        )

__all__ = ["MetricsAdvisorClientOperationsMixin"]


def patch_sdk():
    pass<|MERGE_RESOLUTION|>--- conflicted
+++ resolved
@@ -29,19 +29,9 @@
 import datetime
 from typing import Any, Callable, List, Tuple, Union, cast, overload, Dict, Optional
 from azure.core.tracing.decorator import distributed_trace
-<<<<<<< HEAD
 from azure.core.rest import HttpRequest
 from ._operations import *
 from ._operations import MetricsAdvisorClientOperationsMixin as _MetricsAdvisorClientOperationsMixin
-=======
-from ._operations import (
-    MetricsAdvisorClientOperationsMixin as _MetricsAdvisorClientOperationsMixin,
-    build_get_data_feed_request,
-    build_list_data_feeds_request,
-    build_get_alert_configuration_request,
-    JSONType,
-)
->>>>>>> 9066d172
 from ..models import *
 from ..models import _models_py3 as generated_models
 from ..models._patch import (
@@ -115,29 +105,6 @@
             return PeriodFeedback.from_dict(feedback.serialize())  # type: ignore
         raise HttpResponseError("Invalid feedback type returned in the response.")
 
-<<<<<<< HEAD
-=======
-    def _convert_to_datasource_credential(self, datasource_credential):
-        if datasource_credential.data_source_credential_type == "AzureSQLConnectionString":
-            return DatasourceSqlConnectionString._from_generated(datasource_credential)
-        if datasource_credential.data_source_credential_type == "DataLakeGen2SharedKey":
-            return DatasourceDataLakeGen2SharedKey._from_generated(datasource_credential)
-        if datasource_credential.data_source_credential_type == "ServicePrincipal":
-            return DatasourceServicePrincipal._from_generated(datasource_credential)
-        return DatasourceServicePrincipalInKeyVault._from_generated(datasource_credential)
-
-    def _construct_alert_config_dict(self, **update_kwargs):
-
-        if "metricAlertingConfigurations" in update_kwargs:
-            update_kwargs["metricAlertingConfigurations"] = (
-                [config._to_generated() for config in update_kwargs["metricAlertingConfigurations"]]
-                if update_kwargs["metricAlertingConfigurations"]
-                else None
-            )
-
-        return update_kwargs
-
->>>>>>> 9066d172
     def _construct_data_feed(self, **kwargs):
         granularity = kwargs.pop("granularity", None)
         schema = kwargs.pop("schema", None)
@@ -152,7 +119,6 @@
             ingestion_settings = DataFeedIngestionSettings(ingestion_begin_time=ingestion_settings)
         return DataFeed(granularity=granularity, schema=schema, ingestion_settings=ingestion_settings, **kwargs)
 
-<<<<<<< HEAD
     def _deserialize_anomaly_detection_configuration(self, pipeline_response, **kwargs) -> AnomalyAlertConfiguration:
         cls = kwargs.pop("cls", None)
         response_json = pipeline_response.http_response.json()
@@ -169,8 +135,6 @@
 
         return AnomalyAlertConfiguration._from_generated(deserialized)
 
-=======
->>>>>>> 9066d172
     def _update_detection_configuration_helper(
         self, detection_configuration, **kwargs
     ) -> Tuple[str, Union[JSONType, AnomalyDetectionConfiguration], Any]:
@@ -209,13 +173,7 @@
             )
         return detection_configuration_id, detection_config_patch, kwargs
 
-<<<<<<< HEAD
     def _update_data_feed_helper(self, data_feed: Union[str, DataFeed], **kwargs) -> UpdateHelperRetval:
-=======
-    def _update_data_feed_helper(
-        self, data_feed: Union[str, DataFeed], **kwargs
-    ) -> UpdateHelperRetval:
->>>>>>> 9066d172
         unset = object()
         update_kwargs = {}
         update_kwargs["dataFeedName"] = kwargs.pop("name", unset)
@@ -252,7 +210,6 @@
             data_feed_patch = data_feed._to_generated()
         return data_feed_id, data_feed_patch, kwargs
 
-<<<<<<< HEAD
     def _list_metric_enriched_series_data_requests(
         self,
         detection_configuration_id,  # type: str
@@ -274,11 +231,15 @@
             series=series_list,
         )
         content_type = kwargs.pop("content_type", "application/json")  # type: Optional[str]
-        return build_list_metric_enriched_series_data_request(
-            configuration_id=detection_configuration_id,
-            json=detection_series_query.serialize(),
-            content_type=content_type,
-        ), build_list_metric_enriched_series_data_request(configuration_id=detection_configuration_id), kwargs
+        return (
+            build_list_metric_enriched_series_data_request(
+                configuration_id=detection_configuration_id,
+                json=detection_series_query.serialize(),
+                content_type=content_type,
+            ),
+            build_list_metric_enriched_series_data_request(configuration_id=detection_configuration_id),
+            kwargs,
+        )
 
     def _list_feedback_requests(self, metric_id: str, **kwargs) -> Tuple[HttpRequest, HttpRequest, Any]:
         dimension_filter = None
@@ -299,17 +260,27 @@
             end_time=converted_end_time,
             time_mode=time_mode,
         )
-        return build_list_feedback_request(json=feedback_filter.serialize(), skip=kwargs.pop("skip", None)), build_list_feedback_request(), kwargs
-
-    def _list_data_feed_ingestion_status_requests(self, data_feed_id, start_time, end_time, **kwargs) -> Tuple[HttpRequest, HttpRequest, Any]:
+        return (
+            build_list_feedback_request(json=feedback_filter.serialize(), skip=kwargs.pop("skip", None)),
+            build_list_feedback_request(),
+            kwargs,
+        )
+
+    def _list_data_feed_ingestion_status_requests(
+        self, data_feed_id, start_time, end_time, **kwargs
+    ) -> Tuple[HttpRequest, HttpRequest, Any]:
         skip = kwargs.pop("skip", None)
         converted_start_time = self._convert_datetime(start_time)
         converted_end_time = self._convert_datetime(end_time)
         body = IngestionStatusQueryOptions(start_time=converted_start_time, end_time=converted_end_time)
         content_type = kwargs.pop("content_type", "application/json")  # type: Optional[str]
-        return build_list_data_feed_ingestion_status_request(
-            data_feed_id=data_feed_id, json=body.serialize(), content_type=content_type, skip=skip
-        ), build_list_data_feed_ingestion_status_request(data_feed_id=data_feed_id), kwargs
+        return (
+            build_list_data_feed_ingestion_status_request(
+                data_feed_id=data_feed_id, json=body.serialize(), content_type=content_type, skip=skip
+            ),
+            build_list_data_feed_ingestion_status_request(data_feed_id=data_feed_id),
+            kwargs,
+        )
 
     def _list_metric_series_definitions_requests(self, metric_id, active_since, **kwargs):
         dimension_filter = kwargs.pop("dimension_filter", None)
@@ -345,12 +316,16 @@
             end_time=converted_end_time,
             time_mode=time_mode,
         )
-        return build_list_alerts_request(
-            configuration_id=alert_configuration_id,
-            skip=skip,
-            json=alerting_result_query.serialize(),
-            content_type=content_type,
-        ), build_list_alerts_request(configuration_id=alert_configuration_id), kwargs
+        return (
+            build_list_alerts_request(
+                configuration_id=alert_configuration_id,
+                skip=skip,
+                json=alerting_result_query.serialize(),
+                content_type=content_type,
+            ),
+            build_list_alerts_request(configuration_id=alert_configuration_id),
+            kwargs,
+        )
 
     def _list_anomalies_for_detection_configuration_requests(
         self,
@@ -368,12 +343,16 @@
             filter=kwargs.pop("filter", None),
         )
         content_type = kwargs.pop("content_type", "application/json")
-        return build_get_anomalies_by_anomaly_detection_configuration_request(
-            configuration_id=detection_configuration_id,
-            skip=skip,
-            json=detection_anomaly_result_query.serialize(),
-            content_type=content_type
-        ), build_get_anomalies_by_anomaly_detection_configuration_request(configuration_id=detection_configuration_id), kwargs
+        return (
+            build_get_anomalies_by_anomaly_detection_configuration_request(
+                configuration_id=detection_configuration_id,
+                skip=skip,
+                json=detection_anomaly_result_query.serialize(),
+                content_type=content_type,
+            ),
+            build_get_anomalies_by_anomaly_detection_configuration_request(configuration_id=detection_configuration_id),
+            kwargs,
+        )
 
     def _list_anomaly_dimension_values_requests(
         self, detection_configuration_id, dimension_name, start_time, end_time, **kwargs
@@ -389,7 +368,7 @@
             dimension_name=dimension_name,
             dimension_filter=dimension_filter,
         )
-        content_type=kwargs.pop("content_type", "application/json")
+        content_type = kwargs.pop("content_type", "application/json")
         initial_request = build_list_anomaly_dimension_values_request(
             configuration_id=detection_configuration_id,
             skip=skip,
@@ -419,7 +398,7 @@
         initial_request = build_get_incidents_by_anomaly_detection_configuration_request(
             configuration_id=detection_configuration_id,
             json=detection_incident_result_query.serialize(),
-            content_type=kwargs.pop("content_type", "application/json")
+            content_type=kwargs.pop("content_type", "application/json"),
         )
         next_request = build_get_incidents_by_anomaly_detection_configuration_request(
             configuration_id=detection_configuration_id
@@ -440,7 +419,7 @@
             metric_id=metric_id,
             json=metric_dimension_query_options.serialize(),
             skip=skip,
-            content_type=kwargs.pop("content_type", "application/json")
+            content_type=kwargs.pop("content_type", "application/json"),
         )
         next_request = build_list_metric_dimension_values_request(metric_id=metric_id)
         return initial_request, next_request, kwargs
@@ -464,7 +443,7 @@
         initial_request = build_list_metric_series_data_request(
             metric_id=metric_id,
             json=metric_data_query_options.serialize(),
-            content_type=kwargs.pop("content_type", "application/json")
+            content_type=kwargs.pop("content_type", "application/json"),
         )
         next_request = build_list_metric_series_data_request(metric_id=metric_id)
         return initial_request, next_request, kwargs
@@ -495,9 +474,6 @@
     def _update_alert_configuration_helper(
         self, alert_configuration: Union[str, AnomalyAlertConfiguration], **kwargs
     ) -> Tuple[HttpRequest, Any]:
-=======
-    def _update_alert_configuration_helper(self, alert_configuration: Union[str, AnomalyAlertConfiguration], **kwargs) -> Tuple[str, Union[JSONType, DataFeed], Any]:
->>>>>>> 9066d172
         unset = object()
         update_kwargs = {}
         update_kwargs["name"] = kwargs.pop("name", unset)
@@ -511,14 +487,7 @@
             alert_configuration_id = alert_configuration
             if "metricAlertingConfigurations" in update:
                 update["metricAlertingConfigurations"] = (
-<<<<<<< HEAD
                     [config._to_generated() for config in update["metricAlertingConfigurations"]]
-=======
-                    [
-                        config._to_generated()
-                        for config in update["metricAlertingConfigurations"]
-                    ]
->>>>>>> 9066d172
                     if update["metricAlertingConfigurations"]
                     else None
                 )
@@ -527,7 +496,6 @@
         else:
             alert_configuration_id = alert_configuration.id
             alert_configuration_patch = alert_configuration._to_generated()
-<<<<<<< HEAD
         content_type = kwargs.pop("content_type", "application/merge-patch+json")  # type: Optional[str]
 
         _json = self._serialize.body(alert_configuration_patch, "AnomalyAlertingConfiguration")
@@ -588,9 +556,6 @@
             return cls(pipeline_response, deserialized, {})
 
         return deserialized
-=======
-        return alert_configuration_id, alert_configuration_patch, kwargs
->>>>>>> 9066d172
 
     def _update_hook_helper(
         self, hook: Union[str, EmailNotificationHook, WebNotificationHook], **kwargs: Any
@@ -654,13 +619,12 @@
 
         return prepare_request
 
+
 def _extract_data_default(deserializer, pipeline_response):
     response_json = pipeline_response.http_response.json()
-    list_of_elem = [
-        deserializer(l)
-        for l in response_json["value"]
-    ]
+    list_of_elem = [deserializer(l) for l in response_json["value"]]
     return response_json.get("@nextLink", None) or None, iter(list_of_elem)
+
 
 class MetricsAdvisorClientOperationsMixin(_MetricsAdvisorClientOperationsMixin, OperationMixinHelpers):
     def _paging_helper(
@@ -815,7 +779,6 @@
     @distributed_trace
     def get_alert_configuration(self, alert_configuration_id, **kwargs):
         # type: (str, Any) -> AnomalyAlertConfiguration
-<<<<<<< HEAD
         error_map = {401: ClientAuthenticationError, 404: ResourceNotFoundError, 409: ResourceExistsError}
         error_map.update(kwargs.pop("error_map", {}))
 
@@ -827,20 +790,6 @@
         }
         request.url = self._client.format_url(request.url, **path_format_arguments)
 
-=======
-        cls = kwargs.pop("cls", None)
-        error_map = {401: ClientAuthenticationError, 404: ResourceNotFoundError, 409: ResourceExistsError}
-        error_map.update(kwargs.pop("error_map", {}))
-
-        request = build_get_alert_configuration_request(
-            configuration_id=alert_configuration_id,
-        )
-        path_format_arguments = {
-            "endpoint": self._serialize.url("self._config.endpoint", self._config.endpoint, "str", skip_quote=True),
-        }
-        request.url = self._client.format_url(request.url, **path_format_arguments)
-
->>>>>>> 9066d172
         pipeline_response = self._client._pipeline.run(  # pylint: disable=protected-access
             request, stream=False, **kwargs
         )
@@ -851,21 +800,7 @@
             error = self._deserialize.failsafe_deserialize(ErrorCode, pipeline_response)
             raise HttpResponseError(response=response, model=error)
 
-<<<<<<< HEAD
         return self._deserialize_anomaly_detection_configuration(pipeline_response, **kwargs)
-=======
-        response_json = pipeline_response.http_response.json()
-        response_json["metricAlertingConfigurations"] = [
-            self._deserialize(generated_models.MetricAlertConfiguration, m)
-            for m in response_json["metricAlertingConfigurations"]
-        ]
-        deserialized = self._deserialize(generated_models.AnomalyAlertConfiguration, response_json)
-
-        if cls:
-            return cls(pipeline_response, deserialized, {})
-
-        return AnomalyAlertConfiguration._from_generated(deserialized)
->>>>>>> 9066d172
 
     @distributed_trace
     def refresh_data_feed_ingestion(
@@ -923,21 +858,11 @@
 
     @distributed_trace
     def update_alert_configuration(
-<<<<<<< HEAD
         self, alert_configuration: Union[str, AnomalyAlertConfiguration], **kwargs: Any
     ) -> AnomalyAlertConfiguration:
         request, kwargs = self._update_alert_configuration_helper(alert_configuration, **kwargs)
         pipeline_response = self._client._pipeline.run(  # pylint: disable=protected-access
             request, stream=False, **kwargs
-=======
-        self,
-        alert_configuration: Union[str, AnomalyAlertConfiguration],
-        **kwargs: Any
-    ) -> AnomalyAlertConfiguration:
-        alert_configuration_id, alert_configuration_patch, kwargs = self._update_alert_configuration_helper(alert_configuration, **kwargs)
-        return AnomalyAlertConfiguration._from_generated(
-            super().update_alert_configuration(alert_configuration_id, alert_configuration_patch, **kwargs)
->>>>>>> 9066d172
         )
         return self._deserialize_anomaly_detection_configuration(pipeline_response, **kwargs)
 
@@ -949,11 +874,7 @@
             detection_configuration, **kwargs
         )
 
-<<<<<<< HEAD
         return super().update_detection_configuration(
-=======
-        return super().update_anomaly_detection_configuration(
->>>>>>> 9066d172
             configuration_id=detection_configuration_id, body=detection_config_patch, **kwargs
         )
 
@@ -1107,10 +1028,7 @@
         deserializer = functools.partial(self._deserialize, generated_models.MetricFeedback)
         initial_request, next_request, kwargs = self._list_feedback_requests(metric_id, **kwargs)
         return self._paging_helper(
-            initial_request=initial_request,
-            next_request=next_request,
-            deserializer=deserializer,
-            **kwargs
+            initial_request=initial_request, next_request=next_request, deserializer=deserializer, **kwargs
         )
 
     @distributed_trace
@@ -1155,20 +1073,14 @@
             **kwargs
         )
         return self._paging_helper(
-            initial_request=initial_request,
-            next_request=next_request,
-            deserializer=AnomalyAlert.deserialize,
-            **kwargs
+            initial_request=initial_request, next_request=next_request, deserializer=AnomalyAlert.deserialize, **kwargs
         )
 
     def _list_anomalies_for_detection_configuration(self, detection_configuration_id, start_time, end_time, **kwargs):
         # type: (...) -> ItemPaged[DataPointAnomaly]
 
         initial_request, next_request, kwargs = self._list_anomalies_for_detection_configuration_requests(
-            detection_configuration_id=detection_configuration_id,
-            start_time=start_time,
-            end_time=end_time,
-            **kwargs
+            detection_configuration_id=detection_configuration_id, start_time=start_time, end_time=end_time, **kwargs
         )
         return self._paging_helper(
             initial_request=initial_request,
@@ -1209,25 +1121,16 @@
         )
 
         return self._paging_helper(
-            initial_request=initial_request,
-            next_request=next_request,
-            deserializer=lambda x: x,
-            **kwargs
+            initial_request=initial_request, next_request=next_request, deserializer=lambda x: x, **kwargs
         )
 
     def _list_incidents_for_detection_configuration(self, detection_configuration_id, start_time, end_time, **kwargs):
         # type: (str, Union[str, datetime.datetime], Union[str, datetime.datetime], Any) -> ItemPaged[AnomalyIncident]
         initial_request, next_request, kwargs = self._list_incidents_for_detection_configuration_requests(
-            detection_configuration_id=detection_configuration_id,
-            start_time=start_time,
-            end_time=end_time,
-            **kwargs
+            detection_configuration_id=detection_configuration_id, start_time=start_time, end_time=end_time, **kwargs
         )
         return self._paging_helper(
-            initial_request=initial_request,
-            next_request=next_request,
-            deserializer=AnomalyIncident.serialize,
-            **kwargs
+            initial_request=initial_request, next_request=next_request, deserializer=AnomalyIncident.serialize, **kwargs
         )
 
     @distributed_trace
@@ -1254,15 +1157,10 @@
     def list_metric_dimension_values(self, metric_id, dimension_name, **kwargs):
         # type: (str, str, Any) -> ItemPaged[str]
         initial_request, next_request, kwargs = self._list_metric_dimension_values_requests(
-            metric_id=metric_id,
-            dimension_name=dimension_name,
-            **kwargs
+            metric_id=metric_id, dimension_name=dimension_name, **kwargs
         )
         return self._paging_helper(
-            initial_request=initial_request,
-            next_request=next_request,
-            deserializer=AnomalyIncident.serialize,
-            **kwargs
+            initial_request=initial_request, next_request=next_request, deserializer=AnomalyIncident.serialize, **kwargs
         )
 
     @distributed_trace
@@ -1276,20 +1174,15 @@
     ):
         # type: (...) -> ItemPaged[MetricSeriesData]
         initial_request, next_request, kwargs = self._list_metric_series_data_requests(
-            metric_id=metric_id,
-            series_keys=series_keys,
-            start_time=start_time,
-            end_time=end_time,
-            **kwargs
-        )
+            metric_id=metric_id, series_keys=series_keys, start_time=start_time, end_time=end_time, **kwargs
+        )
+
         def _deserializer(series):
             generated = generated_models.MetricSeriesData.serialize(series)
             return MetricSeriesData._from_generated(generated)
+
         return self._paging_helper(
-            initial_request=initial_request,
-            next_request=next_request,
-            deserializer=_deserializer,
-            **kwargs
+            initial_request=initial_request, next_request=next_request, deserializer=_deserializer, **kwargs
         )
 
     @distributed_trace
@@ -1317,10 +1210,7 @@
     def list_metric_enrichment_status(self, metric_id, start_time, end_time, **kwargs):
         # type: (str, Union[str, datetime.datetime], Union[str, datetime.datetime], Any) -> ItemPaged[EnrichmentStatus]
         initial_request, next_request, kwargs = self._list_metric_enrichment_status_requests(
-            metric_id=metric_id,
-            start_time=start_time,
-            end_time=end_time,
-            **kwargs
+            metric_id=metric_id, start_time=start_time, end_time=end_time, **kwargs
         )
         return self._paging_helper(
             initial_request=initial_request,
@@ -1329,6 +1219,7 @@
             **kwargs
         )
 
+
 __all__ = ["MetricsAdvisorClientOperationsMixin"]
 
 
