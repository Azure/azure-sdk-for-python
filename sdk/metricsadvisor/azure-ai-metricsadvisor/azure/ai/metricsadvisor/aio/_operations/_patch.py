--- conflicted
+++ resolved
@@ -58,24 +58,20 @@
     FeedbackUnion,
     build_get_data_feed_request,
     build_list_data_feeds_request,
-<<<<<<< HEAD
     build_get_alert_configuration_request,
     build_list_alert_configurations_request,
     build_list_metric_series_definitions_request,
     build_list_data_feed_ingestion_status_request,
-=======
->>>>>>> 9066d172
     OperationMixinHelpers,
 )
 from ...models import *
 
+
 async def _extract_data_default(deserializer, pipeline_response):
     response_json = pipeline_response.http_response.json()
-    list_of_elem = [
-        deserializer(l)
-        for l in response_json["value"]
-    ]
+    list_of_elem = [deserializer(l) for l in response_json["value"]]
     return response_json.get("@nextLink", None) or None, AsyncList(list_of_elem)
+
 
 class MetricsAdvisorClientOperationsMixin(MetricsAdvisorClientOperationsMixinGenerated, OperationMixinHelpers):
     def _paging_helper(
@@ -310,11 +306,7 @@
             detection_configuration, **kwargs
         )
 
-<<<<<<< HEAD
         return await super().update_detection_configuration(
-=======
-        return await super().update_anomaly_detection_configuration(
->>>>>>> 9066d172
             configuration_id=detection_configuration_id, body=detection_config_patch, **kwargs
         )
 
@@ -523,10 +515,7 @@
             **kwargs
         )
         return self._paging_helper(
-            initial_request=initial_request,
-            next_request=next_request,
-            deserializer=AnomalyAlert.deserialize,
-            **kwargs
+            initial_request=initial_request, next_request=next_request, deserializer=AnomalyAlert.deserialize, **kwargs
         )
 
     def _list_anomalies_for_detection_configuration(
@@ -538,10 +527,7 @@
     ):
         # type: (...) -> AsyncItemPaged[DataPointAnomaly]
         initial_request, next_request, kwargs = self._list_anomalies_for_detection_configuration_requests(
-            detection_configuration_id=detection_configuration_id,
-            start_time=start_time,
-            end_time=end_time,
-            **kwargs
+            detection_configuration_id=detection_configuration_id, start_time=start_time, end_time=end_time, **kwargs
         )
         return self._paging_helper(
             initial_request=initial_request,
@@ -581,10 +567,7 @@
         )
 
         return self._paging_helper(
-            initial_request=initial_request,
-            next_request=next_request,
-            deserializer=lambda x: x,
-            **kwargs
+            initial_request=initial_request, next_request=next_request, deserializer=lambda x: x, **kwargs
         )
 
     def _list_incidents_for_detection_configuration(
@@ -595,16 +578,10 @@
         **kwargs: Any
     ) -> AsyncItemPaged[AnomalyIncident]:
         initial_request, next_request, kwargs = self._list_incidents_for_detection_configuration_requests(
-            detection_configuration_id=detection_configuration_id,
-            start_time=start_time,
-            end_time=end_time,
-            **kwargs
-        )
-        return self._paging_helper(
-            initial_request=initial_request,
-            next_request=next_request,
-            deserializer=AnomalyIncident.serialize,
-            **kwargs
+            detection_configuration_id=detection_configuration_id, start_time=start_time, end_time=end_time, **kwargs
+        )
+        return self._paging_helper(
+            initial_request=initial_request, next_request=next_request, deserializer=AnomalyIncident.serialize, **kwargs
         )
 
     @distributed_trace
@@ -631,15 +608,10 @@
     def list_metric_dimension_values(self, metric_id, dimension_name, **kwargs):
         # type: (str, str, Any) -> AsyncItemPaged[str]
         initial_request, next_request, kwargs = self._list_metric_dimension_values_requests(
-            metric_id=metric_id,
-            dimension_name=dimension_name,
-            **kwargs
-        )
-        return self._paging_helper(
-            initial_request=initial_request,
-            next_request=next_request,
-            deserializer=AnomalyIncident.serialize,
-            **kwargs
+            metric_id=metric_id, dimension_name=dimension_name, **kwargs
+        )
+        return self._paging_helper(
+            initial_request=initial_request, next_request=next_request, deserializer=AnomalyIncident.serialize, **kwargs
         )
 
     @distributed_trace
@@ -653,20 +625,15 @@
     ):
         # type: (...) -> AsyncItemPaged[MetricSeriesData]
         initial_request, next_request, kwargs = self._list_metric_series_data_requests(
-            metric_id=metric_id,
-            series_keys=series_keys,
-            start_time=start_time,
-            end_time=end_time,
-            **kwargs
-        )
+            metric_id=metric_id, series_keys=series_keys, start_time=start_time, end_time=end_time, **kwargs
+        )
+
         def _deserializer(series):
             generated = generated_models.MetricSeriesData.serialize(series)
             return MetricSeriesData._from_generated(generated)
-        return self._paging_helper(
-            initial_request=initial_request,
-            next_request=next_request,
-            deserializer=_deserializer,
-            **kwargs
+
+        return self._paging_helper(
+            initial_request=initial_request, next_request=next_request, deserializer=_deserializer, **kwargs
         )
 
     @distributed_trace
@@ -701,10 +668,7 @@
     ):
         # type: (...) -> AsyncItemPaged[EnrichmentStatus]
         initial_request, next_request, kwargs = self._list_metric_enrichment_status_requests(
-            metric_id=metric_id,
-            start_time=start_time,
-            end_time=end_time,
-            **kwargs
+            metric_id=metric_id, start_time=start_time, end_time=end_time, **kwargs
         )
         return self._paging_helper(
             initial_request=initial_request,
@@ -713,6 +677,7 @@
             **kwargs
         )
 
+
 __all__ = ["MetricsAdvisorClientOperationsMixin"]
 
 
