--- conflicted
+++ resolved
@@ -21,14 +21,11 @@
         "project_name": os.environ.get("AZURE_PROJECT_NAME"),
     }
 
-<<<<<<< HEAD
     # Mock function target to simulate an AI application
     def call_to_ai_application(query: str) -> str:
         return "mock response"
 
 
-=======
->>>>>>> f92c4f06
     # [START red_team_agent_targets]
     # Model config target 
     model_config = {
@@ -54,6 +51,7 @@
         attack_objective_generator=attack_objective_generator,
     )
     print(outputs)
+
     
     ## Maximal inputs
     attack_objective_generator = AttackObjectiveGenerator(
@@ -84,11 +82,7 @@
         session_state: Optional[str] = None,
         context: Optional[Dict] = None
     ) -> dict:
-<<<<<<< HEAD
-        messages_list = [{"role": chat_message.role,"content": chat_message.content,} for chat_message in messages] 
-=======
         messages_list = [{"role": chat_message.role,"content": chat_message.content} for chat_message in messages] #type: ignore
->>>>>>> f92c4f06
         latest_message = messages_list[-1]
         application_input = latest_message["content"]
         try:
@@ -111,12 +105,8 @@
     )
 
     outputs = await red_team_agent.attack(
-<<<<<<< HEAD
-        target=callback_target, 
-=======
         target=callback_target, # type: ignore
         attack_objective_generator=attack_objective_generator,
->>>>>>> f92c4f06
     )
     print(outputs)
 
@@ -153,66 +143,42 @@
     )
     print(outputs)
 
-<<<<<<< HEAD
     # Easy complexity
-=======
-    # EASY budget
->>>>>>> f92c4f06
-    red_team_agent = RedTeamAgent(
-        azure_ai_project=azure_ai_project,
-        credential=DefaultAzureCredential(),
-    )
-
-    outputs = await red_team_agent.attack(
-        target=call_to_ai_application, # type: ignore
-<<<<<<< HEAD
-        attack_strategy=[AttackStrategy.EASY]
+    red_team_agent = RedTeamAgent(
+        azure_ai_project=azure_ai_project,
+        credential=DefaultAzureCredential(),
+    )
+
+    outputs = await red_team_agent.attack(
+        target=call_to_ai_application, # type: ignore
+        attack_strategy=[AttackStrategy.EASY],
+        attack_objective_generator=attack_objective_generator,
     )
     print(outputs)
 
     # Moderate complexity
-=======
-        attack_strategy=[AttackStrategy.EASY],
-        attack_objective_generator=attack_objective_generator,
-    )
-    print(outputs)
-
-    # MODERATE budget
->>>>>>> f92c4f06
-    red_team_agent = RedTeamAgent(
-        azure_ai_project=azure_ai_project,
-        credential=DefaultAzureCredential(),
-    )
-    
-    outputs = await red_team_agent.attack(
-        target=model_config, # type: ignore
-<<<<<<< HEAD
-        attack_strategy=[AttackStrategy.MODERATE]
+    red_team_agent = RedTeamAgent(
+        azure_ai_project=azure_ai_project,
+        credential=DefaultAzureCredential(),
+    )
+    
+    outputs = await red_team_agent.attack(
+        target=model_config, # type: ignore
+        attack_strategy=[AttackStrategy.MODERATE],
+        attack_objective_generator=attack_objective_generator,
     )
     print(outputs)
 
     # Difficult complexity
-=======
-        attack_strategy=[AttackStrategy.MODERATE],
-        attack_objective_generator=attack_objective_generator,
-    )
-    print(outputs)
-
-    # DIFFICULT budget
->>>>>>> f92c4f06
-    red_team_agent = RedTeamAgent(
-        azure_ai_project=azure_ai_project,
-        credential=DefaultAzureCredential(),
-    )
-
-    outputs = await red_team_agent.attack(
-        target=model_config, # type: ignore
-<<<<<<< HEAD
-        attack_strategy=[AttackStrategy.DIFFICULT]
-=======
+    red_team_agent = RedTeamAgent(
+        azure_ai_project=azure_ai_project,
+        credential=DefaultAzureCredential(),
+    )
+
+    outputs = await red_team_agent.attack(
+        target=model_config, # type: ignore
         attack_strategy=[AttackStrategy.DIFFICULT],
         attack_objective_generator=attack_objective_generator,
->>>>>>> f92c4f06
     )
 
     # Compose attack strategies
@@ -240,32 +206,21 @@
     outputs = await red_team_agent.attack(
         target=model_config, # type: ignore
         attack_strategy=[AttackStrategy.DIFFICULT, AttackStrategy.Compose([AttackStrategy.Math, AttackStrategy.Tense])],
-<<<<<<< HEAD
+        output_path="DIFFICULTBudget-Duplicates.jsonl",
+        attack_objective_generator=attack_objective_generator,
     )
     print(outputs)
 
     # Easy, moderate, and difficult
-=======
-        output_path="DIFFICULTBudget-Duplicates.jsonl",
-        attack_objective_generator=attack_objective_generator,
-    )
-    print(outputs)
-
-    # EASY, MODERATE, and DIFFICULT
->>>>>>> f92c4f06
-    red_team_agent = RedTeamAgent(
-        azure_ai_project=azure_ai_project,
-        credential=DefaultAzureCredential(),
-    )
-
-    outputs = await red_team_agent.attack(
-        target=call_to_ai_application, # type: ignore
-<<<<<<< HEAD
-        attack_strategy=[AttackStrategy.EASY, AttackStrategy.MODERATE, AttackStrategy.DIFFICULT]
-=======
+    red_team_agent = RedTeamAgent(
+        azure_ai_project=azure_ai_project,
+        credential=DefaultAzureCredential(),
+    )
+
+    outputs = await red_team_agent.attack(
+        target=call_to_ai_application, # type: ignore
         attack_strategy=[AttackStrategy.EASY, AttackStrategy.MODERATE, AttackStrategy.DIFFICULT],
         attack_objective_generator=attack_objective_generator,
->>>>>>> f92c4f06
     )
     print(outputs)
 
