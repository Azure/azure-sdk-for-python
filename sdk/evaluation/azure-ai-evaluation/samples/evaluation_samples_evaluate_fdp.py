# coding: utf-8
# type: ignore

# -------------------------------------------------------------------------
# Copyright (c) Microsoft Corporation. All rights reserved.
# Licensed under the MIT License. See License.txt in the project root for
# license information.
# --------------------------------------------------------------------------

"""
DESCRIPTION:
    These samples demonstrate usage of various classes and methods used to perform evaluation in the azure-ai-evaluation library.

USAGE:
    python evaluation_samples_evaluate_fdp.py

    Set the environment variables with your own values before running the sample:
    1) AZURE_OPENAI_ENDPOINT
    2) AZURE_OPENAI_API_VERSION
    3) AZURE_OPENAI_DEPLOYMENT
    4) AZURE_AI_PROJECT_URL

DESCRIPTION:
    AZURE_OPENAI_ENDPOINT follows the following format:
    https://<account_name>.services.ai.azure.com

    AZURE_AI_PROJECT_URL follows the following format:
    https://{resource_name}.services.ai.azure.com/api/projects/{project_name}

"""


class EvaluationEvaluateSamples(object):
    def evaluation_evaluate_classes_methods(self):
        # [START evaluate_method]
        import os
        from azure.ai.evaluation import evaluate, RelevanceEvaluator, CoherenceEvaluator, IntentResolutionEvaluator

        model_config = {
            "azure_endpoint": os.environ.get("AZURE_OPENAI_ENDPOINT"),  # https://<account_name>.services.ai.azure.com
            "api_key": os.environ.get("AZURE_OPENAI_KEY"),
            "azure_deployment": os.environ.get("AZURE_OPENAI_DEPLOYMENT"),
        }

        print(os.getcwd())
        path = "./sdk/evaluation/azure-ai-evaluation/samples/data/evaluate_test_data.jsonl"

        evaluate(
            data=path,
            evaluators={
                "coherence": CoherenceEvaluator(model_config=model_config),
                "relevance": RelevanceEvaluator(model_config=model_config),
                "intent_resolution": IntentResolutionEvaluator(model_config=model_config),
            },
            evaluator_config={
                "coherence": {
                    "column_mapping": {
                        "response": "${data.response}",
                        "query": "${data.query}",
                    },
                },
                "relevance": {
                    "column_mapping": {
                        "response": "${data.response}",
                        "context": "${data.context}",
                        "query": "${data.query}",
                    },
                },
            },
            # Example of using tags for "Foundry Projects"
            tags={
                "compliance": "fdp_compliant",
                "data_classification": "restricted",
                "governance": "enterprise_policy",
                "environment": "secure_evaluation",
            },
        )

        # [END evaluate_method]

        # [START bleu_score_evaluator]
        from azure.ai.evaluation import BleuScoreEvaluator

        bleu_evaluator = BleuScoreEvaluator()
        bleu_evaluator(response="Lyon is the capital of France.", ground_truth="Paris is the capital of France.")
        # [END bleu_score_evaluator]

        # [START coherence_evaluator]
        import os
        from azure.ai.evaluation import CoherenceEvaluator

        model_config = {
            "azure_endpoint": os.environ.get("AZURE_OPENAI_ENDPOINT"),  # https://<account_name>.services.ai.azure.com
            "api_key": os.environ.get("AZURE_OPENAI_KEY"),
            "azure_deployment": os.environ.get("AZURE_OPENAI_DEPLOYMENT"),
        }
        coherence_evaluator = CoherenceEvaluator(model_config=model_config)
        coherence_evaluator(query="What is the capital of France?", response="Paris is the capital of France.")
        # [END coherence_evaluator]

        # [START intent_resolution_evaluator]
        import os
        from azure.ai.evaluation import CoherenceEvaluator

        model_config = {
            "azure_endpoint": os.environ.get("AZURE_OPENAI_ENDPOINT"),  # https://<account_name>.services.ai.azure.com
            "api_key": os.environ.get("AZURE_OPENAI_KEY"),
            "azure_deployment": os.environ.get("AZURE_OPENAI_DEPLOYMENT"),
        }
        intent_resolution_evaluator = IntentResolutionEvaluator(model_config=model_config)
        intent_resolution_evaluator(
            query="What is the opening hours of the Eiffel Tower?",
            response="Opening hours of the Eiffel Tower are 9:00 AM to 11:00 PM.",
        )
        # [END intent_resolution_evaluator]

        # [START content_safety_evaluator]
        import os
        from azure.identity import DefaultAzureCredential
        from azure.ai.evaluation import ContentSafetyEvaluator

        azure_ai_project = os.environ.get(
            "AZURE_AI_PROJECT_URL"
        )  # https://{resource_name}.services.ai.azure.com/api/projects/{project_name}
        credential = DefaultAzureCredential()

        chat_eval = ContentSafetyEvaluator(azure_ai_project=azure_ai_project, credential=credential)

        chat_eval(
            query="What is the capital of France?",
            response="Paris",
        )
        # [END content_safety_evaluator]

        # [START hate_unfairness_evaluator]
        import os
        from azure.identity import DefaultAzureCredential
        from azure.ai.evaluation import HateUnfairnessEvaluator

        azure_ai_project = os.environ.get(
            "AZURE_AI_PROJECT_URL"
        )  # https://{resource_name}.services.ai.azure.com/api/projects/{project_name}
        credential = DefaultAzureCredential()

        hate_unfairness_eval = HateUnfairnessEvaluator(azure_ai_project=azure_ai_project, credential=credential)
        hate_unfairness_eval(
            query="What is the capital of France?",
            response="Paris",
        )
        # [END hate_unfairness_evaluator]

        # [START self_harm_evaluator]
        import os
        from azure.identity import DefaultAzureCredential
        from azure.ai.evaluation import SelfHarmEvaluator

        azure_ai_project = os.environ.get(
            "AZURE_AI_PROJECT_URL"
        )  # https://{resource_name}.services.ai.azure.com/api/projects/{project_name}
        credential = DefaultAzureCredential()

        self_harm_eval = SelfHarmEvaluator(azure_ai_project=azure_ai_project, credential=credential)
        self_harm_eval(
            query="What is the capital of France?",
            response="Paris",
        )
        # [END self_harm_evaluator]

        # [START sexual_evaluator]
        import os
        from azure.identity import DefaultAzureCredential
        from azure.ai.evaluation import SexualEvaluator

        azure_ai_project = os.environ.get(
            "AZURE_AI_PROJECT_URL"
        )  # https://{resource_name}.services.ai.azure.com/api/projects/{project_name}
        credential = DefaultAzureCredential()

        sexual_eval = SexualEvaluator(azure_ai_project=azure_ai_project, credential=credential)
        sexual_eval(
            query="What is the capital of France?",
            response="Paris",
        )
        # [END sexual_evaluator]

        # [START violence_evaluator]
        import os
        from azure.identity import DefaultAzureCredential
        from azure.ai.evaluation import ViolenceEvaluator

        azure_ai_project = os.environ.get(
            "AZURE_AI_PROJECT_URL"
        )  # https://{resource_name}.services.ai.azure.com/api/projects/{project_name}
        credential = DefaultAzureCredential()

        violence_eval = ViolenceEvaluator(azure_ai_project=azure_ai_project, credential=credential)
        violence_eval(
            query="What is the capital of France?",
            response="Paris",
        )
        # [END violence_evaluator]

        # [START f1_score_evaluator]
        from azure.ai.evaluation import F1ScoreEvaluator

        f1_evaluator = F1ScoreEvaluator()
        f1_evaluator(response="Lyon is the capital of France.", ground_truth="Paris is the capital of France.")
        # [END f1_score_evaluator]

        # [START fluency_evaluator]
        import os
        from azure.ai.evaluation import FluencyEvaluator

        model_config = {
            "azure_endpoint": os.environ.get("AZURE_OPENAI_ENDPOINT"),  # https://<account_name>.services.ai.azure.com
            "api_key": os.environ.get("AZURE_OPENAI_KEY"),
            "azure_deployment": os.environ.get("AZURE_OPENAI_DEPLOYMENT"),
        }

        fluency_evaluator = FluencyEvaluator(model_config=model_config)
        fluency_evaluator(response="Paris is the capital of France.")
        # [END fluency_evaluator]

        # [START gleu_score_evaluator]
        from azure.ai.evaluation import GleuScoreEvaluator

        gleu_evaluator = GleuScoreEvaluator()
        gleu_evaluator(response="Paris is the capital of France.", ground_truth="France's capital is Paris.")
        # [END gleu_score_evaluator]

        # [START groundedness_evaluator]
        import os
        from azure.ai.evaluation import GroundednessEvaluator

        model_config = {
            "azure_endpoint": os.environ.get("AZURE_OPENAI_ENDPOINT"),  # https://<account_name>.services.ai.azure.com
            "api_key": os.environ.get("AZURE_OPENAI_KEY"),
            "azure_deployment": os.environ.get("AZURE_OPENAI_DEPLOYMENT"),
        }

        groundedness_evaluator = GroundednessEvaluator(model_config=model_config)
        groundedness_evaluator(
            response="Paris is the capital of France.",
            context=(
                "France, a country in Western Europe, is known for its rich history and cultural heritage."
                "The city of Paris, located in the northern part of the country, serves as its capital."
                "Paris is renowned for its art, fashion, and landmarks such as the Eiffel Tower and the Louvre Museum."
            ),
        )
        # [END groundedness_evaluator]

        # [START meteor_score_evaluator]
        from azure.ai.evaluation import MeteorScoreEvaluator

        meteor_evaluator = MeteorScoreEvaluator(alpha=0.8)
        meteor_evaluator(response="Paris is the capital of France.", ground_truth="France's capital is Paris.")
        # [END meteor_score_evaluator]

        # [START protected_material_evaluator]
        import os
        from azure.identity import DefaultAzureCredential
        from azure.ai.evaluation import ProtectedMaterialEvaluator

        azure_ai_project = os.environ.get(
            "AZURE_AI_PROJECT_URL"
        )  # https://{resource_name}.services.ai.azure.com/api/projects/{project_name}
        credential = DefaultAzureCredential()

        protected_material_eval = ProtectedMaterialEvaluator(azure_ai_project=azure_ai_project, credential=credential)
        protected_material_eval(
            query="Write me a catchy song",
            response=(
                "You are the dancing queen, young and sweet, only seventeen."
                "Dancing queen, feel the beat from the tambourine, oh yeah."
            ),
        )
        # [END protected_material_evaluator]

        # [START qa_evaluator]
        import os
        from azure.ai.evaluation import QAEvaluator

        model_config = {
            "azure_endpoint": os.environ.get("AZURE_OPENAI_ENDPOINT"),  # https://<account_name>.services.ai.azure.com
            "api_key": os.environ.get("AZURE_OPENAI_KEY"),
            "azure_deployment": os.environ.get("AZURE_OPENAI_DEPLOYMENT"),
        }

        qa_eval = QAEvaluator(model_config=model_config)
        qa_eval(query="This's the color?", response="Black", ground_truth="gray", context="gray")
        # [END qa_evaluator]

        # [START relevance_evaluator]
        import os
        from azure.ai.evaluation import RelevanceEvaluator

        model_config = {
            "azure_endpoint": os.environ.get("AZURE_OPENAI_ENDPOINT"),  # https://<account_name>.services.ai.azure.com
            "api_key": os.environ.get("AZURE_OPENAI_KEY"),
            "azure_deployment": os.environ.get("AZURE_OPENAI_DEPLOYMENT"),
        }

        relevance_eval = RelevanceEvaluator(model_config=model_config)
        relevance_eval(
            query="What is the capital of Japan?",
            response="The capital of Japan is Tokyo.",
        )
        # [END relevance_evaluator]

        # [START retrieval_evaluator]
        import os
        from azure.ai.evaluation import RetrievalEvaluator

        model_config = {
            "azure_endpoint": os.environ.get("AZURE_OPENAI_ENDPOINT"),  # https://<account_name>.services.ai.azure.com
            "api_key": os.environ.get("AZURE_OPENAI_KEY"),
            "azure_deployment": os.environ.get("AZURE_OPENAI_DEPLOYMENT"),
        }

        retrieval_eval = RetrievalEvaluator(model_config=model_config)
        conversation = {
            "messages": [
                {
                    "content": "What is the capital of France?`''\"</>{}{{]",
                    "role": "user",
                    "context": "Customer wants to know the capital of France",
                },
                {"content": "Paris", "role": "assistant", "context": "Paris is the capital of France"},
                {
                    "content": "What is the capital of Hawaii?",
                    "role": "user",
                    "context": "Customer wants to know the capital of Hawaii",
                },
                {"content": "Honolulu", "role": "assistant", "context": "Honolulu is the capital of Hawaii"},
            ],
            "context": "Global context",
        }
        retrieval_eval(conversation=conversation)
        # [END retrieval_evaluator]

        # [START rouge_score_evaluator]
        from azure.ai.evaluation import RougeScoreEvaluator, RougeType

        rouge_evaluator = RougeScoreEvaluator(rouge_type=RougeType.ROUGE_4)
        rouge_evaluator(response="Paris is the capital of France.", ground_truth="France's capital is Paris.")
        # [END rouge_score_evaluator]

        # [START similarity_evaluator]
        import os
        from azure.ai.evaluation import SimilarityEvaluator

        model_config = {
            "azure_endpoint": os.environ.get("AZURE_OPENAI_ENDPOINT"),  # https://<account_name>.services.ai.azure.com
            "api_key": os.environ.get("AZURE_OPENAI_KEY"),
            "azure_deployment": os.environ.get("AZURE_OPENAI_DEPLOYMENT"),
        }

        similarity_eval = SimilarityEvaluator(model_config=model_config)
        similarity_eval(
            query="What is the capital of Japan?",
            response="The capital of Japan is Tokyo.",
            ground_truth="Tokyo is Japan's capital.",
        )
        # [END similarity_evaluator]

        # [START completeness_evaluator]
        import os
        from azure.ai.evaluation import CompletenessEvaluator

        model_config = {
            "azure_endpoint": os.environ.get("AZURE_OPENAI_ENDPOINT"),  # https://<account_name>.services.ai.azure.com
            "api_key": os.environ.get("AZURE_OPENAI_KEY"),
            "azure_deployment": os.environ.get("AZURE_OPENAI_DEPLOYMENT"),
        }

        completeness_eval = CompletenessEvaluator(model_config=model_config)
        completeness_eval(
            response="The capital of Japan is Tokyo.",
            ground_truth="Tokyo is Japan's capital.",
        )
        # [END completeness_evaluator]

        # [START task_adherence_evaluator]
        import os
        from azure.ai.evaluation import TaskAdherenceEvaluator

        model_config = {
            "azure_endpoint": os.environ.get("AZURE_OPENAI_ENDPOINT"),  # https://<account_name>.services.ai.azure.com
            "api_key": os.environ.get("AZURE_OPENAI_KEY"),
            "azure_deployment": os.environ.get("AZURE_OPENAI_DEPLOYMENT"),
        }

        task_adherence_evaluator = TaskAdherenceEvaluator(model_config=model_config)

        query = [
            {"role": "system", "content": "You are a helpful customer service agent."},
            {"role": "user", "content": [{"type": "text", "text": "What is the status of my order #123?"}]},
        ]

        response = [
            {
                "role": "assistant",
                "content": [
                    {
                        "type": "tool_call",
                        "tool_call": {
                            "id": "tool_001",
                            "type": "function",
                            "function": {"name": "get_order", "arguments": {"order_id": "123"}},
                        },
                    }
                ],
            },
            {
                "role": "tool",
                "tool_call_id": "tool_001",
                "content": [
                    {"type": "tool_result", "tool_result": '{ "order": { "id": "123", "status": "shipped" } }'}
                ],
            },
            {"role": "assistant", "content": [{"type": "text", "text": "Your order #123 has been shipped."}]},
        ]

        tool_definitions = [
            {
                "name": "get_order",
                "description": "Get order details.",
                "parameters": {"type": "object", "properties": {"order_id": {"type": "string"}}},
            }
        ]

        task_adherence_evaluator(query=query, response=response, tool_definitions=tool_definitions)
        # [END task_adherence_evaluator]

        # [START task_success_evaluator]
        import os
        from azure.ai.evaluation._evaluators._task_success import TaskSuccessEvaluator

        model_config = {
            "azure_endpoint": os.environ.get("AZURE_OPENAI_ENDPOINT"),  # https://<account_name>.services.ai.azure.com
            "api_key": os.environ.get("AZURE_OPENAI_KEY"),
            "azure_deployment": os.environ.get("AZURE_OPENAI_DEPLOYMENT"),
        }

        task_success_evaluator = TaskSuccessEvaluator(model_config=model_config)

        query = [
            {"role": "system", "content": "You are a travel booking assistant. Help users find and book flights."},
            {
                "role": "user",
                "content": [{"type": "text", "text": "I need to book a flight from London to Paris for tomorrow"}],
            },
        ]

        response = [
            {
                "role": "assistant",
                "content": [
                    {
                        "type": "tool_call",
                        "tool_call": {
                            "id": "search_001",
                            "type": "function",
                            "function": {
                                "name": "search_flights",
                                "arguments": {
                                    "origin": "London",
                                    "destination": "Paris",
                                    "departure_date": "2025-08-13",
                                },
                            },
                        },
                    }
                ],
            },
            {
                "role": "tool",
                "tool_call_id": "search_001",
                "content": [
                    {
                        "type": "tool_result",
                        "tool_result": '{"flights": [{"flight_id": "BA309", "price": "£89", "departure": "10:30", "arrival": "13:45"}, {"flight_id": "AF1234", "price": "£95", "departure": "14:20", "arrival": "17:35"}]}',
                    }
                ],
            },
            {
                "role": "assistant",
                "content": [
                    {
                        "type": "text",
                        "text": "I found 2 flights from London to Paris for tomorrow:\n\n1. BA309 departing 10:30, arriving 13:45 - £89\n2. AF1234 departing 14:20, arriving 17:35 - £95\n\nWould you like me to book one of these flights for you?",
                    }
                ],
            },
        ]

        tool_definitions = [
            {
                "name": "search_flights",
                "description": "Search for available flights between two cities.",
                "parameters": {
                    "type": "object",
                    "properties": {
                        "origin": {"type": "string", "description": "Departure city"},
                        "destination": {"type": "string", "description": "Arrival city"},
                        "departure_date": {"type": "string", "description": "Departure date in YYYY-MM-DD format"},
                    },
                },
            }
        ]

        task_success_evaluator(query=query, response=response, tool_definitions=tool_definitions)
        # [END task_success_evaluator]

        # [START indirect_attack_evaluator]
        import os
        from azure.identity import DefaultAzureCredential
        from azure.ai.evaluation import IndirectAttackEvaluator

        azure_ai_project = os.environ.get(
            "AZURE_AI_PROJECT_URL"
        )  # https://{resource_name}.services.ai.azure.com/api/projects/{project_name}
        credential = DefaultAzureCredential()

        indirect_attack_eval = IndirectAttackEvaluator(azure_ai_project=azure_ai_project, credential=credential)
        indirect_attack_eval(
            query="What is the capital of France?",
            response="Paris",
        )
        # [END indirect_attack_evaluator]

        # [START groundedness_pro_evaluator]
        import os
        from azure.identity import DefaultAzureCredential
        from azure.ai.evaluation import GroundednessProEvaluator

        azure_ai_project = os.environ.get(
            "AZURE_AI_PROJECT_URL"
        )  # https://{resource_name}.services.ai.azure.com/api/projects/{project_name}
        credential = DefaultAzureCredential()

        groundedness_pro_eval = GroundednessProEvaluator(azure_ai_project=azure_ai_project, credential=credential)
        groundedness_pro_eval(
            query="What shape has 4 equilateral sides?",
            response="Rhombus",
            context="Rhombus is a shape with 4 equilateral sides.",
        )
        # [END groundedness_pro_evaluator]

        # [START tool_call_accuracy_evaluator]
        import os
        from azure.ai.evaluation import ToolCallAccuracyEvaluator

        model_config = {
            "azure_endpoint": os.environ.get("AZURE_OPENAI_ENDPOINT"),  # https://<account_name>.services.ai.azure.com
            "api_key": os.environ.get("AZURE_OPENAI_KEY"),
            "azure_deployment": os.environ.get("AZURE_OPENAI_DEPLOYMENT"),
        }

        tool_call_accuracy_evaluator = ToolCallAccuracyEvaluator(model_config=model_config)
        tool_call_accuracy_evaluator(
            query="How is the weather in New York?",
            response="The weather in New York is sunny.",
            tool_calls={
                "type": "tool_call",
                "tool_call": {
                    "id": "call_eYtq7fMyHxDWIgeG2s26h0lJ",
                    "type": "function",
                    "function": {"name": "fetch_weather", "arguments": {"location": "New York"}},
                },
            },
            tool_definitions={
                "id": "fetch_weather",
                "name": "fetch_weather",
                "description": "Fetches the weather information for the specified location.",
                "parameters": {
                    "type": "object",
                    "properties": {"location": {"type": "string", "description": "The location to fetch weather for."}},
                },
            },
        )
        # [END tool_call_accuracy_evaluator]

        # [START path_efficiency_evaluator]
        from azure.ai.evaluation._evaluators._path_efficiency import PathEfficiencyEvaluator

        path_efficiency_evaluator = PathEfficiencyEvaluator(
            precision_threshold=0.7, recall_threshold=0.8, f1_score_threshold=0.75
        )

        response = [
            {
                "role": "assistant",
                "content": [{"type": "tool_call", "tool_call_id": "call_1", "name": "search", "arguments": {}}],
            },
            {
                "role": "assistant",
                "content": [{"type": "tool_call", "tool_call_id": "call_2", "name": "analyze", "arguments": {}}],
            },
            {
                "role": "assistant",
                "content": [{"type": "tool_call", "tool_call_id": "call_3", "name": "report", "arguments": {}}],
            },
        ]
        ground_truth = ["search", "analyze", "report"]

        path_efficiency_evaluator(response=response, ground_truth=ground_truth)
<<<<<<< HEAD
        
        # Also supports tuple format with parameters for exact parameter matching
        response_with_params = [
            {
                "role": "assistant",
                "content": [{"type": "tool_call", "tool_call_id": "call_1", "name": "search", "arguments": {"query": "test"}}],
            },
        ]
        ground_truth_with_params = (["search"], {"search": {"query": "test"}})

        path_efficiency_evaluator(response=response_with_params, ground_truth=ground_truth_with_params)
=======
>>>>>>> cb05cfeb
        # [END path_efficiency_evaluator]

        # [START document_retrieval_evaluator]
        from azure.ai.evaluation import DocumentRetrievalEvaluator

        retrieval_ground_truth = [
            {"document_id": "1", "query_relevance_judgement": 4},
            {"document_id": "2", "query_relevance_judgement": 2},
            {"document_id": "3", "query_relevance_judgement": 3},
            {"document_id": "4", "query_relevance_judgement": 1},
            {"document_id": "5", "query_relevance_judgement": 0},
        ]

        retrieved_documents = [
            {"document_id": "2", "query_relevance_judgement": 45.1},
            {"document_id": "6", "query_relevance_judgement": 35.8},
            {"document_id": "3", "query_relevance_judgement": 29.2},
            {"document_id": "5", "query_relevance_judgement": 25.4},
            {"document_id": "7", "query_relevance_judgement": 18.8},
        ]

        document_retrieval_evaluator = DocumentRetrievalEvaluator()
        document_retrieval_evaluator(
            retrieval_ground_truth=retrieval_ground_truth, retrieved_documents=retrieved_documents
        )
        # [END document_retrieval_evaluator]


if __name__ == "__main__":
    from dotenv import load_dotenv

    load_dotenv()

    print("Loading samples in evaluation_samples_evaluate_fdp.py")
    sample = EvaluationEvaluateSamples()
    print("Samples loaded successfully!")
    print("Running samples in evaluation_samples_evaluate_fdp.py")
    sample.evaluation_evaluate_classes_methods()
    print("Samples ran successfully!")<|MERGE_RESOLUTION|>--- conflicted
+++ resolved
@@ -605,7 +605,6 @@
         ground_truth = ["search", "analyze", "report"]
 
         path_efficiency_evaluator(response=response, ground_truth=ground_truth)
-<<<<<<< HEAD
         
         # Also supports tuple format with parameters for exact parameter matching
         response_with_params = [
@@ -617,8 +616,6 @@
         ground_truth_with_params = (["search"], {"search": {"query": "test"}})
 
         path_efficiency_evaluator(response=response_with_params, ground_truth=ground_truth_with_params)
-=======
->>>>>>> cb05cfeb
         # [END path_efficiency_evaluator]
 
         # [START document_retrieval_evaluator]
