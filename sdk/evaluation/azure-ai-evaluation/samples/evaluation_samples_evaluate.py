--- conflicted
+++ resolved
@@ -599,7 +599,6 @@
         ground_truth = ["search", "analyze", "report"]
 
         path_efficiency_evaluator(response=response, ground_truth=ground_truth)
-<<<<<<< HEAD
 
         # Also supports tuple format with parameters for exact parameter matching
         response_with_params = [
@@ -611,8 +610,6 @@
         ground_truth_with_params = (["search"], {"search": {"query": "test"}})
 
         path_efficiency_evaluator(response=response_with_params, ground_truth=ground_truth_with_params)
-=======
->>>>>>> 2954898b
         # [END path_efficiency_evaluator]
 
         # [START document_retrieval_evaluator]
