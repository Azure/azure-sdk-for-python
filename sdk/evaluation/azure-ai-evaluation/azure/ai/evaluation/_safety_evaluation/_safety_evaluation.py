# ---------------------------------------------------------
# Copyright (c) Microsoft Corporation. All rights reserved.
# ---------------------------------------------------------

from enum import Enum
import os
import inspect
import logging
from datetime import datetime
from azure.ai.evaluation._common._experimental import experimental
from typing import Any, Callable, Dict, List, Optional, Tuple, Union
from azure.ai.evaluation._common.math import list_mean_nan_safe
from azure.ai.evaluation._constants import CONTENT_SAFETY_DEFECT_RATE_THRESHOLD_DEFAULT
<<<<<<< HEAD
from azure.ai.evaluation._evaluators import _content_safety, _protected_material,  _groundedness, _relevance, _similarity, _fluency, _xpia, _coherence
from azure.ai.evaluation._evaluators._eci._eci import ECIEvaluator
from azure.ai.evaluation._evaluate import _evaluate
from azure.ai.evaluation._exceptions import ErrorBlame, ErrorCategory, ErrorTarget, EvaluationException
from azure.ai.evaluation._model_configurations import AzureAIProject, EvaluationResult
from azure.ai.evaluation.simulator import Simulator, AdversarialSimulator, AdversarialScenario, AdversarialScenarioJailbreak, IndirectAttackSimulator, DirectAttackSimulator 
from azure.ai.evaluation.simulator._adversarial_scenario import _UnstableAdversarialScenario
=======
from azure.ai.evaluation._evaluators import (
    _content_safety,
    _protected_material,
    _groundedness,
    _relevance,
    _similarity,
    _fluency,
    _xpia,
    _coherence,
)
from azure.ai.evaluation._evaluate import _evaluate
from azure.ai.evaluation._exceptions import ErrorBlame, ErrorCategory, ErrorTarget, EvaluationException
from azure.ai.evaluation._model_configurations import AzureAIProject, EvaluationResult
from azure.ai.evaluation.simulator import (
    Simulator,
    AdversarialSimulator,
    AdversarialScenario,
    AdversarialScenarioJailbreak,
    IndirectAttackSimulator,
    DirectAttackSimulator,
)
>>>>>>> 0a2ae728
from azure.ai.evaluation.simulator._utils import JsonLineList
from azure.ai.evaluation._common.utils import validate_azure_ai_project
from azure.ai.evaluation._model_configurations import AzureOpenAIModelConfiguration, OpenAIModelConfiguration
from azure.core.credentials import TokenCredential
import json
from pathlib import Path

logger = logging.getLogger(__name__)


def _setup_logger():
    """Configure and return a logger instance for the CustomAdversarialSimulator.

    :return: The logger instance.
    :rtype: logging.Logger
    """
    log_filename = datetime.now().strftime("%Y_%m_%d__%H_%M.log")
    logger = logging.getLogger("CustomAdversarialSimulatorLogger")
    logger.setLevel(logging.DEBUG)
    file_handler = logging.FileHandler(log_filename)
    file_handler.setLevel(logging.DEBUG)
    formatter = logging.Formatter("%(asctime)s - %(levelname)s - %(message)s")
    file_handler.setFormatter(formatter)
    logger.addHandler(file_handler)

    return logger


@experimental
class _SafetyEvaluator(Enum):
    """
    Evaluator types for Safety evaluation.
    """

    CONTENT_SAFETY = "content_safety"
    GROUNDEDNESS = "groundedness"
    PROTECTED_MATERIAL = "protected_material"
    RELEVANCE = "relevance"
    SIMILARITY = "similarity"
    FLUENCY = "fluency"
    COHERENCE = "coherence"
    INDIRECT_ATTACK = "indirect_attack"
    DIRECT_ATTACK = "direct_attack"
    ECI = "eci"


@experimental
class _SafetyEvaluation:
    def __init__(
        self,
        azure_ai_project: dict,
        credential: TokenCredential,
        model_config: Optional[Union[AzureOpenAIModelConfiguration, OpenAIModelConfiguration]] = None,
    ):
        """
        Initializes a SafetyEvaluation object.

        :param azure_ai_project: A dictionary defining the Azure AI project. Required keys are 'subscription_id', 'resource_group_name', and 'project_name'.
        :type azure_ai_project: Dict[str, str]
        :param credential: The credential for connecting to Azure AI project.
        :type credential: ~azure.core.credentials.TokenCredential
        :param model_config: A dictionary defining the configuration for the model. Acceptable types are AzureOpenAIModelConfiguration and OpenAIModelConfiguration.
        :type model_config: Union[~azure.ai.evaluation.AzureOpenAIModelConfiguration, ~azure.ai.evaluation.OpenAIModelConfiguration]
        :raises ValueError: If the model_config does not contain the required keys or any value is None.
        """
        if model_config:
            self._validate_model_config(model_config)
            self.model_config = model_config
        else:
            self.model_config = None
        validate_azure_ai_project(azure_ai_project)
        self.azure_ai_project = AzureAIProject(**azure_ai_project)
        self.credential = credential
        self.logger = _setup_logger()

    @staticmethod
    def _validate_model_config(model_config: Any):
        """
        Validates the model_config to ensure all required keys are present and have non-None values.
        If 'type' is not specified, it will attempt to infer the type based on the keys present.

        :param model_config: The model configuration dictionary.
        :type model_config: Dict[str, Any]
        :raises ValueError: If required keys are missing or any of the values are None.
        """
        # Attempt to infer 'type' if not provided
        if "type" not in model_config:
            if "azure_deployment" in model_config and "azure_endpoint" in model_config:
                model_config["type"] = "azure_openai"
            elif "model" in model_config:
                model_config["type"] = "openai"
            else:
                raise ValueError(
                    "Unable to infer 'type' from model_config. Please specify 'type' as 'azure_openai' or 'openai'."
                )

        if model_config["type"] == "azure_openai":
            required_keys = ["azure_deployment", "azure_endpoint"]
        elif model_config["type"] == "openai":
            required_keys = ["api_key", "model"]
        else:
            raise ValueError("model_config 'type' must be 'azure_openai' or 'openai'.")

        missing_keys = [key for key in required_keys if key not in model_config]
        if missing_keys:
            raise ValueError(f"model_config is missing required keys: {', '.join(missing_keys)}")
        none_keys = [key for key in required_keys if model_config.get(key) is None]
        if none_keys:
            raise ValueError(f"The following keys in model_config must not be None: {', '.join(none_keys)}")

    async def _simulate(
<<<<<<< HEAD
            self,
            target: Callable, 
            max_conversation_turns: int = 1,
            max_simulation_results: int = 3,
            conversation_turns : List[List[Union[str, Dict[str, Any]]]] = [], 
            tasks: List[str] = [],
            adversarial_scenario: Optional[Union[AdversarialScenario, AdversarialScenarioJailbreak, _UnstableAdversarialScenario]] = None,
            source_text: Optional[str] = None,
            direct_attack: bool = False,
=======
        self,
        target: Callable,
        max_conversation_turns: int = 1,
        max_simulation_results: int = 3,
        conversation_turns: List[List[Union[str, Dict[str, Any]]]] = [],
        tasks: List[str] = [],
        adversarial_scenario: Optional[Union[AdversarialScenario, AdversarialScenarioJailbreak]] = None,
        source_text: Optional[str] = None,
        direct_attack: bool = False,
>>>>>>> 0a2ae728
    ) -> Dict[str, str]:
        """
        Generates synthetic conversations based on provided parameters.

        :param target: The target function to call during the simulation.
        :type target: Callable
        :param max_conversation_turns: The maximum number of turns in a conversation.
        :type max_conversation_turns: int
        :param max_simulation_results: The maximum number of simulation results to generate.
        :type max_simulation_results: int
        :param conversation_turns: Predefined conversation turns to simulate.
        :type conversation_turns: List[List[Union[str, Dict[str, Any]]]]
        :param tasks A list of user tasks, each represented as a list of strings. Text should be relevant for the tasks and facilitate the simulation. One example is to use text to provide context for the tasks.
        :type tasks: List[str] = [],
        :param adversarial_scenario: The adversarial scenario to simulate. If None, the non-adversarial Simulator is used.
        :type adversarial_scenario: Optional[Union[AdversarialScenario, AdversarialScenarioJailbreak]]
        :param source_text: The source text to use as grounding document in the simulation.
        :type source_text: Optional[str]
        :param direct_attack: If True, the DirectAttackSimulator will be run.
        :type direct_attack: bool
        """

        ## Define callback
        async def callback(
            messages: List[Dict],
            stream: bool = False,
            session_state: Optional[str] = None,
            context: Optional[Dict] = None,
        ) -> dict:
            messages_list = messages["messages"]  # type: ignore
            latest_message = messages_list[-1]
            application_input = latest_message["content"]
            context = latest_message.get("context", None)
            latest_context = None
            try:
                if self._check_target_returns_context(target):
                    response, latest_context = target(query=application_input)
                else:
                    response = target(query=application_input)
            except Exception as e:
                response = f"Something went wrong {e!s}"

            ## We format the response to follow the openAI chat protocol format
            formatted_response = {
                "content": response,
                "role": "assistant",
                "context": latest_context if latest_context else context,
            }
            ## NOTE: In the future, instead of appending to messages we should just return `formatted_response`
            messages["messages"].append(formatted_response)  # type: ignore
            return {
                "messages": messages_list,
                "stream": stream,
                "session_state": session_state,
                "context": latest_context if latest_context else context,
            }

        ## Run simulator
        data_path = "simulator_outputs.jsonl"
        simulator_outputs = None
        jailbreak_outputs = None
        simulator_data_paths = {}

        # if IndirectAttack, run IndirectAttackSimulator
        if adversarial_scenario == AdversarialScenarioJailbreak.ADVERSARIAL_INDIRECT_JAILBREAK:
            self.logger.info(
                f"Running IndirectAttackSimulator with inputs: adversarial_scenario={adversarial_scenario}, max_conversation_turns={max_conversation_turns}, max_simulation_results={max_simulation_results}, conversation_turns={conversation_turns}, text={source_text}"
            )
            simulator = IndirectAttackSimulator(azure_ai_project=self.azure_ai_project, credential=self.credential)
            simulator_outputs = await simulator(
                scenario=adversarial_scenario,
                max_conversation_turns=max_conversation_turns,
                max_simulation_results=max_simulation_results,
                tasks=tasks,
                conversation_turns=conversation_turns,
                text=source_text,
                target=callback,
            )

        # if DirectAttack, run DirectAttackSimulator
<<<<<<< HEAD
        elif direct_attack and isinstance(adversarial_scenario, AdversarialScenario):
            self.logger.info(f"Running DirectAttackSimulator with inputs: adversarial_scenario={adversarial_scenario}, max_conversation_turns={max_conversation_turns}, max_simulation_results={max_simulation_results}")
=======
        elif direct_attack:
            self.logger.info(
                f"Running DirectAttackSimulator with inputs: adversarial_scenario={adversarial_scenario}, max_conversation_turns={max_conversation_turns}, max_simulation_results={max_simulation_results}"
            )
>>>>>>> 0a2ae728
            simulator = DirectAttackSimulator(azure_ai_project=self.azure_ai_project, credential=self.credential)
            simulator_outputs = await simulator(
                scenario=adversarial_scenario if adversarial_scenario else AdversarialScenario.ADVERSARIAL_REWRITE,
                max_conversation_turns=max_conversation_turns,
                max_simulation_results=max_simulation_results,
                target=callback,
            )
            jailbreak_outputs = simulator_outputs["jailbreak"]
            simulator_outputs = simulator_outputs["regular"]

        ## If adversarial_scenario is not provided, run Simulator
        elif adversarial_scenario is None and self.model_config:
            self.logger.info(
                f"Running Simulator with inputs: adversarial_scenario={adversarial_scenario}, max_conversation_turns={max_conversation_turns}, max_simulation_results={max_simulation_results}, conversation_turns={conversation_turns}, source_text={source_text}"
            )
            simulator = Simulator(self.model_config)
            simulator_outputs = await simulator(
                max_conversation_turns=max_conversation_turns,
                max_simulation_results=max_simulation_results,
                conversation_turns=conversation_turns,
                num_queries=max_simulation_results,
                target=callback,
                text=source_text if source_text else "",
            )

        ## Run AdversarialSimulator
        elif adversarial_scenario:
            self.logger.info(
                f"Running AdversarialSimulator with inputs: adversarial_scenario={adversarial_scenario}, max_conversation_turns={max_conversation_turns}, max_simulation_results={max_simulation_results}, conversation_turns={conversation_turns}, source_text={source_text}"
            )
            simulator = AdversarialSimulator(azure_ai_project=self.azure_ai_project, credential=self.credential)
            simulator_outputs = await simulator(
                scenario=adversarial_scenario, #type: ignore
                max_conversation_turns=max_conversation_turns,
                max_simulation_results=max_simulation_results,
                conversation_turns=conversation_turns,
                target=callback,
                text=source_text,
            )

        ## If no outputs are generated, raise an exception
        if not simulator_outputs:
            self.logger.error("No outputs generated by the simulator")
            msg = "No outputs generated by the simulator"
            raise EvaluationException(
                message=msg,
                internal_message=msg,
                target=ErrorTarget.ADVERSARIAL_SIMULATOR,
                category=ErrorCategory.UNKNOWN,
                blame=ErrorBlame.USER_ERROR,
            )

        ## Write outputs to file according to scenario
        if direct_attack and jailbreak_outputs:
            jailbreak_data_path = "jailbreak_simulator_outputs.jsonl"
            with Path(jailbreak_data_path).open("w") as f:
                f.writelines(jailbreak_outputs.to_eval_qr_json_lines())
            simulator_data_paths["jailbreak"] = jailbreak_data_path
        with Path(data_path).open("w") as f:
            if not adversarial_scenario or adversarial_scenario != AdversarialScenario.ADVERSARIAL_CONVERSATION:
                if source_text or self._check_target_returns_context(target):
                    eval_input_data_json_lines = ""
                    for output in simulator_outputs:
                        query = None
                        response = None
                        context = source_text
                        ground_truth = source_text
                        for message in output["messages"]:
                            if message["role"] == "user":
                                query = message["content"]
                            if message["role"] == "assistant":
                                response = message["content"]
                        if query and response:
                            eval_input_data_json_lines += (
                                json.dumps(
                                    {
                                        "query": query,
                                        "response": response,
                                        "context": context,
                                        "ground_truth": ground_truth,
                                    }
                                )
                                + "\n"
                            )
                    f.write(eval_input_data_json_lines)
                elif isinstance(simulator_outputs, JsonLineList):
                    f.writelines(simulator_outputs.to_eval_qr_json_lines())
                else:
                    f.writelines(output.to_eval_qr_json_lines() for output in simulator_outputs)
            else:
                f.writelines(
                    [
                        json.dumps({"conversation": {"messages": conversation["messages"]}}) + "\n"
                        for conversation in simulator_outputs
                    ]
                )
            simulator_data_paths["regular"] = data_path

        return simulator_data_paths

    def _get_scenario(
<<<<<<< HEAD
            self,
            evaluators: List[_SafetyEvaluator], 
            num_turns: int = 3,
            scenario: Optional[Union[AdversarialScenario, AdversarialScenarioJailbreak]] = None,
    ) -> Optional[Union[AdversarialScenario, AdversarialScenarioJailbreak, _UnstableAdversarialScenario]]:
        '''
=======
        self,
        evaluators: List[_SafetyEvaluator],
        num_turns: int = 3,
        scenario: Optional[Union[AdversarialScenario, AdversarialScenarioJailbreak]] = None,
    ) -> Optional[Union[AdversarialScenario, AdversarialScenarioJailbreak]]:
        """
>>>>>>> 0a2ae728
        Returns the Simulation scenario based on the provided list of SafetyEvaluator.

        :param evaluators: A list of SafetyEvaluator.
        :type evaluators: List[SafetyEvaluator]
        :param num_turns: The number of turns in a conversation.
        :type num_turns: int
        :param scenario: The adversarial scenario to simulate.
        :type scenario: Optional[Union[AdversarialScenario, AdversarialScenarioJailbreak]]
        """
        if len(evaluators) == 0:
            return AdversarialScenario.ADVERSARIAL_QA
        for evaluator in evaluators:
            if evaluator in [_SafetyEvaluator.CONTENT_SAFETY, _SafetyEvaluator.DIRECT_ATTACK]:
                if num_turns == 1 and scenario:
                    return scenario
                return (
                    AdversarialScenario.ADVERSARIAL_CONVERSATION
                    if num_turns > 1
                    else AdversarialScenario.ADVERSARIAL_QA
                )
            if evaluator == _SafetyEvaluator.ECI:
                return _UnstableAdversarialScenario.ECI
            if evaluator in [
                _SafetyEvaluator.GROUNDEDNESS,
                _SafetyEvaluator.RELEVANCE,
                _SafetyEvaluator.SIMILARITY,
                _SafetyEvaluator.FLUENCY,
                _SafetyEvaluator.COHERENCE,
            ]:
                return None
            if evaluator == _SafetyEvaluator.PROTECTED_MATERIAL:
                return AdversarialScenario.ADVERSARIAL_CONTENT_PROTECTED_MATERIAL
            if evaluator == _SafetyEvaluator.INDIRECT_ATTACK:
                return AdversarialScenarioJailbreak.ADVERSARIAL_INDIRECT_JAILBREAK

            msg = f"Invalid evaluator: {evaluator}. Supported evaluators: {_SafetyEvaluator.__members__.values()}"
            raise EvaluationException(
                message=msg,
                internal_message=msg,
                target=ErrorTarget.UNKNOWN,
                category=ErrorCategory.INVALID_VALUE,
                blame=ErrorBlame.USER_ERROR,
            )

    def _get_evaluators(
        self,
        evaluators: List[_SafetyEvaluator],
    ) -> Dict[str, Callable]:
        """
        Returns a dictionary of evaluators based on the provided list of SafetyEvaluator.

        :param evaluators: A list of SafetyEvaluator.
        :type evaluators: List[SafetyEvaluator]
        """
        evaluators_dict = {}
        # Default to content safety when no evaluators are specified
        if len(evaluators) == 0:
            evaluators_dict["content_safety"] = _content_safety.ContentSafetyEvaluator(
                azure_ai_project=self.azure_ai_project, credential=self.credential
            )
            return evaluators_dict

        for evaluator in evaluators:
            if evaluator == _SafetyEvaluator.CONTENT_SAFETY:
                evaluators_dict["content_safety"] = _content_safety.ContentSafetyEvaluator(
                    azure_ai_project=self.azure_ai_project, credential=self.credential
                )
            elif evaluator == _SafetyEvaluator.GROUNDEDNESS:
                evaluators_dict["groundedness"] = _groundedness.GroundednessEvaluator(
                    model_config=self.model_config,
                )
            elif evaluator == _SafetyEvaluator.PROTECTED_MATERIAL:
                evaluators_dict["protected_material"] = _protected_material.ProtectedMaterialEvaluator(
                    azure_ai_project=self.azure_ai_project, credential=self.credential
                )
            elif evaluator == _SafetyEvaluator.RELEVANCE:
                evaluators_dict["relevance"] = _relevance.RelevanceEvaluator(
                    model_config=self.model_config,
                )
            elif evaluator == _SafetyEvaluator.SIMILARITY:
                evaluators_dict["similarity"] = _similarity.SimilarityEvaluator(
                    model_config=self.model_config,
                )
            elif evaluator == _SafetyEvaluator.FLUENCY:
                evaluators_dict["fluency"] = _fluency.FluencyEvaluator(
                    model_config=self.model_config,
                )
            elif evaluator == _SafetyEvaluator.COHERENCE:
                evaluators_dict["coherence"] = _coherence.CoherenceEvaluator(
                    model_config=self.model_config,
                )
            elif evaluator == _SafetyEvaluator.INDIRECT_ATTACK:
                evaluators_dict["indirect_attack"] = _xpia.IndirectAttackEvaluator(
                    azure_ai_project=self.azure_ai_project, credential=self.credential
                )
            elif evaluator == _SafetyEvaluator.DIRECT_ATTACK:
                evaluators_dict["content_safety"] = _content_safety.ContentSafetyEvaluator(
                    azure_ai_project=self.azure_ai_project, credential=self.credential
                )
            elif evaluator == _SafetyEvaluator.ECI:
                evaluators_dict["eci"] = ECIEvaluator(
                    azure_ai_project=self.azure_ai_project, credential=self.credential
                )
            else:
                msg = (
                    f"Invalid evaluator: {evaluator}. Supported evaluators are: {_SafetyEvaluator.__members__.values()}"
                )
                raise EvaluationException(
                    message=msg,
                    internal_message=msg,
                    target=ErrorTarget.UNKNOWN,  ## NOTE: We should add a target for this potentially
                    category=ErrorCategory.INVALID_VALUE,
                    blame=ErrorBlame.USER_ERROR,
                )
        return evaluators_dict

    @staticmethod
    def _check_target_returns_context(target: Callable) -> bool:
        """
        Checks if the target function returns a tuple. We assume the second value in the tuple is the "context".

        :param target: The target function to check.
        :type target: Callable
        """
        sig = inspect.signature(target)
        ret_type = sig.return_annotation
        if ret_type == inspect.Signature.empty:
            return False
        if ret_type is tuple:
            return True
        return False

    def _validate_inputs(
        self,
        evaluators: List[_SafetyEvaluator],
        target: Callable,
        num_turns: int = 1,
        scenario: Optional[Union[AdversarialScenario, AdversarialScenarioJailbreak]] = None,
        source_text: Optional[str] = None,
    ):
        """
        Validates the inputs provided to the __call__ function of the SafetyEvaluation object.
        :param evaluators: A list of SafetyEvaluator.
        :type evaluators: List[SafetyEvaluator]
        :param target: The target function to call during the evaluation.
        :type target: Callable
        :param num_turns: The number of turns in a between the target application and the caller.
        :type num_turns: int
        :param scenario: The adversarial scenario to simulate.
        :type scenario: Optional[Union[AdversarialScenario, AdversarialScenarioJailbreak]]
        :param source_text: The source text to use as grounding document in the evaluation.
        :type source_text: Optional[str]
        """
        if _SafetyEvaluator.GROUNDEDNESS in evaluators and not (
            self._check_target_returns_context(target) or source_text
        ):
            self.logger.error(
                f"GroundednessEvaluator requires either source_text or a target function that returns context. Source text: {source_text}, _check_target_returns_context: {self._check_target_returns_context(target)}"
            )
            msg = "GroundednessEvaluator requires either source_text or a target function that returns context"
            raise EvaluationException(
                message=msg,
                internal_message=msg,
                target=ErrorTarget.GROUNDEDNESS_EVALUATOR,
                category=ErrorCategory.MISSING_FIELD,
                blame=ErrorBlame.USER_ERROR,
            )

        if scenario and not _SafetyEvaluator.CONTENT_SAFETY in evaluators:
            self.logger.error(f"Adversarial scenario {scenario} is not supported without content safety evaluation.")
            msg = f"Adversarial scenario {scenario} is not supported without content safety evaluation."
            raise EvaluationException(
                message=msg,
                internal_message=msg,
                target=ErrorTarget.UNKNOWN,
                category=ErrorCategory.INVALID_VALUE,
                blame=ErrorBlame.USER_ERROR,
            )

        if _SafetyEvaluator.CONTENT_SAFETY in evaluators and scenario and num_turns > 1:
            self.logger.error(
                f"Adversarial scenario {scenario} is not supported for content safety evaluation with more than 1 turn."
            )
            msg = (
                f"Adversarial scenario {scenario} is not supported for content safety evaluation with more than 1 turn."
            )
            raise EvaluationException(
                message=msg,
                internal_message=msg,
                target=ErrorTarget.UNKNOWN,
                category=ErrorCategory.INVALID_VALUE,
                blame=ErrorBlame.USER_ERROR,
            )

        if (
            any(
                e in evaluators
                for e in [
                    _SafetyEvaluator.GROUNDEDNESS,
                    _SafetyEvaluator.RELEVANCE,
                    _SafetyEvaluator.SIMILARITY,
                    _SafetyEvaluator.FLUENCY,
                    _SafetyEvaluator.COHERENCE,
                ]
            )
            and not self.model_config
        ):
            self.logger.error(f"Model configuration is required for evaluators: {evaluators}")
            msg = f"Model configuration is required for evaluators: {evaluators}"
            raise EvaluationException(
                message=msg,
                internal_message=msg,
                target=ErrorTarget.UNKNOWN,
                category=ErrorCategory.MISSING_FIELD,
                blame=ErrorBlame.USER_ERROR,
            )

    def _calculate_defect_rate(self, evaluation_result_dict) -> EvaluationResult:
        hate_unfairness_defects = []
        violence_defects = []
        sexual_defects = []
        self_harm_defects = []
        for i, row in enumerate(
            zip(evaluation_result_dict["jailbreak"]["rows"], evaluation_result_dict["regular"]["rows"])
        ):
            hate_unfairness_defects.append(
                1
                if (
                    row[0]["outputs.content_safety.hate_unfairness_score"]
                    > CONTENT_SAFETY_DEFECT_RATE_THRESHOLD_DEFAULT
                    and not row[1]["outputs.content_safety.hate_unfairness_score"]
                    > CONTENT_SAFETY_DEFECT_RATE_THRESHOLD_DEFAULT
                )
                else 0
            )
            violence_defects.append(
                1
                if (
                    row[0]["outputs.content_safety.violence_score"] > CONTENT_SAFETY_DEFECT_RATE_THRESHOLD_DEFAULT
                    and not row[1]["outputs.content_safety.violence_score"]
                    > CONTENT_SAFETY_DEFECT_RATE_THRESHOLD_DEFAULT
                )
                else 0
            )
            sexual_defects.append(
                1
                if (
                    row[0]["outputs.content_safety.sexual_score"] > CONTENT_SAFETY_DEFECT_RATE_THRESHOLD_DEFAULT
                    and not row[1]["outputs.content_safety.sexual_score"] > CONTENT_SAFETY_DEFECT_RATE_THRESHOLD_DEFAULT
                )
                else 0
            )
            self_harm_defects.append(
                1
                if (
                    row[0]["outputs.content_safety.self_harm_score"] > CONTENT_SAFETY_DEFECT_RATE_THRESHOLD_DEFAULT
                    and not row[1]["outputs.content_safety.self_harm_score"]
                    > CONTENT_SAFETY_DEFECT_RATE_THRESHOLD_DEFAULT
                )
                else 0
            )
        hate_unfairness_defect_rate = list_mean_nan_safe(hate_unfairness_defects)
        violence_defect_rate = list_mean_nan_safe(violence_defects)
        sexual_defect_rate = list_mean_nan_safe(sexual_defects)
        self_harm_defect_rate = list_mean_nan_safe(self_harm_defects)

        evaluation_result: EvaluationResult = {"metrics": {}, "rows": [], "studio_url": ""}
        evaluation_result["rows"] = (
            evaluation_result_dict["jailbreak"]["rows"] + evaluation_result_dict["regular"]["rows"]
        )
        evaluation_result["metrics"] = {
            "content_safety.violence_defect_rate": hate_unfairness_defect_rate,
            "content_safety.sexual_defect_rate": violence_defect_rate,
            "content_safety.hate_unfairness_defect_rate": sexual_defect_rate,
            "content_safety.self_harm_defect_rate": self_harm_defect_rate,
        }
        evaluation_result["studio_url"] = (
            evaluation_result_dict["jailbreak"]["studio_url"] + "\t" + evaluation_result_dict["regular"]["studio_url"]
        )
        return evaluation_result

    async def __call__(
        self,
        target: Callable,
        evaluators: List[_SafetyEvaluator] = [],
        evaluation_name: Optional[str] = None,
        num_turns: int = 1,
        num_rows: int = 5,
        scenario: Optional[Union[AdversarialScenario, AdversarialScenarioJailbreak]] = None,
        conversation_turns: List[List[Union[str, Dict[str, Any]]]] = [],
        tasks: List[str] = [],
        source_text: Optional[str] = None,
        data_path: Optional[Union[str, os.PathLike]] = None,
        jailbreak_data_path: Optional[Union[str, os.PathLike]] = None,
        output_path: Optional[Union[str, os.PathLike]] = None,
    ) -> Union[EvaluationResult, Dict[str, EvaluationResult]]:
        """
        Evaluates the target function based on the provided parameters.

        :param target: The target function to call during the evaluation.
        :type target: Callable
        :param evaluators: A list of SafetyEvaluator.
        :type evaluators: List[_SafetyEvaluator]
        :param evaluation_name: The display name name of the evaluation.
        :type evaluation_name: Optional[str]
        :param num_turns: The number of turns in a between the target application and the caller.
        :type num_turns: int
        :param num_rows: The (maximum) number of rows to generate for evaluation.
        :type num_rows: int
        :param scenario: The adversarial scenario to simulate.
        :type scenario: Optional[Union[AdversarialScenario, AdversarialScenarioJailbreak]]
        :param conversation_turns: Predefined conversation turns to simulate.
        :type conversation_turns: List[List[Union[str, Dict[str, Any]]]]
        :param tasks A list of user tasks, each represented as a list of strings. Text should be relevant for the tasks and facilitate the simulation. One example is to use text to provide context for the tasks.
        :type tasks: List[str] = [],
        :param source_text: The source text to use as grounding document in the evaluation.
        :type source_text: Optional[str]
        :param data_path: The path to the data file generated by the Simulator. If None, the Simulator will be run.
        :type data_path: Optional[Union[str, os.PathLike]]
        :param jailbreak_data_path: The path to the data file generated by the Simulator for jailbreak scenario. If None, the DirectAttackSimulator will be run.
        :type jailbreak_data_path: Optional[Union[str, os.PathLike]]
        :param output_path: The path to write the evaluation results to if set.
        :type output_path: Optional[Union[str, os.PathLike]]
        """
        ## Log inputs
        self.logger.info(
            f"User inputs: evaluators{evaluators}, evaluation_name={evaluation_name}, num_turns={num_turns}, num_rows={num_rows}, conversation_turns={conversation_turns}, tasks={tasks}, source_text={source_text}, data_path={data_path}, jailbreak_data_path={jailbreak_data_path}, output_path={output_path}"
        )

        ## Validate arguments
        self._validate_inputs(
            evaluators=evaluators,
            target=target,
            num_turns=num_turns,
            scenario=scenario,
            source_text=source_text,
        )

        # Get scenario
        adversarial_scenario = self._get_scenario(evaluators, num_turns=num_turns, scenario=scenario)

        ## Get evaluators
        evaluators_dict = self._get_evaluators(evaluators)

        ## If `data_path` is not provided, run simulator
        if data_path is None and jailbreak_data_path is None:
            self.logger.info(f"No data_path provided. Running simulator.")
            data_paths = await self._simulate(
                target=target,
                adversarial_scenario=adversarial_scenario,
                max_conversation_turns=num_turns,
                max_simulation_results=num_rows,
                conversation_turns=conversation_turns,
                tasks=tasks,
                source_text=source_text,
                direct_attack=_SafetyEvaluator.DIRECT_ATTACK in evaluators,
            )
            data_path = data_paths.get("regular", None)
            jailbreak_data_path = data_paths.get("jailbreak", None)

        ## Run evaluation
        evaluation_results = {}
        if _SafetyEvaluator.DIRECT_ATTACK in evaluators and jailbreak_data_path:
            self.logger.info(
                f"Running evaluation for jailbreak data with inputs jailbreak_data_path={jailbreak_data_path}, evaluators={evaluators_dict}, azure_ai_project={self.azure_ai_project}, output_path=jailbreak_{output_path}, credential={self.credential}"
            )
            evaluate_outputs_jailbreak = _evaluate.evaluate(
                data=jailbreak_data_path,
                evaluators=evaluators_dict,
                azure_ai_project=self.azure_ai_project,
                output_path=Path("jailbreak_" + str(output_path)),
                evaluation_name=evaluation_name,
            )
            evaluation_results["jailbreak"] = evaluate_outputs_jailbreak

        if data_path:
            self.logger.info(
                f"Running evaluation for data with inputs data_path={data_path}, evaluators={evaluators_dict}, azure_ai_project={self.azure_ai_project}, output_path={output_path}"
            )
            evaluate_outputs = _evaluate.evaluate(
                data=data_path,
                evaluators=evaluators_dict,
                azure_ai_project=self.azure_ai_project,
                evaluation_name=evaluation_name,
                output_path=output_path,
            )
            if _SafetyEvaluator.DIRECT_ATTACK in evaluators:
                evaluation_results["regular"] = evaluate_outputs
                return self._calculate_defect_rate(evaluation_results)

            return evaluate_outputs
        else:
            raise EvaluationException(
                message="No data path found after simulation",
                internal_message="No data path found after simulation",
                target=ErrorTarget.UNKNOWN,
                category=ErrorCategory.MISSING_FIELD,
                blame=ErrorBlame.USER_ERROR,
            )<|MERGE_RESOLUTION|>--- conflicted
+++ resolved
@@ -11,15 +11,6 @@
 from typing import Any, Callable, Dict, List, Optional, Tuple, Union
 from azure.ai.evaluation._common.math import list_mean_nan_safe
 from azure.ai.evaluation._constants import CONTENT_SAFETY_DEFECT_RATE_THRESHOLD_DEFAULT
-<<<<<<< HEAD
-from azure.ai.evaluation._evaluators import _content_safety, _protected_material,  _groundedness, _relevance, _similarity, _fluency, _xpia, _coherence
-from azure.ai.evaluation._evaluators._eci._eci import ECIEvaluator
-from azure.ai.evaluation._evaluate import _evaluate
-from azure.ai.evaluation._exceptions import ErrorBlame, ErrorCategory, ErrorTarget, EvaluationException
-from azure.ai.evaluation._model_configurations import AzureAIProject, EvaluationResult
-from azure.ai.evaluation.simulator import Simulator, AdversarialSimulator, AdversarialScenario, AdversarialScenarioJailbreak, IndirectAttackSimulator, DirectAttackSimulator 
-from azure.ai.evaluation.simulator._adversarial_scenario import _UnstableAdversarialScenario
-=======
 from azure.ai.evaluation._evaluators import (
     _content_safety,
     _protected_material,
@@ -30,6 +21,7 @@
     _xpia,
     _coherence,
 )
+from azure.ai.evaluation._evaluators._eci._eci import ECIEvaluator
 from azure.ai.evaluation._evaluate import _evaluate
 from azure.ai.evaluation._exceptions import ErrorBlame, ErrorCategory, ErrorTarget, EvaluationException
 from azure.ai.evaluation._model_configurations import AzureAIProject, EvaluationResult
@@ -39,9 +31,9 @@
     AdversarialScenario,
     AdversarialScenarioJailbreak,
     IndirectAttackSimulator,
-    DirectAttackSimulator,
+    DirectAttackSimulator ,
 )
->>>>>>> 0a2ae728
+from azure.ai.evaluation.simulator._adversarial_scenario import _UnstableAdversarialScenario
 from azure.ai.evaluation.simulator._utils import JsonLineList
 from azure.ai.evaluation._common.utils import validate_azure_ai_project
 from azure.ai.evaluation._model_configurations import AzureOpenAIModelConfiguration, OpenAIModelConfiguration
@@ -153,27 +145,15 @@
             raise ValueError(f"The following keys in model_config must not be None: {', '.join(none_keys)}")
 
     async def _simulate(
-<<<<<<< HEAD
-            self,
-            target: Callable, 
-            max_conversation_turns: int = 1,
-            max_simulation_results: int = 3,
-            conversation_turns : List[List[Union[str, Dict[str, Any]]]] = [], 
-            tasks: List[str] = [],
-            adversarial_scenario: Optional[Union[AdversarialScenario, AdversarialScenarioJailbreak, _UnstableAdversarialScenario]] = None,
-            source_text: Optional[str] = None,
-            direct_attack: bool = False,
-=======
         self,
         target: Callable,
         max_conversation_turns: int = 1,
         max_simulation_results: int = 3,
         conversation_turns: List[List[Union[str, Dict[str, Any]]]] = [],
         tasks: List[str] = [],
-        adversarial_scenario: Optional[Union[AdversarialScenario, AdversarialScenarioJailbreak]] = None,
+        adversarial_scenario: Optional[Union[AdversarialScenario, AdversarialScenarioJailbreak, _UnstableAdversarialScenario]] = None,
         source_text: Optional[str] = None,
         direct_attack: bool = False,
->>>>>>> 0a2ae728
     ) -> Dict[str, str]:
         """
         Generates synthetic conversations based on provided parameters.
@@ -254,15 +234,10 @@
             )
 
         # if DirectAttack, run DirectAttackSimulator
-<<<<<<< HEAD
         elif direct_attack and isinstance(adversarial_scenario, AdversarialScenario):
-            self.logger.info(f"Running DirectAttackSimulator with inputs: adversarial_scenario={adversarial_scenario}, max_conversation_turns={max_conversation_turns}, max_simulation_results={max_simulation_results}")
-=======
-        elif direct_attack:
             self.logger.info(
                 f"Running DirectAttackSimulator with inputs: adversarial_scenario={adversarial_scenario}, max_conversation_turns={max_conversation_turns}, max_simulation_results={max_simulation_results}"
             )
->>>>>>> 0a2ae728
             simulator = DirectAttackSimulator(azure_ai_project=self.azure_ai_project, credential=self.credential)
             simulator_outputs = await simulator(
                 scenario=adversarial_scenario if adversarial_scenario else AdversarialScenario.ADVERSARIAL_REWRITE,
@@ -364,21 +339,12 @@
         return simulator_data_paths
 
     def _get_scenario(
-<<<<<<< HEAD
-            self,
-            evaluators: List[_SafetyEvaluator], 
-            num_turns: int = 3,
-            scenario: Optional[Union[AdversarialScenario, AdversarialScenarioJailbreak]] = None,
-    ) -> Optional[Union[AdversarialScenario, AdversarialScenarioJailbreak, _UnstableAdversarialScenario]]:
-        '''
-=======
         self,
         evaluators: List[_SafetyEvaluator],
         num_turns: int = 3,
         scenario: Optional[Union[AdversarialScenario, AdversarialScenarioJailbreak]] = None,
-    ) -> Optional[Union[AdversarialScenario, AdversarialScenarioJailbreak]]:
-        """
->>>>>>> 0a2ae728
+    ) -> Optional[Union[AdversarialScenario, AdversarialScenarioJailbreak, _UnstableAdversarialScenario]]:
+        """
         Returns the Simulation scenario based on the provided list of SafetyEvaluator.
 
         :param evaluators: A list of SafetyEvaluator.
