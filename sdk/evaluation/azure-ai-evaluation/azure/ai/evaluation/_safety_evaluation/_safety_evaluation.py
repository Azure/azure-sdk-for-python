# ---------------------------------------------------------
# Copyright (c) Microsoft Corporation. All rights reserved.
# ---------------------------------------------------------

from enum import Enum
import os
import inspect
import logging
from datetime import datetime
from azure.ai.evaluation._common._experimental import experimental
from typing import Any, Callable, Dict, List, Optional, Union, cast
from azure.ai.evaluation._common.math import list_mean_nan_safe
from azure.ai.evaluation._constants import CONTENT_SAFETY_DEFECT_RATE_THRESHOLD_DEFAULT
from azure.ai.evaluation._evaluators import (
    _content_safety,
    _protected_material,
    _groundedness,
    _relevance,
    _similarity,
    _fluency,
    _xpia,
    _coherence,
)
from azure.ai.evaluation._evaluate import _evaluate
from azure.ai.evaluation._exceptions import ErrorBlame, ErrorCategory, ErrorTarget, EvaluationException
from azure.ai.evaluation._model_configurations import AzureAIProject, EvaluationResult
from azure.ai.evaluation.simulator import (
    Simulator,
    AdversarialSimulator,
    AdversarialScenario,
    AdversarialScenarioJailbreak,
    IndirectAttackSimulator,
    DirectAttackSimulator,
)
from azure.ai.evaluation.simulator._utils import JsonLineList
from azure.ai.evaluation._common.utils import validate_azure_ai_project
from azure.ai.evaluation._model_configurations import AzureOpenAIModelConfiguration, OpenAIModelConfiguration
from azure.core.credentials import TokenCredential
import json
from pathlib import Path

logger = logging.getLogger(__name__)
JAILBREAK_EXT = "_Jailbreak"
DATA_EXT = "_Data.jsonl"
RESULTS_EXT = "_Results.jsonl"


def _setup_logger():
    """Configure and return a logger instance for the CustomAdversarialSimulator.

    :return: The logger instance.
    :rtype: logging.Logger
    """
    log_filename = datetime.now().strftime("%Y_%m_%d__%H_%M.log")
    logger = logging.getLogger("CustomAdversarialSimulatorLogger")
    logger.setLevel(logging.DEBUG)
    file_handler = logging.FileHandler(log_filename)
    file_handler.setLevel(logging.DEBUG)
    formatter = logging.Formatter("%(asctime)s - %(levelname)s - %(message)s")
    file_handler.setFormatter(formatter)
    logger.addHandler(file_handler)

    return logger


@experimental
class _SafetyEvaluator(Enum):
    """
    Evaluator types for Safety evaluation.
    """

    CONTENT_SAFETY = "content_safety"
    GROUNDEDNESS = "groundedness"
    PROTECTED_MATERIAL = "protected_material"
    RELEVANCE = "relevance"
    SIMILARITY = "similarity"
    FLUENCY = "fluency"
    COHERENCE = "coherence"
    INDIRECT_ATTACK = "indirect_attack"
    DIRECT_ATTACK = "direct_attack"


@experimental
class _SafetyEvaluation:
    def __init__(
        self,
        azure_ai_project: dict,
        credential: TokenCredential,
        model_config: Optional[Union[AzureOpenAIModelConfiguration, OpenAIModelConfiguration]] = None,
    ):
        """
        Initializes a SafetyEvaluation object.

        :param azure_ai_project: A dictionary defining the Azure AI project. Required keys are 'subscription_id', 'resource_group_name', and 'project_name'.
        :type azure_ai_project: Dict[str, str]
        :param credential: The credential for connecting to Azure AI project.
        :type credential: ~azure.core.credentials.TokenCredential
        :param model_config: A dictionary defining the configuration for the model. Acceptable types are AzureOpenAIModelConfiguration and OpenAIModelConfiguration.
        :type model_config: Union[~azure.ai.evaluation.AzureOpenAIModelConfiguration, ~azure.ai.evaluation.OpenAIModelConfiguration]
        :raises ValueError: If the model_config does not contain the required keys or any value is None.
        """
        if model_config:
            self._validate_model_config(model_config)
            self.model_config = model_config
        else:
            self.model_config = None
        validate_azure_ai_project(azure_ai_project)
        self.azure_ai_project = AzureAIProject(**azure_ai_project)
        self.credential = credential
        self.logger = _setup_logger()


    @staticmethod
    def _validate_model_config(model_config: Any):
        """
        Validates the model_config to ensure all required keys are present and have non-None values.
        If 'type' is not specified, it will attempt to infer the type based on the keys present.

        :param model_config: The model configuration dictionary.
        :type model_config: Dict[str, Any]
        :raises ValueError: If required keys are missing or any of the values are None.
        """
        # Attempt to infer 'type' if not provided
        if "type" not in model_config:
            if "azure_deployment" in model_config and "azure_endpoint" in model_config:
                model_config["type"] = "azure_openai"
            elif "model" in model_config:
                model_config["type"] = "openai"
            else:
                raise ValueError(
                    "Unable to infer 'type' from model_config. Please specify 'type' as 'azure_openai' or 'openai'."
                )

        if model_config["type"] == "azure_openai":
            required_keys = ["azure_deployment", "azure_endpoint"]
        elif model_config["type"] == "openai":
            required_keys = ["api_key", "model"]
        else:
            raise ValueError("model_config 'type' must be 'azure_openai' or 'openai'.")

        missing_keys = [key for key in required_keys if key not in model_config]
        if missing_keys:
            raise ValueError(f"model_config is missing required keys: {', '.join(missing_keys)}")
        none_keys = [key for key in required_keys if model_config.get(key) is None]
        if none_keys:
            raise ValueError(f"The following keys in model_config must not be None: {', '.join(none_keys)}")

    async def _simulate(
        self,
        target: Callable,
        max_conversation_turns: int = 1,
        max_simulation_results: int = 3,
        conversation_turns: List[List[Union[str, Dict[str, Any]]]] = [],
        tasks: List[str] = [],
        adversarial_scenario: Optional[Union[AdversarialScenario, AdversarialScenarioJailbreak]] = None,
        source_text: Optional[str] = None,
        direct_attack: bool = False,
    ) -> Dict[str, str]:
        """
        Generates synthetic conversations based on provided parameters.

        :param target: The target function to call during the simulation.
        :type target: Callable
        :param max_conversation_turns: The maximum number of turns in a conversation.
        :type max_conversation_turns: int
        :param max_simulation_results: The maximum number of simulation results to generate.
        :type max_simulation_results: int
        :param conversation_turns: Predefined conversation turns to simulate.
        :type conversation_turns: List[List[Union[str, Dict[str, Any]]]]
        :param tasks A list of user tasks, each represented as a list of strings. Text should be relevant for the tasks and facilitate the simulation. One example is to use text to provide context for the tasks.
        :type tasks: List[str] = [],
        :param adversarial_scenario: The adversarial scenario to simulate. If None, the non-adversarial Simulator is used.
        :type adversarial_scenario: Optional[Union[AdversarialScenario, AdversarialScenarioJailbreak]]
        :param source_text: The source text to use as grounding document in the simulation.
        :type source_text: Optional[str]
        :param direct_attack: If True, the DirectAttackSimulator will be run.
        :type direct_attack: bool
        """

        ## Define callback
        async def callback(
            messages: List[Dict],
            stream: bool = False,
            session_state: Optional[str] = None,
            context: Optional[Dict] = None,
        ) -> dict:
            messages_list = messages["messages"]  # type: ignore
            latest_message = messages_list[-1]
            application_input = latest_message["content"]
            context = latest_message.get("context", None)
            latest_context = None
            try:
                if self._check_target_returns_context(target):
                    response, latest_context = target(query=application_input)
                else:
                    response = target(query=application_input)
            except Exception as e:
                response = f"Something went wrong {e!s}"

            ## We format the response to follow the openAI chat protocol format
            formatted_response = {
                "content": response,
                "role": "assistant",
                "context": latest_context if latest_context else context,
            }
            ## NOTE: In the future, instead of appending to messages we should just return `formatted_response`
            messages["messages"].append(formatted_response)  # type: ignore
            return {
                "messages": messages_list,
                "stream": stream,
                "session_state": session_state,
                "context": latest_context if latest_context else context,
            }

        ## Run simulator
        simulator = None
        simulator_outputs = None
        jailbreak_outputs = None
        simulator_data_paths = {}

        # if IndirectAttack, run IndirectAttackSimulator
        if adversarial_scenario == AdversarialScenarioJailbreak.ADVERSARIAL_INDIRECT_JAILBREAK:
            self.logger.info(
                f"Running IndirectAttackSimulator with inputs: adversarial_scenario={adversarial_scenario}, max_conversation_turns={max_conversation_turns}, max_simulation_results={max_simulation_results}, conversation_turns={conversation_turns}, text={source_text}"
            )
            simulator = IndirectAttackSimulator(azure_ai_project=self.azure_ai_project, credential=self.credential)
            simulator_outputs = await simulator(
                scenario=adversarial_scenario,
                max_conversation_turns=max_conversation_turns,
                max_simulation_results=max_simulation_results,
                tasks=tasks,
                conversation_turns=conversation_turns,
                text=source_text,
                target=callback,
            )

        # if DirectAttack, run DirectAttackSimulator
        elif direct_attack:
            self.logger.info(
                f"Running DirectAttackSimulator with inputs: adversarial_scenario={adversarial_scenario}, max_conversation_turns={max_conversation_turns}, max_simulation_results={max_simulation_results}"
            )
            simulator = DirectAttackSimulator(azure_ai_project=self.azure_ai_project, credential=self.credential)
            simulator_outputs = await simulator(
                scenario=adversarial_scenario if adversarial_scenario else AdversarialScenario.ADVERSARIAL_REWRITE,
                max_conversation_turns=max_conversation_turns,
                max_simulation_results=max_simulation_results,
                target=callback,
            )
            jailbreak_outputs = simulator_outputs["jailbreak"]
            simulator_outputs = simulator_outputs["regular"]

        ## If adversarial_scenario is not provided, run Simulator
        elif adversarial_scenario is None and self.model_config:
            self.logger.info(
                f"Running Simulator with inputs: adversarial_scenario={adversarial_scenario}, max_conversation_turns={max_conversation_turns}, max_simulation_results={max_simulation_results}, conversation_turns={conversation_turns}, source_text={source_text}"
            )
            simulator = Simulator(self.model_config)
            simulator_outputs = await simulator(
                max_conversation_turns=max_conversation_turns,
                max_simulation_results=max_simulation_results,
                conversation_turns=conversation_turns,
                num_queries=max_simulation_results,
                target=callback,
                text=source_text if source_text else "",
            )

        ## Run AdversarialSimulator
        elif adversarial_scenario:
            self.logger.info(
                f"Running AdversarialSimulator with inputs: adversarial_scenario={adversarial_scenario}, max_conversation_turns={max_conversation_turns}, max_simulation_results={max_simulation_results}, conversation_turns={conversation_turns}, source_text={source_text}"
            )
            simulator = AdversarialSimulator(azure_ai_project=self.azure_ai_project, credential=self.credential)
            simulator_outputs = await simulator(
                scenario=adversarial_scenario,
                max_conversation_turns=max_conversation_turns,
                max_simulation_results=max_simulation_results,
                conversation_turns=conversation_turns,
                target=callback,
                text=source_text,
            )

        ## If no outputs are generated, raise an exception
        if not simulator_outputs:
            self.logger.error("No outputs generated by the simulator")
            msg = "No outputs generated by the simulator"
            raise EvaluationException(
                message=msg,
                internal_message=msg,
                target=ErrorTarget.ADVERSARIAL_SIMULATOR,
                category=ErrorCategory.UNKNOWN,
                blame=ErrorBlame.USER_ERROR,
            )
<<<<<<< HEAD
        
        data_path_base = simulator.__class__.__name__
        
=======

>>>>>>> ad297a6f
        ## Write outputs to file according to scenario
        if direct_attack and jailbreak_outputs:
            jailbreak_data_path = data_path_base + JAILBREAK_EXT
            with Path(jailbreak_data_path + DATA_EXT).open("w") as f:
                f.writelines(jailbreak_outputs.to_eval_qr_json_lines())
            simulator_data_paths[jailbreak_data_path] = jailbreak_data_path + DATA_EXT
        with Path(data_path_base + DATA_EXT).open("w") as f:
            if not adversarial_scenario or adversarial_scenario != AdversarialScenario.ADVERSARIAL_CONVERSATION:
                if source_text or self._check_target_returns_context(target):
                    eval_input_data_json_lines = ""
                    for output in simulator_outputs:
                        query = None
                        response = None
                        context = source_text
                        ground_truth = source_text
                        for message in output["messages"]:
                            if message["role"] == "user":
                                query = message["content"]
                            if message["role"] == "assistant":
                                response = message["content"]
                        if query and response:
                            eval_input_data_json_lines += (
                                json.dumps(
                                    {
                                        "query": query,
                                        "response": response,
                                        "context": context,
                                        "ground_truth": ground_truth,
                                    }
                                )
                                + "\n"
                            )
                    f.write(eval_input_data_json_lines)
                elif isinstance(simulator_outputs, JsonLineList):
                    f.writelines(simulator_outputs.to_eval_qr_json_lines())
                else:
                    f.writelines(output.to_eval_qr_json_lines() for output in simulator_outputs)
            else:
                f.writelines(
                    [
                        json.dumps({"conversation": {"messages": conversation["messages"]}}) + "\n"
                        for conversation in simulator_outputs
                    ]
                )
<<<<<<< HEAD
            simulator_data_paths[data_path_base] = data_path_base + DATA_EXT
            
=======
            simulator_data_paths["regular"] = data_path

>>>>>>> ad297a6f
        return simulator_data_paths

    def _get_scenario(
<<<<<<< HEAD
            self,
            evaluators: List[_SafetyEvaluator], 
            num_turns: int = 1,
            scenario: Optional[Union[AdversarialScenario, AdversarialScenarioJailbreak]] = None,
=======
        self,
        evaluators: List[_SafetyEvaluator],
        num_turns: int = 3,
        scenario: Optional[Union[AdversarialScenario, AdversarialScenarioJailbreak]] = None,
>>>>>>> ad297a6f
    ) -> Optional[Union[AdversarialScenario, AdversarialScenarioJailbreak]]:
        """
        Returns the Simulation scenario based on the provided list of SafetyEvaluator.

        :param evaluators: A list of SafetyEvaluator.
        :type evaluators: List[SafetyEvaluator]
        :param num_turns: The number of turns in a conversation.
        :type num_turns: int
        :param scenario: The adversarial scenario to simulate.
        :type scenario: Optional[Union[AdversarialScenario, AdversarialScenarioJailbreak]]
        """
        if len(evaluators) == 0:
            return AdversarialScenario.ADVERSARIAL_QA
        for evaluator in evaluators:
            if evaluator in [_SafetyEvaluator.CONTENT_SAFETY, _SafetyEvaluator.DIRECT_ATTACK]:
                if num_turns == 1 and scenario:
                    return scenario
                return (
                    AdversarialScenario.ADVERSARIAL_CONVERSATION
                    if num_turns > 1
                    else AdversarialScenario.ADVERSARIAL_QA
                )
            if evaluator in [
                _SafetyEvaluator.GROUNDEDNESS,
                _SafetyEvaluator.RELEVANCE,
                _SafetyEvaluator.SIMILARITY,
                _SafetyEvaluator.FLUENCY,
                _SafetyEvaluator.COHERENCE,
            ]:
                return None
            if evaluator == _SafetyEvaluator.PROTECTED_MATERIAL:
                return AdversarialScenario.ADVERSARIAL_CONTENT_PROTECTED_MATERIAL
            if evaluator == _SafetyEvaluator.INDIRECT_ATTACK:
                return AdversarialScenarioJailbreak.ADVERSARIAL_INDIRECT_JAILBREAK

            msg = f"Invalid evaluator: {evaluator}. Supported evaluators: {_SafetyEvaluator.__members__.values()}"
            raise EvaluationException(
                message=msg,
                internal_message=msg,
                target=ErrorTarget.UNKNOWN,
                category=ErrorCategory.INVALID_VALUE,
                blame=ErrorBlame.USER_ERROR,
            )

    def _get_evaluators(
        self,
        evaluators: List[_SafetyEvaluator],
    ) -> Dict[str, Callable]:
        """
        Returns a dictionary of evaluators based on the provided list of SafetyEvaluator.

        :param evaluators: A list of SafetyEvaluator.
        :type evaluators: List[SafetyEvaluator]
        """
        evaluators_dict = {}
        # Default to content safety when no evaluators are specified
        if len(evaluators) == 0:
            evaluators_dict["content_safety"] = _content_safety.ContentSafetyEvaluator(
                azure_ai_project=self.azure_ai_project, credential=self.credential
            )
            return evaluators_dict

        for evaluator in evaluators:
            if evaluator == _SafetyEvaluator.CONTENT_SAFETY:
                evaluators_dict["content_safety"] = _content_safety.ContentSafetyEvaluator(
                    azure_ai_project=self.azure_ai_project, credential=self.credential
                )
            elif evaluator == _SafetyEvaluator.GROUNDEDNESS:
                evaluators_dict["groundedness"] = _groundedness.GroundednessEvaluator(
                    model_config=self.model_config,
                )
            elif evaluator == _SafetyEvaluator.PROTECTED_MATERIAL:
                evaluators_dict["protected_material"] = _protected_material.ProtectedMaterialEvaluator(
                    azure_ai_project=self.azure_ai_project, credential=self.credential
                )
            elif evaluator == _SafetyEvaluator.RELEVANCE:
                evaluators_dict["relevance"] = _relevance.RelevanceEvaluator(
                    model_config=self.model_config,
                )
            elif evaluator == _SafetyEvaluator.SIMILARITY:
                evaluators_dict["similarity"] = _similarity.SimilarityEvaluator(
                    model_config=self.model_config,
                )
            elif evaluator == _SafetyEvaluator.FLUENCY:
                evaluators_dict["fluency"] = _fluency.FluencyEvaluator(
                    model_config=self.model_config,
                )
            elif evaluator == _SafetyEvaluator.COHERENCE:
                evaluators_dict["coherence"] = _coherence.CoherenceEvaluator(
                    model_config=self.model_config,
                )
            elif evaluator == _SafetyEvaluator.INDIRECT_ATTACK:
                evaluators_dict["indirect_attack"] = _xpia.IndirectAttackEvaluator(
                    azure_ai_project=self.azure_ai_project, credential=self.credential
                )
            elif evaluator == _SafetyEvaluator.DIRECT_ATTACK:
                evaluators_dict["content_safety"] = _content_safety.ContentSafetyEvaluator(
                    azure_ai_project=self.azure_ai_project, credential=self.credential
                )
            else:
                msg = (
                    f"Invalid evaluator: {evaluator}. Supported evaluators are: {_SafetyEvaluator.__members__.values()}"
                )
                raise EvaluationException(
                    message=msg,
                    internal_message=msg,
                    target=ErrorTarget.UNKNOWN,  ## NOTE: We should add a target for this potentially
                    category=ErrorCategory.INVALID_VALUE,
                    blame=ErrorBlame.USER_ERROR,
                )
        return evaluators_dict

    @staticmethod
    def _check_target_returns_context(target: Callable) -> bool:
        """
        Checks if the target function returns a tuple. We assume the second value in the tuple is the "context".

        :param target: The target function to check.
        :type target: Callable
        """
        sig = inspect.signature(target)
        ret_type = sig.return_annotation
        if ret_type == inspect.Signature.empty:
            return False
        if ret_type is tuple:
            return True
        return False
    
    @staticmethod
    def _check_target_returns_str(target: Callable) -> bool:
        '''
        Checks if the target function returns a string.

        :param target: The target function to check.
        :type target: Callable
        '''
        sig = inspect.signature(target)
        ret_type = sig.return_annotation
        if ret_type == inspect.Signature.empty:
            return False
        if ret_type is str:
            return True
        return False
    
     
    @staticmethod
    def _check_target_is_callback(target:Callable) -> bool:
        sig = inspect.signature(target)
        param_names = list(sig.parameters.keys())
        return 'messages' in param_names and 'stream' in param_names and 'session_state' in param_names and 'context' in param_names

    def _validate_inputs(
<<<<<<< HEAD
            self,
            evaluators: List[_SafetyEvaluator],
            target: Union[Callable, AzureOpenAIModelConfiguration, OpenAIModelConfiguration],
            num_turns: int = 1,
            scenario: Optional[Union[AdversarialScenario, AdversarialScenarioJailbreak]] = None,
            source_text: Optional[str] = None,
=======
        self,
        evaluators: List[_SafetyEvaluator],
        target: Callable,
        num_turns: int = 1,
        scenario: Optional[Union[AdversarialScenario, AdversarialScenarioJailbreak]] = None,
        source_text: Optional[str] = None,
>>>>>>> ad297a6f
    ):
        """
        Validates the inputs provided to the __call__ function of the SafetyEvaluation object.
        :param evaluators: A list of SafetyEvaluator.
        :type evaluators: List[SafetyEvaluator]
        :param target: The target function to call during the evaluation.
        :type target: Callable
        :param num_turns: The number of turns in a between the target application and the caller.
        :type num_turns: int
        :param scenario: The adversarial scenario to simulate.
        :type scenario: Optional[Union[AdversarialScenario, AdversarialScenarioJailbreak]]
        :param source_text: The source text to use as grounding document in the evaluation.
        :type source_text: Optional[str]
<<<<<<< HEAD
        ''' 
        if not callable(target):
            self._validate_model_config(target)
        #TODO: Remove self._check_target_is_callback(target)) once eval logic for red team agent is moved to red team agent
        elif self._check_target_returns_str(target): 
            self.logger.error(f"Target function {target} does not return a string.")
            msg = f"Target function {target} does not return a string."
            raise EvaluationException(
                message=msg,
                internal_message=msg,
                target=ErrorTarget.UNKNOWN,
                category=ErrorCategory.INVALID_VALUE,
                blame=ErrorBlame.USER_ERROR,
            )

        if _SafetyEvaluator.GROUNDEDNESS in evaluators and not source_text:
            self.logger.error(f"GroundednessEvaluator requires  source_text. Source text: {source_text}")
            msg = "GroundednessEvaluator requires source_text"
=======
        """
        if _SafetyEvaluator.GROUNDEDNESS in evaluators and not (
            self._check_target_returns_context(target) or source_text
        ):
            self.logger.error(
                f"GroundednessEvaluator requires either source_text or a target function that returns context. Source text: {source_text}, _check_target_returns_context: {self._check_target_returns_context(target)}"
            )
            msg = "GroundednessEvaluator requires either source_text or a target function that returns context"
>>>>>>> ad297a6f
            raise EvaluationException(
                message=msg,
                internal_message=msg,
                target=ErrorTarget.GROUNDEDNESS_EVALUATOR,
                category=ErrorCategory.MISSING_FIELD,
                blame=ErrorBlame.USER_ERROR,
            )
        
        if scenario and len(evaluators)>0 and not _SafetyEvaluator.CONTENT_SAFETY in evaluators:
            self.logger.error(f"Adversarial scenario {scenario} is not supported without content safety evaluation.")
            msg = f"Adversarial scenario {scenario} is not supported without content safety evaluation."
            raise EvaluationException(
                message=msg,
                internal_message=msg,
                target=ErrorTarget.UNKNOWN,
                category=ErrorCategory.INVALID_VALUE,
                blame=ErrorBlame.USER_ERROR,
            )
<<<<<<< HEAD
    
        if _SafetyEvaluator.CONTENT_SAFETY in evaluators and scenario and num_turns > 1 and scenario != AdversarialScenario.ADVERSARIAL_CONVERSATION:
            self.logger.error(f"Adversarial scenario {scenario} is not supported for content safety evaluation with more than 1 turn.")
            msg = f"Adversarial scenario {scenario} is not supported for content safety evaluation with more than 1 turn."
=======

        if _SafetyEvaluator.CONTENT_SAFETY in evaluators and scenario and num_turns > 1:
            self.logger.error(
                f"Adversarial scenario {scenario} is not supported for content safety evaluation with more than 1 turn."
            )
            msg = (
                f"Adversarial scenario {scenario} is not supported for content safety evaluation with more than 1 turn."
            )
>>>>>>> ad297a6f
            raise EvaluationException(
                message=msg,
                internal_message=msg,
                target=ErrorTarget.UNKNOWN,
                category=ErrorCategory.INVALID_VALUE,
                blame=ErrorBlame.USER_ERROR,
            )

        if (
            any(
                e in evaluators
                for e in [
                    _SafetyEvaluator.GROUNDEDNESS,
                    _SafetyEvaluator.RELEVANCE,
                    _SafetyEvaluator.SIMILARITY,
                    _SafetyEvaluator.FLUENCY,
                    _SafetyEvaluator.COHERENCE,
                ]
            )
            and not self.model_config
        ):
            self.logger.error(f"Model configuration is required for evaluators: {evaluators}")
            msg = f"Model configuration is required for evaluators: {evaluators}"
            raise EvaluationException(
                message=msg,
                internal_message=msg,
                target=ErrorTarget.UNKNOWN,
                category=ErrorCategory.MISSING_FIELD,
                blame=ErrorBlame.USER_ERROR,
            )

    def _calculate_defect_rate(self, evaluation_result_dict) -> EvaluationResult:
        jailbreak_cols = [key for key in evaluation_result_dict.keys() if JAILBREAK_EXT in key]
        regular_cols = [key for key in evaluation_result_dict.keys() if JAILBREAK_EXT not in key]

        hate_unfairness_defects = []
        violence_defects = []
        sexual_defects = []
        self_harm_defects = []
<<<<<<< HEAD
        for i, row in enumerate(zip(evaluation_result_dict[jailbreak_cols[0]]['rows'], evaluation_result_dict[regular_cols[0]]['rows'])):
            hate_unfairness_defects.append(1 if (row[0]['outputs.content_safety.hate_unfairness_score'] > CONTENT_SAFETY_DEFECT_RATE_THRESHOLD_DEFAULT and not row[1]['outputs.content_safety.hate_unfairness_score'] > CONTENT_SAFETY_DEFECT_RATE_THRESHOLD_DEFAULT) else 0)
            violence_defects.append(1 if (row[0]['outputs.content_safety.violence_score'] > CONTENT_SAFETY_DEFECT_RATE_THRESHOLD_DEFAULT and not row[1]['outputs.content_safety.violence_score'] > CONTENT_SAFETY_DEFECT_RATE_THRESHOLD_DEFAULT) else 0)
            sexual_defects.append(1 if (row[0]['outputs.content_safety.sexual_score'] > CONTENT_SAFETY_DEFECT_RATE_THRESHOLD_DEFAULT and not row[1]['outputs.content_safety.sexual_score'] > CONTENT_SAFETY_DEFECT_RATE_THRESHOLD_DEFAULT) else 0)
            self_harm_defects.append(1 if (row[0]['outputs.content_safety.self_harm_score'] > CONTENT_SAFETY_DEFECT_RATE_THRESHOLD_DEFAULT and not row[1]['outputs.content_safety.self_harm_score'] > CONTENT_SAFETY_DEFECT_RATE_THRESHOLD_DEFAULT) else 0)
=======
        for i, row in enumerate(
            zip(evaluation_result_dict["jailbreak"]["rows"], evaluation_result_dict["regular"]["rows"])
        ):
            hate_unfairness_defects.append(
                1
                if (
                    row[0]["outputs.content_safety.hate_unfairness_score"]
                    > CONTENT_SAFETY_DEFECT_RATE_THRESHOLD_DEFAULT
                    and not row[1]["outputs.content_safety.hate_unfairness_score"]
                    > CONTENT_SAFETY_DEFECT_RATE_THRESHOLD_DEFAULT
                )
                else 0
            )
            violence_defects.append(
                1
                if (
                    row[0]["outputs.content_safety.violence_score"] > CONTENT_SAFETY_DEFECT_RATE_THRESHOLD_DEFAULT
                    and not row[1]["outputs.content_safety.violence_score"]
                    > CONTENT_SAFETY_DEFECT_RATE_THRESHOLD_DEFAULT
                )
                else 0
            )
            sexual_defects.append(
                1
                if (
                    row[0]["outputs.content_safety.sexual_score"] > CONTENT_SAFETY_DEFECT_RATE_THRESHOLD_DEFAULT
                    and not row[1]["outputs.content_safety.sexual_score"] > CONTENT_SAFETY_DEFECT_RATE_THRESHOLD_DEFAULT
                )
                else 0
            )
            self_harm_defects.append(
                1
                if (
                    row[0]["outputs.content_safety.self_harm_score"] > CONTENT_SAFETY_DEFECT_RATE_THRESHOLD_DEFAULT
                    and not row[1]["outputs.content_safety.self_harm_score"]
                    > CONTENT_SAFETY_DEFECT_RATE_THRESHOLD_DEFAULT
                )
                else 0
            )
>>>>>>> ad297a6f
        hate_unfairness_defect_rate = list_mean_nan_safe(hate_unfairness_defects)
        violence_defect_rate = list_mean_nan_safe(violence_defects)
        sexual_defect_rate = list_mean_nan_safe(sexual_defects)
        self_harm_defect_rate = list_mean_nan_safe(self_harm_defects)

        evaluation_result: EvaluationResult = {"metrics": {}, "rows": [], "studio_url": ""}
        evaluation_result["rows"] = (
            evaluation_result_dict["jailbreak"]["rows"] + evaluation_result_dict["regular"]["rows"]
        )
        evaluation_result["metrics"] = {
            "content_safety.violence_defect_rate": hate_unfairness_defect_rate,
            "content_safety.sexual_defect_rate": violence_defect_rate,
            "content_safety.hate_unfairness_defect_rate": sexual_defect_rate,
            "content_safety.self_harm_defect_rate": self_harm_defect_rate,
        }
        evaluation_result["studio_url"] = (
            evaluation_result_dict["jailbreak"]["studio_url"] + "\t" + evaluation_result_dict["regular"]["studio_url"]
        )
        return evaluation_result
<<<<<<< HEAD
    
    async def __call__(
            self,
            target: Union[Callable, AzureOpenAIModelConfiguration, OpenAIModelConfiguration],
            evaluators: List[_SafetyEvaluator] = [],
            evaluation_name: Optional[str] = None,
            num_turns : int = 1,
            num_rows: int = 5,
            scenario: Optional[Union[AdversarialScenario, AdversarialScenarioJailbreak]] = None,
            conversation_turns : List[List[Union[str, Dict[str, Any]]]] = [],
            tasks: List[str] = [],
            data_only: bool = False,
            source_text: Optional[str] = None,
            data_path: Optional[Union[str, os.PathLike]] = None,
            jailbreak_data_path: Optional[Union[str, os.PathLike]] = None,
            output_path: Optional[Union[str, os.PathLike]] = None,
            data_paths: Optional[Union[Dict[str, str], Dict[str, Union[str,os.PathLike]]]] = None
        ) -> Union[Dict[str, EvaluationResult], Dict[str, str], Dict[str, Union[str,os.PathLike]]]:
        '''
=======

    async def __call__(
        self,
        target: Callable,
        evaluators: List[_SafetyEvaluator] = [],
        evaluation_name: Optional[str] = None,
        num_turns: int = 1,
        num_rows: int = 5,
        scenario: Optional[Union[AdversarialScenario, AdversarialScenarioJailbreak]] = None,
        conversation_turns: List[List[Union[str, Dict[str, Any]]]] = [],
        tasks: List[str] = [],
        source_text: Optional[str] = None,
        data_path: Optional[Union[str, os.PathLike]] = None,
        jailbreak_data_path: Optional[Union[str, os.PathLike]] = None,
        output_path: Optional[Union[str, os.PathLike]] = None,
    ) -> Union[EvaluationResult, Dict[str, EvaluationResult]]:
        """
>>>>>>> ad297a6f
        Evaluates the target function based on the provided parameters.

        :param target: The target function to call during the evaluation.
        :type target: Callable
        :param evaluators: A list of SafetyEvaluator.
        :type evaluators: List[_SafetyEvaluator]
        :param evaluation_name: The display name name of the evaluation.
        :type evaluation_name: Optional[str]
        :param num_turns: The number of turns in a between the target application and the caller.
        :type num_turns: int
        :param num_rows: The (maximum) number of rows to generate for evaluation.
        :type num_rows: int
        :param scenario: The adversarial scenario to simulate.
        :type scenario: Optional[Union[AdversarialScenario, AdversarialScenarioJailbreak]]
        :param conversation_turns: Predefined conversation turns to simulate.
        :type conversation_turns: List[List[Union[str, Dict[str, Any]]]]
        :param tasks A list of user tasks, each represented as a list of strings. Text should be relevant for the tasks and facilitate the simulation. One example is to use text to provide context for the tasks.
        :type tasks: List[str] = [],
        :param data_only: If True, the filepath to which simulation results are written will be returned.
        :type data_only: bool
        :param source_text: The source text to use as grounding document in the evaluation.
        :type source_text: Optional[str]
        :param data_path: The path to the data file generated by the Simulator. If None, the Simulator will be run.
        :type data_path: Optional[Union[str, os.PathLike]]
        :param jailbreak_data_path: The path to the data file generated by the Simulator for jailbreak scenario. If None, the DirectAttackSimulator will be run.
        :type jailbreak_data_path: Optional[Union[str, os.PathLike]]
        :param output_path: The path to write the evaluation results to if set.
        :type output_path: Optional[Union[str, os.PathLike]]
<<<<<<< HEAD
        '''
        ## Log inputs 
        self.logger.info(f"User inputs: evaluators{evaluators}, evaluation_name={evaluation_name}, num_turns={num_turns}, num_rows={num_rows}, scenario={scenario},conversation_turns={conversation_turns}, tasks={tasks}, source_text={source_text}, data_path={data_path}, jailbreak_data_path={jailbreak_data_path}, output_path={output_path}")
=======
        """
        ## Log inputs
        self.logger.info(
            f"User inputs: evaluators{evaluators}, evaluation_name={evaluation_name}, num_turns={num_turns}, num_rows={num_rows}, conversation_turns={conversation_turns}, tasks={tasks}, source_text={source_text}, data_path={data_path}, jailbreak_data_path={jailbreak_data_path}, output_path={output_path}"
        )
>>>>>>> ad297a6f

        ## Validate arguments
        self._validate_inputs(
            evaluators=evaluators,
            target=target,
            num_turns=num_turns,
            scenario=scenario,
            source_text=source_text,
        )

        # Get scenario
        adversarial_scenario = self._get_scenario(evaluators, num_turns=num_turns, scenario=scenario)
        self.logger.info(f"Using scenario: {adversarial_scenario}")

        ## Get evaluators
        evaluators_dict = self._get_evaluators(evaluators)

        ## If `data_path` is not provided, run simulator
        if not data_paths and data_path is None and jailbreak_data_path is None and isinstance(target, Callable):
            self.logger.info(f"No data_path provided. Running simulator.")
            data_paths = await self._simulate(
                target=target,
                adversarial_scenario=adversarial_scenario,
                max_conversation_turns=num_turns,
                max_simulation_results=num_rows,
                conversation_turns=conversation_turns,
                tasks=tasks,
                source_text=source_text,
                direct_attack=_SafetyEvaluator.DIRECT_ATTACK in evaluators,
            )
        elif data_path:
            data_paths = {Path(data_path).stem: data_path}
            if jailbreak_data_path:
                data_paths[Path(jailbreak_data_path).stem + JAILBREAK_EXT] = jailbreak_data_path

        if data_only and data_paths: return data_paths

        ## Run evaluation
        evaluation_results = {}
<<<<<<< HEAD
        if data_paths:
            for strategy, data_path in data_paths.items():
                self.logger.info(f"Running evaluation for data with inputs data_path={data_path}, evaluators={evaluators_dict}, azure_ai_project={self.azure_ai_project}, output_path={output_path}")
                if evaluation_name: output_prefix = evaluation_name + "_"
                else: output_prefix = ""
                evaluate_outputs = _evaluate.evaluate(
                    data=data_path,
                    evaluators=evaluators_dict,
                    azure_ai_project=self.azure_ai_project,
                    evaluation_name=evaluation_name,
                    output_path=output_path if output_path else f"{output_prefix}{strategy}{RESULTS_EXT}",
                    _use_pf_client=False, #TODO: Remove this once eval logic for red team agent is moved to red team agent
                )
                evaluation_results[strategy] = evaluate_outputs
            return evaluation_results
=======
        if _SafetyEvaluator.DIRECT_ATTACK in evaluators and jailbreak_data_path:
            self.logger.info(
                f"Running evaluation for jailbreak data with inputs jailbreak_data_path={jailbreak_data_path}, evaluators={evaluators_dict}, azure_ai_project={self.azure_ai_project}, output_path=jailbreak_{output_path}, credential={self.credential}"
            )
            evaluate_outputs_jailbreak = _evaluate.evaluate(
                data=jailbreak_data_path,
                evaluators=evaluators_dict,
                azure_ai_project=self.azure_ai_project,
                output_path=Path("jailbreak_" + str(output_path)),
                evaluation_name=evaluation_name,
            )
            evaluation_results["jailbreak"] = evaluate_outputs_jailbreak

        if data_path:
            self.logger.info(
                f"Running evaluation for data with inputs data_path={data_path}, evaluators={evaluators_dict}, azure_ai_project={self.azure_ai_project}, output_path={output_path}"
            )
            evaluate_outputs = _evaluate.evaluate(
                data=data_path,
                evaluators=evaluators_dict,
                azure_ai_project=self.azure_ai_project,
                evaluation_name=evaluation_name,
                output_path=output_path,
            )
            if _SafetyEvaluator.DIRECT_ATTACK in evaluators:
                evaluation_results["regular"] = evaluate_outputs
                return self._calculate_defect_rate(evaluation_results)

            return evaluate_outputs
>>>>>>> ad297a6f
        else:
            raise EvaluationException(
                message="No data found after simulation",
                internal_message="No data found after simulation",
                target=ErrorTarget.UNKNOWN,
                category=ErrorCategory.MISSING_FIELD,
                blame=ErrorBlame.USER_ERROR,
            )


<|MERGE_RESOLUTION|>--- conflicted
+++ resolved
@@ -44,7 +44,6 @@
 DATA_EXT = "_Data.jsonl"
 RESULTS_EXT = "_Results.jsonl"
 
-
 def _setup_logger():
     """Configure and return a logger instance for the CustomAdversarialSimulator.
 
@@ -290,13 +289,9 @@
                 category=ErrorCategory.UNKNOWN,
                 blame=ErrorBlame.USER_ERROR,
             )
-<<<<<<< HEAD
         
         data_path_base = simulator.__class__.__name__
         
-=======
-
->>>>>>> ad297a6f
         ## Write outputs to file according to scenario
         if direct_attack and jailbreak_outputs:
             jailbreak_data_path = data_path_base + JAILBREAK_EXT
@@ -341,27 +336,15 @@
                         for conversation in simulator_outputs
                     ]
                 )
-<<<<<<< HEAD
             simulator_data_paths[data_path_base] = data_path_base + DATA_EXT
             
-=======
-            simulator_data_paths["regular"] = data_path
-
->>>>>>> ad297a6f
         return simulator_data_paths
 
     def _get_scenario(
-<<<<<<< HEAD
             self,
             evaluators: List[_SafetyEvaluator], 
             num_turns: int = 1,
             scenario: Optional[Union[AdversarialScenario, AdversarialScenarioJailbreak]] = None,
-=======
-        self,
-        evaluators: List[_SafetyEvaluator],
-        num_turns: int = 3,
-        scenario: Optional[Union[AdversarialScenario, AdversarialScenarioJailbreak]] = None,
->>>>>>> ad297a6f
     ) -> Optional[Union[AdversarialScenario, AdversarialScenarioJailbreak]]:
         """
         Returns the Simulation scenario based on the provided list of SafetyEvaluator.
@@ -514,21 +497,12 @@
         return 'messages' in param_names and 'stream' in param_names and 'session_state' in param_names and 'context' in param_names
 
     def _validate_inputs(
-<<<<<<< HEAD
             self,
             evaluators: List[_SafetyEvaluator],
             target: Union[Callable, AzureOpenAIModelConfiguration, OpenAIModelConfiguration],
             num_turns: int = 1,
             scenario: Optional[Union[AdversarialScenario, AdversarialScenarioJailbreak]] = None,
             source_text: Optional[str] = None,
-=======
-        self,
-        evaluators: List[_SafetyEvaluator],
-        target: Callable,
-        num_turns: int = 1,
-        scenario: Optional[Union[AdversarialScenario, AdversarialScenarioJailbreak]] = None,
-        source_text: Optional[str] = None,
->>>>>>> ad297a6f
     ):
         """
         Validates the inputs provided to the __call__ function of the SafetyEvaluation object.
@@ -542,11 +516,9 @@
         :type scenario: Optional[Union[AdversarialScenario, AdversarialScenarioJailbreak]]
         :param source_text: The source text to use as grounding document in the evaluation.
         :type source_text: Optional[str]
-<<<<<<< HEAD
-        ''' 
+        """ 
         if not callable(target):
             self._validate_model_config(target)
-        #TODO: Remove self._check_target_is_callback(target)) once eval logic for red team agent is moved to red team agent
         elif self._check_target_returns_str(target): 
             self.logger.error(f"Target function {target} does not return a string.")
             msg = f"Target function {target} does not return a string."
@@ -561,16 +533,6 @@
         if _SafetyEvaluator.GROUNDEDNESS in evaluators and not source_text:
             self.logger.error(f"GroundednessEvaluator requires  source_text. Source text: {source_text}")
             msg = "GroundednessEvaluator requires source_text"
-=======
-        """
-        if _SafetyEvaluator.GROUNDEDNESS in evaluators and not (
-            self._check_target_returns_context(target) or source_text
-        ):
-            self.logger.error(
-                f"GroundednessEvaluator requires either source_text or a target function that returns context. Source text: {source_text}, _check_target_returns_context: {self._check_target_returns_context(target)}"
-            )
-            msg = "GroundednessEvaluator requires either source_text or a target function that returns context"
->>>>>>> ad297a6f
             raise EvaluationException(
                 message=msg,
                 internal_message=msg,
@@ -589,21 +551,10 @@
                 category=ErrorCategory.INVALID_VALUE,
                 blame=ErrorBlame.USER_ERROR,
             )
-<<<<<<< HEAD
     
         if _SafetyEvaluator.CONTENT_SAFETY in evaluators and scenario and num_turns > 1 and scenario != AdversarialScenario.ADVERSARIAL_CONVERSATION:
             self.logger.error(f"Adversarial scenario {scenario} is not supported for content safety evaluation with more than 1 turn.")
             msg = f"Adversarial scenario {scenario} is not supported for content safety evaluation with more than 1 turn."
-=======
-
-        if _SafetyEvaluator.CONTENT_SAFETY in evaluators and scenario and num_turns > 1:
-            self.logger.error(
-                f"Adversarial scenario {scenario} is not supported for content safety evaluation with more than 1 turn."
-            )
-            msg = (
-                f"Adversarial scenario {scenario} is not supported for content safety evaluation with more than 1 turn."
-            )
->>>>>>> ad297a6f
             raise EvaluationException(
                 message=msg,
                 internal_message=msg,
@@ -643,53 +594,11 @@
         violence_defects = []
         sexual_defects = []
         self_harm_defects = []
-<<<<<<< HEAD
         for i, row in enumerate(zip(evaluation_result_dict[jailbreak_cols[0]]['rows'], evaluation_result_dict[regular_cols[0]]['rows'])):
             hate_unfairness_defects.append(1 if (row[0]['outputs.content_safety.hate_unfairness_score'] > CONTENT_SAFETY_DEFECT_RATE_THRESHOLD_DEFAULT and not row[1]['outputs.content_safety.hate_unfairness_score'] > CONTENT_SAFETY_DEFECT_RATE_THRESHOLD_DEFAULT) else 0)
             violence_defects.append(1 if (row[0]['outputs.content_safety.violence_score'] > CONTENT_SAFETY_DEFECT_RATE_THRESHOLD_DEFAULT and not row[1]['outputs.content_safety.violence_score'] > CONTENT_SAFETY_DEFECT_RATE_THRESHOLD_DEFAULT) else 0)
             sexual_defects.append(1 if (row[0]['outputs.content_safety.sexual_score'] > CONTENT_SAFETY_DEFECT_RATE_THRESHOLD_DEFAULT and not row[1]['outputs.content_safety.sexual_score'] > CONTENT_SAFETY_DEFECT_RATE_THRESHOLD_DEFAULT) else 0)
             self_harm_defects.append(1 if (row[0]['outputs.content_safety.self_harm_score'] > CONTENT_SAFETY_DEFECT_RATE_THRESHOLD_DEFAULT and not row[1]['outputs.content_safety.self_harm_score'] > CONTENT_SAFETY_DEFECT_RATE_THRESHOLD_DEFAULT) else 0)
-=======
-        for i, row in enumerate(
-            zip(evaluation_result_dict["jailbreak"]["rows"], evaluation_result_dict["regular"]["rows"])
-        ):
-            hate_unfairness_defects.append(
-                1
-                if (
-                    row[0]["outputs.content_safety.hate_unfairness_score"]
-                    > CONTENT_SAFETY_DEFECT_RATE_THRESHOLD_DEFAULT
-                    and not row[1]["outputs.content_safety.hate_unfairness_score"]
-                    > CONTENT_SAFETY_DEFECT_RATE_THRESHOLD_DEFAULT
-                )
-                else 0
-            )
-            violence_defects.append(
-                1
-                if (
-                    row[0]["outputs.content_safety.violence_score"] > CONTENT_SAFETY_DEFECT_RATE_THRESHOLD_DEFAULT
-                    and not row[1]["outputs.content_safety.violence_score"]
-                    > CONTENT_SAFETY_DEFECT_RATE_THRESHOLD_DEFAULT
-                )
-                else 0
-            )
-            sexual_defects.append(
-                1
-                if (
-                    row[0]["outputs.content_safety.sexual_score"] > CONTENT_SAFETY_DEFECT_RATE_THRESHOLD_DEFAULT
-                    and not row[1]["outputs.content_safety.sexual_score"] > CONTENT_SAFETY_DEFECT_RATE_THRESHOLD_DEFAULT
-                )
-                else 0
-            )
-            self_harm_defects.append(
-                1
-                if (
-                    row[0]["outputs.content_safety.self_harm_score"] > CONTENT_SAFETY_DEFECT_RATE_THRESHOLD_DEFAULT
-                    and not row[1]["outputs.content_safety.self_harm_score"]
-                    > CONTENT_SAFETY_DEFECT_RATE_THRESHOLD_DEFAULT
-                )
-                else 0
-            )
->>>>>>> ad297a6f
         hate_unfairness_defect_rate = list_mean_nan_safe(hate_unfairness_defects)
         violence_defect_rate = list_mean_nan_safe(violence_defects)
         sexual_defect_rate = list_mean_nan_safe(sexual_defects)
@@ -709,7 +618,6 @@
             evaluation_result_dict["jailbreak"]["studio_url"] + "\t" + evaluation_result_dict["regular"]["studio_url"]
         )
         return evaluation_result
-<<<<<<< HEAD
     
     async def __call__(
             self,
@@ -729,25 +637,6 @@
             data_paths: Optional[Union[Dict[str, str], Dict[str, Union[str,os.PathLike]]]] = None
         ) -> Union[Dict[str, EvaluationResult], Dict[str, str], Dict[str, Union[str,os.PathLike]]]:
         '''
-=======
-
-    async def __call__(
-        self,
-        target: Callable,
-        evaluators: List[_SafetyEvaluator] = [],
-        evaluation_name: Optional[str] = None,
-        num_turns: int = 1,
-        num_rows: int = 5,
-        scenario: Optional[Union[AdversarialScenario, AdversarialScenarioJailbreak]] = None,
-        conversation_turns: List[List[Union[str, Dict[str, Any]]]] = [],
-        tasks: List[str] = [],
-        source_text: Optional[str] = None,
-        data_path: Optional[Union[str, os.PathLike]] = None,
-        jailbreak_data_path: Optional[Union[str, os.PathLike]] = None,
-        output_path: Optional[Union[str, os.PathLike]] = None,
-    ) -> Union[EvaluationResult, Dict[str, EvaluationResult]]:
-        """
->>>>>>> ad297a6f
         Evaluates the target function based on the provided parameters.
 
         :param target: The target function to call during the evaluation.
@@ -776,17 +665,9 @@
         :type jailbreak_data_path: Optional[Union[str, os.PathLike]]
         :param output_path: The path to write the evaluation results to if set.
         :type output_path: Optional[Union[str, os.PathLike]]
-<<<<<<< HEAD
         '''
         ## Log inputs 
         self.logger.info(f"User inputs: evaluators{evaluators}, evaluation_name={evaluation_name}, num_turns={num_turns}, num_rows={num_rows}, scenario={scenario},conversation_turns={conversation_turns}, tasks={tasks}, source_text={source_text}, data_path={data_path}, jailbreak_data_path={jailbreak_data_path}, output_path={output_path}")
-=======
-        """
-        ## Log inputs
-        self.logger.info(
-            f"User inputs: evaluators{evaluators}, evaluation_name={evaluation_name}, num_turns={num_turns}, num_rows={num_rows}, conversation_turns={conversation_turns}, tasks={tasks}, source_text={source_text}, data_path={data_path}, jailbreak_data_path={jailbreak_data_path}, output_path={output_path}"
-        )
->>>>>>> ad297a6f
 
         ## Validate arguments
         self._validate_inputs(
@@ -826,7 +707,6 @@
 
         ## Run evaluation
         evaluation_results = {}
-<<<<<<< HEAD
         if data_paths:
             for strategy, data_path in data_paths.items():
                 self.logger.info(f"Running evaluation for data with inputs data_path={data_path}, evaluators={evaluators_dict}, azure_ai_project={self.azure_ai_project}, output_path={output_path}")
@@ -842,37 +722,6 @@
                 )
                 evaluation_results[strategy] = evaluate_outputs
             return evaluation_results
-=======
-        if _SafetyEvaluator.DIRECT_ATTACK in evaluators and jailbreak_data_path:
-            self.logger.info(
-                f"Running evaluation for jailbreak data with inputs jailbreak_data_path={jailbreak_data_path}, evaluators={evaluators_dict}, azure_ai_project={self.azure_ai_project}, output_path=jailbreak_{output_path}, credential={self.credential}"
-            )
-            evaluate_outputs_jailbreak = _evaluate.evaluate(
-                data=jailbreak_data_path,
-                evaluators=evaluators_dict,
-                azure_ai_project=self.azure_ai_project,
-                output_path=Path("jailbreak_" + str(output_path)),
-                evaluation_name=evaluation_name,
-            )
-            evaluation_results["jailbreak"] = evaluate_outputs_jailbreak
-
-        if data_path:
-            self.logger.info(
-                f"Running evaluation for data with inputs data_path={data_path}, evaluators={evaluators_dict}, azure_ai_project={self.azure_ai_project}, output_path={output_path}"
-            )
-            evaluate_outputs = _evaluate.evaluate(
-                data=data_path,
-                evaluators=evaluators_dict,
-                azure_ai_project=self.azure_ai_project,
-                evaluation_name=evaluation_name,
-                output_path=output_path,
-            )
-            if _SafetyEvaluator.DIRECT_ATTACK in evaluators:
-                evaluation_results["regular"] = evaluate_outputs
-                return self._calculate_defect_rate(evaluation_results)
-
-            return evaluate_outputs
->>>>>>> ad297a6f
         else:
             raise EvaluationException(
                 message="No data found after simulation",
@@ -880,6 +729,4 @@
                 target=ErrorTarget.UNKNOWN,
                 category=ErrorCategory.MISSING_FIELD,
                 blame=ErrorBlame.USER_ERROR,
-            )
-
-
+            )