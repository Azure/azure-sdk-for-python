--- conflicted
+++ resolved
@@ -151,15 +151,9 @@
         target: Callable,
         max_conversation_turns: int = 1,
         max_simulation_results: int = 3,
-<<<<<<< HEAD
         conversation_turns: Optional[List[List[Union[str, Dict[str, Any]]]]] = None,
         tasks: Optional[List[str]] = None,
-        adversarial_scenario: Optional[Union[AdversarialScenario, AdversarialScenarioJailbreak]] = None,
-=======
-        conversation_turns: List[List[Union[str, Dict[str, Any]]]] = [],
-        tasks: List[str] = [],
         adversarial_scenario: Optional[Union[AdversarialScenario, AdversarialScenarioJailbreak, _UnstableAdversarialScenario]] = None,
->>>>>>> 9ad050f1
         source_text: Optional[str] = None,
         direct_attack: bool = False,
     ) -> Dict[str, str]:
