# ---------------------------------------------------------
# Copyright (c) Microsoft Corporation. All rights reserved.
# ---------------------------------------------------------

from enum import Enum
from ._red_team_agent import RedTeamAgent, AttackStrategy

class RiskCategory(str, Enum):
    """Risk categories for attack objectives."""
    HateUnfairness = "HateUnfairness"
    Violence = "Violence"
    Sexual = "Sexual"
    SelfHarm = "SelfHarm" 
    ProtectedMaterial = "ProtectedMaterial"
    IndirectJailbreak = "IndirectJailbreak"
    DirectJailbreak = "DirectJailbreak"
    CodeVulnerability = "CodeVulnerability"
    InferenceSensitiveAttributes = "InferenceSensitiveAttributes"

class AttackObjectiveGenerator:
    """Generator for creating attack objectives.

    :param risk_categories: List of risk categories to generate attack objectives for
    :type risk_categories: List[RiskCategory]
    """

<<<<<<< HEAD
    def __init__(self, risk_categories: list[RiskCategory], num_objectives: int = 10):
=======
    # TODO num objectives here to replace num_rows in red team agent
    # Q: Should this be total or per category?
    def __init__(self, risk_categories):
>>>>>>> 385d61fd
        self.risk_categories = risk_categories
        self.num_objectives = num_objectives

__all__ = ["RedTeamAgent", "AttackStrategy", "RiskCategory", "AttackObjectiveGenerator"]<|MERGE_RESOLUTION|>--- conflicted
+++ resolved
@@ -23,14 +23,7 @@
     :param risk_categories: List of risk categories to generate attack objectives for
     :type risk_categories: List[RiskCategory]
     """
-
-<<<<<<< HEAD
     def __init__(self, risk_categories: list[RiskCategory], num_objectives: int = 10):
-=======
-    # TODO num objectives here to replace num_rows in red team agent
-    # Q: Should this be total or per category?
-    def __init__(self, risk_categories):
->>>>>>> 385d61fd
         self.risk_categories = risk_categories
         self.num_objectives = num_objectives
 
