--- conflicted
+++ resolved
@@ -33,11 +33,8 @@
     resolve_references,
     update_dict_recursively,
 )
-<<<<<<< HEAD
 from azure.ai.evaluation._constants import DEFAULT_MAX_COMPLETION_TOKENS_REASONING_MODELS
-=======
 from azure.ai.evaluation._legacy._common._logging import get_logger
->>>>>>> e37eeb24
 
 
 PROMPTY_EXTENSION: Final[str] = ".prompty"
@@ -258,11 +255,7 @@
 
         return resolved_inputs
 
-<<<<<<< HEAD
-
-    # TODO ralphe: error handling
-=======
->>>>>>> e37eeb24
+
     # @trace
     async def __call__(  # pylint: disable=docstring-keyword-should-match-keyword-only
         self,
