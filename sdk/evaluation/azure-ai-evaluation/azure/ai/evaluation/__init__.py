--- conflicted
+++ resolved
@@ -79,13 +79,8 @@
     "Message",
     "EvaluationResult",
     "CodeVulnerabilityEvaluator",
-<<<<<<< HEAD
-    "ISAEvaluator"
-]
-
-__all__.extend([p for p in _patch_all if p not in __all__])
-=======
     "ISAEvaluator",
     "ToolCallAccuracyEvaluator",
 ]
->>>>>>> ce7eced7
+
+__all__.extend([p for p in _patch_all if p not in __all__])