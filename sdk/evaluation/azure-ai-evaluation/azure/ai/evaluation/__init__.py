--- conflicted
+++ resolved
@@ -58,12 +58,9 @@
     "FluencyEvaluator",
     "GroundednessEvaluator",
     "GroundednessProEvaluator",
-<<<<<<< HEAD
     "CompletenessEvaluator",
-    "TaskAdherenceEvaluator"
-=======
+    "TaskAdherenceEvaluator",
     "IntentResolutionEvaluator",
->>>>>>> 0bee1d51
     "RelevanceEvaluator",
     "SimilarityEvaluator",
     "QAEvaluator",
