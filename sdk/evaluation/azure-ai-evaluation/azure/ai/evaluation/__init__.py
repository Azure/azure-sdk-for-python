# ---------------------------------------------------------
# Copyright (c) Microsoft Corporation. All rights reserved.
# ---------------------------------------------------------

from ._evaluate._evaluate import evaluate
from ._evaluators._bleu import BleuScoreEvaluator
from ._evaluators._coherence import CoherenceEvaluator
from ._evaluators._content_safety import (
    ContentSafetyEvaluator,
    HateUnfairnessEvaluator,
    SelfHarmEvaluator,
    SexualEvaluator,
    ViolenceEvaluator,
)
from ._evaluators._f1_score import F1ScoreEvaluator
from ._evaluators._fluency import FluencyEvaluator
from ._evaluators._gleu import GleuScoreEvaluator
from ._evaluators._groundedness import GroundednessEvaluator
from ._evaluators._service_groundedness import GroundednessProEvaluator
from ._evaluators._intent_resolution import IntentResolutionEvaluator
from ._evaluators._meteor import MeteorScoreEvaluator
from ._evaluators._protected_material import ProtectedMaterialEvaluator
from ._evaluators._qa import QAEvaluator
from ._evaluators._completeness import CompletenessEvaluator
from ._evaluators._task_adherence import TaskAdherenceEvaluator
from ._evaluators._relevance import RelevanceEvaluator
from ._evaluators._retrieval import RetrievalEvaluator
from ._evaluators._rouge import RougeScoreEvaluator, RougeType
from ._evaluators._similarity import SimilarityEvaluator
from ._evaluators._xpia import IndirectAttackEvaluator
from ._evaluators._code_vulnerability import CodeVulnerabilityEvaluator
<<<<<<< HEAD
from ._evaluators._isa import ISAEvaluator
=======
from ._evaluators._ungrounded_attributes import UngroundedAttributesEvaluator
>>>>>>> ad3a3811
from ._evaluators._tool_call_accuracy import ToolCallAccuracyEvaluator
from ._model_configurations import (
    AzureAIProject,
    AzureOpenAIModelConfiguration,
    Conversation,
    EvaluationResult,
    EvaluatorConfig,
    Message,
    OpenAIModelConfiguration,
)

# The converter from the AI service to the evaluator schema requires a dependency on
# ai.projects, but we also don't want to force users installing ai.evaluations to pull
# in ai.projects. So we only import it if it's available and the user has ai.projects.
try:
    from ._converters._ai_services import AIAgentConverter
    _patch_all = ["AIAgentConverter"]
except ImportError:
    print("Could not import AIAgentConverter. Please install the dependency with `pip install azure-ai-projects`.")
    _patch_all = []

__all__ = [
    "evaluate",
    "CoherenceEvaluator",
    "F1ScoreEvaluator",
    "FluencyEvaluator",
    "GroundednessEvaluator",
    "GroundednessProEvaluator",
    "CompletenessEvaluator",
    "TaskAdherenceEvaluator",
    "IntentResolutionEvaluator",
    "RelevanceEvaluator",
    "SimilarityEvaluator",
    "QAEvaluator",
    "ViolenceEvaluator",
    "SexualEvaluator",
    "SelfHarmEvaluator",
    "HateUnfairnessEvaluator",
    "ContentSafetyEvaluator",
    "IndirectAttackEvaluator",
    "BleuScoreEvaluator",
    "GleuScoreEvaluator",
    "MeteorScoreEvaluator",
    "RetrievalEvaluator",
    "RougeScoreEvaluator",
    "RougeType",
    "ProtectedMaterialEvaluator",
    "AzureAIProject",
    "AzureOpenAIModelConfiguration",
    "OpenAIModelConfiguration",
    "EvaluatorConfig",
    "Conversation",
    "Message",
    "EvaluationResult",
    "CodeVulnerabilityEvaluator",
<<<<<<< HEAD
    "ISAEvaluator",
=======
    "UngroundedAttributesEvaluator",
>>>>>>> ad3a3811
    "ToolCallAccuracyEvaluator",
]

__all__.extend([p for p in _patch_all if p not in __all__])<|MERGE_RESOLUTION|>--- conflicted
+++ resolved
@@ -29,11 +29,7 @@
 from ._evaluators._similarity import SimilarityEvaluator
 from ._evaluators._xpia import IndirectAttackEvaluator
 from ._evaluators._code_vulnerability import CodeVulnerabilityEvaluator
-<<<<<<< HEAD
-from ._evaluators._isa import ISAEvaluator
-=======
 from ._evaluators._ungrounded_attributes import UngroundedAttributesEvaluator
->>>>>>> ad3a3811
 from ._evaluators._tool_call_accuracy import ToolCallAccuracyEvaluator
 from ._model_configurations import (
     AzureAIProject,
@@ -89,11 +85,7 @@
     "Message",
     "EvaluationResult",
     "CodeVulnerabilityEvaluator",
-<<<<<<< HEAD
-    "ISAEvaluator",
-=======
     "UngroundedAttributesEvaluator",
->>>>>>> ad3a3811
     "ToolCallAccuracyEvaluator",
 ]
 
