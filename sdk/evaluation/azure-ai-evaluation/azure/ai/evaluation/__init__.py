# ---------------------------------------------------------
# Copyright (c) Microsoft Corporation. All rights reserved.
# ---------------------------------------------------------

from ._evaluate._evaluate import evaluate
from ._evaluators._bleu import BleuScoreEvaluator
from ._evaluators._coherence import CoherenceEvaluator
from ._evaluators._content_safety import (
    ContentSafetyEvaluator,
    HateUnfairnessEvaluator,
    SelfHarmEvaluator,
    SexualEvaluator,
    ViolenceEvaluator,
)
from ._evaluators._f1_score import F1ScoreEvaluator
from ._evaluators._fluency import FluencyEvaluator
from ._evaluators._gleu import GleuScoreEvaluator
from ._evaluators._groundedness import GroundednessEvaluator
from ._evaluators._service_groundedness import GroundednessProEvaluator
from ._evaluators._intent_resolution import IntentResolutionEvaluator
from ._evaluators._meteor import MeteorScoreEvaluator
from ._evaluators._protected_material import ProtectedMaterialEvaluator
from ._evaluators._qa import QAEvaluator
from ._evaluators._completeness import CompletenessEvaluator
from ._evaluators._task_adherence import TaskAdherenceEvaluator
from ._evaluators._relevance import RelevanceEvaluator
from ._evaluators._retrieval import RetrievalEvaluator
from ._evaluators._rouge import RougeScoreEvaluator, RougeType
from ._evaluators._similarity import SimilarityEvaluator
from ._evaluators._xpia import IndirectAttackEvaluator
from ._evaluators._code_vulnerability import CodeVulnerabilityEvaluator
from ._evaluators._isa import ISAEvaluator
from ._evaluators._tool_call_accuracy import ToolCallAccuracyEvaluator
from ._model_configurations import (
    AzureAIProject,
    AzureOpenAIModelConfiguration,
    Conversation,
    EvaluationResult,
    EvaluatorConfig,
    Message,
    OpenAIModelConfiguration,
)

# The converter from the AI service to the evaluator schema requires a dependency on
# ai.projects, but we also don't want to force users installing ai.evaluations to pull
# in ai.projects. So we only import it if it's available and the user has ai.projects.
try:
    from ._converters._ai_services import AIAgentConverter
    _patch_all = ["AIAgentConverter"]
except ImportError:
    print("Could not import AIAgentConverter. Please install the dependency with `pip install azure-ai-projects`.")
    _patch_all = []

__all__ = [
    "evaluate",
    "CoherenceEvaluator",
    "F1ScoreEvaluator",
    "FluencyEvaluator",
    "GroundednessEvaluator",
    "GroundednessProEvaluator",
<<<<<<< HEAD
=======
    "CompletenessEvaluator",
    "TaskAdherenceEvaluator",
>>>>>>> 05b57dec
    "IntentResolutionEvaluator",
    "RelevanceEvaluator",
    "SimilarityEvaluator",
    "QAEvaluator",
    "ViolenceEvaluator",
    "SexualEvaluator",
    "SelfHarmEvaluator",
    "HateUnfairnessEvaluator",
    "ContentSafetyEvaluator",
    "IndirectAttackEvaluator",
    "BleuScoreEvaluator",
    "GleuScoreEvaluator",
    "MeteorScoreEvaluator",
    "RetrievalEvaluator",
    "RougeScoreEvaluator",
    "RougeType",
    "ProtectedMaterialEvaluator",
    "AzureAIProject",
    "AzureOpenAIModelConfiguration",
    "OpenAIModelConfiguration",
    "EvaluatorConfig",
    "Conversation",
    "Message",
    "EvaluationResult",
    "CodeVulnerabilityEvaluator",
    "ISAEvaluator",
    "ToolCallAccuracyEvaluator",
]

__all__.extend([p for p in _patch_all if p not in __all__])<|MERGE_RESOLUTION|>--- conflicted
+++ resolved
@@ -58,11 +58,8 @@
     "FluencyEvaluator",
     "GroundednessEvaluator",
     "GroundednessProEvaluator",
-<<<<<<< HEAD
-=======
     "CompletenessEvaluator",
     "TaskAdherenceEvaluator",
->>>>>>> 05b57dec
     "IntentResolutionEvaluator",
     "RelevanceEvaluator",
     "SimilarityEvaluator",
