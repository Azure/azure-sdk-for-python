--- conflicted
+++ resolved
@@ -86,7 +86,6 @@
     :type model_config: Union[~azure.ai.evaluation.AzureOpenAIModelConfiguration,
         ~azure.ai.evaluation.OpenAIModelConfiguration]
 
-<<<<<<< HEAD
     .. admonition:: Example:
 
     .. literalinclude:: ../samples/evaluation_samples_evaluate.py
@@ -95,30 +94,12 @@
         :language: python
         :dedent: 8
         :caption: Initialize and call a RougeScoreEvaluator with a four-gram rouge type.
-=======
-    **Usage**
 
-    .. code-block:: python
+    .. note::
 
-        eval_fn = SimilarityEvaluator(model_config)
-        result = eval_fn(
-            query="What is the capital of Japan?",
-            response="The capital of Japan is Tokyo.",
-            ground_truth="Tokyo is Japan's capital.")
-
-    **Output format**
-
-    .. code-block:: python
-
-        {
-            "similarity": 3.0,
-            "gpt_similarity": 3.0,
-        }
-
-    Note: To align with our support of a diverse set of models, a key without the `gpt_` prefix has been added.
-    To maintain backwards compatibility, the old key with the `gpt_` prefix is still be present in the output;
-    however, it is recommended to use the new key moving forward as the old key will be deprecated in the future.
->>>>>>> 839584c5
+        To align with our support of a diverse set of models, a key without the `gpt_` prefix has been added.
+        To maintain backwards compatibility, the old key with the `gpt_` prefix is still be present in the output;
+        however, it is recommended to use the new key moving forward as the old key will be deprecated in the future.
     """
 
     def __init__(self, model_config):
