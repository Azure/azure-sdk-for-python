--- conflicted
+++ resolved
@@ -54,11 +54,7 @@
         credential: TokenCredential,
         eval_last_turn: bool = False,
         conversation_aggregation_type: _AggregationType = _AggregationType.MEAN,
-<<<<<<< HEAD
-        threshold: int = 0,
-=======
         threshold: int = 3,
->>>>>>> e3a5c9de
         _higher_is_better: Optional[bool] = False,
     ):
         super().__init__(eval_last_turn=eval_last_turn, conversation_aggregation_type=conversation_aggregation_type, threshold=threshold, _higher_is_better=_higher_is_better)
