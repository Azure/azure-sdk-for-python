--- conflicted
+++ resolved
@@ -132,13 +132,10 @@
                 category=ErrorCategory.INVALID_VALUE,
                 target=ErrorTarget.CONVERSATION,
             )
-<<<<<<< HEAD
-        llm_output, input_token_count, output_token_count, total_token_count, finish_reason, model_id, sample_input, sample_output = await self._flow(timeout=self._LLM_CALL_TIMEOUT, **eval_input)
-=======
-        llm_output, input_token_count, output_token_count, total_token_count = await self._flow(
+        # Call the prompty flow to get the evaluation result.
+        llm_output, input_token_count, output_token_count, total_token_count, finish_reason, model_id, sample_input, sample_output = await self._flow(
             timeout=self._LLM_CALL_TIMEOUT, **eval_input
         )
->>>>>>> e210abd8
 
         score = math.nan
         if llm_output:
@@ -156,7 +153,7 @@
                     f"{self._result_key}_completion_tokens": output_token_count,
                     f"{self._result_key}_total_tokens": total_token_count,
                     f"{self._result_key}_finish_reason": finish_reason,
-                    f"{self._result_key}_model_id": model_id,
+                    f"{self._result_key}_model": model_id,
                     f"{self._result_key}_sample_input": sample_input,
                     f"{self._result_key}_sample_output": sample_output,
                 }
@@ -173,7 +170,7 @@
                 f"{self._result_key}_completion_tokens": output_token_count,
                 f"{self._result_key}_total_tokens": total_token_count,
                 f"{self._result_key}_finish_reason": finish_reason,
-                f"{self._result_key}_model_id": model_id,
+                f"{self._result_key}_model": model_id,
                 f"{self._result_key}_sample_input": sample_input,
                 f"{self._result_key}_sample_output": sample_output,
             }
