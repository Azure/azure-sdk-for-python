--- conflicted
+++ resolved
@@ -40,13 +40,8 @@
     """
 
     # Constants must be defined within eval's directory to be save/loadable
-<<<<<<< HEAD
-    PROMPTY_FILE = "relevance.prompty"
-    RESULT_KEY = "relevance"
-=======
     _PROMPTY_FILE = "relevance.prompty"
     _RESULT_KEY = "gpt_relevance"
->>>>>>> 5aa70de0
 
     @override
     def __init__(self, model_config):
