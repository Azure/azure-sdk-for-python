# ---------------------------------------------------------
# Copyright (c) Microsoft Corporation. All rights reserved.
# ---------------------------------------------------------

import os
import re
<<<<<<< HEAD
from typing import Dict, Optional
from typing_extensions import override


from ..._model_configurations import AzureOpenAIModelConfiguration, OpenAIModelConfiguration

from azure.ai.evaluation._evaluators._common._base_context_flow_eval import _BaseContextFlowEval
=======

import numpy as np
from promptflow._utils.async_utils import async_run_allowing_running_loop
from promptflow.core import AsyncPrompty

from azure.ai.evaluation._exceptions import ErrorBlame, ErrorCategory, ErrorTarget, EvaluationException

from ..._common.utils import ensure_api_version_in_aoai_model_config, ensure_user_agent_in_aoai_model_config
>>>>>>> af3576e8

try:
    from ..._user_agent import USER_AGENT
except ImportError:
    USER_AGENT = None


<<<<<<< HEAD
class RelevanceEvaluator(_BaseContextFlowEval):
=======
class _AsyncRelevanceEvaluator:
    # Constants must be defined within eval's directory to be save/loadable
    PROMPTY_FILE = "relevance.prompty"
    LLM_CALL_TIMEOUT = 600
    DEFAULT_OPEN_API_VERSION = "2024-02-15-preview"

    def __init__(self, model_config: dict):
        ensure_api_version_in_aoai_model_config(model_config, self.DEFAULT_OPEN_API_VERSION)

        prompty_model_config = {"configuration": model_config, "parameters": {"extra_headers": {}}}

        # Handle "RuntimeError: Event loop is closed" from httpx AsyncClient
        # https://github.com/encode/httpx/discussions/2959
        prompty_model_config["parameters"]["extra_headers"].update({"Connection": "close"})

        ensure_user_agent_in_aoai_model_config(
            model_config,
            prompty_model_config,
            USER_AGENT,
        )

        current_dir = os.path.dirname(__file__)
        prompty_path = os.path.join(current_dir, self.PROMPTY_FILE)
        self._flow = AsyncPrompty.load(source=prompty_path, model=prompty_model_config)

    async def __call__(self, *, query: str, response: str, context: str, **kwargs):
        # Validate input parameters
        query = str(query or "")
        response = str(response or "")
        context = str(context or "")

        if not (query.strip() and response.strip() and context.strip()):
            msg = "'query', 'response' and 'context' must be non-empty strings."
            raise EvaluationException(
                message=msg,
                internal_message=msg,
                error_category=ErrorCategory.MISSING_FIELD,
                error_blame=ErrorBlame.USER_ERROR,
                error_target=ErrorTarget.RELEVANCE_EVALUATOR,
            )

        # Run the evaluation flow
        llm_output = await self._flow(
            query=query, response=response, context=context, timeout=self.LLM_CALL_TIMEOUT, **kwargs
        )

        score = np.nan
        if llm_output:
            match = re.search(r"\d", llm_output)
            if match:
                score = float(match.group())

        return {"gpt_relevance": float(score)}


class RelevanceEvaluator:
>>>>>>> af3576e8
    """
    Initialize a relevance evaluator configured for a specific Azure OpenAI model.

    :param model_config: Configuration for the Azure OpenAI model.
    :type model_config: Union[~azure.ai.evaluation.AzureOpenAIModelConfiguration,
        ~azure.ai.evaluation.OpenAIModelConfiguration]

    **Usage**

    .. code-block:: python

        eval_fn = RelevanceEvaluator(model_config)
        result = eval_fn(
            query="What is the capital of Japan?",
            response="The capital of Japan is Tokyo.",
            context="Tokyo is Japan's capital, known for its blend of traditional culture \
                and technological advancements.")

    **Output format**

    .. code-block:: python

        {
            "gpt_relevance": 3.0
        }
    """
    # Constants must be defined within eval's directory to be save/loadable
    PROMPTY_FILE = "relevance.prompty"
    RESULT_KEY = "gpt_relevance"
    
    @override
    def __init__(self, model_config: Dict):
        current_dir = os.path.dirname(__file__)
        prompty_path = os.path.join(current_dir, self.PROMPTY_FILE)
        super().__init__(model_config=model_config, prompty_file=prompty_path, result_key=self.RESULT_KEY)

    @override
    def __call__(self, *,
            query: Optional[str] = None,
            response: Optional[str] = None,
            context: Optional[str] = None,
            conversation: Optional[Dict] = None,
            **kwargs
        ):
        """Evaluate relevance. Accepts either a response and context a single evaluation,
        or a conversation for a multi-turn evaluation. If the conversation has more than one turn,
        the evaluator will aggregate the results of each turn.

        :keyword query: The query to be evaluated.
        :paramtype query: Optional[str]
        :keyword response: The response to be evaluated.
        :paramtype response: Optional[str]
        :keyword context: The context to be evaluated.
        :paramtype context: Optional[str]
        param conversation: The conversation to evaluate. Expected to contain a list of conversation turns under the
            key "messages", and potentially a global context under the key "context". Conversation turns are expected
            to be dictionaries with keys "content", "role", and possibly "context".
        type conversation: Optional[Dict]
        :return: The relevance score.
        :rtype: dict
        """
        return super().__call__(query=query, response=response, context=context, conversation=conversation, **kwargs)
    <|MERGE_RESOLUTION|>--- conflicted
+++ resolved
@@ -4,91 +4,15 @@
 
 import os
 import re
-<<<<<<< HEAD
 from typing import Dict, Optional
 from typing_extensions import override
-
 
 from ..._model_configurations import AzureOpenAIModelConfiguration, OpenAIModelConfiguration
 
 from azure.ai.evaluation._evaluators._common._base_context_flow_eval import _BaseContextFlowEval
-=======
-
-import numpy as np
-from promptflow._utils.async_utils import async_run_allowing_running_loop
-from promptflow.core import AsyncPrompty
-
-from azure.ai.evaluation._exceptions import ErrorBlame, ErrorCategory, ErrorTarget, EvaluationException
-
-from ..._common.utils import ensure_api_version_in_aoai_model_config, ensure_user_agent_in_aoai_model_config
->>>>>>> af3576e8
-
-try:
-    from ..._user_agent import USER_AGENT
-except ImportError:
-    USER_AGENT = None
 
 
-<<<<<<< HEAD
 class RelevanceEvaluator(_BaseContextFlowEval):
-=======
-class _AsyncRelevanceEvaluator:
-    # Constants must be defined within eval's directory to be save/loadable
-    PROMPTY_FILE = "relevance.prompty"
-    LLM_CALL_TIMEOUT = 600
-    DEFAULT_OPEN_API_VERSION = "2024-02-15-preview"
-
-    def __init__(self, model_config: dict):
-        ensure_api_version_in_aoai_model_config(model_config, self.DEFAULT_OPEN_API_VERSION)
-
-        prompty_model_config = {"configuration": model_config, "parameters": {"extra_headers": {}}}
-
-        # Handle "RuntimeError: Event loop is closed" from httpx AsyncClient
-        # https://github.com/encode/httpx/discussions/2959
-        prompty_model_config["parameters"]["extra_headers"].update({"Connection": "close"})
-
-        ensure_user_agent_in_aoai_model_config(
-            model_config,
-            prompty_model_config,
-            USER_AGENT,
-        )
-
-        current_dir = os.path.dirname(__file__)
-        prompty_path = os.path.join(current_dir, self.PROMPTY_FILE)
-        self._flow = AsyncPrompty.load(source=prompty_path, model=prompty_model_config)
-
-    async def __call__(self, *, query: str, response: str, context: str, **kwargs):
-        # Validate input parameters
-        query = str(query or "")
-        response = str(response or "")
-        context = str(context or "")
-
-        if not (query.strip() and response.strip() and context.strip()):
-            msg = "'query', 'response' and 'context' must be non-empty strings."
-            raise EvaluationException(
-                message=msg,
-                internal_message=msg,
-                error_category=ErrorCategory.MISSING_FIELD,
-                error_blame=ErrorBlame.USER_ERROR,
-                error_target=ErrorTarget.RELEVANCE_EVALUATOR,
-            )
-
-        # Run the evaluation flow
-        llm_output = await self._flow(
-            query=query, response=response, context=context, timeout=self.LLM_CALL_TIMEOUT, **kwargs
-        )
-
-        score = np.nan
-        if llm_output:
-            match = re.search(r"\d", llm_output)
-            if match:
-                score = float(match.group())
-
-        return {"gpt_relevance": float(score)}
-
-
-class RelevanceEvaluator:
->>>>>>> af3576e8
     """
     Initialize a relevance evaluator configured for a specific Azure OpenAI model.
 
