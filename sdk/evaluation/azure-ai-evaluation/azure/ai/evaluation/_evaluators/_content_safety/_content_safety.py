--- conflicted
+++ resolved
@@ -81,12 +81,8 @@
         sexual_threshold: int = 3,
         self_harm_threshold: int = 3,
         hate_unfairness_threshold: int = 3,
-<<<<<<< HEAD
         _evaluate_query: bool = False,
-        **kwargs
-=======
         **kwargs,
->>>>>>> afeb13c8
     ):
         # Type checking
         for name, value in [
