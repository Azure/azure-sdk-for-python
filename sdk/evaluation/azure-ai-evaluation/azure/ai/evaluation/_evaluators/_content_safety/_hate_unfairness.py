--- conflicted
+++ resolved
@@ -48,11 +48,7 @@
     :param azure_ai_project: The scope of the Azure AI project.
         It contains subscription id, resource group, and project name.
     :type azure_ai_project: ~azure.ai.evaluation.AzureAIProject
-<<<<<<< HEAD
-    :param threshold: The threshold for the HateUnfairness evaluator. Default is 0.
-=======
     :param threshold: The threshold for the HateUnfairness evaluator. Default is 3.
->>>>>>> e3a5c9de
     :type threshold: int
 
     .. admonition:: Example:
@@ -82,11 +78,7 @@
         self,
         credential,
         azure_ai_project,
-<<<<<<< HEAD
-        threshold: int = 0,
-=======
         threshold: int = 3,
->>>>>>> e3a5c9de
     ):
         super().__init__(
             eval_metric=EvaluationMetrics.HATE_FAIRNESS,
