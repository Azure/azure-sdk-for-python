# ---------------------------------------------------------
# Copyright (c) Microsoft Corporation. All rights reserved.
# ---------------------------------------------------------
import os
from typing import Optional

from typing_extensions import override

from azure.ai.evaluation._evaluators._common import PromptyEvaluatorBase


class CoherenceEvaluator(PromptyEvaluatorBase):
    """
    Initialize a coherence evaluator configured for a specific Azure OpenAI model.

    :param model_config: Configuration for the Azure OpenAI model.
    :type model_config: Union[~azure.ai.evaluation.AzureOpenAIModelConfiguration,
        ~azure.ai.evaluation.OpenAIModelConfiguration]

    **Usage**

    .. code-block:: python

        eval_fn = CoherenceEvaluator(model_config)
        result = eval_fn(
            query="What is the capital of Japan?",
            response="The capital of Japan is Tokyo.")

    **Output format**

    .. code-block:: python

        {
            "coherence": 1.0,
            "gpt_coherence": 1.0,
        }
    """

<<<<<<< HEAD
    PROMPTY_FILE = "coherence.prompty"
    RESULT_KEY = "coherence"
=======
    _PROMPTY_FILE = "coherence.prompty"
    _RESULT_KEY = "gpt_coherence"
>>>>>>> 5aa70de0

    @override
    def __init__(self, model_config):
        current_dir = os.path.dirname(__file__)
        prompty_path = os.path.join(current_dir, self._PROMPTY_FILE)
        super().__init__(model_config=model_config, prompty_file=prompty_path, result_key=self._RESULT_KEY)

    @override
    def __call__(
        self,
        *,
        query: Optional[str] = None,
        response: Optional[str] = None,
        conversation=None,
        **kwargs,
    ):
        """Evaluate coherence. Accepts either a query and response for a single evaluation,
        or a conversation for a potentially multi-turn evaluation. If the conversation has more than one pair of
        turns, the evaluator will aggregate the results of each turn.

        :keyword response: The response to be evaluated.
        :paramtype response: Optional[str]
        :keyword context: The context to be evaluated.
        :paramtype context: Optional[str]
        :keyword conversation: The conversation to evaluate. Expected to contain a list of conversation turns under the
            key "messages". Conversation turns are expected
            to be dictionaries with keys "content" and "role".
        :paramtype conversation: Optional[~azure.ai.evaluation.Conversation]
        :return: The relevance score.
        :rtype: Union[Dict[str, float], Dict[str, Union[float, Dict[str, List[float]]]]]
        """
        return super().__call__(query=query, response=response, conversation=conversation, **kwargs)<|MERGE_RESOLUTION|>--- conflicted
+++ resolved
@@ -36,13 +36,8 @@
         }
     """
 
-<<<<<<< HEAD
-    PROMPTY_FILE = "coherence.prompty"
-    RESULT_KEY = "coherence"
-=======
     _PROMPTY_FILE = "coherence.prompty"
     _RESULT_KEY = "gpt_coherence"
->>>>>>> 5aa70de0
 
     @override
     def __init__(self, model_config):
