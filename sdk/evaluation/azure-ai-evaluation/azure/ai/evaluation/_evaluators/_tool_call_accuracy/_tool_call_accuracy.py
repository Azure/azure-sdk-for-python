# ---------------------------------------------------------
# Copyright (c) Microsoft Corporation. All rights reserved.
# ---------------------------------------------------------
from itertools import chain
import math
import os
import logging
import re
from typing import Dict, List, Union, TypeVar, Optional
from typing_extensions import overload, override
from azure.ai.evaluation._evaluators._common import PromptyEvaluatorBase
from azure.ai.evaluation._exceptions import (
    ErrorBlame,
    ErrorCategory,
    ErrorTarget,
    EvaluationException,
)
from ..._common.utils import check_score_is_valid
from azure.ai.evaluation._common._experimental import experimental
from ..._converters._models import (
    _BUILT_IN_DESCRIPTIONS,
    _BUILT_IN_PARAMS,
)

logger = logging.getLogger(__name__)

T_EvalValue = TypeVar("T_EvalValue")


@experimental
class ToolCallAccuracyEvaluator(PromptyEvaluatorBase[Union[str, float]]):
    """The Tool Call Accuracy evaluator assesses how accurately an AI uses tools by examining:
        - Relevance to the conversation.
        - Parameter correctness according to tool definitions.
        - Parameter value extraction from the conversation.

    The evaluator uses a scoring rubric of 1 to 5:
        - Score 1: The tool calls are irrelevant
        - Score 2: The tool calls are partially relevant, but not enough tools were called or the parameters were not correctly passed.
        - Score 3: The tool calls are relevant, but there were unnecessary, excessive tool calls made.
        - Score 4: The tool calls are relevant, but some tools returned errors and agent retried calling them again and succeeded.
        - Score 5: The tool calls are relevant, and all parameters were correctly passed.

    This evaluation focuses on measuring whether tool calls meaningfully contribute to addressing
    user needs while properly following tool definitions and using information present in the
    conversation history.

    :param model_config: Configuration for the Azure OpenAI model.
    :type model_config: Union[~azure.ai.evaluation.AzureOpenAIModelConfiguration,
        ~azure.ai.evaluation.OpenAIModelConfiguration]

    .. admonition:: Example:

        .. literalinclude:: ../samples/evaluation_samples_evaluate.py
            :start-after: [START tool_call_accuracy_evaluator]
            :end-before: [END tool_call_accuracy_evaluator]
            :language: python
            :dedent: 8
            :caption: Initialize and call a ToolCallAccuracyEvaluator.

    .. admonition:: Example using Azure AI Project URL:

        .. literalinclude:: ../samples/evaluation_samples_evaluate_fdp.py
            :start-after: [START tool_call_accuracy_evaluator]
            :end-before: [END tool_call_accuracy_evaluator]
            :language: python
            :dedent: 8
            :caption: Initialize and call ToolCallAccuracyEvaluator using Azure AI Project URL in the following format
                https://{resource_name}.services.ai.azure.com/api/projects/{project_name}

    .. note::

        To align with our support of a diverse set of models, an output key without the `gpt_` prefix has been added.
        To maintain backwards compatibility, the old key with the `gpt_` prefix is still be present in the output;
        however, it is recommended to use the new key moving forward as the old key will be deprecated in the future.
    """

    _PROMPTY_FILE = "tool_call_accuracy.prompty"
    _RESULT_KEY = "tool_call_accuracy"

    _MAX_TOOL_CALL_ACCURACY_SCORE = 5
    _MIN_TOOL_CALL_ACCURACY_SCORE = 1
    _DEFAULT_TOOL_CALL_ACCURACY_SCORE = 3

    _NO_TOOL_CALLS_MESSAGE = "No tool calls found in response or provided tool_calls."
    _NO_TOOL_DEFINITIONS_MESSAGE = "Tool definitions must be provided."
    _TOOL_DEFINITIONS_MISSING_MESSAGE = "Tool definitions for all tool calls must be provided."
    _INVALID_SCORE_MESSAGE = "Tool call accuracy score must be between 1 and 5."

    _LLM_SCORE_KEY = "tool_calls_success_level"

    id = "azureai://built-in/evaluators/tool_call_accuracy"
    """Evaluator identifier, experimental and to be used only with evaluation in cloud."""

    @override
    def __init__(self, model_config, *, threshold=_DEFAULT_TOOL_CALL_ACCURACY_SCORE, credential=None, **kwargs):
        current_dir = os.path.dirname(__file__)
        prompty_path = os.path.join(current_dir, self._PROMPTY_FILE)
        self.threshold = threshold
        super().__init__(
            model_config=model_config,
            prompty_file=prompty_path,
            result_key=self._RESULT_KEY,
            credential=credential,
            threshold=threshold,
            **kwargs,
        )

    @overload
    def __call__(
        self,
        *,
        query: Union[str, List[dict]],
        tool_definitions: Union[dict, List[dict]],
        tool_calls: Union[dict, List[dict]] = None,
        response: Union[str, List[dict]] = None,
    ) -> Dict[str, Union[str, float]]:
        """
        Evaluate tool call quality. Accepts a query, tool definitions, and tool calls for evaluation.

        :keyword query: Query or Chat history up to the message that has the tool call being evaluated.
        :paramtype query: Union[str, List[dict]]
        :keyword tool_definitions: List of tool definitions whose calls are being evaluated.
        :paramtype tool_definitions: Union[dict, List[dict]]
        :keyword tool_calls: Optional List of tool calls to evaluate. If not provided response should be provided and should have
            tool call(s) in it.
        :paramtype tool_calls: Union[dict, List[dict]]
        :keyword response: Optional response to be evaluated alongside the tool calls.
            If provided all tool calls in response will be evaluated when tool_calls parameter is not provided.
            If provided and tool_calls parameter is provided, only the tool calls in tool_calls parameter will be evaluated.
                If response has extra tool calls they will not be evaluated, response will be used to extract any tool calls that are needed for evaluating a certain tool call.
            Recommended to provide it when there are tool calls that depend on output of a previous tool call.
        :paramtype response: Union[str, List[dict]]
        :return: The tool selection evaluation results.
        :rtype: Dict[str, Union[str, float]]
        """

    def _convert_kwargs_to_eval_input(self, **kwargs):
        """Convert an arbitrary input into a list of inputs for evaluators.
        It is assumed that evaluators generally make use of their inputs in one of two ways.
        Either they receive a collection of keyname inputs that are all single values
        (like a query and response), or they receive conversation that iss a list of dictionary
        values.

        The self._singleton_inputs list assigned during initialization is used to find and extract
        singleton keywords, and self._allow_conversation_input is used to determine if a conversation
        is a valid input.

        If both conversations and singletons are allowed, the function will raise an exception if both
        are inputted.

        This function must be overridden by child classes IF they need to both a conversation and
        other inputs to be passed in.

        :keyword kwargs: The inputs to convert.
        :type kwargs: Dict
        :return: A list of arbitrary values that are valid inputs for this evaluator's do_eval function.
        :rtype: List
        """
        # TODO add warning that only tool calls of type function are supported
        # Collect inputs
        tool_calls = kwargs.get("tool_calls")
        tool_definitions = kwargs.get("tool_definitions", [])  # Default to empty list
        query = kwargs.get("query")
        response = kwargs.get("response")
        # TODO : Support classes that represents tool calls, messages etc once client side definitions are available
        if response:
            parsed_tool_calls = self._parse_tools_from_response(response)
            if parsed_tool_calls:
                tool_calls = parsed_tool_calls

        if not tool_calls:
            return {"error_message": self._NO_TOOL_CALLS_MESSAGE}

        if not isinstance(tool_calls, list):
            tool_calls = [tool_calls]
        if not isinstance(tool_definitions, list):
            tool_definitions = [tool_definitions] if tool_definitions else []

        try:
            needed_tool_definitions = self._extract_needed_tool_definitions(
                tool_calls, tool_definitions, ErrorTarget.TOOL_CALL_QUALITY_EVALUATOR
            )
        except EvaluationException as e:
            # Check if this is because no tool definitions were provided at all
            if len(tool_definitions) == 0:
                return {"error_message": self._NO_TOOL_DEFINITIONS_MESSAGE}
            else:
                return {"error_message": self._TOOL_DEFINITIONS_MISSING_MESSAGE}

        if len(needed_tool_definitions) == 0:
            return {"error_message": self._NO_TOOL_DEFINITIONS_MESSAGE}

        return {
            "query": query,
            "tool_calls": tool_calls,
            "tool_definitions": needed_tool_definitions,
        }

    @override
    async def _do_eval(self, eval_input: Dict) -> Dict[str, Union[float, str]]:  # type: ignore[override]
        """Do a tool call accuracy evaluation.
        :param eval_input: The input to the evaluator. Expected to contain
        whatever inputs are needed for the _flow method, including context
        and other fields depending on the child class.
        :type eval_input: Dict
        :return: The evaluation result.
        :rtype: Dict
        """
        # Single LLM call for all tool calls
        prompty_output_dict = await self._flow(timeout=self._LLM_CALL_TIMEOUT, **eval_input)
        llm_output = prompty_output_dict.get("llm_output", {})
        if isinstance(llm_output, dict):
            score = llm_output.get(self._LLM_SCORE_KEY, None)
            if not score or not check_score_is_valid(
                score,
                ToolCallAccuracyEvaluator._MIN_TOOL_CALL_ACCURACY_SCORE,
                ToolCallAccuracyEvaluator._MAX_TOOL_CALL_ACCURACY_SCORE,
            ):
                raise EvaluationException(
                    message=f"Invalid score value: {score}. Expected a number in range [{ToolCallAccuracyEvaluator._MIN_TOOL_CALL_ACCURACY_SCORE}, {ToolCallAccuracyEvaluator._MAX_TOOL_CALL_ACCURACY_SCORE}].",
                    internal_message="Invalid score value.",
                    category=ErrorCategory.FAILED_EXECUTION,
                    target=ErrorTarget.TOOL_CALL_QUALITY_EVALUATOR,
                    blame=ErrorBlame.SYSTEM_ERROR,
                )

            # Format the output
            reason = llm_output.get("chain_of_thought", "")
            score = float(score)
            score_result = "pass" if score >= self.threshold else "fail"
            response_dict = {
                self._result_key: score,
                f"gpt_{self._result_key}": score,
                f"{self._result_key}_result": score_result,
                f"{self._result_key}_threshold": self._threshold,
                f"{self._result_key}_reason": reason,
                f"{self._result_key}_details": llm_output.get("details", {}),
                f"{self._result_key}_prompt_tokens": prompty_output_dict.get("input_token_count", 0),
                f"{self._result_key}_completion_tokens": prompty_output_dict.get("output_token_count", 0),
                f"{self._result_key}_total_tokens": prompty_output_dict.get("total_token_count", 0),
                f"{self._result_key}_finish_reason": prompty_output_dict.get("finish_reason", ""),
                f"{self._result_key}_model": prompty_output_dict.get("model_id", ""),
                f"{self._result_key}_sample_input": prompty_output_dict.get("sample_input", ""),
                f"{self._result_key}_sample_output": prompty_output_dict.get("sample_output", ""),
            }
            return response_dict

        else:
            raise EvaluationException(
                message="Tool call accuracy evaluator returned invalid output.",
                blame=ErrorBlame.SYSTEM_ERROR,
                category=ErrorCategory.FAILED_EXECUTION,
                target=ErrorTarget.TOOL_CALL_ACCURACY_EVALUATOR,
            )

    async def _real_call(self, **kwargs):
        """The asynchronous call where real end-to-end evaluation logic is performed.

        :keyword kwargs: The inputs to evaluate
        :type kwargs: Dict
        :return: The evaluation result
        :rtype: Union[DoEvalResult[T_EvalValue], AggregateResult[T_EvalValue]]
        """
        # Convert inputs into list of evaluable inputs.
        eval_input = self._convert_kwargs_to_eval_input(**kwargs)
        if isinstance(eval_input, dict) and eval_input.get("error_message"):
            # If there is an error message, return not applicable result
            return self._not_applicable_result(eval_input.get("error_message"), self.threshold)
        # Do the evaluation
        result = await self._do_eval(eval_input)
        # Return the result
        return result

<<<<<<< HEAD
=======
    def _not_applicable_result(self, error_message):
        """Return a result indicating that the tool call is not applicable for evaluation.
        :param eval_input: The input to the evaluator.
        :type eval_input: Dict
        :return: A dictionary containing the result of the evaluation.
        :rtype: Dict[str, Union[str, float]]
        """
        # If no tool calls were made or tool call type is not supported, return not applicable result
        return {
            self._result_key: self._NOT_APPLICABLE_RESULT,
            f"gpt_{self._result_key}": self._NOT_APPLICABLE_RESULT,
            f"{self._result_key}_result": "pass",
            f"{self._result_key}_threshold": self.threshold,
            f"{self._result_key}_reason": error_message,
            f"{self._result_key}_details": {},
        }

    def _extract_needed_tool_definitions(self, tool_calls, tool_definitions):
        """Extract the tool definitions that are needed for the provided tool calls."""
        needed_tool_definitions = []

        # Add all user-provided tool definitions
        needed_tool_definitions.extend(tool_definitions)

        # Add the needed built-in tool definitions (if they are called)
        built_in_definitions = _get_needed_built_in_definitions(tool_calls)
        needed_tool_definitions.extend(built_in_definitions)

        # OpenAPI tool is a collection of functions, so we need to expand it
        tool_definitions_expanded = list(
            chain.from_iterable(
                tool.get("functions", []) if tool.get("type") == "openapi" else [tool]
                for tool in needed_tool_definitions
            )
        )

        # Validate that all tool calls have corresponding definitions
        for tool_call in tool_calls:
            if isinstance(tool_call, dict):
                tool_type = tool_call.get("type")

                if tool_type == "tool_call":
                    tool_name = tool_call.get("name")
                    if tool_name and tool_name in _BUILT_IN_DESCRIPTIONS:
                        # This is a built-in tool from converter, already handled above
                        continue
                    elif tool_name:
                        # This is a regular function tool from converter
                        tool_definition_exists = any(
                            tool.get("name") == tool_name and tool.get("type", "function") == "function"
                            for tool in tool_definitions_expanded
                        )
                        if not tool_definition_exists:
                            raise EvaluationException(
                                message=f"Tool definition for {tool_name} not found",
                                blame=ErrorBlame.USER_ERROR,
                                category=ErrorCategory.INVALID_VALUE,
                                target=ErrorTarget.TOOL_CALL_ACCURACY_EVALUATOR,
                            )
                    else:
                        raise EvaluationException(
                            message=f"Tool call missing name: {tool_call}",
                            blame=ErrorBlame.USER_ERROR,
                            category=ErrorCategory.INVALID_VALUE,
                            target=ErrorTarget.TOOL_CALL_ACCURACY_EVALUATOR,
                        )
                else:
                    # Unsupported tool format - only converter format is supported
                    raise EvaluationException(
                        message=f"Unsupported tool call format. Only converter format is supported: {tool_call}",
                        blame=ErrorBlame.USER_ERROR,
                        category=ErrorCategory.INVALID_VALUE,
                        target=ErrorTarget.TOOL_CALL_ACCURACY_EVALUATOR,
                    )
            else:
                # Tool call is not a dictionary
                raise EvaluationException(
                    message=f"Tool call is not a dictionary: {tool_call}",
                    blame=ErrorBlame.USER_ERROR,
                    category=ErrorCategory.INVALID_VALUE,
                    target=ErrorTarget.TOOL_CALL_ACCURACY_EVALUATOR,
                )

        return needed_tool_definitions

>>>>>>> f0fc25dd
    @override
    def __call__(  # pylint: disable=docstring-missing-param
        self,
        *args,
        **kwargs,
    ):
        """
        Evaluate tool call accuracy. Accepts a query, tool definitions, and tool calls for evaluation.

        :keyword query: Query or Chat history up to the message that has the tool call being evaluated.
        :paramtype query: Union[str, List[dict]]
        :keyword tool_definitions: List of tool definitions whose calls are being evaluated.
        :paramtype tool_definitions: Union[dict, List[dict]]
        :keyword tool_calls: Optional List of tool calls to evaluate. If not provided response should be provided and should have
            tool call(s) in it.
        :paramtype tool_calls: Union[dict, List[dict]]
        :keyword response: Optional response to be evaluated alongside the tool calls.
            If provided all tool calls in response will be evaluated when tool_calls parameter is not provided.
            If provided and tool_calls parameter is provided, only the tool calls in tool_calls parameter will be evaluated.
                If response has extra tool calls they will not be evaluated, response will be used to extract any tool calls that are needed for evaluating a certain tool call.
            Recommended to provide it when there are tool calls that depend on output of a previous tool call.
        :paramtype response: Union[str, List[dict]]
        :return: The tool selection evaluation results.
        :rtype: Dict[str, Union[str, float]]
        """
        return super().__call__(*args, **kwargs)<|MERGE_RESOLUTION|>--- conflicted
+++ resolved
@@ -116,7 +116,7 @@
         response: Union[str, List[dict]] = None,
     ) -> Dict[str, Union[str, float]]:
         """
-        Evaluate tool call quality. Accepts a query, tool definitions, and tool calls for evaluation.
+        Evaluate tool call accuracy. Accepts a query, tool definitions, and tool calls for evaluation.
 
         :keyword query: Query or Chat history up to the message that has the tool call being evaluated.
         :paramtype query: Union[str, List[dict]]
@@ -179,7 +179,7 @@
 
         try:
             needed_tool_definitions = self._extract_needed_tool_definitions(
-                tool_calls, tool_definitions, ErrorTarget.TOOL_CALL_QUALITY_EVALUATOR
+                tool_calls, tool_definitions, ErrorTarget.TOOL_CALL_ACCURACY_EVALUATOR
             )
         except EvaluationException as e:
             # Check if this is because no tool definitions were provided at all
@@ -221,7 +221,7 @@
                     message=f"Invalid score value: {score}. Expected a number in range [{ToolCallAccuracyEvaluator._MIN_TOOL_CALL_ACCURACY_SCORE}, {ToolCallAccuracyEvaluator._MAX_TOOL_CALL_ACCURACY_SCORE}].",
                     internal_message="Invalid score value.",
                     category=ErrorCategory.FAILED_EXECUTION,
-                    target=ErrorTarget.TOOL_CALL_QUALITY_EVALUATOR,
+                    target=ErrorTarget.TOOL_CALL_ACCURACY_EVALUATOR,
                     blame=ErrorBlame.SYSTEM_ERROR,
                 )
 
@@ -272,94 +272,6 @@
         # Return the result
         return result
 
-<<<<<<< HEAD
-=======
-    def _not_applicable_result(self, error_message):
-        """Return a result indicating that the tool call is not applicable for evaluation.
-        :param eval_input: The input to the evaluator.
-        :type eval_input: Dict
-        :return: A dictionary containing the result of the evaluation.
-        :rtype: Dict[str, Union[str, float]]
-        """
-        # If no tool calls were made or tool call type is not supported, return not applicable result
-        return {
-            self._result_key: self._NOT_APPLICABLE_RESULT,
-            f"gpt_{self._result_key}": self._NOT_APPLICABLE_RESULT,
-            f"{self._result_key}_result": "pass",
-            f"{self._result_key}_threshold": self.threshold,
-            f"{self._result_key}_reason": error_message,
-            f"{self._result_key}_details": {},
-        }
-
-    def _extract_needed_tool_definitions(self, tool_calls, tool_definitions):
-        """Extract the tool definitions that are needed for the provided tool calls."""
-        needed_tool_definitions = []
-
-        # Add all user-provided tool definitions
-        needed_tool_definitions.extend(tool_definitions)
-
-        # Add the needed built-in tool definitions (if they are called)
-        built_in_definitions = _get_needed_built_in_definitions(tool_calls)
-        needed_tool_definitions.extend(built_in_definitions)
-
-        # OpenAPI tool is a collection of functions, so we need to expand it
-        tool_definitions_expanded = list(
-            chain.from_iterable(
-                tool.get("functions", []) if tool.get("type") == "openapi" else [tool]
-                for tool in needed_tool_definitions
-            )
-        )
-
-        # Validate that all tool calls have corresponding definitions
-        for tool_call in tool_calls:
-            if isinstance(tool_call, dict):
-                tool_type = tool_call.get("type")
-
-                if tool_type == "tool_call":
-                    tool_name = tool_call.get("name")
-                    if tool_name and tool_name in _BUILT_IN_DESCRIPTIONS:
-                        # This is a built-in tool from converter, already handled above
-                        continue
-                    elif tool_name:
-                        # This is a regular function tool from converter
-                        tool_definition_exists = any(
-                            tool.get("name") == tool_name and tool.get("type", "function") == "function"
-                            for tool in tool_definitions_expanded
-                        )
-                        if not tool_definition_exists:
-                            raise EvaluationException(
-                                message=f"Tool definition for {tool_name} not found",
-                                blame=ErrorBlame.USER_ERROR,
-                                category=ErrorCategory.INVALID_VALUE,
-                                target=ErrorTarget.TOOL_CALL_ACCURACY_EVALUATOR,
-                            )
-                    else:
-                        raise EvaluationException(
-                            message=f"Tool call missing name: {tool_call}",
-                            blame=ErrorBlame.USER_ERROR,
-                            category=ErrorCategory.INVALID_VALUE,
-                            target=ErrorTarget.TOOL_CALL_ACCURACY_EVALUATOR,
-                        )
-                else:
-                    # Unsupported tool format - only converter format is supported
-                    raise EvaluationException(
-                        message=f"Unsupported tool call format. Only converter format is supported: {tool_call}",
-                        blame=ErrorBlame.USER_ERROR,
-                        category=ErrorCategory.INVALID_VALUE,
-                        target=ErrorTarget.TOOL_CALL_ACCURACY_EVALUATOR,
-                    )
-            else:
-                # Tool call is not a dictionary
-                raise EvaluationException(
-                    message=f"Tool call is not a dictionary: {tool_call}",
-                    blame=ErrorBlame.USER_ERROR,
-                    category=ErrorCategory.INVALID_VALUE,
-                    target=ErrorTarget.TOOL_CALL_ACCURACY_EVALUATOR,
-                )
-
-        return needed_tool_definitions
-
->>>>>>> f0fc25dd
     @override
     def __call__(  # pylint: disable=docstring-missing-param
         self,
