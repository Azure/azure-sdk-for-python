# ---------------------------------------------------------
# Copyright (c) Microsoft Corporation. All rights reserved.
# ---------------------------------------------------------
import math
import os
import logging
import re
from typing import Dict, List, Union, TypeVar, cast
from typing_extensions import overload, override
from azure.ai.evaluation._evaluators._common import PromptyEvaluatorBase
from azure.ai.evaluation._exceptions import ErrorBlame, ErrorCategory, ErrorTarget, EvaluationException
from ..._common.utils import check_score_is_valid
from azure.ai.evaluation._common._experimental import experimental

logger = logging.getLogger(__name__)

T_EvalValue = TypeVar("T_EvalValue")


@experimental
class ToolCallAccuracyEvaluator(PromptyEvaluatorBase[Union[str, float]]):
    """The Tool Call Accuracy evaluator assesses how accurately an AI uses tools by examining:
        - Relevance to the conversation
        - Parameter correctness according to tool definitions
        - Parameter value extraction from the conversation

    The evaluator uses a scoring rubric of 1 to 5:
        - Score 1: The tool calls are irrelevant
        - Score 2: The tool calls are partially relevant, but not enough tools were called or the parameters were not correctly passed
        - Score 3: The tool calls are relevant, but there were unnecessary, excessive tool calls made
        - Score 4: The tool calls are relevant, but some tools returned errors and agent retried calling them again and succeeded
        - Score 5: The tool calls are relevant, and all parameters were correctly passed

    This evaluation focuses on measuring whether tool calls meaningfully contribute to addressing
    user needs while properly following tool definitions and using information present in the
    conversation history.

    :param model_config: Configuration for the Azure OpenAI model.
    :type model_config: Union[~azure.ai.evaluation.AzureOpenAIModelConfiguration,
        ~azure.ai.evaluation.OpenAIModelConfiguration]

    .. admonition:: Example:

        .. literalinclude:: ../samples/evaluation_samples_evaluate.py
            :start-after: [START tool_call_accuracy_evaluator]
            :end-before: [END tool_call_accuracy_evaluator]
            :language: python
            :dedent: 8
            :caption: Initialize and call a ToolCallAccuracyEvaluator.

    .. admonition:: Example using Azure AI Project URL:

        .. literalinclude:: ../samples/evaluation_samples_evaluate_fdp.py
            :start-after: [START tool_call_accuracy_evaluator]
            :end-before: [END tool_call_accuracy_evaluator]
            :language: python
            :dedent: 8
            :caption: Initialize and call ToolCallAccuracyEvaluator using Azure AI Project URL in the following format
                https://{resource_name}.services.ai.azure.com/api/projects/{project_name}

    .. note::

        To align with our support of a diverse set of models, an output key without the `gpt_` prefix has been added.
        To maintain backwards compatibility, the old key with the `gpt_` prefix is still be present in the output;
        however, it is recommended to use the new key moving forward as the old key will be deprecated in the future.
    """

    _PROMPTY_FILE = "tool_call_accuracy.prompty"
    _RESULT_KEY = "tool_call_accuracy"

    _MAX_TOOL_CALL_ACCURACY_SCORE = 5
    _MIN_TOOL_CALL_ACCURACY_SCORE = 1
    _DEFAULT_TOOL_CALL_ACCURACY_SCORE = 3

    _NO_TOOL_CALLS_MESSAGE = "No tool calls found in response or provided tool_calls."
    _NO_TOOL_DEFINITIONS_MESSAGE = "Tool definitions must be provided."
    _TOOL_DEFINITIONS_MISSING_MESSAGE = "Tool definitions for all tool calls must be provided."
    _INVALID_SCORE_MESSAGE = "Tool call accuracy score must be between 1 and 5."

    _LLM_SCORE_KEY = "tool_calls_success_level"

    id = "id"
    """Evaluator identifier, experimental and to be used only with evaluation in cloud."""

    @override
    def __init__(self, model_config, *, threshold=_DEFAULT_TOOL_CALL_ACCURACY_SCORE, **kwargs):
        current_dir = os.path.dirname(__file__)
        prompty_path = os.path.join(current_dir, self._PROMPTY_FILE)
        self.threshold = threshold
        super().__init__(model_config=model_config, prompty_file=prompty_path, result_key=self._RESULT_KEY, **kwargs)

    @overload
    def __call__(
        self,
        *,
        query: Union[str, List[dict]],
        tool_definitions: Union[dict, List[dict]],
        tool_calls: Union[dict, List[dict]] = None,
        response: Union[str, List[dict]] = None,
    ) -> Dict[str, Union[str, float]]:
        """
        Evaluate tool call accuracy. Accepts a query, tool definitions, and tool calls for evaluation.

        :keyword query: Query or Chat history up to the message that has the tool call being evaluated.
        :paramtype query: Union[str, List[dict]]
        :keyword tool_definitions: List of tool definitions whose calls are being evaluated.
        :paramtype tool_definitions: Union[dict, List[dict]]
        :keyword tool_calls: Optional List of tool calls to evaluate. If not provided response should be provided and should have
            tool call(s) in it.
        :paramtype tool_calls: Union[dict, List[dict]]
        :keyword response: Optional response to be evaluated alongside the tool calls.
            If provided all tool calls in response will be evaluated when tool_calls parameter is not provided.
            If provided and tool_calls parameter is provided, only the tool calls in tool_calls parameter will be evaluated.
                If response has extra tool calls they will not be evaluated, response will be used to extract any tool calls that are needed for evaluating a certain tool call.
            Recommended to provide it when there are tool calls that depend on output of a previous tool call.
        :paramtype response: Union[str, List[dict]]
        :return: The tool selection evaluation results.
        :rtype: Dict[str, Union[str, float]]
        """

    def _convert_kwargs_to_eval_input(self, **kwargs):
        """Convert an arbitrary input into a list of inputs for evaluators.
        It is assumed that evaluators generally make use of their inputs in one of two ways.
        Either they receive a collection of keyname inputs that are all single values
        (like a query and response), or they receive conversation that iss a list of dictionary
        values.

        The self._singleton_inputs list assigned during initialization is used to find and extract
        singleton keywords, and self._allow_conversation_input is used to determine if a conversation
        is a valid input.

        If both conversations and singletons are allowed, the function will raise an exception if both
        are inputted.

        This function must be overridden by child classes IF they need to both a conversation and
        other inputs to be passed in.

        :keyword kwargs: The inputs to convert.
        :type kwargs: Dict
        :return: A list of arbitrary values that are valid inputs for this evaluator's do_eval function.
        :rtype: List
        """
        # TODO add warning that only tool calls of type function are supported
        # Collect inputs
        tool_calls = kwargs.get("tool_calls")
        tool_definitions = kwargs.get("tool_definitions")
        query = kwargs.get("query")
        response = kwargs.get("response")

        # TODO : Support classes that represents tool calls, messages etc once client side definitions are available
<<<<<<< HEAD
        if response:
            parsed_tool_calls = self._parse_tools_from_response(response)
            if parsed_tool_calls:
                tool_calls = parsed_tool_calls

        if not tool_calls:
            return {"error_message": self._NO_TOOL_CALLS_MESSAGE}
        if not tool_definitions or len(tool_definitions) == 0:
            return {"error_message": self._NO_TOOL_DEFINITIONS_MESSAGE}
=======
        if tool_calls is None:
            # Extract tool calls from response if not provided
            tool_calls = []
            if isinstance(response, list):
                for message in response:
                    if message.get("role") == "assistant":
                        tool_calls.extend(
                            [content for content in message.get("content") if content.get("type") == "tool_call"]
                        )
            if len(tool_calls) == 0:
                raise EvaluationException(
                    message="response does not have tool calls. Either provide tool_calls or response with tool calls.",
                    blame=ErrorBlame.USER_ERROR,
                    category=ErrorCategory.MISSING_FIELD,
                    target=ErrorTarget.TOOL_CALL_ACCURACY_EVALUATOR,
                )
>>>>>>> ff8ab238

        if not isinstance(tool_calls, list):
            tool_calls = [tool_calls]
        if not isinstance(tool_definitions, list):
            tool_definitions = [tool_definitions]

<<<<<<< HEAD
        try:
            needed_tool_definitions = self._extract_needed_tool_definitions(tool_calls, tool_definitions)
        except EvaluationException as e:
            return {"error_message": self._TOOL_DEFINITIONS_MISSING_MESSAGE}
        if len(needed_tool_definitions) == 0:
            return {"error_message": self._TOOL_DEFINITIONS_MISSING_MESSAGE}
=======
        eval_inputs = []
        # TODO : When evaluating an agent tool that depends on the output of a previous tool call,
        # we need to provide the output of the previous tool call as part of messages.
        for tool_call in tool_calls:
            if (
                isinstance(tool_call, dict) and tool_call.get("type") == "tool_call"
            ):  # TODO assuming dict here but it can be a class
                function_name = tool_call.get("name")
                tool_definition = [tool for tool in tool_definitions if tool.get("name") == function_name]
                if len(tool_definition) > 0:
                    tool_definition = tool_definition
                else:
                    raise EvaluationException(
                        message="Tool definition not found",
                        blame=ErrorBlame.USER_ERROR,
                        category=ErrorCategory.INVALID_VALUE,
                        target=ErrorTarget.TOOL_CALL_ACCURACY_EVALUATOR,
                    )
                eval_inputs.append({"query": query, "tool_call": tool_call, "tool_definition": tool_definition})
            else:
                raise EvaluationException(
                    message="Tool definition not found",
                    blame=ErrorBlame.USER_ERROR,
                    category=ErrorCategory.INVALID_VALUE,
                    target=ErrorTarget.TOOL_CALL_ACCURACY_EVALUATOR,
                )
>>>>>>> ff8ab238

        return {
            "query": query,
            "tool_calls": tool_calls,
            "tool_definitions": needed_tool_definitions
        }
        

    @override
    async def _do_eval(self, eval_input: Dict) -> Dict[str, Union[float, str]]:  # type: ignore[override]
        """Do a tool call accuracy evaluation.
        :param eval_input: The input to the evaluator. Expected to contain
        whatever inputs are needed for the _flow method, including context
        and other fields depending on the child class.
        :type eval_input: Dict
        :return: The evaluation result.
        :rtype: Dict
        """
        # Single LLM call for all tool calls
        llm_output = await self._flow(timeout=self._LLM_CALL_TIMEOUT, **eval_input)

<<<<<<< HEAD
        if isinstance(llm_output, dict):
            score = llm_output.get(self._LLM_SCORE_KEY, None)
            if not score or not check_score_is_valid(score, ToolCallAccuracyEvaluator._MIN_TOOL_CALL_ACCURACY_SCORE, ToolCallAccuracyEvaluator._MAX_TOOL_CALL_ACCURACY_SCORE):
                raise EvaluationException(
                    message=f"Invalid score value: {score}. Expected a number in range [{ToolCallAccuracyEvaluator._MIN_TOOL_CALL_ACCURACY_SCORE}, {ToolCallAccuracyEvaluator._MAX_TOOL_CALL_ACCURACY_SCORE}].",
                    internal_message="Invalid score value.",
                    category=ErrorCategory.FAILED_EXECUTION,
                    blame=ErrorBlame.SYSTEM_ERROR,
                )
            
            # Format the output
            reason = llm_output.get("chain_of_thought", "")
            score = float(score)
            score_result = 'pass' if score >= self.threshold else 'fail'
            response_dict = {
                self._result_key: score,
                f"{self._result_key}_result": score_result,
                f"{self._result_key}_threshold": self.threshold,
                f"{self._result_key}_reason": reason,
                'details': llm_output.get('details', {}),
            }
            return response_dict
            
        else:
            raise EvaluationException(
            message="Tool call accuracy evaluator returned invalid output.",
=======
        score = math.nan
        if llm_output:
            score, reason = parse_quality_evaluator_reason_score(llm_output, valid_score_range="[0-1]")
            if score >= 0 and score <= 1:
                return {
                    self._result_key: bool(float(score)),
                    f"{self._result_key}_reason": reason,
                    "tool_call_id": eval_input.get("tool_call").get("tool_call_id"),
                }
        raise EvaluationException(
            message="Tool call accuracy evaluator: Invalid score returned from LLM.",
>>>>>>> ff8ab238
            blame=ErrorBlame.SYSTEM_ERROR,
            category=ErrorCategory.FAILED_EXECUTION,
            target=ErrorTarget.TOOL_CALL_ACCURACY_EVALUATOR,
        )
    
    async def _real_call(self, **kwargs):
        """The asynchronous call where real end-to-end evaluation logic is performed.

        :keyword kwargs: The inputs to evaluate.
        :type kwargs: Dict
        :return: The evaluation result.
        :rtype: Union[DoEvalResult[T_EvalValue], AggregateResult[T_EvalValue]]
        """
        # Convert inputs into list of evaluable inputs.
<<<<<<< HEAD
        eval_input = self._convert_kwargs_to_eval_input(**kwargs)
        if isinstance(eval_input, dict) and eval_input.get('error_message'):
            # If there is an error message, return not applicable result
            return self._not_applicable_result(eval_input.get('error_message'))
        # Do the evaluation
        result = await self._do_eval(eval_input)
        # Return the result
        return result
    
    def _not_applicable_result(self, error_message):
=======
        eval_input_list = self._convert_kwargs_to_eval_input(**kwargs)
        if len(eval_input_list) == 0:
            return {
                self._AGGREGATE_RESULT_KEY: self._NOT_APPLICABLE_RESULT,
                f"{self._AGGREGATE_RESULT_KEY}_result": self._NOT_APPLICABLE_RESULT,
                f"{self._AGGREGATE_RESULT_KEY}_threshold": self.threshold,
                f"{self._AGGREGATE_RESULT_KEY}_reason": "No tool calls were made.",
                "per_tool_call_details": [],
            }

        per_turn_results = []
        # Evaluate all inputs.
        for eval_input in eval_input_list:
            if self._is_applicable_tool(eval_input):
                per_turn_results.append(await self._do_eval(eval_input))
            else:
                per_turn_results.append(self._not_applicable_result(eval_input))

        return self._aggregate_results(per_turn_results=per_turn_results)

    def _is_applicable_tool(self, eval_input):
        """Determine if a given tool should be evaluated, since we only evaluate tools that
        have sufficient context available.

        :type eval_input: Dict
        :return: True if the tool call should be evaluated
        :rtype: bool
        """
        tool_definition = eval_input.get("tool_definition")
        if tool_definition is None or len(tool_definition) != 1:
            return False
        tool_type = tool_definition[0].get("type")
        if tool_type is None or tool_type != "function":
            return False
        return True

    def _not_applicable_result(self, eval_input):
>>>>>>> ff8ab238
        """Return a result indicating that the tool call is not applicable for evaluation.
        :param eval_input: The input to the evaluator.
        :type eval_input: Dict
        :return: A dictionary containing the result of the evaluation.
        :rtype: Dict[str, Union[str, float]]
        """
        # If no tool calls were made or tool call type is not supported, return not applicable result
        return {
<<<<<<< HEAD
            self._result_key: self._NOT_APPLICABLE_RESULT,
            f"{self._result_key}_result": 'pass',
            f"{self._result_key}_threshold": self.threshold,
            f"{self._result_key}_reason": error_message,
            "details": {},
=======
            f"{self._result_key}": self._NOT_APPLICABLE_RESULT,
            f"{self._result_key}_reason": "Tool call not supported for evaluation",
            "tool_call_id": eval_input.get("tool_call").get("tool_call_id"),
        }
>>>>>>> ff8ab238

        }
    
    def _parse_tools_from_response(self, response):
        """Parse the response to extract tool calls and results.
        :param response: The response to parse.
        :type response: Union[str, List[dict]]
        :return: List of tool calls extracted from the response.
        :rtype: List[dict]
        """
<<<<<<< HEAD
        tool_calls = []
        tool_results_map = {}
        if isinstance(response, list):
            for message in response:                
                # Extract tool calls from assistant messages
                if message.get("role") == "assistant" and isinstance(message.get("content"), list):
                    for content_item in message.get("content"):
                        if isinstance(content_item, dict) and content_item.get("type") == "tool_call":
                            tool_calls.append(content_item)

                # Extract tool results from tool messages
                elif message.get("role") == "tool" and message.get("tool_call_id"):
                    tool_call_id = message.get("tool_call_id")
                    if isinstance(message.get("content"), list) and len(message.get("content")) > 0:
                        result_content = message.get("content")[0]
                        if isinstance(result_content, dict) and result_content.get("type") == "tool_result":
                            tool_results_map[tool_call_id] = result_content

        # Attach results to their corresponding calls
        for tool_call in tool_calls:
            tool_call_id = tool_call.get("tool_call_id")
            if tool_call_id in tool_results_map:
                tool_call["tool_result"] = tool_results_map[tool_call_id]['tool_result']

        return tool_calls
    
    def _extract_needed_tool_definitions(self, tool_calls, tool_definitions):
        """Extract the tool definitions that are needed for the provided tool calls.
        :param tool_calls: List of tool calls to evaluate.
        :type tool_calls: List[dict]
        :param tool_definitions: List of tool definitions to use for evaluation.
        :type tool_definitions: List[dict]
        :return: List of tool definitions that are needed for the provided tool calls.
        :rtype: List[dict]
        """
        needed_tool_definitions = []
        for tool_call in tool_calls:
            if isinstance(tool_call, dict) and tool_call.get("type") == "tool_call":
                tool_name = tool_call.get("name")
                tool_definition = [tool for tool in tool_definitions
                                   if tool.get("name") == tool_name and
                                   tool.get("type", "function") == "function"]
                if len(tool_definition) > 0:
                    needed_tool_definitions.extend(tool_definition)
                else:
                    raise EvaluationException(
                        message=f"Tool definition for {tool_name} not found",
                        blame=ErrorBlame.USER_ERROR,
                        category=ErrorCategory.INVALID_VALUE,
                        target=ErrorTarget.TOOL_CALL_ACCURACY_EVALUATOR,
                    )
        return needed_tool_definitions
=======

        aggregated: Dict[str, Union[float, Dict[str, List[T_EvalValue]]]] = {}
        evaluation_per_turn: Dict[str, List[T_EvalValue]] = {}

        # Go over each turn, and rotate the results into a
        # metric: List[values] format for the evals_per_turn dictionary.

        num_evaluated = len(
            [
                per_turn_result
                for per_turn_result in per_turn_results
                if per_turn_result.get(self._result_key) != self._NOT_APPLICABLE_RESULT
            ]
        )
        if num_evaluated == 0:
            # None of the invoked tools were applicable, return not applicable result
            # (If a tool fails evaluation, we'll throw an exception)
            return {
                self._AGGREGATE_RESULT_KEY: self._NOT_APPLICABLE_RESULT,
                f"{self._AGGREGATE_RESULT_KEY}_result": self._NOT_APPLICABLE_RESULT,
                f"{self._AGGREGATE_RESULT_KEY}_threshold": self.threshold,
                f"{self._AGGREGATE_RESULT_KEY}_reason": "Tool call accuracy evaluation is not yet supported for the invoked tools.",
                "per_tool_call_details": [],
            }
        # ignore not_applicable results, where the _result_key will be "not applicable"
        score = (
            sum([per_turn_result.get(self._result_key) == True for per_turn_result in per_turn_results]) / num_evaluated
        )
        aggregated[self._AGGREGATE_RESULT_KEY] = score
        aggregated[f"{self._AGGREGATE_RESULT_KEY}_result"] = (
            self._PASS_RESULT if score >= self.threshold else self._FAIL_RESULT
        )
        aggregated[f"{self._AGGREGATE_RESULT_KEY}_threshold"] = self.threshold
        aggregated["per_tool_call_details"] = per_turn_results
        return aggregated
>>>>>>> ff8ab238

    @override
    def __call__(  # pylint: disable=docstring-missing-param
        self,
        *args,
        **kwargs,
    ):
        """
        Evaluate tool call accuracy. Accepts a query, tool definitions, and tool calls for evaluation.

        :keyword query: Query or Chat history up to the message that has the tool call being evaluated.
        :paramtype query: Union[str, List[dict]]
        :keyword tool_definitions: List of tool definitions whose calls are being evaluated.
        :paramtype tool_definitions: Union[dict, List[dict]]
        :keyword tool_calls: Optional List of tool calls to evaluate. If not provided response should be provided and should have
            tool call(s) in it.
        :paramtype tool_calls: Union[dict, List[dict]]
        :keyword response: Optional response to be evaluated alongside the tool calls.
            If provided all tool calls in response will be evaluated when tool_calls parameter is not provided.
            If provided and tool_calls parameter is provided, only the tool calls in tool_calls parameter will be evaluated.
                If response has extra tool calls they will not be evaluated, response will be used to extract any tool calls that are needed for evaluating a certain tool call.
            Recommended to provide it when there are tool calls that depend on output of a previous tool call.
        :paramtype response: Union[str, List[dict]]
        :return: The tool selection evaluation results.
        :rtype: Dict[str, Union[str, float]]
        """
        return super().__call__(*args, **kwargs)<|MERGE_RESOLUTION|>--- conflicted
+++ resolved
@@ -148,7 +148,6 @@
         response = kwargs.get("response")
 
         # TODO : Support classes that represents tool calls, messages etc once client side definitions are available
-<<<<<<< HEAD
         if response:
             parsed_tool_calls = self._parse_tools_from_response(response)
             if parsed_tool_calls:
@@ -158,65 +157,18 @@
             return {"error_message": self._NO_TOOL_CALLS_MESSAGE}
         if not tool_definitions or len(tool_definitions) == 0:
             return {"error_message": self._NO_TOOL_DEFINITIONS_MESSAGE}
-=======
-        if tool_calls is None:
-            # Extract tool calls from response if not provided
-            tool_calls = []
-            if isinstance(response, list):
-                for message in response:
-                    if message.get("role") == "assistant":
-                        tool_calls.extend(
-                            [content for content in message.get("content") if content.get("type") == "tool_call"]
-                        )
-            if len(tool_calls) == 0:
-                raise EvaluationException(
-                    message="response does not have tool calls. Either provide tool_calls or response with tool calls.",
-                    blame=ErrorBlame.USER_ERROR,
-                    category=ErrorCategory.MISSING_FIELD,
-                    target=ErrorTarget.TOOL_CALL_ACCURACY_EVALUATOR,
-                )
->>>>>>> ff8ab238
 
         if not isinstance(tool_calls, list):
             tool_calls = [tool_calls]
         if not isinstance(tool_definitions, list):
             tool_definitions = [tool_definitions]
 
-<<<<<<< HEAD
         try:
             needed_tool_definitions = self._extract_needed_tool_definitions(tool_calls, tool_definitions)
         except EvaluationException as e:
             return {"error_message": self._TOOL_DEFINITIONS_MISSING_MESSAGE}
         if len(needed_tool_definitions) == 0:
             return {"error_message": self._TOOL_DEFINITIONS_MISSING_MESSAGE}
-=======
-        eval_inputs = []
-        # TODO : When evaluating an agent tool that depends on the output of a previous tool call,
-        # we need to provide the output of the previous tool call as part of messages.
-        for tool_call in tool_calls:
-            if (
-                isinstance(tool_call, dict) and tool_call.get("type") == "tool_call"
-            ):  # TODO assuming dict here but it can be a class
-                function_name = tool_call.get("name")
-                tool_definition = [tool for tool in tool_definitions if tool.get("name") == function_name]
-                if len(tool_definition) > 0:
-                    tool_definition = tool_definition
-                else:
-                    raise EvaluationException(
-                        message="Tool definition not found",
-                        blame=ErrorBlame.USER_ERROR,
-                        category=ErrorCategory.INVALID_VALUE,
-                        target=ErrorTarget.TOOL_CALL_ACCURACY_EVALUATOR,
-                    )
-                eval_inputs.append({"query": query, "tool_call": tool_call, "tool_definition": tool_definition})
-            else:
-                raise EvaluationException(
-                    message="Tool definition not found",
-                    blame=ErrorBlame.USER_ERROR,
-                    category=ErrorCategory.INVALID_VALUE,
-                    target=ErrorTarget.TOOL_CALL_ACCURACY_EVALUATOR,
-                )
->>>>>>> ff8ab238
 
         return {
             "query": query,
@@ -238,7 +190,6 @@
         # Single LLM call for all tool calls
         llm_output = await self._flow(timeout=self._LLM_CALL_TIMEOUT, **eval_input)
 
-<<<<<<< HEAD
         if isinstance(llm_output, dict):
             score = llm_output.get(self._LLM_SCORE_KEY, None)
             if not score or not check_score_is_valid(score, ToolCallAccuracyEvaluator._MIN_TOOL_CALL_ACCURACY_SCORE, ToolCallAccuracyEvaluator._MAX_TOOL_CALL_ACCURACY_SCORE):
@@ -265,19 +216,6 @@
         else:
             raise EvaluationException(
             message="Tool call accuracy evaluator returned invalid output.",
-=======
-        score = math.nan
-        if llm_output:
-            score, reason = parse_quality_evaluator_reason_score(llm_output, valid_score_range="[0-1]")
-            if score >= 0 and score <= 1:
-                return {
-                    self._result_key: bool(float(score)),
-                    f"{self._result_key}_reason": reason,
-                    "tool_call_id": eval_input.get("tool_call").get("tool_call_id"),
-                }
-        raise EvaluationException(
-            message="Tool call accuracy evaluator: Invalid score returned from LLM.",
->>>>>>> ff8ab238
             blame=ErrorBlame.SYSTEM_ERROR,
             category=ErrorCategory.FAILED_EXECUTION,
             target=ErrorTarget.TOOL_CALL_ACCURACY_EVALUATOR,
@@ -292,7 +230,6 @@
         :rtype: Union[DoEvalResult[T_EvalValue], AggregateResult[T_EvalValue]]
         """
         # Convert inputs into list of evaluable inputs.
-<<<<<<< HEAD
         eval_input = self._convert_kwargs_to_eval_input(**kwargs)
         if isinstance(eval_input, dict) and eval_input.get('error_message'):
             # If there is an error message, return not applicable result
@@ -303,45 +240,6 @@
         return result
     
     def _not_applicable_result(self, error_message):
-=======
-        eval_input_list = self._convert_kwargs_to_eval_input(**kwargs)
-        if len(eval_input_list) == 0:
-            return {
-                self._AGGREGATE_RESULT_KEY: self._NOT_APPLICABLE_RESULT,
-                f"{self._AGGREGATE_RESULT_KEY}_result": self._NOT_APPLICABLE_RESULT,
-                f"{self._AGGREGATE_RESULT_KEY}_threshold": self.threshold,
-                f"{self._AGGREGATE_RESULT_KEY}_reason": "No tool calls were made.",
-                "per_tool_call_details": [],
-            }
-
-        per_turn_results = []
-        # Evaluate all inputs.
-        for eval_input in eval_input_list:
-            if self._is_applicable_tool(eval_input):
-                per_turn_results.append(await self._do_eval(eval_input))
-            else:
-                per_turn_results.append(self._not_applicable_result(eval_input))
-
-        return self._aggregate_results(per_turn_results=per_turn_results)
-
-    def _is_applicable_tool(self, eval_input):
-        """Determine if a given tool should be evaluated, since we only evaluate tools that
-        have sufficient context available.
-
-        :type eval_input: Dict
-        :return: True if the tool call should be evaluated
-        :rtype: bool
-        """
-        tool_definition = eval_input.get("tool_definition")
-        if tool_definition is None or len(tool_definition) != 1:
-            return False
-        tool_type = tool_definition[0].get("type")
-        if tool_type is None or tool_type != "function":
-            return False
-        return True
-
-    def _not_applicable_result(self, eval_input):
->>>>>>> ff8ab238
         """Return a result indicating that the tool call is not applicable for evaluation.
         :param eval_input: The input to the evaluator.
         :type eval_input: Dict
@@ -350,18 +248,11 @@
         """
         # If no tool calls were made or tool call type is not supported, return not applicable result
         return {
-<<<<<<< HEAD
             self._result_key: self._NOT_APPLICABLE_RESULT,
             f"{self._result_key}_result": 'pass',
             f"{self._result_key}_threshold": self.threshold,
             f"{self._result_key}_reason": error_message,
             "details": {},
-=======
-            f"{self._result_key}": self._NOT_APPLICABLE_RESULT,
-            f"{self._result_key}_reason": "Tool call not supported for evaluation",
-            "tool_call_id": eval_input.get("tool_call").get("tool_call_id"),
-        }
->>>>>>> ff8ab238
 
         }
     
@@ -372,7 +263,6 @@
         :return: List of tool calls extracted from the response.
         :rtype: List[dict]
         """
-<<<<<<< HEAD
         tool_calls = []
         tool_results_map = {}
         if isinstance(response, list):
@@ -425,43 +315,6 @@
                         target=ErrorTarget.TOOL_CALL_ACCURACY_EVALUATOR,
                     )
         return needed_tool_definitions
-=======
-
-        aggregated: Dict[str, Union[float, Dict[str, List[T_EvalValue]]]] = {}
-        evaluation_per_turn: Dict[str, List[T_EvalValue]] = {}
-
-        # Go over each turn, and rotate the results into a
-        # metric: List[values] format for the evals_per_turn dictionary.
-
-        num_evaluated = len(
-            [
-                per_turn_result
-                for per_turn_result in per_turn_results
-                if per_turn_result.get(self._result_key) != self._NOT_APPLICABLE_RESULT
-            ]
-        )
-        if num_evaluated == 0:
-            # None of the invoked tools were applicable, return not applicable result
-            # (If a tool fails evaluation, we'll throw an exception)
-            return {
-                self._AGGREGATE_RESULT_KEY: self._NOT_APPLICABLE_RESULT,
-                f"{self._AGGREGATE_RESULT_KEY}_result": self._NOT_APPLICABLE_RESULT,
-                f"{self._AGGREGATE_RESULT_KEY}_threshold": self.threshold,
-                f"{self._AGGREGATE_RESULT_KEY}_reason": "Tool call accuracy evaluation is not yet supported for the invoked tools.",
-                "per_tool_call_details": [],
-            }
-        # ignore not_applicable results, where the _result_key will be "not applicable"
-        score = (
-            sum([per_turn_result.get(self._result_key) == True for per_turn_result in per_turn_results]) / num_evaluated
-        )
-        aggregated[self._AGGREGATE_RESULT_KEY] = score
-        aggregated[f"{self._AGGREGATE_RESULT_KEY}_result"] = (
-            self._PASS_RESULT if score >= self.threshold else self._FAIL_RESULT
-        )
-        aggregated[f"{self._AGGREGATE_RESULT_KEY}_threshold"] = self.threshold
-        aggregated["per_tool_call_details"] = per_turn_results
-        return aggregated
->>>>>>> ff8ab238
 
     @override
     def __call__(  # pylint: disable=docstring-missing-param
