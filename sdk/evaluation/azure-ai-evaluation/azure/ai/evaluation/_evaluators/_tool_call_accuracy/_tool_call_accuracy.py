# ---------------------------------------------------------
# Copyright (c) Microsoft Corporation. All rights reserved.
# ---------------------------------------------------------
from itertools import chain
import math
import os
import logging
import re
from typing import Dict, List, Union, TypeVar, Optional
from typing_extensions import overload, override
from azure.ai.evaluation._evaluators._common import PromptyEvaluatorBase
from azure.ai.evaluation._exceptions import (
    ErrorBlame,
    ErrorCategory,
    ErrorTarget,
    EvaluationException,
)
from ..._common.utils import check_score_is_valid
from azure.ai.evaluation._common._experimental import experimental
from ..._converters._models import (
    _BUILT_IN_DESCRIPTIONS,
    _BUILT_IN_PARAMS,
)

logger = logging.getLogger(__name__)

T_EvalValue = TypeVar("T_EvalValue")


def _get_built_in_definition(tool_name: str):
    """Get the definition for the built-in tool."""
    if tool_name in _BUILT_IN_DESCRIPTIONS:
        return {
            "type": tool_name,
            "description": _BUILT_IN_DESCRIPTIONS[tool_name],
            "name": tool_name,
            "parameters": _BUILT_IN_PARAMS.get(tool_name, {}),
        }
    return None


def _get_needed_built_in_definitions(tool_calls: List[Dict]) -> List[Dict]:
    """Extract tool definitions needed for the given built-in tool calls."""
    needed_definitions = []
    for tool_call in tool_calls:
        if isinstance(tool_call, dict):
            tool_type = tool_call.get("type")

            # Only support converter format: {type: "tool_call", name: "bing_custom_search", arguments: {...}}
            if tool_type == "tool_call":
                tool_name = tool_call.get("name")
                if tool_name in _BUILT_IN_DESCRIPTIONS:
                    built_in_def = _get_built_in_definition(tool_name)
                    if built_in_def and built_in_def not in needed_definitions:
                        needed_definitions.append(built_in_def)

    return needed_definitions


@experimental
class ToolCallAccuracyEvaluator(PromptyEvaluatorBase[Union[str, float]]):
    """The Tool Call Accuracy evaluator assesses how accurately an AI uses tools by examining:
        - Relevance to the conversation.
        - Parameter correctness according to tool definitions.
        - Parameter value extraction from the conversation.

    The evaluator uses a scoring rubric of 1 to 5:
        - Score 1: The tool calls are irrelevant
        - Score 2: The tool calls are partially relevant, but not enough tools were called or the parameters were not correctly passed.
        - Score 3: The tool calls are relevant, but there were unnecessary, excessive tool calls made.
        - Score 4: The tool calls are relevant, but some tools returned errors and agent retried calling them again and succeeded.
        - Score 5: The tool calls are relevant, and all parameters were correctly passed.

    This evaluation focuses on measuring whether tool calls meaningfully contribute to addressing
    user needs while properly following tool definitions and using information present in the
    conversation history.

    :param model_config: Configuration for the Azure OpenAI model.
    :type model_config: Union[~azure.ai.evaluation.AzureOpenAIModelConfiguration,
        ~azure.ai.evaluation.OpenAIModelConfiguration]

    .. admonition:: Example:

        .. literalinclude:: ../samples/evaluation_samples_evaluate.py
            :start-after: [START tool_call_accuracy_evaluator]
            :end-before: [END tool_call_accuracy_evaluator]
            :language: python
            :dedent: 8
            :caption: Initialize and call a ToolCallAccuracyEvaluator.

    .. admonition:: Example using Azure AI Project URL:

        .. literalinclude:: ../samples/evaluation_samples_evaluate_fdp.py
            :start-after: [START tool_call_accuracy_evaluator]
            :end-before: [END tool_call_accuracy_evaluator]
            :language: python
            :dedent: 8
            :caption: Initialize and call ToolCallAccuracyEvaluator using Azure AI Project URL in the following format
                https://{resource_name}.services.ai.azure.com/api/projects/{project_name}

    .. note::

        To align with our support of a diverse set of models, an output key without the `gpt_` prefix has been added.
        To maintain backwards compatibility, the old key with the `gpt_` prefix is still be present in the output;
        however, it is recommended to use the new key moving forward as the old key will be deprecated in the future.
    """

    _PROMPTY_FILE = "tool_call_accuracy.prompty"
    _RESULT_KEY = "tool_call_accuracy"

    _MAX_TOOL_CALL_ACCURACY_SCORE = 5
    _MIN_TOOL_CALL_ACCURACY_SCORE = 1
    _DEFAULT_TOOL_CALL_ACCURACY_SCORE = 3

    _NO_TOOL_CALLS_MESSAGE = "No tool calls found in response or provided tool_calls."
    _NO_TOOL_DEFINITIONS_MESSAGE = "Tool definitions must be provided."
    _TOOL_DEFINITIONS_MISSING_MESSAGE = "Tool definitions for all tool calls must be provided."
    _INVALID_SCORE_MESSAGE = "Tool call accuracy score must be between 1 and 5."

    _LLM_SCORE_KEY = "tool_calls_success_level"

    id = "azureai://built-in/evaluators/tool_call_accuracy"
    """Evaluator identifier, experimental and to be used only with evaluation in cloud."""

    @override
    def __init__(self, model_config, *, threshold=_DEFAULT_TOOL_CALL_ACCURACY_SCORE, **kwargs):
        current_dir = os.path.dirname(__file__)
        prompty_path = os.path.join(current_dir, self._PROMPTY_FILE)
        self.threshold = threshold
        super().__init__(
            model_config=model_config,
            prompty_file=prompty_path,
            result_key=self._RESULT_KEY,
            **kwargs,
        )

    @overload
    def __call__(
        self,
        *,
        query: Union[str, List[dict]],
        tool_definitions: Union[dict, List[dict]],
        tool_calls: Union[dict, List[dict]] = None,
        response: Union[str, List[dict]] = None,
    ) -> Dict[str, Union[str, float]]:
        """
        Evaluate tool call accuracy. Accepts a query, tool definitions, and tool calls for evaluation.

        :keyword query: Query or Chat history up to the message that has the tool call being evaluated.
        :paramtype query: Union[str, List[dict]]
        :keyword tool_definitions: List of tool definitions whose calls are being evaluated.
        :paramtype tool_definitions: Union[dict, List[dict]]
        :keyword tool_calls: Optional List of tool calls to evaluate. If not provided response should be provided and should have
            tool call(s) in it.
        :paramtype tool_calls: Union[dict, List[dict]]
        :keyword response: Optional response to be evaluated alongside the tool calls.
            If provided all tool calls in response will be evaluated when tool_calls parameter is not provided.
            If provided and tool_calls parameter is provided, only the tool calls in tool_calls parameter will be evaluated.
                If response has extra tool calls they will not be evaluated, response will be used to extract any tool calls that are needed for evaluating a certain tool call.
            Recommended to provide it when there are tool calls that depend on output of a previous tool call.
        :paramtype response: Union[str, List[dict]]
        :return: The tool selection evaluation results.
        :rtype: Dict[str, Union[str, float]]
        """

    def _convert_kwargs_to_eval_input(self, **kwargs):
        """Convert an arbitrary input into a list of inputs for evaluators.
        It is assumed that evaluators generally make use of their inputs in one of two ways.
        Either they receive a collection of keyname inputs that are all single values
        (like a query and response), or they receive conversation that iss a list of dictionary
        values.

        The self._singleton_inputs list assigned during initialization is used to find and extract
        singleton keywords, and self._allow_conversation_input is used to determine if a conversation
        is a valid input.

        If both conversations and singletons are allowed, the function will raise an exception if both
        are inputted.

        This function must be overridden by child classes IF they need to both a conversation and
        other inputs to be passed in.

        :keyword kwargs: The inputs to convert.
        :type kwargs: Dict
        :return: A list of arbitrary values that are valid inputs for this evaluator's do_eval function.
        :rtype: List
        """
        # TODO add warning that only tool calls of type function are supported
        # Collect inputs
        tool_calls = kwargs.get("tool_calls")
        tool_definitions = kwargs.get("tool_definitions", [])  # Default to empty list
        query = kwargs.get("query")
        response = kwargs.get("response")
        # TODO : Support classes that represents tool calls, messages etc once client side definitions are available
        if response:
            parsed_tool_calls = self._parse_tools_from_response(response)
            if parsed_tool_calls:
                tool_calls = parsed_tool_calls

        if not tool_calls:
            return {"error_message": self._NO_TOOL_CALLS_MESSAGE}

        if not isinstance(tool_calls, list):
            tool_calls = [tool_calls]
        if not isinstance(tool_definitions, list):
            tool_definitions = [tool_definitions] if tool_definitions else []

        try:
            needed_tool_definitions = self._extract_needed_tool_definitions(tool_calls, tool_definitions)
        except EvaluationException as e:
            # Check if this is because no tool definitions were provided at all
            if len(tool_definitions) == 0:
                return {"error_message": self._NO_TOOL_DEFINITIONS_MESSAGE}
            else:
                return {"error_message": self._TOOL_DEFINITIONS_MISSING_MESSAGE}

        if len(needed_tool_definitions) == 0:
            return {"error_message": self._NO_TOOL_DEFINITIONS_MESSAGE}

        return {
            "query": query,
            "tool_calls": tool_calls,
            "tool_definitions": needed_tool_definitions,
        }

    @override
    async def _do_eval(self, eval_input: Dict) -> Dict[str, Union[float, str]]:  # type: ignore[override]
        """Do a tool call accuracy evaluation.
        :param eval_input: The input to the evaluator. Expected to contain
        whatever inputs are needed for the _flow method, including context
        and other fields depending on the child class.
        :type eval_input: Dict
        :return: The evaluation result.
        :rtype: Dict
        """
        # Single LLM call for all tool calls
        llm_output = await self._flow(timeout=self._LLM_CALL_TIMEOUT, **eval_input)

        if isinstance(llm_output, dict):
            score = llm_output.get(self._LLM_SCORE_KEY, None)
            if not score or not check_score_is_valid(
                score,
                ToolCallAccuracyEvaluator._MIN_TOOL_CALL_ACCURACY_SCORE,
                ToolCallAccuracyEvaluator._MAX_TOOL_CALL_ACCURACY_SCORE,
            ):
                raise EvaluationException(
                    message=f"Invalid score value: {score}. Expected a number in range [{ToolCallAccuracyEvaluator._MIN_TOOL_CALL_ACCURACY_SCORE}, {ToolCallAccuracyEvaluator._MAX_TOOL_CALL_ACCURACY_SCORE}].",
                    internal_message="Invalid score value.",
                    category=ErrorCategory.FAILED_EXECUTION,
                    blame=ErrorBlame.SYSTEM_ERROR,
                )

            # Format the output
            reason = llm_output.get("chain_of_thought", "")
            score = float(score)
            score_result = "pass" if score >= self.threshold else "fail"
            response_dict = {
                self._result_key: score,
                f"{self._result_key}_result": score_result,
                f"{self._result_key}_threshold": self.threshold,
                f"{self._result_key}_reason": reason,
                "details": llm_output.get("details", {}),
            }
            return response_dict

        else:
            raise EvaluationException(
                message="Tool call accuracy evaluator returned invalid output.",
                blame=ErrorBlame.SYSTEM_ERROR,
                category=ErrorCategory.FAILED_EXECUTION,
                target=ErrorTarget.TOOL_CALL_ACCURACY_EVALUATOR,
            )

    async def _real_call(self, **kwargs):
        """The asynchronous call where real end-to-end evaluation logic is performed.

        :keyword kwargs: The inputs to evaluate.
        :type kwargs: Dict
        :return: The evaluation result.
        :rtype: Union[DoEvalResult[T_EvalValue], AggregateResult[T_EvalValue]]
        """
        # Convert inputs into list of evaluable inputs.
        eval_input = self._convert_kwargs_to_eval_input(**kwargs)
        if isinstance(eval_input, dict) and eval_input.get("error_message"):
            # If there is an error message, return not applicable result
            return self._not_applicable_result(eval_input.get("error_message"))
        # Do the evaluation
        result = await self._do_eval(eval_input)
        # Return the result
        return result

    def _not_applicable_result(self, error_message):
        """Return a result indicating that the tool call is not applicable for evaluation.
        :param eval_input: The input to the evaluator.
        :type eval_input: Dict
        :return: A dictionary containing the result of the evaluation.
        :rtype: Dict[str, Union[str, float]]
        """
        # If no tool calls were made or tool call type is not supported, return not applicable result
        return {
            self._result_key: self._NOT_APPLICABLE_RESULT,
            f"{self._result_key}_result": "pass",
            f"{self._result_key}_threshold": self.threshold,
            f"{self._result_key}_reason": error_message,
            "details": {},
        }

    def _extract_needed_tool_definitions(self, tool_calls, tool_definitions):
        """Extract the tool definitions that are needed for the provided tool calls."""
        needed_tool_definitions = []

        # Add all user-provided tool definitions
        needed_tool_definitions.extend(tool_definitions)

        # Add the needed built-in tool definitions (if they are called)
        built_in_definitions = _get_needed_built_in_definitions(tool_calls)
        needed_tool_definitions.extend(built_in_definitions)

<<<<<<< HEAD
=======
        # OpenAPI tool is a collection of functions, so we need to expand it
        tool_definitions_expanded = list(
            chain.from_iterable(
                tool.get("functions", []) if tool.get("type") == "openapi" else [tool]
                for tool in needed_tool_definitions
            )
        )

>>>>>>> 35f1e42e
        # Validate that all tool calls have corresponding definitions
        for tool_call in tool_calls:
            if isinstance(tool_call, dict):
                tool_type = tool_call.get("type")

                if tool_type == "tool_call":
                    tool_name = tool_call.get("name")
                    if tool_name and tool_name in _BUILT_IN_DESCRIPTIONS:
                        # This is a built-in tool from converter, already handled above
                        continue
                    elif tool_name:
                        # This is a regular function tool from converter
                        tool_definition_exists = any(
                            tool.get("name") == tool_name and tool.get("type", "function") == "function"
<<<<<<< HEAD
                            for tool in tool_definitions
=======
                            for tool in tool_definitions_expanded
>>>>>>> 35f1e42e
                        )
                        if not tool_definition_exists:
                            raise EvaluationException(
                                message=f"Tool definition for {tool_name} not found",
                                blame=ErrorBlame.USER_ERROR,
                                category=ErrorCategory.INVALID_VALUE,
                                target=ErrorTarget.TOOL_CALL_ACCURACY_EVALUATOR,
                            )
                    else:
                        raise EvaluationException(
                            message=f"Tool call missing name: {tool_call}",
                            blame=ErrorBlame.USER_ERROR,
                            category=ErrorCategory.INVALID_VALUE,
                            target=ErrorTarget.TOOL_CALL_ACCURACY_EVALUATOR,
                        )
                else:
                    # Unsupported tool format - only converter format is supported
                    raise EvaluationException(
                        message=f"Unsupported tool call format. Only converter format is supported: {tool_call}",
                        blame=ErrorBlame.USER_ERROR,
                        category=ErrorCategory.INVALID_VALUE,
                        target=ErrorTarget.TOOL_CALL_ACCURACY_EVALUATOR,
                    )
            else:
                # Tool call is not a dictionary
                raise EvaluationException(
                    message=f"Tool call is not a dictionary: {tool_call}",
                    blame=ErrorBlame.USER_ERROR,
                    category=ErrorCategory.INVALID_VALUE,
                    target=ErrorTarget.TOOL_CALL_ACCURACY_EVALUATOR,
                )

        return needed_tool_definitions

    @override
    def __call__(  # pylint: disable=docstring-missing-param
        self,
        *args,
        **kwargs,
    ):
        """
        Evaluate tool call accuracy. Accepts a query, tool definitions, and tool calls for evaluation.

        :keyword query: Query or Chat history up to the message that has the tool call being evaluated.
        :paramtype query: Union[str, List[dict]]
        :keyword tool_definitions: List of tool definitions whose calls are being evaluated.
        :paramtype tool_definitions: Union[dict, List[dict]]
        :keyword tool_calls: Optional List of tool calls to evaluate. If not provided response should be provided and should have
            tool call(s) in it.
        :paramtype tool_calls: Union[dict, List[dict]]
        :keyword response: Optional response to be evaluated alongside the tool calls.
            If provided all tool calls in response will be evaluated when tool_calls parameter is not provided.
            If provided and tool_calls parameter is provided, only the tool calls in tool_calls parameter will be evaluated.
                If response has extra tool calls they will not be evaluated, response will be used to extract any tool calls that are needed for evaluating a certain tool call.
            Recommended to provide it when there are tool calls that depend on output of a previous tool call.
        :paramtype response: Union[str, List[dict]]
        :return: The tool selection evaluation results.
        :rtype: Dict[str, Union[str, float]]
        """
        return super().__call__(*args, **kwargs)<|MERGE_RESOLUTION|>--- conflicted
+++ resolved
@@ -316,8 +316,6 @@
         built_in_definitions = _get_needed_built_in_definitions(tool_calls)
         needed_tool_definitions.extend(built_in_definitions)
 
-<<<<<<< HEAD
-=======
         # OpenAPI tool is a collection of functions, so we need to expand it
         tool_definitions_expanded = list(
             chain.from_iterable(
@@ -326,7 +324,6 @@
             )
         )
 
->>>>>>> 35f1e42e
         # Validate that all tool calls have corresponding definitions
         for tool_call in tool_calls:
             if isinstance(tool_call, dict):
@@ -341,11 +338,7 @@
                         # This is a regular function tool from converter
                         tool_definition_exists = any(
                             tool.get("name") == tool_name and tool.get("type", "function") == "function"
-<<<<<<< HEAD
-                            for tool in tool_definitions
-=======
                             for tool in tool_definitions_expanded
->>>>>>> 35f1e42e
                         )
                         if not tool_definition_exists:
                             raise EvaluationException(
