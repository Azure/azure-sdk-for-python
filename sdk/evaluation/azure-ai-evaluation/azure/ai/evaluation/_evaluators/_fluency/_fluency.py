# ---------------------------------------------------------
# Copyright (c) Microsoft Corporation. All rights reserved.
# ---------------------------------------------------------

import os
from typing import Optional

from typing_extensions import override

from azure.ai.evaluation._evaluators._common import PromptyEvaluatorBase


class FluencyEvaluator(PromptyEvaluatorBase):
    """
    Initialize a fluency evaluator configured for a specific Azure OpenAI model.

    :param model_config: Configuration for the Azure OpenAI model.
    :type model_config: Union[~azure.ai.evaluation.AzureOpenAIModelConfiguration,
        ~azure.ai.evaluation.OpenAIModelConfiguration]

    **Usage**

    .. code-block:: python

        eval_fn = FluencyEvaluator(model_config)
        result = eval_fn(
            query="What is the capital of Japan?",
            response="The capital of Japan is Tokyo.")

    **Output format**

    .. code-block:: python

        {
            "fluency": 4.0,
            "gpt_fluency": 4.0,
        }
    """

<<<<<<< HEAD
    PROMPTY_FILE = "fluency.prompty"
    RESULT_KEY = "fluency"
=======
    _PROMPTY_FILE = "fluency.prompty"
    _RESULT_KEY = "gpt_fluency"
>>>>>>> 5aa70de0

    @override
    def __init__(self, model_config):
        current_dir = os.path.dirname(__file__)
        prompty_path = os.path.join(current_dir, self._PROMPTY_FILE)
        super().__init__(model_config=model_config, prompty_file=prompty_path, result_key=self._RESULT_KEY)

    @override
    def __call__(
        self,
        *,
        query: Optional[str] = None,
        response: Optional[str] = None,
        conversation=None,
        **kwargs,
    ):
        """
        Evaluate fluency. Accepts either a query and response for a single evaluation,
        or a conversation for a multi-turn evaluation. If the conversation has more than one turn,
        the evaluator will aggregate the results of each turn.

        :keyword query: The query to be evaluated.
        :paramtype query: str
        :keyword response: The response to be evaluated.
        :paramtype response: str
        :keyword conversation: The conversation to evaluate. Expected to contain a list of conversation turns under the
            key "messages". Conversation turns are expected
            to be dictionaries with keys "content" and "role".
        :paramtype conversation: Optional[~azure.ai.evaluation.Conversation]
        :return: The fluency score.
        :rtype: Union[Dict[str, float], Dict[str, Union[float, Dict[str, List[float]]]]]
        """
        return super().__call__(query=query, response=response, conversation=conversation, **kwargs)<|MERGE_RESOLUTION|>--- conflicted
+++ resolved
@@ -37,13 +37,8 @@
         }
     """
 
-<<<<<<< HEAD
-    PROMPTY_FILE = "fluency.prompty"
-    RESULT_KEY = "fluency"
-=======
     _PROMPTY_FILE = "fluency.prompty"
     _RESULT_KEY = "gpt_fluency"
->>>>>>> 5aa70de0
 
     @override
     def __init__(self, model_config):
