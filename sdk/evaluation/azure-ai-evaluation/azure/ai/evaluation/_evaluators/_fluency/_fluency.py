--- conflicted
+++ resolved
@@ -19,7 +19,6 @@
     :type model_config: Union[~azure.ai.evaluation.AzureOpenAIModelConfiguration,
         ~azure.ai.evaluation.OpenAIModelConfiguration]
 
-<<<<<<< HEAD
     .. admonition:: Example:
 
     .. literalinclude:: ../samples/evaluation_samples_evaluate.py
@@ -28,27 +27,12 @@
         :language: python
         :dedent: 8
         :caption: Initialize and call a FluencyEvaluator.
-=======
-    **Usage**
 
-    .. code-block:: python
+    .. note::
 
-        eval_fn = FluencyEvaluator(model_config)
-        result = eval_fn(response="The capital of Japan is Tokyo.")
-
-    **Output format**
-
-    .. code-block:: python
-
-        {
-            "fluency": 4.0,
-            "gpt_fluency": 4.0,
-        }
-
-    Note: To align with our support of a diverse set of models, a key without the `gpt_` prefix has been added.
-    To maintain backwards compatibility, the old key with the `gpt_` prefix is still be present in the output;
-    however, it is recommended to use the new key moving forward as the old key will be deprecated in the future.
->>>>>>> 839584c5
+        To align with our support of a diverse set of models, a key without the `gpt_` prefix has been added.
+        To maintain backwards compatibility, the old key with the `gpt_` prefix is still be present in the output;
+        however, it is recommended to use the new key moving forward as the old key will be deprecated in the future.
     """
 
     _PROMPTY_FILE = "fluency.prompty"
