# ---------------------------------------------------------
# Copyright (c) Microsoft Corporation. All rights reserved.
# ---------------------------------------------------------

import os
import math
from typing import Dict, List, Union, Optional

from typing_extensions import overload, override

from azure.ai.evaluation._exceptions import (
    EvaluationException,
    ErrorBlame,
    ErrorCategory,
    ErrorTarget,
)
from azure.ai.evaluation._evaluators._common import PromptyEvaluatorBase
from azure.ai.evaluation._common.utils import parse_quality_evaluator_reason_score
from azure.ai.evaluation._model_configurations import Conversation, Message
from azure.ai.evaluation._common._experimental import experimental


@experimental
class ResponseCompletenessEvaluator(PromptyEvaluatorBase[Union[str, float]]):
    """
    Evaluates the extent to which a given response contains all necessary and relevant information with respect to the
     provided ground truth.
    The completeness measure assesses how thoroughly an AI model's generated response aligns with the key information,
    claims, and statements established in the ground truth. This evaluation considers the presence, accuracy,
    and relevance of the content provided.
    The assessment spans multiple levels, ranging from fully incomplete to fully complete, ensuring a comprehensive
    evaluation of the response's content quality.
    Use this metric when you need to evaluate an AI model's ability to deliver comprehensive and accurate information,
    particularly in text generation tasks where conveying all essential details is crucial for clarity,
    context, and correctness.
    Completeness scores range from 1 to 5:
    1: Fully incomplete — Contains none of the necessary information.
    2: Barely complete — Contains only a small portion of the required information.
    3: Moderately complete — Covers about half of the required content.
    4: Mostly complete — Includes most of the necessary details with minimal omissions.
    5: Fully complete — Contains all key information without any omissions.
    :param model_config: Configuration for the Azure OpenAI model.
    :type model_config: Union[~azure.ai.evaluation.AzureOpenAIModelConfiguration,
        ~azure.ai.evaluation.OpenAIModelConfiguration]
    :keyword is_reasoning_model: (Preview) config for chat completions is
        updated to use reasoning models
    :type is_reasoning_model: bool

    .. admonition:: Example:

        .. literalinclude:: ../samples/evaluation_samples_evaluate.py
            :start-after: [START completeness_evaluator]
            :end-before: [END completeness_evaluator]
            :language: python
            :dedent: 8
            :caption: Initialize and call a CompletenessEvaluator with a response and groundtruth.

    .. admonition:: Example using Azure AI Project URL:

        .. literalinclude:: ../samples/evaluation_samples_evaluate_fdp.py
            :start-after: [START completeness_evaluator]
            :end-before: [END completeness_evaluator]
            :language: python
            :dedent: 8
            :caption: Initialize and call CompletenessEvaluator using Azure AI Project URL in the following format
                https://{resource_name}.services.ai.azure.com/api/projects/{project_name}

    """

    # Constants must be defined within eval's directory to be save/loadable

    _PROMPTY_FILE = "response_completeness.prompty"
    _RESULT_KEY = "response_completeness"

    id = "azureai://built-in/evaluators/response_completeness"

    _MIN_COMPLETENESS_SCORE = 1
    _MAX_COMPLETENESS_SCORE = 5
    _DEFAULT_COMPLETENESS_THRESHOLD = 3

    """Evaluator identifier, experimental and to be used only with evaluation in cloud."""

    @override
    def __init__(
<<<<<<< HEAD
        self,
        model_config,
        *,
        threshold: Optional[float] = _DEFAULT_COMPLETENESS_THRESHOLD,
        **kwargs,
=======
        self, model_config, *, threshold: Optional[float] = _DEFAULT_COMPLETENESS_THRESHOLD, credential=None, **kwargs
>>>>>>> 9ab6f9d5
    ):
        current_dir = os.path.dirname(__file__)
        prompty_path = os.path.join(current_dir, self._PROMPTY_FILE)
        self.threshold = threshold
        super().__init__(
            model_config=model_config,
            prompty_file=prompty_path,
            result_key=self._RESULT_KEY,
<<<<<<< HEAD
=======
            credential=credential,
>>>>>>> 9ab6f9d5
            **kwargs,
        )

    @overload
    def __call__(
        self,
        *,
        ground_truth: str,
        response: str,
    ) -> Dict[str, Union[str, float]]:
        """Evaluate completeness in given response. Accepts ground truth and response for evaluation.
        Example usage:
        Evaluating completeness for a response string
        ```python
        from azure.ai.evaluation import CompletenessEvaluator
        completeness_evaluator = CompletenessEvaluator(model_config)
        ground_truth = "The ground truth to be evaluated."
        response = "The response to be evaluated."
        completeness_results = completeness_evaluator(ground_truth=ground_truth, response=response)
        ```
        :keword ground_truth: The ground truth to be evaluated.
        :paramtype ground_truth: str
        :keyword response: The response to be evaluated.
        :paramtype response: Union[str, List[Message]]
        :return: The response completeness score results.
        :rtype: Dict[str, Union[str, float]]
        """

    @overload
    def __call__(
        self,
        *,
        conversation: Conversation,
    ) -> Dict[str, Union[float, Dict[str, List[Union[str, float]]]]]:
        """Evaluate completeness for a conversation
        :keyword conversation: The conversation to evaluate. Expected to contain a list of conversation turns under the
            key "messages", and potentially a global context under the key "context". Conversation turns are expected
            to be dictionaries with keys "content", "role", and possibly "context".
        :paramtype conversation: Optional[~azure.ai.evaluation.Conversation]
        :return: The fluency score
        :rtype: Dict[str, Union[float, Dict[str, List[float]]]]
        """

    @override
    def __call__(  # pylint: disable=docstring-missing-param
        self,
        *args,
        **kwargs,
    ):
        """
        Invokes the instance using the overloaded __call__ signature.

        For detailed parameter types and return value documentation, see the overloaded __call__ definition.
        """
        return super().__call__(*args, **kwargs)

    @override
    async def _do_eval(self, eval_input: Dict) -> Dict[str, Union[float, str]]:  # type: ignore[override]
        """Do completeness evaluation.
        :param eval_input: The input to the evaluator. Expected to contain whatever inputs are needed for the _flow method
        :type eval_input: Dict
        :return: The evaluation result.
        :rtype: Dict
        """
        # we override the _do_eval method as we want the output to be a dictionary,
        # which is a different schema than _base_prompty_eval.py
        if "ground_truth" not in eval_input or "response" not in eval_input:
            raise EvaluationException(
                message=f"Both ground_truth and response must be provided as input to the completeness evaluator.",
                internal_message=f"Both ground_truth and response must be provided as input to the completeness"
                f" evaluator.",
                blame=ErrorBlame.USER_ERROR,
                category=ErrorCategory.MISSING_FIELD,
                target=ErrorTarget.COMPLETENESS_EVALUATOR,
            )

        llm_output = await self._flow(timeout=self._LLM_CALL_TIMEOUT, **eval_input)

        score = math.nan
        if llm_output:
            score, reason = parse_quality_evaluator_reason_score(llm_output, valid_score_range="[1-5]")

            score_result = "pass" if score >= self.threshold else "fail"

            # updating the result key and threshold to int based on the schema
            return {
                f"{self._result_key}": int(score),
                f"{self._result_key}_result": score_result,
                f"{self._result_key}_threshold": int(self.threshold),
                f"{self._result_key}_reason": reason,
            }

        return {self._result_key: math.nan}<|MERGE_RESOLUTION|>--- conflicted
+++ resolved
@@ -82,15 +82,12 @@
 
     @override
     def __init__(
-<<<<<<< HEAD
         self,
         model_config,
         *,
         threshold: Optional[float] = _DEFAULT_COMPLETENESS_THRESHOLD,
+        credential=None,
         **kwargs,
-=======
-        self, model_config, *, threshold: Optional[float] = _DEFAULT_COMPLETENESS_THRESHOLD, credential=None, **kwargs
->>>>>>> 9ab6f9d5
     ):
         current_dir = os.path.dirname(__file__)
         prompty_path = os.path.join(current_dir, self._PROMPTY_FILE)
@@ -99,10 +96,7 @@
             model_config=model_config,
             prompty_file=prompty_path,
             result_key=self._RESULT_KEY,
-<<<<<<< HEAD
-=======
             credential=credential,
->>>>>>> 9ab6f9d5
             **kwargs,
         )
 
