--- conflicted
+++ resolved
@@ -62,18 +62,6 @@
     id = "qa"
     """Evaluator identifier, experimental and to be used only with evaluation in cloud."""
 
-<<<<<<< HEAD
-    def __init__(self, model_config, threshold=3, _higher_is_better=True, **kwargs):
-        self.threshold = threshold
-        self._higher_is_better = _higher_is_better
-        evaluators = [
-            GroundednessEvaluator(model_config, threshold=threshold),
-            RelevanceEvaluator(model_config, threshold=threshold),
-            CoherenceEvaluator(model_config, threshold=threshold),
-            FluencyEvaluator(model_config, threshold=threshold),
-            SimilarityEvaluator(model_config, threshold=threshold),
-            F1ScoreEvaluator(),
-=======
     def __init__(self, model_config, threshold: Optional[dict] = {}, **kwargs):
         default_threshold = {
             "groundedness": 3,
@@ -99,7 +87,6 @@
             FluencyEvaluator(model_config, threshold=threshold["fluency"]),
             SimilarityEvaluator(model_config, threshold=threshold["similarity"]),
             F1ScoreEvaluator(threshold=threshold["f1_score"]),
->>>>>>> e3a5c9de
         ]
         super().__init__(evaluators=evaluators, **kwargs)
 
