# ---------------------------------------------------------
# Copyright (c) Microsoft Corporation. All rights reserved.
# ---------------------------------------------------------

from concurrent.futures import as_completed
from typing import Callable, Dict, List, Union

from promptflow.tracing import ThreadPoolExecutorWithContext as ThreadPoolExecutor

from .._coherence import CoherenceEvaluator
from .._f1_score import F1ScoreEvaluator
from .._fluency import FluencyEvaluator
from .._groundedness import GroundednessEvaluator
from .._relevance import RelevanceEvaluator
from .._similarity import SimilarityEvaluator


class QAEvaluator:
    """
    Initialize a question-answer evaluator configured for a specific Azure OpenAI model.

    :param model_config: Configuration for the Azure OpenAI model.
    :type model_config: Union[~azure.ai.evaluation.AzureOpenAIModelConfiguration,
        ~azure.ai.evaluation.OpenAIModelConfiguration]
    :return: A callable class that evaluates and generates metrics for "question-answering" scenario.
    :param kwargs: Additional arguments to pass to the evaluator.
    :type kwargs: Any

<<<<<<< HEAD
    .. admonition:: Example:

    .. literalinclude:: ../samples/evaluation_samples_evaluate.py
        :start-after: [START qa_evaluator]
        :end-before: [END qa_evaluator]
        :language: python
        :dedent: 8
        :caption: Initialize and call a QAEvaluator.
=======
    **Usage**

    .. code-block:: python

        eval_fn = QAEvaluator(model_config)
        result = qa_eval(
            query="Tokyo is the capital of which country?",
            response="Japan",
            context="Tokyo is the capital of Japan.",
            ground_truth="Japan"
        )

    **Output format**

    .. code-block:: python

        {
            "groundedness": 3.5,
            "relevance": 4.0,
            "coherence": 1.5,
            "fluency": 4.0,
            "similarity": 3.0,
            "gpt_groundedness": 3.5,
            "gpt_relevance": 4.0,
            "gpt_coherence": 1.5,
            "gpt_fluency": 4.0,
            "gpt_similarity": 3.0,
            "f1_score": 0.42
        }
>>>>>>> 839584c5
    """

    def __init__(self, model_config, **kwargs):
        self._parallel = kwargs.pop("_parallel", False)

        self._evaluators: List[Union[Callable[..., Dict[str, Union[str, float]]], Callable[..., Dict[str, float]]]] = [
            GroundednessEvaluator(model_config),
            RelevanceEvaluator(model_config),
            CoherenceEvaluator(model_config),
            FluencyEvaluator(model_config),
            SimilarityEvaluator(model_config),
            F1ScoreEvaluator(),
        ]

    def __call__(self, *, query: str, response: str, context: str, ground_truth: str, **kwargs):
        """
        Evaluates question-answering scenario.

        :keyword query: The query to be evaluated.
        :paramtype query: str
        :keyword response: The response to be evaluated.
        :paramtype response: str
        :keyword context: The context to be evaluated.
        :paramtype context: str
        :keyword ground_truth: The ground truth to be evaluated.
        :paramtype ground_truth: str
        :return: The scores for QA scenario.
        :rtype: Dict[str, Union[str, float]]
        """
        results: Dict[str, Union[str, float]] = {}
        if self._parallel:
            with ThreadPoolExecutor() as executor:
                futures = {
                    executor.submit(
                        evaluator, query=query, response=response, context=context, ground_truth=ground_truth, **kwargs
                    ): evaluator
                    for evaluator in self._evaluators
                }

                # Collect results as they complete
                for future in as_completed(futures):
                    results.update(future.result())
        else:
            for evaluator in self._evaluators:
                result = evaluator(query=query, response=response, context=context, ground_truth=ground_truth, **kwargs)
                results.update(result)

        return results<|MERGE_RESOLUTION|>--- conflicted
+++ resolved
@@ -26,7 +26,6 @@
     :param kwargs: Additional arguments to pass to the evaluator.
     :type kwargs: Any
 
-<<<<<<< HEAD
     .. admonition:: Example:
 
     .. literalinclude:: ../samples/evaluation_samples_evaluate.py
@@ -35,37 +34,12 @@
         :language: python
         :dedent: 8
         :caption: Initialize and call a QAEvaluator.
-=======
-    **Usage**
 
-    .. code-block:: python
+    .. note::
 
-        eval_fn = QAEvaluator(model_config)
-        result = qa_eval(
-            query="Tokyo is the capital of which country?",
-            response="Japan",
-            context="Tokyo is the capital of Japan.",
-            ground_truth="Japan"
-        )
-
-    **Output format**
-
-    .. code-block:: python
-
-        {
-            "groundedness": 3.5,
-            "relevance": 4.0,
-            "coherence": 1.5,
-            "fluency": 4.0,
-            "similarity": 3.0,
-            "gpt_groundedness": 3.5,
-            "gpt_relevance": 4.0,
-            "gpt_coherence": 1.5,
-            "gpt_fluency": 4.0,
-            "gpt_similarity": 3.0,
-            "f1_score": 0.42
-        }
->>>>>>> 839584c5
+        To align with our support of a diverse set of models, keys without the `gpt_` prefix has been added.
+        To maintain backwards compatibility, the old keys with the `gpt_` prefix are still be present in the output;
+        however, it is recommended to use the new keys moving forward as the old keys will be deprecated in the future.
     """
 
     def __init__(self, model_config, **kwargs):
