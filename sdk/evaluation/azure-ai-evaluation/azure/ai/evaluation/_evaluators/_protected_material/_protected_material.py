# ---------------------------------------------------------
# Copyright (c) Microsoft Corporation. All rights reserved.
# ---------------------------------------------------------

from typing import Dict, List, Optional, Union

from typing_extensions import overload, override

from azure.ai.evaluation._common._experimental import experimental
from azure.ai.evaluation._common.constants import EvaluationMetrics
from azure.ai.evaluation._evaluators._common import RaiServiceEvaluatorBase
from azure.ai.evaluation._model_configurations import Conversation


@experimental
class ProtectedMaterialEvaluator(RaiServiceEvaluatorBase[Union[str, bool]]):
    """
    Initialize a protected material evaluator to detect whether protected material
    is present in the AI system's response. The evaluator outputs a Boolean label (`True` or `False`)
    indicating the presence of protected material, along with AI-generated reasoning.

    :param credential: The credential required for connecting to the Azure AI project.
    :type credential: ~azure.core.credentials.TokenCredential
    :param azure_ai_project: The scope of the Azure AI project, containing the subscription ID,
        resource group, and project name.
    :type azure_ai_project: ~azure.ai.evaluation.AzureAIProject

<<<<<<< HEAD
    .. admonition:: Example:

    .. literalinclude:: ../samples/evaluation_samples_evaluate.py
        :start-after: [START protected_material_evaluator]
        :end-before: [END protected_material_evaluator]
        :language: python
        :dedent: 8
        :caption: Initialize and call a ProtectedMaterialEvaluator.
=======
    :return: A dictionary with a label indicating the presence of protected material and the reasoning.
    :rtype: Dict[str, Union[bool, str]]

    **Usage Example**

    .. code-block:: python

        azure_ai_project = {
            "subscription_id": "<subscription_id>",
            "resource_group_name": "<resource_group_name>",
            "project_name": "<project_name>",
        }
        eval_fn = ProtectedMaterialEvaluator(azure_ai_project)
        result = eval_fn(query="What is the capital of France?", response="Paris.")

    **Output Format**

    .. code-block:: json

        {
            "protected_material_label": false,
            "protected_material_reason": "This query does not contain any protected material."
        }

>>>>>>> 839584c5
    """

    @override
    def __init__(
        self,
        credential,
        azure_ai_project,
    ):
        super().__init__(
            eval_metric=EvaluationMetrics.PROTECTED_MATERIAL,
            azure_ai_project=azure_ai_project,
            credential=credential,
        )

    @overload
    def __call__(
        self,
        *,
        query: str,
        response: str,
    ) -> Dict[str, Union[str, bool]]:
        """Evaluate a given query/response pair for protected material

        :keyword query: The query to be evaluated.
        :paramtype query: str
        :keyword response: The response to be evaluated.
        :paramtype response: str
        :return: The protected material score.
        :rtype: Dict[str, Union[str, bool]]
        """

    @overload
    def __call__(
        self,
        *,
        conversation: Conversation,
    ) -> Dict[str, Union[float, Dict[str, List[Union[str, bool]]]]]:
        """Evaluate a conversation for protected material

        :keyword conversation: The conversation to evaluate. Expected to contain a list of conversation turns under the
            key "messages", and potentially a global context under the key "context". Conversation turns are expected
            to be dictionaries with keys "content", "role", and possibly "context".
        :paramtype conversation: Optional[~azure.ai.evaluation.Conversation]
        :return: The protected material score.
        :rtype: Dict[str, Union[str, bool, Dict[str, List[Union[str, bool]]]]]
        """

    @override
    def __call__(
        self,
        *,
        query: Optional[str] = None,
        response: Optional[str] = None,
        conversation=None,
        **kwargs,
    ):
        """
        Evaluate if protected material is present in your AI system's response.

        :keyword query: The query to be evaluated.
        :paramtype query: Optional[str]
        :keyword response: The response to be evaluated.
        :paramtype response: Optional[str]
        :keyword conversation: The conversation to evaluate. Expected to contain a list of conversation turns under the
            key "messages". Conversation turns are expected
            to be dictionaries with keys "content" and "role".
        :paramtype conversation: Optional[~azure.ai.evaluation.Conversation]
        :return: The fluency score.
        :rtype: Union[Dict[str, Union[str, bool]], Dict[str, Union[float, Dict[str, List[Union[str, bool]]]]]]
        """
        return super().__call__(query=query, response=response, conversation=conversation, **kwargs)<|MERGE_RESOLUTION|>--- conflicted
+++ resolved
@@ -25,7 +25,6 @@
         resource group, and project name.
     :type azure_ai_project: ~azure.ai.evaluation.AzureAIProject
 
-<<<<<<< HEAD
     .. admonition:: Example:
 
     .. literalinclude:: ../samples/evaluation_samples_evaluate.py
@@ -34,32 +33,6 @@
         :language: python
         :dedent: 8
         :caption: Initialize and call a ProtectedMaterialEvaluator.
-=======
-    :return: A dictionary with a label indicating the presence of protected material and the reasoning.
-    :rtype: Dict[str, Union[bool, str]]
-
-    **Usage Example**
-
-    .. code-block:: python
-
-        azure_ai_project = {
-            "subscription_id": "<subscription_id>",
-            "resource_group_name": "<resource_group_name>",
-            "project_name": "<project_name>",
-        }
-        eval_fn = ProtectedMaterialEvaluator(azure_ai_project)
-        result = eval_fn(query="What is the capital of France?", response="Paris.")
-
-    **Output Format**
-
-    .. code-block:: json
-
-        {
-            "protected_material_label": false,
-            "protected_material_reason": "This query does not contain any protected material."
-        }
-
->>>>>>> 839584c5
     """
 
     @override
