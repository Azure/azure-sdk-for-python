--- conflicted
+++ resolved
@@ -2,11 +2,7 @@
 # Copyright (c) Microsoft Corporation. All rights reserved.
 # ---------------------------------------------------------
 
-<<<<<<< HEAD
 from typing import Dict, List, Optional, Union
-=======
-from typing import Optional
->>>>>>> 578b16ce
 
 from typing_extensions import overload, override
 
