# ---------------------------------------------------------
# Copyright (c) Microsoft Corporation. All rights reserved.
# ---------------------------------------------------------
import os
from typing import Optional

from typing_extensions import override

from azure.ai.evaluation._evaluators._common import PromptyEvaluatorBase


class GroundednessEvaluator(PromptyEvaluatorBase):
    """
    Initialize a groundedness evaluator configured for a specific Azure OpenAI model.

    :param model_config: Configuration for the Azure OpenAI model.
    :type model_config: Union[~azure.ai.evalation.AzureOpenAIModelConfiguration,
        ~azure.ai.evalation.OpenAIModelConfiguration]

    **Usage**

    .. code-block:: python

        eval_fn = GroundednessEvaluator(model_config)
        result = eval_fn(
            response="The capital of Japan is Tokyo.",
            context="Tokyo is Japan's capital, known for its blend of traditional culture \
                and technological advancements.")

    **Output format**

    .. code-block:: python

        {
            "groundedness": 5,
            "gpt_groundedness": 5,
        }
    """

<<<<<<< HEAD
    PROMPTY_FILE = "groundedness.prompty"
    RESULT_KEY = "groundedness"
=======
    _PROMPTY_FILE = "groundedness.prompty"
    _RESULT_KEY = "gpt_groundedness"
>>>>>>> 5aa70de0

    @override
    def __init__(self, model_config):
        current_dir = os.path.dirname(__file__)
        prompty_path = os.path.join(current_dir, self._PROMPTY_FILE)
        super().__init__(model_config=model_config, prompty_file=prompty_path, result_key=self._RESULT_KEY)

    @override
    def __call__(
        self,
        *,
        response: Optional[str] = None,
        context: Optional[str] = None,
        conversation=None,
        **kwargs,
    ):
        """Evaluate groundedless. Accepts either a response and context a single evaluation,
        or a conversation for a multi-turn evaluation. If the conversation has more than one turn,
        the evaluator will aggregate the results of each turn.

        :keyword response: The response to be evaluated.
        :paramtype response: Optional[str]
        :keyword context: The context to be evaluated.
        :paramtype context: Optional[str]
        :keyword conversation: The conversation to evaluate. Expected to contain a list of conversation turns under the
            key "messages", and potentially a global context under the key "context". Conversation turns are expected
            to be dictionaries with keys "content", "role", and possibly "context".
        :paramtype conversation: Optional[~azure.ai.evaluation.Conversation]
        :return: The relevance score.
        :rtype: Union[Dict[str, float], Dict[str, Union[float, Dict[str, List[float]]]]]
        """
        return super().__call__(response=response, context=context, conversation=conversation, **kwargs)<|MERGE_RESOLUTION|>--- conflicted
+++ resolved
@@ -37,13 +37,8 @@
         }
     """
 
-<<<<<<< HEAD
-    PROMPTY_FILE = "groundedness.prompty"
-    RESULT_KEY = "groundedness"
-=======
     _PROMPTY_FILE = "groundedness.prompty"
     _RESULT_KEY = "gpt_groundedness"
->>>>>>> 5aa70de0
 
     @override
     def __init__(self, model_config):
