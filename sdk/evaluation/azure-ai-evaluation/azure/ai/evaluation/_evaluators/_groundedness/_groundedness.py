--- conflicted
+++ resolved
@@ -4,23 +4,17 @@
 import os
 from typing import Dict, List, Optional, Union
 
-<<<<<<< HEAD
 from typing_extensions import overload, override
+from promptflow.core import AsyncPrompty
 
 from azure.ai.evaluation._evaluators._common import PromptyEvaluatorBase
 from azure.ai.evaluation._model_configurations import Conversation
-=======
-from typing_extensions import override
-from promptflow.core import AsyncPrompty
-
-from azure.ai.evaluation._evaluators._common import PromptyEvaluatorBase
 from ..._common.utils import construct_prompty_model_config, validate_model_config
 
 try:
     from ..._user_agent import USER_AGENT
 except ImportError:
     USER_AGENT = "None"
->>>>>>> 5b787828
 
 
 class GroundednessEvaluator(PromptyEvaluatorBase):
@@ -75,6 +69,7 @@
         *,
         response: str,
         context: str,
+        query: Optional[str] = None,
     ) -> Dict[str, float]:
         """Evaluate groundedness for given input of response, context
 
@@ -82,6 +77,9 @@
         :paramtype response: str
         :keyword context: The context to be evaluated.
         :paramtype context: str
+        :keyword query: The query to be evaluated. Optional parameter for use with the `response`
+            and `context` parameters. If provided, a different prompt template will be used for evaluation.
+        :paramtype query: Optional[str]
         :return: The groundedness score.
         :rtype: Dict[str, float]
         """
@@ -91,7 +89,6 @@
     def __call__(
         self,
         *,
-<<<<<<< HEAD
         conversation: Conversation,
     ) -> Dict[str, Union[float, Dict[str, List[float]]]]:
         """Evaluate groundedness for a conversation
@@ -109,12 +106,6 @@
     def __call__(
         self,
         *args,
-=======
-        query: Optional[str] = None,
-        response: Optional[str] = None,
-        context: Optional[str] = None,
-        conversation=None,
->>>>>>> 5b787828
         **kwargs,
     ):
         """Evaluate groundedness. Accepts either a query, response, and context for a single evaluation,
@@ -136,11 +127,8 @@
         :return: The relevance score.
         :rtype: Union[Dict[str, float], Dict[str, Union[float, Dict[str, List[float]]]]]
         """
-<<<<<<< HEAD
-        return super().__call__(*args, **kwargs)
-=======
 
-        if query:
+        if kwargs.get("query", None):
             current_dir = os.path.dirname(__file__)
             prompty_path = os.path.join(current_dir, self._PROMPTY_FILE_WITH_QUERY)
             self._prompty_file = prompty_path
@@ -151,5 +139,4 @@
             )
             self._flow = AsyncPrompty.load(source=self._prompty_file, model=prompty_model_config)
 
-        return super().__call__(query=query, response=response, context=context, conversation=conversation, **kwargs)
->>>>>>> 5b787828
+        return super().__call__(*args, **kwargs)