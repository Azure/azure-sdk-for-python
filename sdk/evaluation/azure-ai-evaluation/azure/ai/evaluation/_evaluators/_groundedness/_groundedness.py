# ---------------------------------------------------------
# Copyright (c) Microsoft Corporation. All rights reserved.
# ---------------------------------------------------------
import os
from typing import Optional, Dict

from typing_extensions import override

from azure.ai.evaluation._evaluators._common import PromptyEvaluatorBase


class GroundednessEvaluator(PromptyEvaluatorBase):
    """
    Initialize a groundedness evaluator configured for a specific Azure OpenAI model.

    :param model_config: Configuration for the Azure OpenAI model.
    :type model_config: Union[~azure.ai.evalation.AzureOpenAIModelConfiguration,
        ~azure.ai.evalation.OpenAIModelConfiguration]
    :keyword passing_score: The minimum score required to pass the evaluation. Defaults to 3.0.
    :paramtype passing_score: float

    **Usage**

    .. code-block:: python

        eval_fn = GroundednessEvaluator(model_config)
        result = eval_fn(
            response="The capital of Japan is Tokyo.",
            context="Tokyo is Japan's capital, known for its blend of traditional culture \
                and technological advancements.")

    **Output format**

    .. code-block:: python

        {
            "gpt_groundedness": 5
        }
    """

    _PROMPTY_FILE = "groundedness.prompty"
    _RESULT_KEY = "gpt_groundedness"

    @override
<<<<<<< HEAD
    def __init__(self, model_config: dict, **kwargs):
        current_dir = os.path.dirname(__file__)
        prompty_path = os.path.join(current_dir, self.PROMPTY_FILE)
        passing_score = kwargs.get("passing_score")
        super().__init__(model_config=model_config, prompty_file=prompty_path, result_key=self.RESULT_KEY, passing_score=passing_score)
=======
    def __init__(self, model_config):
        current_dir = os.path.dirname(__file__)
        prompty_path = os.path.join(current_dir, self._PROMPTY_FILE)
        super().__init__(model_config=model_config, prompty_file=prompty_path, result_key=self._RESULT_KEY)
>>>>>>> 5aa70de0

    @override
    def __call__(
        self,
        *,
        response: Optional[str] = None,
        context: Optional[str] = None,
        conversation=None,
        **kwargs,
    ):
        """Evaluate groundedless. Accepts either a response and context a single evaluation,
        or a conversation for a multi-turn evaluation. If the conversation has more than one turn,
        the evaluator will aggregate the results of each turn.

        :keyword response: The response to be evaluated.
        :paramtype response: Optional[str]
        :keyword context: The context to be evaluated.
        :paramtype context: Optional[str]
        :keyword conversation: The conversation to evaluate. Expected to contain a list of conversation turns under the
            key "messages", and potentially a global context under the key "context". Conversation turns are expected
            to be dictionaries with keys "content", "role", and possibly "context".
        :paramtype conversation: Optional[~azure.ai.evaluation.Conversation]
        :return: The relevance score.
        :rtype: Union[Dict[str, float], Dict[str, Union[float, Dict[str, List[float]]]]]
        """
        return super().__call__(response=response, context=context, conversation=conversation, **kwargs)<|MERGE_RESOLUTION|>--- conflicted
+++ resolved
@@ -42,18 +42,11 @@
     _RESULT_KEY = "gpt_groundedness"
 
     @override
-<<<<<<< HEAD
-    def __init__(self, model_config: dict, **kwargs):
-        current_dir = os.path.dirname(__file__)
-        prompty_path = os.path.join(current_dir, self.PROMPTY_FILE)
-        passing_score = kwargs.get("passing_score")
-        super().__init__(model_config=model_config, prompty_file=prompty_path, result_key=self.RESULT_KEY, passing_score=passing_score)
-=======
-    def __init__(self, model_config):
+    def __init__(self, model_config, **kwargs):
         current_dir = os.path.dirname(__file__)
         prompty_path = os.path.join(current_dir, self._PROMPTY_FILE)
-        super().__init__(model_config=model_config, prompty_file=prompty_path, result_key=self._RESULT_KEY)
->>>>>>> 5aa70de0
+        passing_score = kwargs.get("passing_score")
+        super().__init__(model_config=model_config, prompty_file=prompty_path, result_key=self._RESULT_KEY, passing_score=passing_score)
 
     @override
     def __call__(
