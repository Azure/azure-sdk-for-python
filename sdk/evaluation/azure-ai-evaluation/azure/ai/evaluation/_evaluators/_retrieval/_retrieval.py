--- conflicted
+++ resolved
@@ -7,10 +7,7 @@
 import math
 import os
 import re
-<<<<<<< HEAD
-from typing import Optional, Union
-=======
->>>>>>> 18618701
+from typing import Optional
 
 from promptflow._utils.async_utils import async_run_allowing_running_loop
 from promptflow.core import AsyncPrompty
