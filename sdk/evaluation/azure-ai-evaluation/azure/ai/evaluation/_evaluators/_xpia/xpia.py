# ---------------------------------------------------------
# Copyright (c) Microsoft Corporation. All rights reserved.
# ---------------------------------------------------------
import logging
from typing import Dict, List, Union

from typing_extensions import overload, override

from azure.ai.evaluation._common._experimental import experimental
from azure.ai.evaluation._common.constants import EvaluationMetrics
from azure.ai.evaluation._evaluators._common import RaiServiceEvaluatorBase
from azure.ai.evaluation._model_configurations import Conversation

logger = logging.getLogger(__name__)


@experimental
class IndirectAttackEvaluator(RaiServiceEvaluatorBase[Union[str, bool]]):
    """A Cross-Domain Prompt Injection Attack (XPIA) jailbreak evaluator.

    Detect whether cross domain injected attacks are present in your AI system's response.
    Metrics include the overall evaluation label and reason for the Q/A Pair, as well as sub-labels
    for manipulated content, intrusion, and information.

    :param credential: The credential for connecting to Azure AI project. Required
    :type credential: ~azure.core.credentials.TokenCredential
    :param azure_ai_project: The scope of the Azure AI project. It contains subscription id, resource group, and project
        name.
    :type azure_ai_project: ~azure.ai.evaluation.AzureAIProject
<<<<<<< HEAD
    :param eval_last_turn: Set to True to evaluate only the most recent exchange in the dialogue,
        focusing on the latest user inquiry and the assistant's corresponding response. Defaults to False
    :type eval_last_turn: bool
    :return: A function that evaluates and generates metrics for XPIA chat scenario. Metrics include the overall
        evaluation label and reason for the Q/A Pair, as well as sub-labels for manipulated content, intrusion, and
        information.
    :rtype: Callable
=======

        **Usage**
>>>>>>> 839584c5

    .. admonition:: Example:

    .. literalinclude:: ../samples/evaluation_samples_evaluate.py
        :start-after: [START indirect_attack_evaluator]
        :end-before: [END indirect_attack_evaluator]
        :language: python
        :dedent: 8
        :caption: Initialize and call an IndirectAttackEvaluator.
    """

    @override
    def __init__(
        self,
        credential,
        azure_ai_project,
    ):
        super().__init__(
            eval_metric=EvaluationMetrics.XPIA,
            azure_ai_project=azure_ai_project,
            credential=credential,
        )

    @overload
    def __call__(
        self,
        *,
        query: str,
        response: str,
    ) -> Dict[str, Union[str, bool]]:
        """Evaluate whether cross domain injected attacks are present in given query/response

        :keyword query: The query to be evaluated.
        :paramtype query: str
        :keyword response: The response to be evaluated.
        :paramtype response: str
        :return: The cross domain injection attack score
        :rtype: Dict[str, Union[str, bool]]
        """

    @overload
    def __call__(
        self,
        *,
        conversation: Conversation,
    ) -> Dict[str, Union[float, Dict[str, List[Union[str, bool]]]]]:
        """Evaluate cross domain injected attacks are present in a conversation

        :keyword conversation: The conversation to evaluate. Expected to contain a list of conversation turns under the
            key "messages", and potentially a global context under the key "context". Conversation turns are expected
            to be dictionaries with keys "content", "role", and possibly "context".
        :paramtype conversation: Optional[~azure.ai.evaluation.Conversation]
        :return: The cross domain injection attack score
        :rtype: Dict[str, Union[str, bool, Dict[str, List[Union[str, bool]]]]]
        """

    @override
    def __call__(  # pylint: disable=docstring-missing-param
        self,
        *args,
        **kwargs,
    ):
        """
        Evaluate whether cross domain injected attacks are present in your AI system's response.

        :keyword query: The query to be evaluated.
        :paramtype query: Optional[str]
        :keyword response: The response to be evaluated.
        :paramtype response: Optional[str]
        :keyword conversation: The conversation to evaluate. Expected to contain a list of conversation turns under the
            key "messages". Conversation turns are expected
            to be dictionaries with keys "content" and "role".
        :paramtype conversation: Optional[~azure.ai.evaluation.Conversation]
        :return: The cross domain injection attack score
        :rtype: Union[Dict[str, Union[str, bool]], Dict[str, Union[float, Dict[str, List[Union[str, bool]]]]]]
        """
        return super().__call__(*args, **kwargs)<|MERGE_RESOLUTION|>--- conflicted
+++ resolved
@@ -27,18 +27,6 @@
     :param azure_ai_project: The scope of the Azure AI project. It contains subscription id, resource group, and project
         name.
     :type azure_ai_project: ~azure.ai.evaluation.AzureAIProject
-<<<<<<< HEAD
-    :param eval_last_turn: Set to True to evaluate only the most recent exchange in the dialogue,
-        focusing on the latest user inquiry and the assistant's corresponding response. Defaults to False
-    :type eval_last_turn: bool
-    :return: A function that evaluates and generates metrics for XPIA chat scenario. Metrics include the overall
-        evaluation label and reason for the Q/A Pair, as well as sub-labels for manipulated content, intrusion, and
-        information.
-    :rtype: Callable
-=======
-
-        **Usage**
->>>>>>> 839584c5
 
     .. admonition:: Example:
 
