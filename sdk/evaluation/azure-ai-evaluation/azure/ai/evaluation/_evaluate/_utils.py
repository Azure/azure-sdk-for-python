# ---------------------------------------------------------
# Copyright (c) Microsoft Corporation. All rights reserved.
# ---------------------------------------------------------
import json
import logging
import os
import re
import tempfile
from pathlib import Path
<<<<<<< HEAD
from typing import Dict
import uuid
import base64
=======
from typing import Any, Dict, List, NamedTuple, Optional, Tuple, TypedDict, Union
>>>>>>> f2bc1fca

import pandas as pd
from promptflow.client import PFClient
from promptflow.entities import Run

from azure.ai.evaluation._constants import (
    DEFAULT_EVALUATION_RESULTS_FILE_NAME,
    DefaultOpenEncoding,
    EvaluationRunProperties,
    Prefixes,
)
from azure.ai.evaluation._evaluate._eval_run import EvalRun
from azure.ai.evaluation._exceptions import ErrorBlame, ErrorCategory, ErrorTarget, EvaluationException
from azure.ai.evaluation._model_configurations import AzureAIProject

LOGGER = logging.getLogger(__name__)

AZURE_WORKSPACE_REGEX_FORMAT = (
    "^azureml:[/]{1,2}subscriptions/([^/]+)/resource(groups|Groups)/([^/]+)"
    "(/providers/Microsoft.MachineLearningServices)?/workspaces/([^/]+)$"
)


class AzureMLWorkspace(NamedTuple):
    subscription_id: str
    resource_group_name: str
    workspace_name: str


class EvaluateResult(TypedDict):
    metrics: Dict[str, float]
    studio_url: Optional[str]
    rows: List[Dict]


def is_none(value) -> bool:
    return value is None or str(value).lower() == "none"


def extract_workspace_triad_from_trace_provider(  # pylint: disable=name-too-long
    trace_provider: str,
) -> AzureMLWorkspace:
    match = re.match(AZURE_WORKSPACE_REGEX_FORMAT, trace_provider)
    if not match or len(match.groups()) != 5:
        raise EvaluationException(
            message="Malformed trace provider string, expected azureml://subscriptions/<subscription_id>/"
            "resourceGroups/<resource_group>/providers/Microsoft.MachineLearningServices/"
            f"workspaces/<workspace_name>, got {trace_provider}",
            internal_message="Malformed trace provider string, expected azureml://subscriptions/<subscription_id>/"
            "resourceGroups/<resource_group>/providers/Microsoft.MachineLearningServices/"
            "workspaces/<workspace_name>,",
            target=ErrorTarget.UNKNOWN,
            category=ErrorCategory.INVALID_VALUE,
            blame=ErrorBlame.UNKNOWN,
        )
    subscription_id = match.group(1)
    resource_group_name = match.group(3)
    workspace_name = match.group(5)
    return AzureMLWorkspace(subscription_id, resource_group_name, workspace_name)


def load_jsonl(path):
    with open(path, "r", encoding=DefaultOpenEncoding.READ) as f:
        return [json.loads(line) for line in f.readlines()]


def _azure_pf_client_and_triad(trace_destination) -> Tuple[PFClient, AzureMLWorkspace]:
    from promptflow.azure._cli._utils import _get_azure_pf_client

    ws_triad = extract_workspace_triad_from_trace_provider(trace_destination)
    azure_pf_client = _get_azure_pf_client(
        subscription_id=ws_triad.subscription_id,
        resource_group=ws_triad.resource_group_name,
        workspace_name=ws_triad.workspace_name,
    )

    return azure_pf_client, ws_triad

def _store_multimodal_content(messages, tmpdir: str):
    # verify if images folder exists
    images_folder_path = os.path.join(tmpdir, "images")
    os.makedirs(images_folder_path, exist_ok=True)
    
    # traverse all messages and replace base64 image data with new file name.
    for item in messages:
        if "content" in item:
            for content in item["content"]:
                if content.get("type") == "image_url":
                    image_url = content.get("image_url")
                    if image_url and 'url' in image_url and image_url['url'].startswith("data:image/jpeg;base64,"):
                        # Extract the base64 string
                        base64image = image_url['url'].replace("data:image/jpeg;base64,", "")
                        
                        # Generate a unique filename
                        image_file_name = f"{str(uuid.uuid4())}.jpg"
                        image_url['url'] = f"images/{image_file_name}"  # Replace the base64 URL with the file path
                        
                        # Decode the base64 string to binary image data
                        image_data_binary = base64.b64decode(base64image)
                        
                        # Write the binary image data to the file
                        image_file_path = os.path.join(images_folder_path, image_file_name)
                        with open(image_file_path, "wb") as f:
                            f.write(image_data_binary)

def _log_metrics_and_instance_results(
    metrics: Dict[str, Any],
    instance_results: pd.DataFrame,
    trace_destination: Optional[str],
    run: Run,
    evaluation_name: Optional[str],
) -> Optional[str]:
    if trace_destination is None:
        LOGGER.debug("Skip uploading evaluation results to AI Studio since no trace destination was provided.")
        return None

    azure_pf_client, ws_triad = _azure_pf_client_and_triad(trace_destination)
    tracking_uri = azure_pf_client.ml_client.workspaces.get(ws_triad.workspace_name).mlflow_tracking_uri

    # Adding line_number as index column this is needed by UI to form link to individual instance run
    instance_results["line_number"] = instance_results.index.values

    with EvalRun(
        run_name=run.name if run is not None else evaluation_name,
        tracking_uri=tracking_uri,
        subscription_id=ws_triad.subscription_id,
        group_name=ws_triad.resource_group_name,
        workspace_name=ws_triad.workspace_name,
        ml_client=azure_pf_client.ml_client,
        promptflow_run=run,
    ) as ev_run:
        artifact_name = EvalRun.EVALUATION_ARTIFACT if run else EvalRun.EVALUATION_ARTIFACT_DUMMY_RUN

        with tempfile.TemporaryDirectory() as tmpdir:
            # storing multi_modal images if exists
            col_name = "inputs.messages"
            if col_name in instance_results.columns:
                instance_results[col_name].apply(lambda messages: _store_multimodal_content(messages, tmpdir))

            # storing artifact result
            tmp_path = os.path.join(tmpdir, artifact_name)

            with open(tmp_path, "w", encoding=DefaultOpenEncoding.WRITE) as f:
                f.write(instance_results.to_json(orient="records", lines=True))

            ev_run.log_artifact(tmpdir, artifact_name)

            # Using mlflow to create a dummy run since once created via PF show traces of dummy run in UI.
            # Those traces can be confusing.
            # adding these properties to avoid showing traces if a dummy run is created.
            # We are doing that only for the pure evaluation runs.
            if run is None:
                ev_run.write_properties_to_run_history(
                    properties={
                        EvaluationRunProperties.RUN_TYPE: "eval_run",
                        EvaluationRunProperties.EVALUATION_RUN: "azure-ai-generative-parent",
                        "_azureml.evaluate_artifacts": json.dumps([{"path": artifact_name, "type": "table"}]),
                        "isEvaluatorRun": "true",
                    }
                )

        for metric_name, metric_value in metrics.items():
            ev_run.log_metric(metric_name, metric_value)

    evaluation_id = ev_run.info.run_name if run is not None else ev_run.info.run_id
    return _get_ai_studio_url(trace_destination=trace_destination, evaluation_id=evaluation_id)


def _get_ai_studio_url(trace_destination: str, evaluation_id: str) -> str:
    ws_triad = extract_workspace_triad_from_trace_provider(trace_destination)
    studio_base_url = os.getenv("AI_STUDIO_BASE_URL", "https://ai.azure.com")

    studio_url = (
        f"{studio_base_url}/build/evaluation/{evaluation_id}?wsid=/subscriptions/{ws_triad.subscription_id}"
        f"/resourceGroups/{ws_triad.resource_group_name}/providers/Microsoft.MachineLearningServices/"
        f"workspaces/{ws_triad.workspace_name}"
    )

    return studio_url


def _trace_destination_from_project_scope(project_scope: AzureAIProject) -> str:
    subscription_id = project_scope["subscription_id"]
    resource_group_name = project_scope["resource_group_name"]
    workspace_name = project_scope["project_name"]

    trace_destination = (
        f"azureml://subscriptions/{subscription_id}/resourceGroups/{resource_group_name}/"
        f"providers/Microsoft.MachineLearningServices/workspaces/{workspace_name}"
    )

    return trace_destination


def _write_output(path: Union[str, os.PathLike], data_dict: Any) -> None:
    p = Path(path)
    if p.is_dir():
        p = p / DEFAULT_EVALUATION_RESULTS_FILE_NAME

    with open(p, "w", encoding=DefaultOpenEncoding.WRITE) as f:
        json.dump(data_dict, f)


def _apply_column_mapping(
    source_df: pd.DataFrame, mapping_config: Optional[Dict[str, str]], inplace: bool = False
) -> pd.DataFrame:
    """
    Apply column mapping to source_df based on mapping_config.

    This function is used for pre-validation of input data for evaluators
    :param source_df: the data frame to be changed.
    :type source_df: pd.DataFrame
    :param mapping_config: The configuration, containing column mapping.
    :type mapping_config: Dict[str, str].
    :param inplace: If true, the source_df will be changed inplace.
    :type inplace: bool
    :return: The modified data frame.
    :rtype: pd.DataFrame
    """
    result_df = source_df

    if mapping_config:
        column_mapping = {}
        columns_to_drop = set()
        pattern_prefix = "data."
        run_outputs_prefix = "run.outputs."

        for map_to_key, map_value in mapping_config.items():
            match = re.search(r"^\${([^{}]+)}$", map_value)
            if match is not None:
                pattern = match.group(1)
                if pattern.startswith(pattern_prefix):
                    map_from_key = pattern[len(pattern_prefix) :]
                elif pattern.startswith(run_outputs_prefix):
                    # Target-generated columns always starts from .outputs.
                    map_from_key = f"{Prefixes.TSG_OUTPUTS}{pattern[len(run_outputs_prefix) :]}"
                # if we are not renaming anything, skip.
                if map_from_key == map_to_key:
                    continue
                # If column needs to be mapped to already existing column, we will add it
                # to the drop list.
                if map_to_key in source_df.columns:
                    columns_to_drop.add(map_to_key)
                column_mapping[map_from_key] = map_to_key
        # If we map column to another one, which is already present in the data
        # set and the letter also needs to be mapped, we will not drop it, but map
        # instead.
        columns_to_drop = columns_to_drop - set(column_mapping.keys())
        result_df = source_df.drop(columns=columns_to_drop, inplace=inplace)
        result_df.rename(columns=column_mapping, inplace=True)

    return result_df


def _has_aggregator(evaluator: object) -> bool:
    return hasattr(evaluator, "__aggregate__")


def get_int_env_var(env_var_name: str, default_value: int) -> int:
    """
    The function `get_int_env_var` retrieves an integer environment variable value, with a
    default value if the variable is not set or cannot be converted to an integer.

    :param env_var_name: The name of the environment variable you want to retrieve the value of
    :type env_var_name: str
    :param default_value: The default value is the value that will be returned if the environment
        variable is not found or if it cannot be converted to an integer
    :type default_value: int
    :return: an integer value.
    :rtype: int
    """
    try:
        return int(os.environ[env_var_name])
    except (ValueError, KeyError):
        return default_value


def set_event_loop_policy() -> None:
    import asyncio
    import platform

    if platform.system().lower() == "windows":
        # Reference: https://stackoverflow.com/questions/45600579/asyncio-event-loop-is-closed-when-getting-loop
        # On Windows seems to be a problem with EventLoopPolicy, use this snippet to work around it
        asyncio.set_event_loop_policy(asyncio.WindowsSelectorEventLoopPolicy())  # type: ignore[attr-defined]<|MERGE_RESOLUTION|>--- conflicted
+++ resolved
@@ -7,13 +7,9 @@
 import re
 import tempfile
 from pathlib import Path
-<<<<<<< HEAD
-from typing import Dict
+from typing import Any, Dict, List, NamedTuple, Optional, Tuple, TypedDict, Union
 import uuid
 import base64
-=======
-from typing import Any, Dict, List, NamedTuple, Optional, Tuple, TypedDict, Union
->>>>>>> f2bc1fca
 
 import pandas as pd
 from promptflow.client import PFClient
