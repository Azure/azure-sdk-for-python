--- conflicted
+++ resolved
@@ -1112,11 +1112,7 @@
     events: List[Dict[str, Any]],
     log_attributes: Dict[str, Any],
     data_source_item: Optional[Dict[str, Any]] = None,
-<<<<<<< HEAD
-    resource=None,  # Resource to attach to LogRecords
     evaluator_config: Optional[Dict[str, EvaluatorConfig]] = None
-=======
->>>>>>> 0c9c911b
 ) -> None:
     """
     Log independent events directly to App Insights using OpenTelemetry logging.
@@ -1228,16 +1224,6 @@
                 # Combine standard and internal attributes, put internal under the properties bag
                 standard_log_attributes["internal_properties"] = json.dumps(internal_log_attributes)
                 # Anonymize IP address to prevent Azure GeoIP enrichment and location tracking
-<<<<<<< HEAD
-                standard_log_attributes["http.client_ip"] = "0.0.0.0"
-                # Create a LogRecord and emit it
-                log_record = LogRecord(
-                    timestamp=time.time_ns(),
-                    observed_timestamp=time.time_ns(),
-                    body=EVALUATION_EVENT_NAME,
-                    attributes=standard_log_attributes,
-                    resource=resource,  # Pass the anonymized resource
-=======
                 log_attributes["http.client_ip"] = "0.0.0.0"
 
                 # Create context with trace_id if present (for distributed tracing correlation)
@@ -1258,7 +1244,6 @@
                     body=EVALUATION_EVENT_NAME,
                     attributes=log_attributes,
                     context=ctx,
->>>>>>> 0c9c911b
                 )
 
             except Exception as e:
@@ -1338,11 +1323,7 @@
                 events=result["results"],
                 log_attributes=log_attributes,
                 data_source_item=result["datasource_item"] if "datasource_item" in result else None,
-<<<<<<< HEAD
-                resource=anonymized_resource,  # Pass the anonymized resource
                 evaluator_config=evaluator_config
-=======
->>>>>>> 0c9c911b
             )
         # Force flush to ensure events are sent
         logger_provider.force_flush()
