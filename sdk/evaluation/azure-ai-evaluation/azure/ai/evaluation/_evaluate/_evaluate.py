--- conflicted
+++ resolved
@@ -822,36 +822,17 @@
     trace_destination = _trace_destination_from_project_scope(azure_ai_project) if azure_ai_project else None
     studio_url = None
     if trace_destination:
-
         studio_url = _log_metrics_and_instance_results(
-            metrics, results_df, trace_destination, target_run, evaluation_name, **kwargs
+            metrics, resuls_df, trace_destination, None, evaluation_name, **kwargs
         )
 
     result_df_dict = results_df.to_dict("records")
     result: EvaluationResult = {"rows": result_df_dict, "metrics": metrics, "studio_url": studio_url}  # type: ignore
 
-
     if output_path:
         _write_output(output_path, result)
 
     return result
-
-
-def _turn_error_logs_into_exception(log_path: str) -> None:
-    """Produce an EvaluationException using the contents of the inputted
-    file as the error message.
-
-    :param log_path: The path to the error log file.
-    :type log_path: str
-    """
-    with open(log_path, "r", encoding=DefaultOpenEncoding.READ) as file:
-        error_message = file.read()
-    raise EvaluationException(
-        message=error_message,
-        target=ErrorTarget.EVALUATE,
-        category=ErrorCategory.FAILED_EXECUTION,
-        blame=ErrorBlame.UNKNOWN,
-    )
 
 def _run_callable_evaluators(
     evaluators: Dict[str, Callable],
@@ -997,33 +978,8 @@
     # will be marked as outputs already so we do not need to rename them.
     input_data_df = _rename_columns_conditionally(input_data_df)
 
-<<<<<<< HEAD
     eval_result_df = pd.concat([input_data_df, evaluators_result_df], axis=1, verify_integrity=True)
     eval_metrics = _aggregate_metrics(evaluators_result_df, evaluators)
     eval_metrics.update(evaluators_metric)
-=======
-    result_df = pd.concat([input_data_df, evaluators_result_df], axis=1, verify_integrity=True)
-    metrics = _aggregate_metrics(evaluators_result_df, evaluators)
-    metrics.update(evaluators_metric)
-
-    # Since tracing is disabled, pass None for target_run so a dummy evaluation run will be created each time.
-    trace_destination = _trace_destination_from_project_scope(azure_ai_project) if azure_ai_project else None
-    studio_url = None
-    if trace_destination:
-        studio_url = _log_metrics_and_instance_results(
-            metrics, result_df, trace_destination, None, evaluation_name, **kwargs
-        )
-
-    result_df_dict = result_df.to_dict("records")
-    result: EvaluationResult = {"rows": result_df_dict, "metrics": metrics, "studio_url": studio_url}  # type: ignore
-
-    _print_summary(per_evaluator_results)
-
-    if output_path:
-        _write_output(output_path, result)
-
-    return result
-
->>>>>>> f79d1c75
 
     return eval_result_df, eval_metrics, per_evaluator_results