--- conflicted
+++ resolved
@@ -9,10 +9,7 @@
 from typing import Any, Callable, Dict, List, Optional, Set, Tuple, TypedDict, Union, cast
 
 from azure.ai.evaluation._legacy._adapters._constants import LINE_NUMBER
-<<<<<<< HEAD
 from azure.ai.evaluation._legacy._adapters._errors import MissingRequiredPackage
-=======
->>>>>>> 69ad59c3
 from azure.ai.evaluation._legacy._adapters.entities import Run
 import pandas as pd
 
@@ -44,11 +41,7 @@
     _write_output,
     DataLoaderFactory,
 )
-<<<<<<< HEAD
 from ._batch_run.batch_clients import BatchClient, BatchClientRun
-=======
-from ._batch_run.batch_clients import BatchClient
->>>>>>> 69ad59c3
 
 LOGGER = logging.getLogger(__name__)
 
@@ -494,11 +487,7 @@
 
 def _apply_target_to_data(
     target: Callable,
-<<<<<<< HEAD
     data: Union[str, os.PathLike, pd.DataFrame],
-=======
-    data: Union[str, os.PathLike],
->>>>>>> 69ad59c3
     batch_client: BatchClient,
     initial_data: pd.DataFrame,
     evaluation_name: Optional[str] = None,
@@ -521,7 +510,6 @@
     :rtype: Tuple[pandas.DataFrame, List[str]]
     """
 
-<<<<<<< HEAD
     _run_name = kwargs.get("_run_name")
     with TargetRunContext(batch_client):
         run: BatchClientRun = batch_client.run(
@@ -531,22 +519,6 @@
             stream=True,
             name=_run_name,
             evaluator_name=getattr(target, "__qualname__", "TARGET"),
-=======
-    if not isinstance(batch_client, ProxyClient):
-        raise ValueError("Only ProxyClient supports target runs for now.")
-
-    _run_name = kwargs.get("_run_name")
-    with TargetRunContext():
-        run = cast(
-            ProxyRun,
-            batch_client.run(
-                flow=target,
-                display_name=evaluation_name,
-                data=data,
-                stream=True,
-                name=_run_name,
-            ),
->>>>>>> 69ad59c3
         )
         target_output: pd.DataFrame = batch_client.get_details(run, all_results=True)
         run_summary = batch_client.get_run_summary(run)
@@ -800,16 +772,11 @@
     column_mapping = column_mapping or {}
     column_mapping.setdefault("default", {})
 
-<<<<<<< HEAD
     target_run: Optional[BatchClientRun] = None
-=======
-    target_run: Optional[Run] = None
->>>>>>> 69ad59c3
     target_generated_columns: Set[str] = set()
     batch_run_client: BatchClient
     batch_run_data: Union[str, os.PathLike, pd.DataFrame] = data
 
-<<<<<<< HEAD
     if kwargs.pop("_use_run_submitter_client", False):
         batch_run_client = RunSubmitterClient()
         batch_run_data = input_data_df
@@ -822,20 +789,10 @@
         batch_run_client = CodeClient()
         batch_run_data = input_data_df
 
-=======
->>>>>>> 69ad59c3
     # If target is set, apply 1-1 column mapping from target outputs to evaluator inputs
     if data is not None and target is not None:
-        # Right now, only the ProxyClient that uses Promptflow supports a target function
-        batch_run_client = ProxyClient(user_agent=USER_AGENT)
-        batch_run_data = os.path.abspath(data)
-
         input_data_df, target_generated_columns, target_run = _apply_target_to_data(
-<<<<<<< HEAD
             target, batch_run_data, batch_run_client, input_data_df, evaluation_name, **kwargs
-=======
-            target, data, batch_run_client, input_data_df, evaluation_name, **kwargs
->>>>>>> 69ad59c3
         )
 
         for evaluator_name, mapping in column_mapping.items():
@@ -849,17 +806,6 @@
                 # customer did not mapped target output.
                 if col not in mapping and run_output not in mapped_to_values:
                     column_mapping[evaluator_name][col] = run_output  # pylint: disable=unnecessary-dict-index-lookup
-    elif kwargs.pop("_use_run_submitter_client", False):
-        batch_run_client = RunSubmitterClient()
-        batch_run_data = input_data_df
-    elif kwargs.pop("_use_pf_client", True):
-        batch_run_client = ProxyClient(user_agent=USER_AGENT)
-        # Ensure the absolute path is passed to pf.run, as relative path doesn't work with
-        # multiple evaluators. If the path is already absolute, abspath will return the original path.
-        batch_run_data = os.path.abspath(data)
-    else:
-        batch_run_client = CodeClient()
-        batch_run_data = input_data_df
 
     # After we have generated all columns, we can check if we have everything we need for evaluators.
     _validate_columns_for_evaluators(input_data_df, evaluators, target, target_generated_columns, column_mapping)
@@ -942,10 +888,6 @@
     metrics.update(evaluators_metric)
 
     # Since tracing is disabled, pass None for target_run so a dummy evaluation run will be created each time.
-<<<<<<< HEAD
-=======
-    target_run: Optional[Run] = None
->>>>>>> 69ad59c3
     trace_destination = _trace_destination_from_project_scope(azure_ai_project) if azure_ai_project else None
     studio_url = None
     if trace_destination:
