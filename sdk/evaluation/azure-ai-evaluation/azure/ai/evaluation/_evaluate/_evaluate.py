# ---------------------------------------------------------
# Copyright (c) Microsoft Corporation. All rights reserved.
# ---------------------------------------------------------
import inspect
import os
import re
from typing import Any, Callable, Dict, List, Optional, Set, Tuple, TypedDict, TypeVar, Union
import json

import pandas as pd
from promptflow._sdk._constants import LINE_NUMBER
from promptflow.client import PFClient
from promptflow.entities import Run
from promptflow._sdk._errors import MissingAzurePackage

from azure.ai.evaluation._common.math import list_sum
from azure.ai.evaluation._exceptions import ErrorBlame, ErrorCategory, ErrorTarget, EvaluationException

from .._constants import (
    CONTENT_SAFETY_DEFECT_RATE_THRESHOLD_DEFAULT,
    EvaluationMetrics,
    EvaluationRunProperties,
    Prefixes,
    _InternalEvaluationMetrics,
)
from .._model_configurations import AzureAIProject, EvaluatorConfig, EvaluateResult
from .._user_agent import USER_AGENT
from ._batch_run_client import BatchRunContext, CodeClient, ProxyClient
from ._utils import (
    _apply_column_mapping,
    _log_metrics_and_instance_results,
    _trace_destination_from_project_scope,
    _write_output,
)

TClient = TypeVar("TClient", ProxyClient, CodeClient)


class __EvaluatorInfo(TypedDict):
    result: pd.DataFrame
    metrics: Dict[str, Any]
<<<<<<< HEAD
    run_summary: Dict
=======
    run_summary: Dict[str, Any]
>>>>>>> 48169a14


# pylint: disable=line-too-long
def _aggregate_content_safety_metrics(
    df: pd.DataFrame, evaluators: Dict[str, Callable]
) -> Tuple[List[str], Dict[str, float]]:
    """Find and aggregate defect rates for content safety metrics. Returns both a list
    of columns that were used to calculate defect rates and the defect rates themselves.

    :param df: The dataframe of evaluation results.
    :type df: ~pandas.DataFrame
    :param evaluators:  A dictionary mapping of strings to evaluator classes. This is used to identify
        content safety metrics, since they should start with a string that matches an evaluator name.
    :type evaluators: Dict[str, type]
    :return: A tuple; the first element is a list of dataframe columns that were used to calculate defect rates,
        and the second element is a dictionary of defect column names and defect rates.
    :rtype: Tuple[List[str], Dict[str, float]]
    """
    content_safety_metrics = [
        EvaluationMetrics.SEXUAL,
        EvaluationMetrics.SELF_HARM,
        EvaluationMetrics.HATE_UNFAIRNESS,
        EvaluationMetrics.VIOLENCE,
    ]
    content_safety_cols = []
    for col in df.columns:
        evaluator_name = col.split(".")[0]
        metric_name = col.split(".")[1]
        if evaluator_name in evaluators:
            # Check the namespace of the evaluator
            module = inspect.getmodule(evaluators[evaluator_name])
            if (
                module
                and module.__name__.startswith("azure.ai.evaluation.")
                and metric_name.endswith("_score")
                and metric_name.replace("_score", "") in content_safety_metrics
            ):
                content_safety_cols.append(col)

    content_safety_df = df[content_safety_cols]
    defect_rates = {}
    for col in content_safety_df.columns:
        defect_rate_name = col.replace("_score", "_defect_rate")
        col_with_numeric_values = pd.to_numeric(content_safety_df[col], errors="coerce")
        defect_rates[defect_rate_name] = round(
            list_sum(col_with_numeric_values >= CONTENT_SAFETY_DEFECT_RATE_THRESHOLD_DEFAULT)
            / col_with_numeric_values.count(),
            2,
        )
    return content_safety_cols, defect_rates


def _aggregate_label_defect_metrics(df: pd.DataFrame) -> Tuple[List[str], Dict[str, float]]:
    """Find and aggregate defect rates for label-based metrics. Returns both a list
    of columns that were used to calculate defect rates and the defect rates themselves.

    :param df: The dataframe of evaluation results.
    :type df: ~pandas.DataFrame
    :return: A tuple; the first element is a list of dataframe columns that were used to calculate defect rates,
        and the second element is a dictionary of defect column names and defect rates.
    :rtype: Tuple[List[str], Dict[str, float]]
    """
    handled_metrics = [
        EvaluationMetrics.PROTECTED_MATERIAL,
        _InternalEvaluationMetrics.ECI,
        EvaluationMetrics.XPIA,
    ]
    label_cols = []
    for col in df.columns:
        metric_name = col.split(".")[1]
        if metric_name.endswith("_label") and metric_name.replace("_label", "").lower() in handled_metrics:
            label_cols.append(col)

    label_df = df[label_cols]
    defect_rates = {}
    for col in label_df.columns:
        defect_rate_name = col.replace("_label", "_defect_rate")
        col_with_boolean_values = pd.to_numeric(label_df[col], errors="coerce")
        defect_rates[defect_rate_name] = round(
            list_sum(col_with_boolean_values) / col_with_boolean_values.count(),
            2,
        )
    return label_cols, defect_rates


def _aggregate_metrics(df: pd.DataFrame, evaluators: Dict[str, Callable]) -> Dict[str, float]:
    """Aggregate metrics from the evaluation results.
    On top of naively calculating the mean of most metrics, this function also identifies certain columns
    that represent defect rates and renames them accordingly. Other columns in the dataframe are dropped.
    EX: protected_material_label -> protected_material_defect_rate

    :param df: The dataframe of evaluation results.
    :type df: ~pandas.DataFrame
    :param evaluators:  A dictionary mapping of strings to evaluator classes.
    :type evaluators: Dict[str, Callable]
    :return: The aggregated metrics.
    :rtype: Dict[str, float]
    """
    df.rename(columns={col: col.replace("outputs.", "") for col in df.columns}, inplace=True)

    handled_columns = []
    defect_rates = {}
    # Rename certain columns as defect rates if we know that's what their aggregates represent
    # Content safety metrics
    content_safety_cols, cs_defect_rates = _aggregate_content_safety_metrics(df, evaluators)
    handled_columns.extend(content_safety_cols)
    defect_rates.update(cs_defect_rates)
    # Label-based (true/false) metrics where 'true' means 'something is wrong'
    label_cols, label_defect_rates = _aggregate_label_defect_metrics(df)
    handled_columns.extend(label_cols)
    defect_rates.update(label_defect_rates)

    # For rest of metrics, we will calculate mean
    df.drop(columns=handled_columns, inplace=True)

    mean_value = df.mean(numeric_only=True)
    metrics = mean_value.to_dict()
    # Add defect rates back into metrics
    metrics.update(defect_rates)
    return metrics


def _validate_input_data_for_evaluator(evaluator, evaluator_name, df_data, is_target_fn=False):
    required_inputs = [
        param.name
        for param in inspect.signature(evaluator).parameters.values()
        if param.default == inspect.Parameter.empty and param.name not in ["kwargs", "args", "self"]
    ]

    missing_inputs = [col for col in required_inputs if col not in df_data.columns]
    if missing_inputs and "conversation" in required_inputs:
        non_conversation_inputs = [val for val in required_inputs if val != "conversation"]
        if len(missing_inputs) == len(non_conversation_inputs) and [
            input in non_conversation_inputs for input in missing_inputs
        ]:
            missing_inputs = []
    if missing_inputs:
        if not is_target_fn:
            msg = f"Missing required inputs for evaluator {evaluator_name} : {missing_inputs}."
            raise EvaluationException(
                message=msg,
                internal_message=msg,
                target=ErrorTarget.EVALUATE,
                category=ErrorCategory.MISSING_FIELD,
                blame=ErrorBlame.USER_ERROR,
            )
        msg = f"Missing required inputs for target : {missing_inputs}."
        raise EvaluationException(
            message=msg,
            internal_message=msg,
            target=ErrorTarget.EVALUATE,
            category=ErrorCategory.MISSING_FIELD,
            blame=ErrorBlame.USER_ERROR,
        )


def _validate_and_load_data(target, data, evaluators, output_path, azure_ai_project, evaluation_name):
    if data is None:
        msg = "data parameter must be provided for evaluation."
        raise EvaluationException(
            message=msg,
            internal_message=msg,
            target=ErrorTarget.EVALUATE,
            category=ErrorCategory.MISSING_FIELD,
            blame=ErrorBlame.USER_ERROR,
        )

    if target is not None:
        if not callable(target):
            msg = "target parameter must be a callable function."
            raise EvaluationException(
                message=msg,
                internal_message=msg,
                target=ErrorTarget.EVALUATE,
                category=ErrorCategory.INVALID_VALUE,
                blame=ErrorBlame.USER_ERROR,
            )

    if data is not None:
        if not isinstance(data, str):
            msg = "data parameter must be a string."
            raise EvaluationException(
                message=msg,
                internal_message=msg,
                target=ErrorTarget.EVALUATE,
                category=ErrorCategory.INVALID_VALUE,
                blame=ErrorBlame.USER_ERROR,
            )

    if evaluators is not None:
        if not isinstance(evaluators, dict):
            msg = "evaluators parameter must be a dictionary."
            raise EvaluationException(
                message=msg,
                internal_message=msg,
                target=ErrorTarget.EVALUATE,
                category=ErrorCategory.INVALID_VALUE,
                blame=ErrorBlame.USER_ERROR,
            )

    if output_path is not None:
        if not isinstance(output_path, str):
            msg = "output_path parameter must be a string."
            raise EvaluationException(
                message=msg,
                internal_message=msg,
                target=ErrorTarget.EVALUATE,
                category=ErrorCategory.INVALID_VALUE,
                blame=ErrorBlame.USER_ERROR,
            )

    if azure_ai_project is not None:
        if not isinstance(azure_ai_project, Dict):
            msg = "azure_ai_project parameter must be a dictionary."
            raise EvaluationException(
                message=msg,
                internal_message=msg,
                target=ErrorTarget.EVALUATE,
                category=ErrorCategory.INVALID_VALUE,
                blame=ErrorBlame.USER_ERROR,
            )

    if evaluation_name is not None:
        if not isinstance(evaluation_name, str):
            msg = "evaluation_name parameter must be a string."
            raise EvaluationException(
                message=msg,
                internal_message=msg,
                target=ErrorTarget.EVALUATE,
                category=ErrorCategory.INVALID_VALUE,
                blame=ErrorBlame.USER_ERROR,
            )

    try:
        initial_data_df = pd.read_json(data, lines=True)
    except Exception as e:
        raise EvaluationException(
            message=f"Failed to load data from {data}. Confirm that it is valid jsonl data. Error: {str(e)}.",
            internal_message="Failed to load data. Confirm that it is valid jsonl data.",
            target=ErrorTarget.EVALUATE,
            category=ErrorCategory.INVALID_VALUE,
            blame=ErrorBlame.USER_ERROR,
        ) from e

    return initial_data_df


def _validate_columns(
    df: pd.DataFrame,
    evaluators: Dict[str, Callable],
    target: Optional[Callable],
    column_mapping: Dict[str, Dict[str, str]],
) -> None:
    """
    Check that all columns needed by evaluator or target function are present.

    :param df: The data frame to be validated.
    :type df: pd.DataFrame
    :param evaluators: The dictionary of evaluators.
    :type evaluators: Dict[str, Callable]
    :param target: The callable to be applied to data set.
    :type target: Optional[Callable]
    :param column_mapping: Dictionary mapping evaluator name to evaluator column mapping
    :type column_mapping: Dict[str, Dict[str, str]]
    :raises EvaluationException: If column starts from "__outputs." while target is defined.
    """
    if target:
        if any(c.startswith(Prefixes.TSG_OUTPUTS) for c in df.columns):
            msg = "The column cannot start from " f'"{Prefixes.TSG_OUTPUTS}" if target was defined.'
            raise EvaluationException(
                message=msg,
                internal_message=msg,
                target=ErrorTarget.EVALUATE,
                category=ErrorCategory.INVALID_VALUE,
                blame=ErrorBlame.USER_ERROR,
            )
        # If the target function is given, it may return
        # several columns and hence we cannot check the availability of columns
        # without knowing target function semantics.
        # Instead, here we will validate the columns, taken by target.
        _validate_input_data_for_evaluator(target, None, df, is_target_fn=True)
    else:
        for evaluator_name, evaluator in evaluators.items():
            # Apply column mapping
            mapping_config = column_mapping.get(evaluator_name, column_mapping.get("default", None))
            new_df = _apply_column_mapping(df, mapping_config)

            # Validate input data for evaluator
            _validate_input_data_for_evaluator(evaluator, evaluator_name, new_df)


def _apply_target_to_data(
    target: Callable,
    data: str,
    pf_client: PFClient,
    initial_data: pd.DataFrame,
    evaluation_name: Optional[str] = None,
    _run_name: Optional[str] = None,
) -> Tuple[pd.DataFrame, Set[str], Run]:
    """
    Apply the target function to the data set and return updated data and generated columns.

    :param target: The function to be applied to data.
    :type target: Callable
    :param data: The path to input jsonl file.
    :type data: str
    :param pf_client: The promptflow client to be used.
    :type pf_client: PFClient
    :param initial_data: The data frame with the loaded data.
    :type initial_data: pd.DataFrame
    :param evaluation_name: The name of the evaluation.
    :type evaluation_name: Optional[str]
    :param _run_name: The name of target run. Used for testing only.
    :type _run_name: Optional[str]
    :return: The tuple, containing data frame and the list of added columns.
    :rtype: Tuple[pandas.DataFrame, List[str]]
    """
    # We are manually creating the temporary directory for the flow
    # because the way tempdir remove temporary directories will
    # hang the debugger, because promptflow will keep flow directory.
    run: Run = pf_client.run(
        flow=target,
        display_name=evaluation_name,
        data=data,
        properties={EvaluationRunProperties.RUN_TYPE: "eval_run", "isEvaluatorRun": "true"},
        stream=True,
        name=_run_name,
    )
    target_output: pd.DataFrame = pf_client.runs.get_details(run, all_results=True)
    # Remove input and output prefix
    generated_columns = {
        col[len(Prefixes.OUTPUTS) :] for col in target_output.columns if col.startswith(Prefixes.OUTPUTS)
    }
    # Sort output by line numbers
    target_output.set_index(f"inputs.{LINE_NUMBER}", inplace=True)
    target_output.sort_index(inplace=True)
    target_output.reset_index(inplace=True, drop=False)
    # target_output contains only input columns, taken by function,
    # so we need to concatenate it to the input data frame.
    drop_columns = list(filter(lambda x: x.startswith("inputs"), target_output.columns))
    target_output.drop(drop_columns, inplace=True, axis=1)
    # Rename outputs columns to __outputs
    rename_dict = {col: col.replace(Prefixes.OUTPUTS, Prefixes.TSG_OUTPUTS) for col in target_output.columns}
    target_output.rename(columns=rename_dict, inplace=True)
    # Concatenate output to input
    target_output = pd.concat([target_output, initial_data], axis=1)

    return target_output, generated_columns, run


def _process_column_mappings(
    column_mapping: Dict[str, Optional[Dict[str, str]]],
) -> Dict[str, Dict[str, str]]:
    """Process column_mapping to replace ${target.} with ${data.}

    :param column_mapping: The configuration for evaluators.
    :type column_mapping: Dict[str, Optional[Dict[str, str]]]
    :return: The processed configuration.
    :rtype: Dict[str, Dict[str, str]]
    """

    processed_config: Dict[str, Dict[str, str]] = {}

    unexpected_references = re.compile(r"\${(?!target\.|data\.).+?}")

    if column_mapping:
        for evaluator, mapping_config in column_mapping.items():
            if isinstance(mapping_config, dict):
                processed_config[evaluator] = {}

                for map_to_key, map_value in mapping_config.items():
                    # Check if there's any unexpected reference other than ${target.} or ${data.}
                    if unexpected_references.search(map_value):
                        msg = "Unexpected references detected in 'column_mapping'. Ensure only ${target.} and ${data.} are used."
                        raise EvaluationException(
                            message=msg,
                            internal_message=msg,
                            target=ErrorTarget.EVALUATE,
                            category=ErrorCategory.INVALID_VALUE,
                            blame=ErrorBlame.USER_ERROR,
                        )

                    # Replace ${target.} with ${run.outputs.}
                    processed_config[evaluator][map_to_key] = map_value.replace("${target.", "${run.outputs.")

    return processed_config


def _rename_columns_conditionally(df: pd.DataFrame) -> pd.DataFrame:
    """
    Change the column names for data frame. The change happens inplace.

    The columns with _OUTPUTS prefix will not be changed. _OUTPUTS prefix will
    will be added to columns in target_generated set. The rest columns will get
    ".inputs" prefix.

    :param df: The data frame to apply changes to.
    :type df: pandas.DataFrame
    :return: The changed data frame.
    :rtype: pandas.DataFrame
    """
    rename_dict = {}
    for col in df.columns:
        # Rename columns generated by target.
        if Prefixes.TSG_OUTPUTS in col:
            rename_dict[col] = col.replace(Prefixes.TSG_OUTPUTS, Prefixes.OUTPUTS)
        else:
            rename_dict[col] = f"inputs.{col}"
    df.rename(columns=rename_dict, inplace=True)
    return df


# @log_evaluate_activity
def evaluate(
    *,
    data: str,
    evaluators: Dict[str, Callable],
    evaluation_name: Optional[str] = None,
    target: Optional[Callable] = None,
    evaluator_config: Optional[Dict[str, EvaluatorConfig]] = None,
    azure_ai_project: Optional[AzureAIProject] = None,
    output_path: Optional[str] = None,
    **kwargs,
) -> EvaluateResult:
    """Evaluates target or data with built-in or custom evaluators. If both target and data are provided,
        data will be run through target function and then results will be evaluated.

    :keyword data: Path to the data to be evaluated or passed to target if target is set.
        Only .jsonl format files are supported.  `target` and `data` both cannot be None. Required.
    :paramtype data: str
    :keyword evaluators: Evaluators to be used for evaluation. It should be a dictionary with key as alias for evaluator
        and value as the evaluator function. Required.
    :paramtype evaluators: Dict[str, Callable]
    :keyword evaluation_name: Display name of the evaluation.
    :paramtype evaluation_name: Optional[str]
    :keyword target: Target to be evaluated. `target` and `data` both cannot be None
    :paramtype target: Optional[Callable]
    :keyword evaluator_config: Configuration for evaluators. The configuration should be a dictionary with evaluator
        names as keys and a values that are dictionaries containing the column mappings. The column mappings should
        be a dictionary with keys as the column names in the evaluator input and values as the column names in the
        input data or data generated by target.
    :paramtype evaluator_config: Optional[Dict[str, ~azure.ai.evaluation.EvaluatorConfig]]
    :keyword output_path: The local folder or file path to save evaluation results to if set. If folder path is provided
          the results will be saved to a file named `evaluation_results.json` in the folder.
    :paramtype output_path: Optional[str]
    :keyword azure_ai_project: Logs evaluation results to AI Studio if set.
    :paramtype azure_ai_project: Optional[~azure.ai.evaluation.AzureAIProject]
    :return: Evaluation results.
    :rtype: ~azure.ai.evaluation.EvaluateResult

    :Example:

    Evaluate API can be used as follows:

    .. code-block:: python

            from azure.ai.evaluation import evaluate, RelevanceEvaluator, CoherenceEvaluator


            model_config = {
                "azure_endpoint": os.environ.get("AZURE_OPENAI_ENDPOINT"),
                "api_key": os.environ.get("AZURE_OPENAI_KEY"),
                "azure_deployment": os.environ.get("AZURE_OPENAI_DEPLOYMENT"),
            }

            coherence_eval = CoherenceEvaluator(model_config=model_config)
            relevance_eval = RelevanceEvaluator(model_config=model_config)

            path = "evaluate_test_data.jsonl"
            result = evaluate(
                data=path,
                evaluators={
                    "coherence": coherence_eval,
                    "relevance": relevance_eval,
                },
                evaluator_config={
                    "coherence": {
                        "column_mapping": {
                            "response": "${data.response}",
                            "query": "${data.query}",
                        },
                    },
                    "relevance": {
                        "column_mapping": {
                            "response": "${data.response}",
                            "context": "${data.context}",
                            "query": "${data.query}",
                        },
                    },
                },
            )

    """
    try:
        return _evaluate(
            evaluation_name=evaluation_name,
            target=target,
            data=data,
            evaluators=evaluators,
            evaluator_config=evaluator_config,
            azure_ai_project=azure_ai_project,
            output_path=output_path,
            **kwargs,
        )
    except Exception as e:
        # Handle multiprocess bootstrap error
        bootstrap_error = (
            "An attempt has been made to start a new process before the\n        "
            "current process has finished its bootstrapping phase."
        )
        if bootstrap_error in str(e):
            error_message = (
                "The evaluation failed due to an error during multiprocess bootstrapping."
                "Please ensure the evaluate API is properly guarded with the '__main__' block:\n\n"
                "    if __name__ == '__main__':\n"
                "        evaluate(...)"
            )
            raise EvaluationException(
                message=error_message,
                internal_message=error_message,
                target=ErrorTarget.EVALUATE,
                category=ErrorCategory.FAILED_EXECUTION,
                blame=ErrorBlame.UNKNOWN,
            ) from e

        raise e


def _print_summary(per_evaluator_results: Dict[str, Any]) -> None:
    # Extract evaluators with a non-empty "run_summary"
    output_dict = {
        name: result["run_summary"] for name, result in per_evaluator_results.items() if result.get("run_summary")
    }

    if output_dict:
        print("======= Combined Run Summary (Per Evaluator) =======\n")
        print(json.dumps(output_dict, indent=4))
        print("\n====================================================")


def _evaluate(  # pylint: disable=too-many-locals,too-many-statements
    *,
    evaluators: Dict[str, Callable],
    evaluation_name: Optional[str] = None,
    target: Optional[Callable] = None,
    data: str,
    evaluator_config: Optional[Dict[str, EvaluatorConfig]] = None,
    azure_ai_project: Optional[AzureAIProject] = None,
    output_path: Optional[str] = None,
    **kwargs,
) -> EvaluateResult:
    input_data_df = _validate_and_load_data(target, data, evaluators, output_path, azure_ai_project, evaluation_name)

    # Process evaluator config to replace ${target.} with ${data.}
    if evaluator_config is None:
        evaluator_config = {}
    # extract column mapping dicts into dictionary mapping evaluator name to column mapping
    column_mapping = _process_column_mappings(
        {
            evaluator_name: evaluator_configuration.get("column_mapping", None)
            for evaluator_name, evaluator_configuration in evaluator_config.items()
        }
    )
    _validate_columns(input_data_df, evaluators, target, column_mapping)

    # Target Run
    try:
        pf_client = PFClient(
            config=(
                {"trace.destination": _trace_destination_from_project_scope(azure_ai_project)}
                if azure_ai_project
                else None
            ),
            user_agent=USER_AGENT,
        )
    # pylint: disable=raise-missing-from
    except MissingAzurePackage:
        msg = (
            "The required packages for remote tracking are missing.\n"
            'To resolve this, please install them by running "pip install azure-ai-evaluation[remote]".'
        )

        raise EvaluationException( # pylint: disable=raise-missing-from
            message=msg,
            target=ErrorTarget.EVALUATE,
            category=ErrorCategory.MISSING_PACKAGE,
            blame=ErrorBlame.USER_ERROR,
        )

    trace_destination: Optional[str] = pf_client._config.get_trace_destination()  # pylint: disable=protected-access
    target_run: Optional[Run] = None

    # Create default configuration for evaluators that directly maps
    # input data names to keyword inputs of the same name in the evaluators.
    column_mapping = column_mapping or {}
    column_mapping.setdefault("default", {})

    # If target is set, apply 1-1 column mapping from target outputs to evaluator inputs
    if data is not None and target is not None:
        input_data_df, target_generated_columns, target_run = _apply_target_to_data(
            target, data, pf_client, input_data_df, evaluation_name, _run_name=kwargs.get("_run_name")
        )

        for evaluator_name, mapping in column_mapping.items():
            mapped_to_values = set(mapping.values())
            for col in target_generated_columns:
                # If user defined mapping differently, do not change it.
                # If it was mapped to target, we have already changed it
                # in _process_column_mappings
                run_output = f"${{run.outputs.{col}}}"
                # We will add our mapping only if
                # customer did not mapped target output.
                if col not in mapping and run_output not in mapped_to_values:
                    column_mapping[evaluator_name][col] = run_output  # pylint: disable=unnecessary-dict-index-lookup

        # After we have generated all columns we can check if we have
        # everything we need for evaluators.
        _validate_columns(input_data_df, evaluators, target=None, column_mapping=column_mapping)

    # Apply 1-1 mapping from input data to evaluator inputs, excluding values already assigned
    # via target mapping.
    # If both the data and the output dictionary of the target function
    # have the same column, then the target function value is used.
    if input_data_df is not None:
        for col in input_data_df.columns:
            # Ignore columns added by target mapping. These are formatted as "__outputs.<column_name>"
            # Also ignore columns that are already in config, since they've been covered by target mapping.
            if not col.startswith(Prefixes.TSG_OUTPUTS) and col not in column_mapping["default"].keys():
                column_mapping["default"][col] = f"${{data.{col}}}"

    def eval_batch_run(
        batch_run_client: TClient, *, data=Union[str, os.PathLike, pd.DataFrame]
    ) -> Dict[str, __EvaluatorInfo]:
        with BatchRunContext(batch_run_client):
            runs = {
                evaluator_name: batch_run_client.run(
                    flow=evaluator,
                    run=target_run,
                    evaluator_name=evaluator_name,
                    column_mapping=column_mapping.get(evaluator_name, column_mapping.get("default", None)),
                    data=data,
                    stream=True,
                    name=kwargs.get("_run_name"),
                )
                for evaluator_name, evaluator in evaluators.items()
            }

            # get_details needs to be called within BatchRunContext scope in order to have user agent populated
            return {
                evaluator_name: {
                    "result": batch_run_client.get_details(run, all_results=True),
                    "metrics": batch_run_client.get_metrics(run),
                    "run_summary": batch_run_client.get_run_summary(run),
                }
                for evaluator_name, run in runs.items()
            }

    # Batch Run
    use_pf_client = kwargs.get("_use_pf_client", True)
    if use_pf_client:
        # Ensure the absolute path is passed to pf.run, as relative path doesn't work with
        # multiple evaluators. If the path is already absolute, abspath will return the original path.
        data = os.path.abspath(data)

        # A user reported intermittent errors when PFClient uploads evaluation runs to the cloud.
        # The root cause is still unclear, but it seems related to a conflict between the async run uploader
        # and the async batch run. As a quick mitigation, use a PFClient without a trace destination for batch runs.
        per_evaluator_results = eval_batch_run(ProxyClient(PFClient(user_agent=USER_AGENT)), data=data)
    else:
        data = input_data_df
        per_evaluator_results = eval_batch_run(CodeClient(), data=input_data_df)

    # Concatenate all results
    evaluators_result_df = None
    evaluators_metric = {}
    for evaluator_name, evaluator_result in per_evaluator_results.items():
        evaluator_result_df = evaluator_result["result"]

        # drop input columns
        evaluator_result_df = evaluator_result_df.drop(
            columns=[col for col in evaluator_result_df.columns if str(col).startswith(Prefixes.INPUTS)]
        )

        # rename output columns
        # Assuming after removing inputs columns, all columns are output columns
        evaluator_result_df.rename(
            columns={
                col: f"outputs.{evaluator_name}.{str(col).replace(Prefixes.OUTPUTS, '')}"
                for col in evaluator_result_df.columns
            },
            inplace=True,
        )

        evaluators_result_df = (
            pd.concat([evaluators_result_df, evaluator_result_df], axis=1, verify_integrity=True)
            if evaluators_result_df is not None
            else evaluator_result_df
        )

        evaluators_metric.update({f"{evaluator_name}.{k}": v for k, v in evaluator_result["metrics"].items()})

    # Rename columns, generated by target function to outputs instead of inputs.
    # If target generates columns, already present in the input data, these columns
    # will be marked as outputs already so we do not need to rename them.
    input_data_df = _rename_columns_conditionally(input_data_df)

    result_df = pd.concat([input_data_df, evaluators_result_df], axis=1, verify_integrity=True)
    metrics = _aggregate_metrics(evaluators_result_df, evaluators)
    metrics.update(evaluators_metric)
    studio_url = _log_metrics_and_instance_results(
        metrics,
        result_df,
        trace_destination,
        target_run,
        evaluation_name,
    )

    result_df_dict = result_df.to_dict("records")
    result: EvaluateResult = {"rows": result_df_dict, "metrics": metrics, "studio_url": studio_url} # type: ignore

    if output_path:
        _write_output(output_path, result)

    _print_summary(per_evaluator_results)

    return result<|MERGE_RESOLUTION|>--- conflicted
+++ resolved
@@ -39,11 +39,7 @@
 class __EvaluatorInfo(TypedDict):
     result: pd.DataFrame
     metrics: Dict[str, Any]
-<<<<<<< HEAD
-    run_summary: Dict
-=======
     run_summary: Dict[str, Any]
->>>>>>> 48169a14
 
 
 # pylint: disable=line-too-long
