--- conflicted
+++ resolved
@@ -9,12 +9,8 @@
 import re
 import tempfile
 import json
-<<<<<<< HEAD
 import time
-from typing import Any, Callable, Dict, List, Literal, Optional, Set, Tuple, TypedDict, Union, cast
-=======
 from typing import Any, Callable, Dict, Iterable, Iterator, List, Literal, Optional, Set, Tuple, TypedDict, Union, cast
->>>>>>> 3bf93f70
 
 from openai import OpenAI, AzureOpenAI
 from azure.ai.evaluation._legacy._adapters._constants import LINE_NUMBER
@@ -44,11 +40,7 @@
     DEFAULT_OAI_EVAL_RUN_NAME,
     EVALUATION_EVENT_NAME,
 )
-<<<<<<< HEAD
 from .._model_configurations import AzureAIProject, EvaluationResult, EvaluatorConfig, AppInsightsConfig
-=======
-from .._model_configurations import AzureAIProject, EvaluationResult
->>>>>>> 3bf93f70
 from .._user_agent import UserAgentSingleton
 from ._batch_run import (
     EvalRunContext,
@@ -822,11 +814,7 @@
                 tags=tags,
                 **kwargs,
             )
-<<<<<<< HEAD
-            results_converted = _convert_results_to_aoai_evaluation_results(results)
-=======
             results_converted = _convert_results_to_aoai_evaluation_results(results, eval_meta_data, LOGGER)
->>>>>>> 3bf93f70
             return results_converted
     except Exception as e:
         # Handle multiprocess bootstrap error
