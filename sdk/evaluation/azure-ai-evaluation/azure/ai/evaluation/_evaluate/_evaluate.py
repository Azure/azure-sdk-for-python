--- conflicted
+++ resolved
@@ -215,22 +215,15 @@
 def _aggregation_binary_output(df: pd.DataFrame) -> Dict[str, float]:
     """
     Aggregate binary output results (pass/fail) from evaluation dataframe.
-<<<<<<< HEAD
-    
+
     For each evaluator, calculates the proportion of "pass" results.
-    
-=======
-
-    For each evaluator, calculates the proportion of "pass" results.
-
->>>>>>> f32da5e7
+
     :param df: The dataframe of evaluation results.
     :type df: ~pandas.DataFrame
     :return: A dictionary mapping evaluator names to the proportion of pass results.
     :rtype: Dict[str, float]
     """
     results = {}
-<<<<<<< HEAD
     
     # Find all columns that end with "_result"
     result_columns = [
@@ -238,52 +231,23 @@
         if col.startswith("outputs.") and col.endswith("_result")
     ]
     
-=======
-
-    # Find all columns that end with "_result"
-    result_columns = [col for col in df.columns if col.startswith("outputs.") and col.endswith("_result")]
-
->>>>>>> f32da5e7
     for col in result_columns:
         # Extract the evaluator name from the column name
         # (outputs.<evaluator>.<metric>_result)
+        evaluator_name = None
         parts = col.split(".")
-<<<<<<< HEAD
         if len(parts) >= 3:
             evaluator_name = parts[1]
-            
             # Count the occurrences of each unique value (pass/fail)
             value_counts = df[col].value_counts().to_dict()
-            
-=======
-        evaluator_name = None
-        if len(parts) >= 3:
-            evaluator_name = parts[1]
-        else:
-            LOGGER.warning("Skipping column '%s' due to unexpected format. Expected at least three parts separated by '.'", col)
-            continue
-        if evaluator_name:
-            # Count the occurrences of each unique value (pass/fail)
-            value_counts = df[col].value_counts().to_dict()
-
->>>>>>> f32da5e7
             # Calculate the proportion of EVALUATION_PASS_FAIL_MAPPING[True] results
             total_rows = len(df)
             pass_count = value_counts.get(EVALUATION_PASS_FAIL_MAPPING[True], 0)
             proportion = pass_count / total_rows if total_rows > 0 else 0.0
-<<<<<<< HEAD
-            
-            # Set the result with the evaluator name as the key
-            result_key = f"{evaluator_name}.binary_aggregate"
-            results[result_key] = round(proportion, 2)
-    
-=======
 
             # Set the result with the evaluator name as the key
             result_key = f"{evaluator_name}.{BINARY_AGGREGATE_SUFFIX}"
             results[result_key] = round(proportion, 2)
-
->>>>>>> f32da5e7
     return results
 
 
@@ -329,17 +293,8 @@
     metrics = mean_value.to_dict()
     # Add defect rates back into metrics
     metrics.update(defect_rates)
-<<<<<<< HEAD
-    
     # Add binary threshold metrics based on pass/fail results
     metrics.update(binary_metrics)
-    
-=======
-
-    # Add binary threshold metrics based on pass/fail results
-    metrics.update(binary_metrics)
-
->>>>>>> f32da5e7
     return metrics
 
 
