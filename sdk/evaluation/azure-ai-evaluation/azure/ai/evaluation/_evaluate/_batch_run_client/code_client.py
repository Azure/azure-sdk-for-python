--- conflicted
+++ resolved
@@ -183,10 +183,6 @@
             return {}
         return aggregated_metrics
 
-<<<<<<< HEAD
-    def get_run_summary(self, run: CodeRun): # pylint: disable=client-method-missing-type-annotations,unused-argument
-=======
     def get_run_summary(self, run: CodeRun) -> Any:  # pylint: disable=unused-argument
->>>>>>> 48169a14
         # Not implemented
         return None