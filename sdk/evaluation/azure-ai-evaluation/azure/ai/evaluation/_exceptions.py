# ---------------------------------------------------------
# Copyright (c) Microsoft Corporation. All rights reserved.
# ---------------------------------------------------------
"""This includes enums and classes for exceptions for use in azure-ai-evaluation."""

from enum import Enum
from typing import Optional

from azure.core.exceptions import AzureError


class ErrorCategory(Enum):
    """Error category to be specified when using EvaluationException class.

    When using EvaluationException, specify the type that best describes the nature of the error being captured.

    * INVALID_VALUE -> One or more inputs are invalid (e.g. incorrect type or format)
    * UNKNOWN_FIELD -> A least one unrecognized parameter is specified
    * MISSING_FIELD -> At least one required parameter is missing
    * FILE_OR_FOLDER_NOT_FOUND -> One or more files or folder paths do not exist
    * RESOURCE_NOT_FOUND -> Resource could not be found
    * FAILED_EXECUTION -> Execution failed
    * SERVICE_UNAVAILABLE -> Service is unavailable
    * MISSING_PACKAGE -> Required package is missing
    * FAILED_REMOTE_TRACKING -> Remote tracking failed
    * PROJECT_ACCESS_ERROR -> Access to project failed
    * UNKNOWN -> Undefined placeholder. Avoid using.
    """

    INVALID_VALUE = "INVALID VALUE"
    UNKNOWN_FIELD = "UNKNOWN FIELD"
    MISSING_FIELD = "MISSING FIELD"
    FILE_OR_FOLDER_NOT_FOUND = "FILE OR FOLDER NOT FOUND"
    RESOURCE_NOT_FOUND = "RESOURCE NOT FOUND"
    FAILED_EXECUTION = "FAILED_EXECUTION"
    SERVICE_UNAVAILABLE = "SERVICE UNAVAILABLE"
    MISSING_PACKAGE = "MISSING PACKAGE"
    FAILED_REMOTE_TRACKING = "FAILED REMOTE TRACKING"
    PROJECT_ACCESS_ERROR = "PROJECT ACCESS ERROR"
    UNKNOWN = "UNKNOWN"


class ErrorBlame(Enum):
    """Source of blame to be specified when using EvaluationException class.

    When using EvaluationException, specify whether the error is due to user actions or the system.
    """

    USER_ERROR = "UserError"
    SYSTEM_ERROR = "SystemError"
    UNKNOWN = "Unknown"


class ErrorTarget(Enum):
    """Error target to be specified when using EvaluationException class.

    When using EvaluationException, specify the code area that was being targeted when the
    exception was triggered.
    """

    EVAL_RUN = "EvalRun"
    CODE_CLIENT = "CodeClient"
    RAI_CLIENT = "RAIClient"
    COHERENCE_EVALUATOR = "CoherenceEvaluator"
    COMPLETENESS_EVALUATOR = "CompletenessEvaluator"
    CONTENT_SAFETY_CHAT_EVALUATOR = "ContentSafetyEvaluator"
    ECI_EVALUATOR = "ECIEvaluator"
    F1_EVALUATOR = "F1Evaluator"
    GROUNDEDNESS_EVALUATOR = "GroundednessEvaluator"
    PROTECTED_MATERIAL_EVALUATOR = "ProtectedMaterialEvaluator"
    INTENT_RESOLUTION_EVALUATOR = "IntentResolutionEvaluator"
    RELEVANCE_EVALUATOR = "RelevanceEvaluator"
    SIMILARITY_EVALUATOR = "SimilarityEvaluator"
    FLUENCY_EVALUATOR = "FluencyEvaluator"
    RETRIEVAL_EVALUATOR = "RetrievalEvaluator"
    TASK_ADHERENCE_EVALUATOR = "TaskAdherenceEvaluator"
    INDIRECT_ATTACK_EVALUATOR = "IndirectAttackEvaluator"
    INDIRECT_ATTACK_SIMULATOR = "IndirectAttackSimulator"
    ADVERSARIAL_SIMULATOR = "AdversarialSimulator"
    DIRECT_ATTACK_SIMULATOR = "DirectAttackSimulator"
    EVALUATE = "Evaluate"
    CALLBACK_CONVERSATION_BOT = "CallbackConversationBot"
    MODELS = "Models"
    UNKNOWN = "Unknown"
    CONVERSATION = "Conversation"
<<<<<<< HEAD
    RED_TEAM = "RedTeam"
=======
    TOOL_CALL_ACCURACY_EVALUATOR = "ToolCallAccuracyEvaluator"
>>>>>>> 8ba72397


class EvaluationException(AzureError):
    """The base class for all exceptions raised in azure-ai-evaluation. If there is a need to define a custom
    exception type, that custom exception type should extend from this class.

    :param message: A message describing the error. This is the error message the user will see.
    :type message: str
    :param internal_message: The error message without any personal data. This will be pushed to telemetry logs.
    :type internal_message: str
    :param target: The name of the element that caused the exception to be thrown.
    :type target: ~azure.ai.evaluation._exceptions.ErrorTarget
    :param category: The error category, defaults to Unknown.
    :type category: ~azure.ai.evaluation._exceptions.ErrorCategory
    :param blame: The source of blame for the error, defaults to Unknown.
    :type balance: ~azure.ai.evaluation._exceptions.ErrorBlame
    :param tsg_link: A link to the TSG page for troubleshooting the error.
    :type tsg_link: str
    """

    def __init__(
        self,
        message: str,
        *args,
        internal_message: Optional[str] = None,
        target: ErrorTarget = ErrorTarget.UNKNOWN,
        category: ErrorCategory = ErrorCategory.UNKNOWN,
        blame: ErrorBlame = ErrorBlame.UNKNOWN,
        tsg_link: Optional[str] = None,
        **kwargs,
    ) -> None:
        self.category = category
        self.target = target
        self.blame = blame
        self.internal_message = internal_message
        self.tsg_link = tsg_link
        super().__init__(message, *args, **kwargs)

    def __str__(self):
        error_blame = "InternalError" if self.blame != ErrorBlame.USER_ERROR else "UserError"
        msg = f"({error_blame}) {super().__str__()}"
        if self.tsg_link:
            msg += f"\nVisit {self.tsg_link} to troubleshoot this issue."

        return msg<|MERGE_RESOLUTION|>--- conflicted
+++ resolved
@@ -83,11 +83,8 @@
     MODELS = "Models"
     UNKNOWN = "Unknown"
     CONVERSATION = "Conversation"
-<<<<<<< HEAD
+    TOOL_CALL_ACCURACY_EVALUATOR = "ToolCallAccuracyEvaluator"
     RED_TEAM = "RedTeam"
-=======
-    TOOL_CALL_ACCURACY_EVALUATOR = "ToolCallAccuracyEvaluator"
->>>>>>> 8ba72397
 
 
 class EvaluationException(AzureError):
