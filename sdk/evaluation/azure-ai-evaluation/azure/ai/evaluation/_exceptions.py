# ---------------------------------------------------------
# Copyright (c) Microsoft Corporation. All rights reserved.
# ---------------------------------------------------------
"""This includes enums and classes for exceptions for use in azure-ai-evaluation."""

from enum import Enum
from typing import Optional

from azure.core.exceptions import AzureError


class ErrorMessage(Enum):
    """Error messages to be used when raising EvaluationException.

    These messages are used to provide a consistent error message format across the SDK.
    """

    MALFORMED_CONVERSATION_HISTORY = "Malformed Conversation History: Query parameter representing conversation history should have exactly one more user query than agent responses"


class ErrorCategory(Enum):
    """Error category to be specified when using EvaluationException class.

    When using EvaluationException, specify the type that best describes the nature of the error being captured.

    * INVALID_VALUE -> One or more inputs are invalid (e.g. incorrect type or format)
    * UNKNOWN_FIELD -> A least one unrecognized parameter is specified
    * MISSING_FIELD -> At least one required parameter is missing
    * FILE_OR_FOLDER_NOT_FOUND -> One or more files or folder paths do not exist
    * RESOURCE_NOT_FOUND -> Resource could not be found
    * FAILED_EXECUTION -> Execution failed
    * SERVICE_UNAVAILABLE -> Service is unavailable
    * MISSING_PACKAGE -> Required package is missing
    * FAILED_REMOTE_TRACKING -> Remote tracking failed
    * PROJECT_ACCESS_ERROR -> Access to project failed
    * UNKNOWN -> Undefined placeholder. Avoid using.
    """

    INVALID_VALUE = "INVALID VALUE"
    UNKNOWN_FIELD = "UNKNOWN FIELD"
    MISSING_FIELD = "MISSING FIELD"
    FILE_OR_FOLDER_NOT_FOUND = "FILE OR FOLDER NOT FOUND"
    RESOURCE_NOT_FOUND = "RESOURCE NOT FOUND"
    FAILED_EXECUTION = "FAILED_EXECUTION"
    SERVICE_UNAVAILABLE = "SERVICE UNAVAILABLE"
    MISSING_PACKAGE = "MISSING PACKAGE"
    FAILED_REMOTE_TRACKING = "FAILED REMOTE TRACKING"
    PROJECT_ACCESS_ERROR = "PROJECT ACCESS ERROR"
    UNKNOWN = "UNKNOWN"
    UPLOAD_ERROR = "UPLOAD ERROR"
    NOT_APPLICABLE = "NOT APPLICABLE"


class ErrorBlame(Enum):
    """Source of blame to be specified when using EvaluationException class.

    When using EvaluationException, specify whether the error is due to user actions or the system.
    """

    USER_ERROR = "UserError"
    SYSTEM_ERROR = "SystemError"
    UNKNOWN = "Unknown"


class ErrorTarget(Enum):
    """Error target to be specified when using EvaluationException class.

    When using EvaluationException, specify the code area that was being targeted when the
    exception was triggered.
    """

    EVAL_RUN = "EvalRun"
    CODE_CLIENT = "CodeClient"
    RAI_CLIENT = "RAIClient"
    COHERENCE_EVALUATOR = "CoherenceEvaluator"
    COMPLETENESS_EVALUATOR = "CompletenessEvaluator"
    CONTENT_SAFETY_CHAT_EVALUATOR = "ContentSafetyEvaluator"
    ECI_EVALUATOR = "ECIEvaluator"
    F1_EVALUATOR = "F1Evaluator"
    GROUNDEDNESS_EVALUATOR = "GroundednessEvaluator"
    TASK_NAVIGATION_EFFICIENCY_EVALUATOR = "TaskNavigationEfficiencyEvaluator"
    PROTECTED_MATERIAL_EVALUATOR = "ProtectedMaterialEvaluator"
    INTENT_RESOLUTION_EVALUATOR = "IntentResolutionEvaluator"
    RELEVANCE_EVALUATOR = "RelevanceEvaluator"
    SIMILARITY_EVALUATOR = "SimilarityEvaluator"
    FLUENCY_EVALUATOR = "FluencyEvaluator"
    RETRIEVAL_EVALUATOR = "RetrievalEvaluator"
    TOOL_SUCCESS_EVALUATOR = "ToolSuccessEvaluator"
    TASK_ADHERENCE_EVALUATOR = "TaskAdherenceEvaluator"
    TASK_COMPLETION_EVALUATOR = "TaskCompletionEvaluator"
    INDIRECT_ATTACK_EVALUATOR = "IndirectAttackEvaluator"
    INDIRECT_ATTACK_SIMULATOR = "IndirectAttackSimulator"
    ADVERSARIAL_SIMULATOR = "AdversarialSimulator"
    DIRECT_ATTACK_SIMULATOR = "DirectAttackSimulator"
    EVALUATE = "Evaluate"
    CALLBACK_CONVERSATION_BOT = "CallbackConversationBot"
    MODELS = "Models"
    UNKNOWN = "Unknown"
    CONVERSATION = "Conversation"
    TOOL_CALL_ACCURACY_EVALUATOR = "ToolCallAccuracyEvaluator"
<<<<<<< HEAD
    TOOL_SELECTION_EVALUATOR = "ToolSelectionEvaluator"
=======
    TOOL_INPUT_ACCURACY_EVALUATOR = "ToolInputAccuracyEvaluator"
>>>>>>> 5cc75bae
    RED_TEAM = "RedTeam"
    AOAI_GRADER = "AoaiGrader"
    CONVERSATION_HISTORY_PARSING = "_get_conversation_history"


class EvaluationException(AzureError):
    """The base class for all exceptions raised in azure-ai-evaluation. If there is a need to define a custom
    exception type, that custom exception type should extend from this class.

    :param message: A message describing the error. This is the error message the user will see.
    :type message: str
    :param internal_message: The error message without any personal data. This will be pushed to telemetry logs.
    :type internal_message: str
    :param target: The name of the element that caused the exception to be thrown.
    :type target: ~azure.ai.evaluation._exceptions.ErrorTarget
    :param category: The error category, defaults to Unknown.
    :type category: ~azure.ai.evaluation._exceptions.ErrorCategory
    :param blame: The source of blame for the error, defaults to Unknown.
    :type balance: ~azure.ai.evaluation._exceptions.ErrorBlame
    :param tsg_link: A link to the TSG page for troubleshooting the error.
    :type tsg_link: str
    """

    def __init__(
        self,
        message: str,
        *args,
        internal_message: Optional[str] = None,
        target: ErrorTarget = ErrorTarget.UNKNOWN,
        category: ErrorCategory = ErrorCategory.UNKNOWN,
        blame: ErrorBlame = ErrorBlame.UNKNOWN,
        tsg_link: Optional[str] = None,
        **kwargs,
    ) -> None:
        self.category = category
        self.target = target
        self.blame = blame
        self.internal_message = internal_message
        self.tsg_link = tsg_link
        super().__init__(message, *args, **kwargs)

    def __str__(self):
        error_blame = "InternalError" if self.blame != ErrorBlame.USER_ERROR else "UserError"
        msg = f"({error_blame}) {super().__str__()}"
        if self.tsg_link:
            msg += f"\nVisit {self.tsg_link} to troubleshoot this issue."

        return msg<|MERGE_RESOLUTION|>--- conflicted
+++ resolved
@@ -98,11 +98,8 @@
     UNKNOWN = "Unknown"
     CONVERSATION = "Conversation"
     TOOL_CALL_ACCURACY_EVALUATOR = "ToolCallAccuracyEvaluator"
-<<<<<<< HEAD
     TOOL_SELECTION_EVALUATOR = "ToolSelectionEvaluator"
-=======
     TOOL_INPUT_ACCURACY_EVALUATOR = "ToolInputAccuracyEvaluator"
->>>>>>> 5cc75bae
     RED_TEAM = "RedTeam"
     AOAI_GRADER = "AoaiGrader"
     CONVERSATION_HISTORY_PARSING = "_get_conversation_history"
