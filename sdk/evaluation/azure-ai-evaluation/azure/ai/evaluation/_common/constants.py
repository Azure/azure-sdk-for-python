--- conflicted
+++ resolved
@@ -5,12 +5,8 @@
 
 from azure.core import CaseInsensitiveEnumMeta
 
-
-<<<<<<< HEAD
-PROMPT_BASED_REASON_EVALUATORS = ["coherence", "relevance", "retrieval", "groundedness", "fluency", "tool_call_accurate", "completeness", "task_adherence"]
-=======
-PROMPT_BASED_REASON_EVALUATORS = ["coherence", "relevance", "retrieval", "groundedness", "fluency", "intent_resolution", "tool_call_accurate"]
->>>>>>> 0bee1d51
+PROMPT_BASED_REASON_EVALUATORS = ["coherence", "relevance", "retrieval", "groundedness", "fluency", "intent_resolution",
+                                  "tool_call_accurate", "completeness", "task_adherence"]
 
 
 class CommonConstants:
