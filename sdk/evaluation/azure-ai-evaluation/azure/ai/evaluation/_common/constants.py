--- conflicted
+++ resolved
@@ -17,14 +17,11 @@
     "response_completeness",
     "task_adherence",
     "tool_selection",
-<<<<<<< HEAD
-=======
     "tool_output_utilization",
     "task_completion",
     "tool_input_accuracy",
     "tool_success",
     "tool_call_accuracy",
->>>>>>> f0fc25dd
 ]
 
 
