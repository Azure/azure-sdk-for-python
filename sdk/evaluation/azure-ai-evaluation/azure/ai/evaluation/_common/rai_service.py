--- conflicted
+++ resolved
@@ -32,7 +32,6 @@
     RAIService,
     Tasks,
     _InternalEvaluationMetrics,
-    TokenScope,
 )
 from .utils import get_harm_severity_level, retrieve_content_type
 
@@ -612,11 +611,7 @@
             if (exp_time - current_time) >= 300:
                 return token
 
-<<<<<<< HEAD
-    return credential.get_token(TokenScope.AzureManagement).token
-=======
     return credential.get_token(workspace).token
->>>>>>> 0b2d8a55
 
 
 async def evaluate_with_rai_service(
