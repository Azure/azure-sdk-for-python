--- conflicted
+++ resolved
@@ -1,30 +1,23 @@
-<<<<<<< HEAD
-# type: ignore
-# pylint: disable=line-too-long,useless-suppression
-# ------------------------------------
-# Copyright (c) Microsoft Corporation.
-# Licensed under the MIT License.
-# ------------------------------------
-=======
-# coding=utf-8
-# --------------------------------------------------------------------------
-# Copyright (c) Microsoft Corporation. All rights reserved.
-# Licensed under the MIT License. See License.txt in the project root for license information.
-# --------------------------------------------------------------------------
->>>>>>> f32da5e7
-"""Customize generated code here.
-
-Follow our quickstart for examples: https://aka.ms/azsdk/python/dpcodegen/python/customize
-"""
-from typing import List
-
-__all__: List[str] = []  # Add all objects you want publicly available to users at this package level
-
-
-def patch_sdk():
-    """Do not remove from this file.
-
-    `patch_sdk` is a last resort escape hatch that allows you to do customizations
-    you can't accomplish using the techniques described in
-    https://aka.ms/azsdk/python/dpcodegen/python/customize
-    """
+# type: ignore
+# pylint: disable=line-too-long,useless-suppression
+# coding=utf-8
+# --------------------------------------------------------------------------
+# Copyright (c) Microsoft Corporation. All rights reserved.
+# Licensed under the MIT License. See License.txt in the project root for license information.
+# --------------------------------------------------------------------------
+"""Customize generated code here.
+
+Follow our quickstart for examples: https://aka.ms/azsdk/python/dpcodegen/python/customize
+"""
+from typing import List
+
+__all__: List[str] = []  # Add all objects you want publicly available to users at this package level
+
+
+def patch_sdk():
+    """Do not remove from this file.
+
+    `patch_sdk` is a last resort escape hatch that allows you to do customizations
+    you can't accomplish using the techniques described in
+    https://aka.ms/azsdk/python/dpcodegen/python/customize
+    """