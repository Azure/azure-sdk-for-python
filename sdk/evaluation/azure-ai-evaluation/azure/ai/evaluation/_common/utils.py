# ---------------------------------------------------------
# Copyright (c) Microsoft Corporation. All rights reserved.
# ---------------------------------------------------------

import re
import math
import threading
from typing import Any, List, Literal, Mapping, Type, TypeVar, Tuple, Union, cast, get_args, get_origin

import nltk
from typing_extensions import NotRequired, Required, TypeGuard
from promptflow.core._errors import MissingRequiredPackage
from azure.ai.evaluation._constants import AZURE_OPENAI_TYPE, OPENAI_TYPE
from azure.ai.evaluation._exceptions import ErrorBlame, ErrorCategory, ErrorTarget, EvaluationException
from azure.ai.evaluation._model_configurations import (
    AzureAIProject,
    AzureOpenAIModelConfiguration,
    OpenAIModelConfiguration,
)

from . import constants

_nltk_data_download_lock = threading.Lock()

T_TypedDict = TypeVar("T_TypedDict", bound=Mapping[Any, Any])


def get_harm_severity_level(harm_score: Union[float, int]) -> Union[str, float]:
    """Generate harm severity level based on harm score.

    :param harm_score: The harm score to be evaluated.
    :type harm_score: int
    :return: The harm severity level. If harm score is None or numpy.nan, returns numpy.nan.
    :rtype: str
    """
    HARM_SEVERITY_LEVEL_MAPPING = {
        constants.HarmSeverityLevel.VeryLow: [0, 1],
        constants.HarmSeverityLevel.Low: [2, 3],
        constants.HarmSeverityLevel.Medium: [4, 5],
        constants.HarmSeverityLevel.High: [6, 7],
    }
    if math.isnan(harm_score) or harm_score is None:
        return math.nan
    for harm_level, harm_score_range in HARM_SEVERITY_LEVEL_MAPPING.items():
        if harm_score_range[0] <= harm_score <= harm_score_range[1]:
            return harm_level.value
    return math.nan


def ensure_nltk_data_downloaded():
    """Download NLTK data packages if not already downloaded."""
    nltk_data = [
        ("wordnet", "corpora/wordnet.zip"),
        ("perluniprops", "misc/perluniprops.zip"),
        ("punkt", "tokenizers/punkt.zip"),
        ("punkt_tab", "tokenizers/punkt_tab.zip"),
    ]

    with _nltk_data_download_lock:
        for _id, resource_name in nltk_data:
            try:
                nltk.find(resource_name)
            except LookupError:
                nltk.download(_id)


def nltk_tokenize(text: str) -> List[str]:
    """Tokenize the input text using the NLTK tokenizer.

    :param text: The text to tokenize
    :type text: str
    :return: A list of tokens
    :rtype: list[str]
    """
    ensure_nltk_data_downloaded()

    if not text.isascii():
        # Use NISTTokenizer for international tokenization
        from nltk.tokenize.nist import NISTTokenizer

        tokens = NISTTokenizer().international_tokenize(text)
    else:
        # By default, use NLTK word tokenizer
        tokens = nltk.word_tokenize(text)

    return list(tokens)


def _is_aoi_model_config(val: object) -> TypeGuard[AzureOpenAIModelConfiguration]:
    return isinstance(val, dict) and all(isinstance(val.get(k), str) for k in ("azure_endpoint", "azure_deployment"))


def _is_openai_model_config(val: object) -> TypeGuard[OpenAIModelConfiguration]:
    return isinstance(val, dict) and all(isinstance(val.get(k), str) for k in ("model"))


def parse_model_config_type(
    model_config: Union[AzureOpenAIModelConfiguration, OpenAIModelConfiguration],
) -> None:
    if _is_aoi_model_config(model_config):
        model_config["type"] = AZURE_OPENAI_TYPE
    elif _is_openai_model_config(model_config):
        model_config["type"] = OPENAI_TYPE


def construct_prompty_model_config(
    model_config: Union[AzureOpenAIModelConfiguration, OpenAIModelConfiguration],
    default_api_version: str,
    user_agent: str,
) -> dict:
    parse_model_config_type(model_config)

    if _is_aoi_model_config(model_config):
        model_config["api_version"] = model_config.get("api_version", default_api_version)

    prompty_model_config: dict = {"configuration": model_config, "parameters": {"extra_headers": {}}}

    # Handle "RuntimeError: Event loop is closed" from httpx AsyncClient
    # https://github.com/encode/httpx/discussions/2959
    prompty_model_config["parameters"]["extra_headers"].update({"Connection": "close"})

    if _is_aoi_model_config(model_config) and user_agent:
        prompty_model_config["parameters"]["extra_headers"].update({"x-ms-useragent": user_agent})

    return prompty_model_config


def validate_azure_ai_project(o: object) -> AzureAIProject:
    fields = {"subscription_id": str, "resource_group_name": str, "project_name": str}

    if not isinstance(o, dict):
        msg = "The 'azure_ai_project' parameter must be a dictionary."
        raise EvaluationException(
            message=msg,
            category=ErrorCategory.INVALID_VALUE,
            blame=ErrorBlame.USER_ERROR,
        )

    missing_fields = set(fields.keys()) - o.keys()

    if missing_fields:
        msg = (
            "The 'azure_ai_project' dictionary is missing the following required "
            f"field(s): {', '.join(f'{field}' for field in missing_fields)}."
        )
        raise EvaluationException(
            message=msg,
            category=ErrorCategory.INVALID_VALUE,
            blame=ErrorBlame.USER_ERROR,
        )

    for field_name, expected_type in fields.items():
        if isinstance(o[field_name], expected_type):
            continue

        msg = f"Invalid type for field '{field_name}'. Expected {expected_type}, but got {type(o[field_name])}."
        raise EvaluationException(
            message=msg,
            category=ErrorCategory.INVALID_VALUE,
            blame=ErrorBlame.USER_ERROR,
        )

    return cast(AzureAIProject, o)


def validate_model_config(config: dict) -> Union[AzureOpenAIModelConfiguration, OpenAIModelConfiguration]:
    try:
        return _validate_typed_dict(config, AzureOpenAIModelConfiguration)
    except TypeError:
        try:
            return _validate_typed_dict(config, OpenAIModelConfiguration)
        except TypeError as e:
            msg = "Model config validation failed."
            raise EvaluationException(
                message=msg, internal_message=msg, category=ErrorCategory.MISSING_FIELD, blame=ErrorBlame.USER_ERROR
            ) from e


def _validate_typed_dict(o: object, t: Type[T_TypedDict]) -> T_TypedDict:
    """Do very basic runtime validation that an object is a typed dict

    .. warning::

        This validation is very basic, robust enough to cover some very simple TypedDicts.
        Ideally, validation of this kind should be delegated to something more robust.

        You will very quickly run into limitations trying to apply this function more broadly:
           * Doesn't support stringized annotations at all
           * Very limited support for generics, and "special form" (NoReturn, NotRequired, Required, etc...) types.
           * Error messages are poor, especially if there is any nesting.

    :param object o: The object to check
    :param Type[T_TypedDict] t: The TypedDict to validate against
    :raises NotImplementedError: Several forms of validation are unsupported
        * Checking against stringized annotations
        * Checking a generic that is not one of a few basic forms
    :raises TypeError: If a value does not match the specified annotation
    :raises ValueError: If t's annotation is not a string, type of a special form (e.g. NotRequired, Required, etc...)
    :returns: The object passed in
    :rtype: T_TypedDict
    """
    if not isinstance(o, dict):
        raise TypeError(f"Expected type 'dict', got type '{type(object)}'.")

    annotations = t.__annotations__
    is_total = getattr(t, "__total__", False)
    unknown_keys = set(o.keys()) - annotations.keys()

    if unknown_keys:
        raise TypeError(f"dict contains unknown keys: {list(unknown_keys)!r}")

    required_keys = {
        k
        for k in annotations
        if (is_total and get_origin(annotations[k]) is not NotRequired)
        or (not is_total and get_origin(annotations[k]) is Required)
    }

    missing_keys = required_keys - o.keys()

    if missing_keys:
        raise TypeError(f"Missing required keys: {list(missing_keys)!r}.")

    def validate_annotation(v: object, annotation: Union[str, type, object]) -> bool:
        if isinstance(annotation, str):
            raise NotImplementedError("Missing support for validating against stringized annotations.")

        if (origin := get_origin(annotation)) is not None:
            if origin is tuple:
                validate_annotation(v, tuple)
                tuple_args = get_args(annotation)
                if len(cast(tuple, v)) != len(tuple_args):
                    raise TypeError(f"Expected a {len(tuple_args)}-tuple, got a {len(cast(tuple, v))}-tuple.")
                for tuple_val, tuple_args in zip(cast(tuple, v), tuple_args):
                    validate_annotation(tuple_val, tuple_args)
            elif origin is dict:
                validate_annotation(v, dict)
                dict_key_ann, dict_val_ann = get_args(annotation)
                for dict_key, dict_val in cast(dict, v).items():
                    validate_annotation(dict_val, dict_val_ann)
                    validate_annotation(dict_key, dict_key_ann)
            elif origin is list:
                validate_annotation(v, list)
                list_val_ann = get_args(annotation)[0]
                for list_val in cast(list, v):
                    validate_annotation(list_val, list_val_ann)
            elif origin is Union:
                for generic_arg in get_args(annotation):
                    try:
                        validate_annotation(v, generic_arg)
                        return True
                    except TypeError:
                        pass
                    raise TypeError(f"Expected value to have type {annotation}. Received type {type(v)}")
            elif origin is Literal:
                literal_args = get_args(annotation)
                if not any(type(literal) is type(v) and literal == v for literal in literal_args):
                    raise TypeError(f"Expected value to be one of {list(literal_args)!r}. Received type {type(v)}")
            elif any(origin is g for g in (NotRequired, Required)):
                validate_annotation(v, get_args(annotation)[0])
            else:
                raise NotImplementedError(f"Validation not implemented for generic {origin}.")
            return True

        if isinstance(annotation, type):
            if not isinstance(v, annotation):
                raise TypeError(f"Expected value to have type {annotation}. Received type {type(v)}.")
            return True

        raise ValueError("Annotation to validate against should be a str, type, or generic.")

    for k, v in o.items():
        validate_annotation(v, annotations[k])

    return cast(T_TypedDict, o)


<<<<<<< HEAD
def retrieve_content_type(assistant_messages: List, metric: str) -> str:
    """Get the content type for service payload.

    :param assistant_messages: The list of messages to be annotated by evaluation service
    :type assistant_messages: list
    :param metric: A string representing the metric type
    :type metric: str
    :return: A text representing the content type. Example: 'text', or 'image'
    :rtype: str
    """
    # Check if metric is "protected_material"
    if metric == "protected_material":
        return "image"

    # Ensure there are messages
    if assistant_messages:
        # Iterate through each message
        for item in assistant_messages:
            # Ensure "content" exists in the message and is iterable
            if "content" in item:
                for content in item["content"]:
                    # Check if the content type is "image_url"
                    if content.get("type") == "image_url":
                        return "image"
        # Default return if no image was found
        return "text"

    # Default return if no messages
    return "text"


def validate_conversation(conversation):
    def raise_exception(msg, target):
        raise EvaluationException(
            message=msg,
            internal_message=msg,
            target=target,
            category=ErrorCategory.INVALID_VALUE,
            blame=ErrorBlame.USER_ERROR,
        )

    if not conversation or "messages" not in conversation:
        raise_exception(
            "Attribute 'messages' is missing in the request",
            ErrorTarget.CONTENT_SAFETY_CHAT_EVALUATOR,
        )
    messages = conversation["messages"]
    if not isinstance(messages, list):
        raise_exception(
            "'messages' parameter must be a JSON-compatible list of chat messages",
            ErrorTarget.CONTENT_SAFETY_MULTIMODAL_EVALUATOR,
        )
    expected_roles = {"user", "assistant", "system"}
    image_found = False
    for num, message in enumerate(messages, 1):
        if not isinstance(message, dict):
            try:
                from azure.ai.inference.models import (
                    ChatRequestMessage,
                    UserMessage,
                    AssistantMessage,
                    SystemMessage,
                    ImageContentItem,
                )
            except ImportError as ex:
                raise MissingRequiredPackage(
                    message="Please install 'azure-ai-inference' package to use SystemMessage, AssistantMessage"
                ) from ex

            if isinstance(messages[0], ChatRequestMessage) and not isinstance(
                message, (UserMessage, AssistantMessage, SystemMessage)
            ):
                raise_exception(
                    f"Messages must be a strongly typed class of ChatRequestMessage. Message number: {num}",
                    ErrorTarget.CONTENT_SAFETY_MULTIMODAL_EVALUATOR,
                )

            if isinstance(message.content, list) and any(
                isinstance(item, ImageContentItem) for item in message.content
            ):
                image_found = True
            continue
        if message.get("role") not in expected_roles:
            raise_exception(
                f"Invalid role provided: {message.get('role')}. Message number: {num}",
                ErrorTarget.CONTENT_SAFETY_MULTIMODAL_EVALUATOR,
            )
        content = message.get("content")
        if not isinstance(content, (str, list)):
            raise_exception(
                f"Content in each turn must be a string or array. Message number: {num}",
                ErrorTarget.CONTENT_SAFETY_MULTIMODAL_EVALUATOR,
            )
        if isinstance(content, list):
            if any(item.get("type") == "image_url" and "url" in item.get("image_url", {}) for item in content):
                image_found = True
    if not image_found:
        raise_exception(
            "Message needs to have multi-modal input like images.",
            ErrorTarget.CONTENT_SAFETY_MULTIMODAL_EVALUATOR,
        )
=======
def parse_quality_evaluator_reason_score(llm_output: str) -> Tuple[float, str]:
    """Parse the output of prompt-based quality evaluators that return a score and reason.

    Current supported evaluators:
        - Fluency
        - Relevance
        - Retrieval
        - Groundedness
        - Coherence

    :param llm_output: The output of the prompt-based quality evaluator.
    :type llm_output: str
    :return: The score and reason.
    :rtype: Tuple[float, str]
    """
    score = math.nan
    reason = ""
    if llm_output:
        score_pattern = r"<S2>(.*?)</S2>"
        reason_pattern = r"<S1>(.*?)</S1>"
        score_match = re.findall(score_pattern, llm_output, re.DOTALL)
        reason_match = re.findall(reason_pattern, llm_output, re.DOTALL)
        if score_match:
            score = float(score_match[0].strip())
        if reason_match:
            reason = reason_match[0].strip()

    return score, reason


def remove_optional_singletons(eval_class, singletons):
    required_singletons = singletons.copy()
    if hasattr(eval_class, "_OPTIONAL_PARAMS"):  # pylint: disable=protected-access
        for param in eval_class._OPTIONAL_PARAMS:  # pylint: disable=protected-access
            if param in singletons:
                del required_singletons[param]
    return required_singletons
>>>>>>> d89ecd99
<|MERGE_RESOLUTION|>--- conflicted
+++ resolved
@@ -275,7 +275,45 @@
     return cast(T_TypedDict, o)
 
 
-<<<<<<< HEAD
+def parse_quality_evaluator_reason_score(llm_output: str) -> Tuple[float, str]:
+    """Parse the output of prompt-based quality evaluators that return a score and reason.
+
+    Current supported evaluators:
+        - Fluency
+        - Relevance
+        - Retrieval
+        - Groundedness
+        - Coherence
+
+    :param llm_output: The output of the prompt-based quality evaluator.
+    :type llm_output: str
+    :return: The score and reason.
+    :rtype: Tuple[float, str]
+    """
+    score = math.nan
+    reason = ""
+    if llm_output:
+        score_pattern = r"<S2>(.*?)</S2>"
+        reason_pattern = r"<S1>(.*?)</S1>"
+        score_match = re.findall(score_pattern, llm_output, re.DOTALL)
+        reason_match = re.findall(reason_pattern, llm_output, re.DOTALL)
+        if score_match:
+            score = float(score_match[0].strip())
+        if reason_match:
+            reason = reason_match[0].strip()
+
+    return score, reason
+
+
+def remove_optional_singletons(eval_class, singletons):
+    required_singletons = singletons.copy()
+    if hasattr(eval_class, "_OPTIONAL_PARAMS"):  # pylint: disable=protected-access
+        for param in eval_class._OPTIONAL_PARAMS:  # pylint: disable=protected-access
+            if param in singletons:
+                del required_singletons[param]
+    return required_singletons
+
+
 def retrieve_content_type(assistant_messages: List, metric: str) -> str:
     """Get the content type for service payload.
 
@@ -376,43 +414,4 @@
         raise_exception(
             "Message needs to have multi-modal input like images.",
             ErrorTarget.CONTENT_SAFETY_MULTIMODAL_EVALUATOR,
-        )
-=======
-def parse_quality_evaluator_reason_score(llm_output: str) -> Tuple[float, str]:
-    """Parse the output of prompt-based quality evaluators that return a score and reason.
-
-    Current supported evaluators:
-        - Fluency
-        - Relevance
-        - Retrieval
-        - Groundedness
-        - Coherence
-
-    :param llm_output: The output of the prompt-based quality evaluator.
-    :type llm_output: str
-    :return: The score and reason.
-    :rtype: Tuple[float, str]
-    """
-    score = math.nan
-    reason = ""
-    if llm_output:
-        score_pattern = r"<S2>(.*?)</S2>"
-        reason_pattern = r"<S1>(.*?)</S1>"
-        score_match = re.findall(score_pattern, llm_output, re.DOTALL)
-        reason_match = re.findall(reason_pattern, llm_output, re.DOTALL)
-        if score_match:
-            score = float(score_match[0].strip())
-        if reason_match:
-            reason = reason_match[0].strip()
-
-    return score, reason
-
-
-def remove_optional_singletons(eval_class, singletons):
-    required_singletons = singletons.copy()
-    if hasattr(eval_class, "_OPTIONAL_PARAMS"):  # pylint: disable=protected-access
-        for param in eval_class._OPTIONAL_PARAMS:  # pylint: disable=protected-access
-            if param in singletons:
-                del required_singletons[param]
-    return required_singletons
->>>>>>> d89ecd99
+        )