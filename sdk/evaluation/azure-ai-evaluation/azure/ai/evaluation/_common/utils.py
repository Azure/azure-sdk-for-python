--- conflicted
+++ resolved
@@ -117,17 +117,6 @@
 
     return prompty_model_config
 
-<<<<<<< HEAD
-def retrieve_content_type(assistant_messages) -> str:
-    if len(assistant_messages) > 0:
-        for item in assistant_messages:
-            if "content" in item:
-                for content in item["content"]:
-                    if content.get("type") == "image_url":
-                        return "image"  
-        return "text"    
-    return "image" 
-=======
 
 def validate_azure_ai_project(o: object) -> AzureAIProject:
     fields = {"subscription_id": str, "resource_group_name": str, "project_name": str}
@@ -281,4 +270,13 @@
         validate_annotation(v, annotations[k])
 
     return cast(T_TypedDict, o)
->>>>>>> f2bc1fca
+
+def retrieve_content_type(assistant_messages) -> str:
+    if len(assistant_messages) > 0:
+        for item in assistant_messages:
+            if "content" in item:
+                for content in item["content"]:
+                    if content.get("type") == "image_url":
+                        return "image"  
+        return "text"    
+    return "image" 