# ---------------------------------------------------------
# Copyright (c) Microsoft Corporation. All rights reserved.
# ---------------------------------------------------------

# Note: This was removed from the normal constants file due to circular import issues.

# In the future, it would be nice to instead rely on the id value
# of each eval class, but I wouldn't like to rely on those before
# we simplify them into version-less, static values, instead of the
# problematic registry references they currently are.

# Import all evals
from azure.ai.evaluation._evaluators._eci._eci import ECIEvaluator
from azure.ai.evaluation._evaluators._task_completion import TaskCompletionEvaluator
from azure.ai.evaluation import (
    BleuScoreEvaluator,
    CodeVulnerabilityEvaluator,
    CoherenceEvaluator,
    ContentSafetyEvaluator,
    DocumentRetrievalEvaluator,
    F1ScoreEvaluator,
    FluencyEvaluator,
    GleuScoreEvaluator,
    GroundednessEvaluator,
    GroundednessProEvaluator,
    HateUnfairnessEvaluator,
    IndirectAttackEvaluator,
    IntentResolutionEvaluator,
    MeteorScoreEvaluator,
    ProtectedMaterialEvaluator,
    QAEvaluator,
    RelevanceEvaluator,
    ResponseCompletenessEvaluator,
    RetrievalEvaluator,
    RougeScoreEvaluator,
    SelfHarmEvaluator,
    SexualEvaluator,
    SimilarityEvaluator,
    TaskAdherenceEvaluator,
    ToolCallAccuracyEvaluator,  # Backward compatibility alias
    ToolCallQualityEvaluator,
    UngroundedAttributesEvaluator,
    ViolenceEvaluator,
)

EVAL_CLASS_MAP = {
    BleuScoreEvaluator: "bleu_score",
    CodeVulnerabilityEvaluator: "code_vulnerability",
    CoherenceEvaluator: "coherence",
    ContentSafetyEvaluator: "content_safety",
    DocumentRetrievalEvaluator: "document_retrieval",
    ECIEvaluator: "eci",
    F1ScoreEvaluator: "f1_score",
    FluencyEvaluator: "fluency",
    GleuScoreEvaluator: "gleu_score",
    GroundednessEvaluator: "groundedness",
    GroundednessProEvaluator: "groundedness_pro",
    HateUnfairnessEvaluator: "hate_unfairness",
    IndirectAttackEvaluator: "indirect_attack",
    IntentResolutionEvaluator: "intent_resolution",
    MeteorScoreEvaluator: "meteor_score",
    ProtectedMaterialEvaluator: "protected_material",
    QAEvaluator: "qa",
    RelevanceEvaluator: "relevance",
    ResponseCompletenessEvaluator: "response_completeness",
    RetrievalEvaluator: "retrieval",
    RougeScoreEvaluator: "rouge_score",
    SelfHarmEvaluator: "self_harm",
    SexualEvaluator: "sexual",
    SimilarityEvaluator: "similarity",
    TaskAdherenceEvaluator: "task_adherence",
<<<<<<< HEAD
    TaskSuccessEvaluator: "task_success",
    ToolCallAccuracyEvaluator: "tool_call_quality",  # Backward compatibility
    ToolCallQualityEvaluator: "tool_call_quality",
=======
    TaskCompletionEvaluator: "task_completion",
    ToolCallAccuracyEvaluator: "tool_call_accuracy",
>>>>>>> 05f1eae0
    UngroundedAttributesEvaluator: "ungrounded_attributes",
    ViolenceEvaluator: "violence",
}<|MERGE_RESOLUTION|>--- conflicted
+++ resolved
@@ -69,14 +69,9 @@
     SexualEvaluator: "sexual",
     SimilarityEvaluator: "similarity",
     TaskAdherenceEvaluator: "task_adherence",
-<<<<<<< HEAD
-    TaskSuccessEvaluator: "task_success",
+    TaskCompletionEvaluator: "task_completion",
     ToolCallAccuracyEvaluator: "tool_call_quality",  # Backward compatibility
     ToolCallQualityEvaluator: "tool_call_quality",
-=======
-    TaskCompletionEvaluator: "task_completion",
-    ToolCallAccuracyEvaluator: "tool_call_accuracy",
->>>>>>> 05f1eae0
     UngroundedAttributesEvaluator: "ungrounded_attributes",
     ViolenceEvaluator: "violence",
 }