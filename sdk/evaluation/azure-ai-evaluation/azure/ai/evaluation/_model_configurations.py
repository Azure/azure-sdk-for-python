--- conflicted
+++ resolved
@@ -132,9 +132,5 @@
     response_id: NotRequired[str]
     is_scheduled_run: NotRequired[bool]
     run_id: NotRequired[str]
-<<<<<<< HEAD
     dataset_id: NotRequired[str]
-=======
-    dataset_id: NotRequired[str]
-    response_id: NotRequired[str]
->>>>>>> 08d3e36a
+    response_id: NotRequired[str]