--- conflicted
+++ resolved
@@ -35,13 +35,9 @@
     type: NotRequired[Literal["azure_openai"]]
     azure_deployment: str
     azure_endpoint: str
-<<<<<<< HEAD
-    api_key: str
-=======
     """Endpoint of Azure OpenAI resource to make request to"""
     api_key: NotRequired[str]
     """API key of Azure OpenAI resource"""
->>>>>>> bd660441
     api_version: NotRequired[str]
 
 
