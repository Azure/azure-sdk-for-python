# ---------------------------------------------------------
# Copyright (c) Microsoft Corporation. All rights reserved.
# ---------------------------------------------------------
import enum
from typing import Literal
from azure.ai.evaluation._common._experimental import experimental


class EvaluationMetrics:
    """Metrics for model evaluation."""

    GROUNDEDNESS = "groundedness"
    RELEVANCE = "relevance"
    COHERENCE = "coherence"
    FLUENCY = "fluency"
    SIMILARITY = "similarity"
    F1_SCORE = "f1_score"
    RETRIEVAL_SCORE = "retrieval_score"
    HATE_FAIRNESS = "hate_fairness"
    HATE_UNFAIRNESS = "hate_unfairness"
    VIOLENCE = "violence"
    SELF_HARM = "self_harm"
    SEXUAL = "sexual"
    PROTECTED_MATERIAL = "protected_material"
    ARTWORK = "artwork"
    FICTIONAL_CHARACTERS = "fictional_characters"
    LOGOS_AND_BRANDS = "logos_and_brands"
    XPIA = "xpia"
    CODE_VULNERABILITY = "code_vulnerability"
    UNGROUNDED_ATTRIBUTES = "ungrounded_attributes"


class _InternalEvaluationMetrics:
    """Evaluation metrics that are not publicly supported.
    These metrics are experimental and subject to potential change or migration to the main
    enum over time.
    """

    ECI = "eci"


class Prefixes:
    """Column prefixes for inputs and outputs."""

    INPUTS = "inputs."
    OUTPUTS = "outputs."
    TSG_OUTPUTS = "__outputs."


class DefaultOpenEncoding:
    """Enum that captures SDK's default values for the encoding param of open(...)"""

    READ = "utf-8-sig"
    """SDK Default Encoding when reading a file"""
    WRITE = "utf-8"
    """SDK Default Encoding when writing a file"""


class EvaluationRunProperties:
    """Defines properties used to identify an evaluation run by UI"""

    RUN_TYPE = "runType"
    EVALUATION_RUN = "_azureml.evaluation_run"
    EVALUATION_SDK = "_azureml.evaluation_sdk_name"
    NAME_MAP = "_azureml.evaluation_name_map"
    NAME_MAP_LENGTH = "_azureml.evaluation_name_map_length"


@experimental
class _AggregationType(enum.Enum):
    """Defines how numeric evaluation results should be aggregated
    to produce a single value. Used by individual evaluators to combine per-turn results for
    a conversation-based input. In general, wherever this enum is used, it is also possible
    to directly assign the underlying aggregation function for more complex use cases.
    The 'custom' value is generally not an acceptable input, and should only be used as an output
    to indicate that a custom aggregation function has been injected."""

    MEAN = "mean"
    MAX = "max"
    MIN = "min"
    SUM = "sum"
    CUSTOM = "custom"

class TokenScope(str, enum.Enum):
    """Defines the scope of the token used to access Azure resources."""

    DEFAULT_AZURE_MANAGEMENT = "https://management.azure.com/.default"
    COGNITIVE_SERVICES_MANAGEMENT = "https://ai.azure.com/.default"
    AZURE_ML = "https://ml.azure.com/.default"


DEFAULT_EVALUATION_RESULTS_FILE_NAME = "evaluation_results.json"

CONTENT_SAFETY_DEFECT_RATE_THRESHOLD_DEFAULT = 4

PF_BATCH_TIMEOUT_SEC_DEFAULT = 3600
PF_BATCH_TIMEOUT_SEC = "PF_BATCH_TIMEOUT_SEC"
PF_DISABLE_TRACING = "PF_DISABLE_TRACING"

OTEL_EXPORTER_OTLP_TRACES_TIMEOUT = "OTEL_EXPORTER_OTLP_TRACES_TIMEOUT"
OTEL_EXPORTER_OTLP_TRACES_TIMEOUT_DEFAULT = 60

AZURE_OPENAI_TYPE: Literal["azure_openai"] = "azure_openai"

OPENAI_TYPE: Literal["openai"] = "openai"

EVALUATION_PASS_FAIL_MAPPING = {
    True: "pass",
    False: "fail",
}

<<<<<<< HEAD
DEFAULT_MAX_COMPLETION_TOKENS_REASONING_MODELS = 60000
=======
DEFAULT_MAX_COMPLETION_TOKENS_REASONING_MODELS = 60000
BINARY_AGGREGATE_SUFFIX = "binary_aggregate"

AOAI_COLUMN_NAME = "aoai"
DEFAULT_OAI_EVAL_RUN_NAME = "AI_SDK_EVAL_RUN"
DEFAULT_AOAI_API_VERSION = "2025-04-01-preview" # Unfortunately relying on preview version for now.
>>>>>>> 79f19bf9
<|MERGE_RESOLUTION|>--- conflicted
+++ resolved
@@ -109,13 +109,10 @@
     False: "fail",
 }
 
-<<<<<<< HEAD
 DEFAULT_MAX_COMPLETION_TOKENS_REASONING_MODELS = 60000
-=======
-DEFAULT_MAX_COMPLETION_TOKENS_REASONING_MODELS = 60000
+
 BINARY_AGGREGATE_SUFFIX = "binary_aggregate"
 
 AOAI_COLUMN_NAME = "aoai"
 DEFAULT_OAI_EVAL_RUN_NAME = "AI_SDK_EVAL_RUN"
-DEFAULT_AOAI_API_VERSION = "2025-04-01-preview" # Unfortunately relying on preview version for now.
->>>>>>> 79f19bf9
+DEFAULT_AOAI_API_VERSION = "2025-04-01-preview" # Unfortunately relying on preview version for now.