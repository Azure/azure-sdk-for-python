# ---------------------------------------------------------
# Copyright (c) Microsoft Corporation. All rights reserved.
# ---------------------------------------------------------
# represents upcoming version

<<<<<<< HEAD
VERSION = "1.11.1"
=======
VERSION = "1.12.0"
>>>>>>> 6536e58c
<|MERGE_RESOLUTION|>--- conflicted
+++ resolved
@@ -3,8 +3,5 @@
 # ---------------------------------------------------------
 # represents upcoming version
 
-<<<<<<< HEAD
-VERSION = "1.11.1"
-=======
-VERSION = "1.12.0"
->>>>>>> 6536e58c
+
+VERSION = "1.12.0"