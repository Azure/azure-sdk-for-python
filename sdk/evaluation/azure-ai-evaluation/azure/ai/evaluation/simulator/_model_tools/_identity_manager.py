# ---------------------------------------------------------
# Copyright (c) Microsoft Corporation. All rights reserved.
# ---------------------------------------------------------

import asyncio
import inspect
import logging
import os
import time
from abc import ABC, abstractmethod
from enum import Enum
from typing import Optional, Union

from azure.core.credentials import AccessToken, TokenCredential
from azure.identity import DefaultAzureCredential, ManagedIdentityCredential

from ..._common.constants import TokenScope

AZURE_TOKEN_REFRESH_INTERVAL = int(
    os.getenv("AZURE_TOKEN_REFRESH_INTERVAL", "600")
)  # token refresh interval in seconds


<<<<<<< HEAD
=======
class TokenScope(Enum):
    """Token scopes for Azure endpoints"""

    DEFAULT_AZURE_MANAGEMENT = "https://management.azure.com/.default"
    COGNITIVE_SERVICES_MANAGEMENT = "https://cognitiveservices.azure.com/.default"


>>>>>>> 0b2d8a55
class APITokenManager(ABC):
    """Base class for managing API tokens. Subclasses should implement the get_token method.

    :param logger: Logger object
    :type logger: logging.Logger
    :param auth_header: Authorization header prefix. Defaults to "Bearer"
    :type auth_header: str
    :param credential: Azure credential object
    :type credential: Optional[TokenCredential]
    """

    def __init__(
        self,
        logger: logging.Logger,
        auth_header: str = "Bearer",
        credential: Optional[TokenCredential] = None,
    ) -> None:
        self.logger = logger
        self.auth_header = auth_header
        self._lock: Optional[asyncio.Lock] = None
        if credential is not None:
            self.credential = credential
        else:
            self.credential = self.get_aad_credential()
        self.token: Optional[str] = None
        self.last_refresh_time: Optional[float] = None

    @property
    def lock(self) -> asyncio.Lock:
        """Return object for managing concurrent access to the token.

        If the lock object does not exist, it will be created first.

        :return: Lock object
        :rtype: asyncio.Lock
        """
        if self._lock is None:
            self._lock = asyncio.Lock()
        return self._lock

    def get_aad_credential(self) -> Union[DefaultAzureCredential, ManagedIdentityCredential]:
        """Return the AAD credential object.

        If the environment variable DEFAULT_IDENTITY_CLIENT_ID is set, ManagedIdentityCredential will be used with
        the specified client ID. Otherwise, DefaultAzureCredential will be used.

        :return: The AAD credential object
        :rtype: Union[DefaultAzureCredential, ManagedIdentityCredential]
        """
        identity_client_id = os.environ.get("DEFAULT_IDENTITY_CLIENT_ID", None)
        if identity_client_id is not None:
            self.logger.info(f"Using DEFAULT_IDENTITY_CLIENT_ID: {identity_client_id}")
            return ManagedIdentityCredential(client_id=identity_client_id)

        self.logger.info("Environment variable DEFAULT_IDENTITY_CLIENT_ID is not set, using DefaultAzureCredential")
        return DefaultAzureCredential()

    @abstractmethod
    def get_token(self) -> str:
        """Async method to get the API token. Subclasses should implement this method.

        :return: API token
        :rtype: str
        """

    @abstractmethod
    async def get_token_async(self) -> str:
        """Async method to get the API token. Subclasses should implement this method.

        :return: API token
        :rtype: str
        """


class ManagedIdentityAPITokenManager(APITokenManager):
    """API Token Manager for Azure Managed Identity

    :param token_scope: Token scope for Azure endpoint
    :type token_scope: ~azure.ai.evaluation.simulator._model_tools.TokenScope
    :param logger: Logger object
    :type logger: logging.Logger
    :keyword kwargs: Additional keyword arguments
    :paramtype kwargs: Dict
    """

    def __init__(
        self,
        token_scope: TokenScope,
        logger: logging.Logger,
        *,
        auth_header: str = "Bearer",
        credential: Optional[TokenCredential] = None,
    ):
        super().__init__(logger, auth_header=auth_header, credential=credential)
        self.token_scope = token_scope

    def get_token(self) -> str:
        """Get the API token. If the token is not available or has expired, refresh the token.

        :return: API token
        :rtype: str
        """
        if (
            self.token is None
            or self.last_refresh_time is None
            or time.time() - self.last_refresh_time > AZURE_TOKEN_REFRESH_INTERVAL
        ):
            self.last_refresh_time = time.time()
            self.token = self.credential.get_token(self.token_scope.value).token
            self.logger.info("Refreshed Azure endpoint token.")

        return self.token

    async def get_token_async(self) -> str:
        """Get the API token synchronously. If the token is not available or has expired, refresh it.

        :return: API token
        :rtype: str
        """
        if (
            self.token is None
            or self.last_refresh_time is None
            or time.time() - self.last_refresh_time > AZURE_TOKEN_REFRESH_INTERVAL
        ):
            self.last_refresh_time = time.time()
            get_token_method = self.credential.get_token(self.token_scope.value)
            if inspect.isawaitable(get_token_method):
                # If it's awaitable, await it
                token_response: AccessToken = await get_token_method
            else:
                # Otherwise, call it synchronously
                token_response = get_token_method

            self.token = token_response.token
            self.logger.info("Refreshed Azure endpoint token.")

        return self.token


class PlainTokenManager(APITokenManager):
    """Plain API Token Manager

    :param openapi_key: OpenAPI key
    :type openapi_key: str
    :param logger: Logger object
    :type logger: logging.Logger
    :keyword kwargs: Optional keyword arguments
    :paramtype kwargs: Dict
    """

    def __init__(
        self,
        openapi_key: str,
        logger: logging.Logger,
        *,
        auth_header: str = "Bearer",
        credential: Optional[TokenCredential] = None,
    ) -> None:
        super().__init__(logger, auth_header=auth_header, credential=credential)
        self.token = openapi_key

    def get_token(self) -> str:
        """Get the API token

        :return: API token
        :rtype: str
        """
        return self.token or ""<|MERGE_RESOLUTION|>--- conflicted
+++ resolved
@@ -11,26 +11,15 @@
 from enum import Enum
 from typing import Optional, Union
 
+from azure.ai.evaluation._constants import TokenScope
 from azure.core.credentials import AccessToken, TokenCredential
 from azure.identity import DefaultAzureCredential, ManagedIdentityCredential
-
-from ..._common.constants import TokenScope
 
 AZURE_TOKEN_REFRESH_INTERVAL = int(
     os.getenv("AZURE_TOKEN_REFRESH_INTERVAL", "600")
 )  # token refresh interval in seconds
 
 
-<<<<<<< HEAD
-=======
-class TokenScope(Enum):
-    """Token scopes for Azure endpoints"""
-
-    DEFAULT_AZURE_MANAGEMENT = "https://management.azure.com/.default"
-    COGNITIVE_SERVICES_MANAGEMENT = "https://cognitiveservices.azure.com/.default"
-
-
->>>>>>> 0b2d8a55
 class APITokenManager(ABC):
     """Base class for managing API tokens. Subclasses should implement the get_token method.
 
@@ -109,7 +98,7 @@
     """API Token Manager for Azure Managed Identity
 
     :param token_scope: Token scope for Azure endpoint
-    :type token_scope: ~azure.ai.evaluation.simulator._model_tools.TokenScope
+    :type token_scope: ~azure.ai.evaluation._constants.TokenScope
     :param logger: Logger object
     :type logger: logging.Logger
     :keyword kwargs: Additional keyword arguments
@@ -190,7 +179,7 @@
         credential: Optional[TokenCredential] = None,
     ) -> None:
         super().__init__(logger, auth_header=auth_header, credential=credential)
-        self.token = openapi_key
+        self.token: str = openapi_key
 
     def get_token(self) -> str:
         """Get the API token
@@ -198,4 +187,4 @@
         :return: API token
         :rtype: str
         """
-        return self.token or ""+        return self.token