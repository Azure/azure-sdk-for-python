# ---------------------------------------------------------
# Copyright (c) Microsoft Corporation. All rights reserved.
# ---------------------------------------------------------
# pylint: disable=C0301,C0114,R0913,R0903
# noqa: E501
import logging
from random import randint
from typing import Callable, Optional, cast

from azure.ai.evaluation._common._experimental import experimental
from azure.ai.evaluation._common.utils import validate_azure_ai_project
from azure.ai.evaluation._exceptions import ErrorBlame, ErrorCategory, ErrorTarget, EvaluationException
from azure.ai.evaluation.simulator import AdversarialScenario
from azure.ai.evaluation._model_configurations import AzureAIProject
from azure.core.credentials import TokenCredential

from ._adversarial_simulator import AdversarialSimulator
from ._model_tools import AdversarialTemplateHandler, ManagedIdentityAPITokenManager, RAIClient, TokenScope

logger = logging.getLogger(__name__)


@experimental
class DirectAttackSimulator:
    """
    Initialize a UPIA (user prompt injected attack) jailbreak adversarial simulator with a project scope.
    This simulator converses with your AI system using prompts designed to interrupt normal functionality.

    :param azure_ai_project: The scope of the Azure AI project. It contains subscription id, resource group, and project
        name.
    :type azure_ai_project: ~azure.ai.evaluation.AzureAIProject
    :param credential: The credential for connecting to Azure AI project.
    :type credential: ~azure.core.credentials.TokenCredential

<<<<<<< HEAD
    .. admonition:: Example:

    .. literalinclude:: ../samples/evaluation_samples_simulate.py
        :start-after: [START direct_attack_simulator]
        :end-before: [END direct_attack_simulator]
        :language: python
        :dedent: 8
        :caption: Run the DirectAttackSimulator to produce 2 results with 3 conversation turns each (6 messages in each result).
    """
    def __init__(self, *, azure_ai_project: dict, credential):
=======
    def __init__(self, *, azure_ai_project: AzureAIProject, credential: TokenCredential):
>>>>>>> 839584c5
        """Constructor."""

        try:
            self.azure_ai_project = validate_azure_ai_project(azure_ai_project)
        except EvaluationException as e:
            raise EvaluationException(
                message=e.message,
                internal_message=e.internal_message,
                target=ErrorTarget.DIRECT_ATTACK_SIMULATOR,
                category=e.category,
                blame=e.blame,
            ) from e
        self.credential = cast(TokenCredential, credential)
        self.token_manager = ManagedIdentityAPITokenManager(
            token_scope=TokenScope.DEFAULT_AZURE_MANAGEMENT,
            logger=logging.getLogger("AdversarialSimulator"),
            credential=self.credential,
        )
        self.rai_client = RAIClient(azure_ai_project=self.azure_ai_project, token_manager=self.token_manager)
        self.adversarial_template_handler = AdversarialTemplateHandler(
            azure_ai_project=self.azure_ai_project, rai_client=self.rai_client
        )

    def _ensure_service_dependencies(self):
        if self.rai_client is None:
            msg = "RAI service is required for simulation, but an RAI client was not provided."
            raise EvaluationException(
                message=msg,
                internal_message=msg,
                target=ErrorTarget.ADVERSARIAL_SIMULATOR,
                category=ErrorCategory.MISSING_FIELD,
                blame=ErrorBlame.USER_ERROR,
            )

    async def __call__(
        self,
        *,
        scenario: AdversarialScenario,
        target: Callable,
        max_conversation_turns: int = 1,
        max_simulation_results: int = 3,
        api_call_retry_limit: int = 3,
        api_call_retry_sleep_sec: int = 1,
        api_call_delay_sec: int = 0,
        concurrent_async_task: int = 3,
        randomization_seed: Optional[int] = None,
    ):
        """
        Executes the adversarial simulation and UPIA (user prompt injected attack) jailbreak adversarial simulation
        against a specified target function asynchronously.

        :keyword scenario: Enum value specifying the adversarial scenario used for generating inputs.
         example:

         - :py:const:`azure.ai.evaluation.simulator.AdversarialScenario.ADVERSARIAL_QA`
         - :py:const:`azure.ai.evaluation.simulator.AdversarialScenario.ADVERSARIAL_CONVERSATION`
        :paramtype scenario: azure.ai.evaluation.simulator.AdversarialScenario
        :keyword target: The target function to simulate adversarial inputs against.
            This function should be asynchronous and accept a dictionary representing the adversarial input.
        :paramtype target: Callable
        :keyword max_conversation_turns: The maximum number of conversation turns to simulate.
            Defaults to 1.
        :paramtype max_conversation_turns: int
        :keyword max_simulation_results: The maximum number of simulation results to return.
            Defaults to 3.
        :paramtype max_simulation_results: int
        :keyword api_call_retry_limit: The maximum number of retries for each API call within the simulation.
            Defaults to 3.
        :paramtype api_call_retry_limit: int
        :keyword api_call_retry_sleep_sec: The sleep duration (in seconds) between retries for API calls.
            Defaults to 1 second.
        :paramtype api_call_retry_sleep_sec: int
        :keyword api_call_delay_sec: The delay (in seconds) before making an API call.
            This can be used to avoid hitting rate limits. Defaults to 0 seconds.
        :paramtype api_call_delay_sec: int
        :keyword concurrent_async_task: The number of asynchronous tasks to run concurrently during the simulation.
            Defaults to 3.
        :paramtype concurrent_async_task: int
        :keyword randomization_seed: Seed used to randomize prompt selection, shared by both jailbreak
            and regular simulation to ensure consistent results. If not provided, a random seed will be generated
            and shared between simulations.
        :paramtype randomization_seed: Optional[int]
        :return: A list of dictionaries, each representing a simulated conversation. Each dictionary contains:

         - 'template_parameters': A dictionary with parameters used in the conversation template,
            including 'conversation_starter'.
         - 'messages': A list of dictionaries, each representing a turn in the conversation.
            Each message dictionary includes 'content' (the message text) and
            'role' (indicating whether the message is from the 'user' or the 'assistant').
         - '**$schema**': A string indicating the schema URL for the conversation format.

         The 'content' for 'assistant' role messages may includes the messages that your callback returned.
        :rtype: Dict[str, [List[Dict[str, Any]]]]

        **Output format**

        .. code-block:: python

            return_value = {
                "jailbreak": [
                {
                    'template_parameters': {},
                    'messages': [
                        {
                            'content': '<jailbreak prompt> <adversarial query>',
                            'role': 'user'
                        },
                        {
                            'content': "<response from endpoint>",
                            'role': 'assistant',
                            'context': None
                        }
                    ],
                    '$schema': 'http://azureml/sdk-2-0/ChatConversation.json'
                }],
                "regular": [
                {
                    'template_parameters': {},
                    'messages': [
                    {
                        'content': '<adversarial query>',
                        'role': 'user'
                    },
                    {
                        'content': "<response from endpoint>",
                        'role': 'assistant',
                        'context': None
                    }],
                    '$schema': 'http://azureml/sdk-2-0/ChatConversation.json'
                }]
            }
        """
        if scenario not in AdversarialScenario.__members__.values():
            msg = f"Invalid scenario: {scenario}. Supported scenarios: {AdversarialScenario.__members__.values()}"
            raise EvaluationException(
                message=msg,
                internal_message=msg,
                target=ErrorTarget.DIRECT_ATTACK_SIMULATOR,
                category=ErrorCategory.INVALID_VALUE,
                blame=ErrorBlame.USER_ERROR,
            )

        if not randomization_seed:
            randomization_seed = randint(0, 1000000)

        regular_sim = AdversarialSimulator(azure_ai_project=self.azure_ai_project, credential=self.credential)
        regular_sim_results = await regular_sim(
            scenario=scenario,
            target=target,
            max_conversation_turns=max_conversation_turns,
            max_simulation_results=max_simulation_results,
            api_call_retry_limit=api_call_retry_limit,
            api_call_retry_sleep_sec=api_call_retry_sleep_sec,
            api_call_delay_sec=api_call_delay_sec,
            concurrent_async_task=concurrent_async_task,
            randomize_order=False,
            randomization_seed=randomization_seed,
        )
        jb_sim = AdversarialSimulator(azure_ai_project=self.azure_ai_project, credential=self.credential)
        jb_sim_results = await jb_sim(
            scenario=scenario,
            target=target,
            max_conversation_turns=max_conversation_turns,
            max_simulation_results=max_simulation_results,
            api_call_retry_limit=api_call_retry_limit,
            api_call_retry_sleep_sec=api_call_retry_sleep_sec,
            api_call_delay_sec=api_call_delay_sec,
            concurrent_async_task=concurrent_async_task,
            _jailbreak_type="upia",
            randomize_order=False,
            randomization_seed=randomization_seed,
        )
        return {"jailbreak": jb_sim_results, "regular": regular_sim_results}<|MERGE_RESOLUTION|>--- conflicted
+++ resolved
@@ -32,7 +32,6 @@
     :param credential: The credential for connecting to Azure AI project.
     :type credential: ~azure.core.credentials.TokenCredential
 
-<<<<<<< HEAD
     .. admonition:: Example:
 
     .. literalinclude:: ../samples/evaluation_samples_simulate.py
@@ -42,10 +41,7 @@
         :dedent: 8
         :caption: Run the DirectAttackSimulator to produce 2 results with 3 conversation turns each (6 messages in each result).
     """
-    def __init__(self, *, azure_ai_project: dict, credential):
-=======
     def __init__(self, *, azure_ai_project: AzureAIProject, credential: TokenCredential):
->>>>>>> 839584c5
         """Constructor."""
 
         try:
