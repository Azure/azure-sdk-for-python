--- conflicted
+++ resolved
@@ -530,23 +530,7 @@
 
                 eval_run._end_run("FINISHED")
 
-<<<<<<< HEAD
-        if redteam_result.scan_result:
-            scorecard = redteam_result.scan_result["scorecard"]
-            joint_attack_summary = scorecard["joint_risk_attack_summary"]
-            
-            if joint_attack_summary:
-                for risk_category_summary in joint_attack_summary:
-                    risk_category = risk_category_summary.get("risk_category").lower()
-                    for key, value in risk_category_summary.items():
-                        if key != "risk_category":
-                            eval_run.log_metric(f"{risk_category}_{key}", cast(float, value))
-                            self.logger.debug(f"Logged metric: {risk_category}_{key} = {value}")
-        eval_run._end_run("FINISHED")
-        self.logger.info("Successfully logged results to MLFlow")
-=======
         self.logger.info("Successfully logged results to AI Foundry")
->>>>>>> 832d03f0
         return None
 
     # Using the utility function from strategy_utils.py instead
