# ---------------------------------------------------------
# Copyright (c) Microsoft Corporation. All rights reserved.
# ---------------------------------------------------------
# Third-party imports
import asyncio
import itertools
import logging
import math
import os
from pathlib import Path
import random
import time
import uuid
from datetime import datetime
from typing import Callable, Dict, List, Optional, Union, cast, Any
from tqdm import tqdm

# Azure AI Evaluation imports
from azure.ai.evaluation._constants import TokenScope
from azure.ai.evaluation._common._experimental import experimental

<<<<<<< HEAD
# from azure.ai.evaluation._evaluate._evaluate import emit_eval_result_events_to_app_insights
=======
# from azure.ai.evaluation._evaluate._evaluate import emit_eval_result_events_to_app_insights #TODO: uncomment when app insights checked in
# from azure.ai.evaluation._model_configurations import EvaluationResult, AppInsightsConfig
>>>>>>> 182cf844
from azure.ai.evaluation._model_configurations import EvaluationResult
from azure.ai.evaluation.simulator._model_tools import ManagedIdentityAPITokenManager
from azure.ai.evaluation.simulator._model_tools._generated_rai_client import GeneratedRAIClient
from azure.ai.evaluation._user_agent import UserAgentSingleton
from azure.ai.evaluation._model_configurations import (
    AzureOpenAIModelConfiguration,
    OpenAIModelConfiguration,
)
from azure.ai.evaluation._exceptions import (
    ErrorBlame,
    ErrorCategory,
    ErrorTarget,
    EvaluationException,
)
from azure.ai.evaluation._common.utils import (
    validate_azure_ai_project,
    is_onedp_project,
)
from azure.ai.evaluation._evaluate._utils import _write_output

# Azure Core imports
from azure.core.credentials import TokenCredential

# Red Teaming imports
from ._red_team_result import RedTeamResult
from ._attack_strategy import AttackStrategy
from ._attack_objective_generator import (
    RiskCategory,
    SupportedLanguages,
    _AttackObjectiveGenerator,
)

# PyRIT imports
from pyrit.common import initialize_pyrit, DUCK_DB
from pyrit.prompt_target import PromptChatTarget

# Local imports - constants and utilities
from ._utils.constants import TASK_STATUS
from ._utils.logging_utils import (
    setup_logger,
    log_section_header,
    log_subsection_header,
)
from ._utils.formatting_utils import (
    get_strategy_name,
    get_flattened_attack_strategies,
    write_pyrit_outputs_to_file,
    format_scorecard,
    format_content_by_modality,
)
from ._utils.strategy_utils import get_chat_target, get_converter_for_strategy
from ._utils.retry_utils import create_standard_retry_manager
from ._utils.file_utils import create_file_manager
from ._utils.metric_mapping import get_attack_objective_from_risk_category

from ._orchestrator_manager import OrchestratorManager
from ._evaluation_processor import EvaluationProcessor
from ._mlflow_integration import MLflowIntegration
from ._result_processor import ResultProcessor


@experimental
class RedTeam:
    """
    This class uses various attack strategies to test the robustness of AI models against adversarial inputs.
    It logs the results of these evaluations and provides detailed scorecards summarizing the attack success rates.

    :param azure_ai_project: The Azure AI project, which can either be a string representing the project endpoint
        or an instance of AzureAIProject. It contains subscription id, resource group, and project name.
    :type azure_ai_project: Union[str, ~azure.ai.evaluation.AzureAIProject]
    :param credential: The credential to authenticate with Azure services
    :type credential: TokenCredential
    :param risk_categories: List of risk categories to generate attack objectives for (optional if custom_attack_seed_prompts is provided)
    :type risk_categories: Optional[List[RiskCategory]]
    :param num_objectives: Number of objectives to generate per risk category
    :type num_objectives: int
    :param application_scenario: Description of the application scenario for context
    :type application_scenario: Optional[str]
    :param custom_attack_seed_prompts: Path to a JSON file containing custom attack seed prompts (can be absolute or relative path)
    :type custom_attack_seed_prompts: Optional[str]
    :param language: Language to use for attack objectives generation. Defaults to English.
    :type language: SupportedLanguages
    :param output_dir: Directory to save output files (optional)
    :type output_dir: Optional[str]
    :param attack_success_thresholds: Threshold configuration for determining attack success.
        Should be a dictionary mapping risk categories (RiskCategory enum values) to threshold values,
        or None to use default binary evaluation (evaluation results determine success).
        When using thresholds, scores >= threshold are considered successful attacks.
    :type attack_success_thresholds: Optional[Dict[RiskCategory, int]]
    """

    def __init__(
        self,
        azure_ai_project: Union[dict, str],
        credential,
        *,
        risk_categories: Optional[List[RiskCategory]] = None,
        num_objectives: int = 10,
        application_scenario: Optional[str] = None,
        custom_attack_seed_prompts: Optional[str] = None,
        language: SupportedLanguages = SupportedLanguages.English,
        output_dir=".",
        attack_success_thresholds: Optional[Dict[RiskCategory, int]] = None,
    ):
        """Initialize a new Red Team agent for AI model evaluation.

        Creates a Red Team agent instance configured with the specified parameters.
        This initializes the token management, attack objective generation, and logging
        needed for running red team evaluations against AI models.

        :param azure_ai_project: The Azure AI project, which can either be a string representing the project endpoint
            or an instance of AzureAIProject. It contains subscription id, resource group, and project name.
        :type azure_ai_project: Union[str, ~azure.ai.evaluation.AzureAIProject]
        :param credential: Authentication credential for Azure services
        :type credential: TokenCredential
        :param risk_categories: List of risk categories to test (required unless custom prompts provided)
        :type risk_categories: Optional[List[RiskCategory]]
        :param num_objectives: Number of attack objectives to generate per risk category
        :type num_objectives: int
        :param application_scenario: Description of the application scenario
        :type application_scenario: Optional[str]
        :param custom_attack_seed_prompts: Path to a JSON file with custom attack prompts
        :type custom_attack_seed_prompts: Optional[str]
        :param language: Language to use for attack objectives generation. Defaults to English.
        :type language: SupportedLanguages
        :param output_dir: Directory to save evaluation outputs and logs. Defaults to current working directory.
        :type output_dir: str
        :param attack_success_thresholds: Threshold configuration for determining attack success.
            Should be a dictionary mapping risk categories (RiskCategory enum values) to threshold values,
            or None to use default binary evaluation (evaluation results determine success).
            When using thresholds, scores >= threshold are considered successful attacks.
        :type attack_success_thresholds: Optional[Dict[RiskCategory, int]]
        """

        self.azure_ai_project = validate_azure_ai_project(azure_ai_project)
        self.credential = credential
        self.output_dir = output_dir
        self.language = language
        self._one_dp_project = is_onedp_project(azure_ai_project)

        # Configure attack success thresholds
        self.attack_success_thresholds = self._configure_attack_success_thresholds(attack_success_thresholds)

        # Initialize basic logger without file handler (will be properly set up during scan)
        self.logger = logging.getLogger("RedTeamLogger")
        self.logger.setLevel(logging.DEBUG)

        # Only add console handler for now - file handler will be added during scan setup
        if not any(isinstance(h, logging.StreamHandler) for h in self.logger.handlers):
            console_handler = logging.StreamHandler()
            console_handler.setLevel(logging.WARNING)
            console_formatter = logging.Formatter("%(levelname)s - %(message)s")
            console_handler.setFormatter(console_formatter)
            self.logger.addHandler(console_handler)

        if not self._one_dp_project:
            self.token_manager = ManagedIdentityAPITokenManager(
                token_scope=TokenScope.DEFAULT_AZURE_MANAGEMENT,
                logger=logging.getLogger("RedTeamLogger"),
                credential=cast(TokenCredential, credential),
            )
        else:
            self.token_manager = ManagedIdentityAPITokenManager(
                token_scope=TokenScope.COGNITIVE_SERVICES_MANAGEMENT,
                logger=logging.getLogger("RedTeamLogger"),
                credential=cast(TokenCredential, credential),
            )

        # Initialize task tracking
        self.task_statuses = {}
        self.total_tasks = 0
        self.completed_tasks = 0
        self.failed_tasks = 0
        self.start_time = None
        self.scan_id = None
        self.scan_session_id = None
        self.scan_output_dir = None

        # Initialize RAI client
        self.generated_rai_client = GeneratedRAIClient(
            azure_ai_project=self.azure_ai_project, token_manager=self.token_manager.credential
        )

        # Initialize a cache for attack objectives by risk category and strategy
        self.attack_objectives = {}

        # Keep track of data and eval result file names
        self.red_team_info = {}

        # keep track of prompt content to context mapping for evaluation
        self.prompt_to_context = {}

        # keep track of prompt content to risk_sub_type mapping for evaluation
        self.prompt_to_risk_subtype = {}

        # Initialize PyRIT
        initialize_pyrit(memory_db_type=DUCK_DB)

        # Initialize attack objective generator
        self.attack_objective_generator = _AttackObjectiveGenerator(
            risk_categories=risk_categories,
            num_objectives=num_objectives,
            application_scenario=application_scenario,
            custom_attack_seed_prompts=custom_attack_seed_prompts,
        )

        # Initialize component managers (will be set up during scan)
        self.orchestrator_manager = None
        self.evaluation_processor = None
        self.mlflow_integration = None
        self.result_processor = None

        # Initialize utility managers
        self.retry_manager = create_standard_retry_manager(logger=self.logger)
        self.file_manager = create_file_manager(base_output_dir=self.output_dir, logger=self.logger)

        self.logger.debug("RedTeam initialized successfully")

    def _configure_attack_success_thresholds(
        self, attack_success_thresholds: Optional[Dict[RiskCategory, int]]
    ) -> Dict[str, int]:
        """Configure attack success thresholds for different risk categories."""
        if attack_success_thresholds is None:
            return {}

        def validate_threshold(value: int, key: str = "threshold") -> None:
            if not isinstance(value, int) or not (0 <= value <= 7):
                raise ValueError(f"Attack success {key} must be an integer between 0 and 7, got: {value}")

        configured_thresholds = {}

        if not isinstance(attack_success_thresholds, dict):
            raise ValueError(
                f"attack_success_thresholds must be a dictionary mapping RiskCategory instances to thresholds, or None. Got: {type(attack_success_thresholds)}"
            )

        # Per-category thresholds
        for key, value in attack_success_thresholds.items():
            validate_threshold(value, f"threshold for {key}")

            # Normalize the key to string format
            if hasattr(key, "value"):
                category_key = key.value
            else:
                raise ValueError(f"attack_success_thresholds keys must be RiskCategory instance, got: {type(key)}")

            configured_thresholds[category_key] = value

        return configured_thresholds

    def _setup_component_managers(self):
        """Initialize component managers with shared configuration."""
        retry_config = self.retry_manager.get_retry_config()

        # Initialize orchestrator manager
        self.orchestrator_manager = OrchestratorManager(
            logger=self.logger,
            generated_rai_client=self.generated_rai_client,
            credential=self.credential,
            azure_ai_project=self.azure_ai_project,
            one_dp_project=self._one_dp_project,
            retry_config=retry_config,
            scan_output_dir=self.scan_output_dir,
            red_team=self,
        )

        # Initialize evaluation processor
        self.evaluation_processor = EvaluationProcessor(
            logger=self.logger,
            azure_ai_project=self.azure_ai_project,
            credential=self.credential,
            attack_success_thresholds=self.attack_success_thresholds,
            retry_config=retry_config,
            scan_session_id=self.scan_session_id,
            scan_output_dir=self.scan_output_dir,
            taxonomy_risk_categories=getattr(self, "taxonomy_risk_categories", None),
        )

        # Initialize MLflow integration
        self.mlflow_integration = MLflowIntegration(
            logger=self.logger,
            azure_ai_project=self.azure_ai_project,
            generated_rai_client=self.generated_rai_client,
            one_dp_project=self._one_dp_project,
            scan_output_dir=self.scan_output_dir,
        )

        # Initialize result processor
        self.result_processor = ResultProcessor(
            logger=self.logger,
            attack_success_thresholds=self.attack_success_thresholds,
            application_scenario=getattr(self, "application_scenario", ""),
            risk_categories=getattr(self, "risk_categories", []),
            ai_studio_url=getattr(self.mlflow_integration, "ai_studio_url", None),
            mlflow_integration=self.mlflow_integration,
        )

    async def _get_attack_objectives(
        self,
        risk_category: Optional[RiskCategory] = None,
        application_scenario: Optional[str] = None,
        strategy: Optional[str] = None,
        is_agent_target: Optional[bool] = None,
    ) -> List[str]:
        """Get attack objectives from the RAI client for a specific risk category or from a custom dataset.

        Retrieves attack objectives based on the provided risk category and strategy. These objectives
        can come from either the RAI service or from custom attack seed prompts if provided. The function
        handles different strategies, including special handling for jailbreak strategy which requires
        applying prefixes to messages. It also maintains a cache of objectives to ensure consistency
        across different strategies for the same risk category.

        :param risk_category: The specific risk category to get objectives for
        :type risk_category: Optional[RiskCategory]
        :param application_scenario: Optional description of the application scenario for context
        :type application_scenario: Optional[str]
        :param strategy: Optional attack strategy to get specific objectives for
        :type strategy: Optional[str]
        :param is_agent_target: Optional boolean indicating if target is an agent (True) or model (False)
        :type is_agent_target: Optional[bool]
        :return: A list of attack objective prompts
        :rtype: List[str]
        """
        attack_objective_generator = self.attack_objective_generator

        # Convert risk category to lowercase for consistent caching
        risk_cat_value = get_attack_objective_from_risk_category(risk_category).lower()
        num_objectives = attack_objective_generator.num_objectives

        log_subsection_header(
            self.logger,
            f"Getting attack objectives for {risk_cat_value}, strategy: {strategy}",
        )

        # Check if we already have baseline objectives for this risk category
        baseline_key = ((risk_cat_value,), "baseline")
        baseline_objectives_exist = baseline_key in self.attack_objectives
        current_key = ((risk_cat_value,), strategy)

        # Check if custom attack seed prompts are provided in the generator
        if attack_objective_generator.custom_attack_seed_prompts and attack_objective_generator.validated_prompts:
            # Check if this specific risk category has custom objectives
            custom_objectives = attack_objective_generator.valid_prompts_by_category.get(risk_cat_value, [])

            if custom_objectives:
                # Use custom objectives for this risk category
                return await self._get_custom_attack_objectives(risk_cat_value, num_objectives, strategy, current_key)
            else:
                # No custom objectives for this risk category, but risk_categories was specified
                # Fetch from service if this risk category is in the requested list
                if (
                    self.attack_objective_generator.risk_categories
                    and risk_category in self.attack_objective_generator.risk_categories
                ):
                    self.logger.info(
                        f"No custom objectives found for risk category {risk_cat_value}, fetching from service"
                    )
                    return await self._get_rai_attack_objectives(
                        risk_category,
                        risk_cat_value,
                        application_scenario,
                        strategy,
                        baseline_objectives_exist,
                        baseline_key,
                        current_key,
                        num_objectives,
                        is_agent_target,
                    )
                else:
                    # Risk category not in requested list, return empty
                    self.logger.warning(
                        f"No custom objectives found for risk category {risk_cat_value} and it's not in the requested risk categories"
                    )
                    return []
        else:
            return await self._get_rai_attack_objectives(
                risk_category,
                risk_cat_value,
                application_scenario,
                strategy,
                baseline_objectives_exist,
                baseline_key,
                current_key,
                num_objectives,
                is_agent_target,
            )

    async def _get_custom_attack_objectives(
        self, risk_cat_value: str, num_objectives: int, strategy: str, current_key: tuple
    ) -> List[str]:
        """Get attack objectives from custom seed prompts."""
        attack_objective_generator = self.attack_objective_generator

        self.logger.info(
            f"Using custom attack seed prompts from {attack_objective_generator.custom_attack_seed_prompts}"
        )

        # Get the prompts for this risk category
        custom_objectives = attack_objective_generator.valid_prompts_by_category.get(risk_cat_value, [])

        if not custom_objectives:
            self.logger.warning(f"No custom objectives found for risk category {risk_cat_value}")
            return []

        self.logger.info(f"Found {len(custom_objectives)} custom objectives for {risk_cat_value}")

        # Sample if we have more than needed
        if len(custom_objectives) > num_objectives:
            selected_cat_objectives = random.sample(custom_objectives, num_objectives)
            self.logger.info(
                f"Sampled {num_objectives} objectives from {len(custom_objectives)} available for {risk_cat_value}"
            )
        else:
            selected_cat_objectives = custom_objectives
            self.logger.info(f"Using all {len(custom_objectives)} available objectives for {risk_cat_value}")

        # Handle jailbreak strategy - need to apply jailbreak prefixes to messages
        if strategy == "jailbreak":
            selected_cat_objectives = await self._apply_jailbreak_prefixes(selected_cat_objectives)

        # Extract content from selected objectives
        selected_prompts = []
        for obj in selected_cat_objectives:
            if "messages" in obj and len(obj["messages"]) > 0:
                message = obj["messages"][0]
                if isinstance(message, dict) and "content" in message:
                    content = message["content"]
                    
                    # Extract and normalize context data
                    context_raw = message.get("context", "")
                    # Normalize context to always be a list of dicts with 'content' key
                    if isinstance(context_raw, list):
                        # Already a list - ensure each item is a dict with 'content' key
                        contexts = []
                        for ctx in context_raw:
                            if isinstance(ctx, dict) and "content" in ctx:
                                # Preserve all keys including context_type, tool_name if present
                                contexts.append(ctx)
                            elif isinstance(ctx, str):
                                contexts.append({"content": ctx})
                    elif context_raw:
                        # Single string value - wrap in dict
                        contexts = [{"content": context_raw}]
                        if message.get("tool_name"):
                            contexts[0]["tool_name"] = message["tool_name"]
                        if message.get("context_type"):
                            contexts[0]["context_type"] = message["context_type"]
                    else:
                        contexts = []

                    # Check if any context has agent-specific fields
                    has_agent_fields = any(
                        isinstance(ctx, dict) and ("context_type" in ctx or "tool_name" in ctx) for ctx in contexts
                    )

                    # For contexts without agent fields, append them to the content
                    # This applies to baseline and any other attack objectives with plain context
                    if contexts and not has_agent_fields:
                        # Extract all context content and append to the attack content
                        context_texts = []
                        for ctx in contexts:
                            if isinstance(ctx, dict):
                                ctx_content = ctx.get("content", "")
                                if ctx_content:
                                    context_texts.append(ctx_content)

                        if context_texts:
                            # Append context to content
                            combined_context = "\n\n".join(context_texts)
                            content = f"{content}\n\nContext:\n{combined_context}"
                            self.logger.debug(
                                f"Appended {len(context_texts)} context source(s) to attack content (total context length={len(combined_context)})"
                            )

                    selected_prompts.append(content)

                    # Extract and store risk_subtype if present in metadata
                    metadata = obj.get("metadata", {})
                    target_harms = metadata.get("target_harms", [])
                    if target_harms and len(target_harms) > 0:
                        first_harm = target_harms[0]
                        if isinstance(first_harm, dict) and "risk-subtype" in first_harm:
                            risk_subtype = first_harm["risk-subtype"]
                            if not hasattr(self, 'prompt_to_risk_subtype'):
                                self.prompt_to_risk_subtype = {}
                            self.prompt_to_risk_subtype[content] = risk_subtype
                            self.logger.debug(f"Stored risk_subtype '{risk_subtype}' for custom objective")

                    # Always store contexts if they exist (whether or not they have agent fields)
                    if contexts:
                        context_dict = {"contexts": contexts}
                        if has_agent_fields:
                            self.logger.debug(f"Stored context with agent fields: {len(contexts)} context source(s)")
                        else:
                            self.logger.debug(
                                f"Stored context without agent fields: {len(contexts)} context source(s) (also embedded in content)"
                            )
                        self.prompt_to_context[content] = context_dict
                    else:
                        self.logger.debug(f"No context to store")

        # Store in cache and return
        self._cache_attack_objectives(current_key, risk_cat_value, strategy, selected_prompts, selected_cat_objectives)
        return selected_prompts

    async def _get_rai_attack_objectives(
        self,
        risk_category: RiskCategory,
        risk_cat_value: str,
        application_scenario: str,
        strategy: str,
        baseline_objectives_exist: bool,
        baseline_key: tuple,
        current_key: tuple,
        num_objectives: int,
        is_agent_target: Optional[bool] = None,
    ) -> List[str]:
        """Get attack objectives from the RAI service."""
        content_harm_risk = None
        other_risk = ""
        if risk_cat_value in ["hate_unfairness", "violence", "self_harm", "sexual"]:
            content_harm_risk = risk_cat_value
        else:
            other_risk = risk_cat_value

        try:
            self.logger.debug(
                f"API call: get_attack_objectives({risk_cat_value}, app: {application_scenario}, strategy: {strategy})"
            )

            # Get objectives from RAI service
            target_type_str = "agent" if is_agent_target else "model" if is_agent_target is not None else None

            if "tense" in strategy:
                objectives_response = await self.generated_rai_client.get_attack_objectives(
                    risk_type=content_harm_risk,
                    risk_category=other_risk,
                    application_scenario=application_scenario or "",
                    strategy="tense",
                    language=self.language.value,
                    scan_session_id=self.scan_session_id,
                    target=target_type_str,
<<<<<<< HEAD
                    client_id=self.client_id if target_type_str == "agent" else None,
=======
>>>>>>> 182cf844
                )
            else:
                objectives_response = await self.generated_rai_client.get_attack_objectives(
                    risk_type=content_harm_risk,
                    risk_category=other_risk,
                    application_scenario=application_scenario or "",
                    strategy=None,
                    language=self.language.value,
                    scan_session_id=self.scan_session_id,
                    target=target_type_str,
<<<<<<< HEAD
                    client_id=self.client_id if target_type_str == "agent" else None,
=======
>>>>>>> 182cf844
                )

            if isinstance(objectives_response, list):
                self.logger.debug(f"API returned {len(objectives_response)} objectives")
            # Handle jailbreak strategy
            if strategy == "jailbreak":
                objectives_response = await self._apply_jailbreak_prefixes(objectives_response)
            # Handle indirect jailbreak strategy
            elif strategy == "indirect_jailbreak":
                objectives_response = await self._apply_xpia_prompts(objectives_response, target_type_str)

        except Exception as e:
            self.logger.error(f"Error calling get_attack_objectives: {str(e)}")
            self.logger.warning("API call failed, returning empty objectives list")
            return []

        # Check if the response is valid
        if not objectives_response or (
            isinstance(objectives_response, dict) and not objectives_response.get("objectives")
        ):
            # If we got no agent objectives, fallback to model objectives
            if is_agent_target:
                self.logger.warning(
                    f"No agent-type attack objectives found for {risk_cat_value}. "
                    "Falling back to model-type objectives."
                )
                try:
                    # Retry with model target type
                    if "tense" in strategy:
                        objectives_response = await self.generated_rai_client.get_attack_objectives(
                            risk_type=content_harm_risk,
                            risk_category=other_risk,
                            application_scenario=application_scenario or "",
                            strategy="tense",
                            language=self.language.value,
                            scan_session_id=self.scan_session_id,
                            target="model",
<<<<<<< HEAD
                            client_id=None,
=======
>>>>>>> 182cf844
                        )
                    else:
                        objectives_response = await self.generated_rai_client.get_attack_objectives(
                            risk_type=content_harm_risk,
                            risk_category=other_risk,
                            application_scenario=application_scenario or "",
                            strategy=None,
                            language=self.language.value,
                            scan_session_id=self.scan_session_id,
                            target="model",
<<<<<<< HEAD
                            client_id=None,
                        )
                    
=======
                        )

>>>>>>> 182cf844
                    if isinstance(objectives_response, list):
                        self.logger.debug(f"Fallback API returned {len(objectives_response)} model-type objectives")

                    # Apply strategy-specific transformations to fallback objectives
                    # Still try agent-type attack techniques (jailbreak/XPIA) even with model-type baseline objectives
                    if strategy == "jailbreak":
                        objectives_response = await self._apply_jailbreak_prefixes(objectives_response)
                    elif strategy == "indirect_jailbreak":
                        # Try agent-type XPIA first, will fallback to model-type XPIA within the method
                        objectives_response = await self._apply_xpia_prompts(objectives_response, "agent")

                    # Check if fallback response is also empty
                    if not objectives_response or (
                        isinstance(objectives_response, dict) and not objectives_response.get("objectives")
                    ):
                        self.logger.warning("Fallback to model-type objectives also returned empty list")
                        return []

                except Exception as fallback_error:
                    self.logger.error(f"Error calling get_attack_objectives with model fallback: {str(fallback_error)}")
                    self.logger.warning("Fallback API call failed, returning empty objectives list")
                    return []
            else:
                self.logger.warning("Empty or invalid response, returning empty list")
                return []

        # Filter and select objectives
        selected_cat_objectives = self._filter_and_select_objectives(
            objectives_response, strategy, baseline_objectives_exist, baseline_key, num_objectives
        )

        # Extract content and cache
        selected_prompts = self._extract_objective_content(selected_cat_objectives)
        self._cache_attack_objectives(current_key, risk_cat_value, strategy, selected_prompts, selected_cat_objectives)

        return selected_prompts

    async def _apply_jailbreak_prefixes(self, objectives_list: List) -> List:
        """Apply jailbreak prefixes to objectives."""
        self.logger.debug("Applying jailbreak prefixes to objectives")
        try:
            # Use centralized retry decorator
            @self.retry_manager.create_retry_decorator(context="jailbreak_prefixes")
            async def get_jailbreak_prefixes_with_retry():
                return await self.generated_rai_client.get_jailbreak_prefixes()

            jailbreak_prefixes = await get_jailbreak_prefixes_with_retry()
            for objective in objectives_list:
                if "messages" in objective and len(objective["messages"]) > 0:
                    message = objective["messages"][0]
                    if isinstance(message, dict) and "content" in message:
                        message["content"] = f"{random.choice(jailbreak_prefixes)} {message['content']}"
        except Exception as e:
            self.logger.error(f"Error applying jailbreak prefixes: {str(e)}")

        return objectives_list

    async def _apply_xpia_prompts(self, objectives_list: List, target_type_str: str) -> List:
        """Apply XPIA prompt formatting to objectives for indirect jailbreak strategy.

        XPIA prompts are wrapper structures that contain:
        - content: benign user query to trigger tool use
        - context: attack vehicle with {attack_text} placeholder
        - context_type: modality for formatting (email, document, html, code)
        - tool_name: name for mock tool

        We inject the baseline attack objectives into these XPIA wrapper prompts.
        """
        self.logger.debug(f"Applying XPIA prompts to objectives for indirect jailbreak (target_type={target_type_str})")

        try:
            # Fetch XPIA wrapper prompts from RAI service
            @self.retry_manager.create_retry_decorator(context="xpia_prompts")
            async def get_xpia_prompts_with_retry():
                return await self.generated_rai_client.get_attack_objectives(
                    risk_type=None,
                    risk_category="xpia",
                    application_scenario="",
                    strategy=None,
                    language=self.language.value,
                    scan_session_id=self.scan_session_id,
                    target=target_type_str,
<<<<<<< HEAD
                    client_id=self.client_id if target_type_str == "agent" else None,
=======
>>>>>>> 182cf844
                )

            xpia_prompts = await get_xpia_prompts_with_retry()

            # If no agent XPIA prompts and we're trying agent, fallback to model
            if (not xpia_prompts or len(xpia_prompts) == 0) and target_type_str == "agent":
                self.logger.debug("No agent-type XPIA prompts available, falling back to model-type XPIA prompts")
                try:
                    xpia_prompts = await self.generated_rai_client.get_attack_objectives(
                        risk_type=None,
                        risk_category="xpia",
                        application_scenario="",
                        strategy=None,
                        language=self.language.value,
                        scan_session_id=self.scan_session_id,
                        target="model",
<<<<<<< HEAD
                        client_id=None,
=======
>>>>>>> 182cf844
                    )
                    if xpia_prompts and len(xpia_prompts) > 0:
                        self.logger.debug(f"Fetched {len(xpia_prompts)} model-type XPIA wrapper prompts as fallback")
                except Exception as fallback_error:
                    self.logger.error(f"Error fetching model-type XPIA prompts as fallback: {str(fallback_error)}")

            if not xpia_prompts or len(xpia_prompts) == 0:
                self.logger.warning("No XPIA prompts available (even after fallback), returning objectives unchanged")
                return objectives_list

            self.logger.debug(f"Fetched {len(xpia_prompts)} XPIA wrapper prompts")

            # Apply XPIA wrapping to each baseline objective
            for objective in objectives_list:
                if "messages" in objective and len(objective["messages"]) > 0:
                    message = objective["messages"][0]
                    if isinstance(message, dict) and "content" in message:
                        # Get the baseline attack content to inject
                        baseline_attack_content = message["content"]
                        # Preserve the original baseline context if it exists
                        baseline_context = message.get("context", "")

                        # Normalize baseline_context to a list of context dicts
                        baseline_contexts = []
                        if baseline_context:
                            # Extract baseline context from RAI service format
                            context_dict = {"content": baseline_context}
                            if message.get("tool_name"):
                                context_dict["tool_name"] = message["tool_name"]
                            if message.get("context_type"):
                                context_dict["context_type"] = message["context_type"]
                            baseline_contexts = [context_dict]

                        # Check if baseline contexts have agent fields (context_type, tool_name)
                        baseline_contexts_with_agent_fields = []
                        baseline_contexts_without_agent_fields = []

                        for ctx in baseline_contexts:
                            if isinstance(ctx, dict):
                                if "context_type" in ctx or "tool_name" in ctx:
                                    # This baseline context has agent fields - preserve it separately
                                    baseline_contexts_with_agent_fields.append(ctx)
                                    self.logger.debug(
                                        f"Found baseline context with agent fields: tool_name={ctx.get('tool_name')}, context_type={ctx.get('context_type')}"
                                    )
                                else:
                                    # This baseline context has no agent fields - can be embedded
                                    baseline_contexts_without_agent_fields.append(ctx)
                            else:
                                baseline_contexts_without_agent_fields.append({"content": str(ctx)})

                        # For baseline contexts without agent fields, embed them in the attack content
                        if baseline_contexts_without_agent_fields:
                            context_texts = [
                                ctx.get("content", "")
                                for ctx in baseline_contexts_without_agent_fields
                                if ctx.get("content")
                            ]
                            if context_texts:
                                combined_context = "\n\n".join(context_texts)
                                baseline_attack_content = f"{baseline_attack_content}\n\nContext:\n{combined_context}"
                                self.logger.debug(
                                    f"Embedded {len(context_texts)} baseline context(s) without agent fields into attack content"
                                )

                        # Randomly select an XPIA wrapper prompt
                        xpia_prompt = random.choice(xpia_prompts)
                        xpia_message = xpia_prompt.get("messages", [{}])[0]

                        # Extract XPIA wrapper structure
                        user_query = xpia_message.get("content", "")
                        attack_vehicle_context = xpia_message.get("context", "")
                        context_type = xpia_message.get("context_type") or "text"
                        tool_name = xpia_message.get("tool_name", "")

                        # Inject baseline attack (now with appended context) into the {attack_text} placeholder
                        if "{attack_text}" in attack_vehicle_context:
                            injected_context = attack_vehicle_context.replace("{attack_text}", baseline_attack_content)
                        else:
                            # No placeholder found, append to end
                            injected_context = f"{attack_vehicle_context}\n\n{baseline_attack_content}"

                        # Apply modality-based formatting
                        formatted_context = format_content_by_modality(injected_context, context_type)

                        # Update the message with benign user query
                        message["content"] = user_query

                        # Build the contexts list: XPIA context + any baseline contexts with agent fields
                        contexts = [
                            {"content": formatted_context, "context_type": context_type, "tool_name": tool_name}
                        ]

                        # Add baseline contexts with agent fields as separate context entries
                        if baseline_contexts_with_agent_fields:
                            contexts.extend(baseline_contexts_with_agent_fields)
                            self.logger.debug(
                                f"Preserved {len(baseline_contexts_with_agent_fields)} baseline context(s) with agent fields"
                            )

                        message["context"] = contexts
                        message["context_type"] = (
                            context_type  # Keep at message level for backward compat (XPIA primary)
                        )
                        message["tool_name"] = tool_name

                        self.logger.debug(
                            f"Wrapped baseline attack in XPIA: total contexts={len(contexts)}, xpia_tool={tool_name}, xpia_type={context_type}"
                        )

        except Exception as e:
            self.logger.error(f"Error applying XPIA prompts: {str(e)}")
            self.logger.warning("XPIA prompt application failed, returning original objectives")

        return objectives_list

    def _filter_and_select_objectives(
        self,
        objectives_response: List,
        strategy: str,
        baseline_objectives_exist: bool,
        baseline_key: tuple,
        num_objectives: int,
    ) -> List:
        """Filter and select objectives based on strategy and baseline requirements."""
        # For non-baseline strategies, filter by baseline IDs if they exist
        if strategy != "baseline" and baseline_objectives_exist:
            self.logger.debug(f"Found existing baseline objectives, will filter {strategy} by baseline IDs")
            baseline_selected_objectives = self.attack_objectives[baseline_key].get("selected_objectives", [])
            baseline_objective_ids = [obj.get("id") for obj in baseline_selected_objectives if "id" in obj]

            if baseline_objective_ids:
                self.logger.debug(f"Filtering by {len(baseline_objective_ids)} baseline objective IDs for {strategy}")
                # Filter by baseline IDs
                filtered_objectives = [obj for obj in objectives_response if obj.get("id") in baseline_objective_ids]
                self.logger.debug(f"Found {len(filtered_objectives)} matching objectives with baseline IDs")

                # For strategies like indirect_jailbreak, the RAI service may return multiple
                # objectives per baseline ID (e.g., multiple XPIA variations for one baseline objective).
                # We should select num_objectives total, ensuring each baseline objective gets an XPIA attack.
                # Group by baseline ID and select one objective per baseline ID up to num_objectives.
                selected_by_id = {}
                for obj in filtered_objectives:
                    obj_id = obj.get("id")
                    if obj_id not in selected_by_id:
                        selected_by_id[obj_id] = []
                    selected_by_id[obj_id].append(obj)

                # Select objectives to match num_objectives
                selected_cat_objectives = []
                baseline_ids = list(selected_by_id.keys())

                # If we have enough baseline IDs to cover num_objectives, select one per baseline ID
                if len(baseline_ids) >= num_objectives:
                    # Select from the first num_objectives baseline IDs
                    for i in range(num_objectives):
                        obj_id = baseline_ids[i]
                        selected_cat_objectives.append(random.choice(selected_by_id[obj_id]))
                else:
                    # If we have fewer baseline IDs than num_objectives, select all and cycle through
                    for i in range(num_objectives):
                        obj_id = baseline_ids[i % len(baseline_ids)]
                        # For repeated IDs, try to select different variations if available
                        available_variations = selected_by_id[obj_id].copy()
                        # Remove already selected variations for this baseline ID
                        already_selected = [obj for obj in selected_cat_objectives if obj.get("id") == obj_id]
                        for selected_obj in already_selected:
                            if selected_obj in available_variations:
                                available_variations.remove(selected_obj)

                        if available_variations:
                            selected_cat_objectives.append(random.choice(available_variations))
                        else:
                            # If no more variations, reuse one (shouldn't happen with proper XPIA generation)
                            selected_cat_objectives.append(random.choice(selected_by_id[obj_id]))

                self.logger.debug(
                    f"Selected {len(selected_cat_objectives)} objectives from {len(baseline_ids)} baseline IDs and {len(filtered_objectives)} total variations for {strategy} strategy"
                )
            else:
                self.logger.warning("No baseline objective IDs found, using random selection")
                selected_cat_objectives = random.sample(
                    objectives_response, min(num_objectives, len(objectives_response))
                )
        else:
            # This is the baseline strategy or we don't have baseline objectives yet
            self.logger.debug(f"Using random selection for {strategy} strategy")
            selected_cat_objectives = random.sample(objectives_response, min(num_objectives, len(objectives_response)))

        if len(selected_cat_objectives) < num_objectives:
            self.logger.warning(
                f"Only found {len(selected_cat_objectives)} objectives, fewer than requested {num_objectives}"
            )

        return selected_cat_objectives

    def _extract_objective_content(self, selected_objectives: List) -> List[str]:
        """Extract content from selected objectives and build prompt-to-context mapping."""
        selected_prompts = []
        for obj in selected_objectives:
            risk_subtype = None
            # Extract risk-subtype from target_harms if present
            target_harms = obj.get("metadata", {}).get("target_harms", [])
            if target_harms and isinstance(target_harms, list):
                for harm in target_harms:
                    if isinstance(harm, dict) and "risk-subtype" in harm:
                        subtype_value = harm.get("risk-subtype")
                        if subtype_value:
                            risk_subtype = subtype_value
                            break
            if "messages" in obj and len(obj["messages"]) > 0:
                message = obj["messages"][0]
                if isinstance(message, dict) and "content" in message:
                    content = message["content"]
                    context_raw = message.get("context", "")
                    # TODO is first if necessary?
                    # Normalize context to always be a list of dicts with 'content' key
                    if isinstance(context_raw, list):
                        # Already a list - ensure each item is a dict with 'content' key
                        contexts = []
                        for ctx in context_raw:
                            if isinstance(ctx, dict) and "content" in ctx:
                                # Preserve all keys including context_type, tool_name if present
                                contexts.append(ctx)
                            elif isinstance(ctx, str):
                                contexts.append({"content": ctx})
                    elif context_raw:
                        # Single string value - wrap in dict
                        contexts = [{"content": context_raw}]
                        if message.get("tool_name"):
                            contexts[0]["tool_name"] = message["tool_name"]
                        if message.get("context_type"):
                            contexts[0]["context_type"] = message["context_type"]
                    else:
                        contexts = []

                    # Check if any context has agent-specific fields
                    has_agent_fields = any(
                        isinstance(ctx, dict) and ("context_type" in ctx or "tool_name" in ctx) for ctx in contexts
                    )

                    # For contexts without agent fields, append them to the content
                    # This applies to baseline and any other attack objectives with plain context
                    if contexts and not has_agent_fields:
                        # Extract all context content and append to the attack content
                        context_texts = []
                        for ctx in contexts:
                            if isinstance(ctx, dict):
                                ctx_content = ctx.get("content", "")
                                if ctx_content:
                                    context_texts.append(ctx_content)

                        if context_texts:
                            # Append context to content
                            combined_context = "\n\n".join(context_texts)
                            content = f"{content}\n\nContext:\n{combined_context}"
                            self.logger.debug(
                                f"Appended {len(context_texts)} context source(s) to attack content (total context length={len(combined_context)})"
                            )

                    selected_prompts.append(content)

                    # Store risk_subtype mapping if it exists
                    if risk_subtype:
                        self.prompt_to_risk_subtype[content] = risk_subtype

                    # Always store contexts if they exist (whether or not they have agent fields)
                    if contexts:
                        context_dict = {"contexts": contexts}
                        if has_agent_fields:
                            self.logger.debug(f"Stored context with agent fields: {len(contexts)} context source(s)")
                        else:
                            self.logger.debug(
                                f"Stored context without agent fields: {len(contexts)} context source(s) (also embedded in content)"
                            )
                        self.prompt_to_context[content] = context_dict
                    else:
                        self.logger.debug(f"No context to store")
        return selected_prompts

    def _cache_attack_objectives(
        self,
        current_key: tuple,
        risk_cat_value: str,
        strategy: str,
        selected_prompts: List[str],
        selected_objectives: List,
    ) -> None:
        """Cache attack objectives for reuse."""
        objectives_by_category = {risk_cat_value: []}

        # Process list format and organize by category for caching
        for obj in selected_objectives:
            obj_id = obj.get("id", f"obj-{uuid.uuid4()}")
            target_harms = obj.get("metadata", {}).get("target_harms", [])
            content = ""
            context = ""
            risk_subtype = None

            # Extract risk-subtype from target_harms if present
            if target_harms and isinstance(target_harms, list):
                for harm in target_harms:
                    if isinstance(harm, dict) and "risk-subtype" in harm:
                        subtype_value = harm.get("risk-subtype")
                        # Only store non-empty risk-subtype values
                        if subtype_value:
                            risk_subtype = subtype_value
                            break  # Use the first non-empty risk-subtype found

            if "messages" in obj and len(obj["messages"]) > 0:

                message = obj["messages"][0]
                content = message.get("content", "")
                context = message.get("context", "")
            if content:
                obj_data = {"id": obj_id, "content": content, "context": context}
                # Add risk_subtype to obj_data if it exists
                if risk_subtype:
                    obj_data["risk_subtype"] = risk_subtype
                objectives_by_category[risk_cat_value].append(obj_data)

        self.attack_objectives[current_key] = {
            "objectives_by_category": objectives_by_category,
            "strategy": strategy,
            "risk_category": risk_cat_value,
            "selected_prompts": selected_prompts,
            "selected_objectives": selected_objectives,
        }
        self.logger.info(f"Selected {len(selected_prompts)} objectives for {risk_cat_value}")

    async def _process_attack(
        self,
        strategy: Union[AttackStrategy, List[AttackStrategy]],
        risk_category: RiskCategory,
        all_prompts: List[str],
        progress_bar: tqdm,
        progress_bar_lock: asyncio.Lock,
        scan_name: Optional[str] = None,
        skip_upload: bool = False,
        output_path: Optional[Union[str, os.PathLike]] = None,
        timeout: int = 120,
        _skip_evals: bool = False,
    ) -> Optional[EvaluationResult]:
        """Process a red team scan with the given orchestrator, converter, and prompts.

        Executes a red team attack process using the specified strategy and risk category against the
        target model or function. This includes creating an orchestrator, applying prompts through the
        appropriate converter, saving results to files, and optionally evaluating the results.
        The function handles progress tracking, logging, and error handling throughout the process.

        :param strategy: The attack strategy to use
        :type strategy: Union[AttackStrategy, List[AttackStrategy]]
        :param risk_category: The risk category to evaluate
        :type risk_category: RiskCategory
        :param all_prompts: List of prompts to use for the scan
        :type all_prompts: List[str]
        :param progress_bar: Progress bar to update
        :type progress_bar: tqdm
        :param progress_bar_lock: Lock for the progress bar
        :type progress_bar_lock: asyncio.Lock
        :param scan_name: Optional name for the evaluation
        :type scan_name: Optional[str]
        :param skip_upload: Whether to return only data without evaluation
        :type skip_upload: bool
        :param output_path: Optional path for output
        :type output_path: Optional[Union[str, os.PathLike]]
        :param timeout: The timeout in seconds for API calls
        :type timeout: int
        :param _skip_evals: Whether to skip the actual evaluation process
        :type _skip_evals: bool
        :return: Evaluation result if available
        :rtype: Optional[EvaluationResult]
        """
        strategy_name = get_strategy_name(strategy)
        task_key = f"{strategy_name}_{risk_category.value}_attack"
        self.task_statuses[task_key] = TASK_STATUS["RUNNING"]

        try:
            start_time = time.time()
            tqdm.write(f"▶️ Starting task: {strategy_name} strategy for {risk_category.value} risk category")

            # Get converter and orchestrator function
            converter = get_converter_for_strategy(strategy)
            call_orchestrator = self.orchestrator_manager.get_orchestrator_for_attack_strategy(strategy)

            try:
                self.logger.debug(f"Calling orchestrator for {strategy_name} strategy")
                orchestrator = await call_orchestrator(
                    chat_target=self.chat_target,
                    all_prompts=all_prompts,
                    converter=converter,
                    strategy_name=strategy_name,
                    risk_category=risk_category,
                    risk_category_name=risk_category.value,
                    timeout=timeout,
                    red_team_info=self.red_team_info,
                    task_statuses=self.task_statuses,
                    prompt_to_context=self.prompt_to_context,
                )
            except Exception as e:
                self.logger.error(f"Error calling orchestrator for {strategy_name} strategy: {str(e)}")
                self.task_statuses[task_key] = TASK_STATUS["FAILED"]
                self.failed_tasks += 1
                async with progress_bar_lock:
                    progress_bar.update(1)
                return None

            # Write PyRIT outputs to file
            data_path = write_pyrit_outputs_to_file(
                output_path=self.red_team_info[strategy_name][risk_category.value]["data_file"],
                logger=self.logger,
                prompt_to_context=self.prompt_to_context,
            )
            orchestrator.dispose_db_engine()

            # Store data file in our tracking dictionary
            self.red_team_info[strategy_name][risk_category.value]["data_file"] = data_path
            self.logger.debug(
                f"Updated red_team_info with data file: {strategy_name} -> {risk_category.value} -> {data_path}"
            )

            # Perform evaluation
            try:
                await self.evaluation_processor.evaluate(
                    scan_name=scan_name,
                    risk_category=risk_category,
                    strategy=strategy,
                    _skip_evals=_skip_evals,
                    data_path=data_path,
                    output_path=None,
                    red_team_info=self.red_team_info,
                )
            except Exception as e:
                self.logger.error(
                    self.logger,
                    f"Error during evaluation for {strategy_name}/{risk_category.value}",
                    e,
                )
                tqdm.write(f"⚠️ Evaluation error for {strategy_name}/{risk_category.value}: {str(e)}")
                self.red_team_info[strategy_name][risk_category.value]["status"] = TASK_STATUS["FAILED"]

            # Update progress
            async with progress_bar_lock:
                self.completed_tasks += 1
                progress_bar.update(1)
                completion_pct = (self.completed_tasks / self.total_tasks) * 100
                elapsed_time = time.time() - start_time

                if self.start_time:
                    total_elapsed = time.time() - self.start_time
                    avg_time_per_task = total_elapsed / self.completed_tasks if self.completed_tasks > 0 else 0
                    remaining_tasks = self.total_tasks - self.completed_tasks
                    est_remaining_time = avg_time_per_task * remaining_tasks if avg_time_per_task > 0 else 0

                    tqdm.write(
                        f"✅ Completed task {self.completed_tasks}/{self.total_tasks} ({completion_pct:.1f}%) - {strategy_name}/{risk_category.value} in {elapsed_time:.1f}s"
                    )
                    tqdm.write(f"   Est. remaining: {est_remaining_time/60:.1f} minutes")
                else:
                    tqdm.write(
                        f"✅ Completed task {self.completed_tasks}/{self.total_tasks} ({completion_pct:.1f}%) - {strategy_name}/{risk_category.value} in {elapsed_time:.1f}s"
                    )

            self.task_statuses[task_key] = TASK_STATUS["COMPLETED"]

        except Exception as e:
            self.logger.error(
                f"Unexpected error processing {strategy_name} strategy for {risk_category.value}: {str(e)}"
            )
            self.task_statuses[task_key] = TASK_STATUS["FAILED"]
            self.failed_tasks += 1
            async with progress_bar_lock:
                progress_bar.update(1)

        return None

    async def scan(
        self,
        target: Union[
            Callable,
            AzureOpenAIModelConfiguration,
            OpenAIModelConfiguration,
            PromptChatTarget,
        ],
        *,
        scan_name: Optional[str] = None,
        attack_strategies: List[Union[AttackStrategy, List[AttackStrategy]]] = [],
        skip_upload: bool = False,
        output_path: Optional[Union[str, os.PathLike]] = None,
        application_scenario: Optional[str] = None,
        parallel_execution: bool = True,
        max_parallel_tasks: int = 5,
        timeout: int = 3600,
        skip_evals: bool = False,
        client_id: Optional[str] = None,
        **kwargs: Any,
    ) -> RedTeamResult:
        """Run a red team scan against the target using the specified strategies.

        :param target: The target model or function to scan
        :type target: Union[Callable, AzureOpenAIModelConfiguration, OpenAIModelConfiguration, PromptChatTarget]
        :param scan_name: Optional name for the evaluation
        :type scan_name: Optional[str]
        :param attack_strategies: List of attack strategies to use
        :type attack_strategies: List[Union[AttackStrategy, List[AttackStrategy]]]
        :param skip_upload: Flag to determine if the scan results should be uploaded
        :type skip_upload: bool
        :param output_path: Optional path for output
        :type output_path: Optional[Union[str, os.PathLike]]
        :param application_scenario: Optional description of the application scenario
        :type application_scenario: Optional[str]
        :param parallel_execution: Whether to execute orchestrator tasks in parallel
        :type parallel_execution: bool
        :param max_parallel_tasks: Maximum number of parallel orchestrator tasks to run (default: 5)
        :type max_parallel_tasks: int
        :param timeout: The timeout in seconds for API calls (default: 120)
        :type timeout: int
        :param skip_evals: Whether to skip the evaluation process
        :type skip_evals: bool
        :param client_id: Optional client ID to be included in API request headers
        :type client_id: Optional[str]
        :return: The output from the red team scan
        :rtype: RedTeamResult
        """
        user_agent: Optional[str] = kwargs.get("user_agent", "(type=redteam; subtype=RedTeam)")
        run_id_override = kwargs.get("run_id") or kwargs.get("runId")
        eval_id_override = kwargs.get("eval_id") or kwargs.get("evalId")
        created_at_override = kwargs.get("created_at") or kwargs.get("createdAt")
        taxonomy_risk_categories = kwargs.get("taxonomy_risk_categories")  # key is risk category value is taxonomy
<<<<<<< HEAD
        _app_insights_configuration = kwargs.get("_app_insights_configuration")
        self._app_insights_configuration = _app_insights_configuration
        self.taxonomy_risk_categories = taxonomy_risk_categories or {}
        is_agent_target: Optional[bool] = kwargs.get("is_agent_target", False)
        self.client_id = kwargs.get("client_id", None)
        # Store client_id for ACA authorization with agent targets
        self.client_id = client_id
=======
        # TODO: uncomment when app insights logging checked in
        # _app_insights_configuration = kwargs.get("_app_insights_configuration")
        # self._app_insights_configuration = _app_insights_configuration
        self.taxonomy_risk_categories = taxonomy_risk_categories or {}
        is_agent_target: Optional[bool] = kwargs.get("is_agent_target", False)
>>>>>>> 182cf844
        with UserAgentSingleton().add_useragent_product(user_agent):
            # Initialize scan
            self._initialize_scan(scan_name, application_scenario)

            # Setup logging and directories FIRST
            self._setup_scan_environment()

            # Setup component managers AFTER scan environment is set up
            self._setup_component_managers()

            # Update result processor with AI studio URL
            self.result_processor.ai_studio_url = getattr(self.mlflow_integration, "ai_studio_url", None)

            # Update component managers with the new logger
            self.orchestrator_manager.logger = self.logger
            self.evaluation_processor.logger = self.logger
            self.mlflow_integration.logger = self.logger
            self.result_processor.logger = self.logger

            self.mlflow_integration.set_run_identity_overrides(
                run_id=run_id_override,
                eval_id=eval_id_override,
                created_at=created_at_override,
            )

            # Validate attack objective generator
            if not self.attack_objective_generator:
                raise EvaluationException(
                    message="Attack objective generator is required for red team agent.",
                    internal_message="Attack objective generator is not provided.",
                    target=ErrorTarget.RED_TEAM,
                    category=ErrorCategory.MISSING_FIELD,
                    blame=ErrorBlame.USER_ERROR,
                )

            # Set default risk categories if not specified
            if not self.attack_objective_generator.risk_categories:
                self.logger.info("No risk categories specified, using all available categories")
                self.attack_objective_generator.risk_categories = [
                    RiskCategory.HateUnfairness,
                    RiskCategory.Sexual,
                    RiskCategory.Violence,
                    RiskCategory.SelfHarm,
                ]

            self.risk_categories = self.attack_objective_generator.risk_categories
            self.result_processor.risk_categories = self.risk_categories

            # Validate risk categories for target type
            if not is_agent_target:
                # Check if any agent-only risk categories are used with model targets
                for risk_cat in self.risk_categories:
                    if risk_cat == RiskCategory.SensitiveDataLeakage:
                        raise EvaluationException(
                            message=f"Risk category '{risk_cat.value}' is only available for agent targets",
                            internal_message=f"Risk category {risk_cat.value} requires agent target",
                            target=ErrorTarget.RED_TEAM,
                            category=ErrorCategory.INVALID_VALUE,
                            blame=ErrorBlame.USER_ERROR,
                        )

            # Show risk categories to user
            tqdm.write(f"📊 Risk categories: {[rc.value for rc in self.risk_categories]}")
            self.logger.info(f"Risk categories to process: {[rc.value for rc in self.risk_categories]}")

            # Setup attack strategies
            if AttackStrategy.Baseline not in attack_strategies:
                attack_strategies.insert(0, AttackStrategy.Baseline)

            # Start MLFlow run if not skipping upload
            if skip_upload:
                eval_run = {}
            else:
                eval_run = self.mlflow_integration.start_redteam_mlflow_run(self.azure_ai_project, scan_name)
                tqdm.write(f"🔗 Track your red team scan in AI Foundry: {self.mlflow_integration.ai_studio_url}")

                # Update result processor with the AI studio URL now that it's available
                self.result_processor.ai_studio_url = self.mlflow_integration.ai_studio_url

            # Process strategies and execute scan
            flattened_attack_strategies = get_flattened_attack_strategies(attack_strategies)
            self._validate_strategies(flattened_attack_strategies)

            # Calculate total tasks and initialize tracking
            self.total_tasks = len(self.risk_categories) * len(flattened_attack_strategies)
            tqdm.write(f"📋 Planning {self.total_tasks} total tasks")
            self._initialize_tracking_dict(flattened_attack_strategies)

            # Fetch attack objectives
            all_objectives = await self._fetch_all_objectives(
                flattened_attack_strategies, application_scenario, is_agent_target
            )

            chat_target = get_chat_target(target)
            self.chat_target = chat_target

            # Execute attacks
            await self._execute_attacks(
                flattened_attack_strategies,
                all_objectives,
                scan_name,
                skip_upload,
                output_path,
                timeout,
                skip_evals,
                parallel_execution,
                max_parallel_tasks,
            )

            # Process and return results
            return await self._finalize_results(skip_upload, skip_evals, eval_run, output_path, scan_name)

    def _initialize_scan(self, scan_name: Optional[str], application_scenario: Optional[str]):
        """Initialize scan-specific variables."""
        self.start_time = time.time()
        self.task_statuses = {}
        self.completed_tasks = 0
        self.failed_tasks = 0

        # Generate unique scan ID and session ID
        self.scan_id = (
            f"scan_{scan_name}_{datetime.now().strftime('%Y%m%d_%H%M%S')}"
            if scan_name
            else f"scan_{datetime.now().strftime('%Y%m%d_%H%M%S')}"
        )
        self.scan_id = self.scan_id.replace(" ", "_")
        self.scan_session_id = str(uuid.uuid4())
        self.application_scenario = application_scenario or ""

    def _setup_scan_environment(self):
        """Setup scan output directory and logging."""
        # Use file manager to create scan output directory
        self.scan_output_dir = self.file_manager.get_scan_output_path(self.scan_id)

        # Re-initialize logger with the scan output directory
        self.logger = setup_logger(output_dir=self.scan_output_dir)

        # Setup logging filters
        self._setup_logging_filters()

        log_section_header(self.logger, "Starting red team scan")
        tqdm.write(f"🚀 STARTING RED TEAM SCAN")
        tqdm.write(f"📂 Output directory: {self.scan_output_dir}")

    def _setup_logging_filters(self):
        """Setup logging filters to suppress unwanted logs."""

        class LogFilter(logging.Filter):
            def filter(self, record):
                # Filter out promptflow logs and evaluation warnings about artifacts
                if record.name.startswith("promptflow"):
                    return False
                if "The path to the artifact is either not a directory or does not exist" in record.getMessage():
                    return False
                if "RedTeamResult object at" in record.getMessage():
                    return False
                if "timeout won't take effect" in record.getMessage():
                    return False
                if "Submitting run" in record.getMessage():
                    return False
                return True

        # Apply filter to root logger
        root_logger = logging.getLogger()
        log_filter = LogFilter()

        for handler in root_logger.handlers:
            for filter in handler.filters:
                handler.removeFilter(filter)
            handler.addFilter(log_filter)

    def _validate_strategies(self, flattened_attack_strategies: List):
        """Validate attack strategies."""
        if len(flattened_attack_strategies) > 2 and (
            AttackStrategy.MultiTurn in flattened_attack_strategies
            or AttackStrategy.Crescendo in flattened_attack_strategies
        ):
            self.logger.warning(
                "MultiTurn and Crescendo strategies are not compatible with multiple attack strategies."
            )
            raise ValueError("MultiTurn and Crescendo strategies are not compatible with multiple attack strategies.")
        if AttackStrategy.Tense in flattened_attack_strategies and (
            RiskCategory.UngroundedAttributes in self.risk_categories
        ):
            self.logger.warning(
                "Tense strategy is not compatible with UngroundedAttributes risk categories. Skipping Tense strategy."
            )
            raise ValueError("Tense strategy is not compatible with UngroundedAttributes risk categories.")

    def _initialize_tracking_dict(self, flattened_attack_strategies: List):
        """Initialize the red_team_info tracking dictionary."""
        self.red_team_info = {}
        for strategy in flattened_attack_strategies:
            strategy_name = get_strategy_name(strategy)
            self.red_team_info[strategy_name] = {}
            for risk_category in self.risk_categories:
                self.red_team_info[strategy_name][risk_category.value] = {
                    "data_file": "",
                    "evaluation_result_file": "",
                    "evaluation_result": None,
                    "status": TASK_STATUS["PENDING"],
                }

    async def _fetch_all_objectives(
        self, flattened_attack_strategies: List, application_scenario: str, is_agent_target: bool
    ) -> Dict:
        """Fetch all attack objectives for all strategies and risk categories."""
        log_section_header(self.logger, "Fetching attack objectives")
        all_objectives = {}

        # First fetch baseline objectives for all risk categories
        self.logger.info("Fetching baseline objectives for all risk categories")
        for risk_category in self.risk_categories:
            baseline_objectives = await self._get_attack_objectives(
                risk_category=risk_category,
                application_scenario=application_scenario,
                strategy="baseline",
                is_agent_target=is_agent_target,
            )
            if "baseline" not in all_objectives:
                all_objectives["baseline"] = {}
            all_objectives["baseline"][risk_category.value] = baseline_objectives
            tqdm.write(
                f"📝 Fetched baseline objectives for {risk_category.value}: {len(baseline_objectives)} objectives"
            )

        # Then fetch objectives for other strategies
        strategy_count = len(flattened_attack_strategies)
        for i, strategy in enumerate(flattened_attack_strategies):
            strategy_name = get_strategy_name(strategy)
            if strategy_name == "baseline":
                continue

            tqdm.write(f"🔄 Fetching objectives for strategy {i+1}/{strategy_count}: {strategy_name}")
            all_objectives[strategy_name] = {}

            for risk_category in self.risk_categories:
                objectives = await self._get_attack_objectives(
                    risk_category=risk_category,
                    application_scenario=application_scenario,
                    strategy=strategy_name,
                    is_agent_target=is_agent_target,
                )
                all_objectives[strategy_name][risk_category.value] = objectives

        return all_objectives

    async def _execute_attacks(
        self,
        flattened_attack_strategies: List,
        all_objectives: Dict,
        scan_name: str,
        skip_upload: bool,
        output_path: str,
        timeout: int,
        skip_evals: bool,
        parallel_execution: bool,
        max_parallel_tasks: int,
    ):
        """Execute all attack combinations."""
        log_section_header(self.logger, "Starting orchestrator processing")

        # Create progress bar
        progress_bar = tqdm(
            total=self.total_tasks,
            desc="Scanning: ",
            ncols=100,
            unit="scan",
            bar_format="{l_bar}{bar}| {n_fmt}/{total_fmt} [{elapsed}<{remaining}, {rate_fmt}{postfix}]",
        )
        progress_bar.set_postfix({"current": "initializing"})
        progress_bar_lock = asyncio.Lock()

        # Create all tasks for parallel processing
        orchestrator_tasks = []
        combinations = list(itertools.product(flattened_attack_strategies, self.risk_categories))

        for combo_idx, (strategy, risk_category) in enumerate(combinations):
            strategy_name = get_strategy_name(strategy)
            objectives = all_objectives[strategy_name][risk_category.value]

            if not objectives:
                self.logger.warning(f"No objectives found for {strategy_name}+{risk_category.value}, skipping")
                tqdm.write(f"⚠️ No objectives found for {strategy_name}/{risk_category.value}, skipping")
                self.red_team_info[strategy_name][risk_category.value]["status"] = TASK_STATUS["COMPLETED"]
                async with progress_bar_lock:
                    progress_bar.update(1)
                continue

            orchestrator_tasks.append(
                self._process_attack(
                    all_prompts=objectives,
                    strategy=strategy,
                    progress_bar=progress_bar,
                    progress_bar_lock=progress_bar_lock,
                    scan_name=scan_name,
                    skip_upload=skip_upload,
                    output_path=output_path,
                    risk_category=risk_category,
                    timeout=timeout,
                    _skip_evals=skip_evals,
                )
            )

        # Process tasks
        await self._process_orchestrator_tasks(orchestrator_tasks, parallel_execution, max_parallel_tasks, timeout)
        progress_bar.close()

    async def _process_orchestrator_tasks(
        self, orchestrator_tasks: List, parallel_execution: bool, max_parallel_tasks: int, timeout: int
    ):
        """Process orchestrator tasks either in parallel or sequentially."""
        if parallel_execution and orchestrator_tasks:
            tqdm.write(f"⚙️ Processing {len(orchestrator_tasks)} tasks in parallel (max {max_parallel_tasks} at a time)")

            # Process tasks in batches
            for i in range(0, len(orchestrator_tasks), max_parallel_tasks):
                end_idx = min(i + max_parallel_tasks, len(orchestrator_tasks))
                batch = orchestrator_tasks[i:end_idx]

                try:
                    await asyncio.wait_for(asyncio.gather(*batch), timeout=timeout * 2)
                except asyncio.TimeoutError:
                    self.logger.warning(f"Batch {i//max_parallel_tasks+1} timed out")
                    tqdm.write(f"⚠️ Batch {i//max_parallel_tasks+1} timed out, continuing with next batch")
                    continue
                except Exception as e:
                    self.logger.error(f"Error processing batch {i//max_parallel_tasks+1}: {str(e)}")
                    continue
        else:
            # Sequential execution
            tqdm.write("⚙️ Processing tasks sequentially")
            for i, task in enumerate(orchestrator_tasks):
                try:
                    await asyncio.wait_for(task, timeout=timeout)
                except asyncio.TimeoutError:
                    self.logger.warning(f"Task {i+1} timed out")
                    tqdm.write(f"⚠️ Task {i+1} timed out, continuing with next task")
                    continue
                except Exception as e:
                    self.logger.error(f"Error processing task {i+1}: {str(e)}")
                    continue

    async def _finalize_results(
        self, skip_upload: bool, skip_evals: bool, eval_run, output_path: str, scan_name: str
    ) -> RedTeamResult:
        """Process and finalize scan results."""
        log_section_header(self.logger, "Processing results")

        # Convert results to RedTeamResult (now builds AOAI summary internally)
        red_team_result = self.result_processor.to_red_team_result(
            red_team_info=self.red_team_info,
            eval_run=eval_run,
            scan_name=scan_name,
        )

        # Extract AOAI summary for passing to MLflow logging
        aoai_summary = red_team_result.scan_result.get("AOAI_Compatible_Summary")
<<<<<<< HEAD
        # if self._app_insights_configuration and aoai_summary:
=======
        # TODO: uncomment when app insights checked in
        # if self._app_insights_configuration:
>>>>>>> 182cf844
        #     emit_eval_result_events_to_app_insights(self._app_insights_configuration, aoai_summary["output_items"]["data"])
        # Log results to MLFlow if not skipping upload
        if not skip_upload:
            self.logger.info("Logging results to AI Foundry")
            await self.mlflow_integration.log_redteam_results_to_mlflow(
                redteam_result=red_team_result,
                eval_run=eval_run,
                red_team_info=self.red_team_info,
                _skip_evals=skip_evals,
                aoai_summary=aoai_summary,
            )
        # Write output to specified path
        if output_path and red_team_result.scan_result:
            abs_output_path = output_path if os.path.isabs(output_path) else os.path.abspath(output_path)
            self.logger.info(f"Writing output to {abs_output_path}")

            # Ensure output_path is treated as a directory
            # If it exists as a file, remove it first
            if os.path.exists(abs_output_path) and not os.path.isdir(abs_output_path):
                os.remove(abs_output_path)
            os.makedirs(abs_output_path, exist_ok=True)

            # Create a copy of scan_result without AOAI_Compatible properties for old format
            old_format_result = {k: v for k, v in red_team_result.scan_result.items() 
                                if k not in ["AOAI_Compatible_Summary", "AOAI_Compatible_Row_Results"]}

            # Write scan result to eval_result.json (old format - without AOAI_Compatible properties)
            _write_output(abs_output_path, old_format_result)

            # Write the AOAI summary to results.json (new format)
            if aoai_summary:
                _write_output(os.path.join(abs_output_path, "results.json"), aoai_summary)
            else:
                self.logger.warning("AOAI summary not available for output_path write")

            # Also save a copy to the scan output directory if available
            if self.scan_output_dir:
                final_output = os.path.join(self.scan_output_dir, "final_results.json")
                _write_output(final_output, old_format_result)
        elif red_team_result.scan_result and self.scan_output_dir:
            # If no output_path was specified but we have scan_output_dir, save there
            # Create old format copy
            old_format_result = {k: v for k, v in red_team_result.scan_result.items() 
                                if k not in ["AOAI_Compatible_Summary", "AOAI_Compatible_Row_Results"]}
            final_output = os.path.join(self.scan_output_dir, "final_results.json")
            _write_output(final_output, old_format_result)

        # Display final scorecard and results
        if red_team_result.scan_result:
            scorecard = format_scorecard(red_team_result.scan_result)
            tqdm.write(scorecard)

            # Print URL for detailed results
            studio_url = red_team_result.scan_result.get("studio_url", "")
            if studio_url:
                tqdm.write(f"\nDetailed results available at:\n{studio_url}")

            # Print the output directory path
            if self.scan_output_dir:
                tqdm.write(f"\n📂 All scan files saved to: {self.scan_output_dir}")

        tqdm.write(f"✅ Scan completed successfully!")
        self.logger.info("Scan completed successfully")

        # Close file handlers
        for handler in self.logger.handlers:
            if isinstance(handler, logging.FileHandler):
                handler.close()
                self.logger.removeHandler(handler)

        return red_team_result<|MERGE_RESOLUTION|>--- conflicted
+++ resolved
@@ -19,12 +19,8 @@
 from azure.ai.evaluation._constants import TokenScope
 from azure.ai.evaluation._common._experimental import experimental
 
-<<<<<<< HEAD
-# from azure.ai.evaluation._evaluate._evaluate import emit_eval_result_events_to_app_insights
-=======
 # from azure.ai.evaluation._evaluate._evaluate import emit_eval_result_events_to_app_insights #TODO: uncomment when app insights checked in
 # from azure.ai.evaluation._model_configurations import EvaluationResult, AppInsightsConfig
->>>>>>> 182cf844
 from azure.ai.evaluation._model_configurations import EvaluationResult
 from azure.ai.evaluation.simulator._model_tools import ManagedIdentityAPITokenManager
 from azure.ai.evaluation.simulator._model_tools._generated_rai_client import GeneratedRAIClient
@@ -452,79 +448,10 @@
                 message = obj["messages"][0]
                 if isinstance(message, dict) and "content" in message:
                     content = message["content"]
-                    
-                    # Extract and normalize context data
-                    context_raw = message.get("context", "")
-                    # Normalize context to always be a list of dicts with 'content' key
-                    if isinstance(context_raw, list):
-                        # Already a list - ensure each item is a dict with 'content' key
-                        contexts = []
-                        for ctx in context_raw:
-                            if isinstance(ctx, dict) and "content" in ctx:
-                                # Preserve all keys including context_type, tool_name if present
-                                contexts.append(ctx)
-                            elif isinstance(ctx, str):
-                                contexts.append({"content": ctx})
-                    elif context_raw:
-                        # Single string value - wrap in dict
-                        contexts = [{"content": context_raw}]
-                        if message.get("tool_name"):
-                            contexts[0]["tool_name"] = message["tool_name"]
-                        if message.get("context_type"):
-                            contexts[0]["context_type"] = message["context_type"]
-                    else:
-                        contexts = []
-
-                    # Check if any context has agent-specific fields
-                    has_agent_fields = any(
-                        isinstance(ctx, dict) and ("context_type" in ctx or "tool_name" in ctx) for ctx in contexts
-                    )
-
-                    # For contexts without agent fields, append them to the content
-                    # This applies to baseline and any other attack objectives with plain context
-                    if contexts and not has_agent_fields:
-                        # Extract all context content and append to the attack content
-                        context_texts = []
-                        for ctx in contexts:
-                            if isinstance(ctx, dict):
-                                ctx_content = ctx.get("content", "")
-                                if ctx_content:
-                                    context_texts.append(ctx_content)
-
-                        if context_texts:
-                            # Append context to content
-                            combined_context = "\n\n".join(context_texts)
-                            content = f"{content}\n\nContext:\n{combined_context}"
-                            self.logger.debug(
-                                f"Appended {len(context_texts)} context source(s) to attack content (total context length={len(combined_context)})"
-                            )
-
+                    context = message.get("context", "")
                     selected_prompts.append(content)
-
-                    # Extract and store risk_subtype if present in metadata
-                    metadata = obj.get("metadata", {})
-                    target_harms = metadata.get("target_harms", [])
-                    if target_harms and len(target_harms) > 0:
-                        first_harm = target_harms[0]
-                        if isinstance(first_harm, dict) and "risk-subtype" in first_harm:
-                            risk_subtype = first_harm["risk-subtype"]
-                            if not hasattr(self, 'prompt_to_risk_subtype'):
-                                self.prompt_to_risk_subtype = {}
-                            self.prompt_to_risk_subtype[content] = risk_subtype
-                            self.logger.debug(f"Stored risk_subtype '{risk_subtype}' for custom objective")
-
-                    # Always store contexts if they exist (whether or not they have agent fields)
-                    if contexts:
-                        context_dict = {"contexts": contexts}
-                        if has_agent_fields:
-                            self.logger.debug(f"Stored context with agent fields: {len(contexts)} context source(s)")
-                        else:
-                            self.logger.debug(
-                                f"Stored context without agent fields: {len(contexts)} context source(s) (also embedded in content)"
-                            )
-                        self.prompt_to_context[content] = context_dict
-                    else:
-                        self.logger.debug(f"No context to store")
+                    # Store mapping of content to context for later evaluation
+                    self.prompt_to_context[content] = context
 
         # Store in cache and return
         self._cache_attack_objectives(current_key, risk_cat_value, strategy, selected_prompts, selected_cat_objectives)
@@ -567,10 +494,6 @@
                     language=self.language.value,
                     scan_session_id=self.scan_session_id,
                     target=target_type_str,
-<<<<<<< HEAD
-                    client_id=self.client_id if target_type_str == "agent" else None,
-=======
->>>>>>> 182cf844
                 )
             else:
                 objectives_response = await self.generated_rai_client.get_attack_objectives(
@@ -581,10 +504,6 @@
                     language=self.language.value,
                     scan_session_id=self.scan_session_id,
                     target=target_type_str,
-<<<<<<< HEAD
-                    client_id=self.client_id if target_type_str == "agent" else None,
-=======
->>>>>>> 182cf844
                 )
 
             if isinstance(objectives_response, list):
@@ -592,9 +511,6 @@
             # Handle jailbreak strategy
             if strategy == "jailbreak":
                 objectives_response = await self._apply_jailbreak_prefixes(objectives_response)
-            # Handle indirect jailbreak strategy
-            elif strategy == "indirect_jailbreak":
-                objectives_response = await self._apply_xpia_prompts(objectives_response, target_type_str)
 
         except Exception as e:
             self.logger.error(f"Error calling get_attack_objectives: {str(e)}")
@@ -622,10 +538,6 @@
                             language=self.language.value,
                             scan_session_id=self.scan_session_id,
                             target="model",
-<<<<<<< HEAD
-                            client_id=None,
-=======
->>>>>>> 182cf844
                         )
                     else:
                         objectives_response = await self.generated_rai_client.get_attack_objectives(
@@ -636,14 +548,8 @@
                             language=self.language.value,
                             scan_session_id=self.scan_session_id,
                             target="model",
-<<<<<<< HEAD
-                            client_id=None,
                         )
-                    
-=======
-                        )
-
->>>>>>> 182cf844
+
                     if isinstance(objectives_response, list):
                         self.logger.debug(f"Fallback API returned {len(objectives_response)} model-type objectives")
 
@@ -698,171 +604,6 @@
                         message["content"] = f"{random.choice(jailbreak_prefixes)} {message['content']}"
         except Exception as e:
             self.logger.error(f"Error applying jailbreak prefixes: {str(e)}")
-
-        return objectives_list
-
-    async def _apply_xpia_prompts(self, objectives_list: List, target_type_str: str) -> List:
-        """Apply XPIA prompt formatting to objectives for indirect jailbreak strategy.
-
-        XPIA prompts are wrapper structures that contain:
-        - content: benign user query to trigger tool use
-        - context: attack vehicle with {attack_text} placeholder
-        - context_type: modality for formatting (email, document, html, code)
-        - tool_name: name for mock tool
-
-        We inject the baseline attack objectives into these XPIA wrapper prompts.
-        """
-        self.logger.debug(f"Applying XPIA prompts to objectives for indirect jailbreak (target_type={target_type_str})")
-
-        try:
-            # Fetch XPIA wrapper prompts from RAI service
-            @self.retry_manager.create_retry_decorator(context="xpia_prompts")
-            async def get_xpia_prompts_with_retry():
-                return await self.generated_rai_client.get_attack_objectives(
-                    risk_type=None,
-                    risk_category="xpia",
-                    application_scenario="",
-                    strategy=None,
-                    language=self.language.value,
-                    scan_session_id=self.scan_session_id,
-                    target=target_type_str,
-<<<<<<< HEAD
-                    client_id=self.client_id if target_type_str == "agent" else None,
-=======
->>>>>>> 182cf844
-                )
-
-            xpia_prompts = await get_xpia_prompts_with_retry()
-
-            # If no agent XPIA prompts and we're trying agent, fallback to model
-            if (not xpia_prompts or len(xpia_prompts) == 0) and target_type_str == "agent":
-                self.logger.debug("No agent-type XPIA prompts available, falling back to model-type XPIA prompts")
-                try:
-                    xpia_prompts = await self.generated_rai_client.get_attack_objectives(
-                        risk_type=None,
-                        risk_category="xpia",
-                        application_scenario="",
-                        strategy=None,
-                        language=self.language.value,
-                        scan_session_id=self.scan_session_id,
-                        target="model",
-<<<<<<< HEAD
-                        client_id=None,
-=======
->>>>>>> 182cf844
-                    )
-                    if xpia_prompts and len(xpia_prompts) > 0:
-                        self.logger.debug(f"Fetched {len(xpia_prompts)} model-type XPIA wrapper prompts as fallback")
-                except Exception as fallback_error:
-                    self.logger.error(f"Error fetching model-type XPIA prompts as fallback: {str(fallback_error)}")
-
-            if not xpia_prompts or len(xpia_prompts) == 0:
-                self.logger.warning("No XPIA prompts available (even after fallback), returning objectives unchanged")
-                return objectives_list
-
-            self.logger.debug(f"Fetched {len(xpia_prompts)} XPIA wrapper prompts")
-
-            # Apply XPIA wrapping to each baseline objective
-            for objective in objectives_list:
-                if "messages" in objective and len(objective["messages"]) > 0:
-                    message = objective["messages"][0]
-                    if isinstance(message, dict) and "content" in message:
-                        # Get the baseline attack content to inject
-                        baseline_attack_content = message["content"]
-                        # Preserve the original baseline context if it exists
-                        baseline_context = message.get("context", "")
-
-                        # Normalize baseline_context to a list of context dicts
-                        baseline_contexts = []
-                        if baseline_context:
-                            # Extract baseline context from RAI service format
-                            context_dict = {"content": baseline_context}
-                            if message.get("tool_name"):
-                                context_dict["tool_name"] = message["tool_name"]
-                            if message.get("context_type"):
-                                context_dict["context_type"] = message["context_type"]
-                            baseline_contexts = [context_dict]
-
-                        # Check if baseline contexts have agent fields (context_type, tool_name)
-                        baseline_contexts_with_agent_fields = []
-                        baseline_contexts_without_agent_fields = []
-
-                        for ctx in baseline_contexts:
-                            if isinstance(ctx, dict):
-                                if "context_type" in ctx or "tool_name" in ctx:
-                                    # This baseline context has agent fields - preserve it separately
-                                    baseline_contexts_with_agent_fields.append(ctx)
-                                    self.logger.debug(
-                                        f"Found baseline context with agent fields: tool_name={ctx.get('tool_name')}, context_type={ctx.get('context_type')}"
-                                    )
-                                else:
-                                    # This baseline context has no agent fields - can be embedded
-                                    baseline_contexts_without_agent_fields.append(ctx)
-                            else:
-                                baseline_contexts_without_agent_fields.append({"content": str(ctx)})
-
-                        # For baseline contexts without agent fields, embed them in the attack content
-                        if baseline_contexts_without_agent_fields:
-                            context_texts = [
-                                ctx.get("content", "")
-                                for ctx in baseline_contexts_without_agent_fields
-                                if ctx.get("content")
-                            ]
-                            if context_texts:
-                                combined_context = "\n\n".join(context_texts)
-                                baseline_attack_content = f"{baseline_attack_content}\n\nContext:\n{combined_context}"
-                                self.logger.debug(
-                                    f"Embedded {len(context_texts)} baseline context(s) without agent fields into attack content"
-                                )
-
-                        # Randomly select an XPIA wrapper prompt
-                        xpia_prompt = random.choice(xpia_prompts)
-                        xpia_message = xpia_prompt.get("messages", [{}])[0]
-
-                        # Extract XPIA wrapper structure
-                        user_query = xpia_message.get("content", "")
-                        attack_vehicle_context = xpia_message.get("context", "")
-                        context_type = xpia_message.get("context_type") or "text"
-                        tool_name = xpia_message.get("tool_name", "")
-
-                        # Inject baseline attack (now with appended context) into the {attack_text} placeholder
-                        if "{attack_text}" in attack_vehicle_context:
-                            injected_context = attack_vehicle_context.replace("{attack_text}", baseline_attack_content)
-                        else:
-                            # No placeholder found, append to end
-                            injected_context = f"{attack_vehicle_context}\n\n{baseline_attack_content}"
-
-                        # Apply modality-based formatting
-                        formatted_context = format_content_by_modality(injected_context, context_type)
-
-                        # Update the message with benign user query
-                        message["content"] = user_query
-
-                        # Build the contexts list: XPIA context + any baseline contexts with agent fields
-                        contexts = [
-                            {"content": formatted_context, "context_type": context_type, "tool_name": tool_name}
-                        ]
-
-                        # Add baseline contexts with agent fields as separate context entries
-                        if baseline_contexts_with_agent_fields:
-                            contexts.extend(baseline_contexts_with_agent_fields)
-                            self.logger.debug(
-                                f"Preserved {len(baseline_contexts_with_agent_fields)} baseline context(s) with agent fields"
-                            )
-
-                        message["context"] = contexts
-                        message["context_type"] = (
-                            context_type  # Keep at message level for backward compat (XPIA primary)
-                        )
-                        message["tool_name"] = tool_name
-
-                        self.logger.debug(
-                            f"Wrapped baseline attack in XPIA: total contexts={len(contexts)}, xpia_tool={tool_name}, xpia_type={context_type}"
-                        )
-
-        except Exception as e:
-            self.logger.error(f"Error applying XPIA prompts: {str(e)}")
-            self.logger.warning("XPIA prompt application failed, returning original objectives")
 
         return objectives_list
 
@@ -1244,7 +985,6 @@
         max_parallel_tasks: int = 5,
         timeout: int = 3600,
         skip_evals: bool = False,
-        client_id: Optional[str] = None,
         **kwargs: Any,
     ) -> RedTeamResult:
         """Run a red team scan against the target using the specified strategies.
@@ -1269,8 +1009,6 @@
         :type timeout: int
         :param skip_evals: Whether to skip the evaluation process
         :type skip_evals: bool
-        :param client_id: Optional client ID to be included in API request headers
-        :type client_id: Optional[str]
         :return: The output from the red team scan
         :rtype: RedTeamResult
         """
@@ -1279,21 +1017,11 @@
         eval_id_override = kwargs.get("eval_id") or kwargs.get("evalId")
         created_at_override = kwargs.get("created_at") or kwargs.get("createdAt")
         taxonomy_risk_categories = kwargs.get("taxonomy_risk_categories")  # key is risk category value is taxonomy
-<<<<<<< HEAD
-        _app_insights_configuration = kwargs.get("_app_insights_configuration")
-        self._app_insights_configuration = _app_insights_configuration
-        self.taxonomy_risk_categories = taxonomy_risk_categories or {}
-        is_agent_target: Optional[bool] = kwargs.get("is_agent_target", False)
-        self.client_id = kwargs.get("client_id", None)
-        # Store client_id for ACA authorization with agent targets
-        self.client_id = client_id
-=======
         # TODO: uncomment when app insights logging checked in
         # _app_insights_configuration = kwargs.get("_app_insights_configuration")
         # self._app_insights_configuration = _app_insights_configuration
         self.taxonomy_risk_categories = taxonomy_risk_categories or {}
         is_agent_target: Optional[bool] = kwargs.get("is_agent_target", False)
->>>>>>> 182cf844
         with UserAgentSingleton().add_useragent_product(user_agent):
             # Initialize scan
             self._initialize_scan(scan_name, application_scenario)
@@ -1481,7 +1209,9 @@
             self.logger.warning(
                 "Tense strategy is not compatible with UngroundedAttributes risk categories. Skipping Tense strategy."
             )
-            raise ValueError("Tense strategy is not compatible with UngroundedAttributes risk categories.")
+            raise ValueError(
+                "Tense strategy is not compatible with IndirectAttack or UngroundedAttributes risk categories."
+            )
 
     def _initialize_tracking_dict(self, flattened_attack_strategies: List):
         """Initialize the red_team_info tracking dictionary."""
@@ -1652,12 +1382,8 @@
 
         # Extract AOAI summary for passing to MLflow logging
         aoai_summary = red_team_result.scan_result.get("AOAI_Compatible_Summary")
-<<<<<<< HEAD
-        # if self._app_insights_configuration and aoai_summary:
-=======
         # TODO: uncomment when app insights checked in
         # if self._app_insights_configuration:
->>>>>>> 182cf844
         #     emit_eval_result_events_to_app_insights(self._app_insights_configuration, aoai_summary["output_items"]["data"])
         # Log results to MLFlow if not skipping upload
         if not skip_upload:
@@ -1680,14 +1406,10 @@
                 os.remove(abs_output_path)
             os.makedirs(abs_output_path, exist_ok=True)
 
-            # Create a copy of scan_result without AOAI_Compatible properties for old format
-            old_format_result = {k: v for k, v in red_team_result.scan_result.items() 
-                                if k not in ["AOAI_Compatible_Summary", "AOAI_Compatible_Row_Results"]}
-
-            # Write scan result to eval_result.json (old format - without AOAI_Compatible properties)
-            _write_output(abs_output_path, old_format_result)
-
-            # Write the AOAI summary to results.json (new format)
+            # Write scan result to eval_result.json (default name when path is directory)
+            _write_output(abs_output_path, red_team_result.scan_result)
+
+            # Write the AOAI summary to results.json
             if aoai_summary:
                 _write_output(os.path.join(abs_output_path, "results.json"), aoai_summary)
             else:
@@ -1696,14 +1418,11 @@
             # Also save a copy to the scan output directory if available
             if self.scan_output_dir:
                 final_output = os.path.join(self.scan_output_dir, "final_results.json")
-                _write_output(final_output, old_format_result)
+                _write_output(final_output, red_team_result.scan_result)
         elif red_team_result.scan_result and self.scan_output_dir:
             # If no output_path was specified but we have scan_output_dir, save there
-            # Create old format copy
-            old_format_result = {k: v for k, v in red_team_result.scan_result.items() 
-                                if k not in ["AOAI_Compatible_Summary", "AOAI_Compatible_Row_Results"]}
             final_output = os.path.join(self.scan_output_dir, "final_results.json")
-            _write_output(final_output, old_format_result)
+            _write_output(final_output, red_team_result.scan_result)
 
         # Display final scorecard and results
         if red_team_result.scan_result:
