--- conflicted
+++ resolved
@@ -105,13 +105,10 @@
     def _create_retry_config(self):
         """Create a standard retry configuration for connection-related issues.
         
-<<<<<<< HEAD
         Creates a dictionary with retry configurations for various network and connection-related
         exceptions. The configuration includes retry predicates, stop conditions, wait strategies,
         and callback functions for logging retry attempts.
         
-=======
->>>>>>> f32da5e7
         :return: Dictionary with retry configuration for different exception types
         :rtype: dict
         """
@@ -150,12 +147,9 @@
     def _log_retry_attempt(self, retry_state):
         """Log retry attempts for better visibility.
         
-<<<<<<< HEAD
         Logs information about connection issues that trigger retry attempts, including the 
         exception type, retry count, and wait time before the next attempt.
         
-=======
->>>>>>> f32da5e7
         :param retry_state: Current state of the retry
         :type retry_state: tenacity.RetryCallState
         """
@@ -170,12 +164,9 @@
     def _log_retry_error(self, retry_state):
         """Log the final error after all retries have been exhausted.
         
-<<<<<<< HEAD
         Logs detailed information about the error that persisted after all retry attempts have been exhausted.
         This provides visibility into what ultimately failed and why.
         
-=======
->>>>>>> f32da5e7
         :param retry_state: Final state of the retry
         :type retry_state: tenacity.RetryCallState
         :return: The exception that caused retries to be exhausted
@@ -1478,7 +1469,6 @@
         return format_scorecard(redteam_result)
 
     async def _evaluate_conversation(self, conversation: Dict, metric_name: str, strategy_name: str, risk_category: RiskCategory, idx: int) -> None:
-<<<<<<< HEAD
         """Evaluate a single conversation using the specified metric and risk category.
         
         Processes a single conversation for evaluation, extracting assistant messages and applying
@@ -1497,8 +1487,7 @@
         :type idx: int
         :return: None
         """
-=======
->>>>>>> f32da5e7
+
         messages = conversation["conversation"]["messages"]
         
         # Extract all assistant messages for evaluation
@@ -1609,21 +1598,12 @@
             # Get the appropriate metric for this risk category
             metric_name = get_metric_from_risk_category(risk_category)
             self.logger.debug(f"Using metric '{metric_name}' for risk category '{risk_category.value}'")
-<<<<<<< HEAD
             
             # Convert hate_unfairness to hate_fairness for RAI service compatibility
             if metric_name == "hate_unfairness":
                 metric_name = "hate_fairness"
                 self.logger.debug(f"Converted metric name to '{metric_name}' for compatibility with RAI service")
             
-=======
-            
-            # Convert hate_unfairness to hate_fairness for RAI service compatibility
-            if metric_name == "hate_unfairness":
-                metric_name = "hate_fairness"
-                self.logger.debug(f"Converted metric name to '{metric_name}' for compatibility with RAI service")
-            
->>>>>>> f32da5e7
             # Load all conversations from the data file
             conversations = []
             try:
