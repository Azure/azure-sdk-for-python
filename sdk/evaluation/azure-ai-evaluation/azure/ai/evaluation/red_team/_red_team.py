# ---------------------------------------------------------
# Copyright (c) Microsoft Corporation. All rights reserved.
# ---------------------------------------------------------
# Third-party imports
import asyncio
import itertools
import logging
import math
import os
import random
import time
import uuid
from datetime import datetime
from typing import Callable, Dict, List, Optional, Union, cast, Any
from tqdm import tqdm

# Azure AI Evaluation imports
<<<<<<< HEAD
from azure.ai.evaluation._common.constants import Tasks, _InternalAnnotationTasks
from azure.ai.evaluation._evaluate._eval_run import EvalRun
from azure.ai.evaluation._evaluate._utils import _trace_destination_from_project_scope
from azure.ai.evaluation._model_configurations import AzureAIProject
from azure.ai.evaluation._constants import (
    EvaluationRunProperties,
    DefaultOpenEncoding,
    EVALUATION_PASS_FAIL_MAPPING,
    TokenScope,
)
from azure.ai.evaluation.simulator._constants import SupportedLanguages
from azure.ai.evaluation._evaluate._utils import _get_ai_studio_url
from azure.ai.evaluation._evaluate._utils import (
    extract_workspace_triad_from_trace_provider,
)
from azure.ai.evaluation._version import VERSION
from azure.ai.evaluation._azure._clients import LiteMLClient
from azure.ai.evaluation._evaluate._utils import _write_output
=======
from azure.ai.evaluation._constants import TokenScope
>>>>>>> 0f64d271
from azure.ai.evaluation._common._experimental import experimental
from azure.ai.evaluation._model_configurations import EvaluationResult
from azure.ai.evaluation.simulator._model_tools import ManagedIdentityAPITokenManager
from azure.ai.evaluation.simulator._model_tools._generated_rai_client import GeneratedRAIClient
from azure.ai.evaluation._user_agent import UserAgentSingleton
from azure.ai.evaluation._model_configurations import (
    AzureOpenAIModelConfiguration,
    OpenAIModelConfiguration,
)
from azure.ai.evaluation._exceptions import (
    ErrorBlame,
    ErrorCategory,
    ErrorTarget,
    EvaluationException,
)
from azure.ai.evaluation._common.utils import (
    validate_azure_ai_project,
    is_onedp_project,
)
from azure.ai.evaluation._evaluate._utils import _write_output

# Azure Core imports
from azure.core.credentials import TokenCredential

# Red Teaming imports
from ._red_team_result import RedTeamResult
from ._attack_strategy import AttackStrategy
from ._attack_objective_generator import (
    RiskCategory,
    _AttackObjectiveGenerator,
)

# PyRIT imports
from pyrit.common import initialize_pyrit, DUCK_DB
from pyrit.prompt_target import PromptChatTarget

# Local imports - constants and utilities
from ._utils.constants import TASK_STATUS
from ._utils.logging_utils import (
    setup_logger,
    log_section_header,
    log_subsection_header,
)
from ._utils.formatting_utils import (
    get_strategy_name,
    get_flattened_attack_strategies,
    write_pyrit_outputs_to_file,
    format_scorecard,
)
from ._utils.strategy_utils import get_chat_target, get_converter_for_strategy
from ._utils.retry_utils import create_standard_retry_manager
from ._utils.file_utils import create_file_manager
from ._utils.metric_mapping import get_attack_objective_from_risk_category

from ._orchestrator_manager import OrchestratorManager
from ._evaluation_processor import EvaluationProcessor
from ._mlflow_integration import MLflowIntegration
from ._result_processor import ResultProcessor


@experimental
class RedTeam:
    """
    This class uses various attack strategies to test the robustness of AI models against adversarial inputs.
    It logs the results of these evaluations and provides detailed scorecards summarizing the attack success rates.

    :param azure_ai_project: The Azure AI project, which can either be a string representing the project endpoint
        or an instance of AzureAIProject. It contains subscription id, resource group, and project name.
    :type azure_ai_project: Union[str, ~azure.ai.evaluation.AzureAIProject]
    :param credential: The credential to authenticate with Azure services
    :type credential: TokenCredential
    :param risk_categories: List of risk categories to generate attack objectives for (optional if custom_attack_seed_prompts is provided)
    :type risk_categories: Optional[List[RiskCategory]]
    :param num_objectives: Number of objectives to generate per risk category
    :type num_objectives: int
    :param application_scenario: Description of the application scenario for context
    :type application_scenario: Optional[str]
    :param custom_attack_seed_prompts: Path to a JSON file containing custom attack seed prompts (can be absolute or relative path)
    :type custom_attack_seed_prompts: Optional[str]
    :param language: Language to use for attack objectives generation. Defaults to English.
    :type language: SupportedLanguages
    :param output_dir: Directory to save output files (optional)
    :type output_dir: Optional[str]
    :param attack_success_thresholds: Threshold configuration for determining attack success.
        Should be a dictionary mapping risk categories (RiskCategory enum values) to threshold values,
        or None to use default binary evaluation (evaluation results determine success).
        When using thresholds, scores >= threshold are considered successful attacks.
    :type attack_success_thresholds: Optional[Dict[RiskCategory, int]]
    """

    def __init__(
        self,
        azure_ai_project: Union[dict, str],
        credential,
        *,
        risk_categories: Optional[List[RiskCategory]] = None,
        num_objectives: int = 10,
        application_scenario: Optional[str] = None,
        custom_attack_seed_prompts: Optional[str] = None,
        language: SupportedLanguages = SupportedLanguages.English,
        output_dir=".",
        attack_success_thresholds: Optional[Dict[RiskCategory, int]] = None,
    ):
        """Initialize a new Red Team agent for AI model evaluation.

        Creates a Red Team agent instance configured with the specified parameters.
        This initializes the token management, attack objective generation, and logging
        needed for running red team evaluations against AI models.

        :param azure_ai_project: The Azure AI project, which can either be a string representing the project endpoint
            or an instance of AzureAIProject. It contains subscription id, resource group, and project name.
        :type azure_ai_project: Union[str, ~azure.ai.evaluation.AzureAIProject]
        :param credential: Authentication credential for Azure services
        :type credential: TokenCredential
        :param risk_categories: List of risk categories to test (required unless custom prompts provided)
        :type risk_categories: Optional[List[RiskCategory]]
        :param num_objectives: Number of attack objectives to generate per risk category
        :type num_objectives: int
        :param application_scenario: Description of the application scenario
        :type application_scenario: Optional[str]
        :param custom_attack_seed_prompts: Path to a JSON file with custom attack prompts
        :type custom_attack_seed_prompts: Optional[str]
        :param language: Language to use for attack objectives generation. Defaults to English.
        :type language: SupportedLanguages
        :param output_dir: Directory to save evaluation outputs and logs. Defaults to current working directory.
        :type output_dir: str
        :param attack_success_thresholds: Threshold configuration for determining attack success.
            Should be a dictionary mapping risk categories (RiskCategory enum values) to threshold values,
            or None to use default binary evaluation (evaluation results determine success).
            When using thresholds, scores >= threshold are considered successful attacks.
        :type attack_success_thresholds: Optional[Dict[RiskCategory, int]]
        """

        self.azure_ai_project = validate_azure_ai_project(azure_ai_project)
        self.credential = credential
        self.output_dir = output_dir
        self.language = language
        self._one_dp_project = is_onedp_project(azure_ai_project)

        # Configure attack success thresholds
        self.attack_success_thresholds = self._configure_attack_success_thresholds(attack_success_thresholds)

        # Initialize basic logger without file handler (will be properly set up during scan)
        self.logger = logging.getLogger("RedTeamLogger")
        self.logger.setLevel(logging.DEBUG)

        # Only add console handler for now - file handler will be added during scan setup
        if not any(isinstance(h, logging.StreamHandler) for h in self.logger.handlers):
            console_handler = logging.StreamHandler()
            console_handler.setLevel(logging.WARNING)
            console_formatter = logging.Formatter("%(levelname)s - %(message)s")
            console_handler.setFormatter(console_formatter)
            self.logger.addHandler(console_handler)

        if not self._one_dp_project:
            self.token_manager = ManagedIdentityAPITokenManager(
                token_scope=TokenScope.DEFAULT_AZURE_MANAGEMENT,
                logger=logging.getLogger("RedTeamLogger"),
                credential=cast(TokenCredential, credential),
            )
        else:
            self.token_manager = ManagedIdentityAPITokenManager(
                token_scope=TokenScope.COGNITIVE_SERVICES_MANAGEMENT,
                logger=logging.getLogger("RedTeamLogger"),
                credential=cast(TokenCredential, credential),
            )

        # Initialize task tracking
        self.task_statuses = {}
        self.total_tasks = 0
        self.completed_tasks = 0
        self.failed_tasks = 0
        self.start_time = None
        self.scan_id = None
        self.scan_session_id = None
        self.scan_output_dir = None

        # Initialize RAI client
        self.generated_rai_client = GeneratedRAIClient(
            azure_ai_project=self.azure_ai_project, token_manager=self.token_manager.credential
        )

        # Initialize a cache for attack objectives by risk category and strategy
        self.attack_objectives = {}

        # Keep track of data and eval result file names
        self.red_team_info = {}

        # keep track of prompt content to context mapping for evaluation
        self.prompt_to_context = {}

        # Initialize PyRIT
        initialize_pyrit(memory_db_type=DUCK_DB)

        # Initialize attack objective generator
        self.attack_objective_generator = _AttackObjectiveGenerator(
            risk_categories=risk_categories,
            num_objectives=num_objectives,
            application_scenario=application_scenario,
            custom_attack_seed_prompts=custom_attack_seed_prompts,
        )

<<<<<<< HEAD
        self.logger.debug("RedTeam initialized successfully")

    def _start_redteam_mlflow_run(
        self,
        azure_ai_project: Optional[AzureAIProject] = None,
        run_name: Optional[str] = None,
    ) -> EvalRun:
        """Start an MLFlow run for the Red Team Agent evaluation.

        Initializes and configures an MLFlow run for tracking the Red Team Agent evaluation process.
        This includes setting up the proper logging destination, creating a unique run name, and
        establishing the connection to the MLFlow tracking server based on the Azure AI project details.

        :param azure_ai_project: Azure AI project details for logging
        :type azure_ai_project: Optional[~azure.ai.evaluation.AzureAIProject]
        :param run_name: Optional name for the MLFlow run
        :type run_name: Optional[str]
        :return: The MLFlow run object
        :rtype: ~azure.ai.evaluation._evaluate._eval_run.EvalRun
        :raises EvaluationException: If no azure_ai_project is provided or trace destination cannot be determined
        """
        if not azure_ai_project:
            log_error(self.logger, "No azure_ai_project provided, cannot upload run")
            raise EvaluationException(
                message="No azure_ai_project provided",
                blame=ErrorBlame.USER_ERROR,
                category=ErrorCategory.MISSING_FIELD,
                target=ErrorTarget.RED_TEAM,
            )

        if self._one_dp_project:
            response = self.generated_rai_client._evaluation_onedp_client.start_red_team_run(
                red_team=RedTeamUpload(
                    display_name=run_name or f"redteam-agent-{datetime.now().strftime('%Y%m%d-%H%M%S')}",
                )
            )

            self.ai_studio_url = response.properties.get("AiStudioEvaluationUri")

            return response

        else:
            trace_destination = _trace_destination_from_project_scope(azure_ai_project)
            if not trace_destination:
                self.logger.warning("Could not determine trace destination from project scope")
                raise EvaluationException(
                    message="Could not determine trace destination",
                    blame=ErrorBlame.SYSTEM_ERROR,
                    category=ErrorCategory.UNKNOWN,
                    target=ErrorTarget.RED_TEAM,
                )

            ws_triad = extract_workspace_triad_from_trace_provider(trace_destination)

            management_client = LiteMLClient(
                subscription_id=ws_triad.subscription_id,
                resource_group=ws_triad.resource_group_name,
                logger=self.logger,
                credential=azure_ai_project.get("credential"),
            )

            tracking_uri = management_client.workspace_get_info(ws_triad.workspace_name).ml_flow_tracking_uri

            run_display_name = run_name or f"redteam-agent-{datetime.now().strftime('%Y%m%d-%H%M%S')}"
            self.logger.debug(f"Starting MLFlow run with name: {run_display_name}")
            eval_run = EvalRun(
                run_name=run_display_name,
                tracking_uri=cast(str, tracking_uri),
                subscription_id=ws_triad.subscription_id,
                group_name=ws_triad.resource_group_name,
                workspace_name=ws_triad.workspace_name,
                management_client=management_client,  # type: ignore
            )
            eval_run._start_run()
            self.logger.debug(f"MLFlow run started successfully with ID: {eval_run.info.run_id}")

            self.trace_destination = trace_destination
            self.logger.debug(f"MLFlow run created successfully with ID: {eval_run}")

            self.ai_studio_url = _get_ai_studio_url(
                trace_destination=self.trace_destination,
                evaluation_id=eval_run.info.run_id,
            )

            return eval_run

    async def _log_redteam_results_to_mlflow(
        self,
        redteam_result: RedTeamResult,
        eval_run: EvalRun,
        _skip_evals: bool = False,
    ) -> Optional[str]:
        """Log the Red Team Agent results to MLFlow.

        :param redteam_result: The output from the red team agent evaluation
        :type redteam_result: ~azure.ai.evaluation.RedTeamResult
        :param eval_run: The MLFlow run object
        :type eval_run: ~azure.ai.evaluation._evaluate._eval_run.EvalRun
        :param _skip_evals: Whether to log only data without evaluation results
        :type _skip_evals: bool
        :return: The URL to the run in Azure AI Studio, if available
        :rtype: Optional[str]
        """
        self.logger.debug(f"Logging results to MLFlow, _skip_evals={_skip_evals}")
        artifact_name = "instance_results.json"
        eval_info_name = "redteam_info.json"
        properties = {}

        # If we have a scan output directory, save the results there first
        import tempfile

        with tempfile.TemporaryDirectory() as tmpdir:
            if hasattr(self, "scan_output_dir") and self.scan_output_dir:
                artifact_path = os.path.join(self.scan_output_dir, artifact_name)
                self.logger.debug(f"Saving artifact to scan output directory: {artifact_path}")
                with open(artifact_path, "w", encoding=DefaultOpenEncoding.WRITE) as f:
                    if _skip_evals:
                        # In _skip_evals mode, we write the conversations in conversation/messages format
                        f.write(json.dumps({"conversations": redteam_result.attack_details or []}))
                    elif redteam_result.scan_result:
                        # Create a copy to avoid modifying the original scan result
                        result_with_conversations = (
                            redteam_result.scan_result.copy() if isinstance(redteam_result.scan_result, dict) else {}
                        )

                        # Preserve all original fields needed for scorecard generation
                        result_with_conversations["scorecard"] = result_with_conversations.get("scorecard", {})
                        result_with_conversations["parameters"] = result_with_conversations.get("parameters", {})

                        # Add conversations field with all conversation data including user messages
                        result_with_conversations["conversations"] = redteam_result.attack_details or []

                        # Keep original attack_details field to preserve compatibility with existing code
                        if (
                            "attack_details" not in result_with_conversations
                            and redteam_result.attack_details is not None
                        ):
                            result_with_conversations["attack_details"] = redteam_result.attack_details

                        json.dump(result_with_conversations, f)

                eval_info_path = os.path.join(self.scan_output_dir, eval_info_name)
                self.logger.debug(f"Saving evaluation info to scan output directory: {eval_info_path}")
                with open(eval_info_path, "w", encoding=DefaultOpenEncoding.WRITE) as f:
                    # Remove evaluation_result from red_team_info before logging
                    red_team_info_logged = {}
                    for strategy, harms_dict in self.red_team_info.items():
                        red_team_info_logged[strategy] = {}
                        for harm, info_dict in harms_dict.items():
                            info_dict.pop("evaluation_result", None)
                            red_team_info_logged[strategy][harm] = info_dict
                    f.write(json.dumps(red_team_info_logged))

                # Also save a human-readable scorecard if available
                if not _skip_evals and redteam_result.scan_result:
                    scorecard_path = os.path.join(self.scan_output_dir, "scorecard.txt")
                    with open(scorecard_path, "w", encoding=DefaultOpenEncoding.WRITE) as f:
                        f.write(self._to_scorecard(redteam_result.scan_result))
                    self.logger.debug(f"Saved scorecard to: {scorecard_path}")

                # Create a dedicated artifacts directory with proper structure for MLFlow
                # MLFlow requires the artifact_name file to be in the directory we're logging

                # First, create the main artifact file that MLFlow expects
                with open(
                    os.path.join(tmpdir, artifact_name),
                    "w",
                    encoding=DefaultOpenEncoding.WRITE,
                ) as f:
                    if _skip_evals:
                        f.write(json.dumps({"conversations": redteam_result.attack_details or []}))
                    elif redteam_result.scan_result:
                        json.dump(redteam_result.scan_result, f)

                # Copy all relevant files to the temp directory
                import shutil

                for file in os.listdir(self.scan_output_dir):
                    file_path = os.path.join(self.scan_output_dir, file)

                    # Skip directories and log files if not in debug mode
                    if os.path.isdir(file_path):
                        continue
                    if file.endswith(".log") and not os.environ.get("DEBUG"):
                        continue
                    if file.endswith(".gitignore"):
                        continue
                    if file == artifact_name:
                        continue

                    try:
                        shutil.copy(file_path, os.path.join(tmpdir, file))
                        self.logger.debug(f"Copied file to artifact directory: {file}")
                    except Exception as e:
                        self.logger.warning(f"Failed to copy file {file} to artifact directory: {str(e)}")

                # Log the entire directory to MLFlow
                # try:
                #     eval_run.log_artifact(tmpdir, artifact_name)
                #     eval_run.log_artifact(tmpdir, eval_info_name)
                #     self.logger.debug(f"Successfully logged artifacts directory to MLFlow")
                # except Exception as e:
                #     self.logger.warning(f"Failed to log artifacts to MLFlow: {str(e)}")

                properties.update({"scan_output_dir": str(self.scan_output_dir)})
            else:
                # Use temporary directory as before if no scan output directory exists
                artifact_file = Path(tmpdir) / artifact_name
                with open(artifact_file, "w", encoding=DefaultOpenEncoding.WRITE) as f:
                    if _skip_evals:
                        f.write(json.dumps({"conversations": redteam_result.attack_details or []}))
                    elif redteam_result.scan_result:
                        json.dump(redteam_result.scan_result, f)
                # eval_run.log_artifact(tmpdir, artifact_name)
                self.logger.debug(f"Logged artifact: {artifact_name}")

            properties.update(
                {
                    "redteaming": "asr",  # Red team agent specific run properties to help UI identify this as a redteaming run
                    EvaluationRunProperties.EVALUATION_SDK: f"azure-ai-evaluation:{VERSION}",
                }
            )

            metrics = {}
            if redteam_result.scan_result:
                scorecard = redteam_result.scan_result["scorecard"]
                joint_attack_summary = scorecard["joint_risk_attack_summary"]

                if joint_attack_summary:
                    for risk_category_summary in joint_attack_summary:
                        risk_category = risk_category_summary.get("risk_category").lower()
                        for key, value in risk_category_summary.items():
                            if key != "risk_category":
                                metrics.update({f"{risk_category}_{key}": cast(float, value)})
                                # eval_run.log_metric(f"{risk_category}_{key}", cast(float, value))
                                self.logger.debug(f"Logged metric: {risk_category}_{key} = {value}")

            if self._one_dp_project:
                try:
                    create_evaluation_result_response = (
                        self.generated_rai_client._evaluation_onedp_client.create_evaluation_result(
                            name=uuid.uuid4(),
                            path=tmpdir,
                            metrics=metrics,
                            result_type=ResultType.REDTEAM,
                        )
                    )

                    update_run_response = self.generated_rai_client._evaluation_onedp_client.update_red_team_run(
                        name=eval_run.id,
                        red_team=RedTeamUpload(
                            id=eval_run.id,
                            display_name=eval_run.display_name
                            or f"redteam-agent-{datetime.now().strftime('%Y%m%d-%H%M%S')}",
                            status="Completed",
                            outputs={
                                "evaluationResultId": create_evaluation_result_response.id,
                            },
                            properties=properties,
                        ),
                    )
                    self.logger.debug(f"Updated UploadRun: {update_run_response.id}")
                except Exception as e:
                    self.logger.warning(f"Failed to upload red team results to AI Foundry: {str(e)}")
            else:
                # Log the entire directory to MLFlow
                try:
                    eval_run.log_artifact(tmpdir, artifact_name)
                    if hasattr(self, "scan_output_dir") and self.scan_output_dir:
                        eval_run.log_artifact(tmpdir, eval_info_name)
                    self.logger.debug(f"Successfully logged artifacts directory to AI Foundry")
                except Exception as e:
                    self.logger.warning(f"Failed to log artifacts to AI Foundry: {str(e)}")

                for k, v in metrics.items():
                    eval_run.log_metric(k, v)
                    self.logger.debug(f"Logged metric: {k} = {v}")

                eval_run.write_properties_to_run_history(properties)

                eval_run._end_run("FINISHED")

        self.logger.info("Successfully logged results to AI Foundry")
        return None

    # Using the utility function from strategy_utils.py instead
    def _strategy_converter_map(self):
        from ._utils.strategy_utils import strategy_converter_map

        return strategy_converter_map()

    async def _get_attack_objectives(
        self,
        risk_category: Optional[RiskCategory] = None,  # Now accepting a single risk category
        application_scenario: Optional[str] = None,
        strategy: Optional[str] = None,
    ) -> List[str]:
        """Get attack objectives from the RAI client for a specific risk category or from a custom dataset.

        Retrieves attack objectives based on the provided risk category and strategy. These objectives
        can come from either the RAI service or from custom attack seed prompts if provided. The function
        handles different strategies, including special handling for jailbreak strategy which requires
        applying prefixes to messages. It also maintains a cache of objectives to ensure consistency
        across different strategies for the same risk category.

        :param risk_category: The specific risk category to get objectives for
        :type risk_category: Optional[RiskCategory]
        :param application_scenario: Optional description of the application scenario for context
        :type application_scenario: Optional[str]
        :param strategy: Optional attack strategy to get specific objectives for
        :type strategy: Optional[str]
        :return: A list of attack objective prompts
        :rtype: List[str]
        """
        attack_objective_generator = self.attack_objective_generator
        # TODO: is this necessary?
        if not risk_category:
            self.logger.warning("No risk category provided, using the first category from the generator")
            risk_category = (
                attack_objective_generator.risk_categories[0] if attack_objective_generator.risk_categories else None
            )
            if not risk_category:
                self.logger.error("No risk categories found in generator")
                return []

        # Convert risk category to lowercase for consistent caching
        risk_cat_value = risk_category.value.lower()
        num_objectives = attack_objective_generator.num_objectives

        log_subsection_header(
            self.logger,
            f"Getting attack objectives for {risk_cat_value}, strategy: {strategy}",
        )

        # Check if we already have baseline objectives for this risk category
        baseline_key = ((risk_cat_value,), "baseline")
        baseline_objectives_exist = baseline_key in self.attack_objectives
        current_key = ((risk_cat_value,), strategy)

        # Check if custom attack seed prompts are provided in the generator
        if attack_objective_generator.custom_attack_seed_prompts and attack_objective_generator.validated_prompts:
            self.logger.info(
                f"Using custom attack seed prompts from {attack_objective_generator.custom_attack_seed_prompts}"
            )

            # Get the prompts for this risk category
            custom_objectives = attack_objective_generator.valid_prompts_by_category.get(risk_cat_value, [])

            if not custom_objectives:
                self.logger.warning(f"No custom objectives found for risk category {risk_cat_value}")
                return []

            self.logger.info(f"Found {len(custom_objectives)} custom objectives for {risk_cat_value}")

            # Sample if we have more than needed
            if len(custom_objectives) > num_objectives:
                selected_cat_objectives = random.sample(custom_objectives, num_objectives)
                self.logger.info(
                    f"Sampled {num_objectives} objectives from {len(custom_objectives)} available for {risk_cat_value}"
                )
                # Log ids of selected objectives for traceability
                selected_ids = [obj.get("id", "unknown-id") for obj in selected_cat_objectives]
                self.logger.debug(f"Selected objective IDs for {risk_cat_value}: {selected_ids}")
            else:
                selected_cat_objectives = custom_objectives
                self.logger.info(f"Using all {len(custom_objectives)} available objectives for {risk_cat_value}")

            # Handle jailbreak strategy - need to apply jailbreak prefixes to messages
            if strategy == "jailbreak":
                self.logger.debug("Applying jailbreak prefixes to custom objectives")
                try:

                    @retry(**self._create_retry_config()["network_retry"])
                    async def get_jailbreak_prefixes_with_retry():
                        try:
                            return await self.generated_rai_client.get_jailbreak_prefixes()
                        except (
                            httpx.ConnectTimeout,
                            httpx.ReadTimeout,
                            httpx.ConnectError,
                            httpx.HTTPError,
                            ConnectionError,
                        ) as e:
                            self.logger.warning(
                                f"Network error when fetching jailbreak prefixes: {type(e).__name__}: {str(e)}"
                            )
                            raise

                    jailbreak_prefixes = await get_jailbreak_prefixes_with_retry()
                    for objective in selected_cat_objectives:
                        if "messages" in objective and len(objective["messages"]) > 0:
                            message = objective["messages"][0]
                            if isinstance(message, dict) and "content" in message:
                                message["content"] = f"{random.choice(jailbreak_prefixes)} {message['content']}"
                except Exception as e:
                    log_error(
                        self.logger,
                        "Error applying jailbreak prefixes to custom objectives",
                        e,
                    )
                    # Continue with unmodified prompts instead of failing completely

            # Extract content from selected objectives
            selected_prompts = []
            for obj in selected_cat_objectives:
                if "messages" in obj and len(obj["messages"]) > 0:
                    message = obj["messages"][0]
                    if isinstance(message, dict) and "content" in message:
                        selected_prompts.append(message["content"])

            # Process the selected objectives for caching
            objectives_by_category = {risk_cat_value: []}

            for obj in selected_cat_objectives:
                obj_id = obj.get("id", f"obj-{uuid.uuid4()}")
                target_harms = obj.get("metadata", {}).get("target_harms", [])
                content = ""
                if "messages" in obj and len(obj["messages"]) > 0:
                    content = obj["messages"][0].get("content", "")

                if not content:
                    continue

                obj_data = {"id": obj_id, "content": content}
                objectives_by_category[risk_cat_value].append(obj_data)

            # Store in cache
            self.attack_objectives[current_key] = {
                "objectives_by_category": objectives_by_category,
                "strategy": strategy,
                "risk_category": risk_cat_value,
                "selected_prompts": selected_prompts,
                "selected_objectives": selected_cat_objectives,
            }

            self.logger.info(f"Using {len(selected_prompts)} custom objectives for {risk_cat_value}")
            return selected_prompts

        else:
            content_harm_risk = None
            other_risk = ""
            if risk_cat_value in ["hate_unfairness", "violence", "self_harm", "sexual"]:
                content_harm_risk = risk_cat_value
            else:
                other_risk = risk_cat_value
            # Use the RAI service to get attack objectives
            try:
                self.logger.debug(
                    f"API call: get_attack_objectives({risk_cat_value}, app: {application_scenario}, strategy: {strategy}, language: {self.language.value})"
                )
                # strategy param specifies whether to get a strategy-specific dataset from the RAI service
                # right now, only tense requires strategy-specific dataset
                if "tense" in strategy:
                    objectives_response = await self.generated_rai_client.get_attack_objectives(
                        risk_type=content_harm_risk,
                        risk_category=other_risk,
                        application_scenario=application_scenario or "",
                        strategy="tense",
                        language=self.language.value,
                        scan_session_id=self.scan_session_id,
                    )
                else:
                    objectives_response = await self.generated_rai_client.get_attack_objectives(
                        risk_type=content_harm_risk,
                        risk_category=other_risk,
                        application_scenario=application_scenario or "",
                        strategy=None,
                        language=self.language.value,
                        scan_session_id=self.scan_session_id,
                    )
                if isinstance(objectives_response, list):
                    self.logger.debug(f"API returned {len(objectives_response)} objectives")
                else:
                    self.logger.debug(f"API returned response of type: {type(objectives_response)}")

                # Handle jailbreak strategy - need to apply jailbreak prefixes to messages
                if strategy == "jailbreak":
                    self.logger.debug("Applying jailbreak prefixes to objectives")
                    jailbreak_prefixes = await self.generated_rai_client.get_jailbreak_prefixes(
                        scan_session_id=self.scan_session_id
                    )
                    for objective in objectives_response:
                        if "messages" in objective and len(objective["messages"]) > 0:
                            message = objective["messages"][0]
                            if isinstance(message, dict) and "content" in message:
                                message["content"] = f"{random.choice(jailbreak_prefixes)} {message['content']}"
            except Exception as e:
                log_error(self.logger, "Error calling get_attack_objectives", e)
                self.logger.warning("API call failed, returning empty objectives list")
                return []

            # Check if the response is valid
            if not objectives_response or (
                isinstance(objectives_response, dict) and not objectives_response.get("objectives")
            ):
                self.logger.warning("Empty or invalid response, returning empty list")
                return []

            # For non-baseline strategies, filter by baseline IDs if they exist
            if strategy != "baseline" and baseline_objectives_exist:
                self.logger.debug(
                    f"Found existing baseline objectives for {risk_cat_value}, will filter {strategy} by baseline IDs"
                )
                baseline_selected_objectives = self.attack_objectives[baseline_key].get("selected_objectives", [])
                baseline_objective_ids = []

                # Extract IDs from baseline objectives
                for obj in baseline_selected_objectives:
                    if "id" in obj:
                        baseline_objective_ids.append(obj["id"])
=======
        # Initialize component managers (will be set up during scan)
        self.orchestrator_manager = None
        self.evaluation_processor = None
        self.mlflow_integration = None
        self.result_processor = None
>>>>>>> 0f64d271

        # Initialize utility managers
        self.retry_manager = create_standard_retry_manager(logger=self.logger)
        self.file_manager = create_file_manager(base_output_dir=self.output_dir, logger=self.logger)

        self.logger.debug("RedTeam initialized successfully")

    def _configure_attack_success_thresholds(
        self, attack_success_thresholds: Optional[Dict[RiskCategory, int]]
    ) -> Dict[str, int]:
        """Configure attack success thresholds for different risk categories."""
        if attack_success_thresholds is None:
            return {}

        def validate_threshold(value: int, key: str = "threshold") -> None:
            if not isinstance(value, int) or not (0 <= value <= 7):
                raise ValueError(f"Attack success {key} must be an integer between 0 and 7, got: {value}")

        configured_thresholds = {}

        if not isinstance(attack_success_thresholds, dict):
            raise ValueError(
                f"attack_success_thresholds must be a dictionary mapping RiskCategory instances to thresholds, or None. Got: {type(attack_success_thresholds)}"
            )

        # Per-category thresholds
        for key, value in attack_success_thresholds.items():
            validate_threshold(value, f"threshold for {key}")

            # Normalize the key to string format
            if hasattr(key, "value"):
                category_key = key.value
            else:
                raise ValueError(f"attack_success_thresholds keys must be RiskCategory instance, got: {type(key)}")

            configured_thresholds[category_key] = value

        return configured_thresholds

    def _setup_component_managers(self):
        """Initialize component managers with shared configuration."""
        retry_config = self.retry_manager.get_retry_config()

        # Initialize orchestrator manager
        self.orchestrator_manager = OrchestratorManager(
            logger=self.logger,
            generated_rai_client=self.generated_rai_client,
            credential=self.credential,
            azure_ai_project=self.azure_ai_project,
            one_dp_project=self._one_dp_project,
            retry_config=retry_config,
            scan_output_dir=self.scan_output_dir,
        )

        # Initialize evaluation processor
        self.evaluation_processor = EvaluationProcessor(
            logger=self.logger,
            azure_ai_project=self.azure_ai_project,
            credential=self.credential,
            attack_success_thresholds=self.attack_success_thresholds,
            retry_config=retry_config,
            scan_session_id=self.scan_session_id,
            scan_output_dir=self.scan_output_dir,
        )

        # Initialize MLflow integration
        self.mlflow_integration = MLflowIntegration(
            logger=self.logger,
            azure_ai_project=self.azure_ai_project,
            generated_rai_client=self.generated_rai_client,
            one_dp_project=self._one_dp_project,
            scan_output_dir=self.scan_output_dir,
        )

        # Initialize result processor
        self.result_processor = ResultProcessor(
            logger=self.logger,
            attack_success_thresholds=self.attack_success_thresholds,
            application_scenario=getattr(self, "application_scenario", ""),
            risk_categories=getattr(self, "risk_categories", []),
            ai_studio_url=getattr(self.mlflow_integration, "ai_studio_url", None),
        )

    async def _get_attack_objectives(
        self,
        risk_category: Optional[RiskCategory] = None,
        application_scenario: Optional[str] = None,
        strategy: Optional[str] = None,
    ) -> List[str]:
        """Get attack objectives from the RAI client for a specific risk category or from a custom dataset.

        Retrieves attack objectives based on the provided risk category and strategy. These objectives
        can come from either the RAI service or from custom attack seed prompts if provided. The function
        handles different strategies, including special handling for jailbreak strategy which requires
        applying prefixes to messages. It also maintains a cache of objectives to ensure consistency
        across different strategies for the same risk category.

        :param risk_category: The specific risk category to get objectives for
        :type risk_category: Optional[RiskCategory]
        :param application_scenario: Optional description of the application scenario for context
        :type application_scenario: Optional[str]
        :param strategy: Optional attack strategy to get specific objectives for
        :type strategy: Optional[str]
        :return: A list of attack objective prompts
        :rtype: List[str]
        """
        attack_objective_generator = self.attack_objective_generator

        # Convert risk category to lowercase for consistent caching
        risk_cat_value = get_attack_objective_from_risk_category(risk_category).lower()
        num_objectives = attack_objective_generator.num_objectives

        log_subsection_header(
            self.logger,
            f"Getting attack objectives for {risk_cat_value}, strategy: {strategy}",
        )

        # Check if we already have baseline objectives for this risk category
        baseline_key = ((risk_cat_value,), "baseline")
        baseline_objectives_exist = baseline_key in self.attack_objectives
        current_key = ((risk_cat_value,), strategy)

        # Check if custom attack seed prompts are provided in the generator
        if attack_objective_generator.custom_attack_seed_prompts and attack_objective_generator.validated_prompts:
            return await self._get_custom_attack_objectives(risk_cat_value, num_objectives, strategy, current_key)
        else:
            return await self._get_rai_attack_objectives(
                risk_category,
                risk_cat_value,
                application_scenario,
                strategy,
                baseline_objectives_exist,
                baseline_key,
                current_key,
                num_objectives,
            )

    async def _get_custom_attack_objectives(
        self, risk_cat_value: str, num_objectives: int, strategy: str, current_key: tuple
    ) -> List[str]:
        """Get attack objectives from custom seed prompts."""
        attack_objective_generator = self.attack_objective_generator

        self.logger.info(
            f"Using custom attack seed prompts from {attack_objective_generator.custom_attack_seed_prompts}"
        )

        # Get the prompts for this risk category
        custom_objectives = attack_objective_generator.valid_prompts_by_category.get(risk_cat_value, [])

        if not custom_objectives:
            self.logger.warning(f"No custom objectives found for risk category {risk_cat_value}")
            return []

        self.logger.info(f"Found {len(custom_objectives)} custom objectives for {risk_cat_value}")

        # Sample if we have more than needed
        if len(custom_objectives) > num_objectives:
            selected_cat_objectives = random.sample(custom_objectives, num_objectives)
            self.logger.info(
                f"Sampled {num_objectives} objectives from {len(custom_objectives)} available for {risk_cat_value}"
            )
        else:
            selected_cat_objectives = custom_objectives
            self.logger.info(f"Using all {len(custom_objectives)} available objectives for {risk_cat_value}")

        # Handle jailbreak strategy - need to apply jailbreak prefixes to messages
        if strategy == "jailbreak":
            selected_cat_objectives = await self._apply_jailbreak_prefixes(selected_cat_objectives)

        # Extract content from selected objectives
        selected_prompts = []
        for obj in selected_cat_objectives:
            if "messages" in obj and len(obj["messages"]) > 0:
                message = obj["messages"][0]
                if isinstance(message, dict) and "content" in message:
                    content = message["content"]
                    context = message.get("context", "")
                    selected_prompts.append(content)
                    # Store mapping of content to context for later evaluation
                    self.prompt_to_context[content] = context

        # Store in cache and return
        self._cache_attack_objectives(current_key, risk_cat_value, strategy, selected_prompts, selected_cat_objectives)
        return selected_prompts

    async def _get_rai_attack_objectives(
        self,
        risk_category: RiskCategory,
        risk_cat_value: str,
        application_scenario: str,
        strategy: str,
        baseline_objectives_exist: bool,
        baseline_key: tuple,
        current_key: tuple,
        num_objectives: int,
    ) -> List[str]:
        """Get attack objectives from the RAI service."""
        content_harm_risk = None
        other_risk = ""
        if risk_cat_value in ["hate_unfairness", "violence", "self_harm", "sexual"]:
            content_harm_risk = risk_cat_value
        else:
            other_risk = risk_cat_value

        try:
            self.logger.debug(
                f"API call: get_attack_objectives({risk_cat_value}, app: {application_scenario}, strategy: {strategy})"
            )

            # Get objectives from RAI service
            if "tense" in strategy:
                objectives_response = await self.generated_rai_client.get_attack_objectives(
                    risk_type=content_harm_risk,
                    risk_category=other_risk,
                    application_scenario=application_scenario or "",
                    strategy="tense",
                    scan_session_id=self.scan_session_id,
                )
            else:
                objectives_response = await self.generated_rai_client.get_attack_objectives(
                    risk_type=content_harm_risk,
                    risk_category=other_risk,
                    application_scenario=application_scenario or "",
                    strategy=None,
                    scan_session_id=self.scan_session_id,
                )

            if isinstance(objectives_response, list):
                self.logger.debug(f"API returned {len(objectives_response)} objectives")

            # Handle jailbreak strategy
            if strategy == "jailbreak":
                objectives_response = await self._apply_jailbreak_prefixes(objectives_response)

        except Exception as e:
            self.logger.error(f"Error calling get_attack_objectives: {str(e)}")
            self.logger.warning("API call failed, returning empty objectives list")
            return []

        # Check if the response is valid
        if not objectives_response or (
            isinstance(objectives_response, dict) and not objectives_response.get("objectives")
        ):
            self.logger.warning("Empty or invalid response, returning empty list")
            return []

        # Filter and select objectives
        selected_cat_objectives = self._filter_and_select_objectives(
            objectives_response, strategy, baseline_objectives_exist, baseline_key, num_objectives
        )

        # Extract content and cache
        selected_prompts = self._extract_objective_content(selected_cat_objectives)
        self._cache_attack_objectives(current_key, risk_cat_value, strategy, selected_prompts, selected_cat_objectives)

        return selected_prompts

    async def _apply_jailbreak_prefixes(self, objectives_list: List) -> List:
        """Apply jailbreak prefixes to objectives."""
        self.logger.debug("Applying jailbreak prefixes to objectives")
        try:
            # Use centralized retry decorator
            @self.retry_manager.create_retry_decorator(context="jailbreak_prefixes")
            async def get_jailbreak_prefixes_with_retry():
                return await self.generated_rai_client.get_jailbreak_prefixes()

            jailbreak_prefixes = await get_jailbreak_prefixes_with_retry()
            for objective in objectives_list:
                if "messages" in objective and len(objective["messages"]) > 0:
                    message = objective["messages"][0]
                    if isinstance(message, dict) and "content" in message:
                        message["content"] = f"{random.choice(jailbreak_prefixes)} {message['content']}"
        except Exception as e:
            self.logger.error(f"Error applying jailbreak prefixes: {str(e)}")

        return objectives_list

    def _filter_and_select_objectives(
        self,
        objectives_response: List,
        strategy: str,
        baseline_objectives_exist: bool,
        baseline_key: tuple,
        num_objectives: int,
    ) -> List:
        """Filter and select objectives based on strategy and baseline requirements."""
        # For non-baseline strategies, filter by baseline IDs if they exist
        if strategy != "baseline" and baseline_objectives_exist:
            self.logger.debug(f"Found existing baseline objectives, will filter {strategy} by baseline IDs")
            baseline_selected_objectives = self.attack_objectives[baseline_key].get("selected_objectives", [])
            baseline_objective_ids = [obj.get("id") for obj in baseline_selected_objectives if "id" in obj]

            if baseline_objective_ids:
                self.logger.debug(f"Filtering by {len(baseline_objective_ids)} baseline objective IDs for {strategy}")
                selected_cat_objectives = [
                    obj for obj in objectives_response if obj.get("id") in baseline_objective_ids
                ]
                self.logger.debug(f"Found {len(selected_cat_objectives)} matching objectives with baseline IDs")
            else:
                self.logger.warning("No baseline objective IDs found, using random selection")
                selected_cat_objectives = random.sample(
                    objectives_response, min(num_objectives, len(objectives_response))
                )
        else:
            # This is the baseline strategy or we don't have baseline objectives yet
            self.logger.debug(f"Using random selection for {strategy} strategy")
            selected_cat_objectives = random.sample(objectives_response, min(num_objectives, len(objectives_response)))

        if len(selected_cat_objectives) < num_objectives:
            self.logger.warning(
                f"Only found {len(selected_cat_objectives)} objectives, fewer than requested {num_objectives}"
            )

        return selected_cat_objectives

    def _extract_objective_content(self, selected_objectives: List) -> List[str]:
        """Extract content from selected objectives."""
        selected_prompts = []
        for obj in selected_objectives:
            if "messages" in obj and len(obj["messages"]) > 0:
                message = obj["messages"][0]
                if isinstance(message, dict) and "content" in message:
                    content = message["content"]
                    context = message.get("context", "")
                    selected_prompts.append(content)
                    # Store mapping of content to context for later evaluation
                    self.prompt_to_context[content] = context
        return selected_prompts

    def _cache_attack_objectives(
        self,
        current_key: tuple,
        risk_cat_value: str,
        strategy: str,
        selected_prompts: List[str],
        selected_objectives: List,
    ) -> None:
        """Cache attack objectives for reuse."""
        objectives_by_category = {risk_cat_value: []}

        # Process list format and organize by category for caching
        for obj in selected_objectives:
            obj_id = obj.get("id", f"obj-{uuid.uuid4()}")
            target_harms = obj.get("metadata", {}).get("target_harms", [])
            content = ""
            context = ""
            if "messages" in obj and len(obj["messages"]) > 0:

                message = obj["messages"][0]
                content = message.get("content", "")
                context = message.get("context", "")
            if content:
                obj_data = {"id": obj_id, "content": content, "context": context}
                objectives_by_category[risk_cat_value].append(obj_data)

        self.attack_objectives[current_key] = {
            "objectives_by_category": objectives_by_category,
            "strategy": strategy,
            "risk_category": risk_cat_value,
            "selected_prompts": selected_prompts,
            "selected_objectives": selected_objectives,
        }
        self.logger.info(f"Selected {len(selected_prompts)} objectives for {risk_cat_value}")

    async def _process_attack(
        self,
        strategy: Union[AttackStrategy, List[AttackStrategy]],
        risk_category: RiskCategory,
        all_prompts: List[str],
        progress_bar: tqdm,
        progress_bar_lock: asyncio.Lock,
        scan_name: Optional[str] = None,
        skip_upload: bool = False,
        output_path: Optional[Union[str, os.PathLike]] = None,
        timeout: int = 120,
        _skip_evals: bool = False,
    ) -> Optional[EvaluationResult]:
        """Process a red team scan with the given orchestrator, converter, and prompts.

        Executes a red team attack process using the specified strategy and risk category against the
        target model or function. This includes creating an orchestrator, applying prompts through the
        appropriate converter, saving results to files, and optionally evaluating the results.
        The function handles progress tracking, logging, and error handling throughout the process.

        :param strategy: The attack strategy to use
        :type strategy: Union[AttackStrategy, List[AttackStrategy]]
        :param risk_category: The risk category to evaluate
        :type risk_category: RiskCategory
        :param all_prompts: List of prompts to use for the scan
        :type all_prompts: List[str]
        :param progress_bar: Progress bar to update
        :type progress_bar: tqdm
        :param progress_bar_lock: Lock for the progress bar
        :type progress_bar_lock: asyncio.Lock
        :param scan_name: Optional name for the evaluation
        :type scan_name: Optional[str]
        :param skip_upload: Whether to return only data without evaluation
        :type skip_upload: bool
        :param output_path: Optional path for output
        :type output_path: Optional[Union[str, os.PathLike]]
        :param timeout: The timeout in seconds for API calls
        :type timeout: int
        :param _skip_evals: Whether to skip the actual evaluation process
        :type _skip_evals: bool
        :return: Evaluation result if available
        :rtype: Optional[EvaluationResult]
        """
        strategy_name = get_strategy_name(strategy)
        task_key = f"{strategy_name}_{risk_category.value}_attack"
        self.task_statuses[task_key] = TASK_STATUS["RUNNING"]

        try:
            start_time = time.time()
            tqdm.write(f"▶️ Starting task: {strategy_name} strategy for {risk_category.value} risk category")

            # Get converter and orchestrator function
            converter = get_converter_for_strategy(strategy)
            call_orchestrator = self.orchestrator_manager.get_orchestrator_for_attack_strategy(strategy)

            try:
                self.logger.debug(f"Calling orchestrator for {strategy_name} strategy")
                orchestrator = await call_orchestrator(
                    chat_target=self.chat_target,
                    all_prompts=all_prompts,
                    converter=converter,
                    strategy_name=strategy_name,
                    risk_category=risk_category,
                    risk_category_name=risk_category.value,
                    timeout=timeout,
                    red_team_info=self.red_team_info,
                    task_statuses=self.task_statuses,
                    prompt_to_context=self.prompt_to_context,
                )
            except Exception as e:
                self.logger.error(f"Error calling orchestrator for {strategy_name} strategy: {str(e)}")
                self.task_statuses[task_key] = TASK_STATUS["FAILED"]
                self.failed_tasks += 1
                async with progress_bar_lock:
                    progress_bar.update(1)
                return None

            # Write PyRIT outputs to file
            data_path = write_pyrit_outputs_to_file(
                output_path=self.red_team_info[strategy_name][risk_category.value]["data_file"],
                logger=self.logger,
                prompt_to_context=self.prompt_to_context,
            )
            orchestrator.dispose_db_engine()

            # Store data file in our tracking dictionary
            self.red_team_info[strategy_name][risk_category.value]["data_file"] = data_path
            self.logger.debug(
                f"Updated red_team_info with data file: {strategy_name} -> {risk_category.value} -> {data_path}"
            )

            # Perform evaluation
            try:
                await self.evaluation_processor.evaluate(
                    scan_name=scan_name,
                    risk_category=risk_category,
                    strategy=strategy,
                    _skip_evals=_skip_evals,
                    data_path=data_path,
                    output_path=None,
                    red_team_info=self.red_team_info,
                )
            except Exception as e:
                self.logger.error(
                    self.logger,
                    f"Error during evaluation for {strategy_name}/{risk_category.value}",
                    e,
                )
                tqdm.write(f"⚠️ Evaluation error for {strategy_name}/{risk_category.value}: {str(e)}")
                self.red_team_info[strategy_name][risk_category.value]["status"] = TASK_STATUS["FAILED"]

            # Update progress
            async with progress_bar_lock:
                self.completed_tasks += 1
                progress_bar.update(1)
                completion_pct = (self.completed_tasks / self.total_tasks) * 100
                elapsed_time = time.time() - start_time

                if self.start_time:
                    total_elapsed = time.time() - self.start_time
                    avg_time_per_task = total_elapsed / self.completed_tasks if self.completed_tasks > 0 else 0
                    remaining_tasks = self.total_tasks - self.completed_tasks
                    est_remaining_time = avg_time_per_task * remaining_tasks if avg_time_per_task > 0 else 0

                    tqdm.write(
                        f"✅ Completed task {self.completed_tasks}/{self.total_tasks} ({completion_pct:.1f}%) - {strategy_name}/{risk_category.value} in {elapsed_time:.1f}s"
                    )
                    tqdm.write(f"   Est. remaining: {est_remaining_time/60:.1f} minutes")
                else:
                    tqdm.write(
                        f"✅ Completed task {self.completed_tasks}/{self.total_tasks} ({completion_pct:.1f}%) - {strategy_name}/{risk_category.value} in {elapsed_time:.1f}s"
                    )

            self.task_statuses[task_key] = TASK_STATUS["COMPLETED"]

        except Exception as e:
            self.logger.error(
                f"Unexpected error processing {strategy_name} strategy for {risk_category.value}: {str(e)}"
            )
            self.task_statuses[task_key] = TASK_STATUS["FAILED"]
            self.failed_tasks += 1
            async with progress_bar_lock:
                progress_bar.update(1)

        return None

    async def scan(
        self,
        target: Union[
            Callable,
            AzureOpenAIModelConfiguration,
            OpenAIModelConfiguration,
            PromptChatTarget,
        ],
        *,
        scan_name: Optional[str] = None,
        attack_strategies: List[Union[AttackStrategy, List[AttackStrategy]]] = [],
        skip_upload: bool = False,
        output_path: Optional[Union[str, os.PathLike]] = None,
        application_scenario: Optional[str] = None,
        parallel_execution: bool = True,
        max_parallel_tasks: int = 5,
        timeout: int = 3600,
        skip_evals: bool = False,
        **kwargs: Any,
    ) -> RedTeamResult:
        """Run a red team scan against the target using the specified strategies.

        :param target: The target model or function to scan
        :type target: Union[Callable, AzureOpenAIModelConfiguration, OpenAIModelConfiguration, PromptChatTarget]
        :param scan_name: Optional name for the evaluation
        :type scan_name: Optional[str]
        :param attack_strategies: List of attack strategies to use
        :type attack_strategies: List[Union[AttackStrategy, List[AttackStrategy]]]
        :param skip_upload: Flag to determine if the scan results should be uploaded
        :type skip_upload: bool
        :param output_path: Optional path for output
        :type output_path: Optional[Union[str, os.PathLike]]
        :param application_scenario: Optional description of the application scenario
        :type application_scenario: Optional[str]
        :param parallel_execution: Whether to execute orchestrator tasks in parallel
        :type parallel_execution: bool
        :param max_parallel_tasks: Maximum number of parallel orchestrator tasks to run (default: 5)
        :type max_parallel_tasks: int
        :param timeout: The timeout in seconds for API calls (default: 120)
        :type timeout: int
        :param skip_evals: Whether to skip the evaluation process
        :type skip_evals: bool
        :return: The output from the red team scan
        :rtype: RedTeamResult
        """
        user_agent: Optional[str] = kwargs.get("user_agent", "(type=redteam; subtype=RedTeam)")
        with UserAgentSingleton().add_useragent_product(user_agent):
            # Initialize scan
            self._initialize_scan(scan_name, application_scenario)

            # Setup logging and directories FIRST
            self._setup_scan_environment()

            # Setup component managers AFTER scan environment is set up
            self._setup_component_managers()

            # Update result processor with AI studio URL
            self.result_processor.ai_studio_url = getattr(self.mlflow_integration, "ai_studio_url", None)

            # Update component managers with the new logger
            self.orchestrator_manager.logger = self.logger
            self.evaluation_processor.logger = self.logger
            self.mlflow_integration.logger = self.logger
            self.result_processor.logger = self.logger

            # Validate attack objective generator
            if not self.attack_objective_generator:
                raise EvaluationException(
                    message="Attack objective generator is required for red team agent.",
                    internal_message="Attack objective generator is not provided.",
                    target=ErrorTarget.RED_TEAM,
                    category=ErrorCategory.MISSING_FIELD,
                    blame=ErrorBlame.USER_ERROR,
                )

            # Set default risk categories if not specified
            if not self.attack_objective_generator.risk_categories:
                self.logger.info("No risk categories specified, using all available categories")
                self.attack_objective_generator.risk_categories = [
                    RiskCategory.HateUnfairness,
                    RiskCategory.Sexual,
                    RiskCategory.Violence,
                    RiskCategory.SelfHarm,
                ]

            self.risk_categories = self.attack_objective_generator.risk_categories
            self.result_processor.risk_categories = self.risk_categories

            # Show risk categories to user
            tqdm.write(f"📊 Risk categories: {[rc.value for rc in self.risk_categories]}")
            self.logger.info(f"Risk categories to process: {[rc.value for rc in self.risk_categories]}")

            # Setup attack strategies
            if AttackStrategy.Baseline not in attack_strategies:
                attack_strategies.insert(0, AttackStrategy.Baseline)

            # Start MLFlow run if not skipping upload
            if skip_upload:
                eval_run = {}
            else:
                eval_run = self.mlflow_integration.start_redteam_mlflow_run(self.azure_ai_project, scan_name)
                tqdm.write(f"🔗 Track your red team scan in AI Foundry: {self.mlflow_integration.ai_studio_url}")

                # Update result processor with the AI studio URL now that it's available
                self.result_processor.ai_studio_url = self.mlflow_integration.ai_studio_url

            # Process strategies and execute scan
            flattened_attack_strategies = get_flattened_attack_strategies(attack_strategies)
            self._validate_strategies(flattened_attack_strategies)

            # Calculate total tasks and initialize tracking
            self.total_tasks = len(self.risk_categories) * len(flattened_attack_strategies)
            tqdm.write(f"📋 Planning {self.total_tasks} total tasks")
            self._initialize_tracking_dict(flattened_attack_strategies)

            # Fetch attack objectives
            all_objectives = await self._fetch_all_objectives(flattened_attack_strategies, application_scenario)

            chat_target = get_chat_target(target, self.prompt_to_context)
            self.chat_target = chat_target

            # Execute attacks
            await self._execute_attacks(
                flattened_attack_strategies,
                all_objectives,
                scan_name,
                skip_upload,
                output_path,
                timeout,
                skip_evals,
                parallel_execution,
                max_parallel_tasks,
            )

            # Process and return results
            return await self._finalize_results(skip_upload, skip_evals, eval_run, output_path)

    def _initialize_scan(self, scan_name: Optional[str], application_scenario: Optional[str]):
        """Initialize scan-specific variables."""
        self.start_time = time.time()
        self.task_statuses = {}
        self.completed_tasks = 0
        self.failed_tasks = 0

        # Generate unique scan ID and session ID
        self.scan_id = (
            f"scan_{scan_name}_{datetime.now().strftime('%Y%m%d_%H%M%S')}"
            if scan_name
            else f"scan_{datetime.now().strftime('%Y%m%d_%H%M%S')}"
        )
        self.scan_id = self.scan_id.replace(" ", "_")
        self.scan_session_id = str(uuid.uuid4())
        self.application_scenario = application_scenario or ""

    def _setup_scan_environment(self):
        """Setup scan output directory and logging."""
        # Use file manager to create scan output directory
        self.scan_output_dir = self.file_manager.get_scan_output_path(self.scan_id)

        # Re-initialize logger with the scan output directory
        self.logger = setup_logger(output_dir=self.scan_output_dir)

        # Setup logging filters
        self._setup_logging_filters()

        log_section_header(self.logger, "Starting red team scan")
        tqdm.write(f"🚀 STARTING RED TEAM SCAN")
        tqdm.write(f"📂 Output directory: {self.scan_output_dir}")

    def _setup_logging_filters(self):
        """Setup logging filters to suppress unwanted logs."""

        class LogFilter(logging.Filter):
            def filter(self, record):
                # Filter out promptflow logs and evaluation warnings about artifacts
                if record.name.startswith("promptflow"):
                    return False
                if "The path to the artifact is either not a directory or does not exist" in record.getMessage():
                    return False
                if "RedTeamResult object at" in record.getMessage():
                    return False
                if "timeout won't take effect" in record.getMessage():
                    return False
                if "Submitting run" in record.getMessage():
                    return False
                return True

        # Apply filter to root logger
        root_logger = logging.getLogger()
        log_filter = LogFilter()

        for handler in root_logger.handlers:
            for filter in handler.filters:
                handler.removeFilter(filter)
            handler.addFilter(log_filter)

    def _validate_strategies(self, flattened_attack_strategies: List):
        """Validate attack strategies."""
        if len(flattened_attack_strategies) > 2 and (
            AttackStrategy.MultiTurn in flattened_attack_strategies
            or AttackStrategy.Crescendo in flattened_attack_strategies
        ):
            self.logger.warning(
                "MultiTurn and Crescendo strategies are not compatible with multiple attack strategies."
            )
            raise ValueError("MultiTurn and Crescendo strategies are not compatible with multiple attack strategies.")
        if AttackStrategy.Tense in flattened_attack_strategies and (
            RiskCategory.XPIA in self.risk_categories or RiskCategory.UngroundedAttributes in self.risk_categories
        ):
            self.logger.warning(
                "Tense strategy is not compatible with XPIA or UngroundedAttributes risk categories. Skipping Tense strategy."
            )
            raise ValueError("Tense strategy is not compatible with XPIA or UngroundedAttributes risk categories.")

    def _initialize_tracking_dict(self, flattened_attack_strategies: List):
        """Initialize the red_team_info tracking dictionary."""
        self.red_team_info = {}
        for strategy in flattened_attack_strategies:
            strategy_name = get_strategy_name(strategy)
            self.red_team_info[strategy_name] = {}
            for risk_category in self.risk_categories:
                self.red_team_info[strategy_name][risk_category.value] = {
                    "data_file": "",
                    "evaluation_result_file": "",
                    "evaluation_result": None,
                    "status": TASK_STATUS["PENDING"],
                }

    async def _fetch_all_objectives(self, flattened_attack_strategies: List, application_scenario: str) -> Dict:
        """Fetch all attack objectives for all strategies and risk categories."""
        log_section_header(self.logger, "Fetching attack objectives")
        all_objectives = {}

        # First fetch baseline objectives for all risk categories
        self.logger.info("Fetching baseline objectives for all risk categories")
        for risk_category in self.risk_categories:
            baseline_objectives = await self._get_attack_objectives(
                risk_category=risk_category,
                application_scenario=application_scenario,
                strategy="baseline",
            )
            if "baseline" not in all_objectives:
                all_objectives["baseline"] = {}
            all_objectives["baseline"][risk_category.value] = baseline_objectives
            tqdm.write(
                f"📝 Fetched baseline objectives for {risk_category.value}: {len(baseline_objectives)} objectives"
            )

        # Then fetch objectives for other strategies
        strategy_count = len(flattened_attack_strategies)
        for i, strategy in enumerate(flattened_attack_strategies):
            strategy_name = get_strategy_name(strategy)
            if strategy_name == "baseline":
                continue

            tqdm.write(f"🔄 Fetching objectives for strategy {i+1}/{strategy_count}: {strategy_name}")
            all_objectives[strategy_name] = {}

            for risk_category in self.risk_categories:
                objectives = await self._get_attack_objectives(
                    risk_category=risk_category,
                    application_scenario=application_scenario,
                    strategy=strategy_name,
                )
                all_objectives[strategy_name][risk_category.value] = objectives

        return all_objectives

    async def _execute_attacks(
        self,
        flattened_attack_strategies: List,
        all_objectives: Dict,
        scan_name: str,
        skip_upload: bool,
        output_path: str,
        timeout: int,
        skip_evals: bool,
        parallel_execution: bool,
        max_parallel_tasks: int,
    ):
        """Execute all attack combinations."""
        log_section_header(self.logger, "Starting orchestrator processing")

        # Create progress bar
        progress_bar = tqdm(
            total=self.total_tasks,
            desc="Scanning: ",
            ncols=100,
            unit="scan",
            bar_format="{l_bar}{bar}| {n_fmt}/{total_fmt} [{elapsed}<{remaining}, {rate_fmt}{postfix}]",
        )
        progress_bar.set_postfix({"current": "initializing"})
        progress_bar_lock = asyncio.Lock()

        # Create all tasks for parallel processing
        orchestrator_tasks = []
        combinations = list(itertools.product(flattened_attack_strategies, self.risk_categories))

        for combo_idx, (strategy, risk_category) in enumerate(combinations):
            strategy_name = get_strategy_name(strategy)
            objectives = all_objectives[strategy_name][risk_category.value]

            if not objectives:
                self.logger.warning(f"No objectives found for {strategy_name}+{risk_category.value}, skipping")
                tqdm.write(f"⚠️ No objectives found for {strategy_name}/{risk_category.value}, skipping")
                self.red_team_info[strategy_name][risk_category.value]["status"] = TASK_STATUS["COMPLETED"]
                async with progress_bar_lock:
                    progress_bar.update(1)
                continue

            orchestrator_tasks.append(
                self._process_attack(
                    all_prompts=objectives,
                    strategy=strategy,
                    progress_bar=progress_bar,
                    progress_bar_lock=progress_bar_lock,
                    scan_name=scan_name,
                    skip_upload=skip_upload,
                    output_path=output_path,
                    risk_category=risk_category,
                    timeout=timeout,
                    _skip_evals=skip_evals,
                )
            )

        # Process tasks
        await self._process_orchestrator_tasks(orchestrator_tasks, parallel_execution, max_parallel_tasks, timeout)
        progress_bar.close()

    async def _process_orchestrator_tasks(
        self, orchestrator_tasks: List, parallel_execution: bool, max_parallel_tasks: int, timeout: int
    ):
        """Process orchestrator tasks either in parallel or sequentially."""
        if parallel_execution and orchestrator_tasks:
            tqdm.write(f"⚙️ Processing {len(orchestrator_tasks)} tasks in parallel (max {max_parallel_tasks} at a time)")

            # Process tasks in batches
            for i in range(0, len(orchestrator_tasks), max_parallel_tasks):
                end_idx = min(i + max_parallel_tasks, len(orchestrator_tasks))
                batch = orchestrator_tasks[i:end_idx]

                try:
                    await asyncio.wait_for(asyncio.gather(*batch), timeout=timeout * 2)
                except asyncio.TimeoutError:
                    self.logger.warning(f"Batch {i//max_parallel_tasks+1} timed out")
                    tqdm.write(f"⚠️ Batch {i//max_parallel_tasks+1} timed out, continuing with next batch")
                    continue
                except Exception as e:
                    self.logger.error(f"Error processing batch {i//max_parallel_tasks+1}: {str(e)}")
                    continue
        else:
            # Sequential execution
            tqdm.write("⚙️ Processing tasks sequentially")
            for i, task in enumerate(orchestrator_tasks):
                try:
                    await asyncio.wait_for(task, timeout=timeout)
                except asyncio.TimeoutError:
                    self.logger.warning(f"Task {i+1} timed out")
                    tqdm.write(f"⚠️ Task {i+1} timed out, continuing with next task")
                    continue
                except Exception as e:
                    self.logger.error(f"Error processing task {i+1}: {str(e)}")
                    continue

    async def _finalize_results(self, skip_upload: bool, skip_evals: bool, eval_run, output_path: str) -> RedTeamResult:
        """Process and finalize scan results."""
        log_section_header(self.logger, "Processing results")

        # Convert results to RedTeamResult
        red_team_result = self.result_processor.to_red_team_result(self.red_team_info)

        output = RedTeamResult(
            scan_result=red_team_result,
            attack_details=red_team_result["attack_details"],
        )

        # Log results to MLFlow if not skipping upload
        if not skip_upload:
            self.logger.info("Logging results to AI Foundry")
            await self.mlflow_integration.log_redteam_results_to_mlflow(
                redteam_result=output, eval_run=eval_run, red_team_info=self.red_team_info, _skip_evals=skip_evals
            )

        # Write output to specified path
        if output_path and output.scan_result:
            abs_output_path = output_path if os.path.isabs(output_path) else os.path.abspath(output_path)
            self.logger.info(f"Writing output to {abs_output_path}")
            _write_output(abs_output_path, output.scan_result)

            # Also save a copy to the scan output directory if available
            if self.scan_output_dir:
                final_output = os.path.join(self.scan_output_dir, "final_results.json")
                _write_output(final_output, output.scan_result)
        elif output.scan_result and self.scan_output_dir:
            # If no output_path was specified but we have scan_output_dir, save there
            final_output = os.path.join(self.scan_output_dir, "final_results.json")
            _write_output(final_output, output.scan_result)

        # Display final scorecard and results
        if output.scan_result:
            scorecard = format_scorecard(output.scan_result)
            tqdm.write(scorecard)

            # Print URL for detailed results
            studio_url = output.scan_result.get("studio_url", "")
            if studio_url:
                tqdm.write(f"\nDetailed results available at:\n{studio_url}")

            # Print the output directory path
            if self.scan_output_dir:
                tqdm.write(f"\n📂 All scan files saved to: {self.scan_output_dir}")

        tqdm.write(f"✅ Scan completed successfully!")
        self.logger.info("Scan completed successfully")

        # Close file handlers
        for handler in self.logger.handlers:
            if isinstance(handler, logging.FileHandler):
                handler.close()
                self.logger.removeHandler(handler)

        return output<|MERGE_RESOLUTION|>--- conflicted
+++ resolved
@@ -15,28 +15,8 @@
 from tqdm import tqdm
 
 # Azure AI Evaluation imports
-<<<<<<< HEAD
-from azure.ai.evaluation._common.constants import Tasks, _InternalAnnotationTasks
-from azure.ai.evaluation._evaluate._eval_run import EvalRun
-from azure.ai.evaluation._evaluate._utils import _trace_destination_from_project_scope
-from azure.ai.evaluation._model_configurations import AzureAIProject
-from azure.ai.evaluation._constants import (
-    EvaluationRunProperties,
-    DefaultOpenEncoding,
-    EVALUATION_PASS_FAIL_MAPPING,
-    TokenScope,
-)
+from azure.ai.evaluation._constants import TokenScope
 from azure.ai.evaluation.simulator._constants import SupportedLanguages
-from azure.ai.evaluation._evaluate._utils import _get_ai_studio_url
-from azure.ai.evaluation._evaluate._utils import (
-    extract_workspace_triad_from_trace_provider,
-)
-from azure.ai.evaluation._version import VERSION
-from azure.ai.evaluation._azure._clients import LiteMLClient
-from azure.ai.evaluation._evaluate._utils import _write_output
-=======
-from azure.ai.evaluation._constants import TokenScope
->>>>>>> 0f64d271
 from azure.ai.evaluation._common._experimental import experimental
 from azure.ai.evaluation._model_configurations import EvaluationResult
 from azure.ai.evaluation.simulator._model_tools import ManagedIdentityAPITokenManager
@@ -239,524 +219,11 @@
             custom_attack_seed_prompts=custom_attack_seed_prompts,
         )
 
-<<<<<<< HEAD
-        self.logger.debug("RedTeam initialized successfully")
-
-    def _start_redteam_mlflow_run(
-        self,
-        azure_ai_project: Optional[AzureAIProject] = None,
-        run_name: Optional[str] = None,
-    ) -> EvalRun:
-        """Start an MLFlow run for the Red Team Agent evaluation.
-
-        Initializes and configures an MLFlow run for tracking the Red Team Agent evaluation process.
-        This includes setting up the proper logging destination, creating a unique run name, and
-        establishing the connection to the MLFlow tracking server based on the Azure AI project details.
-
-        :param azure_ai_project: Azure AI project details for logging
-        :type azure_ai_project: Optional[~azure.ai.evaluation.AzureAIProject]
-        :param run_name: Optional name for the MLFlow run
-        :type run_name: Optional[str]
-        :return: The MLFlow run object
-        :rtype: ~azure.ai.evaluation._evaluate._eval_run.EvalRun
-        :raises EvaluationException: If no azure_ai_project is provided or trace destination cannot be determined
-        """
-        if not azure_ai_project:
-            log_error(self.logger, "No azure_ai_project provided, cannot upload run")
-            raise EvaluationException(
-                message="No azure_ai_project provided",
-                blame=ErrorBlame.USER_ERROR,
-                category=ErrorCategory.MISSING_FIELD,
-                target=ErrorTarget.RED_TEAM,
-            )
-
-        if self._one_dp_project:
-            response = self.generated_rai_client._evaluation_onedp_client.start_red_team_run(
-                red_team=RedTeamUpload(
-                    display_name=run_name or f"redteam-agent-{datetime.now().strftime('%Y%m%d-%H%M%S')}",
-                )
-            )
-
-            self.ai_studio_url = response.properties.get("AiStudioEvaluationUri")
-
-            return response
-
-        else:
-            trace_destination = _trace_destination_from_project_scope(azure_ai_project)
-            if not trace_destination:
-                self.logger.warning("Could not determine trace destination from project scope")
-                raise EvaluationException(
-                    message="Could not determine trace destination",
-                    blame=ErrorBlame.SYSTEM_ERROR,
-                    category=ErrorCategory.UNKNOWN,
-                    target=ErrorTarget.RED_TEAM,
-                )
-
-            ws_triad = extract_workspace_triad_from_trace_provider(trace_destination)
-
-            management_client = LiteMLClient(
-                subscription_id=ws_triad.subscription_id,
-                resource_group=ws_triad.resource_group_name,
-                logger=self.logger,
-                credential=azure_ai_project.get("credential"),
-            )
-
-            tracking_uri = management_client.workspace_get_info(ws_triad.workspace_name).ml_flow_tracking_uri
-
-            run_display_name = run_name or f"redteam-agent-{datetime.now().strftime('%Y%m%d-%H%M%S')}"
-            self.logger.debug(f"Starting MLFlow run with name: {run_display_name}")
-            eval_run = EvalRun(
-                run_name=run_display_name,
-                tracking_uri=cast(str, tracking_uri),
-                subscription_id=ws_triad.subscription_id,
-                group_name=ws_triad.resource_group_name,
-                workspace_name=ws_triad.workspace_name,
-                management_client=management_client,  # type: ignore
-            )
-            eval_run._start_run()
-            self.logger.debug(f"MLFlow run started successfully with ID: {eval_run.info.run_id}")
-
-            self.trace_destination = trace_destination
-            self.logger.debug(f"MLFlow run created successfully with ID: {eval_run}")
-
-            self.ai_studio_url = _get_ai_studio_url(
-                trace_destination=self.trace_destination,
-                evaluation_id=eval_run.info.run_id,
-            )
-
-            return eval_run
-
-    async def _log_redteam_results_to_mlflow(
-        self,
-        redteam_result: RedTeamResult,
-        eval_run: EvalRun,
-        _skip_evals: bool = False,
-    ) -> Optional[str]:
-        """Log the Red Team Agent results to MLFlow.
-
-        :param redteam_result: The output from the red team agent evaluation
-        :type redteam_result: ~azure.ai.evaluation.RedTeamResult
-        :param eval_run: The MLFlow run object
-        :type eval_run: ~azure.ai.evaluation._evaluate._eval_run.EvalRun
-        :param _skip_evals: Whether to log only data without evaluation results
-        :type _skip_evals: bool
-        :return: The URL to the run in Azure AI Studio, if available
-        :rtype: Optional[str]
-        """
-        self.logger.debug(f"Logging results to MLFlow, _skip_evals={_skip_evals}")
-        artifact_name = "instance_results.json"
-        eval_info_name = "redteam_info.json"
-        properties = {}
-
-        # If we have a scan output directory, save the results there first
-        import tempfile
-
-        with tempfile.TemporaryDirectory() as tmpdir:
-            if hasattr(self, "scan_output_dir") and self.scan_output_dir:
-                artifact_path = os.path.join(self.scan_output_dir, artifact_name)
-                self.logger.debug(f"Saving artifact to scan output directory: {artifact_path}")
-                with open(artifact_path, "w", encoding=DefaultOpenEncoding.WRITE) as f:
-                    if _skip_evals:
-                        # In _skip_evals mode, we write the conversations in conversation/messages format
-                        f.write(json.dumps({"conversations": redteam_result.attack_details or []}))
-                    elif redteam_result.scan_result:
-                        # Create a copy to avoid modifying the original scan result
-                        result_with_conversations = (
-                            redteam_result.scan_result.copy() if isinstance(redteam_result.scan_result, dict) else {}
-                        )
-
-                        # Preserve all original fields needed for scorecard generation
-                        result_with_conversations["scorecard"] = result_with_conversations.get("scorecard", {})
-                        result_with_conversations["parameters"] = result_with_conversations.get("parameters", {})
-
-                        # Add conversations field with all conversation data including user messages
-                        result_with_conversations["conversations"] = redteam_result.attack_details or []
-
-                        # Keep original attack_details field to preserve compatibility with existing code
-                        if (
-                            "attack_details" not in result_with_conversations
-                            and redteam_result.attack_details is not None
-                        ):
-                            result_with_conversations["attack_details"] = redteam_result.attack_details
-
-                        json.dump(result_with_conversations, f)
-
-                eval_info_path = os.path.join(self.scan_output_dir, eval_info_name)
-                self.logger.debug(f"Saving evaluation info to scan output directory: {eval_info_path}")
-                with open(eval_info_path, "w", encoding=DefaultOpenEncoding.WRITE) as f:
-                    # Remove evaluation_result from red_team_info before logging
-                    red_team_info_logged = {}
-                    for strategy, harms_dict in self.red_team_info.items():
-                        red_team_info_logged[strategy] = {}
-                        for harm, info_dict in harms_dict.items():
-                            info_dict.pop("evaluation_result", None)
-                            red_team_info_logged[strategy][harm] = info_dict
-                    f.write(json.dumps(red_team_info_logged))
-
-                # Also save a human-readable scorecard if available
-                if not _skip_evals and redteam_result.scan_result:
-                    scorecard_path = os.path.join(self.scan_output_dir, "scorecard.txt")
-                    with open(scorecard_path, "w", encoding=DefaultOpenEncoding.WRITE) as f:
-                        f.write(self._to_scorecard(redteam_result.scan_result))
-                    self.logger.debug(f"Saved scorecard to: {scorecard_path}")
-
-                # Create a dedicated artifacts directory with proper structure for MLFlow
-                # MLFlow requires the artifact_name file to be in the directory we're logging
-
-                # First, create the main artifact file that MLFlow expects
-                with open(
-                    os.path.join(tmpdir, artifact_name),
-                    "w",
-                    encoding=DefaultOpenEncoding.WRITE,
-                ) as f:
-                    if _skip_evals:
-                        f.write(json.dumps({"conversations": redteam_result.attack_details or []}))
-                    elif redteam_result.scan_result:
-                        json.dump(redteam_result.scan_result, f)
-
-                # Copy all relevant files to the temp directory
-                import shutil
-
-                for file in os.listdir(self.scan_output_dir):
-                    file_path = os.path.join(self.scan_output_dir, file)
-
-                    # Skip directories and log files if not in debug mode
-                    if os.path.isdir(file_path):
-                        continue
-                    if file.endswith(".log") and not os.environ.get("DEBUG"):
-                        continue
-                    if file.endswith(".gitignore"):
-                        continue
-                    if file == artifact_name:
-                        continue
-
-                    try:
-                        shutil.copy(file_path, os.path.join(tmpdir, file))
-                        self.logger.debug(f"Copied file to artifact directory: {file}")
-                    except Exception as e:
-                        self.logger.warning(f"Failed to copy file {file} to artifact directory: {str(e)}")
-
-                # Log the entire directory to MLFlow
-                # try:
-                #     eval_run.log_artifact(tmpdir, artifact_name)
-                #     eval_run.log_artifact(tmpdir, eval_info_name)
-                #     self.logger.debug(f"Successfully logged artifacts directory to MLFlow")
-                # except Exception as e:
-                #     self.logger.warning(f"Failed to log artifacts to MLFlow: {str(e)}")
-
-                properties.update({"scan_output_dir": str(self.scan_output_dir)})
-            else:
-                # Use temporary directory as before if no scan output directory exists
-                artifact_file = Path(tmpdir) / artifact_name
-                with open(artifact_file, "w", encoding=DefaultOpenEncoding.WRITE) as f:
-                    if _skip_evals:
-                        f.write(json.dumps({"conversations": redteam_result.attack_details or []}))
-                    elif redteam_result.scan_result:
-                        json.dump(redteam_result.scan_result, f)
-                # eval_run.log_artifact(tmpdir, artifact_name)
-                self.logger.debug(f"Logged artifact: {artifact_name}")
-
-            properties.update(
-                {
-                    "redteaming": "asr",  # Red team agent specific run properties to help UI identify this as a redteaming run
-                    EvaluationRunProperties.EVALUATION_SDK: f"azure-ai-evaluation:{VERSION}",
-                }
-            )
-
-            metrics = {}
-            if redteam_result.scan_result:
-                scorecard = redteam_result.scan_result["scorecard"]
-                joint_attack_summary = scorecard["joint_risk_attack_summary"]
-
-                if joint_attack_summary:
-                    for risk_category_summary in joint_attack_summary:
-                        risk_category = risk_category_summary.get("risk_category").lower()
-                        for key, value in risk_category_summary.items():
-                            if key != "risk_category":
-                                metrics.update({f"{risk_category}_{key}": cast(float, value)})
-                                # eval_run.log_metric(f"{risk_category}_{key}", cast(float, value))
-                                self.logger.debug(f"Logged metric: {risk_category}_{key} = {value}")
-
-            if self._one_dp_project:
-                try:
-                    create_evaluation_result_response = (
-                        self.generated_rai_client._evaluation_onedp_client.create_evaluation_result(
-                            name=uuid.uuid4(),
-                            path=tmpdir,
-                            metrics=metrics,
-                            result_type=ResultType.REDTEAM,
-                        )
-                    )
-
-                    update_run_response = self.generated_rai_client._evaluation_onedp_client.update_red_team_run(
-                        name=eval_run.id,
-                        red_team=RedTeamUpload(
-                            id=eval_run.id,
-                            display_name=eval_run.display_name
-                            or f"redteam-agent-{datetime.now().strftime('%Y%m%d-%H%M%S')}",
-                            status="Completed",
-                            outputs={
-                                "evaluationResultId": create_evaluation_result_response.id,
-                            },
-                            properties=properties,
-                        ),
-                    )
-                    self.logger.debug(f"Updated UploadRun: {update_run_response.id}")
-                except Exception as e:
-                    self.logger.warning(f"Failed to upload red team results to AI Foundry: {str(e)}")
-            else:
-                # Log the entire directory to MLFlow
-                try:
-                    eval_run.log_artifact(tmpdir, artifact_name)
-                    if hasattr(self, "scan_output_dir") and self.scan_output_dir:
-                        eval_run.log_artifact(tmpdir, eval_info_name)
-                    self.logger.debug(f"Successfully logged artifacts directory to AI Foundry")
-                except Exception as e:
-                    self.logger.warning(f"Failed to log artifacts to AI Foundry: {str(e)}")
-
-                for k, v in metrics.items():
-                    eval_run.log_metric(k, v)
-                    self.logger.debug(f"Logged metric: {k} = {v}")
-
-                eval_run.write_properties_to_run_history(properties)
-
-                eval_run._end_run("FINISHED")
-
-        self.logger.info("Successfully logged results to AI Foundry")
-        return None
-
-    # Using the utility function from strategy_utils.py instead
-    def _strategy_converter_map(self):
-        from ._utils.strategy_utils import strategy_converter_map
-
-        return strategy_converter_map()
-
-    async def _get_attack_objectives(
-        self,
-        risk_category: Optional[RiskCategory] = None,  # Now accepting a single risk category
-        application_scenario: Optional[str] = None,
-        strategy: Optional[str] = None,
-    ) -> List[str]:
-        """Get attack objectives from the RAI client for a specific risk category or from a custom dataset.
-
-        Retrieves attack objectives based on the provided risk category and strategy. These objectives
-        can come from either the RAI service or from custom attack seed prompts if provided. The function
-        handles different strategies, including special handling for jailbreak strategy which requires
-        applying prefixes to messages. It also maintains a cache of objectives to ensure consistency
-        across different strategies for the same risk category.
-
-        :param risk_category: The specific risk category to get objectives for
-        :type risk_category: Optional[RiskCategory]
-        :param application_scenario: Optional description of the application scenario for context
-        :type application_scenario: Optional[str]
-        :param strategy: Optional attack strategy to get specific objectives for
-        :type strategy: Optional[str]
-        :return: A list of attack objective prompts
-        :rtype: List[str]
-        """
-        attack_objective_generator = self.attack_objective_generator
-        # TODO: is this necessary?
-        if not risk_category:
-            self.logger.warning("No risk category provided, using the first category from the generator")
-            risk_category = (
-                attack_objective_generator.risk_categories[0] if attack_objective_generator.risk_categories else None
-            )
-            if not risk_category:
-                self.logger.error("No risk categories found in generator")
-                return []
-
-        # Convert risk category to lowercase for consistent caching
-        risk_cat_value = risk_category.value.lower()
-        num_objectives = attack_objective_generator.num_objectives
-
-        log_subsection_header(
-            self.logger,
-            f"Getting attack objectives for {risk_cat_value}, strategy: {strategy}",
-        )
-
-        # Check if we already have baseline objectives for this risk category
-        baseline_key = ((risk_cat_value,), "baseline")
-        baseline_objectives_exist = baseline_key in self.attack_objectives
-        current_key = ((risk_cat_value,), strategy)
-
-        # Check if custom attack seed prompts are provided in the generator
-        if attack_objective_generator.custom_attack_seed_prompts and attack_objective_generator.validated_prompts:
-            self.logger.info(
-                f"Using custom attack seed prompts from {attack_objective_generator.custom_attack_seed_prompts}"
-            )
-
-            # Get the prompts for this risk category
-            custom_objectives = attack_objective_generator.valid_prompts_by_category.get(risk_cat_value, [])
-
-            if not custom_objectives:
-                self.logger.warning(f"No custom objectives found for risk category {risk_cat_value}")
-                return []
-
-            self.logger.info(f"Found {len(custom_objectives)} custom objectives for {risk_cat_value}")
-
-            # Sample if we have more than needed
-            if len(custom_objectives) > num_objectives:
-                selected_cat_objectives = random.sample(custom_objectives, num_objectives)
-                self.logger.info(
-                    f"Sampled {num_objectives} objectives from {len(custom_objectives)} available for {risk_cat_value}"
-                )
-                # Log ids of selected objectives for traceability
-                selected_ids = [obj.get("id", "unknown-id") for obj in selected_cat_objectives]
-                self.logger.debug(f"Selected objective IDs for {risk_cat_value}: {selected_ids}")
-            else:
-                selected_cat_objectives = custom_objectives
-                self.logger.info(f"Using all {len(custom_objectives)} available objectives for {risk_cat_value}")
-
-            # Handle jailbreak strategy - need to apply jailbreak prefixes to messages
-            if strategy == "jailbreak":
-                self.logger.debug("Applying jailbreak prefixes to custom objectives")
-                try:
-
-                    @retry(**self._create_retry_config()["network_retry"])
-                    async def get_jailbreak_prefixes_with_retry():
-                        try:
-                            return await self.generated_rai_client.get_jailbreak_prefixes()
-                        except (
-                            httpx.ConnectTimeout,
-                            httpx.ReadTimeout,
-                            httpx.ConnectError,
-                            httpx.HTTPError,
-                            ConnectionError,
-                        ) as e:
-                            self.logger.warning(
-                                f"Network error when fetching jailbreak prefixes: {type(e).__name__}: {str(e)}"
-                            )
-                            raise
-
-                    jailbreak_prefixes = await get_jailbreak_prefixes_with_retry()
-                    for objective in selected_cat_objectives:
-                        if "messages" in objective and len(objective["messages"]) > 0:
-                            message = objective["messages"][0]
-                            if isinstance(message, dict) and "content" in message:
-                                message["content"] = f"{random.choice(jailbreak_prefixes)} {message['content']}"
-                except Exception as e:
-                    log_error(
-                        self.logger,
-                        "Error applying jailbreak prefixes to custom objectives",
-                        e,
-                    )
-                    # Continue with unmodified prompts instead of failing completely
-
-            # Extract content from selected objectives
-            selected_prompts = []
-            for obj in selected_cat_objectives:
-                if "messages" in obj and len(obj["messages"]) > 0:
-                    message = obj["messages"][0]
-                    if isinstance(message, dict) and "content" in message:
-                        selected_prompts.append(message["content"])
-
-            # Process the selected objectives for caching
-            objectives_by_category = {risk_cat_value: []}
-
-            for obj in selected_cat_objectives:
-                obj_id = obj.get("id", f"obj-{uuid.uuid4()}")
-                target_harms = obj.get("metadata", {}).get("target_harms", [])
-                content = ""
-                if "messages" in obj and len(obj["messages"]) > 0:
-                    content = obj["messages"][0].get("content", "")
-
-                if not content:
-                    continue
-
-                obj_data = {"id": obj_id, "content": content}
-                objectives_by_category[risk_cat_value].append(obj_data)
-
-            # Store in cache
-            self.attack_objectives[current_key] = {
-                "objectives_by_category": objectives_by_category,
-                "strategy": strategy,
-                "risk_category": risk_cat_value,
-                "selected_prompts": selected_prompts,
-                "selected_objectives": selected_cat_objectives,
-            }
-
-            self.logger.info(f"Using {len(selected_prompts)} custom objectives for {risk_cat_value}")
-            return selected_prompts
-
-        else:
-            content_harm_risk = None
-            other_risk = ""
-            if risk_cat_value in ["hate_unfairness", "violence", "self_harm", "sexual"]:
-                content_harm_risk = risk_cat_value
-            else:
-                other_risk = risk_cat_value
-            # Use the RAI service to get attack objectives
-            try:
-                self.logger.debug(
-                    f"API call: get_attack_objectives({risk_cat_value}, app: {application_scenario}, strategy: {strategy}, language: {self.language.value})"
-                )
-                # strategy param specifies whether to get a strategy-specific dataset from the RAI service
-                # right now, only tense requires strategy-specific dataset
-                if "tense" in strategy:
-                    objectives_response = await self.generated_rai_client.get_attack_objectives(
-                        risk_type=content_harm_risk,
-                        risk_category=other_risk,
-                        application_scenario=application_scenario or "",
-                        strategy="tense",
-                        language=self.language.value,
-                        scan_session_id=self.scan_session_id,
-                    )
-                else:
-                    objectives_response = await self.generated_rai_client.get_attack_objectives(
-                        risk_type=content_harm_risk,
-                        risk_category=other_risk,
-                        application_scenario=application_scenario or "",
-                        strategy=None,
-                        language=self.language.value,
-                        scan_session_id=self.scan_session_id,
-                    )
-                if isinstance(objectives_response, list):
-                    self.logger.debug(f"API returned {len(objectives_response)} objectives")
-                else:
-                    self.logger.debug(f"API returned response of type: {type(objectives_response)}")
-
-                # Handle jailbreak strategy - need to apply jailbreak prefixes to messages
-                if strategy == "jailbreak":
-                    self.logger.debug("Applying jailbreak prefixes to objectives")
-                    jailbreak_prefixes = await self.generated_rai_client.get_jailbreak_prefixes(
-                        scan_session_id=self.scan_session_id
-                    )
-                    for objective in objectives_response:
-                        if "messages" in objective and len(objective["messages"]) > 0:
-                            message = objective["messages"][0]
-                            if isinstance(message, dict) and "content" in message:
-                                message["content"] = f"{random.choice(jailbreak_prefixes)} {message['content']}"
-            except Exception as e:
-                log_error(self.logger, "Error calling get_attack_objectives", e)
-                self.logger.warning("API call failed, returning empty objectives list")
-                return []
-
-            # Check if the response is valid
-            if not objectives_response or (
-                isinstance(objectives_response, dict) and not objectives_response.get("objectives")
-            ):
-                self.logger.warning("Empty or invalid response, returning empty list")
-                return []
-
-            # For non-baseline strategies, filter by baseline IDs if they exist
-            if strategy != "baseline" and baseline_objectives_exist:
-                self.logger.debug(
-                    f"Found existing baseline objectives for {risk_cat_value}, will filter {strategy} by baseline IDs"
-                )
-                baseline_selected_objectives = self.attack_objectives[baseline_key].get("selected_objectives", [])
-                baseline_objective_ids = []
-
-                # Extract IDs from baseline objectives
-                for obj in baseline_selected_objectives:
-                    if "id" in obj:
-                        baseline_objective_ids.append(obj["id"])
-=======
         # Initialize component managers (will be set up during scan)
         self.orchestrator_manager = None
         self.evaluation_processor = None
         self.mlflow_integration = None
         self.result_processor = None
->>>>>>> 0f64d271
 
         # Initialize utility managers
         self.retry_manager = create_standard_retry_manager(logger=self.logger)
@@ -974,6 +441,7 @@
                     risk_category=other_risk,
                     application_scenario=application_scenario or "",
                     strategy="tense",
+                    language=self.language.value,
                     scan_session_id=self.scan_session_id,
                 )
             else:
@@ -982,6 +450,7 @@
                     risk_category=other_risk,
                     application_scenario=application_scenario or "",
                     strategy=None,
+                    language=self.language.value,
                     scan_session_id=self.scan_session_id,
                 )
 
