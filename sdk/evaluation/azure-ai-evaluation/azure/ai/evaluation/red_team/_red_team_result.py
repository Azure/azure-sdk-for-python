# ---------------------------------------------------------
# Copyright (c) Microsoft Corporation. All rights reserved.
# ---------------------------------------------------------
<<<<<<< HEAD
from typing import Dict, List, Optional, TypedDict, Any
=======
from typing import Any, Dict, List, Optional, TypedDict
>>>>>>> 5152e360
import json
from azure.ai.evaluation._common._experimental import experimental


# NOTE: The RedTeam* TypedDict classes below are being gradually deprecated in favor of
# the standard EvalRun* models from azure.ai.evaluation._common.onedp.models._models.
# New code should use EvalRunOutputItem instead of RedTeamOutputItem, etc.
# These TypedDicts are maintained for backward compatibility during the transition.


@experimental
class RiskCategorySummary(TypedDict):
    """Summary of attack success rates across risk categories.

    :param overall_asr: Overall attack success rate across all risk categories
    :type overall_asr: float
    :param overall_total: Total number of attacks across all risk categories
    :type overall_total: int
    :param overall_successful_attacks: Number of successful attacks across all risk categories
    :type overall_successful_attacks: int
    :param hate_unfairness_asr: Attack success rate for hate/unfairness risk category
    :type hate_unfairness_asr: float
    :param hate_unfairness_total: Total number of attacks for hate/unfairness risk category
    :type hate_unfairness_total: int
    :param hate_unfairness_successful_attacks: Number of successful attacks for hate/unfairness risk category
    :type hate_unfairness_successful_attacks: int
    :param violence_asr: Attack success rate for violence risk category
    :type violence_asr: float
    :param violence_total: Total number of attacks for violence risk category
    :type violence_total: int
    :param violence_successful_attacks: Number of successful attacks for violence risk category
    :type violence_successful_attacks: int
    :param sexual_asr: Attack success rate for sexual risk category
    :type sexual_asr: float
    :param sexual_total: Total number of attacks for sexual risk category
    :type sexual_total: int
    :param sexual_successful_attacks: Number of successful attacks for sexual risk category
    :type sexual_successful_attacks: int
    :param self_harm_asr: Attack success rate for self-harm risk category
    :type self_harm_asr: float
    :param self_harm_total: Total number of attacks for self-harm risk category
    :type self_harm_total: int
    :param self_harm_successful_attacks: Number of successful attacks for self-harm risk category
    :type self_harm_successful_attacks: int
    """

    overall_asr: float
    overall_total: int
    overall_successful_attacks: int
    hate_unfairness_asr: float
    hate_unfairness_total: int
    hate_unfairness_successful_attacks: int
    violence_asr: float
    violence_total: int
    violence_successful_attacks: int
    sexual_asr: float
    sexual_total: int
    sexual_successful_attacks: int
    self_harm_asr: float
    self_harm_total: int
    self_harm_successful_attacks: int


@experimental
class AttackTechniqueSummary(TypedDict):
    """Summary of attack success rates across complexity levels.

    :param overall_asr: Overall attack success rate across all complexity levels
    :type overall_asr: float
    :param overall_total: Total number of attacks across all complexity levels
    :type overall_total: int
    :param overall_successful_attacks: Number of successful attacks across all complexity levels
    :type overall_successful_attacks: int
    :param baseline_asr: Attack success rate for baseline complexity level
    :type baseline_asr: float
    :param baseline_total: Total number of attacks for baseline complexity level
    :type baseline_total: int
    :param baseline_successful_attacks: Number of successful attacks for baseline complexity level
    :type baseline_successful_attacks: int
    :param easy_complexity_asr: Attack success rate for easy complexity level
    :type easy_complexity_asr: float
    :param easy_complexity_total: Total number of attacks for easy complexity level
    :type easy_complexity_total: int
    :param easy_complexity_successful_attacks: Number of successful attacks for easy complexity level
    :type easy_complexity_successful_attacks: int
    :param moderate_complexity_asr: Attack success rate for moderate complexity level
    :type moderate_complexity_asr: float
    :param moderate_complexity_total: Total number of attacks for moderate complexity level
    :type moderate_complexity_total: int
    :param moderate_complexity_successful_attacks: Number of successful attacks for moderate complexity level
    :type moderate_complexity_successful_attacks: int
    :param difficult_complexity_asr: Attack success rate for difficult complexity level
    :type difficult_complexity_asr: float
    :param difficult_complexity_total: Total number of attacks for difficult complexity level
    :type difficult_complexity_total: int
    :param difficult_complexity_successful_attacks: Number of successful attacks for difficult complexity level
    :type difficult_complexity_successful_attacks: int
    """

    overall_asr: float
    overall_total: int
    overall_successful_attacks: int
    baseline_asr: float
    baseline_total: int
    baseline_successful_attacks: int
    easy_complexity_asr: float
    easy_complexity_total: int
    easy_complexity_successful_attacks: int
    moderate_complexity_asr: float
    moderate_complexity_total: int
    moderate_complexity_successful_attacks: int
    difficult_complexity_asr: float
    difficult_complexity_total: int
    difficult_complexity_successful_attacks: int


@experimental
class JointRiskAttackSummaryItem(TypedDict):
    """Summary of attack success rates for a specific risk category across complexity levels.

    :param risk_category: The risk category being summarized
    :type risk_category: str
    :param baseline_asr: Attack success rate for baseline complexity level
    :type baseline_asr: float
    :param easy_complexity_asr: Attack success rate for easy complexity level
    :type easy_complexity_asr: float
    :param moderate_complexity_asr: Attack success rate for moderate complexity level
    :type moderate_complexity_asr: float
    :param difficult_complexity_asr: Attack success rate for difficult complexity level
    :type difficult_complexity_asr: float
    """

    risk_category: str
    baseline_asr: float
    easy_complexity_asr: float
    moderate_complexity_asr: float
    difficult_complexity_asr: float


@experimental
class RedTeamingScorecard(TypedDict):
    """TypedDict representation of a Red Team Agent scorecard with the updated structure.

    :param risk_category_summary: Overall metrics by risk category
    :type risk_category_summary: List[RiskCategorySummary]
    :param attack_technique_summary: Overall metrics by attack technique complexity
    :type attack_technique_summary: List[AttackTechniqueSummary]
    :param joint_risk_attack_summary: Detailed metrics by risk category and complexity level
    :type joint_risk_attack_summary: List[JointRiskAttackSummaryItem]
    :param detailed_joint_risk_attack_asr: Detailed ASR information broken down by complexity level, risk category, and converter
    :type detailed_joint_risk_attack_asr: Dict[str, Dict[str, Dict[str, float]]]
    """

    risk_category_summary: List[RiskCategorySummary]
    attack_technique_summary: List[AttackTechniqueSummary]
    joint_risk_attack_summary: List[JointRiskAttackSummaryItem]
    detailed_joint_risk_attack_asr: Dict[str, Dict[str, Dict[str, float]]]


@experimental
class AttackObjectiveSource(TypedDict):
    """Information about how attack objectives were generated.

    :param application_scenario: The application scenario used for generating attack objectives
    :type application_scenario: str
    :param risk_categories: List of risk categories targeted by the attack objectives
    :type risk_categories: List[str]
    :param custom_attack_seed_prompts: Custom prompts used to seed attack objective generation
    :type custom_attack_seed_prompts: str
    :param policy_document: Policy document used for generating attack objectives
    :type policy_document: str
    """

    application_scenario: str
    risk_categories: List[str]
    custom_attack_seed_prompts: str
    policy_document: str


@experimental
class RedTeamingParameters(TypedDict):
    """TypedDict representation of parameters used in a red team evaluation with the updated structure.

    :param attack_objective_generated_from: Information about the source of attack objectives
    :type attack_objective_generated_from: AttackObjectiveSource
    :param attack_complexity: List of complexity levels used in the attacks
    :type attack_complexity: List[str]
    :param techniques_used: Dictionary mapping complexity levels to lists of converter techniques used
    :type techniques_used: Dict[str, List[str]]
    :param attack_success_thresholds: Thresholds used for determining attack success per risk category
    :type attack_success_thresholds: Dict[str, Any]
    """

    attack_objective_generated_from: AttackObjectiveSource
    attack_complexity: List[str]
    techniques_used: Dict[str, List[str]]
    attack_success_thresholds: Dict[str, Dict[str, int]]


@experimental
class RiskAssessment(TypedDict):
    """Assessment of content safety risks in a conversation.

    :param violence: Assessment of violence-related content
    :type violence: Dict[str, str]
    :param sexual: Assessment of sexual content
    :type sexual: Dict[str, str]
    :param self_harm: Assessment of self-harm content
    :type self_harm: Dict[str, str]
    :param hate_unfair: Assessment of hate or unfairness content
    :type hate_unfair: Dict[str, str]
    """

    violence: Dict[str, str]
    sexual: Dict[str, str]
    self_harm: Dict[str, str]
    hate_unfair: Dict[str, str]


@experimental
class AttackDetails(TypedDict, total=False):
    """TypedDict representation of a simulated conversation in a red team evaluation.

    :param attack_success: Whether the attack was successful
    :type attack_success: Optional[bool]
    :param attack_technique: The attack technique used in the conversation
    :type attack_technique: str
    :param attack_complexity: The complexity level of the attack
    :type attack_complexity: str
    :param risk_category: The risk category targeted by the attack
    :type risk_category: str
    :param conversation: List of messages exchanged in the conversation
    :type conversation: List[Dict[str, str]]
    :param risk_assessment: Dictionary containing content safety assessment for the conversation
    :type risk_assessment: Optional[RiskAssessment]
    :param attack_success_threshold: The threshold value used to determine attack success
    :type attack_success_threshold: Optional[int]
    :param risk_sub_type: Optional risk sub-category/sub-type for the attack
    :type risk_sub_type: Optional[str]
    """

    attack_success: Optional[bool]
    attack_technique: str
    attack_complexity: str
    risk_category: str
    conversation: List[Dict[str, str]]
    risk_assessment: Optional[RiskAssessment]
    attack_success_threshold: Optional[int]
    risk_sub_type: Optional[str]


@experimental
class RedTeamOutputResultProperties(TypedDict, total=False):
    """Additional metadata captured for each evaluation result."""

    attack_success: Optional[bool]
    attack_success_threshold: Optional[int]
    attack_technique: str
    attack_complexity: str
    risk_category: str
    risk_assessment: Optional[Dict[str, Any]]
    reason: Optional[str]
    severity_label: Optional[str]
    metadata: Optional[Dict[str, Any]]


@experimental
class EvaluationRunOutputItemMessage(TypedDict, total=False):
    """Representation of a single message within an evaluation sample."""

    role: str
    content: Any
    name: Optional[str]
    tool_calls: Optional[List[Dict[str, Any]]]


@experimental
class RedTeamRunOutputItemResult(TypedDict, total=False):
    """Flattened evaluation result for a single risk category.

    :param passed: Indicates whether the attack was unsuccessful (True) or successful (False).
                   In the context of attack success rate (ASR), passed=True means the system
                   successfully defended against the attack, while passed=False means the attack
                   succeeded in compromising the system.
    :type passed: Optional[bool]
    :param label: String label "pass" or "fail" that aligns with the passed field
    :type label: Optional[str]
    """

    # Should extend EvaluationRunOutputItemResult

    object: str
    type: str
    name: str
    passed: Optional[bool]
    label: Optional[str]
    score: Optional[float]
    metric: Optional[str]
    threshold: Optional[float]
    reason: Optional[str]
    properties: RedTeamOutputResultProperties


@experimental
class RedTeamDatasourceItem(TypedDict, total=False):
    """Metadata about the datasource item that produced this conversation."""

    id: Optional[str]
    input_data: Dict[str, Any]


@experimental
class RedTeamRunOutputItemSample(TypedDict, total=False):
    """Sample payload containing the red team conversation.

    :param error: Error information from either the evaluation step or while calling the target system.
                  Contains details about any failures that occurred during the attack simulation or
                  evaluation process.
    :type error: Optional[Dict[str, Any]]
    """

    # Should extend EvaluationRunOutputItemSample

    object: str
    input: List[EvaluationRunOutputItemMessage]
    output: List[EvaluationRunOutputItemMessage]
    finish_reason: Optional[str]
    model: Optional[str]
    error: Optional[Dict[str, Any]]
    usage: Optional[Dict[str, Any]]
    seed: Optional[int]
    temperature: Optional[float]
    top_p: Optional[float]
    max_completion_tokens: Optional[float]
    metadata: Optional[Dict[str, Any]]


@experimental
class RedTeamOutputItem(TypedDict, total=False):
    """Structured representation of a conversation and its evaluation artifacts.

    DEPRECATED: This TypedDict duplicates the EvalRunOutputItem model from
    azure.ai.evaluation._common.onedp.models._models. New code should use
    EvalRunOutputItem directly instead of this TypedDict wrapper.
    """

    object: str
    id: str
    created_time: int
    status: str
    datasource_item_id: Optional[str]
    datasource_item: Optional[RedTeamDatasourceItem]
    sample: RedTeamRunOutputItemSample
    results: List[RedTeamRunOutputItemResult]


@experimental
class ScanResult(TypedDict):
    """TypedDict representation of a Red Team Agent evaluation result with the updated structure.

    :param scorecard: Scorecard containing summary and detailed ASR information
    :type scorecard: RedTeamingScorecard
    :param parameters: Parameters containing metadata about the evaluation run
    :type parameters: RedTeamingParameters
    :param attack_details: List of AttackDetails objects representing the conversations in the evaluation
    :type attack_details: List[AttackDetails]
    :param AOAI_Compatible_Row_Results: List of evaluation results for each risk category
    :type AOAI_Compatible_Row_Results: Optional[List[RedTeamRunOutputItemResult]]
    :param AOAI_Compatible_Summary: The evaluation run metadata in eval.run format
    :type AOAI_Compatible_Summary: Optional[RedTeamRun]
    :param studio_url: Optional URL for the studio
    :type studio_url: Optional[str]
    """

    scorecard: RedTeamingScorecard
    parameters: RedTeamingParameters
    attack_details: List[AttackDetails]
    AOAI_Compatible_Row_Results: Optional[List[RedTeamRunOutputItemResult]]
    AOAI_Compatible_Summary: Optional["RedTeamRun"]
    studio_url: Optional[str]


@experimental
class ResultCount(TypedDict):
    """Count of evaluation results by status.

    :param total: Total number of evaluation results
    :type total: int
    :param passed: Number of evaluation results where the attack was unsuccessful (system defended successfully).
                   In the context of attack success rate (ASR), this represents attacks that failed.
    :type passed: int
    :param failed: Number of evaluation results where the attack was successful (system was compromised).
                   In the context of attack success rate (ASR), this represents successful attacks.
    :type failed: int
    :param errored: Number of evaluation results that failed to process due to errors.
                    Calculated from rows where the sample's error property is set, indicating failures
                    during the attack simulation or evaluation step.
    :type errored: int
    """

    total: int
    passed: int
    failed: int
    errored: int


@experimental
class PerTestingCriteriaResult(TypedDict, total=False):
    """Result count for a specific testing criteria.

    :param testing_criteria: The name of the testing criteria (e.g., risk category)
    :type testing_criteria: str
    :param attack_strategy: The attack strategy used (optional, for attack strategy summaries)
    :type attack_strategy: Optional[str]
    :param passed: Number of results where the attack was unsuccessful for this criteria.
                   In the context of attack success rate (ASR), this represents attacks that failed
                   to compromise the system for this specific testing criteria.
    :type passed: int
    :param failed: Number of results where the attack was successful for this criteria.
                   In the context of attack success rate (ASR), this represents successful attacks
                   for this specific testing criteria.
    :type failed: int
    """

    testing_criteria: str
    attack_strategy: Optional[str]
    passed: int
    failed: int


@experimental
class DataSourceItemGenerationParams(TypedDict, total=False):
    """Parameters for data source item generation.

    :param type: Type of data source generation (e.g., "red_team")
    :type type: str
    :param attack_strategies: List of attack strategies used
    :type attack_strategies: List[str]
    :param num_turns: Number of turns in the conversation
    :type num_turns: int
    """

    type: str
    attack_strategies: List[str]
    num_turns: int


@experimental
class DataSource(TypedDict, total=False):
    """Data source information for the red team evaluation.

    :param type: Type of data source (e.g., "azure_ai_red_team")
    :type type: str
    :param target: Target configuration for the data source
    :type target: Dict[str, Any]
    :param item_generation_params: Parameters used for generating data items
    :type item_generation_params: DataSourceItemGenerationParams
    """

    type: str
    target: Dict[str, Any]
    item_generation_params: DataSourceItemGenerationParams


@experimental
class OutputItemsList(TypedDict):
    """Wrapper for list of output items.

    :param object: Object type identifier (always "list")
    :type object: str
    :param data: List of red team output items
    :type data: List[RedTeamOutputItem]
    """

    object: str
    data: List[RedTeamOutputItem]


@experimental
class RedTeamRun(TypedDict, total=False):
    """TypedDict representation of a Red Team evaluation run in eval.run format.

    :param object: Object type identifier (always "eval.run")
    :type object: str
    :param id: Unique identifier for the run
    :type id: str
    :param eval_id: Identifier for the evaluation experiment
    :type eval_id: str
    :param created_at: Timestamp when the run was created (Unix epoch seconds)
    :type created_at: int
    :param status: Status of the run (e.g., "completed", "failed", "in_progress")
    :type status: str
    :param name: Display name for the run
    :type name: str
    :param report_url: URL to view the run report in Azure AI Studio
    :type report_url: Optional[str]
    :param data_source: Information about the data source used for the evaluation
    :type data_source: DataSource
    :param metadata: Additional metadata for the run
    :type metadata: Dict[str, Any]
    :param result_counts: Aggregated counts of evaluation results
    :type result_counts: ResultCount
    :param per_model_usage: Usage statistics per model (if applicable)
    :type per_model_usage: List[Any]
    :param per_testing_criteria_results: Results aggregated by testing criteria
    :type per_testing_criteria_results: List[PerTestingCriteriaResult]
    :param output_items: Wrapped list of output items from the evaluation
    :type output_items: OutputItemsList
    :param conversations: Optional list of attack details/conversations
    :type conversations: List[AttackDetails]
    """

    object: str
    id: str
    eval_id: str
    created_at: int
    status: str
    name: str
    report_url: Optional[str]
    data_source: DataSource
    metadata: Dict[str, Any]
    result_counts: ResultCount
    per_model_usage: List[Any]
    per_testing_criteria_results: List[PerTestingCriteriaResult]
    output_items: OutputItemsList
    conversations: List[AttackDetails]


@experimental
class RedTeamResult:
    def __init__(self, scan_result: Optional[ScanResult] = None, attack_details: Optional[List[AttackDetails]] = None):
        self.scan_result = scan_result
        self.attack_details = attack_details

    def to_json(self) -> str:
        """
        Converts a RedTeamResult object to a JSON-serializable dictionary.

        :returns: A string containing the RedTeamResult in JSON format.
        :rtype: str
        """
        return json.dumps(self.scan_result) if self.scan_result else ""

    def to_scorecard(self) -> Optional[RedTeamingScorecard]:
        """Extracts the scorecard from a RedTeamResult object."""
        return self.scan_result.get("scorecard", None) if self.scan_result else None

<<<<<<< HEAD
    def to_eval_qr_json_lines(self) -> List[str]:
        """
        Converts conversations in messages format to query-response format suitable for evaluation.
=======
    def to_eval_qr_json_lines(self) -> str:
        """Converts conversations in messages format to query-response format suitable for evaluation.
>>>>>>> 5152e360

        The output format follows the JSONL pattern with each line containing:

        .. code-block:: javascript

            {
                "query": "user message content",
                "response": "assistant message content",
                "risk_category": "risk category",
                "attack_strategy": "strategy name",
                "attack_complexity": "complexity level",
                "attack_success": "true|false", // (if available from evaluation)
                "category": "risk category", // (if available from evaluation)
                "severity_level": "low|medium|high", // (if available from evaluation)
                "threshold": "threshold value" // (if available from evaluation)
            }

        :returns: A list of strings containing query-response pairs in JSONL format.
        :rtype: List[str]
        """
        if not self.attack_details:
            return []

        result_lines = []

        for conversation in self.attack_details:
            messages = conversation.get("conversation", [])
            attack_technique = conversation.get("attack_technique", "")
            attack_complexity = conversation.get("attack_complexity", "")
            risk_category = conversation.get("risk_category", "")
            attack_success = conversation.get("attack_success")
            risk_assessment: Any = conversation.get("risk_assessment", {})

            for i in range(0, len(messages) - 1, 2):
                if i + 1 < len(messages):
                    user_msg = messages[i]
                    assistant_msg = messages[i + 1]

                    if user_msg.get("role") == "user" and assistant_msg.get("role") == "assistant":
                        # Create the base query-response pair
                        qr_pair = {
                            "query": user_msg.get("content", ""),
                            "response": assistant_msg.get("content", ""),
                            "risk_category": risk_category,
                            "attack_strategy": attack_technique,
                            "attack_complexity": attack_complexity,
                        }

                        # Add evaluation data if available
                        if attack_success is not None:
                            qr_pair["attack_success"] = str(attack_success).lower()

                        # Add risk assessment data if available
                        for category, assessment in risk_assessment.items() if risk_assessment else {}:
                            if assessment and assessment.get("severity_label", None):
                                qr_pair["category"] = category
                                qr_pair["severity_level"] = assessment.get("severity_label", "").lower()
                                # Add threshold if available in the future

                        result_lines.append(json.dumps(qr_pair))

        return result_lines

    def attack_simulation(self) -> str:
        """
        Returns the attack simulation data in a human-readable format.
        :returns: A string containing the attack simulation data in a human-readable format.
        :rtype: str
        """
        if not self.attack_details:
            return ""

        result_lines = []

        for conversation in self.attack_details:
            messages = conversation.get("conversation", [])
            attack_technique = conversation.get("attack_technique", "")
            attack_complexity = conversation.get("attack_complexity", "")
            risk_category = conversation.get("risk_category", "")
            attack_success = conversation.get("attack_success")
            risk_assessment: Any = conversation.get("risk_assessment", {})

            result_lines.append(f"Attack Technique: {attack_technique}")
            result_lines.append(f"Attack Complexity: {attack_complexity}")
            result_lines.append(f"Risk Category: {risk_category}")
            result_lines.append("")

            for i in range(0, len(messages) - 1, 2):
                if i + 1 < len(messages):
                    user_msg = messages[i]
                    assistant_msg = messages[i + 1]

                    if user_msg.get("role") == "user" and assistant_msg.get("role") == "assistant":
                        result_lines.append(f"User: {user_msg.get('content', '')}")
                        result_lines.append(f"Assistant: {assistant_msg.get('content', '')}")
                        result_lines.append("")

            if attack_success is not None:
                result_lines.append(f"Attack Success: {'Successful' if attack_success else 'Failed'}")
                result_lines.append("")

            for category, assessment in risk_assessment.items() if risk_assessment else {}:
                if assessment and assessment.get("severity_label", None):
                    result_lines.append(f"Category: {category}")
                    result_lines.append(f"Severity Level: {assessment.get('severity_label', '')}")
                    result_lines.append("")

        return "\n".join(result_lines)<|MERGE_RESOLUTION|>--- conflicted
+++ resolved
@@ -1,11 +1,7 @@
 # ---------------------------------------------------------
 # Copyright (c) Microsoft Corporation. All rights reserved.
 # ---------------------------------------------------------
-<<<<<<< HEAD
-from typing import Dict, List, Optional, TypedDict, Any
-=======
 from typing import Any, Dict, List, Optional, TypedDict
->>>>>>> 5152e360
 import json
 from azure.ai.evaluation._common._experimental import experimental
 
@@ -553,14 +549,8 @@
         """Extracts the scorecard from a RedTeamResult object."""
         return self.scan_result.get("scorecard", None) if self.scan_result else None
 
-<<<<<<< HEAD
     def to_eval_qr_json_lines(self) -> List[str]:
-        """
-        Converts conversations in messages format to query-response format suitable for evaluation.
-=======
-    def to_eval_qr_json_lines(self) -> str:
         """Converts conversations in messages format to query-response format suitable for evaluation.
->>>>>>> 5152e360
 
         The output format follows the JSONL pattern with each line containing:
 
