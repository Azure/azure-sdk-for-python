# ---------------------------------------------------------
# Copyright (c) Microsoft Corporation. All rights reserved.
# ---------------------------------------------------------
"""
Orchestrator management module for Red Team Agent.

This module handles PyRIT orchestrator initialization, execution, and management
for different attack strategies including single-turn, multi-turn, and crescendo attacks.
"""

import asyncio
import math
import os
import uuid
from datetime import datetime
from typing import Dict, List, Optional, Union, Callable
from tqdm import tqdm

# PyRIT imports
from pyrit.orchestrator.single_turn.prompt_sending_orchestrator import PromptSendingOrchestrator
from pyrit.orchestrator.multi_turn.red_teaming_orchestrator import RedTeamingOrchestrator
from pyrit.orchestrator.multi_turn.crescendo_orchestrator import CrescendoOrchestrator
from pyrit.orchestrator import Orchestrator
from pyrit.prompt_converter import PromptConverter
from pyrit.prompt_target import PromptChatTarget

# Local imports
from ._callback_chat_target import _CallbackChatTarget

# Retry imports
import httpx
import httpcore
import tenacity
from tenacity import retry

# Local imports
from ._attack_strategy import AttackStrategy
from ._attack_objective_generator import RiskCategory
from ._utils._rai_service_target import AzureRAIServiceTarget
from ._utils._rai_service_true_false_scorer import AzureRAIServiceTrueFalseScorer
from ._utils._rai_service_eval_chat_target import RAIServiceEvalChatTarget
from ._utils.constants import DATA_EXT, TASK_STATUS
from ._utils.logging_utils import log_strategy_start, log_error
from ._utils.formatting_utils import write_pyrit_outputs_to_file


def network_retry_decorator(retry_config, logger, strategy_name, risk_category_name, prompt_idx=None):
    """Create a reusable retry decorator for network operations.

    :param retry_config: Retry configuration dictionary
    :param logger: Logger instance for logging warnings
    :param strategy_name: Name of the attack strategy
    :param risk_category_name: Name of the risk category
    :param prompt_idx: Optional prompt index for detailed logging
    :return: Configured retry decorator
    """

    def decorator(func):
        @retry(**retry_config["network_retry"])
        async def wrapper(*args, **kwargs):
            try:
                return await func(*args, **kwargs)
            except (
                httpx.ConnectTimeout,
                httpx.ReadTimeout,
                httpx.ConnectError,
                httpx.HTTPError,
                ConnectionError,
                TimeoutError,
                OSError,
                asyncio.TimeoutError,
                httpcore.ReadTimeout,
                httpx.HTTPStatusError,
            ) as e:
                prompt_detail = f" for prompt {prompt_idx}" if prompt_idx is not None else ""
                logger.warning(
                    f"Network error{prompt_detail} for {strategy_name}/{risk_category_name}: {type(e).__name__}: {str(e)}"
                )
                await asyncio.sleep(2)
                raise

        return wrapper

    return decorator


class OrchestratorManager:
    """Manages PyRIT orchestrators for different attack strategies."""

    def __init__(
        self,
        logger,
        generated_rai_client,
        credential,
        azure_ai_project,
        one_dp_project,
        retry_config,
        scan_output_dir=None,
        red_team=None,
    ):
        """Initialize the orchestrator manager.

        :param logger: Logger instance for logging
        :param generated_rai_client: RAI client for service interactions
        :param credential: Authentication credential
        :param azure_ai_project: Azure AI project configuration
        :param one_dp_project: Whether this is a OneDP project
        :param retry_config: Retry configuration for network errors
        :param scan_output_dir: Directory for scan outputs
        :param red_team: Reference to RedTeam instance for accessing prompt mappings
        """
        self.logger = logger
        self.generated_rai_client = generated_rai_client
        self.credential = credential
        self.azure_ai_project = azure_ai_project
        self._one_dp_project = one_dp_project
        self.retry_config = retry_config
        self.scan_output_dir = scan_output_dir
        self.red_team = red_team

    def _calculate_timeout(self, base_timeout: int, orchestrator_type: str) -> int:
        """Calculate appropriate timeout based on orchestrator type.

        Multi-turn and crescendo orchestrators need more generous timeouts due to their
        iterative nature and multiple API calls per prompt.

        :param base_timeout: Base timeout value in seconds
        :param orchestrator_type: Type of orchestrator ('single', 'multi_turn', 'crescendo')
        :return: Calculated timeout in seconds
        """
        timeout_multipliers = {
            "single": 1.0,  # Standard timeout for single-turn
            "multi_turn": 3.0,  # 3x timeout for multi-turn interactions
            "crescendo": 4.0,  # 4x timeout for crescendo with backtracks
        }

        multiplier = timeout_multipliers.get(orchestrator_type, 1.0)
        calculated_timeout = int(base_timeout * multiplier)

        self.logger.debug(
            f"Calculated timeout for {orchestrator_type} orchestrator: {calculated_timeout}s "
            f"(base: {base_timeout}s, multiplier: {multiplier}x)"
        )

        return calculated_timeout

    def get_orchestrator_for_attack_strategy(
        self, attack_strategy: Union[AttackStrategy, List[AttackStrategy]]
    ) -> Callable:
        """Get appropriate orchestrator function for the specified attack strategy.

        :param attack_strategy: Attack strategy to get orchestrator for
        :type attack_strategy: Union[AttackStrategy, List[AttackStrategy]]
        :return: Callable orchestrator function
        :rtype: Callable
        """
        if isinstance(attack_strategy, list):
            if AttackStrategy.MultiTurn in attack_strategy or AttackStrategy.Crescendo in attack_strategy:
                self.logger.error("MultiTurn and Crescendo strategies are not supported in composed attacks.")
                raise ValueError("MultiTurn and Crescendo strategies are not supported in composed attacks.")
        elif AttackStrategy.MultiTurn == attack_strategy:
            return self._multi_turn_orchestrator
        elif AttackStrategy.Crescendo == attack_strategy:
            return self._crescendo_orchestrator
        return self._prompt_sending_orchestrator

    async def _prompt_sending_orchestrator(
        self,
        chat_target: PromptChatTarget,
        all_prompts: List[str],
        converter: Union[PromptConverter, List[PromptConverter]],
        *,
        strategy_name: str = "unknown",
        risk_category_name: str = "unknown",
        risk_category: Optional[RiskCategory] = None,
        timeout: int = 120,
        red_team_info: Dict = None,
        task_statuses: Dict = None,
        prompt_to_context: Dict[str, str] = None,
    ) -> Orchestrator:
        """Send prompts via the PromptSendingOrchestrator.

        :param chat_target: The target to send prompts to
        :type chat_target: PromptChatTarget
        :param all_prompts: List of prompts to process and send
        :type all_prompts: List[str]
        :param converter: Prompt converter or list of converters to transform prompts
        :type converter: Union[PromptConverter, List[PromptConverter]]
        :param strategy_name: Name of the attack strategy being used
        :type strategy_name: str
        :param risk_category_name: Name of the risk category being evaluated
        :type risk_category_name: str
        :param risk_category: Risk category being evaluated
        :type risk_category: Optional[RiskCategory]
        :param timeout: Timeout in seconds for each prompt
        :type timeout: int
        :param red_team_info: Dictionary to store file paths and results
        :type red_team_info: Dict
        :param task_statuses: Dictionary to track task statuses
        :type task_statuses: Dict
<<<<<<< HEAD
        :param prompt_to_context: Dictionary mapping prompts to their contexts (string or dict format)
        :type prompt_to_context: Dict[str, Union[str, Dict]]
=======
        :param prompt_to_context: Dictionary mapping prompts to their contexts
        :type prompt_to_context: Dict[str, str]
>>>>>>> 182cf844
        :return: Configured and initialized orchestrator
        :rtype: Orchestrator
        """
        task_key = f"{strategy_name}_{risk_category_name}_orchestrator"
        if task_statuses:
            task_statuses[task_key] = TASK_STATUS["RUNNING"]

        log_strategy_start(self.logger, strategy_name, risk_category_name)

        # Create converter list from single converter or list of converters
        converter_list = (
            [converter] if converter and isinstance(converter, PromptConverter) else converter if converter else []
        )

        # Log which converter is being used
        if converter_list:
            if isinstance(converter_list, list) and len(converter_list) > 0:
                converter_names = [c.__class__.__name__ for c in converter_list if c is not None]
                self.logger.debug(f"Using converters: {', '.join(converter_names)}")
            elif converter is not None:
                self.logger.debug(f"Using converter: {converter.__class__.__name__}")
        else:
            self.logger.debug("No converters specified")

        # Initialize orchestrator
        try:
            orchestrator = PromptSendingOrchestrator(objective_target=chat_target, prompt_converters=converter_list)

            if not all_prompts:
                self.logger.warning(f"No prompts provided to orchestrator for {strategy_name}/{risk_category_name}")
                if task_statuses:
                    task_statuses[task_key] = TASK_STATUS["COMPLETED"]
                return orchestrator

            # Initialize output path for memory labelling
            base_path = str(uuid.uuid4())

            # If scan output directory exists, place the file there
            if self.scan_output_dir:
                output_path = os.path.join(self.scan_output_dir, f"{base_path}{DATA_EXT}")
            else:
                output_path = f"{base_path}{DATA_EXT}"

            if red_team_info:
                red_team_info[strategy_name][risk_category_name]["data_file"] = output_path

            # Process prompts one at a time like multi-turn and crescendo orchestrators
            self.logger.debug(f"Processing {len(all_prompts)} prompts for {strategy_name}/{risk_category_name}")

            # Calculate appropriate timeout for single-turn orchestrator
            calculated_timeout = self._calculate_timeout(timeout, "single")

            for prompt_idx, prompt in enumerate(all_prompts):
                prompt_start_time = datetime.now()
                self.logger.debug(f"Processing prompt {prompt_idx+1}/{len(all_prompts)}")

                # Get context for this prompt
                context_data = prompt_to_context.get(prompt, {}) if prompt_to_context else {}

<<<<<<< HEAD
                # Normalize context_data: handle both string (legacy) and dict formats
                # If context_data is a string, convert it to the expected dict format
                if isinstance(context_data, str):
                    context_data = {"contexts": [{"content": context_data}]} if context_data else {"contexts": []}

                # context_data is now always a dict with a 'contexts' list
=======
                # context_data is always a dict with a 'contexts' list
>>>>>>> 182cf844
                # Each item in contexts is a dict with 'content' key
                # context_type and tool_name can be present per-context
                contexts = context_data.get("contexts", [])

                # Check if any context has agent-specific fields (context_type, tool_name)
                has_agent_fields = any(
                    isinstance(ctx, dict) and ("context_type" in ctx or "tool_name" in ctx) for ctx in contexts
                )

                # Build context_dict to pass via memory labels
                context_dict = {"contexts": contexts}

                # Get risk_sub_type for this prompt if it exists
                risk_sub_type = (
                    self.red_team.prompt_to_risk_subtype.get(prompt)
                    if self.red_team and hasattr(self.red_team, "prompt_to_risk_subtype")
                    else None
                )

                # Determine how to handle the prompt based on target type and context fields
                if isinstance(chat_target, _CallbackChatTarget):
                    # CallbackChatTarget: Always pass contexts via context_dict, embed in prompt content
                    if contexts and not has_agent_fields:
                        # For contexts without agent fields, the prompt already has context embedded
                        # (done in _extract_objective_content), so just use it as-is
                        processed_prompt = prompt
                        self.logger.debug(
                            f"CallbackChatTarget: Prompt has embedded context, passing {len(contexts)} context source(s) in context_dict"
                        )
                    else:
                        # Agent fields present - prompt is clean, contexts have structure
                        processed_prompt = prompt
                        tool_names = [
                            ctx.get("tool_name") for ctx in contexts if isinstance(ctx, dict) and "tool_name" in ctx
                        ]
                        self.logger.debug(
                            f"CallbackChatTarget: Passing {len(contexts)} structured context(s) with agent fields, tool_names={tool_names}"
                        )
                else:
                    # Non-CallbackChatTarget: Embed contexts in the actual PyRIT message
                    if has_agent_fields:
                        # Agent target with structured context - don't embed in prompt
                        processed_prompt = prompt
                        tool_names = [
                            ctx.get("tool_name") for ctx in contexts if isinstance(ctx, dict) and "tool_name" in ctx
                        ]
                        self.logger.debug(
                            f"Non-CallbackChatTarget with agent fields: {len(contexts)} context source(s), tool_names={tool_names}"
                        )
                    elif contexts:
                        # Model target without agent fields - embed context in prompt
                        # Note: The prompt already has context embedded from _extract_objective_content
                        # But for non-CallbackChatTarget, we may need additional wrapping
                        processed_prompt = prompt
                        self.logger.debug(f"Non-CallbackChatTarget: Using prompt with embedded context")

                try:
                    # Create retry-enabled function using the reusable decorator
                    @network_retry_decorator(
                        self.retry_config, self.logger, strategy_name, risk_category_name, prompt_idx + 1
                    )
                    async def send_prompt_with_retry():
                        memory_labels = {
                            "risk_strategy_path": output_path,
                            "batch": prompt_idx + 1,
                            "context": context_dict,
                        }
                        if risk_sub_type:
                            memory_labels["risk_sub_type"] = risk_sub_type
                        return await asyncio.wait_for(
                            orchestrator.send_prompts_async(
                                prompt_list=[processed_prompt],
                                memory_labels=memory_labels,
                            ),
                            timeout=calculated_timeout,
                        )

                    # Execute the retry-enabled function
                    await send_prompt_with_retry()
                    prompt_duration = (datetime.now() - prompt_start_time).total_seconds()
                    self.logger.debug(
                        f"Successfully processed prompt {prompt_idx+1} for {strategy_name}/{risk_category_name} in {prompt_duration:.2f} seconds"
                    )

                    # Print progress to console
                    if prompt_idx < len(all_prompts) - 1:  # Don't print for the last prompt
                        print(
                            f"Strategy {strategy_name}, Risk {risk_category_name}: Processed prompt {prompt_idx+1}/{len(all_prompts)}"
                        )

                except (asyncio.TimeoutError, tenacity.RetryError):
                    self.logger.warning(
                        f"Prompt {prompt_idx+1} for {strategy_name}/{risk_category_name} timed out after {calculated_timeout} seconds, continuing with remaining prompts"
                    )
                    print(f"⚠️ TIMEOUT: Strategy {strategy_name}, Risk {risk_category_name}, Prompt {prompt_idx+1}")
                    # Set task status to TIMEOUT for this specific prompt
                    batch_task_key = f"{strategy_name}_{risk_category_name}_prompt_{prompt_idx+1}"
                    if task_statuses:
                        task_statuses[batch_task_key] = TASK_STATUS["TIMEOUT"]
                    if red_team_info:
                        red_team_info[strategy_name][risk_category_name]["status"] = TASK_STATUS["INCOMPLETE"]
                    continue
                except Exception as e:
                    log_error(
                        self.logger,
                        f"Error processing prompt {prompt_idx+1}",
                        e,
                        f"{strategy_name}/{risk_category_name}",
                    )
                    if red_team_info:
                        red_team_info[strategy_name][risk_category_name]["status"] = TASK_STATUS["INCOMPLETE"]
                    continue

            if task_statuses:
                task_statuses[task_key] = TASK_STATUS["COMPLETED"]
            return orchestrator

        except Exception as e:
            log_error(
                self.logger,
                "Failed to initialize orchestrator",
                e,
                f"{strategy_name}/{risk_category_name}",
            )
            if task_statuses:
                task_statuses[task_key] = TASK_STATUS["FAILED"]
            raise

    async def _multi_turn_orchestrator(
        self,
        chat_target: PromptChatTarget,
        all_prompts: List[str],
        converter: Union[PromptConverter, List[PromptConverter]],
        *,
        strategy_name: str = "unknown",
        risk_category_name: str = "unknown",
        risk_category: Optional[RiskCategory] = None,
        timeout: int = 120,
        red_team_info: Dict = None,
        task_statuses: Dict = None,
        prompt_to_context: Dict[str, Union[str, Dict]] = None,
    ) -> Orchestrator:
        """Send prompts via the RedTeamingOrchestrator (multi-turn orchestrator).

        :param chat_target: The target to send prompts to
        :type chat_target: PromptChatTarget
        :param all_prompts: List of prompts to process and send
        :type all_prompts: List[str]
        :param converter: Prompt converter or list of converters to transform prompts
        :type converter: Union[PromptConverter, List[PromptConverter]]
        :param strategy_name: Name of the attack strategy being used
        :type strategy_name: str
        :param risk_category_name: Name of the risk category being evaluated
        :type risk_category_name: str
        :param risk_category: Risk category being evaluated
        :type risk_category: Optional[RiskCategory]
        :param timeout: Timeout in seconds for each prompt
        :type timeout: int
        :param red_team_info: Dictionary to store file paths and results
        :type red_team_info: Dict
        :param task_statuses: Dictionary to track task statuses
        :type task_statuses: Dict
        :return: Configured and initialized orchestrator
        :rtype: Orchestrator
        """
        max_turns = 5  # Set a default max turns value
        task_key = f"{strategy_name}_{risk_category_name}_orchestrator"
        if task_statuses:
            task_statuses[task_key] = TASK_STATUS["RUNNING"]

        log_strategy_start(self.logger, strategy_name, risk_category_name)
        converter_list = []
        # Create converter list from single converter or list of converters
        if converter and isinstance(converter, PromptConverter):
            converter_list = [converter]
        elif converter and isinstance(converter, list):
            # Filter out None values from the converter list
            converter_list = [c for c in converter if c is not None]

        # Log which converter is being used
        if converter_list:
            if isinstance(converter_list, list) and len(converter_list) > 0:
                converter_names = [c.__class__.__name__ for c in converter_list if c is not None]
                self.logger.debug(f"Using converters: {', '.join(converter_names)}")
            elif converter is not None:
                self.logger.debug(f"Using converter: {converter.__class__.__name__}")
        else:
            self.logger.debug("No converters specified")

        # Initialize output path for memory labelling
        base_path = str(uuid.uuid4())

        # If scan output directory exists, place the file there
        if self.scan_output_dir:
            # Ensure the directory exists
            os.makedirs(self.scan_output_dir, exist_ok=True)
            output_path = os.path.join(self.scan_output_dir, f"{base_path}{DATA_EXT}")
        else:
            output_path = f"{base_path}{DATA_EXT}"

        if red_team_info:
            red_team_info[strategy_name][risk_category_name]["data_file"] = output_path

        # Calculate appropriate timeout for multi-turn orchestrator
        calculated_timeout = self._calculate_timeout(timeout, "multi_turn")

        for prompt_idx, prompt in enumerate(all_prompts):
            prompt_start_time = datetime.now()
            self.logger.debug(f"Processing prompt {prompt_idx+1}/{len(all_prompts)}")

            # Get context for this prompt
            context_data = prompt_to_context.get(prompt, {}) if prompt_to_context else {}

<<<<<<< HEAD
            # Normalize context_data: handle both string (legacy) and dict formats
            # If context_data is a string, convert it to the expected dict format
            if isinstance(context_data, str):
                context_data = {"contexts": [{"content": context_data}]} if context_data else {"contexts": []}

            # context_data is now always a dict with a 'contexts' list
=======
            # context_data is always a dict with a 'contexts' list
>>>>>>> 182cf844
            # Each item in contexts is a dict with 'content' key
            # context_type and tool_name can be present per-context
            contexts = context_data.get("contexts", [])

            # Check if any context has agent-specific fields (context_type, tool_name)
            has_agent_fields = any(
                isinstance(ctx, dict) and ("context_type" in ctx or "tool_name" in ctx) for ctx in contexts
            )

            # Build context_dict to pass via memory labels
            context_dict = {"contexts": contexts}

            # Get risk_sub_type for this prompt if it exists
            risk_sub_type = (
                self.red_team.prompt_to_risk_subtype.get(prompt)
                if self.red_team and hasattr(self.red_team, "prompt_to_risk_subtype")
                else None
            )

            # For backwards compatibility with scoring, extract string context
            # This is used by AzureRAIServiceTrueFalseScorer which expects a string
            context_string = ""
            if contexts:
                context_string = "\n".join(
                    ctx.get("content", "") if isinstance(ctx, dict) else str(ctx) for ctx in contexts
                )

            # Determine how to handle the prompt based on target type and context fields
            if isinstance(chat_target, _CallbackChatTarget):
                # CallbackChatTarget: Always pass contexts via context_dict, embed in prompt content
                if contexts and not has_agent_fields:
                    # For contexts without agent fields, the prompt already has context embedded
                    # (done in _extract_objective_content), so just use it as-is
                    processed_prompt = prompt
                    self.logger.debug(
                        f"CallbackChatTarget: Prompt has embedded context, passing {len(contexts)} context source(s) in context_dict"
                    )
                else:
                    # Agent fields present - prompt is clean, contexts have structure
                    processed_prompt = prompt
                    tool_names = [
                        ctx.get("tool_name") for ctx in contexts if isinstance(ctx, dict) and "tool_name" in ctx
                    ]
                    self.logger.debug(
                        f"CallbackChatTarget: Passing {len(contexts)} structured context(s) with agent fields, tool_names={tool_names}"
                    )
            else:
                # Non-CallbackChatTarget: Embed contexts in the actual PyRIT message
                if has_agent_fields:
                    # Agent target with structured context - don't embed in prompt
                    processed_prompt = prompt
                    tool_names = [
                        ctx.get("tool_name") for ctx in contexts if isinstance(ctx, dict) and "tool_name" in ctx
                    ]
                    self.logger.debug(
                        f"Non-CallbackChatTarget with agent fields: {len(contexts)} context source(s), tool_names={tool_names}"
                    )
                elif contexts:
                    # Model target without agent fields - embed context in prompt
                    # Note: The prompt already has context embedded from _extract_objective_content
                    # But for non-CallbackChatTarget, we may need additional wrapping
                    processed_prompt = prompt
                    self.logger.debug(f"Non-CallbackChatTarget: Using prompt with embedded context")

            try:
                azure_rai_service_scorer = AzureRAIServiceTrueFalseScorer(
                    client=self.generated_rai_client,
                    api_version=None,
                    model="gpt-4",
                    logger=self.logger,
                    credential=self.credential,
                    risk_category=risk_category,
                    azure_ai_project=self.azure_ai_project,
                    context=context_string,
                )

                azure_rai_service_target = AzureRAIServiceTarget(
                    client=self.generated_rai_client,
                    api_version=None,
                    model="gpt-4",
                    prompt_template_key="orchestrators/red_teaming/text_generation.yaml",
                    objective=prompt,
                    logger=self.logger,
                    is_one_dp_project=self._one_dp_project,
                )

                orchestrator = RedTeamingOrchestrator(
                    objective_target=chat_target,
                    adversarial_chat=azure_rai_service_target,
                    max_turns=max_turns,
                    prompt_converters=converter_list,
                    objective_scorer=azure_rai_service_scorer,
                    use_score_as_feedback=False,
                )

                try:
                    # Create retry-enabled function using the reusable decorator
                    @network_retry_decorator(
                        self.retry_config, self.logger, strategy_name, risk_category_name, prompt_idx + 1
                    )
                    async def send_prompt_with_retry():
                        memory_labels = {
                            "risk_strategy_path": output_path,
                            "batch": prompt_idx + 1,
                            "context": context_dict,
                        }
                        if risk_sub_type:
                            memory_labels["risk_sub_type"] = risk_sub_type
                        return await asyncio.wait_for(
                            orchestrator.run_attack_async(
                                objective=prompt,
                                memory_labels=memory_labels,
                            ),
                            timeout=calculated_timeout,
                        )

                    # Execute the retry-enabled function
                    await send_prompt_with_retry()
                    prompt_duration = (datetime.now() - prompt_start_time).total_seconds()
                    self.logger.debug(
                        f"Successfully processed prompt {prompt_idx+1} for {strategy_name}/{risk_category_name} in {prompt_duration:.2f} seconds"
                    )

                    # Write outputs to file after each prompt is processed
                    write_pyrit_outputs_to_file(
                        output_path=output_path,
                        logger=self.logger,
                        prompt_to_context=prompt_to_context,
                    )

                    # Print progress to console
                    if prompt_idx < len(all_prompts) - 1:  # Don't print for the last prompt
                        print(
                            f"Strategy {strategy_name}, Risk {risk_category_name}: Processed prompt {prompt_idx+1}/{len(all_prompts)}"
                        )

                except (asyncio.TimeoutError, tenacity.RetryError):
                    self.logger.warning(
                        f"Batch {prompt_idx+1} for {strategy_name}/{risk_category_name} timed out after {calculated_timeout} seconds, continuing with partial results"
                    )
                    print(f"⚠️ TIMEOUT: Strategy {strategy_name}, Risk {risk_category_name}, Batch {prompt_idx+1}")
                    # Set task status to TIMEOUT
                    batch_task_key = f"{strategy_name}_{risk_category_name}_prompt_{prompt_idx+1}"
                    if task_statuses:
                        task_statuses[batch_task_key] = TASK_STATUS["TIMEOUT"]
                    if red_team_info:
                        red_team_info[strategy_name][risk_category_name]["status"] = TASK_STATUS["INCOMPLETE"]
                    continue
                except Exception as e:
                    log_error(
                        self.logger,
                        f"Error processing prompt {prompt_idx+1}",
                        e,
                        f"{strategy_name}/{risk_category_name}",
                    )
                    if red_team_info:
                        red_team_info[strategy_name][risk_category_name]["status"] = TASK_STATUS["INCOMPLETE"]
                    continue
            except Exception as e:
                log_error(
                    self.logger,
                    "Failed to initialize orchestrator",
                    e,
                    f"{strategy_name}/{risk_category_name}",
                )
                if task_statuses:
                    task_statuses[task_key] = TASK_STATUS["FAILED"]
                raise
        if task_statuses:
            task_statuses[task_key] = TASK_STATUS["COMPLETED"]
        return orchestrator

    async def _crescendo_orchestrator(
        self,
        chat_target: PromptChatTarget,
        all_prompts: List[str],
        converter: Union[PromptConverter, List[PromptConverter]],
        *,
        strategy_name: str = "unknown",
        risk_category_name: str = "unknown",
        risk_category: Optional[RiskCategory] = None,
        timeout: int = 120,
        red_team_info: Dict = None,
        task_statuses: Dict = None,
        prompt_to_context: Dict[str, Union[str, Dict]] = None,
    ) -> Orchestrator:
        """Send prompts via the CrescendoOrchestrator with optimized performance.

        :param chat_target: The target to send prompts to
        :type chat_target: PromptChatTarget
        :param all_prompts: List of prompts to process and send
        :type all_prompts: List[str]
        :param converter: Prompt converter or list of converters to transform prompts
        :type converter: Union[PromptConverter, List[PromptConverter]]
        :param strategy_name: Name of the attack strategy being used
        :type strategy_name: str
        :param risk_category_name: Name of the risk category being evaluated
        :type risk_category_name: str
        :param risk_category: Risk category being evaluated
        :type risk_category: Optional[RiskCategory]
        :param timeout: Timeout in seconds for each prompt
        :type timeout: int
        :param red_team_info: Dictionary to store file paths and results
        :type red_team_info: Dict
        :param task_statuses: Dictionary to track task statuses
        :type task_statuses: Dict
        :return: Configured and initialized orchestrator
        :rtype: Orchestrator
        """
        max_turns = 10  # Set a default max turns value
        max_backtracks = 5
        task_key = f"{strategy_name}_{risk_category_name}_orchestrator"
        if task_statuses:
            task_statuses[task_key] = TASK_STATUS["RUNNING"]

        log_strategy_start(self.logger, strategy_name, risk_category_name)

        # Initialize output path for memory labelling
        base_path = str(uuid.uuid4())

        # If scan output directory exists, place the file there
        if self.scan_output_dir:
            output_path = os.path.join(self.scan_output_dir, f"{base_path}{DATA_EXT}")
        else:
            output_path = f"{base_path}{DATA_EXT}"

        if red_team_info:
            red_team_info[strategy_name][risk_category_name]["data_file"] = output_path

        # Calculate appropriate timeout for crescendo orchestrator
        calculated_timeout = self._calculate_timeout(timeout, "crescendo")

        for prompt_idx, prompt in enumerate(all_prompts):
            prompt_start_time = datetime.now()
            self.logger.debug(f"Processing prompt {prompt_idx+1}/{len(all_prompts)}")

            # Get context for this prompt
            context_data = prompt_to_context.get(prompt, {}) if prompt_to_context else {}

<<<<<<< HEAD
            # Normalize context_data: handle both string (legacy) and dict formats
            # If context_data is a string, convert it to the expected dict format
            if isinstance(context_data, str):
                context_data = {"contexts": [{"content": context_data}]} if context_data else {"contexts": []}

            # context_data is now always a dict with a 'contexts' list
=======
            # context_data is always a dict with a 'contexts' list
>>>>>>> 182cf844
            # Each item in contexts is a dict with 'content' key
            # context_type and tool_name can be present per-context
            contexts = context_data.get("contexts", [])

            # Check if any context has agent-specific fields (context_type, tool_name)
            has_agent_fields = any(
                isinstance(ctx, dict) and ("context_type" in ctx or "tool_name" in ctx) for ctx in contexts
            )

            # Build context_dict to pass via memory labels
            context_dict = {"contexts": contexts}

            # Get risk_sub_type for this prompt if it exists
            risk_sub_type = (
                self.red_team.prompt_to_risk_subtype.get(prompt)
                if self.red_team and hasattr(self.red_team, "prompt_to_risk_subtype")
                else None
            )

            # For backwards compatibility with scoring, extract string context
            # This is used by AzureRAIServiceTrueFalseScorer and RAIServiceEvalChatTarget which expect a string
            context_string = ""
            if contexts:
                context_string = "\n".join(
                    ctx.get("content", "") if isinstance(ctx, dict) else str(ctx) for ctx in contexts
                )

            # Determine how to handle the prompt based on target type and context fields
            if isinstance(chat_target, _CallbackChatTarget):
                # CallbackChatTarget: Always pass contexts via context_dict, embed in prompt content
                if contexts and not has_agent_fields:
                    # For contexts without agent fields, the prompt already has context embedded
                    # (done in _extract_objective_content), so just use it as-is
                    processed_prompt = prompt
                    self.logger.debug(
                        f"CallbackChatTarget: Prompt has embedded context, passing {len(contexts)} context source(s) in context_dict"
                    )
                else:
                    # Agent fields present - prompt is clean, contexts have structure
                    processed_prompt = prompt
                    tool_names = [
                        ctx.get("tool_name") for ctx in contexts if isinstance(ctx, dict) and "tool_name" in ctx
                    ]
                    self.logger.debug(
                        f"CallbackChatTarget: Passing {len(contexts)} structured context(s) with agent fields, tool_names={tool_names}"
                    )
            else:
                # Non-CallbackChatTarget: Embed contexts in the actual PyRIT message
                if has_agent_fields:
                    # Agent target with structured context - don't embed in prompt
                    processed_prompt = prompt
                    tool_names = [
                        ctx.get("tool_name") for ctx in contexts if isinstance(ctx, dict) and "tool_name" in ctx
                    ]
                    self.logger.debug(
                        f"Non-CallbackChatTarget with agent fields: {len(contexts)} context source(s), tool_names={tool_names}"
                    )
                elif contexts:
                    # Model target without agent fields - embed context in prompt
                    # Note: The prompt already has context embedded from _extract_objective_content
                    # But for non-CallbackChatTarget, we may need additional wrapping
                    processed_prompt = prompt
                    self.logger.debug(f"Non-CallbackChatTarget: Using prompt with embedded context")

            try:
                red_llm_scoring_target = RAIServiceEvalChatTarget(
                    logger=self.logger,
                    credential=self.credential,
                    risk_category=risk_category,
                    azure_ai_project=self.azure_ai_project,
                    context=context_string,
                )

                azure_rai_service_target = AzureRAIServiceTarget(
                    client=self.generated_rai_client,
                    api_version=None,
                    model="gpt-4",
                    prompt_template_key="orchestrators/crescendo/crescendo_variant_1.yaml",
                    objective=prompt,
                    logger=self.logger,
                    crescendo_format=True,
                    is_one_dp_project=self._one_dp_project,
                )

                orchestrator = CrescendoOrchestrator(
                    objective_target=chat_target,
                    adversarial_chat=azure_rai_service_target,
                    max_turns=max_turns,
                    scoring_target=red_llm_scoring_target,
                    max_backtracks=max_backtracks,
                )

                orchestrator._objective_scorer = AzureRAIServiceTrueFalseScorer(
                    client=self.generated_rai_client,
                    api_version=None,
                    model="gpt-4",
                    logger=self.logger,
                    credential=self.credential,
                    risk_category=risk_category,
                    azure_ai_project=self.azure_ai_project,
                    context=context_string,
                )

                try:
                    # Create retry-enabled function using the reusable decorator
                    @network_retry_decorator(
                        self.retry_config, self.logger, strategy_name, risk_category_name, prompt_idx + 1
                    )
                    async def send_prompt_with_retry():
                        memory_labels = {
                            "risk_strategy_path": output_path,
                            "batch": prompt_idx + 1,
                            "context": context_dict,
                        }
                        if risk_sub_type:
                            memory_labels["risk_sub_type"] = risk_sub_type
                        return await asyncio.wait_for(
                            orchestrator.run_attack_async(
                                objective=prompt,
                                memory_labels=memory_labels,
                            ),
                            timeout=calculated_timeout,
                        )

                    # Execute the retry-enabled function
                    await send_prompt_with_retry()
                    prompt_duration = (datetime.now() - prompt_start_time).total_seconds()
                    self.logger.debug(
                        f"Successfully processed prompt {prompt_idx+1} for {strategy_name}/{risk_category_name} in {prompt_duration:.2f} seconds"
                    )

                    # Write outputs to file after each prompt is processed
                    write_pyrit_outputs_to_file(
                        output_path=output_path,
                        logger=self.logger,
                        prompt_to_context=prompt_to_context,
                    )

                    # Print progress to console
                    if prompt_idx < len(all_prompts) - 1:  # Don't print for the last prompt
                        print(
                            f"Strategy {strategy_name}, Risk {risk_category_name}: Processed prompt {prompt_idx+1}/{len(all_prompts)}"
                        )

                except (asyncio.TimeoutError, tenacity.RetryError):
                    self.logger.warning(
                        f"Batch {prompt_idx+1} for {strategy_name}/{risk_category_name} timed out after {calculated_timeout} seconds, continuing with partial results"
                    )
                    print(f"⚠️ TIMEOUT: Strategy {strategy_name}, Risk {risk_category_name}, Batch {prompt_idx+1}")
                    # Set task status to TIMEOUT
                    batch_task_key = f"{strategy_name}_{risk_category_name}_prompt_{prompt_idx+1}"
                    if task_statuses:
                        task_statuses[batch_task_key] = TASK_STATUS["TIMEOUT"]
                    if red_team_info:
                        red_team_info[strategy_name][risk_category_name]["status"] = TASK_STATUS["INCOMPLETE"]
                    continue
                except Exception as e:
                    log_error(
                        self.logger,
                        f"Error processing prompt {prompt_idx+1}",
                        e,
                        f"{strategy_name}/{risk_category_name}",
                    )
                    if red_team_info:
                        red_team_info[strategy_name][risk_category_name]["status"] = TASK_STATUS["INCOMPLETE"]
                    continue
            except Exception as e:
                log_error(
                    self.logger,
                    "Failed to initialize orchestrator",
                    e,
                    f"{strategy_name}/{risk_category_name}",
                )
                if task_statuses:
                    task_statuses[task_key] = TASK_STATUS["FAILED"]
                raise
        if task_statuses:
            task_statuses[task_key] = TASK_STATUS["COMPLETED"]
        return orchestrator<|MERGE_RESOLUTION|>--- conflicted
+++ resolved
@@ -23,6 +23,9 @@
 from pyrit.orchestrator import Orchestrator
 from pyrit.prompt_converter import PromptConverter
 from pyrit.prompt_target import PromptChatTarget
+
+# Local imports
+from ._callback_chat_target import _CallbackChatTarget
 
 # Local imports
 from ._callback_chat_target import _CallbackChatTarget
@@ -97,6 +100,7 @@
         retry_config,
         scan_output_dir=None,
         red_team=None,
+        red_team=None,
     ):
         """Initialize the orchestrator manager.
 
@@ -107,6 +111,7 @@
         :param one_dp_project: Whether this is a OneDP project
         :param retry_config: Retry configuration for network errors
         :param scan_output_dir: Directory for scan outputs
+        :param red_team: Reference to RedTeam instance for accessing prompt mappings
         :param red_team: Reference to RedTeam instance for accessing prompt mappings
         """
         self.logger = logger
@@ -116,6 +121,7 @@
         self._one_dp_project = one_dp_project
         self.retry_config = retry_config
         self.scan_output_dir = scan_output_dir
+        self.red_team = red_team
         self.red_team = red_team
 
     def _calculate_timeout(self, base_timeout: int, orchestrator_type: str) -> int:
@@ -198,13 +204,8 @@
         :type red_team_info: Dict
         :param task_statuses: Dictionary to track task statuses
         :type task_statuses: Dict
-<<<<<<< HEAD
         :param prompt_to_context: Dictionary mapping prompts to their contexts (string or dict format)
         :type prompt_to_context: Dict[str, Union[str, Dict]]
-=======
-        :param prompt_to_context: Dictionary mapping prompts to their contexts
-        :type prompt_to_context: Dict[str, str]
->>>>>>> 182cf844
         :return: Configured and initialized orchestrator
         :rtype: Orchestrator
         """
@@ -252,6 +253,7 @@
                 red_team_info[strategy_name][risk_category_name]["data_file"] = output_path
 
             # Process prompts one at a time like multi-turn and crescendo orchestrators
+            # Process prompts one at a time like multi-turn and crescendo orchestrators
             self.logger.debug(f"Processing {len(all_prompts)} prompts for {strategy_name}/{risk_category_name}")
 
             # Calculate appropriate timeout for single-turn orchestrator
@@ -264,16 +266,12 @@
                 # Get context for this prompt
                 context_data = prompt_to_context.get(prompt, {}) if prompt_to_context else {}
 
-<<<<<<< HEAD
                 # Normalize context_data: handle both string (legacy) and dict formats
                 # If context_data is a string, convert it to the expected dict format
                 if isinstance(context_data, str):
                     context_data = {"contexts": [{"content": context_data}]} if context_data else {"contexts": []}
 
                 # context_data is now always a dict with a 'contexts' list
-=======
-                # context_data is always a dict with a 'contexts' list
->>>>>>> 182cf844
                 # Each item in contexts is a dict with 'content' key
                 # context_type and tool_name can be present per-context
                 contexts = context_data.get("contexts", [])
@@ -386,6 +384,41 @@
                     if red_team_info:
                         red_team_info[strategy_name][risk_category_name]["status"] = TASK_STATUS["INCOMPLETE"]
                     continue
+                    # Execute the retry-enabled function
+                    await send_prompt_with_retry()
+                    prompt_duration = (datetime.now() - prompt_start_time).total_seconds()
+                    self.logger.debug(
+                        f"Successfully processed prompt {prompt_idx+1} for {strategy_name}/{risk_category_name} in {prompt_duration:.2f} seconds"
+                    )
+
+                    # Print progress to console
+                    if prompt_idx < len(all_prompts) - 1:  # Don't print for the last prompt
+                        print(
+                            f"Strategy {strategy_name}, Risk {risk_category_name}: Processed prompt {prompt_idx+1}/{len(all_prompts)}"
+                        )
+
+                except (asyncio.TimeoutError, tenacity.RetryError):
+                    self.logger.warning(
+                        f"Prompt {prompt_idx+1} for {strategy_name}/{risk_category_name} timed out after {calculated_timeout} seconds, continuing with remaining prompts"
+                    )
+                    print(f"⚠️ TIMEOUT: Strategy {strategy_name}, Risk {risk_category_name}, Prompt {prompt_idx+1}")
+                    # Set task status to TIMEOUT for this specific prompt
+                    batch_task_key = f"{strategy_name}_{risk_category_name}_prompt_{prompt_idx+1}"
+                    if task_statuses:
+                        task_statuses[batch_task_key] = TASK_STATUS["TIMEOUT"]
+                    if red_team_info:
+                        red_team_info[strategy_name][risk_category_name]["status"] = TASK_STATUS["INCOMPLETE"]
+                    continue
+                except Exception as e:
+                    log_error(
+                        self.logger,
+                        f"Error processing prompt {prompt_idx+1}",
+                        e,
+                        f"{strategy_name}/{risk_category_name}",
+                    )
+                    if red_team_info:
+                        red_team_info[strategy_name][risk_category_name]["status"] = TASK_STATUS["INCOMPLETE"]
+                    continue
 
             if task_statuses:
                 task_statuses[task_key] = TASK_STATUS["COMPLETED"]
@@ -487,16 +520,12 @@
             # Get context for this prompt
             context_data = prompt_to_context.get(prompt, {}) if prompt_to_context else {}
 
-<<<<<<< HEAD
             # Normalize context_data: handle both string (legacy) and dict formats
             # If context_data is a string, convert it to the expected dict format
             if isinstance(context_data, str):
                 context_data = {"contexts": [{"content": context_data}]} if context_data else {"contexts": []}
 
             # context_data is now always a dict with a 'contexts' list
-=======
-            # context_data is always a dict with a 'contexts' list
->>>>>>> 182cf844
             # Each item in contexts is a dict with 'content' key
             # context_type and tool_name can be present per-context
             contexts = context_data.get("contexts", [])
@@ -571,6 +600,7 @@
                     risk_category=risk_category,
                     azure_ai_project=self.azure_ai_project,
                     context=context_string,
+                    context=context_string,
                 )
 
                 azure_rai_service_target = AzureRAIServiceTarget(
@@ -598,6 +628,13 @@
                         self.retry_config, self.logger, strategy_name, risk_category_name, prompt_idx + 1
                     )
                     async def send_prompt_with_retry():
+                        memory_labels = {
+                            "risk_strategy_path": output_path,
+                            "batch": prompt_idx + 1,
+                            "context": context_dict,
+                        }
+                        if risk_sub_type:
+                            memory_labels["risk_sub_type"] = risk_sub_type
                         memory_labels = {
                             "risk_strategy_path": output_path,
                             "batch": prompt_idx + 1,
@@ -608,6 +645,7 @@
                         return await asyncio.wait_for(
                             orchestrator.run_attack_async(
                                 objective=prompt,
+                                memory_labels=memory_labels,
                                 memory_labels=memory_labels,
                             ),
                             timeout=calculated_timeout,
@@ -736,16 +774,12 @@
             # Get context for this prompt
             context_data = prompt_to_context.get(prompt, {}) if prompt_to_context else {}
 
-<<<<<<< HEAD
             # Normalize context_data: handle both string (legacy) and dict formats
             # If context_data is a string, convert it to the expected dict format
             if isinstance(context_data, str):
                 context_data = {"contexts": [{"content": context_data}]} if context_data else {"contexts": []}
 
             # context_data is now always a dict with a 'contexts' list
-=======
-            # context_data is always a dict with a 'contexts' list
->>>>>>> 182cf844
             # Each item in contexts is a dict with 'content' key
             # context_type and tool_name can be present per-context
             contexts = context_data.get("contexts", [])
@@ -817,6 +851,7 @@
                     risk_category=risk_category,
                     azure_ai_project=self.azure_ai_project,
                     context=context_string,
+                    context=context_string,
                 )
 
                 azure_rai_service_target = AzureRAIServiceTarget(
@@ -847,6 +882,7 @@
                     risk_category=risk_category,
                     azure_ai_project=self.azure_ai_project,
                     context=context_string,
+                    context=context_string,
                 )
 
                 try:
@@ -855,6 +891,13 @@
                         self.retry_config, self.logger, strategy_name, risk_category_name, prompt_idx + 1
                     )
                     async def send_prompt_with_retry():
+                        memory_labels = {
+                            "risk_strategy_path": output_path,
+                            "batch": prompt_idx + 1,
+                            "context": context_dict,
+                        }
+                        if risk_sub_type:
+                            memory_labels["risk_sub_type"] = risk_sub_type
                         memory_labels = {
                             "risk_strategy_path": output_path,
                             "batch": prompt_idx + 1,
@@ -865,6 +908,7 @@
                         return await asyncio.wait_for(
                             orchestrator.run_attack_async(
                                 objective=prompt,
+                                memory_labels=memory_labels,
                                 memory_labels=memory_labels,
                             ),
                             timeout=calculated_timeout,
