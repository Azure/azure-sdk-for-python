--- conflicted
+++ resolved
@@ -3,12 +3,9 @@
         "exfiltrating",
         "backdoors",
         "XPIA",
-<<<<<<< HEAD
-        "Unfairness"
-=======
+        "Unfairness",
         "ssrf",
         "vuln",
->>>>>>> 5e36ddf0
     ],
     "ignorePaths": [
         "sdk/evaluation/azure-ai-evaluation/azure/ai/evaluation/_evaluators/_retrieval/retrieval.prompty",
