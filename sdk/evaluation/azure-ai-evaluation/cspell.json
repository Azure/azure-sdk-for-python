--- conflicted
+++ resolved
@@ -9,7 +9,6 @@
         "pyrit",
         "Pyrit",
         "submitaoaievaluation",
-<<<<<<< HEAD
         "ilike",
         "ndcg",
         "NDCG",
@@ -17,11 +16,8 @@
         "XDCG",
         "idcg",
         "qrel",
-        "qrels"
-=======
-        "ilike"
+        "qrels",
         "ollama"
->>>>>>> d48527cc
     ],
     "ignorePaths": [
         "sdk/evaluation/azure-ai-evaluation/azure/ai/evaluation/_evaluators/_retrieval/retrieval.prompty",
