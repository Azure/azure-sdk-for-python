{
    "words": [
        "ndcg",
        "NDCG",
        "xdcg",
        "XDCG",
        "idcg",
        "qrel",
        "qrels"
    ],
    "ignoreWords": [
        "exfiltrating",
        "backdoors",
        "XPIA",
        "Unfairness",
        "ssrf",
        "vuln",
        "pyrit",
        "Pyrit",
        "submitaoaievaluation",
<<<<<<< HEAD
        "ilike"
=======
        "ollama"
>>>>>>> f189c8b1
    ],
    "ignorePaths": [
        "sdk/evaluation/azure-ai-evaluation/azure/ai/evaluation/_evaluators/_retrieval/retrieval.prompty",
        "sdk/evaluation/azure-ai-evaluation/azure/ai/evaluation/simulator/_data_sources/grounding.json",
        "sdk/evaluation/azure-ai-evaluation/samples/data/evaluate_test_data.jsonl"
    ],
    "words": [
        "Aoai"
    ]
}<|MERGE_RESOLUTION|>--- conflicted
+++ resolved
@@ -18,11 +18,8 @@
         "pyrit",
         "Pyrit",
         "submitaoaievaluation",
-<<<<<<< HEAD
         "ilike"
-=======
         "ollama"
->>>>>>> f189c8b1
     ],
     "ignorePaths": [
         "sdk/evaluation/azure-ai-evaluation/azure/ai/evaluation/_evaluators/_retrieval/retrieval.prompty",
