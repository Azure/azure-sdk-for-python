{
<<<<<<< HEAD
    "words": [
        "onedp"
    ],
=======
>>>>>>> 937c4aa3
    "ignoreWords": [
        "exfiltrating",
        "backdoors",
        "XPIA",
        "Unfairness",
        "ssrf",
        "vuln",
        "pyrit",
        "Pyrit",
        "submitaoaievaluation",
        "ilike",
        "ndcg",
        "NDCG",
        "xdcg",
        "XDCG",
        "idcg",
        "qrel",
        "qrels",
        "ollama"
    ],
    "ignorePaths": [
        "sdk/evaluation/azure-ai-evaluation/azure/ai/evaluation/_evaluators/_retrieval/retrieval.prompty",
        "sdk/evaluation/azure-ai-evaluation/azure/ai/evaluation/simulator/_data_sources/grounding.json",
        "sdk/evaluation/azure-ai-evaluation/samples/data/evaluate_test_data.jsonl"
    ],
    "words": [
        "Aoai"
    ]
}<|MERGE_RESOLUTION|>--- conflicted
+++ resolved
@@ -1,10 +1,4 @@
 {
-<<<<<<< HEAD
-    "words": [
-        "onedp"
-    ],
-=======
->>>>>>> 937c4aa3
     "ignoreWords": [
         "exfiltrating",
         "backdoors",
@@ -32,5 +26,6 @@
     ],
     "words": [
         "Aoai"
+        "onedp"
     ]
 }