--- conflicted
+++ resolved
@@ -1,8 +1,5 @@
 # Release History
 
-<<<<<<< HEAD
-## 1.0.0b5 (Unreleased)
-=======
 ## 1.0.0b6 (Unreleased)
 
 ### Features Added
@@ -14,7 +11,6 @@
 ### Other Changes
 
 ## 1.0.0b5 (2024-10-28)
->>>>>>> 229b3ff7
 
 ### Features Added
 - Added `GroundednessProEvaluator`, which is a service-based evaluator for determining response groundedness.
