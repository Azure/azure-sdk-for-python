# Release History

## 1.0.0b5 (Unreleased)

### Features Added
- Added `GroundednessProEvaluator`, which is a service-based evaluator for determining response groundedness.
- Groundedness detection in Non Adversarial Simulator via query/context pairs
<<<<<<< HEAD
  ```python
  import importlib.resources as pkg_resources
  package = "azure.ai.evaluation.simulator._data_sources"
  resource_name = "grounding.json"
  custom_simulator = Simulator(model_config=model_config)
  conversation_turns = []
  with pkg_resources.path(package, resource_name) as grounding_file:
      with open(grounding_file, "r") as file:
          data = json.load(file)
  for item in data:
      conversation_turns.append([item])
  outputs = asyncio.run(custom_simulator(
      target=callback,
      conversation_turns=conversation_turns,
      max_conversation_turns=1))
  ```
=======
```python
import importlib.resources as pkg_resources
package = "azure.ai.evaluation.simulator._data_sources"
resource_name = "grounding.json"
custom_simulator = Simulator(model_config=model_config)
conversation_turns = []
with pkg_resources.path(package, resource_name) as grounding_file:
    with open(grounding_file, "r") as file:
        data = json.load(file)
for item in data:
    conversation_turns.append([item])
outputs = asyncio.run(custom_simulator(
    target=callback,
    conversation_turns=conversation_turns,
    max_conversation_turns=1,
))
```
- Adding evaluator for multimodal use cases
>>>>>>> 5b787828

### Breaking Changes
- Renamed environment variable `PF_EVALS_BATCH_USE_ASYNC` to `AI_EVALS_BATCH_USE_ASYNC`.
- `RetrievalEvaluator` now requires a `context` input in addition to `query` in single-turn evaluation.
- `RelevanceEvaluator` no longer takes `context` as an input. It now only takes `query` and `response` in single-turn evaluation.
- `FluencyEvaluator` no longer takes `query` as an input. It now only takes `response` in single-turn evaluation.
- AdversarialScenario enum does not include `ADVERSARIAL_INDIRECT_JAILBREAK`, invoking IndirectJailbreak or XPIA should be done with `IndirectAttackSimulator`
- Outputs of `Simulator` and `AdversarialSimulator` previously had `to_eval_qa_json_lines` and now has `to_eval_qr_json_lines`. Where `to_eval_qa_json_lines` had:
  ```json
  {"question": <user_message>, "answer": <assistant_message>}
  ```
  `to_eval_qr_json_lines` now has:
  ```json
  {"query": <user_message>, "response": <assistant_message>}
  ```

### Bugs Fixed
- Non adversarial simulator works with `gpt-4o` models using the `json_schema` response format
- Fixed an issue where the `evaluate` API would fail with "[WinError 32] The process cannot access the file because it is being used by another process" when venv folder and target function file are in the same directory.
- Fix evaluate API failure when `trace.destination` is set to `none`
- Non adversarial simulator now accepts context from the callback

### Other Changes
<<<<<<< HEAD
- Enhanced error messages across the SDK to provide more context and actionable information.
  - Improved validation and error messaging for input parameters in the `evaluate` API.
  - Refined error messages for storage access permission issues.
  - Refined error messages for serviced-based evaluators and simulators.
=======
- Improved error messages for the `evaluate` API by enhancing the validation of input parameters. This update provides more detailed and actionable error descriptions.
- `GroundednessEvaluator` now supports `query` as an optional input in single-turn evaluation. If `query` is provided, a different prompt template will be used for the evaluation.
>>>>>>> 5b787828
- To align with our support of a diverse set of models, the following evaluators will now have a new key in their result output without the `gpt_` prefix. To maintain backwards compatibility, the old key with the `gpt_` prefix will still be present in the output; however, it is recommended to use the new key moving forward as the old key will be deprecated in the future.
  - `CoherenceEvaluator`
  - `RelevanceEvaluator`
  - `FluencyEvaluator`
  - `GroundednessEvaluator`
  - `SimilarityEvaluator`
  - `RetrievalEvaluator`
<<<<<<< HEAD
- Introduced environment variable `AI_EVALS_DISABLE_EXPERIMENTAL_WARNING` to disable the warning message for experimental features.
=======
- The following evaluators will now have a new key in their result output including LLM reasoning behind the score. The new key will follow the pattern "<metric_name>_reason". The reasoning is the result of a more detailed prompt template being used to generate the LLM response. Note that this requires the maximum number of tokens used to run these evaluators to be increased.
    
    | Evaluator | New Token Limit |
    | --- | --- |
    | `CoherenceEvaluator` | 800 |
    | `RelevanceEvaluator` | 800 |
    | `FluencyEvaluator` | 800 |
    | `GroundednessEvaluator` | 800 |
    | `RetrievalEvaluator` | 1600 |
- Improved the error message for storage access permission issues to provide clearer guidance for users.
>>>>>>> 5b787828

## 1.0.0b4 (2024-10-16)

### Breaking Changes

- Removed `numpy` dependency. All NaN values returned by the SDK have been changed to from `numpy.nan` to `math.nan`.
- `credential` is now required to be passed in for all content safety evaluators and `ProtectedMaterialsEvaluator`. `DefaultAzureCredential` will no longer be chosen if a credential is not passed.
- Changed package extra name from "pf-azure" to "remote".

### Bugs Fixed
- Adversarial Conversation simulations would fail with `Forbidden`. Added logic to re-fetch token in the exponential retry logic to retrive RAI Service response.
- Fixed an issue where the Evaluate API did not fail due to missing inputs when the target did not return columns required by the evaluators.

### Other Changes
- Enhance the error message to provide clearer instruction when required packages for the remote tracking feature are missing.
- Print the per-evaluator run summary at the end of the Evaluate API call to make troubleshooting row-level failures easier.

## 1.0.0b3 (2024-10-01)

### Features Added

- Added `type` field to `AzureOpenAIModelConfiguration` and `OpenAIModelConfiguration`
- The following evaluators now support `conversation` as an alternative input to their usual single-turn inputs:
  - `ViolenceEvaluator`
  - `SexualEvaluator`
  - `SelfHarmEvaluator`
  - `HateUnfairnessEvaluator`
  - `ProtectedMaterialEvaluator`
  - `IndirectAttackEvaluator`
  - `CoherenceEvaluator`
  - `RelevanceEvaluator`
  - `FluencyEvaluator`
  - `GroundednessEvaluator`
- Surfaced `RetrievalScoreEvaluator`, formally an internal part of `ChatEvaluator` as a standalone conversation-only evaluator.

### Breaking Changes

- Removed `ContentSafetyChatEvaluator` and `ChatEvaluator`
- The `evaluator_config` parameter of `evaluate` now maps in evaluator name to a dictionary `EvaluatorConfig`, which is a `TypedDict`. The
`column_mapping` between `data` or `target` and evaluator field names should now be specified inside this new dictionary:

Before:
```python
evaluate(
    ...,
    evaluator_config={
        "hate_unfairness": {
            "query": "${data.question}",
            "response": "${data.answer}",
        }
    },
    ...
)
```

After
```python
evaluate(
    ...,
    evaluator_config={
        "hate_unfairness": {
            "column_mapping": {
                "query": "${data.question}",
                "response": "${data.answer}",
             }
        }
    },
    ...
)
```

- Simulator now requires a model configuration to call the prompty instead of an Azure AI project scope. This enables the usage of simulator with Entra ID based auth.
Before:
```python
azure_ai_project = {
    "subscription_id": os.environ.get("AZURE_SUBSCRIPTION_ID"),
    "resource_group_name": os.environ.get("RESOURCE_GROUP"),
    "project_name": os.environ.get("PROJECT_NAME"),
}
sim = Simulator(azure_ai_project=azure_ai_project, credentails=DefaultAzureCredentials())
```
After:
```python
model_config = {
    "azure_endpoint": os.environ.get("AZURE_OPENAI_ENDPOINT"),
    "azure_deployment": os.environ.get("AZURE_DEPLOYMENT"),
}
sim = Simulator(model_config=model_config)
```
If `api_key` is not included in the `model_config`, the prompty runtime in `promptflow-core` will pick up `DefaultAzureCredential`.

### Bugs Fixed

- Fixed issue where Entra ID authentication was not working with `AzureOpenAIModelConfiguration`

## 1.0.0b2 (2024-09-24)

### Breaking Changes

- `data` and `evaluators` are now required keywords in `evaluate`.

## 1.0.0b1 (2024-09-20)

### Breaking Changes

- The `synthetic` namespace has been renamed to `simulator`, and sub-namespaces under this module have been removed
- The `evaluate` and `evaluators` namespaces have been removed, and everything previously exposed in those modules has been added to the root namespace `azure.ai.evaluation`
- The parameter name `project_scope` in content safety evaluators have been renamed to `azure_ai_project` for consistency with evaluate API and simulators.
- Model configurations classes are now of type `TypedDict` and are exposed in the `azure.ai.evaluation` module instead of coming from `promptflow.core`.
- Updated the parameter names for `question` and `answer` in built-in evaluators to more generic terms: `query` and `response`.

### Features Added

- First preview
- This package is port of `promptflow-evals`. New features will be added only to this package moving forward.
- Added a `TypedDict` for `AzureAIProject` that allows for better intellisense and type checking when passing in project information<|MERGE_RESOLUTION|>--- conflicted
+++ resolved
@@ -5,7 +5,6 @@
 ### Features Added
 - Added `GroundednessProEvaluator`, which is a service-based evaluator for determining response groundedness.
 - Groundedness detection in Non Adversarial Simulator via query/context pairs
-<<<<<<< HEAD
   ```python
   import importlib.resources as pkg_resources
   package = "azure.ai.evaluation.simulator._data_sources"
@@ -22,26 +21,7 @@
       conversation_turns=conversation_turns,
       max_conversation_turns=1))
   ```
-=======
-```python
-import importlib.resources as pkg_resources
-package = "azure.ai.evaluation.simulator._data_sources"
-resource_name = "grounding.json"
-custom_simulator = Simulator(model_config=model_config)
-conversation_turns = []
-with pkg_resources.path(package, resource_name) as grounding_file:
-    with open(grounding_file, "r") as file:
-        data = json.load(file)
-for item in data:
-    conversation_turns.append([item])
-outputs = asyncio.run(custom_simulator(
-    target=callback,
-    conversation_turns=conversation_turns,
-    max_conversation_turns=1,
-))
-```
 - Adding evaluator for multimodal use cases
->>>>>>> 5b787828
 
 ### Breaking Changes
 - Renamed environment variable `PF_EVALS_BATCH_USE_ASYNC` to `AI_EVALS_BATCH_USE_ASYNC`.
@@ -65,15 +45,11 @@
 - Non adversarial simulator now accepts context from the callback
 
 ### Other Changes
-<<<<<<< HEAD
 - Enhanced error messages across the SDK to provide more context and actionable information.
   - Improved validation and error messaging for input parameters in the `evaluate` API.
   - Refined error messages for storage access permission issues.
   - Refined error messages for serviced-based evaluators and simulators.
-=======
-- Improved error messages for the `evaluate` API by enhancing the validation of input parameters. This update provides more detailed and actionable error descriptions.
 - `GroundednessEvaluator` now supports `query` as an optional input in single-turn evaluation. If `query` is provided, a different prompt template will be used for the evaluation.
->>>>>>> 5b787828
 - To align with our support of a diverse set of models, the following evaluators will now have a new key in their result output without the `gpt_` prefix. To maintain backwards compatibility, the old key with the `gpt_` prefix will still be present in the output; however, it is recommended to use the new key moving forward as the old key will be deprecated in the future.
   - `CoherenceEvaluator`
   - `RelevanceEvaluator`
@@ -81,11 +57,7 @@
   - `GroundednessEvaluator`
   - `SimilarityEvaluator`
   - `RetrievalEvaluator`
-<<<<<<< HEAD
-- Introduced environment variable `AI_EVALS_DISABLE_EXPERIMENTAL_WARNING` to disable the warning message for experimental features.
-=======
 - The following evaluators will now have a new key in their result output including LLM reasoning behind the score. The new key will follow the pattern "<metric_name>_reason". The reasoning is the result of a more detailed prompt template being used to generate the LLM response. Note that this requires the maximum number of tokens used to run these evaluators to be increased.
-    
     | Evaluator | New Token Limit |
     | --- | --- |
     | `CoherenceEvaluator` | 800 |
@@ -93,8 +65,7 @@
     | `FluencyEvaluator` | 800 |
     | `GroundednessEvaluator` | 800 |
     | `RetrievalEvaluator` | 1600 |
-- Improved the error message for storage access permission issues to provide clearer guidance for users.
->>>>>>> 5b787828
+- Introduced environment variable `AI_EVALS_DISABLE_EXPERIMENTAL_WARNING` to disable the warning message for experimental features.
 
 ## 1.0.0b4 (2024-10-16)
 
