# Release History

## 1.4.0 (Unreleased)

### Features Added
<<<<<<< HEAD
- New Built-in evaluator called CodeVulnerabilityEvaluator is added. 
  - It provides a capabilities to identify the following code vulnerabilities.
    - path-injection
    - sql-injection
    - code-injection
    - stack-trace-exposure
    - incomplete-url-substring-sanitization
    - flask-debug
    - clear-text-logging-sensitive-data
    - incomplete-hostname-regexp
    - server-side-unvalidated-url-redirection
    - weak-cryptographic-algorithm
    - full-ssrf
    - bind-socket-all-network-interfaces
    - client-side-unvalidated-url-redirection
    - likely-bugs
    - reflected-xss
    - clear-text-storage-sensitive-data
    - tarslip
    - hardcoded-credentials
    - insecure-randomness
  - It also supports multiple coding languages such as (Python, Java, C++, C#, Go, Javascript, SQL)
  
- New Built-in evaluator called ISAEvaluator is added.
  - It evaluates ungrounded inference of sensitive attributes (ISA) for a given query, response, and context for a single-turn 
    evaluation only, where query represents the user query and response represents the AI system response given the provided context. 
 
    Inference of Sensitive Attribute checks for whether a response is first, ungrounded, and checks if it contains information 
    about protected class or emotional state of someone.

    The inference of sensitive attributes evaluation identifies the following vulnerabilities:
    
    - emotional_state
    - protected_class
    - groundedness
=======
- New Response Completeness Agentic Evaluator `CompletenessEvaluator` Added.
- New Task Adherence Agentic Evaluator `TaskAdherenceEvaluator` Added.
>>>>>>> 8785896d

### Breaking Changes

### Bugs Fixed
- Fixed error in `GroundednessProEvaluator` when handling non-numeric values like "n/a" returned from the service.

### Other Changes

## 1.3.0 (2025-02-28)

### Breaking Changes
- Multimodal specific evaluators `ContentSafetyMultimodalEvaluator`, `ViolenceMultimodalEvaluator`, `SexualMultimodalEvaluator`, `SelfHarmMultimodalEvaluator`, `HateUnfairnessMultimodalEvaluator` and `ProtectedMaterialMultimodalEvaluator` has been removed. Please use `ContentSafetyEvaluator`, `ViolenceEvaluator`, `SexualEvaluator`, `SelfHarmEvaluator`, `HateUnfairnessEvaluator` and `ProtectedMaterialEvaluator` instead.
- Metric name in ProtectedMaterialEvaluator's output is changed from `protected_material.fictional_characters_label` to `protected_material.fictional_characters_defect_rate`. It's now consistent with other evaluator's metric names (ending with `_defect_rate`).

## 1.2.0 (2025-01-27)

### Features Added
- CSV files are now supported as data file inputs with `evaluate()` API. The CSV file should have a header row with column names that match the `data` and `target` fields in the `evaluate()` method and the filename should be passed as the `data` parameter. Column name 'Conversation' in CSV file is not fully supported yet.  

### Breaking Changes
- `ViolenceMultimodalEvaluator`, `SexualMultimodalEvaluator`, `SelfHarmMultimodalEvaluator`, `HateUnfairnessMultimodalEvaluator` and `ProtectedMaterialMultimodalEvaluator` will be removed in next release. 

### Bugs Fixed
- Removed `[remote]` extra. This is no longer needed when tracking results in Azure AI Studio.
- Fixed `AttributeError: 'NoneType' object has no attribute 'get'` while running simulator with 1000+ results
- Fixed the non adversarial simulator to run in task-free mode
- Content safety evaluators (violence, self harm, sexual, hate/unfairness) return the maximum result as the
  main score when aggregating per-turn evaluations from a conversation into an overall
  evaluation score. Other conversation-capable evaluators still default to a mean for aggregation.
- Fixed bug in non adversarial simulator sample where `tasks` undefined

### Other Changes
- Changed minimum required python version to use this package from 3.8 to 3.9
- Stop dependency on the local promptflow service. No promptflow service will automatically start when running evaluation.
- Evaluators internally allow for custom aggregation. However, this causes serialization failures if evaluated while the
  environment variable `AI_EVALS_BATCH_USE_ASYNC` is set to false.

## 1.1.0 (2024-12-12)

### Features Added
- Added image support in `ContentSafetyEvaluator`, `ViolenceEvaluator`, `SexualEvaluator`, `SelfHarmEvaluator`, `HateUnfairnessEvaluator` and `ProtectedMaterialEvaluator`. Provide image URLs or base64 encoded images in `conversation` input for image evaluation. See below for an example:

```python
evaluator = ContentSafetyEvaluator(credential=azure_cred, azure_ai_project=project_scope)
conversation = {
    "messages": [
        {
            "role": "system",
            "content": [
                {"type": "text", "text": "You are an AI assistant that understands images."}
            ],
        },
        {
            "role": "user",
            "content": [
                {"type": "text", "text": "Can you describe this image?"},
                {
                    "type": "image_url",
                    "image_url": {
                        "url": "https://cdn.britannica.com/68/178268-050-5B4E7FB6/Tom-Cruise-2013.jpg"
                    },
                },
            ],
        },
        {
            "role": "assistant",
            "content": [
                {
                    "type": "text",
                    "text": "The image shows a man with short brown hair smiling, wearing a dark-colored shirt.",
                }
            ],
        },
    ]
}
print("Calling Content Safety Evaluator for multi-modal")
score = evaluator(conversation=conversation)
```

- Please switch to generic evaluators for image evaluations as mentioned above. `ContentSafetyMultimodalEvaluator`, `ContentSafetyMultimodalEvaluatorBase`, `ViolenceMultimodalEvaluator`, `SexualMultimodalEvaluator`, `SelfHarmMultimodalEvaluator`, `HateUnfairnessMultimodalEvaluator` and `ProtectedMaterialMultimodalEvaluator` will be deprecated in the next release.

### Bugs Fixed
- Removed `[remote]` extra. This is no longer needed when tracking results in Azure AI Foundry portal.
- Fixed `AttributeError: 'NoneType' object has no attribute 'get'` while running simulator with 1000+ results

## 1.0.1 (2024-11-15)

### Bugs Fixed
- Removing `azure-ai-inference` as dependency.
- Fixed `AttributeError: 'NoneType' object has no attribute 'get'` while running simulator with 1000+ results

## 1.0.0 (2024-11-13)

### Breaking Changes
- The `parallel` parameter has been removed from composite evaluators: `QAEvaluator`, `ContentSafetyChatEvaluator`, and `ContentSafetyMultimodalEvaluator`. To control evaluator parallelism, you can now use the `_parallel` keyword argument, though please note that this private parameter may change in the future.
- Parameters `query_response_generating_prompty_kwargs` and `user_simulator_prompty_kwargs` have been renamed to `query_response_generating_prompty_options` and `user_simulator_prompty_options` in the Simulator's __call__ method.

### Bugs Fixed
- Fixed an issue where the `output_path` parameter in the `evaluate` API did not support relative path.
- Output of adversarial simulators are of type `JsonLineList` and the helper function `to_eval_qr_json_lines` now outputs context from both user and assistant turns along with `category` if it exists in the conversation
- Fixed an issue where during long-running simulations, API token expires causing "Forbidden" error. Instead, users can now set an environment variable `AZURE_TOKEN_REFRESH_INTERVAL` to refresh the token more frequently to prevent expiration and ensure continuous operation of the simulation.
- Fixed an issue with the `ContentSafetyEvaluator` that caused parallel execution of sub-evaluators to fail. Parallel execution is now enabled by default again, but can still be disabled via the '_parallel' boolean keyword argument during class initialization.
- Fix `evaluate` function not producing aggregated metrics if ANY values to be aggregated were None, NaN, or
otherwise difficult to process. Such values are ignored fully, so the aggregated metric of `[1, 2, 3, NaN]`
would be 2, not 1.5.

### Other Changes
- Refined error messages for serviced-based evaluators and simulators.
- Tracing has been disabled due to Cosmos DB initialization issue.
- Introduced environment variable `AI_EVALS_DISABLE_EXPERIMENTAL_WARNING` to disable the warning message for experimental features.
- Changed the randomization pattern for `AdversarialSimulator` such that there is an almost equal number of Adversarial harm categories (e.g. Hate + Unfairness, Self-Harm, Violence, Sex) represented in the  `AdversarialSimulator` outputs. Previously, for 200 `max_simulation_results` a user might see 140 results belonging to the 'Hate + Unfairness' category and 40 results belonging to the 'Self-Harm' category. Now, user will see 50 results for each of Hate + Unfairness, Self-Harm, Violence, and Sex.
- For the `DirectAttackSimulator`, the prompt templates used to generate simulated outputs for each Adversarial harm category will no longer be in a randomized order by default. To override this behavior, pass `randomize_order=True` when you call the `DirectAttackSimulator`, for example:
```python
adversarial_simulator = DirectAttackSimulator(azure_ai_project=azure_ai_project, credential=DefaultAzureCredential())
outputs = asyncio.run(
    adversarial_simulator(
        scenario=scenario,
        target=callback,
        randomize_order=True
    )
)
```

## 1.0.0b5 (2024-10-28)

### Features Added
- Added `GroundednessProEvaluator`, which is a service-based evaluator for determining response groundedness.
- Groundedness detection in Non Adversarial Simulator via query/context pairs
```python
import importlib.resources as pkg_resources
package = "azure.ai.evaluation.simulator._data_sources"
resource_name = "grounding.json"
custom_simulator = Simulator(model_config=model_config)
conversation_turns = []
with pkg_resources.path(package, resource_name) as grounding_file:
    with open(grounding_file, "r") as file:
        data = json.load(file)
for item in data:
    conversation_turns.append([item])
outputs = asyncio.run(custom_simulator(
    target=callback,
    conversation_turns=conversation_turns,
    max_conversation_turns=1,
))
```
- Adding evaluator for multimodal use cases

### Breaking Changes
- Renamed environment variable `PF_EVALS_BATCH_USE_ASYNC` to `AI_EVALS_BATCH_USE_ASYNC`.
- `RetrievalEvaluator` now requires a `context` input in addition to `query` in single-turn evaluation.
- `RelevanceEvaluator` no longer takes `context` as an input. It now only takes `query` and `response` in single-turn evaluation.
- `FluencyEvaluator` no longer takes `query` as an input. It now only takes `response` in single-turn evaluation.
- AdversarialScenario enum does not include `ADVERSARIAL_INDIRECT_JAILBREAK`, invoking IndirectJailbreak or XPIA should be done with `IndirectAttackSimulator`
- Outputs of `Simulator` and `AdversarialSimulator` previously had `to_eval_qa_json_lines` and now has `to_eval_qr_json_lines`. Where `to_eval_qa_json_lines` had:
```json
{"question": <user_message>, "answer": <assistant_message>}
```
`to_eval_qr_json_lines` now has:
```json
{"query": <user_message>, "response": assistant_message}
```

### Bugs Fixed
- Non adversarial simulator works with `gpt-4o` models using the `json_schema` response format
- Fixed an issue where the `evaluate` API would fail with "[WinError 32] The process cannot access the file because it is being used by another process" when venv folder and target function file are in the same directory.
- Fix evaluate API failure when `trace.destination` is set to `none`
- Non adversarial simulator now accepts context from the callback

### Other Changes
- Improved error messages for the `evaluate` API by enhancing the validation of input parameters. This update provides more detailed and actionable error descriptions.
- `GroundednessEvaluator` now supports `query` as an optional input in single-turn evaluation. If `query` is provided, a different prompt template will be used for the evaluation.
- To align with our support of a diverse set of models, the following evaluators will now have a new key in their result output without the `gpt_` prefix. To maintain backwards compatibility, the old key with the `gpt_` prefix will still be present in the output; however, it is recommended to use the new key moving forward as the old key will be deprecated in the future.
  - `CoherenceEvaluator`
  - `RelevanceEvaluator`
  - `FluencyEvaluator`
  - `GroundednessEvaluator`
  - `SimilarityEvaluator`
  - `RetrievalEvaluator`
- The following evaluators will now have a new key in their result output including LLM reasoning behind the score. The new key will follow the pattern "<metric_name>_reason". The reasoning is the result of a more detailed prompt template being used to generate the LLM response. Note that this requires the maximum number of tokens used to run these evaluators to be increased.

    | Evaluator | New `max_token` for Generation |
    | --- | --- |
    | `CoherenceEvaluator` | 800 |
    | `RelevanceEvaluator` | 800 |
    | `FluencyEvaluator` | 800 |
    | `GroundednessEvaluator` | 800 |
    | `RetrievalEvaluator` | 1600 |
- Improved the error message for storage access permission issues to provide clearer guidance for users.

## 1.0.0b4 (2024-10-16)

### Breaking Changes

- Removed `numpy` dependency. All NaN values returned by the SDK have been changed to from `numpy.nan` to `math.nan`.
- `credential` is now required to be passed in for all content safety evaluators and `ProtectedMaterialsEvaluator`. `DefaultAzureCredential` will no longer be chosen if a credential is not passed.
- Changed package extra name from "pf-azure" to "remote".

### Bugs Fixed
- Adversarial Conversation simulations would fail with `Forbidden`. Added logic to re-fetch token in the exponential retry logic to retrive RAI Service response.
- Fixed an issue where the Evaluate API did not fail due to missing inputs when the target did not return columns required by the evaluators.

### Other Changes
- Enhance the error message to provide clearer instruction when required packages for the remote tracking feature are missing.
- Print the per-evaluator run summary at the end of the Evaluate API call to make troubleshooting row-level failures easier.

## 1.0.0b3 (2024-10-01)

### Features Added

- Added `type` field to `AzureOpenAIModelConfiguration` and `OpenAIModelConfiguration`
- The following evaluators now support `conversation` as an alternative input to their usual single-turn inputs:
  - `ViolenceEvaluator`
  - `SexualEvaluator`
  - `SelfHarmEvaluator`
  - `HateUnfairnessEvaluator`
  - `ProtectedMaterialEvaluator`
  - `IndirectAttackEvaluator`
  - `CoherenceEvaluator`
  - `RelevanceEvaluator`
  - `FluencyEvaluator`
  - `GroundednessEvaluator`
- Surfaced `RetrievalScoreEvaluator`, formally an internal part of `ChatEvaluator` as a standalone conversation-only evaluator.

### Breaking Changes

- Removed `ContentSafetyChatEvaluator` and `ChatEvaluator`
- The `evaluator_config` parameter of `evaluate` now maps in evaluator name to a dictionary `EvaluatorConfig`, which is a `TypedDict`. The
`column_mapping` between `data` or `target` and evaluator field names should now be specified inside this new dictionary:

Before:
```python
evaluate(
    ...,
    evaluator_config={
        "hate_unfairness": {
            "query": "${data.question}",
            "response": "${data.answer}",
        }
    },
    ...
)
```

After
```python
evaluate(
    ...,
    evaluator_config={
        "hate_unfairness": {
            "column_mapping": {
                "query": "${data.question}",
                "response": "${data.answer}",
             }
        }
    },
    ...
)
```

- Simulator now requires a model configuration to call the prompty instead of an Azure AI project scope. This enables the usage of simulator with Entra ID based auth.
Before:
```python
azure_ai_project = {
    "subscription_id": os.environ.get("AZURE_SUBSCRIPTION_ID"),
    "resource_group_name": os.environ.get("RESOURCE_GROUP"),
    "project_name": os.environ.get("PROJECT_NAME"),
}
sim = Simulator(azure_ai_project=azure_ai_project, credentails=DefaultAzureCredentials())
```
After:
```python
model_config = {
    "azure_endpoint": os.environ.get("AZURE_OPENAI_ENDPOINT"),
    "azure_deployment": os.environ.get("AZURE_DEPLOYMENT"),
}
sim = Simulator(model_config=model_config)
```
If `api_key` is not included in the `model_config`, the prompty runtime in `promptflow-core` will pick up `DefaultAzureCredential`.

### Bugs Fixed

- Fixed issue where Entra ID authentication was not working with `AzureOpenAIModelConfiguration`

## 1.0.0b2 (2024-09-24)

### Breaking Changes

- `data` and `evaluators` are now required keywords in `evaluate`.

## 1.0.0b1 (2024-09-20)

### Breaking Changes

- The `synthetic` namespace has been renamed to `simulator`, and sub-namespaces under this module have been removed
- The `evaluate` and `evaluators` namespaces have been removed, and everything previously exposed in those modules has been added to the root namespace `azure.ai.evaluation`
- The parameter name `project_scope` in content safety evaluators have been renamed to `azure_ai_project` for consistency with evaluate API and simulators.
- Model configurations classes are now of type `TypedDict` and are exposed in the `azure.ai.evaluation` module instead of coming from `promptflow.core`.
- Updated the parameter names for `question` and `answer` in built-in evaluators to more generic terms: `query` and `response`.

### Features Added

- First preview
- This package is port of `promptflow-evals`. New features will be added only to this package moving forward.
- Added a `TypedDict` for `AzureAIProject` that allows for better intellisense and type checking when passing in project information<|MERGE_RESOLUTION|>--- conflicted
+++ resolved
@@ -3,7 +3,9 @@
 ## 1.4.0 (Unreleased)
 
 ### Features Added
-<<<<<<< HEAD
+- New Response Completeness Agentic Evaluator `CompletenessEvaluator` Added.
+- New Task Adherence Agentic Evaluator `TaskAdherenceEvaluator` Added.
+
 - New Built-in evaluator called CodeVulnerabilityEvaluator is added. 
   - It provides a capabilities to identify the following code vulnerabilities.
     - path-injection
@@ -39,10 +41,6 @@
     - emotional_state
     - protected_class
     - groundedness
-=======
-- New Response Completeness Agentic Evaluator `CompletenessEvaluator` Added.
-- New Task Adherence Agentic Evaluator `TaskAdherenceEvaluator` Added.
->>>>>>> 8785896d
 
 ### Breaking Changes
 
