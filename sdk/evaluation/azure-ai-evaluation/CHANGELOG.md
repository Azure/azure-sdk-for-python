# Release History

## 1.0.0b3 (Unreleased)
<<<<<<< HEAD

### Features Added

### Breaking Changes

- The `evaluator_config` parameter of `evaluate` now maps in evaluator name to a dictionary `EvaluatorConfig`, which is a `TypedDict`. The
`column_mapping` between `data` or `target` and evaluator field names should now be specified inside this new dictionary:

Before:
```python
evaluate(
    ...,
    evaluator_config={
        "hate_unfairness": {
            "query": "${data.question}",
            "response": "${data.answer}",
        }
    },
    ...
)
```

After
```python
evaluate(
    ...,
    evaluator_config={
        "hate_unfairness": {
            "column_mapping": {
                "query": "${data.question}",
                "response": "${data.answer}",
             }
        }
    },
    ...
)
```

### Bugs Fixed

### Other Changes

## 1.0.0b2 (2024-09-24)
=======
>>>>>>> 1ef8d303

### Features Added

### Breaking Changes

### Bugs Fixed

### Other Changes

## 1.0.0b2 (2024-09-24)

### Breaking Changes

- `data` and `evaluators` are now required keywords in `evaluate`.

## 1.0.0b1 (2024-09-20)

### Breaking Changes

- The `synthetic` namespace has been renamed to `simulator`, and sub-namespaces under this module have been removed
- The `evaluate` and `evaluators` namespaces have been removed, and everything previously exposed in those modules has been added to the root namespace `azure.ai.evaluation`  
- The parameter name `project_scope` in content safety evaluators have been renamed to `azure_ai_project` for consistency with evaluate API and simulators.
- Model configurations classes are now of type `TypedDict` and are exposed in the `azure.ai.evaluation` module instead of coming from `promptflow.core`.  
- Updated the parameter names for `question` and `answer` in built-in evaluators to more generic terms: `query` and `response`.

### Features Added

- First preview
- This package is port of `promptflow-evals`. New features will be added only to this package moving forward.
- Added a `TypedDict` for `AzureAIProject` that allows for better intellisense and type checking when passing in project information<|MERGE_RESOLUTION|>--- conflicted
+++ resolved
@@ -1,7 +1,6 @@
 # Release History
 
 ## 1.0.0b3 (Unreleased)
-<<<<<<< HEAD
 
 ### Features Added
 
@@ -45,8 +44,6 @@
 ### Other Changes
 
 ## 1.0.0b2 (2024-09-24)
-=======
->>>>>>> 1ef8d303
 
 ### Features Added
 
