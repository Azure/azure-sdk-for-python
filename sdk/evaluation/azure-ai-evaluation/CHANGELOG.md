# Release History

## 1.11.0 (Unreleased)

<<<<<<< HEAD
### Breaking Changes

### Features Added
- Enhanced `GroundednessEvaluator` to support AI agent evaluation with tool calls. The evaluator now accepts agent response data containing tool calls and can extract context from `file_search` tool results for groundedness assessment. This enables evaluation of AI agents that use tools to retrieve information and generate responses. Note: Agent groundedness evaluation is currently supported only when the `file_search` tool is used.

### Bugs Fixed

### Other Changes
=======
### Features Added

- Added support for user-supplied tags in the `evaluate` function. Tags are key-value pairs that can be used for experiment tracking, A/B testing, filtering, and organizing evaluation runs. The function accepts a `tags` parameter.

>>>>>>> 1beb3785

## 1.10.0 (2025-07-31)

### Breaking Changes

- Added `evaluate_query` parameter to all RAI service evaluators that can be passed as a keyword argument. This parameter controls whether queries are included in evaluation data when evaluating query-response pairs. Previously, queries were always included in evaluations. When set to `True`, both query and response will be evaluated; when set to `False` (default), only the response will be evaluated. This parameter is available across all RAI service evaluators including `ContentSafetyEvaluator`, `ViolenceEvaluator`, `SexualEvaluator`, `SelfHarmEvaluator`, `HateUnfairnessEvaluator`, `ProtectedMaterialEvaluator`, `IndirectAttackEvaluator`, `CodeVulnerabilityEvaluator`, `UngroundedAttributesEvaluator`, `GroundednessProEvaluator`, and `EciEvaluator`.  Existing code that relies on queries being evaluated will need to explicitly set `evaluate_query=True` to maintain the previous behavior.

### Features Added

- Added support for Azure OpenAI Python grader via `AzureOpenAIPythonGrader` class, which serves as a wrapper around Azure Open AI Python grader configurations. This new grader object can be supplied to the main `evaluate` method as if it were a normal callable evaluator.
- Added `attack_success_thresholds` parameter to `RedTeam` class for configuring custom thresholds that determine attack success. This allows users to set specific threshold values for each risk category, with scores greater than the threshold considered successful attacks (i.e. higher threshold means higher 
tolerance for harmful responses).
- Enhanced threshold reporting in RedTeam results to include default threshold values when custom thresholds aren't specified, providing better transparency about the evaluation criteria used.


### Bugs Fixed

- Fixed red team scan `output_path` issue where individual evaluation results were overwriting each other instead of being preserved as separate files. Individual evaluations now create unique files while the user's `output_path` is reserved for final aggregated results.
- Significant improvements to TaskAdherence evaluator. New version has less variance, is much faster and consumes fewer tokens.
- Significant improvements to Relevance evaluator. New version has more concrete rubrics and has less variance, is much faster and consumes fewer tokens.


### Other Changes

- The default engine for evaluation was changed from `promptflow` (PFClient) to an in-SDK batch client (RunSubmitterClient)
  - Note: We've temporarily kept an escape hatch to fall back to the legacy `promptflow` implementation by setting `_use_pf_client=True` when invoking `evaluate()`.
    This is due to be removed in a future release.


## 1.9.0 (2025-07-02)

### Features Added

- Added support for Azure Open AI evaluation via `AzureOpenAIScoreModelGrader` class, which serves as a wrapper around Azure Open AI score model configurations. This new grader object can be supplied to the main `evaluate` method as if it were a normal callable evaluator.
- Added new experimental risk categories ProtectedMaterial and CodeVulnerability for redteam agent scan.


### Bugs Fixed

- Significant improvements to IntentResolution evaluator. New version has less variance, is nearly 2x faster and consumes fewer tokens.

- Fixes and improvements to ToolCallAccuracy evaluator. New version has less variance. and now works on all tool calls that happen in a turn at once. Previously, it worked on each tool call independently without having context on the other tool calls that happen in the same turn, and then aggregated the results to a score in the range [0-1]. The score range is now [1-5].
- Fixed MeteorScoreEvaluator and other threshold-based evaluators returning incorrect binary results due to integer conversion of decimal scores. Previously, decimal scores like 0.9375 were incorrectly converted to integers (0) before threshold comparison, causing them to fail even when above the threshold. [#41415](https://github.com/Azure/azure-sdk-for-python/issues/41415)
- Added a new enum `ADVERSARIAL_QA_DOCUMENTS` which moves all the "file_content" type prompts away from `ADVERSARIAL_QA` to the new enum
- `AzureOpenAIScoreModelGrader` evaluator now supports `pass_threshold` parameter to set the minimum score required for a response to be considered passing. This allows users to define custom thresholds for evaluation results, enhancing flexibility in grading AI model responses.

## 1.8.0 (2025-05-29)

### Features Added

- Introduces `AttackStrategy.MultiTurn` and `AttackStrategy.Crescendo` to `RedTeam`. These strategies attack the target of a `RedTeam` scan over the course of multi-turn conversations. 

### Bugs Fixed
- AdversarialSimulator in `ADVERSARIAL_CONVERSATION` mode was broken. It is now fixed.

## 1.7.0 (2025-05-12)

### Bugs Fixed
- azure-ai-evaluation failed with module not found [#40992](https://github.com/Azure/azure-sdk-for-python/issues/40992)

## 1.6.0 (2025-05-07)

### Features Added
- New `<evaluator>.binary_aggregate` field added to evaluation result metrics. This field contains the aggregated binary evaluation results for each evaluator, providing a summary of the evaluation outcomes.
- Added support for Azure Open AI evaluation via 4 new 'grader' classes, which serve as wrappers around Azure Open AI grader configurations. These new grader objects can be supplied to the main `evaluate` method as if they were normal callable evaluators. The new classes are:
    - AzureOpenAIGrader (general class for experienced users)
    - AzureOpenAILabelGrader
    - AzureOpenAIStringCheckGrader
    - AzureOpenAITextSimilarityGrader

### Breaking Changes
- In the experimental RedTeam's scan method, the `data_only` param has been replaced with `skip_evals` and if you do not want data to be uploaded, use the `skip_upload` flag.

### Bugs Fixed
- Fixed error in `evaluate` where data fields could not contain numeric characters. Previously, a data file with schema:
    ```
    "query1": "some query", "response": "some response"
    ```
    throws error when passed into `evaluator_config` as `{"evaluator_name": {"column_mapping": {"query": "${data.query1}", "response": "${data.response}"}},}`.
    Now, users may import data containing fields with numeric characters. 


## 1.5.0 (2025-04-04)

### Features Added

- New `RedTeam` agent functionality to assess the safety and resilience of AI systems against adversarial prompt attacks

## 1.4.0 (2025-03-27)

### Features Added
- Enhanced binary evaluation results with customizable thresholds
  - Added threshold support for QA and ContentSafety evaluators
  - Evaluation results now include both the score and threshold values
  - Configurable threshold parameter allows custom binary classification boundaries
  - Default thresholds provided for backward compatibility
  - Quality evaluators use "higher is better" scoring (score ≥ threshold is positive)
  - Content safety evaluators use "lower is better" scoring (score ≤ threshold is positive)
- New Built-in evaluator called CodeVulnerabilityEvaluator is added. 
  - It provides capabilities to identify the following code vulnerabilities.
    - path-injection
    - sql-injection
    - code-injection
    - stack-trace-exposure
    - incomplete-url-substring-sanitization
    - flask-debug
    - clear-text-logging-sensitive-data
    - incomplete-hostname-regexp
    - server-side-unvalidated-url-redirection
    - weak-cryptographic-algorithm
    - full-ssrf
    - bind-socket-all-network-interfaces
    - client-side-unvalidated-url-redirection
    - likely-bugs
    - reflected-xss
    - clear-text-storage-sensitive-data
    - tarslip
    - hardcoded-credentials
    - insecure-randomness
  - It also supports multiple coding languages such as (Python, Java, C++, C#, Go, Javascript, SQL)
  
- New Built-in evaluator called UngroundedAttributesEvaluator is added.
  - It evaluates ungrounded inference of human attributes for a given query, response, and context for a single-turn evaluation only, 
  - where query represents the user query and response represents the AI system response given the provided context. 
 
  - Ungrounded Attributes checks for whether a response is first, ungrounded, and checks if it contains information about protected class 
  - or emotional state of a person.
  
  - It identifies the following attributes:
    
    - emotional_state
    - protected_class
    - groundedness
- New Built-in evaluators for Agent Evaluation (Preview)
  - IntentResolutionEvaluator - Evaluates the intent resolution of an agent's response to a user query.
  - ResponseCompletenessEvaluator - Evaluates the response completeness of an agent's response to a user query.
  - TaskAdherenceEvaluator - Evaluates the task adherence of an agent's response to a user query.
  - ToolCallAccuracyEvaluator - Evaluates the accuracy of tool calls made by an agent in response to a user query.

### Bugs Fixed
- Fixed error in `GroundednessProEvaluator` when handling non-numeric values like "n/a" returned from the service.
- Uploading local evaluation results from `evaluate` with the same run name will no longer result in each online run sharing (and bashing) result files.

## 1.3.0 (2025-02-28)

### Breaking Changes
- Multimodal specific evaluators `ContentSafetyMultimodalEvaluator`, `ViolenceMultimodalEvaluator`, `SexualMultimodalEvaluator`, `SelfHarmMultimodalEvaluator`, `HateUnfairnessMultimodalEvaluator` and `ProtectedMaterialMultimodalEvaluator` has been removed. Please use `ContentSafetyEvaluator`, `ViolenceEvaluator`, `SexualEvaluator`, `SelfHarmEvaluator`, `HateUnfairnessEvaluator` and `ProtectedMaterialEvaluator` instead.
- Metric name in ProtectedMaterialEvaluator's output is changed from `protected_material.fictional_characters_label` to `protected_material.fictional_characters_defect_rate`. It's now consistent with other evaluator's metric names (ending with `_defect_rate`).

## 1.2.0 (2025-01-27)

### Features Added
- CSV files are now supported as data file inputs with `evaluate()` API. The CSV file should have a header row with column names that match the `data` and `target` fields in the `evaluate()` method and the filename should be passed as the `data` parameter. Column name 'Conversation' in CSV file is not fully supported yet.  

### Breaking Changes
- `ViolenceMultimodalEvaluator`, `SexualMultimodalEvaluator`, `SelfHarmMultimodalEvaluator`, `HateUnfairnessMultimodalEvaluator` and `ProtectedMaterialMultimodalEvaluator` will be removed in next release. 

### Bugs Fixed
- Removed `[remote]` extra. This is no longer needed when tracking results in Azure AI Studio.
- Fixed `AttributeError: 'NoneType' object has no attribute 'get'` while running simulator with 1000+ results
- Fixed the non adversarial simulator to run in task-free mode
- Content safety evaluators (violence, self harm, sexual, hate/unfairness) return the maximum result as the
  main score when aggregating per-turn evaluations from a conversation into an overall
  evaluation score. Other conversation-capable evaluators still default to a mean for aggregation.
- Fixed bug in non adversarial simulator sample where `tasks` undefined

### Other Changes
- Changed minimum required python version to use this package from 3.8 to 3.9
- Stop dependency on the local promptflow service. No promptflow service will automatically start when running evaluation.
- Evaluators internally allow for custom aggregation. However, this causes serialization failures if evaluated while the
  environment variable `AI_EVALS_BATCH_USE_ASYNC` is set to false.

## 1.1.0 (2024-12-12)

### Features Added
- Added image support in `ContentSafetyEvaluator`, `ViolenceEvaluator`, `SexualEvaluator`, `SelfHarmEvaluator`, `HateUnfairnessEvaluator` and `ProtectedMaterialEvaluator`. Provide image URLs or base64 encoded images in `conversation` input for image evaluation. See below for an example:

```python
evaluator = ContentSafetyEvaluator(credential=azure_cred, azure_ai_project=project_scope)
conversation = {
    "messages": [
        {
            "role": "system",
            "content": [
                {"type": "text", "text": "You are an AI assistant that understands images."}
            ],
        },
        {
            "role": "user",
            "content": [
                {"type": "text", "text": "Can you describe this image?"},
                {
                    "type": "image_url",
                    "image_url": {
                        "url": "https://cdn.britannica.com/68/178268-050-5B4E7FB6/Tom-Cruise-2013.jpg"
                    },
                },
            ],
        },
        {
            "role": "assistant",
            "content": [
                {
                    "type": "text",
                    "text": "The image shows a man with short brown hair smiling, wearing a dark-colored shirt.",
                }
            ],
        },
    ]
}
print("Calling Content Safety Evaluator for multi-modal")
score = evaluator(conversation=conversation)
```

- Please switch to generic evaluators for image evaluations as mentioned above. `ContentSafetyMultimodalEvaluator`, `ContentSafetyMultimodalEvaluatorBase`, `ViolenceMultimodalEvaluator`, `SexualMultimodalEvaluator`, `SelfHarmMultimodalEvaluator`, `HateUnfairnessMultimodalEvaluator` and `ProtectedMaterialMultimodalEvaluator` will be deprecated in the next release.

### Bugs Fixed
- Removed `[remote]` extra. This is no longer needed when tracking results in Azure AI Foundry portal.
- Fixed `AttributeError: 'NoneType' object has no attribute 'get'` while running simulator with 1000+ results

## 1.0.1 (2024-11-15)

### Bugs Fixed
- Removing `azure-ai-inference` as dependency.
- Fixed `AttributeError: 'NoneType' object has no attribute 'get'` while running simulator with 1000+ results

## 1.0.0 (2024-11-13)

### Breaking Changes
- The `parallel` parameter has been removed from composite evaluators: `QAEvaluator`, `ContentSafetyChatEvaluator`, and `ContentSafetyMultimodalEvaluator`. To control evaluator parallelism, you can now use the `_parallel` keyword argument, though please note that this private parameter may change in the future.
- Parameters `query_response_generating_prompty_kwargs` and `user_simulator_prompty_kwargs` have been renamed to `query_response_generating_prompty_options` and `user_simulator_prompty_options` in the Simulator's __call__ method.

### Bugs Fixed
- Fixed an issue where the `output_path` parameter in the `evaluate` API did not support relative path.
- Output of adversarial simulators are of type `JsonLineList` and the helper function `to_eval_qr_json_lines` now outputs context from both user and assistant turns along with `category` if it exists in the conversation
- Fixed an issue where during long-running simulations, API token expires causing "Forbidden" error. Instead, users can now set an environment variable `AZURE_TOKEN_REFRESH_INTERVAL` to refresh the token more frequently to prevent expiration and ensure continuous operation of the simulation.
- Fixed an issue with the `ContentSafetyEvaluator` that caused parallel execution of sub-evaluators to fail. Parallel execution is now enabled by default again, but can still be disabled via the '_parallel' boolean keyword argument during class initialization.
- Fix `evaluate` function not producing aggregated metrics if ANY values to be aggregated were None, NaN, or
otherwise difficult to process. Such values are ignored fully, so the aggregated metric of `[1, 2, 3, NaN]`
would be 2, not 1.5.

### Other Changes
- Refined error messages for serviced-based evaluators and simulators.
- Tracing has been disabled due to Cosmos DB initialization issue.
- Introduced environment variable `AI_EVALS_DISABLE_EXPERIMENTAL_WARNING` to disable the warning message for experimental features.
- Changed the randomization pattern for `AdversarialSimulator` such that there is an almost equal number of Adversarial harm categories (e.g. Hate + Unfairness, Self-Harm, Violence, Sex) represented in the  `AdversarialSimulator` outputs. Previously, for 200 `max_simulation_results` a user might see 140 results belonging to the 'Hate + Unfairness' category and 40 results belonging to the 'Self-Harm' category. Now, user will see 50 results for each of Hate + Unfairness, Self-Harm, Violence, and Sex.
- For the `DirectAttackSimulator`, the prompt templates used to generate simulated outputs for each Adversarial harm category will no longer be in a randomized order by default. To override this behavior, pass `randomize_order=True` when you call the `DirectAttackSimulator`, for example:
```python
adversarial_simulator = DirectAttackSimulator(azure_ai_project=azure_ai_project, credential=DefaultAzureCredential())
outputs = asyncio.run(
    adversarial_simulator(
        scenario=scenario,
        target=callback,
        randomize_order=True
    )
)
```

## 1.0.0b5 (2024-10-28)

### Features Added
- Added `GroundednessProEvaluator`, which is a service-based evaluator for determining response groundedness.
- Groundedness detection in Non Adversarial Simulator via query/context pairs
```python
import importlib.resources as pkg_resources
package = "azure.ai.evaluation.simulator._data_sources"
resource_name = "grounding.json"
custom_simulator = Simulator(model_config=model_config)
conversation_turns = []
with pkg_resources.path(package, resource_name) as grounding_file:
    with open(grounding_file, "r") as file:
        data = json.load(file)
for item in data:
    conversation_turns.append([item])
outputs = asyncio.run(custom_simulator(
    target=callback,
    conversation_turns=conversation_turns,
    max_conversation_turns=1,
))
```
- Adding evaluator for multimodal use cases

### Breaking Changes
- Renamed environment variable `PF_EVALS_BATCH_USE_ASYNC` to `AI_EVALS_BATCH_USE_ASYNC`.
- `RetrievalEvaluator` now requires a `context` input in addition to `query` in single-turn evaluation.
- `RelevanceEvaluator` no longer takes `context` as an input. It now only takes `query` and `response` in single-turn evaluation.
- `FluencyEvaluator` no longer takes `query` as an input. It now only takes `response` in single-turn evaluation.
- AdversarialScenario enum does not include `ADVERSARIAL_INDIRECT_JAILBREAK`, invoking IndirectJailbreak or XPIA should be done with `IndirectAttackSimulator`
- Outputs of `Simulator` and `AdversarialSimulator` previously had `to_eval_qa_json_lines` and now has `to_eval_qr_json_lines`. Where `to_eval_qa_json_lines` had:
```json
{"question": <user_message>, "answer": <assistant_message>}
```
`to_eval_qr_json_lines` now has:
```json
{"query": <user_message>, "response": assistant_message}
```

### Bugs Fixed
- Non adversarial simulator works with `gpt-4o` models using the `json_schema` response format
- Fixed an issue where the `evaluate` API would fail with "[WinError 32] The process cannot access the file because it is being used by another process" when venv folder and target function file are in the same directory.
- Fix evaluate API failure when `trace.destination` is set to `none`
- Non adversarial simulator now accepts context from the callback

### Other Changes
- Improved error messages for the `evaluate` API by enhancing the validation of input parameters. This update provides more detailed and actionable error descriptions.
- `GroundednessEvaluator` now supports `query` as an optional input in single-turn evaluation. If `query` is provided, a different prompt template will be used for the evaluation.
- To align with our support of a diverse set of models, the following evaluators will now have a new key in their result output without the `gpt_` prefix. To maintain backwards compatibility, the old key with the `gpt_` prefix will still be present in the output; however, it is recommended to use the new key moving forward as the old key will be deprecated in the future.
  - `CoherenceEvaluator`
  - `RelevanceEvaluator`
  - `FluencyEvaluator`
  - `GroundednessEvaluator`
  - `SimilarityEvaluator`
  - `RetrievalEvaluator`
- The following evaluators will now have a new key in their result output including LLM reasoning behind the score. The new key will follow the pattern "<metric_name>_reason". The reasoning is the result of a more detailed prompt template being used to generate the LLM response. Note that this requires the maximum number of tokens used to run these evaluators to be increased.

    | Evaluator | New `max_token` for Generation |
    | --- | --- |
    | `CoherenceEvaluator` | 800 |
    | `RelevanceEvaluator` | 800 |
    | `FluencyEvaluator` | 800 |
    | `GroundednessEvaluator` | 800 |
    | `RetrievalEvaluator` | 1600 |
- Improved the error message for storage access permission issues to provide clearer guidance for users.

## 1.0.0b4 (2024-10-16)

### Breaking Changes

- Removed `numpy` dependency. All NaN values returned by the SDK have been changed to from `numpy.nan` to `math.nan`.
- `credential` is now required to be passed in for all content safety evaluators and `ProtectedMaterialsEvaluator`. `DefaultAzureCredential` will no longer be chosen if a credential is not passed.
- Changed package extra name from "pf-azure" to "remote".

### Bugs Fixed
- Adversarial Conversation simulations would fail with `Forbidden`. Added logic to re-fetch token in the exponential retry logic to retrive RAI Service response.
- Fixed an issue where the Evaluate API did not fail due to missing inputs when the target did not return columns required by the evaluators.

### Other Changes
- Enhance the error message to provide clearer instruction when required packages for the remote tracking feature are missing.
- Print the per-evaluator run summary at the end of the Evaluate API call to make troubleshooting row-level failures easier.

## 1.0.0b3 (2024-10-01)

### Features Added

- Added `type` field to `AzureOpenAIModelConfiguration` and `OpenAIModelConfiguration`
- The following evaluators now support `conversation` as an alternative input to their usual single-turn inputs:
  - `ViolenceEvaluator`
  - `SexualEvaluator`
  - `SelfHarmEvaluator`
  - `HateUnfairnessEvaluator`
  - `ProtectedMaterialEvaluator`
  - `IndirectAttackEvaluator`
  - `CoherenceEvaluator`
  - `RelevanceEvaluator`
  - `FluencyEvaluator`
  - `GroundednessEvaluator`
- Surfaced `RetrievalScoreEvaluator`, formally an internal part of `ChatEvaluator` as a standalone conversation-only evaluator.

### Breaking Changes

- Removed `ContentSafetyChatEvaluator` and `ChatEvaluator`
- The `evaluator_config` parameter of `evaluate` now maps in evaluator name to a dictionary `EvaluatorConfig`, which is a `TypedDict`. The
`column_mapping` between `data` or `target` and evaluator field names should now be specified inside this new dictionary:

Before:
```python
evaluate(
    ...,
    evaluator_config={
        "hate_unfairness": {
            "query": "${data.question}",
            "response": "${data.answer}",
        }
    },
    ...
)
```

After
```python
evaluate(
    ...,
    evaluator_config={
        "hate_unfairness": {
            "column_mapping": {
                "query": "${data.question}",
                "response": "${data.answer}",
             }
        }
    },
    ...
)
```

- Simulator now requires a model configuration to call the prompty instead of an Azure AI project scope. This enables the usage of simulator with Entra ID based auth.
Before:
```python
azure_ai_project = {
    "subscription_id": os.environ.get("AZURE_SUBSCRIPTION_ID"),
    "resource_group_name": os.environ.get("RESOURCE_GROUP"),
    "project_name": os.environ.get("PROJECT_NAME"),
}
sim = Simulator(azure_ai_project=azure_ai_project, credentails=DefaultAzureCredentials())
```
After:
```python
model_config = {
    "azure_endpoint": os.environ.get("AZURE_OPENAI_ENDPOINT"),
    "azure_deployment": os.environ.get("AZURE_DEPLOYMENT"),
}
sim = Simulator(model_config=model_config)
```
If `api_key` is not included in the `model_config`, the prompty runtime in `promptflow-core` will pick up `DefaultAzureCredential`.

### Bugs Fixed

- Fixed issue where Entra ID authentication was not working with `AzureOpenAIModelConfiguration`

## 1.0.0b2 (2024-09-24)

### Breaking Changes

- `data` and `evaluators` are now required keywords in `evaluate`.

## 1.0.0b1 (2024-09-20)

### Breaking Changes

- The `synthetic` namespace has been renamed to `simulator`, and sub-namespaces under this module have been removed
- The `evaluate` and `evaluators` namespaces have been removed, and everything previously exposed in those modules has been added to the root namespace `azure.ai.evaluation`
- The parameter name `project_scope` in content safety evaluators have been renamed to `azure_ai_project` for consistency with evaluate API and simulators.
- Model configurations classes are now of type `TypedDict` and are exposed in the `azure.ai.evaluation` module instead of coming from `promptflow.core`.
- Updated the parameter names for `question` and `answer` in built-in evaluators to more generic terms: `query` and `response`.

### Features Added

- First preview
- This package is port of `promptflow-evals`. New features will be added only to this package moving forward.
- Added a `TypedDict` for `AzureAIProject` that allows for better intellisense and type checking when passing in project information<|MERGE_RESOLUTION|>--- conflicted
+++ resolved
@@ -2,21 +2,15 @@
 
 ## 1.11.0 (Unreleased)
 
-<<<<<<< HEAD
-### Breaking Changes
-
-### Features Added
+### Breaking Changes
+
+### Features Added
+- Added support for user-supplied tags in the `evaluate` function. Tags are key-value pairs that can be used for experiment tracking, A/B testing, filtering, and organizing evaluation runs. The function accepts a `tags` parameter.
 - Enhanced `GroundednessEvaluator` to support AI agent evaluation with tool calls. The evaluator now accepts agent response data containing tool calls and can extract context from `file_search` tool results for groundedness assessment. This enables evaluation of AI agents that use tools to retrieve information and generate responses. Note: Agent groundedness evaluation is currently supported only when the `file_search` tool is used.
 
 ### Bugs Fixed
 
 ### Other Changes
-=======
-### Features Added
-
-- Added support for user-supplied tags in the `evaluate` function. Tags are key-value pairs that can be used for experiment tracking, A/B testing, filtering, and organizing evaluation runs. The function accepts a `tags` parameter.
-
->>>>>>> 1beb3785
 
 ## 1.10.0 (2025-07-31)
 
