--- conflicted
+++ resolved
@@ -5,14 +5,11 @@
 ### Features Added
 - Added support for user-supplied tags in the `evaluate` function. Tags are key-value pairs that can be used for experiment tracking, A/B testing, filtering, and organizing evaluation runs. The function accepts a `tags` parameter.
 - Enhanced `GroundednessEvaluator` to support AI agent evaluation with tool calls. The evaluator now accepts agent response data containing tool calls and can extract context from `file_search` tool results for groundedness assessment. This enables evaluation of AI agents that use tools to retrieve information and generate responses. Note: Agent groundedness evaluation is currently supported only when the `file_search` tool is used.
-<<<<<<< HEAD
 - Added `language` parameter to `RedTeam` class for multilingual red team scanning support. The parameter accepts values from `SupportedLanguages` enum including English, Spanish, French, German, Italian, Portuguese, Japanese, Korean, and Simplified Chinese, enabling red team attacks to be generated and conducted in multiple languages.
 - Added support for XPIA and UngroundedAttributes risk categories in `RedTeam` scanning. These new risk categories expand red team capabilities to detect cross-platform indirect attacks and evaluate ungrounded inferences about human attributes including emotional state and protected class information.
-=======
 
 ### Bugs Fixed
 - Fixed issue where evaluation results were not properly aligned with input data, leading to incorrect metrics being reported.
->>>>>>> 612c6dc0
 
 ### Other Changes
 - Deprecating `AdversarialSimulator` in favor of the [AI Red Teaming Agent](https://aka.ms/airedteamingagent-sample). `AdversarialSimulator` will be removed in the next minor release. 
