# Release History

## 1.2.0 (Unreleased)

### Features Added
- CSV files are now supported as data file inputs with `evaluate()` API. The CSV file should have a header row with column names that match the `data` and `target` fields in the `evaluate()` method and the filename should be passed as the `data` parameter.

### Breaking Changes

### Bugs Fixed
- Removed `[remote]` extra. This is no longer needed when tracking results in Azure AI Studio.
- Fixed `AttributeError: 'NoneType' object has no attribute 'get'` while running simulator with 1000+ results
- Fixed the non adversarial simulator to run in task-free mode
<<<<<<< HEAD
- Fixed bug in non adversarial simulator sample where `tasks` undefined
=======
- Content safety evaluators (violence, self harm, sexual, hate/unfairness) return the maximum result as the
  main score when aggregating per-turn evaluations from a conversation into an overall
  evaluation score. Other conversation-capable evaluators still default to a mean for aggregation.
>>>>>>> f2f1e980

### Other Changes
- Changed minimum required python version to use this package from 3.8 to 3.9
- Stop dependency on the local promptflow service. No promptflow service will automatically start when running evaluation.
- Evaluators internally allow for custom aggregation. However, this causes serialization failures if evaluated while the
  environment variable `AI_EVALS_BATCH_USE_ASYNC` is set to false.

## 1.1.0 (2024-12-12)

### Features Added
- Added image support in `ContentSafetyEvaluator`, `ViolenceEvaluator`, `SexualEvaluator`, `SelfHarmEvaluator`, `HateUnfairnessEvaluator` and `ProtectedMaterialEvaluator`. Provide image URLs or base64 encoded images in `conversation` input for image evaluation. See below for an example:

```python
evaluator = ContentSafetyEvaluator(credential=azure_cred, azure_ai_project=project_scope)
conversation = {
    "messages": [
        {
            "role": "system",
            "content": [
                {"type": "text", "text": "You are an AI assistant that understands images."}
            ],
        },
        {
            "role": "user",
            "content": [
                {"type": "text", "text": "Can you describe this image?"},
                {
                    "type": "image_url",
                    "image_url": {
                        "url": "https://cdn.britannica.com/68/178268-050-5B4E7FB6/Tom-Cruise-2013.jpg"
                    },
                },
            ],
        },
        {
            "role": "assistant",
            "content": [
                {
                    "type": "text",
                    "text": "The image shows a man with short brown hair smiling, wearing a dark-colored shirt.",
                }
            ],
        },
    ]
}
print("Calling Content Safety Evaluator for multi-modal")
score = evaluator(conversation=conversation)
```

- Please switch to generic evaluators for image evaluations as mentioned above. `ContentSafetyMultimodalEvaluator`, `ContentSafetyMultimodalEvaluatorBase`, `ViolenceMultimodalEvaluator`, `SexualMultimodalEvaluator`, `SelfHarmMultimodalEvaluator`, `HateUnfairnessMultimodalEvaluator` and `ProtectedMaterialMultimodalEvaluator` will be deprecated in the next release.

### Bugs Fixed
- Removed `[remote]` extra. This is no longer needed when tracking results in Azure AI Foundry portal.
- Fixed `AttributeError: 'NoneType' object has no attribute 'get'` while running simulator with 1000+ results

## 1.0.1 (2024-11-15)

### Bugs Fixed
- Removing `azure-ai-inference` as dependency.
- Fixed `AttributeError: 'NoneType' object has no attribute 'get'` while running simulator with 1000+ results

## 1.0.0 (2024-11-13)

### Breaking Changes
- The `parallel` parameter has been removed from composite evaluators: `QAEvaluator`, `ContentSafetyChatEvaluator`, and `ContentSafetyMultimodalEvaluator`. To control evaluator parallelism, you can now use the `_parallel` keyword argument, though please note that this private parameter may change in the future.
- Parameters `query_response_generating_prompty_kwargs` and `user_simulator_prompty_kwargs` have been renamed to `query_response_generating_prompty_options` and `user_simulator_prompty_options` in the Simulator's __call__ method.

### Bugs Fixed
- Fixed an issue where the `output_path` parameter in the `evaluate` API did not support relative path.
- Output of adversarial simulators are of type `JsonLineList` and the helper function `to_eval_qr_json_lines` now outputs context from both user and assistant turns along with `category` if it exists in the conversation
- Fixed an issue where during long-running simulations, API token expires causing "Forbidden" error. Instead, users can now set an environment variable `AZURE_TOKEN_REFRESH_INTERVAL` to refresh the token more frequently to prevent expiration and ensure continuous operation of the simulation.
- Fixed an issue with the `ContentSafetyEvaluator` that caused parallel execution of sub-evaluators to fail. Parallel execution is now enabled by default again, but can still be disabled via the '_parallel' boolean keyword argument during class initialization.
- Fix `evaluate` function not producing aggregated metrics if ANY values to be aggregated were None, NaN, or
otherwise difficult to process. Such values are ignored fully, so the aggregated metric of `[1, 2, 3, NaN]`
would be 2, not 1.5.

### Other Changes
- Refined error messages for serviced-based evaluators and simulators.
- Tracing has been disabled due to Cosmos DB initialization issue.
- Introduced environment variable `AI_EVALS_DISABLE_EXPERIMENTAL_WARNING` to disable the warning message for experimental features.
- Changed the randomization pattern for `AdversarialSimulator` such that there is an almost equal number of Adversarial harm categories (e.g. Hate + Unfairness, Self-Harm, Violence, Sex) represented in the  `AdversarialSimulator` outputs. Previously, for 200 `max_simulation_results` a user might see 140 results belonging to the 'Hate + Unfairness' category and 40 results belonging to the 'Self-Harm' category. Now, user will see 50 results for each of Hate + Unfairness, Self-Harm, Violence, and Sex.
- For the `DirectAttackSimulator`, the prompt templates used to generate simulated outputs for each Adversarial harm category will no longer be in a randomized order by default. To override this behavior, pass `randomize_order=True` when you call the `DirectAttackSimulator`, for example:
```python
adversarial_simulator = DirectAttackSimulator(azure_ai_project=azure_ai_project, credential=DefaultAzureCredential())
outputs = asyncio.run(
    adversarial_simulator(
        scenario=scenario,
        target=callback,
        randomize_order=True
    )
)
```

## 1.0.0b5 (2024-10-28)

### Features Added
- Added `GroundednessProEvaluator`, which is a service-based evaluator for determining response groundedness.
- Groundedness detection in Non Adversarial Simulator via query/context pairs
```python
import importlib.resources as pkg_resources
package = "azure.ai.evaluation.simulator._data_sources"
resource_name = "grounding.json"
custom_simulator = Simulator(model_config=model_config)
conversation_turns = []
with pkg_resources.path(package, resource_name) as grounding_file:
    with open(grounding_file, "r") as file:
        data = json.load(file)
for item in data:
    conversation_turns.append([item])
outputs = asyncio.run(custom_simulator(
    target=callback,
    conversation_turns=conversation_turns,
    max_conversation_turns=1,
))
```
- Adding evaluator for multimodal use cases

### Breaking Changes
- Renamed environment variable `PF_EVALS_BATCH_USE_ASYNC` to `AI_EVALS_BATCH_USE_ASYNC`.
- `RetrievalEvaluator` now requires a `context` input in addition to `query` in single-turn evaluation.
- `RelevanceEvaluator` no longer takes `context` as an input. It now only takes `query` and `response` in single-turn evaluation.
- `FluencyEvaluator` no longer takes `query` as an input. It now only takes `response` in single-turn evaluation.
- AdversarialScenario enum does not include `ADVERSARIAL_INDIRECT_JAILBREAK`, invoking IndirectJailbreak or XPIA should be done with `IndirectAttackSimulator`
- Outputs of `Simulator` and `AdversarialSimulator` previously had `to_eval_qa_json_lines` and now has `to_eval_qr_json_lines`. Where `to_eval_qa_json_lines` had:
```json
{"question": <user_message>, "answer": <assistant_message>}
```
`to_eval_qr_json_lines` now has:
```json
{"query": <user_message>, "response": assistant_message}
```

### Bugs Fixed
- Non adversarial simulator works with `gpt-4o` models using the `json_schema` response format
- Fixed an issue where the `evaluate` API would fail with "[WinError 32] The process cannot access the file because it is being used by another process" when venv folder and target function file are in the same directory.
- Fix evaluate API failure when `trace.destination` is set to `none`
- Non adversarial simulator now accepts context from the callback

### Other Changes
- Improved error messages for the `evaluate` API by enhancing the validation of input parameters. This update provides more detailed and actionable error descriptions.
- `GroundednessEvaluator` now supports `query` as an optional input in single-turn evaluation. If `query` is provided, a different prompt template will be used for the evaluation.
- To align with our support of a diverse set of models, the following evaluators will now have a new key in their result output without the `gpt_` prefix. To maintain backwards compatibility, the old key with the `gpt_` prefix will still be present in the output; however, it is recommended to use the new key moving forward as the old key will be deprecated in the future.
  - `CoherenceEvaluator`
  - `RelevanceEvaluator`
  - `FluencyEvaluator`
  - `GroundednessEvaluator`
  - `SimilarityEvaluator`
  - `RetrievalEvaluator`
- The following evaluators will now have a new key in their result output including LLM reasoning behind the score. The new key will follow the pattern "<metric_name>_reason". The reasoning is the result of a more detailed prompt template being used to generate the LLM response. Note that this requires the maximum number of tokens used to run these evaluators to be increased.

    | Evaluator | New `max_token` for Generation |
    | --- | --- |
    | `CoherenceEvaluator` | 800 |
    | `RelevanceEvaluator` | 800 |
    | `FluencyEvaluator` | 800 |
    | `GroundednessEvaluator` | 800 |
    | `RetrievalEvaluator` | 1600 |
- Improved the error message for storage access permission issues to provide clearer guidance for users.

## 1.0.0b4 (2024-10-16)

### Breaking Changes

- Removed `numpy` dependency. All NaN values returned by the SDK have been changed to from `numpy.nan` to `math.nan`.
- `credential` is now required to be passed in for all content safety evaluators and `ProtectedMaterialsEvaluator`. `DefaultAzureCredential` will no longer be chosen if a credential is not passed.
- Changed package extra name from "pf-azure" to "remote".

### Bugs Fixed
- Adversarial Conversation simulations would fail with `Forbidden`. Added logic to re-fetch token in the exponential retry logic to retrive RAI Service response.
- Fixed an issue where the Evaluate API did not fail due to missing inputs when the target did not return columns required by the evaluators.

### Other Changes
- Enhance the error message to provide clearer instruction when required packages for the remote tracking feature are missing.
- Print the per-evaluator run summary at the end of the Evaluate API call to make troubleshooting row-level failures easier.

## 1.0.0b3 (2024-10-01)

### Features Added

- Added `type` field to `AzureOpenAIModelConfiguration` and `OpenAIModelConfiguration`
- The following evaluators now support `conversation` as an alternative input to their usual single-turn inputs:
  - `ViolenceEvaluator`
  - `SexualEvaluator`
  - `SelfHarmEvaluator`
  - `HateUnfairnessEvaluator`
  - `ProtectedMaterialEvaluator`
  - `IndirectAttackEvaluator`
  - `CoherenceEvaluator`
  - `RelevanceEvaluator`
  - `FluencyEvaluator`
  - `GroundednessEvaluator`
- Surfaced `RetrievalScoreEvaluator`, formally an internal part of `ChatEvaluator` as a standalone conversation-only evaluator.

### Breaking Changes

- Removed `ContentSafetyChatEvaluator` and `ChatEvaluator`
- The `evaluator_config` parameter of `evaluate` now maps in evaluator name to a dictionary `EvaluatorConfig`, which is a `TypedDict`. The
`column_mapping` between `data` or `target` and evaluator field names should now be specified inside this new dictionary:

Before:
```python
evaluate(
    ...,
    evaluator_config={
        "hate_unfairness": {
            "query": "${data.question}",
            "response": "${data.answer}",
        }
    },
    ...
)
```

After
```python
evaluate(
    ...,
    evaluator_config={
        "hate_unfairness": {
            "column_mapping": {
                "query": "${data.question}",
                "response": "${data.answer}",
             }
        }
    },
    ...
)
```

- Simulator now requires a model configuration to call the prompty instead of an Azure AI project scope. This enables the usage of simulator with Entra ID based auth.
Before:
```python
azure_ai_project = {
    "subscription_id": os.environ.get("AZURE_SUBSCRIPTION_ID"),
    "resource_group_name": os.environ.get("RESOURCE_GROUP"),
    "project_name": os.environ.get("PROJECT_NAME"),
}
sim = Simulator(azure_ai_project=azure_ai_project, credentails=DefaultAzureCredentials())
```
After:
```python
model_config = {
    "azure_endpoint": os.environ.get("AZURE_OPENAI_ENDPOINT"),
    "azure_deployment": os.environ.get("AZURE_DEPLOYMENT"),
}
sim = Simulator(model_config=model_config)
```
If `api_key` is not included in the `model_config`, the prompty runtime in `promptflow-core` will pick up `DefaultAzureCredential`.

### Bugs Fixed

- Fixed issue where Entra ID authentication was not working with `AzureOpenAIModelConfiguration`

## 1.0.0b2 (2024-09-24)

### Breaking Changes

- `data` and `evaluators` are now required keywords in `evaluate`.

## 1.0.0b1 (2024-09-20)

### Breaking Changes

- The `synthetic` namespace has been renamed to `simulator`, and sub-namespaces under this module have been removed
- The `evaluate` and `evaluators` namespaces have been removed, and everything previously exposed in those modules has been added to the root namespace `azure.ai.evaluation`
- The parameter name `project_scope` in content safety evaluators have been renamed to `azure_ai_project` for consistency with evaluate API and simulators.
- Model configurations classes are now of type `TypedDict` and are exposed in the `azure.ai.evaluation` module instead of coming from `promptflow.core`.
- Updated the parameter names for `question` and `answer` in built-in evaluators to more generic terms: `query` and `response`.

### Features Added

- First preview
- This package is port of `promptflow-evals`. New features will be added only to this package moving forward.
- Added a `TypedDict` for `AzureAIProject` that allows for better intellisense and type checking when passing in project information<|MERGE_RESOLUTION|>--- conflicted
+++ resolved
@@ -11,13 +11,10 @@
 - Removed `[remote]` extra. This is no longer needed when tracking results in Azure AI Studio.
 - Fixed `AttributeError: 'NoneType' object has no attribute 'get'` while running simulator with 1000+ results
 - Fixed the non adversarial simulator to run in task-free mode
-<<<<<<< HEAD
-- Fixed bug in non adversarial simulator sample where `tasks` undefined
-=======
 - Content safety evaluators (violence, self harm, sexual, hate/unfairness) return the maximum result as the
   main score when aggregating per-turn evaluations from a conversation into an overall
   evaluation score. Other conversation-capable evaluators still default to a mean for aggregation.
->>>>>>> f2f1e980
+- Fixed bug in non adversarial simulator sample where `tasks` undefined
 
 ### Other Changes
 - Changed minimum required python version to use this package from 3.8 to 3.9
