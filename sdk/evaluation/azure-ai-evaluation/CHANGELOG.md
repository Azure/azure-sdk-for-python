--- conflicted
+++ resolved
@@ -9,11 +9,8 @@
 ### Bugs Fixed
 
 ### Other Changes
-<<<<<<< HEAD
-=======
 - Refined error messages for serviced-based evaluators and simulators.
 - Introduced environment variable `AI_EVALS_DISABLE_EXPERIMENTAL_WARNING` to disable the warning message for experimental features.
->>>>>>> acc9e33e
 
 ## 1.0.0b5 (2024-10-28)
 
