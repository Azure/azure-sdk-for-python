--- conflicted
+++ resolved
@@ -2,13 +2,9 @@
 
 ## 1.10.0 (2025-07-29)
 
-<<<<<<< HEAD
-### Features Added
-- Added `evaluate_query` parameter to all RAI service evaluators that can be passed as a keyword argument. This parameter controls whether queries are included in evaluation data when evaluating query-response pairs. When set to `True`, both query and response will be evaluated; when set to `False` (default), only the response will be evaluated. This parameter is available across all RAI service evaluators including `ContentSafetyEvaluator`, `ViolenceEvaluator`, `SexualEvaluator`, `SelfHarmEvaluator`, `HateUnfairnessEvaluator`, `ProtectedMaterialEvaluator`, `IndirectAttackEvaluator`, `CodeVulnerabilityEvaluator`, `UngroundedAttributesEvaluator`, `GroundednessProEvaluator`, and `EciEvaluator`.
-=======
-### Breaking Changes
-- Added `_evaluate_query` parameter to `RaiServiceEvaluatorBase` class with a default value of `False`. This parameter controls whether queries are included in evaluation data when evaluating query-response pairs. Previously, queries were always included in evaluations. Existing code that relies on queries being evaluated will need to explicitly set `_evaluate_query=True` to maintain the previous behavior.
->>>>>>> 01ae671e
+### Breaking Changes
+
+- Added `evaluate_query` parameter to all RAI service evaluators that can be passed as a keyword argument. This parameter controls whether queries are included in evaluation data when evaluating query-response pairs. Previously, queries were always included in evaluations. When set to `True`, both query and response will be evaluated; when set to `False` (default), only the response will be evaluated. This parameter is available across all RAI service evaluators including `ContentSafetyEvaluator`, `ViolenceEvaluator`, `SexualEvaluator`, `SelfHarmEvaluator`, `HateUnfairnessEvaluator`, `ProtectedMaterialEvaluator`, `IndirectAttackEvaluator`, `CodeVulnerabilityEvaluator`, `UngroundedAttributesEvaluator`, `GroundednessProEvaluator`, and `EciEvaluator`.  Existing code that relies on queries being evaluated will need to explicitly set `evaluate_query=True` to maintain the previous behavior.
 
 ### Bugs Fixed
 
