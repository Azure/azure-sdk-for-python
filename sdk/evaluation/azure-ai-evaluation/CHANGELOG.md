--- conflicted
+++ resolved
@@ -2,12 +2,9 @@
 
 ## 1.9.0 (Unreleased)
 
-<<<<<<< HEAD
 ### Breaking Changes
 - Added `_evaluate_query` parameter to `RaiServiceEvaluatorBase` class with a default value of `False`. This parameter controls whether queries are included in evaluation data when evaluating query-response pairs. Previously, queries were always included in evaluations. Existing code that relies on queries being evaluated will need to explicitly set `_evaluate_query=True` to maintain the previous behavior.
 
-## 1.8.0 (2025-05-28)
-=======
 ### Features Added
 
 ### Bugs Fixed
@@ -17,7 +14,6 @@
 - Fixed MeteorScoreEvaluator and other threshold-based evaluators returning incorrect binary results due to integer conversion of decimal scores. Previously, decimal scores like 0.9375 were incorrectly converted to integers (0) before threshold comparison, causing them to fail even when above the threshold. [#41415](https://github.com/Azure/azure-sdk-for-python/issues/41415)
 
 ## 1.8.0 (2025-05-29)
->>>>>>> 48821ba7
 
 ### Features Added
 
