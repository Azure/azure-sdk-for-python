--- conflicted
+++ resolved
@@ -8,10 +8,7 @@
 
 - Removed `numpy` dependency. All NaN values returned by the SDK have been changed to from `numpy.nan` to `math.nan`.
 - `credential` is now required to be passed in for all content safety evaluators and `ProtectedMaterialsEvaluator`. `DefaultAzureCredential` will no longer be chosen if a credential is not passed.
-<<<<<<< HEAD
-=======
-- Changed package extra name from "pf-azure" to "remote"
->>>>>>> 9ec655b6
+- Changed package extra name from "pf-azure" to "remote".
 
 ### Bugs Fixed
 - Adversarial Conversation simulations would fail with `Forbidden`. Added logic to re-fetch token in the exponential retry logic to retrive RAI Service response.
