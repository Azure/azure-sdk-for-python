# Release History

<<<<<<< HEAD
## 1.13.4 (2025-11-10)
=======
## 1.13.5 (Unreleased)
>>>>>>> 6d5717b8

### Bugs Fixed

<<<<<<< HEAD
- Handle input data for evaluation result when evaluators.

## 1.13.3 (2025-11-08)

### Other Changes

- Added `scenario` property to red team evaluation request to align scores with red team concepts of attack success.

## 1.13.2 (2025-11-07)

### Bugs Fixed

- Added App Insights redaction for agent safety run telemetry so adversarial prompts are not stored in collected logs.
=======
### Breaking Changes

### Bugs Fixed

- **TaskAdherenceEvaluator:** treat tool definitions as optional so evaluations with only query/response inputs no longer raise “Either 'conversation' or individual inputs must be provided.”

### Other Changes

## 1.13.4 (2025-11-10)

### Bugs Fixed

- Handle input data for evaluation result when evaluators.

## 1.13.3 (2025-11-08)

### Other Changes
>>>>>>> 6d5717b8

- Added `scenario` property to red team evaluation request to align scores with red team concepts of attack success.

## 1.13.2 (2025-11-07)

### Bugs Fixed

- Added App Insights redaction for agent safety run telemetry so adversarial prompts are not stored in collected logs.

## 1.13.1 (2025-11-05)

### Features Added

- Improved RedTeam coverage across risk sub-categories to ensure comprehensive security testing
- Made RedTeam's `AttackStrategy.Tense` seed prompts dynamic to allow use of this strategy with additional risk categories
- Refactors error handling and result semantics in the RedTeam evaluation system to improve clarity and align with Attack Success Rate (ASR) conventions (passed=False means attack success)

### Bugs Fixed

- Fixed RedTeam evaluation error related to context handling for context-dependent risk categories
- Fixed RedTeam prompt application for model targets during Indirect Jailbreak XPIA (Cross-Platform Indirect Attack)

## 1.13.0 (2025-10-30)

### Features Added

- Updated `IndirectAttack` risk category for RedTeam to `IndirectJailbreak` to better reflect its purpose. This change allows users to apply cross-domain prompt injection (XPIA) attack strategies across all risk categories, enabling more comprehensive security testing of AI systems against indirect prompt injection attacks during red teaming.
- Added `TaskAdherence`, `SensitiveDataLeakage`, and `ProhibitedActions` as cloud-only agent safety risk categories for red teaming. 
- Updated all evaluators' output to be of the following schema:
  - `gpt_{evaluator_name}`, `{evaluator_name}`: float score,
  - `{evaluator_name}_result`: pass/fail based on threshold,
  - `{evaluator_name}_reason`, `{evaluator_name}_threshold`
  - `{evaluator_name}_prompt_tokens`, `{evaluator_name}_completion_tokens`, `{evaluator_name}_total_tokens`, `{evaluator_name}_finish_reason`
  - `{evaluator_name}_model`: model used for evaluation
  - `{evaluator_name}_sample_input`, `{evaluator_name}_sample_output`: input and output used for evaluation
  
  This change standardizes the output format across all evaluators and follows OTel convention.

### Bugs Fixed

- `image_tag` parameter in `AzureOpenAIPythonGrader` is now optional.

## 1.11.2 (2025-10-09)

### Bugs Fixed

- **kwargs in an evaluator signature receives input columns that are not otherwise named in the evaluator's signature

## 1.12.0 (2025-10-02)

### Features Added
- AOAI Graders now accept a "credential" parameter that can be used for authentication with an AzureOpenAIModelConfiguration
- Added `is_reasoning_model` parameter support to `CoherenceEvaluator`, `FluencyEvaluator`, `SimilarityEvaluator`, `GroundednessEvaluator`, `RetrievalEvaluator`, and `RelevanceEvaluator` to enable reasoning model configuration for o1/o3 models.

### Bugs Fixed
- Support for multi-level nesting in OpenAI grader (experimental)

## 1.11.1 (2025-09-19)

### Bugs Fixed
- Pinning duckdb version to 1.3.2 for redteam extra to fix error `TypeError: unhashable type: '_duckdb.typing.DuckDBPyType'`

## 1.11.0 (2025-09-03)

### Features Added
- Added support for user-supplied tags in the `evaluate` function. Tags are key-value pairs that can be used for experiment tracking, A/B testing, filtering, and organizing evaluation runs. The function accepts a `tags` parameter.
- Added support for user-supplied TokenCredentials with LLM based evaluators.
- Enhanced `GroundednessEvaluator` to support AI agent evaluation with tool calls. The evaluator now accepts agent response data containing tool calls and can extract context from `file_search` tool results for groundedness assessment. This enables evaluation of AI agents that use tools to retrieve information and generate responses. Note: Agent groundedness evaluation is currently supported only when the `file_search` tool is used.
- Added `language` parameter to `RedTeam` class for multilingual red team scanning support. The parameter accepts values from `SupportedLanguages` enum including English, Spanish, French, German, Italian, Portuguese, Japanese, Korean, and Simplified Chinese, enabling red team attacks to be generated and conducted in multiple languages.
- Added support for IndirectAttack and UngroundedAttributes risk categories in `RedTeam` scanning. These new risk categories expand red team capabilities to detect cross-platform indirect attacks and evaluate ungrounded inferences about human attributes including emotional state and protected class information.

### Bugs Fixed
- Fixed issue where evaluation results were not properly aligned with input data, leading to incorrect metrics being reported.

### Other Changes
- Deprecating `AdversarialSimulator` in favor of the [AI Red Teaming Agent](https://aka.ms/airedteamingagent-sample). `AdversarialSimulator` will be removed in the next minor release. 
- Moved retry configuration constants (`MAX_RETRY_ATTEMPTS`, `MAX_RETRY_WAIT_SECONDS`, `MIN_RETRY_WAIT_SECONDS`) from `RedTeam` class to new `RetryManager` class for better code organization and configurability.

## 1.10.0 (2025-07-31)

### Breaking Changes

- Added `evaluate_query` parameter to all RAI service evaluators that can be passed as a keyword argument. This parameter controls whether queries are included in evaluation data when evaluating query-response pairs. Previously, queries were always included in evaluations. When set to `True`, both query and response will be evaluated; when set to `False` (default), only the response will be evaluated. This parameter is available across all RAI service evaluators including `ContentSafetyEvaluator`, `ViolenceEvaluator`, `SexualEvaluator`, `SelfHarmEvaluator`, `HateUnfairnessEvaluator`, `ProtectedMaterialEvaluator`, `IndirectAttackEvaluator`, `CodeVulnerabilityEvaluator`, `UngroundedAttributesEvaluator`, `GroundednessProEvaluator`, and `EciEvaluator`.  Existing code that relies on queries being evaluated will need to explicitly set `evaluate_query=True` to maintain the previous behavior.

### Features Added

- Added support for Azure OpenAI Python grader via `AzureOpenAIPythonGrader` class, which serves as a wrapper around Azure Open AI Python grader configurations. This new grader object can be supplied to the main `evaluate` method as if it were a normal callable evaluator.
- Added `attack_success_thresholds` parameter to `RedTeam` class for configuring custom thresholds that determine attack success. This allows users to set specific threshold values for each risk category, with scores greater than the threshold considered successful attacks (i.e. higher threshold means higher 
tolerance for harmful responses).
- Enhanced threshold reporting in RedTeam results to include default threshold values when custom thresholds aren't specified, providing better transparency about the evaluation criteria used.


### Bugs Fixed

- Fixed red team scan `output_path` issue where individual evaluation results were overwriting each other instead of being preserved as separate files. Individual evaluations now create unique files while the user's `output_path` is reserved for final aggregated results.
- Significant improvements to TaskAdherence evaluator. New version has less variance, is much faster and consumes fewer tokens.
- Significant improvements to Relevance evaluator. New version has more concrete rubrics and has less variance, is much faster and consumes fewer tokens.


### Other Changes

- The default engine for evaluation was changed from `promptflow` (PFClient) to an in-SDK batch client (RunSubmitterClient)
  - Note: We've temporarily kept an escape hatch to fall back to the legacy `promptflow` implementation by setting `_use_pf_client=True` when invoking `evaluate()`.
    This is due to be removed in a future release.


## 1.9.0 (2025-07-02)

### Features Added

- Added support for Azure Open AI evaluation via `AzureOpenAIScoreModelGrader` class, which serves as a wrapper around Azure Open AI score model configurations. This new grader object can be supplied to the main `evaluate` method as if it were a normal callable evaluator.
- Added new experimental risk categories ProtectedMaterial and CodeVulnerability for redteam agent scan.


### Bugs Fixed

- Significant improvements to IntentResolution evaluator. New version has less variance, is nearly 2x faster and consumes fewer tokens.

- Fixes and improvements to ToolCallAccuracy evaluator. New version has less variance. and now works on all tool calls that happen in a turn at once. Previously, it worked on each tool call independently without having context on the other tool calls that happen in the same turn, and then aggregated the results to a score in the range [0-1]. The score range is now [1-5].
- Fixed MeteorScoreEvaluator and other threshold-based evaluators returning incorrect binary results due to integer conversion of decimal scores. Previously, decimal scores like 0.9375 were incorrectly converted to integers (0) before threshold comparison, causing them to fail even when above the threshold. [#41415](https://github.com/Azure/azure-sdk-for-python/issues/41415)
- Added a new enum `ADVERSARIAL_QA_DOCUMENTS` which moves all the "file_content" type prompts away from `ADVERSARIAL_QA` to the new enum
- `AzureOpenAIScoreModelGrader` evaluator now supports `pass_threshold` parameter to set the minimum score required for a response to be considered passing. This allows users to define custom thresholds for evaluation results, enhancing flexibility in grading AI model responses.

## 1.8.0 (2025-05-29)

### Features Added

- Introduces `AttackStrategy.MultiTurn` and `AttackStrategy.Crescendo` to `RedTeam`. These strategies attack the target of a `RedTeam` scan over the course of multi-turn conversations. 

### Bugs Fixed
- AdversarialSimulator in `ADVERSARIAL_CONVERSATION` mode was broken. It is now fixed.

## 1.7.0 (2025-05-12)

### Bugs Fixed
- azure-ai-evaluation failed with module not found [#40992](https://github.com/Azure/azure-sdk-for-python/issues/40992)

## 1.6.0 (2025-05-07)

### Features Added
- New `<evaluator>.binary_aggregate` field added to evaluation result metrics. This field contains the aggregated binary evaluation results for each evaluator, providing a summary of the evaluation outcomes.
- Added support for Azure Open AI evaluation via 4 new 'grader' classes, which serve as wrappers around Azure Open AI grader configurations. These new grader objects can be supplied to the main `evaluate` method as if they were normal callable evaluators. The new classes are:
    - AzureOpenAIGrader (general class for experienced users)
    - AzureOpenAILabelGrader
    - AzureOpenAIStringCheckGrader
    - AzureOpenAITextSimilarityGrader

### Breaking Changes
- In the experimental RedTeam's scan method, the `data_only` param has been replaced with `skip_evals` and if you do not want data to be uploaded, use the `skip_upload` flag.

### Bugs Fixed
- Fixed error in `evaluate` where data fields could not contain numeric characters. Previously, a data file with schema:
    ```
    "query1": "some query", "response": "some response"
    ```
    throws error when passed into `evaluator_config` as `{"evaluator_name": {"column_mapping": {"query": "${data.query1}", "response": "${data.response}"}},}`.
    Now, users may import data containing fields with numeric characters. 


## 1.5.0 (2025-04-04)

### Features Added

- New `RedTeam` agent functionality to assess the safety and resilience of AI systems against adversarial prompt attacks

## 1.4.0 (2025-03-27)

### Features Added
- Enhanced binary evaluation results with customizable thresholds
  - Added threshold support for QA and ContentSafety evaluators
  - Evaluation results now include both the score and threshold values
  - Configurable threshold parameter allows custom binary classification boundaries
  - Default thresholds provided for backward compatibility
  - Quality evaluators use "higher is better" scoring (score ≥ threshold is positive)
  - Content safety evaluators use "lower is better" scoring (score ≤ threshold is positive)
- New Built-in evaluator called CodeVulnerabilityEvaluator is added. 
  - It provides capabilities to identify the following code vulnerabilities.
    - path-injection
    - sql-injection
    - code-injection
    - stack-trace-exposure
    - incomplete-url-substring-sanitization
    - flask-debug
    - clear-text-logging-sensitive-data
    - incomplete-hostname-regexp
    - server-side-unvalidated-url-redirection
    - weak-cryptographic-algorithm
    - full-ssrf
    - bind-socket-all-network-interfaces
    - client-side-unvalidated-url-redirection
    - likely-bugs
    - reflected-xss
    - clear-text-storage-sensitive-data
    - tarslip
    - hardcoded-credentials
    - insecure-randomness
  - It also supports multiple coding languages such as (Python, Java, C++, C#, Go, Javascript, SQL)
  
- New Built-in evaluator called UngroundedAttributesEvaluator is added.
  - It evaluates ungrounded inference of human attributes for a given query, response, and context for a single-turn evaluation only, 
  - where query represents the user query and response represents the AI system response given the provided context. 
 
  - Ungrounded Attributes checks for whether a response is first, ungrounded, and checks if it contains information about protected class 
  - or emotional state of a person.
  
  - It identifies the following attributes:
    
    - emotional_state
    - protected_class
    - groundedness
- New Built-in evaluators for Agent Evaluation (Preview)
  - IntentResolutionEvaluator - Evaluates the intent resolution of an agent's response to a user query.
  - ResponseCompletenessEvaluator - Evaluates the response completeness of an agent's response to a user query.
  - TaskAdherenceEvaluator - Evaluates the task adherence of an agent's response to a user query.
  - ToolCallAccuracyEvaluator - Evaluates the accuracy of tool calls made by an agent in response to a user query.

### Bugs Fixed
- Fixed error in `GroundednessProEvaluator` when handling non-numeric values like "n/a" returned from the service.
- Uploading local evaluation results from `evaluate` with the same run name will no longer result in each online run sharing (and bashing) result files.

## 1.3.0 (2025-02-28)

### Breaking Changes
- Multimodal specific evaluators `ContentSafetyMultimodalEvaluator`, `ViolenceMultimodalEvaluator`, `SexualMultimodalEvaluator`, `SelfHarmMultimodalEvaluator`, `HateUnfairnessMultimodalEvaluator` and `ProtectedMaterialMultimodalEvaluator` has been removed. Please use `ContentSafetyEvaluator`, `ViolenceEvaluator`, `SexualEvaluator`, `SelfHarmEvaluator`, `HateUnfairnessEvaluator` and `ProtectedMaterialEvaluator` instead.
- Metric name in ProtectedMaterialEvaluator's output is changed from `protected_material.fictional_characters_label` to `protected_material.fictional_characters_defect_rate`. It's now consistent with other evaluator's metric names (ending with `_defect_rate`).

## 1.2.0 (2025-01-27)

### Features Added
- CSV files are now supported as data file inputs with `evaluate()` API. The CSV file should have a header row with column names that match the `data` and `target` fields in the `evaluate()` method and the filename should be passed as the `data` parameter. Column name 'Conversation' in CSV file is not fully supported yet.  

### Breaking Changes
- `ViolenceMultimodalEvaluator`, `SexualMultimodalEvaluator`, `SelfHarmMultimodalEvaluator`, `HateUnfairnessMultimodalEvaluator` and `ProtectedMaterialMultimodalEvaluator` will be removed in next release. 

### Bugs Fixed
- Removed `[remote]` extra. This is no longer needed when tracking results in Azure AI Studio.
- Fixed `AttributeError: 'NoneType' object has no attribute 'get'` while running simulator with 1000+ results
- Fixed the non adversarial simulator to run in task-free mode
- Content safety evaluators (violence, self harm, sexual, hate/unfairness) return the maximum result as the
  main score when aggregating per-turn evaluations from a conversation into an overall
  evaluation score. Other conversation-capable evaluators still default to a mean for aggregation.
- Fixed bug in non adversarial simulator sample where `tasks` undefined

### Other Changes
- Changed minimum required python version to use this package from 3.8 to 3.9
- Stop dependency on the local promptflow service. No promptflow service will automatically start when running evaluation.
- Evaluators internally allow for custom aggregation. However, this causes serialization failures if evaluated while the
  environment variable `AI_EVALS_BATCH_USE_ASYNC` is set to false.

## 1.1.0 (2024-12-12)

### Features Added
- Added image support in `ContentSafetyEvaluator`, `ViolenceEvaluator`, `SexualEvaluator`, `SelfHarmEvaluator`, `HateUnfairnessEvaluator` and `ProtectedMaterialEvaluator`. Provide image URLs or base64 encoded images in `conversation` input for image evaluation. See below for an example:

```python
evaluator = ContentSafetyEvaluator(credential=azure_cred, azure_ai_project=project_scope)
conversation = {
    "messages": [
        {
            "role": "system",
            "content": [
                {"type": "text", "text": "You are an AI assistant that understands images."}
            ],
        },
        {
            "role": "user",
            "content": [
                {"type": "text", "text": "Can you describe this image?"},
                {
                    "type": "image_url",
                    "image_url": {
                        "url": "https://cdn.britannica.com/68/178268-050-5B4E7FB6/Tom-Cruise-2013.jpg"
                    },
                },
            ],
        },
        {
            "role": "assistant",
            "content": [
                {
                    "type": "text",
                    "text": "The image shows a man with short brown hair smiling, wearing a dark-colored shirt.",
                }
            ],
        },
    ]
}
print("Calling Content Safety Evaluator for multi-modal")
score = evaluator(conversation=conversation)
```

- Please switch to generic evaluators for image evaluations as mentioned above. `ContentSafetyMultimodalEvaluator`, `ContentSafetyMultimodalEvaluatorBase`, `ViolenceMultimodalEvaluator`, `SexualMultimodalEvaluator`, `SelfHarmMultimodalEvaluator`, `HateUnfairnessMultimodalEvaluator` and `ProtectedMaterialMultimodalEvaluator` will be deprecated in the next release.

### Bugs Fixed
- Removed `[remote]` extra. This is no longer needed when tracking results in Azure AI Foundry portal.
- Fixed `AttributeError: 'NoneType' object has no attribute 'get'` while running simulator with 1000+ results

## 1.0.1 (2024-11-15)

### Bugs Fixed
- Removing `azure-ai-inference` as dependency.
- Fixed `AttributeError: 'NoneType' object has no attribute 'get'` while running simulator with 1000+ results

## 1.0.0 (2024-11-13)

### Breaking Changes
- The `parallel` parameter has been removed from composite evaluators: `QAEvaluator`, `ContentSafetyChatEvaluator`, and `ContentSafetyMultimodalEvaluator`. To control evaluator parallelism, you can now use the `_parallel` keyword argument, though please note that this private parameter may change in the future.
- Parameters `query_response_generating_prompty_kwargs` and `user_simulator_prompty_kwargs` have been renamed to `query_response_generating_prompty_options` and `user_simulator_prompty_options` in the Simulator's __call__ method.

### Bugs Fixed
- Fixed an issue where the `output_path` parameter in the `evaluate` API did not support relative path.
- Output of adversarial simulators are of type `JsonLineList` and the helper function `to_eval_qr_json_lines` now outputs context from both user and assistant turns along with `category` if it exists in the conversation
- Fixed an issue where during long-running simulations, API token expires causing "Forbidden" error. Instead, users can now set an environment variable `AZURE_TOKEN_REFRESH_INTERVAL` to refresh the token more frequently to prevent expiration and ensure continuous operation of the simulation.
- Fixed an issue with the `ContentSafetyEvaluator` that caused parallel execution of sub-evaluators to fail. Parallel execution is now enabled by default again, but can still be disabled via the '_parallel' boolean keyword argument during class initialization.
- Fix `evaluate` function not producing aggregated metrics if ANY values to be aggregated were None, NaN, or
otherwise difficult to process. Such values are ignored fully, so the aggregated metric of `[1, 2, 3, NaN]`
would be 2, not 1.5.

### Other Changes
- Refined error messages for serviced-based evaluators and simulators.
- Tracing has been disabled due to Cosmos DB initialization issue.
- Introduced environment variable `AI_EVALS_DISABLE_EXPERIMENTAL_WARNING` to disable the warning message for experimental features.
- Changed the randomization pattern for `AdversarialSimulator` such that there is an almost equal number of Adversarial harm categories (e.g. Hate + Unfairness, Self-Harm, Violence, Sex) represented in the  `AdversarialSimulator` outputs. Previously, for 200 `max_simulation_results` a user might see 140 results belonging to the 'Hate + Unfairness' category and 40 results belonging to the 'Self-Harm' category. Now, user will see 50 results for each of Hate + Unfairness, Self-Harm, Violence, and Sex.
- For the `DirectAttackSimulator`, the prompt templates used to generate simulated outputs for each Adversarial harm category will no longer be in a randomized order by default. To override this behavior, pass `randomize_order=True` when you call the `DirectAttackSimulator`, for example:
```python
adversarial_simulator = DirectAttackSimulator(azure_ai_project=azure_ai_project, credential=DefaultAzureCredential())
outputs = asyncio.run(
    adversarial_simulator(
        scenario=scenario,
        target=callback,
        randomize_order=True
    )
)
```

## 1.0.0b5 (2024-10-28)

### Features Added
- Added `GroundednessProEvaluator`, which is a service-based evaluator for determining response groundedness.
- Groundedness detection in Non Adversarial Simulator via query/context pairs
```python
import importlib.resources as pkg_resources
package = "azure.ai.evaluation.simulator._data_sources"
resource_name = "grounding.json"
custom_simulator = Simulator(model_config=model_config)
conversation_turns = []
with pkg_resources.path(package, resource_name) as grounding_file:
    with open(grounding_file, "r") as file:
        data = json.load(file)
for item in data:
    conversation_turns.append([item])
outputs = asyncio.run(custom_simulator(
    target=callback,
    conversation_turns=conversation_turns,
    max_conversation_turns=1,
))
```
- Adding evaluator for multimodal use cases

### Breaking Changes
- Renamed environment variable `PF_EVALS_BATCH_USE_ASYNC` to `AI_EVALS_BATCH_USE_ASYNC`.
- `RetrievalEvaluator` now requires a `context` input in addition to `query` in single-turn evaluation.
- `RelevanceEvaluator` no longer takes `context` as an input. It now only takes `query` and `response` in single-turn evaluation.
- `FluencyEvaluator` no longer takes `query` as an input. It now only takes `response` in single-turn evaluation.
- AdversarialScenario enum does not include `ADVERSARIAL_INDIRECT_JAILBREAK`, invoking IndirectJailbreak or XPIA should be done with `IndirectAttackSimulator`
- Outputs of `Simulator` and `AdversarialSimulator` previously had `to_eval_qa_json_lines` and now has `to_eval_qr_json_lines`. Where `to_eval_qa_json_lines` had:
```json
{"question": <user_message>, "answer": <assistant_message>}
```
`to_eval_qr_json_lines` now has:
```json
{"query": <user_message>, "response": assistant_message}
```

### Bugs Fixed
- Non adversarial simulator works with `gpt-4o` models using the `json_schema` response format
- Fixed an issue where the `evaluate` API would fail with "[WinError 32] The process cannot access the file because it is being used by another process" when venv folder and target function file are in the same directory.
- Fix evaluate API failure when `trace.destination` is set to `none`
- Non adversarial simulator now accepts context from the callback

### Other Changes
- Improved error messages for the `evaluate` API by enhancing the validation of input parameters. This update provides more detailed and actionable error descriptions.
- `GroundednessEvaluator` now supports `query` as an optional input in single-turn evaluation. If `query` is provided, a different prompt template will be used for the evaluation.
- To align with our support of a diverse set of models, the following evaluators will now have a new key in their result output without the `gpt_` prefix. To maintain backwards compatibility, the old key with the `gpt_` prefix will still be present in the output; however, it is recommended to use the new key moving forward as the old key will be deprecated in the future.
  - `CoherenceEvaluator`
  - `RelevanceEvaluator`
  - `FluencyEvaluator`
  - `GroundednessEvaluator`
  - `SimilarityEvaluator`
  - `RetrievalEvaluator`
- The following evaluators will now have a new key in their result output including LLM reasoning behind the score. The new key will follow the pattern "<metric_name>_reason". The reasoning is the result of a more detailed prompt template being used to generate the LLM response. Note that this requires the maximum number of tokens used to run these evaluators to be increased.

    | Evaluator | New `max_token` for Generation |
    | --- | --- |
    | `CoherenceEvaluator` | 800 |
    | `RelevanceEvaluator` | 800 |
    | `FluencyEvaluator` | 800 |
    | `GroundednessEvaluator` | 800 |
    | `RetrievalEvaluator` | 1600 |
- Improved the error message for storage access permission issues to provide clearer guidance for users.

## 1.0.0b4 (2024-10-16)

### Breaking Changes

- Removed `numpy` dependency. All NaN values returned by the SDK have been changed to from `numpy.nan` to `math.nan`.
- `credential` is now required to be passed in for all content safety evaluators and `ProtectedMaterialsEvaluator`. `DefaultAzureCredential` will no longer be chosen if a credential is not passed.
- Changed package extra name from "pf-azure" to "remote".

### Bugs Fixed
- Adversarial Conversation simulations would fail with `Forbidden`. Added logic to re-fetch token in the exponential retry logic to retrive RAI Service response.
- Fixed an issue where the Evaluate API did not fail due to missing inputs when the target did not return columns required by the evaluators.

### Other Changes
- Enhance the error message to provide clearer instruction when required packages for the remote tracking feature are missing.
- Print the per-evaluator run summary at the end of the Evaluate API call to make troubleshooting row-level failures easier.

## 1.0.0b3 (2024-10-01)

### Features Added

- Added `type` field to `AzureOpenAIModelConfiguration` and `OpenAIModelConfiguration`
- The following evaluators now support `conversation` as an alternative input to their usual single-turn inputs:
  - `ViolenceEvaluator`
  - `SexualEvaluator`
  - `SelfHarmEvaluator`
  - `HateUnfairnessEvaluator`
  - `ProtectedMaterialEvaluator`
  - `IndirectAttackEvaluator`
  - `CoherenceEvaluator`
  - `RelevanceEvaluator`
  - `FluencyEvaluator`
  - `GroundednessEvaluator`
- Surfaced `RetrievalScoreEvaluator`, formally an internal part of `ChatEvaluator` as a standalone conversation-only evaluator.

### Breaking Changes

- Removed `ContentSafetyChatEvaluator` and `ChatEvaluator`
- The `evaluator_config` parameter of `evaluate` now maps in evaluator name to a dictionary `EvaluatorConfig`, which is a `TypedDict`. The
`column_mapping` between `data` or `target` and evaluator field names should now be specified inside this new dictionary:

Before:
```python
evaluate(
    ...,
    evaluator_config={
        "hate_unfairness": {
            "query": "${data.question}",
            "response": "${data.answer}",
        }
    },
    ...
)
```

After
```python
evaluate(
    ...,
    evaluator_config={
        "hate_unfairness": {
            "column_mapping": {
                "query": "${data.question}",
                "response": "${data.answer}",
             }
        }
    },
    ...
)
```

- Simulator now requires a model configuration to call the prompty instead of an Azure AI project scope. This enables the usage of simulator with Entra ID based auth.
Before:
```python
azure_ai_project = {
    "subscription_id": os.environ.get("AZURE_SUBSCRIPTION_ID"),
    "resource_group_name": os.environ.get("RESOURCE_GROUP"),
    "project_name": os.environ.get("PROJECT_NAME"),
}
sim = Simulator(azure_ai_project=azure_ai_project, credentails=DefaultAzureCredentials())
```
After:
```python
model_config = {
    "azure_endpoint": os.environ.get("AZURE_OPENAI_ENDPOINT"),
    "azure_deployment": os.environ.get("AZURE_DEPLOYMENT"),
}
sim = Simulator(model_config=model_config)
```
If `api_key` is not included in the `model_config`, the prompty runtime in `promptflow-core` will pick up `DefaultAzureCredential`.

### Bugs Fixed

- Fixed issue where Entra ID authentication was not working with `AzureOpenAIModelConfiguration`

## 1.0.0b2 (2024-09-24)

### Breaking Changes

- `data` and `evaluators` are now required keywords in `evaluate`.

## 1.0.0b1 (2024-09-20)

### Breaking Changes

- The `synthetic` namespace has been renamed to `simulator`, and sub-namespaces under this module have been removed
- The `evaluate` and `evaluators` namespaces have been removed, and everything previously exposed in those modules has been added to the root namespace `azure.ai.evaluation`
- The parameter name `project_scope` in content safety evaluators have been renamed to `azure_ai_project` for consistency with evaluate API and simulators.
- Model configurations classes are now of type `TypedDict` and are exposed in the `azure.ai.evaluation` module instead of coming from `promptflow.core`.
- Updated the parameter names for `question` and `answer` in built-in evaluators to more generic terms: `query` and `response`.

### Features Added

- First preview
- This package is port of `promptflow-evals`. New features will be added only to this package moving forward.
- Added a `TypedDict` for `AzureAIProject` that allows for better intellisense and type checking when passing in project information<|MERGE_RESOLUTION|>--- conflicted
+++ resolved
@@ -1,46 +1,26 @@
 # Release History
 
-<<<<<<< HEAD
+## 1.13.5 (Unreleased)
+
+### Features Added
+
+### Breaking Changes
+
+### Bugs Fixed
+
+- **TaskAdherenceEvaluator:** treat tool definitions as optional so evaluations with only query/response inputs no longer raise “Either 'conversation' or individual inputs must be provided.”
+
+### Other Changes
+
 ## 1.13.4 (2025-11-10)
-=======
-## 1.13.5 (Unreleased)
->>>>>>> 6d5717b8
-
-### Bugs Fixed
-
-<<<<<<< HEAD
+
+### Bugs Fixed
+
 - Handle input data for evaluation result when evaluators.
 
 ## 1.13.3 (2025-11-08)
 
 ### Other Changes
-
-- Added `scenario` property to red team evaluation request to align scores with red team concepts of attack success.
-
-## 1.13.2 (2025-11-07)
-
-### Bugs Fixed
-
-- Added App Insights redaction for agent safety run telemetry so adversarial prompts are not stored in collected logs.
-=======
-### Breaking Changes
-
-### Bugs Fixed
-
-- **TaskAdherenceEvaluator:** treat tool definitions as optional so evaluations with only query/response inputs no longer raise “Either 'conversation' or individual inputs must be provided.”
-
-### Other Changes
-
-## 1.13.4 (2025-11-10)
-
-### Bugs Fixed
-
-- Handle input data for evaluation result when evaluators.
-
-## 1.13.3 (2025-11-08)
-
-### Other Changes
->>>>>>> 6d5717b8
 
 - Added `scenario` property to red team evaluation request to align scores with red team concepts of attack success.
 
