--- conflicted
+++ resolved
@@ -8,11 +8,11 @@
 ### Breaking Changes
 - Renamed environment variable `PF_EVALS_BATCH_USE_ASYNC` to `AI_EVALS_BATCH_USE_ASYNC`.
 - Outputs of `Simulator` and `AdversarialSimulator` previously had `to_eval_qa_json_lines` and now has `to_eval_qr_json_lines`. Where `to_eval_qa_json_lines` had:
-```json 
+```json
 {"question": <user_message>, "answer": <assistant_message>}
 ```
 `to_eval_qr_json_lines` now has:
-```json 
+```json
 {"query": <user_message>, "response": assistant_message}
 ```
 
@@ -24,9 +24,6 @@
 
 ### Other Changes
 - Improved error messages for the `evaluate` API by enhancing the validation of input parameters. This update provides more detailed and actionable error descriptions.
-<<<<<<< HEAD
-- Improved the error message for storage access permission issues to provide clearer guidance for users.
-=======
 - To align with our support of a diverse set of models, the following evaluators will now have a new key in their result output without the `gpt_` prefix. To maintain backwards compatibility, the old key with the `gpt_` prefix will still be present in the output; however, it is recommended to use the new key moving forward as the old key will be deprecated in the future.
   - `CoherenceEvaluator`
   - `RelevanceEvaluator`
@@ -34,7 +31,7 @@
   - `GroundednessEvaluator`
   - `SimilarityEvaluator`
   - `RetrievalEvaluator`
->>>>>>> 605f72eb
+- Improved the error message for storage access permission issues to provide clearer guidance for users.
 
 ## 1.0.0b4 (2024-10-16)
 
