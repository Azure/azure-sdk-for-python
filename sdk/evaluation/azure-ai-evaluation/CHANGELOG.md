# Release History

<<<<<<< HEAD
## 1.9.0 (unreleased)

### Features Added

- Enhanced `_SafetyEvaluation` to support both callback-style and simple target functions seamlessly. Callback-style targets with parameters `(messages, stream, session_state, context)` are now automatically detected and used directly, while simple targets with `(query: str) -> str` signature continue to work as before.

### Bugs Fixed

- Improved error messages for invalid target functions in `_SafetyEvaluation` with clear examples of both supported target function patterns. 
=======
## 1.9.0 (Unreleased)

### Bugs Fixed
- Fixed MeteorScoreEvaluator and other threshold-based evaluators returning incorrect binary results due to integer conversion of decimal scores. Previously, decimal scores like 0.9375 were incorrectly converted to integers (0) before threshold comparison, causing them to fail even when above the threshold. [#41415](https://github.com/Azure/azure-sdk-for-python/issues/41415)
>>>>>>> 51f2b44d

## 1.8.0 (2025-05-29)

### Features Added

- Introduces `AttackStrategy.MultiTurn` and `AttackStrategy.Crescendo` to `RedTeam`. These strategies attack the target of a `RedTeam` scan over the course of multi-turn conversations. 

### Bugs Fixed
- AdversarialSimulator in `ADVERSARIAL_CONVERSATION` mode was broken. It is now fixed.

## 1.7.0 (2025-05-12)

### Bugs Fixed
- azure-ai-evaluation failed with module not found [#40992](https://github.com/Azure/azure-sdk-for-python/issues/40992)

## 1.6.0 (2025-05-07)

### Features Added
- New `<evaluator>.binary_aggregate` field added to evaluation result metrics. This field contains the aggregated binary evaluation results for each evaluator, providing a summary of the evaluation outcomes.
- Added support for Azure Open AI evaluation via 4 new 'grader' classes, which serve as wrappers around Azure Open AI grader configurations. These new grader objects can be supplied to the main `evaluate` method as if they were normal callable evaluators. The new classes are:
    - AzureOpenAIGrader (general class for experienced users)
    - AzureOpenAILabelGrader
    - AzureOpenAIStringCheckGrader
    - AzureOpenAITextSimilarityGrader

### Breaking Changes
- In the experimental RedTeam's scan method, the `data_only` param has been replaced with `skip_evals` and if you do not want data to be uploaded, use the `skip_upload` flag.

### Bugs Fixed
- Fixed error in `evaluate` where data fields could not contain numeric characters. Previously, a data file with schema:
    ```
    "query1": "some query", "response": "some response"
    ```
    throws error when passed into `evaluator_config` as `{"evaluator_name": {"column_mapping": {"query": "${data.query1}", "response": "${data.response}"}},}`.
    Now, users may import data containing fields with numeric characters. 


## 1.5.0 (2025-04-04)

### Features Added

- New `RedTeam` agent functionality to assess the safety and resilience of AI systems against adversarial prompt attacks

## 1.4.0 (2025-03-27)

### Features Added
- Enhanced binary evaluation results with customizable thresholds
  - Added threshold support for QA and ContentSafety evaluators
  - Evaluation results now include both the score and threshold values
  - Configurable threshold parameter allows custom binary classification boundaries
  - Default thresholds provided for backward compatibility
  - Quality evaluators use "higher is better" scoring (score ≥ threshold is positive)
  - Content safety evaluators use "lower is better" scoring (score ≤ threshold is positive)
- New Built-in evaluator called CodeVulnerabilityEvaluator is added. 
  - It provides capabilities to identify the following code vulnerabilities.
    - path-injection
    - sql-injection
    - code-injection
    - stack-trace-exposure
    - incomplete-url-substring-sanitization
    - flask-debug
    - clear-text-logging-sensitive-data
    - incomplete-hostname-regexp
    - server-side-unvalidated-url-redirection
    - weak-cryptographic-algorithm
    - full-ssrf
    - bind-socket-all-network-interfaces
    - client-side-unvalidated-url-redirection
    - likely-bugs
    - reflected-xss
    - clear-text-storage-sensitive-data
    - tarslip
    - hardcoded-credentials
    - insecure-randomness
  - It also supports multiple coding languages such as (Python, Java, C++, C#, Go, Javascript, SQL)
  
- New Built-in evaluator called UngroundedAttributesEvaluator is added.
  - It evaluates ungrounded inference of human attributes for a given query, response, and context for a single-turn evaluation only, 
  - where query represents the user query and response represents the AI system response given the provided context. 
 
  - Ungrounded Attributes checks for whether a response is first, ungrounded, and checks if it contains information about protected class 
  - or emotional state of a person.
  
  - It identifies the following attributes:
    
    - emotional_state
    - protected_class
    - groundedness
- New Built-in evaluators for Agent Evaluation (Preview)
  - IntentResolutionEvaluator - Evaluates the intent resolution of an agent's response to a user query.
  - ResponseCompletenessEvaluator - Evaluates the response completeness of an agent's response to a user query.
  - TaskAdherenceEvaluator - Evaluates the task adherence of an agent's response to a user query.
  - ToolCallAccuracyEvaluator - Evaluates the accuracy of tool calls made by an agent in response to a user query.

### Bugs Fixed
- Fixed error in `GroundednessProEvaluator` when handling non-numeric values like "n/a" returned from the service.
- Uploading local evaluation results from `evaluate` with the same run name will no longer result in each online run sharing (and bashing) result files.

## 1.3.0 (2025-02-28)

### Breaking Changes
- Multimodal specific evaluators `ContentSafetyMultimodalEvaluator`, `ViolenceMultimodalEvaluator`, `SexualMultimodalEvaluator`, `SelfHarmMultimodalEvaluator`, `HateUnfairnessMultimodalEvaluator` and `ProtectedMaterialMultimodalEvaluator` has been removed. Please use `ContentSafetyEvaluator`, `ViolenceEvaluator`, `SexualEvaluator`, `SelfHarmEvaluator`, `HateUnfairnessEvaluator` and `ProtectedMaterialEvaluator` instead.
- Metric name in ProtectedMaterialEvaluator's output is changed from `protected_material.fictional_characters_label` to `protected_material.fictional_characters_defect_rate`. It's now consistent with other evaluator's metric names (ending with `_defect_rate`).

## 1.2.0 (2025-01-27)

### Features Added
- CSV files are now supported as data file inputs with `evaluate()` API. The CSV file should have a header row with column names that match the `data` and `target` fields in the `evaluate()` method and the filename should be passed as the `data` parameter. Column name 'Conversation' in CSV file is not fully supported yet.  

### Breaking Changes
- `ViolenceMultimodalEvaluator`, `SexualMultimodalEvaluator`, `SelfHarmMultimodalEvaluator`, `HateUnfairnessMultimodalEvaluator` and `ProtectedMaterialMultimodalEvaluator` will be removed in next release. 

### Bugs Fixed
- Removed `[remote]` extra. This is no longer needed when tracking results in Azure AI Studio.
- Fixed `AttributeError: 'NoneType' object has no attribute 'get'` while running simulator with 1000+ results
- Fixed the non adversarial simulator to run in task-free mode
- Content safety evaluators (violence, self harm, sexual, hate/unfairness) return the maximum result as the
  main score when aggregating per-turn evaluations from a conversation into an overall
  evaluation score. Other conversation-capable evaluators still default to a mean for aggregation.
- Fixed bug in non adversarial simulator sample where `tasks` undefined

### Other Changes
- Changed minimum required python version to use this package from 3.8 to 3.9
- Stop dependency on the local promptflow service. No promptflow service will automatically start when running evaluation.
- Evaluators internally allow for custom aggregation. However, this causes serialization failures if evaluated while the
  environment variable `AI_EVALS_BATCH_USE_ASYNC` is set to false.

## 1.1.0 (2024-12-12)

### Features Added
- Added image support in `ContentSafetyEvaluator`, `ViolenceEvaluator`, `SexualEvaluator`, `SelfHarmEvaluator`, `HateUnfairnessEvaluator` and `ProtectedMaterialEvaluator`. Provide image URLs or base64 encoded images in `conversation` input for image evaluation. See below for an example:

```python
evaluator = ContentSafetyEvaluator(credential=azure_cred, azure_ai_project=project_scope)
conversation = {
    "messages": [
        {
            "role": "system",
            "content": [
                {"type": "text", "text": "You are an AI assistant that understands images."}
            ],
        },
        {
            "role": "user",
            "content": [
                {"type": "text", "text": "Can you describe this image?"},
                {
                    "type": "image_url",
                    "image_url": {
                        "url": "https://cdn.britannica.com/68/178268-050-5B4E7FB6/Tom-Cruise-2013.jpg"
                    },
                },
            ],
        },
        {
            "role": "assistant",
            "content": [
                {
                    "type": "text",
                    "text": "The image shows a man with short brown hair smiling, wearing a dark-colored shirt.",
                }
            ],
        },
    ]
}
print("Calling Content Safety Evaluator for multi-modal")
score = evaluator(conversation=conversation)
```

- Please switch to generic evaluators for image evaluations as mentioned above. `ContentSafetyMultimodalEvaluator`, `ContentSafetyMultimodalEvaluatorBase`, `ViolenceMultimodalEvaluator`, `SexualMultimodalEvaluator`, `SelfHarmMultimodalEvaluator`, `HateUnfairnessMultimodalEvaluator` and `ProtectedMaterialMultimodalEvaluator` will be deprecated in the next release.

### Bugs Fixed
- Removed `[remote]` extra. This is no longer needed when tracking results in Azure AI Foundry portal.
- Fixed `AttributeError: 'NoneType' object has no attribute 'get'` while running simulator with 1000+ results

## 1.0.1 (2024-11-15)

### Bugs Fixed
- Removing `azure-ai-inference` as dependency.
- Fixed `AttributeError: 'NoneType' object has no attribute 'get'` while running simulator with 1000+ results

## 1.0.0 (2024-11-13)

### Breaking Changes
- The `parallel` parameter has been removed from composite evaluators: `QAEvaluator`, `ContentSafetyChatEvaluator`, and `ContentSafetyMultimodalEvaluator`. To control evaluator parallelism, you can now use the `_parallel` keyword argument, though please note that this private parameter may change in the future.
- Parameters `query_response_generating_prompty_kwargs` and `user_simulator_prompty_kwargs` have been renamed to `query_response_generating_prompty_options` and `user_simulator_prompty_options` in the Simulator's __call__ method.

### Bugs Fixed
- Fixed an issue where the `output_path` parameter in the `evaluate` API did not support relative path.
- Output of adversarial simulators are of type `JsonLineList` and the helper function `to_eval_qr_json_lines` now outputs context from both user and assistant turns along with `category` if it exists in the conversation
- Fixed an issue where during long-running simulations, API token expires causing "Forbidden" error. Instead, users can now set an environment variable `AZURE_TOKEN_REFRESH_INTERVAL` to refresh the token more frequently to prevent expiration and ensure continuous operation of the simulation.
- Fixed an issue with the `ContentSafetyEvaluator` that caused parallel execution of sub-evaluators to fail. Parallel execution is now enabled by default again, but can still be disabled via the '_parallel' boolean keyword argument during class initialization.
- Fix `evaluate` function not producing aggregated metrics if ANY values to be aggregated were None, NaN, or
otherwise difficult to process. Such values are ignored fully, so the aggregated metric of `[1, 2, 3, NaN]`
would be 2, not 1.5.

### Other Changes
- Refined error messages for serviced-based evaluators and simulators.
- Tracing has been disabled due to Cosmos DB initialization issue.
- Introduced environment variable `AI_EVALS_DISABLE_EXPERIMENTAL_WARNING` to disable the warning message for experimental features.
- Changed the randomization pattern for `AdversarialSimulator` such that there is an almost equal number of Adversarial harm categories (e.g. Hate + Unfairness, Self-Harm, Violence, Sex) represented in the  `AdversarialSimulator` outputs. Previously, for 200 `max_simulation_results` a user might see 140 results belonging to the 'Hate + Unfairness' category and 40 results belonging to the 'Self-Harm' category. Now, user will see 50 results for each of Hate + Unfairness, Self-Harm, Violence, and Sex.
- For the `DirectAttackSimulator`, the prompt templates used to generate simulated outputs for each Adversarial harm category will no longer be in a randomized order by default. To override this behavior, pass `randomize_order=True` when you call the `DirectAttackSimulator`, for example:
```python
adversarial_simulator = DirectAttackSimulator(azure_ai_project=azure_ai_project, credential=DefaultAzureCredential())
outputs = asyncio.run(
    adversarial_simulator(
        scenario=scenario,
        target=callback,
        randomize_order=True
    )
)
```

## 1.0.0b5 (2024-10-28)

### Features Added
- Added `GroundednessProEvaluator`, which is a service-based evaluator for determining response groundedness.
- Groundedness detection in Non Adversarial Simulator via query/context pairs
```python
import importlib.resources as pkg_resources
package = "azure.ai.evaluation.simulator._data_sources"
resource_name = "grounding.json"
custom_simulator = Simulator(model_config=model_config)
conversation_turns = []
with pkg_resources.path(package, resource_name) as grounding_file:
    with open(grounding_file, "r") as file:
        data = json.load(file)
for item in data:
    conversation_turns.append([item])
outputs = asyncio.run(custom_simulator(
    target=callback,
    conversation_turns=conversation_turns,
    max_conversation_turns=1,
))
```
- Adding evaluator for multimodal use cases

### Breaking Changes
- Renamed environment variable `PF_EVALS_BATCH_USE_ASYNC` to `AI_EVALS_BATCH_USE_ASYNC`.
- `RetrievalEvaluator` now requires a `context` input in addition to `query` in single-turn evaluation.
- `RelevanceEvaluator` no longer takes `context` as an input. It now only takes `query` and `response` in single-turn evaluation.
- `FluencyEvaluator` no longer takes `query` as an input. It now only takes `response` in single-turn evaluation.
- AdversarialScenario enum does not include `ADVERSARIAL_INDIRECT_JAILBREAK`, invoking IndirectJailbreak or XPIA should be done with `IndirectAttackSimulator`
- Outputs of `Simulator` and `AdversarialSimulator` previously had `to_eval_qa_json_lines` and now has `to_eval_qr_json_lines`. Where `to_eval_qa_json_lines` had:
```json
{"question": <user_message>, "answer": <assistant_message>}
```
`to_eval_qr_json_lines` now has:
```json
{"query": <user_message>, "response": assistant_message}
```

### Bugs Fixed
- Non adversarial simulator works with `gpt-4o` models using the `json_schema` response format
- Fixed an issue where the `evaluate` API would fail with "[WinError 32] The process cannot access the file because it is being used by another process" when venv folder and target function file are in the same directory.
- Fix evaluate API failure when `trace.destination` is set to `none`
- Non adversarial simulator now accepts context from the callback

### Other Changes
- Improved error messages for the `evaluate` API by enhancing the validation of input parameters. This update provides more detailed and actionable error descriptions.
- `GroundednessEvaluator` now supports `query` as an optional input in single-turn evaluation. If `query` is provided, a different prompt template will be used for the evaluation.
- To align with our support of a diverse set of models, the following evaluators will now have a new key in their result output without the `gpt_` prefix. To maintain backwards compatibility, the old key with the `gpt_` prefix will still be present in the output; however, it is recommended to use the new key moving forward as the old key will be deprecated in the future.
  - `CoherenceEvaluator`
  - `RelevanceEvaluator`
  - `FluencyEvaluator`
  - `GroundednessEvaluator`
  - `SimilarityEvaluator`
  - `RetrievalEvaluator`
- The following evaluators will now have a new key in their result output including LLM reasoning behind the score. The new key will follow the pattern "<metric_name>_reason". The reasoning is the result of a more detailed prompt template being used to generate the LLM response. Note that this requires the maximum number of tokens used to run these evaluators to be increased.

    | Evaluator | New `max_token` for Generation |
    | --- | --- |
    | `CoherenceEvaluator` | 800 |
    | `RelevanceEvaluator` | 800 |
    | `FluencyEvaluator` | 800 |
    | `GroundednessEvaluator` | 800 |
    | `RetrievalEvaluator` | 1600 |
- Improved the error message for storage access permission issues to provide clearer guidance for users.

## 1.0.0b4 (2024-10-16)

### Breaking Changes

- Removed `numpy` dependency. All NaN values returned by the SDK have been changed to from `numpy.nan` to `math.nan`.
- `credential` is now required to be passed in for all content safety evaluators and `ProtectedMaterialsEvaluator`. `DefaultAzureCredential` will no longer be chosen if a credential is not passed.
- Changed package extra name from "pf-azure" to "remote".

### Bugs Fixed
- Adversarial Conversation simulations would fail with `Forbidden`. Added logic to re-fetch token in the exponential retry logic to retrive RAI Service response.
- Fixed an issue where the Evaluate API did not fail due to missing inputs when the target did not return columns required by the evaluators.

### Other Changes
- Enhance the error message to provide clearer instruction when required packages for the remote tracking feature are missing.
- Print the per-evaluator run summary at the end of the Evaluate API call to make troubleshooting row-level failures easier.

## 1.0.0b3 (2024-10-01)

### Features Added

- Added `type` field to `AzureOpenAIModelConfiguration` and `OpenAIModelConfiguration`
- The following evaluators now support `conversation` as an alternative input to their usual single-turn inputs:
  - `ViolenceEvaluator`
  - `SexualEvaluator`
  - `SelfHarmEvaluator`
  - `HateUnfairnessEvaluator`
  - `ProtectedMaterialEvaluator`
  - `IndirectAttackEvaluator`
  - `CoherenceEvaluator`
  - `RelevanceEvaluator`
  - `FluencyEvaluator`
  - `GroundednessEvaluator`
- Surfaced `RetrievalScoreEvaluator`, formally an internal part of `ChatEvaluator` as a standalone conversation-only evaluator.

### Breaking Changes

- Removed `ContentSafetyChatEvaluator` and `ChatEvaluator`
- The `evaluator_config` parameter of `evaluate` now maps in evaluator name to a dictionary `EvaluatorConfig`, which is a `TypedDict`. The
`column_mapping` between `data` or `target` and evaluator field names should now be specified inside this new dictionary:

Before:
```python
evaluate(
    ...,
    evaluator_config={
        "hate_unfairness": {
            "query": "${data.question}",
            "response": "${data.answer}",
        }
    },
    ...
)
```

After
```python
evaluate(
    ...,
    evaluator_config={
        "hate_unfairness": {
            "column_mapping": {
                "query": "${data.question}",
                "response": "${data.answer}",
             }
        }
    },
    ...
)
```

- Simulator now requires a model configuration to call the prompty instead of an Azure AI project scope. This enables the usage of simulator with Entra ID based auth.
Before:
```python
azure_ai_project = {
    "subscription_id": os.environ.get("AZURE_SUBSCRIPTION_ID"),
    "resource_group_name": os.environ.get("RESOURCE_GROUP"),
    "project_name": os.environ.get("PROJECT_NAME"),
}
sim = Simulator(azure_ai_project=azure_ai_project, credentails=DefaultAzureCredentials())
```
After:
```python
model_config = {
    "azure_endpoint": os.environ.get("AZURE_OPENAI_ENDPOINT"),
    "azure_deployment": os.environ.get("AZURE_DEPLOYMENT"),
}
sim = Simulator(model_config=model_config)
```
If `api_key` is not included in the `model_config`, the prompty runtime in `promptflow-core` will pick up `DefaultAzureCredential`.

### Bugs Fixed

- Fixed issue where Entra ID authentication was not working with `AzureOpenAIModelConfiguration`

## 1.0.0b2 (2024-09-24)

### Breaking Changes

- `data` and `evaluators` are now required keywords in `evaluate`.

## 1.0.0b1 (2024-09-20)

### Breaking Changes

- The `synthetic` namespace has been renamed to `simulator`, and sub-namespaces under this module have been removed
- The `evaluate` and `evaluators` namespaces have been removed, and everything previously exposed in those modules has been added to the root namespace `azure.ai.evaluation`
- The parameter name `project_scope` in content safety evaluators have been renamed to `azure_ai_project` for consistency with evaluate API and simulators.
- Model configurations classes are now of type `TypedDict` and are exposed in the `azure.ai.evaluation` module instead of coming from `promptflow.core`.
- Updated the parameter names for `question` and `answer` in built-in evaluators to more generic terms: `query` and `response`.

### Features Added

- First preview
- This package is port of `promptflow-evals`. New features will be added only to this package moving forward.
- Added a `TypedDict` for `AzureAIProject` that allows for better intellisense and type checking when passing in project information<|MERGE_RESOLUTION|>--- conflicted
+++ resolved
@@ -1,21 +1,15 @@
 # Release History
 
-<<<<<<< HEAD
-## 1.9.0 (unreleased)
+## 1.9.0 (Unreleased)
 
 ### Features Added
 
 - Enhanced `_SafetyEvaluation` to support both callback-style and simple target functions seamlessly. Callback-style targets with parameters `(messages, stream, session_state, context)` are now automatically detected and used directly, while simple targets with `(query: str) -> str` signature continue to work as before.
 
 ### Bugs Fixed
+- Fixed MeteorScoreEvaluator and other threshold-based evaluators returning incorrect binary results due to integer conversion of decimal scores. Previously, decimal scores like 0.9375 were incorrectly converted to integers (0) before threshold comparison, causing them to fail even when above the threshold. [#41415](https://github.com/Azure/azure-sdk-for-python/issues/41415)
 
 - Improved error messages for invalid target functions in `_SafetyEvaluation` with clear examples of both supported target function patterns. 
-=======
-## 1.9.0 (Unreleased)
-
-### Bugs Fixed
-- Fixed MeteorScoreEvaluator and other threshold-based evaluators returning incorrect binary results due to integer conversion of decimal scores. Previously, decimal scores like 0.9375 were incorrectly converted to integers (0) before threshold comparison, causing them to fail even when above the threshold. [#41415](https://github.com/Azure/azure-sdk-for-python/issues/41415)
->>>>>>> 51f2b44d
 
 ## 1.8.0 (2025-05-29)
 
