# Release History

## 1.0.0b1 (Unreleased)

<<<<<<< HEAD
### Breaking Changes

- The `synthetic` namespace has been renamed to `simulator`, and sub-namespaces under this module have been removed
- The `evaluate` and `evaluators` namespaces have been removed, and everything previously exposed in those modules has been added to the root namespace `azure.ai.evaluation`  
=======

### Breaking Changes

- The parameter name `project_scope` in content safety evaluators have been renamed to `azure_ai_project` for consistency with evaluate API and simulators.

>>>>>>> 9a8f379c

### Features Added

- First preview
- This package is port of `promptflow-evals`. New features will be added only to this package moving forward.<|MERGE_RESOLUTION|>--- conflicted
+++ resolved
@@ -2,18 +2,12 @@
 
 ## 1.0.0b1 (Unreleased)
 
-<<<<<<< HEAD
 ### Breaking Changes
 
 - The `synthetic` namespace has been renamed to `simulator`, and sub-namespaces under this module have been removed
 - The `evaluate` and `evaluators` namespaces have been removed, and everything previously exposed in those modules has been added to the root namespace `azure.ai.evaluation`  
-=======
-
-### Breaking Changes
-
 - The parameter name `project_scope` in content safety evaluators have been renamed to `azure_ai_project` for consistency with evaluate API and simulators.
 
->>>>>>> 9a8f379c
 
 ### Features Added
 
