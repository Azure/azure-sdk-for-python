--- conflicted
+++ resolved
@@ -10,11 +10,8 @@
 
 ### Bugs Fixed
 - Non adversarial simulator works with `gpt-4o` models using the `json_schema` response format
-<<<<<<< HEAD
 - Fixed an issue where the `evaluate` API would fail with "[WinError 32] The process cannot access the file because it is being used by another process" when venv folder and target function file are in the same directory.
-=======
 - Fix evaluate API failure when `trace.destination` is set to `none`
->>>>>>> 3d74cb8b
 
 ### Other Changes
 - Improved error messages for the `evaluate` API by enhancing the validation of input parameters. This update provides more detailed and actionable error descriptions.
