--- conflicted
+++ resolved
@@ -7,11 +7,9 @@
 
 ### Breaking Changes
 - Renamed environment variable `PF_EVALS_BATCH_USE_ASYNC` to `AI_EVALS_BATCH_USE_ASYNC`.
-<<<<<<< HEAD
 - `RetrievalEvaluator` now requires a `context` input in addition to `query` in single-turn evaluation.
 - `RelevanceEvaluator` no longer takes `context` as an input. It now only takes `query` and `response` in single-turn evaluation.
 - `FluencyEvaluator` no longer takes `query` as an input. It now only takes `response` in single-turn evaluation.
-=======
 - Outputs of `Simulator` and `AdversarialSimulator` previously had `to_eval_qa_json_lines` and now has `to_eval_qr_json_lines`. Where `to_eval_qa_json_lines` had:
 ```json 
 {"question": <user_message>, "answer": <assistant_message>}
@@ -21,7 +19,6 @@
 {"query": <user_message>, "response": assistant_message}
 ```
 
->>>>>>> 605f72eb
 
 ### Bugs Fixed
 - Non adversarial simulator works with `gpt-4o` models using the `json_schema` response format
@@ -30,9 +27,7 @@
 
 ### Other Changes
 - Improved error messages for the `evaluate` API by enhancing the validation of input parameters. This update provides more detailed and actionable error descriptions.
-<<<<<<< HEAD
 - `GroundednessEvaluator` now supports `query` as an optional input in single-turn evaluation. If `query` is provided, a different prompt template will be used for the evaluation.
-=======
 - To align with our support of a diverse set of models, the following evaluators will now have a new key in their result output without the `gpt_` prefix. To maintain backwards compatibility, the old key with the `gpt_` prefix will still be present in the output; however, it is recommended to use the new key moving forward as the old key will be deprecated in the future.
   - `CoherenceEvaluator`
   - `RelevanceEvaluator`
@@ -40,7 +35,6 @@
   - `GroundednessEvaluator`
   - `SimilarityEvaluator`
   - `RetrievalEvaluator`
->>>>>>> 605f72eb
 
 ## 1.0.0b4 (2024-10-16)
 
