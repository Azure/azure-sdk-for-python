--- conflicted
+++ resolved
@@ -22,14 +22,11 @@
 - Added new experimental risk categories ProtectedMaterial and CodeVulnerability for redteam agent scan.
 
 
-<<<<<<< HEAD
+### Bugs Fixed
+
+- Significant improvements to IntentResolution evaluator. New version has less variance, is nearly 2x faster and consumes fewer tokens.
+
 - Fixes and improvements to ToolCallAccuracy evaluator. New version has less variance. and now works on all tool calls that happen in a turn at once. Previously, it worked on each tool call independently without having context on the other tool calls that happen in the same turn, and then aggregated the results to a score in the range [0-1]. The score range is now [1-5].
-
-=======
-### Bugs Fixed
-
-- Significant improvements to IntentResolution evaluator. New version has less variance, is nearly 2x faster and consumes fewer tokens.
->>>>>>> ff8ab238
 - Fixed MeteorScoreEvaluator and other threshold-based evaluators returning incorrect binary results due to integer conversion of decimal scores. Previously, decimal scores like 0.9375 were incorrectly converted to integers (0) before threshold comparison, causing them to fail even when above the threshold. [#41415](https://github.com/Azure/azure-sdk-for-python/issues/41415)
 - Added a new enum `ADVERSARIAL_QA_DOCUMENTS` which moves all the "file_content" type prompts away from `ADVERSARIAL_QA` to the new enum
 
