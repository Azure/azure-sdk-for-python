--- conflicted
+++ resolved
@@ -1,6 +1,5 @@
 # Release History
 
-<<<<<<< HEAD
 ## 1.11.0 (Unreleased)
 
 ### Breaking Changes
@@ -8,10 +7,7 @@
 ### Features Added
 - Enhanced `GroundednessEvaluator` to support AI agent evaluation with tool calls. The evaluator now accepts agent response data containing tool calls and can extract context from `file_search` tool results for groundedness assessment. This enables evaluation of AI agents that use tools to retrieve information and generate responses. Note: Agent groundedness evaluation is currently supported only when the `file_search` tool is used.
 
-## 1.10.0 (2025-07-29)
-=======
 ## 1.10.0 (2025-07-31)
->>>>>>> 177748a6
 
 ### Breaking Changes
 
