--- conflicted
+++ resolved
@@ -8,11 +8,8 @@
 - The `parallel` parameter has been removed from composite evaluators: `QAEvaluator`, `ContentSafetyChatEvaluator`, and `ContentSafetyMultimodalEvaluator`. To control evaluator parallelism, you can now use the `_parallel` keyword argument, though please note that this private parameter may change in the future.
 
 ### Bugs Fixed
-<<<<<<< HEAD
+- Output of adversarial simulators are of type `JsonLineList` and the helper function `to_eval_qr_json_lines` now outputs context from both user and assistant turns along with `category` if it exists in the conversation
 - Fixed an issue where during long-running simulations, API token expires causing "Forbidden" error. Instead, users can now set an environment variable `AZURE_TOKEN_REFRESH_INTERVAL` to refresh the token more frequently to prevent expiration and ensure continuous operation of the simulation. 
-=======
-- Output of adversarial simulators are of type `JsonLineList` and the helper function `to_eval_qr_json_lines` now outputs context from both user and assistant turns along with `category` if it exists in the conversation
->>>>>>> b9cfbec3
 
 ### Other Changes
 - Refined error messages for serviced-based evaluators and simulators.
