--- conflicted
+++ resolved
@@ -3,14 +3,12 @@
 ## 1.4.0 (Unreleased)
 
 ### Features Added
-<<<<<<< HEAD
 - Binary results for QA and ContentSafety evaluators are now available. 
     - Evaluation results will show the result and threshold for each evaluator.
     - Set your own `threshold` for binary evaluation results. Quality evaluators will always have higher score is better for binary results. Content safety evaluators will always have lower score is better for binary results.
     - Defaults have been added to `threshold` for maximum backward compatibility
-=======
 - New Built-in evaluator called CodeVulnerabilityEvaluator is added. 
-  - It provides a capabilities to identify the following code vulnerabilities.
+  - It provides capabilities to identify the following code vulnerabilities.
     - path-injection
     - sql-injection
     - code-injection
@@ -44,7 +42,6 @@
     - emotional_state
     - protected_class
     - groundedness
->>>>>>> 5e36ddf0
 
 ### Breaking Changes
 
