--- conflicted
+++ resolved
@@ -9,11 +9,8 @@
 
 ### Bugs Fixed
 
-<<<<<<< HEAD
 - Fixed content safety evaluators returning `NaN` for `evaluation_per_turn` when processing conversations with mismatched user/assistant message patterns. The conversation processing logic now handles edge cases gracefully instead of throwing exceptions, resolving up to 24% of evaluation failures in production scenarios.
-=======
 - Fixed red team scan `output_path` issue where individual evaluation results were overwriting each other instead of being preserved as separate files. Individual evaluations now create unique files while the user's `output_path` is reserved for final aggregated results.
->>>>>>> 56db2d79
 - Significant improvements to TaskAdherence evaluator. New version has less variance, is much faster and consumes fewer tokens.
 - Significant improvements to Relevance evaluator. New version has more concrete rubrics and has less variance, is much faster and consumes fewer tokens.
 
