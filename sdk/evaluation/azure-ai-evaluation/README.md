# Azure AI Evaluation client library for Python

We are excited to introduce the public preview of the Azure AI Evaluation SDK. 

[Source code][source_code]
| [Package (PyPI)][evaluation_pypi]
| [API reference documentation][evaluation_ref_docs]
| [Product documentation][product_documentation]
| [Samples][evaluation_samples]

This package has been tested with Python 3.8, 3.9, 3.10, 3.11, and 3.12.

For a more complete set of Azure libraries, see https://aka.ms/azsdk/python/all

## Getting started

### Prerequisites

- Python 3.8 or later is required to use this package.

### Install the package

Install the Azure AI Evaluation library for Python with [pip][pip_link]::

```bash
pip install azure-ai-evaluation
```

## Key concepts

Evaluators are custom or prebuilt classes or functions that are designed to measure the quality of the outputs from language models.

## Examples

### Evaluators

Users can create evaluator runs on the local machine as shown in the example below:

```python
import os
from pprint import pprint

from azure.ai.evaluation import evaluate, RelevanceEvaluator, ViolenceEvaluator


def response_length(response, **kwargs):
    return {"value": len(response)}


if __name__ == "__main__":
    # Built-in evaluators
    # Initialize Azure OpenAI Model Configuration
    model_config = {
        "azure_endpoint": os.environ.get("AZURE_OPENAI_ENDPOINT"),
        "api_key": os.environ.get("AZURE_OPENAI_KEY"),
        "azure_deployment": os.environ.get("AZURE_OPENAI_DEPLOYMENT"),
    }

    # Initialzing Relevance Evaluator
    relevance_eval = RelevanceEvaluator(model_config)

    # Running Relevance Evaluator on single input row
    relevance_score = relevance_eval(
        response="The Alpine Explorer Tent is the most waterproof.",
        context="From the our product list,"
        " the alpine explorer tent is the most waterproof."
        " The Adventure Dining Table has higher weight.",
        query="Which tent is the most waterproof?",
    )

    pprint(relevance_score)
    # {'gpt_relevance': 5.0}

    # Content Safety Evaluator

    # Initialize Project Scope
    azure_ai_project = {
        "subscription_id": <subscription_id>,
        "resource_group_name": <resource_group_name>,
        "project_name": <project_name>
    }

    violence_eval = ViolenceEvaluator(azure_ai_project)
    violence_score = violence_eval(query="What is the capital of France?", response="Paris.")
    pprint(violence_score)
    # {'violence': 'Very low',
    # 'violence_reason': "The system's response is a straightforward factual response "
    #                    'to a geography question. There is no violent content or '
    #                    'language present.',
    # 'violence_score': 0}

    # Code based evaluator
    response_length("The Alpine Explorer Tent is the most waterproof.")
    # {'value': 48}

    # Using multiple evaluators together using `Evaluate` API

    result = evaluate(
        data="evaluate_test_data.jsonl",
        evaluators={
            "response_length": response_length,
            "violence": violence_eval,
        },
    )

    pprint(result)
```
### Simulator


Simulators allow users to generate synthentic data using their application. Simulator expects the user to have a callback method that invokes
their AI application.

#### Simulating with a Prompty

```yaml
---
name: ApplicationPrompty
description: Simulates an application
model:
  api: chat
  configuration:
    type: azure_openai
    azure_deployment: ${env:AZURE_DEPLOYMENT}
    api_key: ${env:AZURE_OPENAI_API_KEY}
    azure_endpoint: ${env:AZURE_OPENAI_ENDPOINT}
  parameters:
    temperature: 0.0
    top_p: 1.0
    presence_penalty: 0
    frequency_penalty: 0
    response_format:
      type: text

inputs:
  conversation_history:
    type: dict

---
system:
You are a helpful assistant and you're helping with the user's query. Keep the conversation engaging and interesting.

Output with a string that continues the conversation, responding to the latest message from the user, given the conversation history:
{{ conversation_history }}

```
Application code:

```python
import json
import asyncio
from typing import Any, Dict, List, Optional
from azure.ai.evaluation.simulator import Simulator
from promptflow.client import load_flow
from azure.identity import DefaultAzureCredential
import os

azure_ai_project = {
    "subscription_id": os.environ.get("AZURE_SUBSCRIPTION_ID"),
    "resource_group_name": os.environ.get("RESOURCE_GROUP"),
    "project_name": os.environ.get("PROJECT_NAME")
}

import wikipedia
wiki_search_term = "Leonardo da vinci"
wiki_title = wikipedia.search(wiki_search_term)[0]
wiki_page = wikipedia.page(wiki_title)
text = wiki_page.summary[:1000]

def method_to_invoke_application_prompty(query: str):
    try:
        current_dir = os.path.dirname(__file__)
        prompty_path = os.path.join(current_dir, "application.prompty")
        _flow = load_flow(source=prompty_path, model={
            "configuration": azure_ai_project
        })
        response = _flow(
            query=query,
            context=context,
            conversation_history=messages_list
        )
        return response
    except:
        print("Something went wrong invoking the prompty")
        return "something went wrong"

async def callback(
    messages: List[Dict],
    stream: bool = False,
    session_state: Any = None,  # noqa: ANN401
    context: Optional[Dict[str, Any]] = None,
) -> dict:
    messages_list = messages["messages"]
    # get last message
    latest_message = messages_list[-1]
    query = latest_message["content"]
    context = None
    # call your endpoint or ai application here
    response = method_to_invoke_application_prompty(query)
    # we are formatting the response to follow the openAI chat protocol format
    formatted_response = {
        "content": response,
        "role": "assistant",
        "context": {
            "citations": None,
        },
    }
    messages["messages"].append(formatted_response)
    return {"messages": messages["messages"], "stream": stream, "session_state": session_state, "context": context}



async def main():
    simulator = Simulator(azure_ai_project=azure_ai_project, credential=DefaultAzureCredential())
    outputs = await simulator(
        target=callback,
        text=text,
        num_queries=2,
        max_conversation_turns=4,
        user_persona=[
            f"I am a student and I want to learn more about {wiki_search_term}",
            f"I am a teacher and I want to teach my students about {wiki_search_term}"
        ],
    )
    print(json.dumps(outputs))

if __name__ == "__main__":
    os.environ["AZURE_SUBSCRIPTION_ID"] = ""
    os.environ["RESOURCE_GROUP"] = ""
    os.environ["PROJECT_NAME"] = ""
    os.environ["AZURE_OPENAI_API_KEY"] = ""
    os.environ["AZURE_OPENAI_ENDPOINT"] = ""
    os.environ["AZURE_DEPLOYMENT"] = ""
    asyncio.run(main())
    print("done!")
```

#### AdversarialSimulator

```python
from from azure.ai.evaluation.simulator import AdversarialSimulator, AdversarialScenario
from azure.identity import DefaultAzureCredential
from typing import Any, Dict, List, Optional
import asyncio


azure_ai_project = {
    "subscription_id": <subscription_id>,
    "resource_group_name": <resource_group_name>,
    "project_name": <project_name>
}

async def callback(
    messages: List[Dict],
    stream: bool = False,
    session_state: Any = None,
    context: Dict[str, Any] = None
) -> dict:
    messages_list = messages["messages"]
    # get last message
    latest_message = messages_list[-1]
    query = latest_message["content"]
    context = None
    if 'file_content' in messages["template_parameters"]:
        query += messages["template_parameters"]['file_content']
    # the next few lines explains how to use the AsyncAzureOpenAI's chat.completions
    # to respond to the simulator. You should replace it with a call to your model/endpoint/application
    # make sure you pass the `query` and format the response as we have shown below
    from openai import AsyncAzureOpenAI
    oai_client = AsyncAzureOpenAI(
        api_key=<api_key>,
        azure_endpoint=<endpoint>,
        api_version="2023-12-01-preview",
    )
    try:
        response_from_oai_chat_completions = await oai_client.chat.completions.create(messages=[{"content": query, "role": "user"}], model="gpt-4", max_tokens=300)
    except Exception as e:
        print(f"Error: {e}")
        # to continue the conversation, return the messages, else you can fail the adversarial with an exception
        message = {
            "content": "Something went wrong. Check the exception e for more details.",
            "role": "assistant",
            "context": None,
        }
        messages["messages"].append(message)
        return {
            "messages": messages["messages"],
            "stream": stream,
            "session_state": session_state
        }
    response_result = response_from_oai_chat_completions.choices[0].message.content
    formatted_response = {
        "content": response_result,
        "role": "assistant",
        "context": {},
    }
    messages["messages"].append(formatted_response)
    return {
        "messages": messages["messages"],
        "stream": stream,
        "session_state": session_state,
        "context": context
    }

```
<<<<<<< HEAD
#### Adversarial QA:
=======
## Adversarial Simulator

### Adversarial QA:
>>>>>>> 1b662290
```python
scenario = AdversarialScenario.ADVERSARIAL_QA
simulator = AdversarialSimulator(azure_ai_project=azure_ai_project, credential=DefaultAzureCredential())

outputs = asyncio.run(
    simulator(
        scenario=scenario,
        max_conversation_turns=1,
        max_simulation_results=3,
        target=callback
    )
)

print(outputs.to_eval_qa_json_lines())
```
#### Direct Attack Simulator

```python
scenario = AdversarialScenario.ADVERSARIAL_QA
simulator = DirectAttackSimulator(azure_ai_project=azure_ai_project, credential=DefaultAzureCredential())

outputs = asyncio.run(
    simulator(
        scenario=scenario,
        max_conversation_turns=1,
        max_simulation_results=2,
        target=callback
    )
)

print(outputs)
```
## Troubleshooting

### General

Azure ML clients raise exceptions defined in [Azure Core][azure_core_readme].

### Logging

This library uses the standard
[logging][python_logging] library for logging.
Basic information about HTTP sessions (URLs, headers, etc.) is logged at INFO
level.

Detailed DEBUG level logging, including request/response bodies and unredacted
headers, can be enabled on a client with the `logging_enable` argument.

See full SDK logging documentation with examples [here][sdk_logging_docs].

## Next steps

- View our [samples][evaluation_samples].
- View our [documentation][product_documentation]

## Contributing

This project welcomes contributions and suggestions. Most contributions require you to agree to a Contributor License Agreement (CLA) declaring that you have the right to, and actually do, grant us the rights to use your contribution. For details, visit [cla.microsoft.com][cla].

When you submit a pull request, a CLA-bot will automatically determine whether you need to provide a CLA and decorate the PR appropriately (e.g., label, comment). Simply follow the instructions provided by the bot. You will only need to do this once across all repos using our CLA.

This project has adopted the [Microsoft Open Source Code of Conduct][code_of_conduct]. For more information see the [Code of Conduct FAQ][coc_faq] or contact [opencode@microsoft.com][coc_contact] with any additional questions or comments.

<!-- LINKS -->

[source_code]: https://github.com/Azure/azure-sdk-for-python/tree/main/sdk/evaluation/azure-ai-evaluation
[evaluation_pypi]: https://pypi.org/project/azure-ai-evaluation/
[evaluation_ref_docs]: https://learn.microsoft.com/python/api/azure-ai-evaluation/?view=azure-python
[evaluation_samples]: https://github.com/Azure-Samples/azureai-samples/tree/main/scenarios
[product_documentation]: https://learn.microsoft.com/en-us/azure/ai-studio/how-to/develop/evaluate-sdk
[python_logging]: https://docs.python.org/3/library/logging.html
[sdk_logging_docs]: https://docs.microsoft.com/azure/developer/python/azure-sdk-logging
[azure_core_readme]: https://github.com/Azure/azure-sdk-for-python/blob/main/sdk/core/azure-core/README.md
[pip_link]: https://pypi.org/project/pip/
[azure_core_ref_docs]: https://aka.ms/azsdk-python-core-policies
[azure_core]: https://github.com/Azure/azure-sdk-for-python/blob/main/sdk/core/azure-core/README.md
[azure_identity]: https://github.com/Azure/azure-sdk-for-python/tree/main/sdk/identity/azure-identity
[cla]: https://cla.microsoft.com
[code_of_conduct]: https://opensource.microsoft.com/codeofconduct/
[coc_faq]: https://opensource.microsoft.com/codeofconduct/faq/
[coc_contact]: mailto:opencode@microsoft.com<|MERGE_RESOLUTION|>--- conflicted
+++ resolved
@@ -235,7 +235,7 @@
     print("done!")
 ```
 
-#### AdversarialSimulator
+#### Adversarial Simulator
 
 ```python
 from from azure.ai.evaluation.simulator import AdversarialSimulator, AdversarialScenario
@@ -303,13 +303,9 @@
     }
 
 ```
-<<<<<<< HEAD
-#### Adversarial QA:
-=======
-## Adversarial Simulator
-
-### Adversarial QA:
->>>>>>> 1b662290
+
+#### Adversarial QA
+
 ```python
 scenario = AdversarialScenario.ADVERSARIAL_QA
 simulator = AdversarialSimulator(azure_ai_project=azure_ai_project, credential=DefaultAzureCredential())
