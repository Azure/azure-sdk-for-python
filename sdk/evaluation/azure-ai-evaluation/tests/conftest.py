from .__openai_patcher import TestProxyConfig, TestProxyHttpxClientBase  # isort: split

import os
import json
import multiprocessing
import time
from datetime import datetime, timedelta
import jwt
from logging import Logger
from enum import Enum
from pathlib import Path
from typing import Any, Dict, Final, Literal, Optional
from unittest.mock import patch

import pytest
from ci_tools.variables import in_ci
from devtools_testutils import (
    add_body_key_sanitizer,
    add_general_regex_sanitizer,
    add_header_regex_sanitizer,
    is_live,
    remove_batch_sanitizers,
    add_remove_header_sanitizer,
    Sanitizer,
)
from devtools_testutils.config import PROXY_URL
from devtools_testutils.fake_credentials import FakeTokenCredential
from devtools_testutils.helpers import get_recording_id
from devtools_testutils.proxy_testcase import transform_request
from filelock import FileLock
from promptflow.client import PFClient
from promptflow.executor._line_execution_process_pool import _process_wrapper
from promptflow.executor._process_manager import create_spawned_fork_process_manager
from pytest_mock import MockerFixture

from azure.ai.evaluation import AzureOpenAIModelConfiguration, OpenAIModelConfiguration
from azure.ai.evaluation._common.utils import ensure_nltk_data_downloaded
from azure.ai.evaluation._azure._clients import LiteMLClient
from azure.core.credentials import TokenCredential

PROMPTFLOW_ROOT = Path(__file__, "..", "..", "..").resolve()
CONNECTION_FILE = (PROMPTFLOW_ROOT / "azure-ai-evaluation" / "connections.json").resolve()
RECORDINGS_TEST_CONFIGS_ROOT = Path(PROMPTFLOW_ROOT / "azure-ai-evaluation/tests/test_configs").resolve()
ZERO_GUID: Final[str] = "00000000-0000-0000-0000-000000000000"


def pytest_configure(config: pytest.Config) -> None:
    # register Azure test markers to reduce spurious warnings on test runs
    config.addinivalue_line("markers", "azuretest: mark test as an Azure test.")
    config.addinivalue_line("markers", "localtest: mark test as a local test.")
    config.addinivalue_line("markers", "unittest: mark test as a unit test.")
    config.addinivalue_line("markers", "performance_test: mark test as a performance test.")

    # suppress deprecation warnings for now
    config.addinivalue_line("filterwarnings", "ignore::DeprecationWarning")


class SanitizedValues:
    SUBSCRIPTION_ID = ZERO_GUID
    RESOURCE_GROUP_NAME = "00000"
    WORKSPACE_NAME = "00000"
    TENANT_ID = ZERO_GUID
    USER_OBJECT_ID = ZERO_GUID
    IMAGE_NAME = "00000000.png"


@pytest.fixture(scope="session", autouse=True)
def ensure_nltk_data() -> None:
    """Ensures that nltk data has been downloaded."""

    def try_download_nltk():
        for _ in range(3):
            ensure_nltk_data_downloaded()

    if in_ci():
        with FileLock(Path.home() / "azure_ai_evaluation_nltk_data.txt"):
            try_download_nltk()
    else:
        try_download_nltk()


@pytest.fixture(scope="session", autouse=True)
def add_sanitizers(
    test_proxy,
    mock_model_config: AzureOpenAIModelConfiguration,
    mock_project_scope: Dict[str, str],
    connection_file: Optional[Dict[str, Any]],
) -> None:
    def azureopenai_connection_sanitizer():
        """Sanitize the openai deployment name."""
        mock_deployment = mock_model_config["azure_deployment"]

        add_general_regex_sanitizer(
            regex=r"/openai/deployments/([^\/&#\"]+)", value=mock_deployment, group_for_replace="1"
        )
        add_body_key_sanitizer(json_path="$.model", value=mock_deployment)

    def azure_workspace_triad_sanitizer():
        """Sanitize subscription, resource group, and workspace."""
        add_general_regex_sanitizer(
            regex=r"/subscriptions/([-\w\._\(\)]+)",
            value=mock_project_scope["subscription_id"],
            group_for_replace="1",
        )
        add_general_regex_sanitizer(
            regex=r"/resource[gG]roups/([-\w\._\(\)]+)",
            value=mock_project_scope["resource_group_name"],
            group_for_replace="1",
        )
        add_general_regex_sanitizer(
            regex=r"/workspaces/([-\w\._\(\)]+)", value=mock_project_scope["project_name"], group_for_replace="1"
        )
        add_general_regex_sanitizer(
            regex=r"image_understanding/([-\w\._\(\)/]+)", value=mock_project_scope["image_name"], group_for_replace="1"
        )

    def openai_stainless_default_headers():
        """Sanitize the default headers added by the stainless SDK generator to every request.

        The headers are meant as telemetry, so their values shouldn't matter

          .. note::

              The openai SDK is generated with Stainless

          .. see-also::

              https://app.stainlessapi.com/docs/guides/configure#default-headers
        """

        replacements = [
            ("Package-Version", "vX.X.X"),
            ("OS", "Other:XXX"),
            ("Arch", "x64"),
            ("Runtime", "CPython"),
            ("Runtime-Version", "3.X.X"),
            ("Async", "async:asyncio"),
        ]

        for header_suffix, value in replacements:
            add_header_regex_sanitizer(key=f"X-Stainless-{header_suffix}", regex="^.*$", value=value)

    def azure_ai_generative_sanitizer():
        """Sanitize header values from azure-ai-generative"""
        add_header_regex_sanitizer(key="X-CV", regex="^.*$", value=ZERO_GUID)
        add_body_key_sanitizer(json_path="$.headers.X-CV", value=ZERO_GUID)

    def live_connection_file_values():
        """Sanitize the live values from connections.json"""

        if connection_file is None:
            return

        project_scope = connection_file["azure_ai_project_scope"]["value"]
        model_config = connection_file["azure_openai_model_config"]["value"]

        add_general_regex_sanitizer(regex=project_scope["subscription_id"], value=SanitizedValues.SUBSCRIPTION_ID)
        add_general_regex_sanitizer(
            regex=project_scope["resource_group_name"], value=SanitizedValues.RESOURCE_GROUP_NAME
        )
        add_general_regex_sanitizer(regex=project_scope["project_name"], value=SanitizedValues.WORKSPACE_NAME)
        add_general_regex_sanitizer(regex=model_config["azure_endpoint"], value=mock_model_config["azure_endpoint"])

    def promptflow_root_run_id_sanitizer():
        """Sanitize the promptflow service isolation values."""
        add_general_regex_sanitizer(
            value="root_run_id",
            regex=r'"root_run_id": "azure_ai_evaluation_evaluators_common_base_eval_asyncevaluatorbase_[^"]+"',
            replacement='"root_run_id": "azure_ai_evaluation_evaluators_common_base_eval_asyncevaluatorbase_SANITIZED"',
        )

    def evalutation_run_sanitizer() -> None:
        # By default, the test proxy will sanitize all "key" values in a JSON body to "Sanitized". Unfortunately,
        # when retrieving the datastore secrets, the key that comes back needs to be a valid Base64 encoded string.
        # So we disable this default rule, and add a replacement rule to santize to MA== (which is "0")
        remove_batch_sanitizers(["AZSDK3447"])
        add_body_key_sanitizer(json_path="$.key", value="MA==")

        # Sanitize the start_time, timestamp, and end_time to a fixed value in recordings
        convert = lambda dt: str(int(dt.timestamp() * 1000))
        start = datetime(2024, 11, 1, 0, 0, 0)
        mid = start + timedelta(seconds=10)
        end = start + timedelta(minutes=1)
        add_body_key_sanitizer(json_path="$..start_time", value=convert(start))
        add_body_key_sanitizer(json_path="$..timestamp", value=convert(mid))
        add_body_key_sanitizer(json_path="$..end_time", value=convert(end))

        # Since we use a santizied configuration when in playback mode, force the dataPath.dataStoreName in the
        # register request in the eval run
        add_body_key_sanitizer(json_path="$.dataPath.dataStoreName", value="Sanitized")

        # In the eval run history, sanitize additional values such as the upn (which contains the user's email)
        add_body_key_sanitizer(json_path="$..userObjectId", value=ZERO_GUID)
        add_body_key_sanitizer(json_path="$..userPuId", value="0000000000000000")
        add_body_key_sanitizer(json_path="$..userIss", value="https://sts.windows.net/" + ZERO_GUID)
        add_body_key_sanitizer(json_path="$..userTenantId", value=ZERO_GUID)
        add_body_key_sanitizer(json_path="$..upn", value="Sanitized")

        # removes some stainless headers since they are causing some unnecessary mismatches in recordings
        stainless_headers = ["x-stainless-retry-count", "x-stainless-read-timeout"]
        add_remove_header_sanitizer(headers=",".join(stainless_headers))

    azure_workspace_triad_sanitizer()
    azureopenai_connection_sanitizer()
    openai_stainless_default_headers()
    azure_ai_generative_sanitizer()
    live_connection_file_values()
    promptflow_root_run_id_sanitizer()
    evalutation_run_sanitizer()


@pytest.fixture
def redirect_asyncio_requests_traffic():
    """Redirects requests sent through AsyncioRequestsTransport to the test proxy.

    .. note::

    This implementation is taken verbatim from devtools_testutils/proxy_fixtures.py

    It's necessary for two reasons:
        * The only async transport that gets patched is AioHttpTransport
        * The test infra selectively patches the Sync/Async implementations based on whether the test is sync/async
    """
    import urllib.parse as url_parse

    from azure.core.pipeline.transport import AsyncioRequestsTransport

    original_transport_func = AsyncioRequestsTransport.send
    recording_id = get_recording_id()

    def transform_args(*args, **kwargs):
        copied_positional_args = list(args)
        request = copied_positional_args[1]

        transform_request(request, recording_id)

        return tuple(copied_positional_args), kwargs

    async def combined_call(*args, **kwargs):
        adjusted_args, adjusted_kwargs = transform_args(*args, **kwargs)
        result = await original_transport_func(*adjusted_args, **adjusted_kwargs)

        # make the x-recording-upstream-base-uri the URL of the request
        # this makes the request look like it was made to the original endpoint instead of to the proxy
        # without this, things like LROPollers can get broken by polling the wrong endpoint
        parsed_result = url_parse.urlparse(result.request.url)
        upstream_uri = url_parse.urlparse(result.request.headers["x-recording-upstream-base-uri"])
        upstream_uri_dict = {"scheme": upstream_uri.scheme, "netloc": upstream_uri.netloc}
        original_target = parsed_result._replace(**upstream_uri_dict).geturl()

        result.request.url = original_target
        return result

    AsyncioRequestsTransport.send = combined_call

    yield

    AsyncioRequestsTransport.send = original_transport_func


@pytest.fixture
def simple_conversation():
    return {
        "messages": [
            {
                "content": "What is the capital of France?`''\"</>{}{{]",
                "role": "user",
                "context": "Customer wants to know the capital of France",
            },
            {"content": "Paris", "role": "assistant", "context": "Paris is the capital of France"},
            {
                "content": "What is the capital of Hawaii?",
                "role": "user",
                "context": "Customer wants to know the capital of Hawaii",
            },
            {"content": "Honolulu", "role": "assistant", "context": "Honolulu is the capital of Hawaii"},
        ],
        "context": "Global context",
    }


@pytest.fixture
def redirect_openai_requests():
    """Route requests from the openai package to the test proxy."""
    config = TestProxyConfig(
        recording_id=get_recording_id(), recording_mode="record" if is_live() else "playback", proxy_url=PROXY_URL
    )

    with TestProxyHttpxClientBase.record_with_proxy(config):
        yield


@pytest.fixture
def recorded_test(recorded_test, redirect_openai_requests, redirect_asyncio_requests_traffic):
    return recorded_test


@pytest.fixture(scope="session")
def connection_file() -> Optional[Dict[str, Any]]:
    if not CONNECTION_FILE.exists():
        return None

    with open(CONNECTION_FILE) as f:
        return json.load(f)


@pytest.fixture(scope="session")
def dev_connections(
    mock_project_scope: dict,
    mock_model_config: AzureOpenAIModelConfiguration,
    connection_file: Optional[Dict[str, Any]],
) -> Dict[str, Any]:
    if not is_live():
        return {
            "azure_ai_project_scope": {"value": mock_project_scope},
            "azure_openai_model_config": {
                "value": mock_model_config,
            },
        }

    assert connection_file is not None, f"Connections file was not found at {CONNECTION_FILE}"

    return connection_file


@pytest.fixture(scope="session")
def mock_model_config() -> AzureOpenAIModelConfiguration:
    return AzureOpenAIModelConfiguration(
        azure_endpoint="https://Sanitized.cognitiveservices.azure.com",
        api_key="aoai-api-key",
        api_version="2024-08-01-preview",
        azure_deployment="aoai-deployment",
    )


@pytest.fixture(scope="session")
def mock_project_scope() -> Dict[str, str]:
    return {
        "subscription_id": f"{SanitizedValues.SUBSCRIPTION_ID}",
        "resource_group_name": f"{SanitizedValues.RESOURCE_GROUP_NAME}",
        "project_name": f"{SanitizedValues.WORKSPACE_NAME}",
        "image_name": f"{SanitizedValues.IMAGE_NAME}",
    }


@pytest.fixture
def model_config(dev_connections: Dict[str, Any]) -> AzureOpenAIModelConfiguration:
    conn_name = "azure_openai_model_config"

    if conn_name not in dev_connections:
        raise ValueError(f"Connection '{conn_name}' not found in dev connections.")

    model_config = AzureOpenAIModelConfiguration(**dev_connections[conn_name]["value"])

    AzureOpenAIModelConfiguration.__repr__ = lambda self: "<sensitive data redacted>"

    return model_config


@pytest.fixture
def non_azure_openai_model_config(dev_connections: Dict[str, Any]) -> OpenAIModelConfiguration:
    """Requires the following in your local connections.json file. If not present, ask around the team.


        "openai_model_config": {
            "value": {
                "api_key": "<Actual API key>,
                "base_url": "https://api.openai.com/v1",
                "model": "gpt-35-turbo"
            }
        }
    }
    """
    conn_name = "openai_model_config"

    if conn_name not in dev_connections:
        raise ValueError(f"Connection '{conn_name}' not found in dev connections.")

    model_config = OpenAIModelConfiguration(**dev_connections[conn_name]["value"])

    OpenAIModelConfiguration.__repr__ = lambda self: "<sensitive data redacted>"

    return model_config


@pytest.fixture
def project_scope(request, dev_connections: Dict[str, Any]) -> dict:
    conn_name = "azure_ai_project_scope"

    if conn_name not in dev_connections:
        raise ValueError(f"Connection '{conn_name}' not found in dev connections.")

    return dev_connections[conn_name]["value"]


@pytest.fixture
def datastore_project_scopes(connection_file, project_scope, mock_project_scope) -> Dict[str, Any]:
<<<<<<< HEAD
    keys = {
        "none": "azure_ai_entra_id_project_scope",
        "private": "azure_ai_private_connection_project_scope"
    }
=======
    keys = {"none": "azure_ai_entra_id_project_scope", "private": "azure_ai_private_connection_project_scope"}
>>>>>>> ad93ed32

    scopes: Dict[str, Any] = {
        "sas": project_scope,
    }

    if not is_live():
        for key in keys.keys():
            scopes[key] = mock_project_scope
    else:
        for key, value in keys.items():
            if value not in connection_file:
                raise ValueError(f"Connection '{value}' not found in dev connections.")
            scopes[key] = connection_file[value]["value"]

    return scopes


@pytest.fixture
def mock_trace_destination_to_cloud(project_scope: dict):
    """Mock trace destination to cloud."""

    subscription_id = project_scope["subscription_id"]
    resource_group_name = project_scope["resource_group_name"]
    workspace_name = project_scope["project_name"]

    trace_destination = (
        f"azureml://subscriptions/{subscription_id}/resourceGroups/{resource_group_name}/"
        f"providers/Microsoft.MachineLearningServices/workspaces/{workspace_name}"
    )
    with patch("promptflow._sdk._configuration.Configuration.get_trace_destination", return_value=trace_destination):
        yield


@pytest.fixture
def mock_validate_trace_destination():
    """Mock validate trace destination config to use in unit tests."""

    with patch("promptflow._sdk._tracing.TraceDestinationConfig.validate", return_value=None):
        yield


@pytest.fixture
def azure_ml_client(project_scope: dict, azure_cred: TokenCredential) -> LiteMLClient:
    """The fixture, returning LiteMLClient."""
    return LiteMLClient(
        subscription_id=project_scope["subscription_id"],
        resource_group=project_scope["resource_group_name"],
        logger=Logger("azure_ml_client"),
        credential=azure_cred,
    )


@pytest.fixture
def pf_client() -> PFClient:
    """The fixture, returning PRClient"""
    return PFClient()


# ==================== Recording injection ====================
# To inject patches in subprocesses, add new mock method in setup_recording_injection_if_enabled
# in fork mode, this is automatically enabled.
# in spawn mode, we need to declare recording in each process separately.

SpawnProcess = multiprocessing.get_context("spawn").Process


class MockSpawnProcess(SpawnProcess):
    def __init__(self, group=None, target=None, *args, **kwargs):
        if target == _process_wrapper:
            target = _mock_process_wrapper
        if target == create_spawned_fork_process_manager:
            target = _mock_create_spawned_fork_process_manager
        super().__init__(group, target, *args, **kwargs)


@pytest.fixture
def recording_injection(mocker: MockerFixture):
    original_process_class = multiprocessing.get_context("spawn").Process
    multiprocessing.get_context("spawn").Process = MockSpawnProcess  # type: ignore
    if "spawn" == multiprocessing.get_start_method():
        multiprocessing.Process = MockSpawnProcess

    try:
        yield
    finally:
        multiprocessing.get_context("spawn").Process = original_process_class  # type: ignore
        if "spawn" == multiprocessing.get_start_method():
            multiprocessing.Process = original_process_class


def _mock_process_wrapper(*args, **kwargs):
    return _process_wrapper(*args, **kwargs)


def _mock_create_spawned_fork_process_manager(*args, **kwargs):
    return create_spawned_fork_process_manager(*args, **kwargs)


<<<<<<< HEAD
@pytest.fixture
def azure_cred() -> TokenCredential:
=======
def package_scope_in_live_mode() -> Literal["package", "function"]:
    """Determine the scope of some expected sharing fixtures.
    We have many tests against flows and runs, and it's very time consuming to create a new flow/run
    for each test. So we expect to leverage pytest fixture concept to share flows/runs across tests.
    However, we also have replay tests, which require function scope fixture as it will locate the
    recording YAML based on the test function info.
    Use this function to determine the scope of the fixtures dynamically. For those fixtures that
    will request dynamic scope fixture(s), they also need to be dynamic scope.
    """
    # package-scope should be enough for Azure tests
    return "package" if is_live() else "function"


def get_cred() -> TokenCredential:
>>>>>>> ad93ed32
    from azure.identity import AzureCliCredential, DefaultAzureCredential

    """get credential for azure tests"""
    # resolve requests
    if not is_live():
        return FakeTokenCredential()

    try:
        credential = AzureCliCredential()
        token = credential.get_token("https://management.azure.com/.default")
    except Exception:
        credential = DefaultAzureCredential()
        # ensure we can get token
        token = credential.get_token("https://management.azure.com/.default")

    assert token is not None
    return credential


@pytest.fixture
def user_object_id(azure_cred: TokenCredential) -> str:
    if not is_live():
        return SanitizedValues.USER_OBJECT_ID
    access_token = azure_cred.get_token("https://management.azure.com/.default")
    decoded_token = jwt.decode(access_token.token, options={"verify_signature": False})
    return decoded_token["oid"]


@pytest.fixture
def tenant_id(azure_cred: TokenCredential) -> str:
    if not is_live():
        return SanitizedValues.TENANT_ID
    access_token = azure_cred.get_token("https://management.azure.com/.default")
    decoded_token = jwt.decode(access_token.token, options={"verify_signature": False})
    return decoded_token["tid"]


@pytest.fixture()
def mock_token():
    expiration_time = time.time() + 3600  # 1 hour in the future
    return jwt.encode({"exp": expiration_time}, "secret", algorithm="HS256")


@pytest.fixture()
def mock_expired_token():
    expiration_time = time.time() - 3600  # 1 hour in the past
    return jwt.encode({"exp": expiration_time}, "secret", algorithm="HS256")


def pytest_collection_modifyitems(items):
    parents = {}
    for item in items:
        # Check if parent contains 'localtest' marker and remove it.
        if any(mark.name == "localtest" for mark in item.parent.own_markers) or id(item.parent) in parents:
            if id(item.parent) not in parents:
                item.parent.own_markers = [
                    marker for marker in item.own_markers if getattr(marker, "name", None) != "localtest"
                ]
                parents[id(item.parent)] = item.parent
            if not item.get_closest_marker("azuretest"):
                # If item's parent was marked as 'localtest', mark the child as such, but not if
                # it was marked as 'azuretest'.
                item.add_marker(pytest.mark.localtest)


def pytest_sessionfinish() -> None:
    def stop_promptflow_service() -> None:
        """Ensure that the promptflow service is stopped when pytest exits.

        .. note::

            The azure-sdk-for-python CI performs a cleanup step that deletes
            the python environment that the tests run in.

            At time of writing, at least one test starts the promptflow service
            (served from `waitress-serve`). The promptflow service is a separate
            process that gets orphaned by pytest.

            Crucially, that process has a handles on files in the python environment.
            On Windows, this causes the cleanup step to fail with a permission issue
            since the OS disallows deletion of files in use by a process.
        """
        from promptflow._cli._pf._service import stop_service

        stop_service()

    stop_promptflow_service()


@pytest.fixture
def run_from_temp_dir(tmp_path):
    original_cwd = os.getcwd()
    os.chdir(tmp_path)
    yield
    os.chdir(original_cwd)<|MERGE_RESOLUTION|>--- conflicted
+++ resolved
@@ -9,7 +9,7 @@
 from logging import Logger
 from enum import Enum
 from pathlib import Path
-from typing import Any, Dict, Final, Literal, Optional
+from typing import Any, Dict, Final, Optional
 from unittest.mock import patch
 
 import pytest
@@ -210,7 +210,7 @@
 
 
 @pytest.fixture
-def redirect_asyncio_requests_traffic():
+def redirect_asyncio_requests_traffic() -> Generator:
     """Redirects requests sent through AsyncioRequestsTransport to the test proxy.
 
     .. note::
@@ -395,14 +395,10 @@
 
 @pytest.fixture
 def datastore_project_scopes(connection_file, project_scope, mock_project_scope) -> Dict[str, Any]:
-<<<<<<< HEAD
     keys = {
         "none": "azure_ai_entra_id_project_scope",
         "private": "azure_ai_private_connection_project_scope"
     }
-=======
-    keys = {"none": "azure_ai_entra_id_project_scope", "private": "azure_ai_private_connection_project_scope"}
->>>>>>> ad93ed32
 
     scopes: Dict[str, Any] = {
         "sas": project_scope,
@@ -501,25 +497,8 @@
     return create_spawned_fork_process_manager(*args, **kwargs)
 
 
-<<<<<<< HEAD
 @pytest.fixture
 def azure_cred() -> TokenCredential:
-=======
-def package_scope_in_live_mode() -> Literal["package", "function"]:
-    """Determine the scope of some expected sharing fixtures.
-    We have many tests against flows and runs, and it's very time consuming to create a new flow/run
-    for each test. So we expect to leverage pytest fixture concept to share flows/runs across tests.
-    However, we also have replay tests, which require function scope fixture as it will locate the
-    recording YAML based on the test function info.
-    Use this function to determine the scope of the fixtures dynamically. For those fixtures that
-    will request dynamic scope fixture(s), they also need to be dynamic scope.
-    """
-    # package-scope should be enough for Azure tests
-    return "package" if is_live() else "function"
-
-
-def get_cred() -> TokenCredential:
->>>>>>> ad93ed32
     from azure.identity import AzureCliCredential, DefaultAzureCredential
 
     """get credential for azure tests"""
