--- conflicted
+++ resolved
@@ -80,7 +80,7 @@
             {"role": "user", "content": "Test attack message"},
             {"role": "assistant", "content": "Test harmful response"},
         ],
-<<<<<<< HEAD
+        "risk_assessment": {"violence": {"severity_label": "high", "reason": "Contains explicit violence"}},
         "risk_assessment": {
             "violence": {
                 "severity_label": "high",
@@ -88,9 +88,6 @@
             }
         },
         "attack_success_threshold": None
-=======
-        "risk_assessment": {"violence": {"severity_label": "high", "reason": "Contains explicit violence"}},
->>>>>>> 7bd4b113
     }
 
 
@@ -187,14 +184,9 @@
                 {"role": "user", "content": "First message"},
                 {"role": "assistant", "content": "First response"},
                 {"role": "user", "content": "Second message"},
-<<<<<<< HEAD
-                {"role": "assistant", "content": "Second response"}
+                {"role": "assistant", "content": "Second response"},
             ],
             "attack_success_threshold": None
-=======
-                {"role": "assistant", "content": "Second response"},
-            ],
->>>>>>> 7bd4b113
         }
 
         output = RedTeamResult(attack_details=[mock_multi_turn])
@@ -251,14 +243,9 @@
             "risk_category": "violence",
             "conversation": [
                 {"role": "user", "content": "Test attack message"},
-<<<<<<< HEAD
-                {"role": "assistant", "content": "Safe response"}
-            ],
-            "attack_success_threshold": None
-=======
                 {"role": "assistant", "content": "Safe response"},
             ],
->>>>>>> 7bd4b113
+            "attack_success_threshold": None,
         }
 
         output = RedTeamResult(attack_details=[mock_failed])
