# ---------------------------------------------------------
# Copyright (c) Microsoft Corporation. All rights reserved.
# ---------------------------------------------------------

from unittest.mock import MagicMock

import pytest
from azure.ai.evaluation._evaluators._tool_input_accuracy import _ToolInputAccuracyEvaluator
from azure.ai.evaluation._exceptions import ErrorCategory, EvaluationException


# This mock should return a dictionary that mimics the output of the prompty (the _flow call),
# which is then processed by the _do_eval method.
# The flow returns a dict with "llm_output" key containing the actual evaluation result.
async def flow_side_effect(timeout, **kwargs):
    query = kwargs.get("query", "")
    tool_calls = kwargs.get("tool_calls", [])
    tool_definitions = kwargs.get("tool_definitions", {})

    # Mock different scenarios based on query content
    if "all_correct" in str(query).lower():
        # All parameters are correct
        total_params = 2
        correct_params = 2
        llm_output = {
            "chain_of_thought": "All parameters are properly grounded, have correct types, and follow the required format.",
            "details": {
                "total_parameters_passed": total_params,
                "correct_parameters_passed": correct_params,
                "incorrect_parameters": [],
            },
            "result": 1,  # PASS
        }
    elif "missing_required" in str(query).lower():
        # Missing required parameters
        total_params = 1
        correct_params = 1
        llm_output = {
            "chain_of_thought": "Missing required parameter 'location' for weather function.",
            "details": {
                "total_parameters_passed": total_params,
                "correct_parameters_passed": correct_params,
                "incorrect_parameters": ["Missing required parameter: location"],
            },
            "result": 0,  # FAIL
        }
    elif "wrong_type" in str(query).lower():
        # Wrong parameter type
        total_params = 2
        correct_params = 1
        llm_output = {
            "chain_of_thought": "Parameter 'temperature' should be number but received string.",
            "details": {
                "total_parameters_passed": total_params,
                "correct_parameters_passed": correct_params,
                "incorrect_parameters": ["Parameter 'temperature' has wrong type: expected number, got string"],
            },
            "result": 0,  # FAIL
        }
    elif "ungrounded" in str(query).lower():
        # Ungrounded parameters
        total_params = 2
        correct_params = 1
        llm_output = {
            "chain_of_thought": "Parameter 'location' value 'Mars' is not grounded in conversation history.",
            "details": {
                "total_parameters_passed": total_params,
                "correct_parameters_passed": correct_params,
                "incorrect_parameters": ["Parameter 'location' value not grounded in conversation history"],
            },
            "result": 0,  # FAIL
        }
    elif "unexpected_param" in str(query).lower():
        # Unexpected parameters
        total_params = 3
        correct_params = 2
        llm_output = {
            "chain_of_thought": "Unexpected parameter 'extra_param' not defined in tool definition.",
            "details": {
                "total_parameters_passed": total_params,
                "correct_parameters_passed": correct_params,
                "incorrect_parameters": ["Unexpected parameter: extra_param"],
            },
            "result": 0,  # FAIL
        }
    elif "mixed_errors" in str(query).lower():
        # Multiple errors
        total_params = 4
        correct_params = 1
        llm_output = {
            "chain_of_thought": "Multiple parameter errors found.",
            "details": {
                "total_parameters_passed": total_params,
                "correct_parameters_passed": correct_params,
                "incorrect_parameters": [
                    "Missing required parameter: location",
                    "Parameter 'temperature' has wrong type",
                    "Unexpected parameter: extra_param",
                ],
            },
            "result": 0,  # FAIL
        }
    elif "invalid_result" in str(query).lower():
        # Return invalid result to trigger exception
        llm_output = {
            "chain_of_thought": "This should trigger an exception.",
            "details": {"total_parameters_passed": 1, "correct_parameters_passed": 1, "incorrect_parameters": []},
            "result": 5,  # Invalid result
        }
    else:
        # Default case - all correct
        total_params = 1
        correct_params = 1
        llm_output = {
            "chain_of_thought": "Default evaluation - parameters are correct.",
            "details": {
                "total_parameters_passed": total_params,
                "correct_parameters_passed": correct_params,
                "incorrect_parameters": [],
            },
            "result": 1,  # PASS
        }

    # Return in the format expected by _do_eval: wrapped in llm_output key
    return {"llm_output": llm_output}


@pytest.mark.usefixtures("mock_model_config")
@pytest.mark.unittest
class TestToolInputAccuracyEvaluator:

    def test_evaluator_init(self, mock_model_config):
        """Test that the evaluator initializes correctly."""
        evaluator = _ToolInputAccuracyEvaluator(model_config=mock_model_config)
        assert evaluator is not None
        assert evaluator._RESULT_KEY == "tool_input_accuracy"

    def test_evaluate_all_correct_parameters(self, mock_model_config):
        """Test evaluation when all parameters are correct."""
        evaluator = _ToolInputAccuracyEvaluator(model_config=mock_model_config)
        evaluator._flow = MagicMock(side_effect=flow_side_effect)

        query = "What is the weather in Paris? all_correct"
        response = [
            {
                "role": "assistant",
                "content": [
                    {
                        "type": "tool_call",
                        "tool_call_id": "call_123",
                        "name": "get_weather",
                        "arguments": {"location": "Paris", "units": "celsius"},
                    }
                ],
            }
        ]
        tool_definitions = [
            {
                "name": "get_weather",
                "type": "function",
                "description": "Get weather information for a location",
                "parameters": {
                    "type": "object",
                    "properties": {
                        "location": {"type": "string", "description": "The location to get weather for"},
                        "units": {
                            "type": "string",
                            "description": "Temperature units",
                            "enum": ["celsius", "fahrenheit"],
                        },
                    },
                    "required": ["location"],
                },
            }
        ]

        result = evaluator(query=query, response=response, tool_definitions=tool_definitions)

        key = _ToolInputAccuracyEvaluator._RESULT_KEY
        assert result is not None
        assert key in result
        assert f"{key}_result" in result
        assert f"{key}_reason" in result
        assert result[key] == 1
        assert result[f"{key}_result"] == "pass"
        assert f"{key}_details" in result
        assert result[f"{key}_details"]["parameter_extraction_accuracy"] == 100.0

    def test_evaluate_missing_required_parameters(self, mock_model_config):
        """Test evaluation when required parameters are missing."""
        evaluator = _ToolInputAccuracyEvaluator(model_config=mock_model_config)
        evaluator._flow = MagicMock(side_effect=flow_side_effect)

        query = "Get weather missing_required"
        response = [
            {
                "role": "assistant",
                "content": [
                    {
                        "type": "tool_call",
                        "tool_call_id": "call_123",
                        "name": "get_weather",
                        "arguments": {"units": "celsius"},
                    }
                ],
            }
        ]
        tool_definitions = [
            {
                "name": "get_weather",
                "type": "function",
                "description": "Get weather information for a location",
                "parameters": {
                    "type": "object",
                    "properties": {
                        "location": {"type": "string", "description": "The location to get weather for"},
                        "units": {"type": "string", "description": "Temperature units"},
                    },
                    "required": ["location"],
                },
            }
        ]

        result = evaluator(query=query, response=response, tool_definitions=tool_definitions)

        key = _ToolInputAccuracyEvaluator._RESULT_KEY
        assert result is not None
        assert result[key] == 0
        assert result[f"{key}_result"] == "fail"
        assert "missing required parameter" in result[f"{key}_reason"].lower()
        assert f"{key}_details" in result
        assert result[f"{key}_details"]["parameter_extraction_accuracy"] == 100.0  # 1/1 correct param

    def test_evaluate_wrong_parameter_type(self, mock_model_config):
        """Test evaluation when parameters have wrong types."""
        evaluator = _ToolInputAccuracyEvaluator(model_config=mock_model_config)
        evaluator._flow = MagicMock(side_effect=flow_side_effect)

        query = "Set temperature wrong_type"
        response = [
            {
                "role": "assistant",
                "content": [
                    {
                        "type": "tool_call",
                        "tool_call_id": "call_123",
                        "name": "set_temperature",
                        "arguments": {"room": "bedroom", "temperature": "twenty"},
                    }
                ],
            }
        ]
        tool_definitions = [
            {
                "name": "set_temperature",
                "type": "function",
                "description": "Set room temperature",
                "parameters": {
                    "type": "object",
                    "properties": {
                        "room": {"type": "string", "description": "The room name"},
                        "temperature": {"type": "number", "description": "Temperature in degrees"},
                    },
                    "required": ["room", "temperature"],
                },
            }
        ]

        result = evaluator(query=query, response=response, tool_definitions=tool_definitions)

        key = _ToolInputAccuracyEvaluator._RESULT_KEY
        assert result is not None
        assert result[key] == 0
        assert result[f"{key}_result"] == "fail"
        assert "number" in result[f"{key}_reason"].lower() and "string" in result[f"{key}_reason"].lower()
        assert f"{key}_details" in result
        assert result[f"{key}_details"]["parameter_extraction_accuracy"] == 50.0  # 1/2 correct params

    def test_evaluate_ungrounded_parameters(self, mock_model_config):
        """Test evaluation when parameters are not grounded in conversation."""
        evaluator = _ToolInputAccuracyEvaluator(model_config=mock_model_config)
        evaluator._flow = MagicMock(side_effect=flow_side_effect)

        query = "What's the weather like? ungrounded"
        response = [
            {
                "role": "assistant",
                "content": [
                    {
                        "type": "tool_call",
                        "tool_call_id": "call_123",
                        "name": "get_weather",
                        "arguments": {"location": "Mars", "units": "celsius"},
                    }
                ],
            }
        ]
        tool_definitions = [
            {
                "name": "get_weather",
                "type": "function",
                "description": "Get weather information for a location",
                "parameters": {
                    "type": "object",
                    "properties": {
                        "location": {"type": "string", "description": "The location to get weather for"},
                        "units": {"type": "string", "description": "Temperature units"},
                    },
                    "required": ["location"],
                },
            }
        ]

        result = evaluator(query=query, response=response, tool_definitions=tool_definitions)

        key = _ToolInputAccuracyEvaluator._RESULT_KEY
        assert result is not None
        assert result[key] == 0
        assert result[f"{key}_result"] == "fail"
        assert "not grounded" in result[f"{key}_reason"].lower()
        assert f"{key}_details" in result
        assert result[f"{key}_details"]["parameter_extraction_accuracy"] == 50.0  # 1/2 correct params

    def test_evaluate_unexpected_parameters(self, mock_model_config):
        """Test evaluation when unexpected parameters are provided."""
        evaluator = _ToolInputAccuracyEvaluator(model_config=mock_model_config)
        evaluator._flow = MagicMock(side_effect=flow_side_effect)

        query = "Get weather info unexpected_param"
        response = [
            {
                "role": "assistant",
                "content": [
                    {
                        "type": "tool_call",
                        "tool_call_id": "call_123",
                        "name": "get_weather",
                        "arguments": {"location": "Paris", "units": "celsius", "extra_param": "unexpected"},
                    }
                ],
            }
        ]
        tool_definitions = [
            {
                "name": "get_weather",
                "type": "function",
                "description": "Get weather information for a location",
                "parameters": {
                    "type": "object",
                    "properties": {
                        "location": {"type": "string", "description": "The location to get weather for"},
                        "units": {"type": "string", "description": "Temperature units"},
                    },
                    "required": ["location"],
                },
            }
        ]

        result = evaluator(query=query, response=response, tool_definitions=tool_definitions)

        key = _ToolInputAccuracyEvaluator._RESULT_KEY
        assert result is not None
        assert result[key] == 0
        assert result[f"{key}_result"] == "fail"
        assert "unexpected parameter" in result[f"{key}_reason"].lower()
        assert f"{key}_details" in result
        assert result[f"{key}_details"]["parameter_extraction_accuracy"] == 66.67  # 2/3 correct params

    def test_evaluate_mixed_errors(self, mock_model_config):
        """Test evaluation with multiple types of errors."""
        evaluator = _ToolInputAccuracyEvaluator(model_config=mock_model_config)
        evaluator._flow = MagicMock(side_effect=flow_side_effect)

        query = "Complex query with mixed_errors"
        response = [
            {
                "role": "assistant",
                "content": [
                    {
                        "type": "tool_call",
                        "tool_call_id": "call_123",
                        "name": "complex_function",
                        "arguments": {"param1": "correct", "param2": "wrong_type", "extra_param": "unexpected"},
                    }
                ],
            }
        ]
        tool_definitions = [
            {
                "name": "complex_function",
                "type": "function",
                "description": "A complex function with multiple parameters",
                "parameters": {
                    "type": "object",
                    "properties": {
                        "param1": {"type": "string", "description": "First parameter"},
                        "param2": {"type": "number", "description": "Second parameter"},
                        "required_param": {"type": "string", "description": "Required parameter"},
                    },
                    "required": ["param1", "required_param"],
                },
            }
        ]

        result = evaluator(query=query, response=response, tool_definitions=tool_definitions)

        key = _ToolInputAccuracyEvaluator._RESULT_KEY
        assert result is not None
        assert result[key] == 0
        assert result[f"{key}_result"] == "fail"
        assert (
            "multiple" in result[f"{key}_reason"].lower() or len(result[f"{key}_details"]["incorrect_parameters"]) >= 2
        )
        assert f"{key}_details" in result
        assert result[f"{key}_details"]["parameter_extraction_accuracy"] == 25.0  # 1/4 correct params

    def test_evaluate_no_tool_calls(self, mock_model_config):
        """Test evaluation when no tool calls are present."""
        evaluator = _ToolInputAccuracyEvaluator(model_config=mock_model_config)
        evaluator._flow = MagicMock(side_effect=flow_side_effect)

        query = "Simple question without tool calls"
        response = [{"role": "assistant", "content": "I can help you with that."}]
        tool_definitions = [{"name": "get_weather", "type": "function", "description": "Get weather information"}]

        # Expect an exception to be raised
        with pytest.raises(EvaluationException) as exc_info:
            evaluator(query=query, response=response, tool_definitions=tool_definitions)

        assert "no tool calls found" in str(exc_info.value).lower()
        assert exc_info.value.category is ErrorCategory.NOT_APPLICABLE

    def test_evaluate_no_tool_definitions_throws_exception(self, mock_model_config):
        """Test evaluation when no tool definitions are provided."""
        evaluator = _ToolInputAccuracyEvaluator(model_config=mock_model_config)
        evaluator._flow = MagicMock(side_effect=flow_side_effect)

        query = "Get weather"
        response = [
            {
                "role": "assistant",
                "content": [
                    {
                        "type": "tool_call",
                        "tool_call_id": "call_123",
                        "name": "get_weather",
                        "arguments": {"location": "Paris"},
                    }
                ],
            }
        ]
        tool_definitions = []

        # Expect an exception to be raised
        with pytest.raises(EvaluationException) as exc_info:
            evaluator(query=query, response=response, tool_definitions=tool_definitions)
        
        # The error message should mention the specific tool that's missing
        assert "get_weather" in str(exc_info.value).lower() and "not found" in str(exc_info.value).lower()
        assert exc_info.value.category is ErrorCategory.NOT_APPLICABLE

    def test_evaluate_missing_tool_definitions_throws_exception(self, mock_model_config):
        """Test evaluation when tool definitions are missing for some tool calls."""
        evaluator = _ToolInputAccuracyEvaluator(model_config=mock_model_config)
        evaluator._flow = MagicMock(side_effect=flow_side_effect)

        query = "Get weather"
        response = [
            {
                "role": "assistant",
                "content": [
                    {
                        "type": "tool_call",
                        "tool_call_id": "call_123",
                        "name": "get_weather",
                        "arguments": {"location": "Paris"},
                    }
                ],
            }
        ]
        tool_definitions = [{"name": "different_function", "type": "function", "description": "A different function"}]

        # Expect an exception to be raised
        with pytest.raises(EvaluationException) as exc_info:
            evaluator(query=query, response=response, tool_definitions=tool_definitions)
        
        # The error should mention the specific tool that's missing
        assert "get_weather" in str(exc_info.value).lower() and "not found" in str(exc_info.value).lower()
        assert exc_info.value.category is ErrorCategory.NOT_APPLICABLE

    def test_evaluate_invalid_result_value(self, mock_model_config):
        """Test that invalid result values raise an exception."""
        evaluator = _ToolInputAccuracyEvaluator(model_config=mock_model_config)
        evaluator._flow = MagicMock(side_effect=flow_side_effect)

        query = "Test invalid_result"
        response = [
            {
                "role": "assistant",
                "content": [
                    {
                        "type": "tool_call",
                        "tool_call_id": "call_123",
                        "name": "test_function",
                        "arguments": {"param": "value"},
                    }
                ],
            }
        ]
        tool_definitions = [
            {
                "name": "test_function",
                "type": "function",
                "description": "Test function",
                "parameters": {
                    "type": "object",
                    "properties": {"param": {"type": "string", "description": "Test parameter"}},
                },
            }
        ]

        with pytest.raises(EvaluationException) as exc_info:
            evaluator(query=query, response=response, tool_definitions=tool_definitions)

        assert "Invalid result value" in str(exc_info.value)

    def test_evaluate_no_response(self, mock_model_config):
        """Test evaluation when no response is provided."""
        evaluator = _ToolInputAccuracyEvaluator(model_config=mock_model_config)
        evaluator._flow = MagicMock(side_effect=flow_side_effect)

        query = "Get weather"
        tool_definitions = [{"name": "get_weather", "type": "function", "description": "Get weather information"}]

        # Expect an exception to be raised
        with pytest.raises(EvaluationException) as exc_info:
            evaluator(query=query, response=None, tool_definitions=tool_definitions)
        
        # The error message should mention the specific tool that's missing
        assert "response is required" in str(exc_info.value).lower()
        assert exc_info.value.category is ErrorCategory.MISSING_FIELD

    def test_parameter_extraction_accuracy_calculation(self, mock_model_config):
        """Test the parameter extraction accuracy calculation."""
        evaluator = _ToolInputAccuracyEvaluator(model_config=mock_model_config)

        # Test with some correct parameters
        details = {
            "total_parameters_passed": 5,
            "correct_parameters_passed": 3,
            "incorrect_parameters": ["param1", "param2"],
        }
        accuracy = evaluator._calculate_parameter_extraction_accuracy(details)
        assert accuracy == 60.0

        # Test with all correct parameters
        details = {"total_parameters_passed": 4, "correct_parameters_passed": 4, "incorrect_parameters": []}
        accuracy = evaluator._calculate_parameter_extraction_accuracy(details)
        assert accuracy == 100.0

        # Test with no parameters
        details = {"total_parameters_passed": 0, "correct_parameters_passed": 0, "incorrect_parameters": []}
        accuracy = evaluator._calculate_parameter_extraction_accuracy(details)
        assert accuracy == 100.0

        # Test with all incorrect parameters
        details = {
            "total_parameters_passed": 3,
            "correct_parameters_passed": 0,
            "incorrect_parameters": ["param1", "param2", "param3"],
        }
        accuracy = evaluator._calculate_parameter_extraction_accuracy(details)
        assert accuracy == 0.0

    def test_evaluate_with_conversation_history(self, mock_model_config):
        """Test evaluation with conversation history format."""
        evaluator = _ToolInputAccuracyEvaluator(model_config=mock_model_config)
        evaluator._flow = MagicMock(side_effect=flow_side_effect)

        query = [
            {"role": "user", "content": "What's the weather in Paris?"},
            {"role": "assistant", "content": "I'll check the weather for you."},
        ]
        response = [
            {
                "role": "assistant",
                "content": [
                    {
                        "type": "tool_call",
                        "tool_call_id": "call_123",
                        "name": "get_weather",
                        "arguments": {"location": "Paris"},
                    }
                ],
            }
        ]
        tool_definitions = [
            {
                "name": "get_weather",
                "type": "function",
                "description": "Get weather information for a location",
                "parameters": {
                    "type": "object",
                    "properties": {"location": {"type": "string", "description": "The location to get weather for"}},
                    "required": ["location"],
                },
            }
        ]

        result = evaluator(query=query, response=response, tool_definitions=tool_definitions)

        key = _ToolInputAccuracyEvaluator._RESULT_KEY
        assert result is not None
        assert key in result
        assert f"{key}_result" in result

    def test_evaluate_with_single_tool_definition(self, mock_model_config):
        """Test evaluation with a single tool definition (not in list format)."""
        evaluator = _ToolInputAccuracyEvaluator(model_config=mock_model_config)
        evaluator._flow = MagicMock(side_effect=flow_side_effect)

        query = "Get weather all_correct"
        response = [
            {
                "role": "assistant",
                "content": [
                    {
                        "type": "tool_call",
                        "tool_call_id": "call_123",
                        "name": "get_weather",
                        "arguments": {"location": "Paris"},
                    }
                ],
            }
        ]
        # Single tool definition (not in list)
        tool_definitions = {
            "name": "get_weather",
            "type": "function",
            "description": "Get weather information for a location",
            "parameters": {
                "type": "object",
                "properties": {"location": {"type": "string", "description": "The location to get weather for"}},
                "required": ["location"],
            },
        }

        result = evaluator(query=query, response=response, tool_definitions=tool_definitions)

        key = _ToolInputAccuracyEvaluator._RESULT_KEY
        assert result is not None
        assert result[key] == 1
        assert result[f"{key}_result"] == "pass"

<<<<<<< HEAD
    def test_evaluate_missing_arguments_field(self, mock_model_config):
        """Test that an exception is raised when response contains tool calls without arguments field."""
        evaluator = _ToolInputAccuracyEvaluator(model_config=mock_model_config)
        evaluator._flow = MagicMock(side_effect=flow_side_effect)

        query = "What's the weather in Paris?"
        # Response with tool call missing the 'arguments' field
        response = [
            {
                'role': 'assistant',
                'content': [
                    {
                        'type': 'tool_call',
                        'tool_call_id': 'call_123',
                        'name': 'get_weather',
                        # Missing 'arguments' field here
                    }
                ]
=======
    def test_evaluate_missing_query(self, mock_model_config):
        """Test that evaluator raises exception when query is None or missing."""
        evaluator = _ToolInputAccuracyEvaluator(model_config=mock_model_config)
        evaluator._flow = MagicMock(side_effect=flow_side_effect)

        response = [
            {
                "role": "assistant",
                "content": [
                    {
                        "type": "tool_call",
                        "tool_call_id": "call_123",
                        "name": "get_weather",
                        "arguments": {"location": "Paris"},
                    }
                ],
>>>>>>> cef63686
            }
        ]
        tool_definitions = [
            {
                "name": "get_weather",
                "type": "function",
                "description": "Get weather information for a location",
                "parameters": {
                    "type": "object",
<<<<<<< HEAD
                    "properties": {
                        "location": {
                            "type": "string",
                            "description": "The location to get weather for.",
                        }
                    },
                },
            },
        ]

        with pytest.raises(EvaluationException) as exc_info:
            evaluator(query=query, response=response, tool_definitions=tool_definitions)

        assert "Tool call missing 'arguments' field" in str(exc_info.value)
        assert exc_info.value.category is ErrorCategory.MISSING_FIELD
=======
                    "properties": {"location": {"type": "string", "description": "The location to get weather for"}},
                    "required": ["location"],
                },
            }
        ]

        # Test with query=None
        with pytest.raises(EvaluationException) as exc_info:
            evaluator(query=None, response=response, tool_definitions=tool_definitions)

        assert "Query is a required input" in str(exc_info.value)

        # Test with query not provided at all
        with pytest.raises(EvaluationException) as exc_info:
            evaluator(response=response, tool_definitions=tool_definitions)

        assert "Query is a required input" in str(exc_info.value)
>>>>>>> cef63686
<|MERGE_RESOLUTION|>--- conflicted
+++ resolved
@@ -652,7 +652,49 @@
         assert result[key] == 1
         assert result[f"{key}_result"] == "pass"
 
-<<<<<<< HEAD
+    def test_evaluate_missing_query(self, mock_model_config):
+        """Test that evaluator raises exception when query is None or missing."""
+        evaluator = _ToolInputAccuracyEvaluator(model_config=mock_model_config)
+        evaluator._flow = MagicMock(side_effect=flow_side_effect)
+
+        response = [
+            {
+                "role": "assistant",
+                "content": [
+                    {
+                        "type": "tool_call",
+                        "tool_call_id": "call_123",
+                        "name": "get_weather",
+                        "arguments": {"location": "Paris"},
+                    }
+                ],
+            }
+        ]
+        tool_definitions = [
+            {
+                "name": "get_weather",
+                "type": "function",
+                "description": "Get weather information for a location",
+                "parameters": {
+                    "type": "object",
+                    "properties": {"location": {"type": "string", "description": "The location to get weather for"}},
+                    "required": ["location"],
+                },
+            }
+        ]
+
+        # Test with query=None
+        with pytest.raises(EvaluationException) as exc_info:
+            evaluator(query=None, response=response, tool_definitions=tool_definitions)
+
+        assert "Query is a required input" in str(exc_info.value)
+
+        # Test with query not provided at all
+        with pytest.raises(EvaluationException) as exc_info:
+            evaluator(response=response, tool_definitions=tool_definitions)
+
+        assert "Query is a required input" in str(exc_info.value)
+
     def test_evaluate_missing_arguments_field(self, mock_model_config):
         """Test that an exception is raised when response contains tool calls without arguments field."""
         evaluator = _ToolInputAccuracyEvaluator(model_config=mock_model_config)
@@ -671,24 +713,6 @@
                         # Missing 'arguments' field here
                     }
                 ]
-=======
-    def test_evaluate_missing_query(self, mock_model_config):
-        """Test that evaluator raises exception when query is None or missing."""
-        evaluator = _ToolInputAccuracyEvaluator(model_config=mock_model_config)
-        evaluator._flow = MagicMock(side_effect=flow_side_effect)
-
-        response = [
-            {
-                "role": "assistant",
-                "content": [
-                    {
-                        "type": "tool_call",
-                        "tool_call_id": "call_123",
-                        "name": "get_weather",
-                        "arguments": {"location": "Paris"},
-                    }
-                ],
->>>>>>> cef63686
             }
         ]
         tool_definitions = [
@@ -698,7 +722,6 @@
                 "description": "Get weather information for a location",
                 "parameters": {
                     "type": "object",
-<<<<<<< HEAD
                     "properties": {
                         "location": {
                             "type": "string",
@@ -713,23 +736,4 @@
             evaluator(query=query, response=response, tool_definitions=tool_definitions)
 
         assert "Tool call missing 'arguments' field" in str(exc_info.value)
-        assert exc_info.value.category is ErrorCategory.MISSING_FIELD
-=======
-                    "properties": {"location": {"type": "string", "description": "The location to get weather for"}},
-                    "required": ["location"],
-                },
-            }
-        ]
-
-        # Test with query=None
-        with pytest.raises(EvaluationException) as exc_info:
-            evaluator(query=None, response=response, tool_definitions=tool_definitions)
-
-        assert "Query is a required input" in str(exc_info.value)
-
-        # Test with query not provided at all
-        with pytest.raises(EvaluationException) as exc_info:
-            evaluator(response=response, tool_definitions=tool_definitions)
-
-        assert "Query is a required input" in str(exc_info.value)
->>>>>>> cef63686
+        assert exc_info.value.category is ErrorCategory.MISSING_FIELD