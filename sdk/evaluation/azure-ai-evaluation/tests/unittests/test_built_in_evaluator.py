from unittest.mock import MagicMock

import pytest

from azure.ai.evaluation._exceptions import EvaluationException
from azure.ai.evaluation import FluencyEvaluator, SimilarityEvaluator, RetrievalEvaluator, RelevanceEvaluator


async def quality_response_async_mock():
    return ("<S0>Let's think step by step: The response 'Honolulu' is a single word. "
    "It does not form a complete sentence, lacks grammatical structure, and does not "
    "convey any clear idea or message. It is not possible to assess vocabulary range, "
    "sentence complexity, coherence, or overall readability from a single word. Therefore,"
    "it falls into the category of minimal command of the language.</S0>"
    "<S1>The response is a single word and does not provide any meaningful content to evaluate"
    " fluency. It is largely incomprehensible and does not meet the criteria for higher fluency "
    "levels.</S1><S2>1</S2>")

async def quality_no_response_async_mock():
    return "1"

@pytest.mark.usefixtures("mock_model_config")
@pytest.mark.unittest
class TestBuiltInEvaluators:
    def test_fluency_evaluator(self, mock_model_config):
        fluency_eval = FluencyEvaluator(model_config=mock_model_config)
        fluency_eval._flow = MagicMock(return_value=quality_response_async_mock())

        score = fluency_eval(response="The capital of Japan is Tokyo.")

        assert score is not None
        assert score["fluency"] == score["gpt_fluency"] == 1

    def test_fluency_evaluator_non_string_inputs(self, mock_model_config):
        fluency_eval = FluencyEvaluator(model_config=mock_model_config)
        fluency_eval._flow = MagicMock(return_value=quality_response_async_mock())

        score = fluency_eval(response={"bar": "2"})

        assert score is not None
        assert score["fluency"] == score["gpt_fluency"] == 1

    def test_fluency_evaluator_empty_string(self, mock_model_config):
        fluency_eval = FluencyEvaluator(model_config=mock_model_config)
        fluency_eval._flow = MagicMock(return_value=quality_response_async_mock())

        with pytest.raises(EvaluationException) as exc_info:
            fluency_eval(response=None)

        assert (
            "Either 'response' or 'conversation' must be provided." in exc_info.value.args[0]
        )

    def test_similarity_evaluator_keys(self, mock_model_config):
        similarity_eval = SimilarityEvaluator(model_config=mock_model_config)
        similarity_eval._async_evaluator._flow = MagicMock(return_value=quality_no_response_async_mock())

        result = similarity_eval(
            query="What is the capital of Japan?",
            response="The capital of Japan is Tokyo.",
            ground_truth="Tokyo is Japan's capital, known for its blend of traditional culture and technological advancements.",
        )
        assert result["similarity"] == result["gpt_similarity"] == 1
        assert len(result) == 2
        assert "similarity_reason" not in result

    def test_retrieval_evaluator_keys(self, mock_model_config):
        retrieval_eval = RetrievalEvaluator(model_config=mock_model_config)
        retrieval_eval._async_evaluator._flow = MagicMock(return_value=quality_response_async_mock())
        result = retrieval_eval(
            query="What is the value of 2 + 2?",
            context="1 + 2 = 2",
        )
        assert result["retrieval"] == result["gpt_retrieval"] == 1
        assert result["retrieval"] == result["gpt_retrieval"]
        assert result["retrieval_reason"]

        retrieval_eval = RetrievalEvaluator(model_config=mock_model_config)
        retrieval_eval._async_evaluator._flow = MagicMock(return_value=quality_response_async_mock())
        conversation = {
            "messages": [
                {"role": "user", "content": "What is the value of 2 + 2?"},
<<<<<<< HEAD
                {"role": "assistant", "content": "2 + 2 = 4"}],
            "context": "Information about additions: 1 + 2 = 3, 2 + 2 = 4"
=======
                {
                    "role": "assistant",
                    "content": "2 + 2 = 4",
                    "context": {
                        "citations": [
                            {"id": "math_doc.md", "content": "Information about additions: 1 + 2 = 3, 2 + 2 = 4"}
                        ]
                    },
                },
            ]
>>>>>>> 578b16ce
        }

        result = retrieval_eval(conversation=conversation)
        assert result["evaluation_per_turn"]["retrieval"] == result["evaluation_per_turn"]["gpt_retrieval"] == [1.0]
        assert result["retrieval"] == result["gpt_retrieval"]
        assert result["evaluation_per_turn"]["retrieval_reason"]
<|MERGE_RESOLUTION|>--- conflicted
+++ resolved
@@ -80,10 +80,6 @@
         conversation = {
             "messages": [
                 {"role": "user", "content": "What is the value of 2 + 2?"},
-<<<<<<< HEAD
-                {"role": "assistant", "content": "2 + 2 = 4"}],
-            "context": "Information about additions: 1 + 2 = 3, 2 + 2 = 4"
-=======
                 {
                     "role": "assistant",
                     "content": "2 + 2 = 4",
@@ -94,10 +90,7 @@
                     },
                 },
             ]
->>>>>>> 578b16ce
         }
 
         result = retrieval_eval(conversation=conversation)
-        assert result["evaluation_per_turn"]["retrieval"] == result["evaluation_per_turn"]["gpt_retrieval"] == [1.0]
-        assert result["retrieval"] == result["gpt_retrieval"]
-        assert result["evaluation_per_turn"]["retrieval_reason"]
+        assert result["retrieval"] == result["gpt_retrieval"] == 1