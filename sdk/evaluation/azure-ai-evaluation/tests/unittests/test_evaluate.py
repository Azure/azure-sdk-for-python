from typing import List, Dict, Union
import json
import math
import os
import pathlib
import numpy as np
from unittest.mock import patch

import pandas as pd
import pytest
from pandas.testing import assert_frame_equal
from promptflow.client import PFClient

from azure.ai.evaluation._common.math import list_mean
from azure.ai.evaluation import (
    ContentSafetyEvaluator,
    F1ScoreEvaluator,
    GroundednessEvaluator,
    SimilarityEvaluator,
    ProtectedMaterialEvaluator,
    evaluate,
    ViolenceEvaluator,
    SexualEvaluator,
    SelfHarmEvaluator,
    HateUnfairnessEvaluator,
)
from azure.ai.evaluation._constants import DEFAULT_EVALUATION_RESULTS_FILE_NAME, AggregationType
from azure.ai.evaluation._evaluate._evaluate import (
    _aggregate_metrics,
    _apply_target_to_data,
    _rename_columns_conditionally,
)
from azure.ai.evaluation._evaluate._utils import _apply_column_mapping, _trace_destination_from_project_scope
from azure.ai.evaluation._evaluators._eci._eci import ECIEvaluator
from azure.ai.evaluation._exceptions import EvaluationException


def _get_file(name):
    """Get the file from the unittest data folder."""
    data_path = os.path.join(pathlib.Path(__file__).parent.resolve(), "data")
    return os.path.join(data_path, name)


@pytest.fixture
def unsupported_file_type():
    return _get_file("unsupported_file_type.txt")


@pytest.fixture
def missing_header_csv_file():
    return _get_file("no_header_evaluate_test_data.csv")


@pytest.fixture
def invalid_jsonl_file():
    return _get_file("invalid_evaluate_test_data.jsonl")


@pytest.fixture
def missing_columns_jsonl_file():
    return _get_file("missing_columns_evaluate_test_data.jsonl")


@pytest.fixture
def evaluate_test_data_jsonl_file():
    return _get_file("evaluate_test_data.jsonl")


@pytest.fixture
def evaluate_test_data_conversion_jsonl_file():
    return _get_file("evaluate_test_data_conversation.jsonl")


@pytest.fixture
def pf_client() -> PFClient:
    """The fixture, returning PRClient"""
    return PFClient()


@pytest.fixture
def questions_file():
    return _get_file("questions.jsonl")


@pytest.fixture
def questions_wrong_file():
    return _get_file("questions_wrong.jsonl")


@pytest.fixture
def questions_answers_file():
    return _get_file("questions_answers.jsonl")


@pytest.fixture
def questions_answers_basic_file():
    return _get_file("questions_answers_basic.jsonl")


def _target_fn(query):
    """An example target function."""
    if "LV-426" in query:
        return {"response": "There is nothing good there."}
    if "central heating" in query:
        return {"response": "There is no central heating on the streets today, but it will be, I promise."}
    if "strange" in query:
        return {"response": "The life is strange..."}


def _yeti_evaluator(query, response):
    if "yeti" in query.lower():
        raise ValueError("Do not ask about Yeti!")
    return {"result": len(response)}


def _target_fn2(query):
    response = _target_fn(query)
    response["query"] = f"The query is as follows: {query}"
    return response


def _new_answer_target():
    return {"response": "new response"}


def _question_override_target(query):
    return {"query": "new query"}


def _question_answer_override_target(query, response):
    return {"query": "new query", "response": "new response"}


@pytest.mark.usefixtures("mock_model_config")
@pytest.mark.unittest
class TestEvaluate:
    def test_evaluate_evaluators_not_a_dict(self, mock_model_config, questions_file):
        with pytest.raises(EvaluationException) as exc_info:
            evaluate(
                data=questions_file,
                evaluators=[GroundednessEvaluator(model_config=mock_model_config)],
            )

        assert "The 'evaluators' parameter must be a dictionary." in exc_info.value.args[0]

    def test_evaluate_invalid_data(self, mock_model_config):
        with pytest.raises(EvaluationException) as exc_info:
            evaluate(
                data=123,
                evaluators={"g": GroundednessEvaluator(model_config=mock_model_config)},
            )

        assert "The 'data' parameter must be a string or a path-like object." in exc_info.value.args[0]

    def test_evaluate_data_not_exist(self, mock_model_config):
        with pytest.raises(EvaluationException) as exc_info:
            evaluate(
                data="not_exist.jsonl",
                evaluators={"g": GroundednessEvaluator(model_config=mock_model_config)},
            )

        assert "The input data file path 'not_exist.jsonl' does not exist." in exc_info.value.args[0]

    def test_target_not_callable(self, mock_model_config, questions_file):
        with pytest.raises(EvaluationException) as exc_info:
            evaluate(
                data=questions_file,
                evaluators={"g": GroundednessEvaluator(model_config=mock_model_config)},
                target="not_callable",
            )

        assert "The 'target' parameter must be a callable function." in exc_info.value.args[0]

    def test_evaluate_invalid_jsonl_data(self, mock_model_config, invalid_jsonl_file):
        with pytest.raises(EvaluationException) as exc_info:
            evaluate(
                data=invalid_jsonl_file,
                evaluators={"g": GroundednessEvaluator(model_config=mock_model_config)},
            )

        assert "Unable to load data from " in exc_info.value.args[0]
        assert "Supported formats are JSONL and CSV. Detailed error:" in exc_info.value.args[0]

    def test_evaluate_missing_required_inputs(self, missing_columns_jsonl_file):
        with pytest.raises(EvaluationException) as exc_info:
            evaluate(
                data=missing_columns_jsonl_file, evaluators={"g": F1ScoreEvaluator()}, fail_on_evaluator_errors=True
            )
        expected_message = "Either 'conversation' or individual inputs must be provided."
        assert expected_message in exc_info.value.args[0]
        # Same call without failure flag shouldn't produce an exception.
        evaluate(data=missing_columns_jsonl_file, evaluators={"g": F1ScoreEvaluator()})

    def test_evaluate_missing_required_inputs_target(self, questions_wrong_file):
        with pytest.raises(EvaluationException) as exc_info:
            evaluate(data=questions_wrong_file, evaluators={"g": F1ScoreEvaluator()}, target=_target_fn)
        assert "Missing required inputs for target: ['query']." in exc_info.value.args[0]

    def test_target_not_generate_required_columns(self, questions_file):
        with pytest.raises(EvaluationException) as exc_info:
            # target_fn will generate the "response", but not "ground_truth".
            evaluate(
                data=questions_file,
                evaluators={"g": F1ScoreEvaluator()},
                target=_target_fn,
                fail_on_evaluator_errors=True,
            )

        expected_message = "Either 'conversation' or individual inputs must be provided."

        assert expected_message in exc_info.value.args[0]

        # Same call without failure flag shouldn't produce an exception.
        evaluate(data=questions_file, evaluators={"g": F1ScoreEvaluator()}, target=_target_fn)

    def test_target_raises_on_outputs(self):
        """Test we are raising exception if the output is column is present in the input."""
        data = _get_file("questions_answers_outputs.jsonl")
        with pytest.raises(EvaluationException) as cm:
            evaluate(
                data=data,
                target=_target_fn,
                evaluators={"g": F1ScoreEvaluator()},
            )
        assert 'The column cannot start from "__outputs." if target was defined.' in cm.value.args[0]

    @pytest.mark.parametrize(
        "input_file,out_file,expected_columns,fun",
        [
            ("questions.jsonl", "questions_answers.jsonl", {"response"}, _target_fn),
            (
                "questions_ground_truth.jsonl",
                "questions_answers_ground_truth.jsonl",
                {"response", "query"},
                _target_fn2,
            ),
        ],
    )
    @pytest.mark.skip(reason="Breaking CI by crashing pytest somehow")
    def test_apply_target_to_data(self, pf_client, input_file, out_file, expected_columns, fun):
        """Test that target was applied correctly."""
        data = _get_file(input_file)
        expexted_out = _get_file(out_file)
        initial_data = pd.read_json(data, lines=True)
        qa_df, columns, _ = _apply_target_to_data(fun, data, pf_client, initial_data)
        assert columns == expected_columns
        ground_truth = pd.read_json(expexted_out, lines=True)
        assert_frame_equal(qa_df, ground_truth, check_like=True)

    @pytest.mark.skip(reason="Breaking CI by crashing pytest somehow")
    def test_apply_column_mapping(self):
        json_data = [
            {
                "query": "How are you?",
                "ground_truth": "I'm fine",
            }
        ]
        inputs_mapping = {
            "query": "${data.query}",
            "response": "${data.ground_truth}",
        }

        data_df = pd.DataFrame(json_data)
        new_data_df = _apply_column_mapping(data_df, inputs_mapping)

        assert "query" in new_data_df.columns
        assert "response" in new_data_df.columns

        assert new_data_df["query"][0] == "How are you?"
        assert new_data_df["response"][0] == "I'm fine"

    @pytest.mark.parametrize(
        "json_data,inputs_mapping,response",
        [
            (
                [
                    {
                        "query": "How are you?",
                        "__outputs.response": "I'm fine",
                    }
                ],
                {
                    "query": "${data.query}",
                    "response": "${run.outputs.response}",
                },
                "I'm fine",
            ),
            (
                [
                    {
                        "query": "How are you?",
                        "response": "I'm fine",
                        "__outputs.response": "I'm great",
                    }
                ],
                {
                    "query": "${data.query}",
                    "response": "${run.outputs.response}",
                },
                "I'm great",
            ),
            (
                [
                    {
                        "query": "How are you?",
                        "response": "I'm fine",
                        "__outputs.response": "I'm great",
                    }
                ],
                {
                    "query": "${data.query}",
                    "response": "${data.response}",
                },
                "I'm fine",
            ),
            (
                [
                    {
                        "query": "How are you?",
                        "response": "I'm fine",
                        "__outputs.response": "I'm great",
                    }
                ],
                {
                    "query": "${data.query}",
                    "response": "${data.response}",
                    "another_response": "${run.outputs.response}",
                },
                "I'm fine",
            ),
            (
                [
                    {
                        "query": "How are you?",
                        "response": "I'm fine",
                        "__outputs.response": "I'm great",
                    }
                ],
                {
                    "query": "${data.query}",
                    "response": "${run.outputs.response}",
                    "another_response": "${data.response}",
                },
                "I'm great",
            ),
            (
                [
                    {
                        "query": "How are you?",
                        "__outputs.response": "I'm fine",
                        "else": "Another column",
                        "else1": "Another column 1",
                    }
                ],
                {
                    "query": "${data.query}",
                    "response": "${run.outputs.response}",
                    "else1": "${data.else}",
                    "else2": "${data.else1}",
                },
                "I'm fine",
            ),
        ],
    )
    def test_apply_column_mapping_target(self, json_data, inputs_mapping, response):

        data_df = pd.DataFrame(json_data)
        new_data_df = _apply_column_mapping(data_df, inputs_mapping)

        assert "query" in new_data_df.columns
        assert "response" in new_data_df.columns

        assert new_data_df["query"][0] == "How are you?"
        assert new_data_df["response"][0] == response
        if "another_response" in inputs_mapping:
            assert "another_response" in new_data_df.columns
            assert new_data_df["another_response"][0] != response
        if "else" in inputs_mapping:
            assert "else1" in new_data_df.columns
            assert new_data_df["else1"][0] == "Another column"
            assert "else2" in new_data_df.columns
            assert new_data_df["else2"][0] == "Another column 1"

    def test_evaluate_invalid_evaluator_config(self, mock_model_config, evaluate_test_data_jsonl_file):
        # Invalid source reference
        with pytest.raises(EvaluationException) as exc_info:
            evaluate(
                data=evaluate_test_data_jsonl_file,
                evaluators={"g": GroundednessEvaluator(model_config=mock_model_config)},
                evaluator_config={"g": {"column_mapping": {"query": "${foo.query}"}}},
            )

        assert (
            "Unexpected references detected in 'column_mapping'. Ensure only ${target.} and ${data.} are used."
            in exc_info.value.args[0]
        )

    def test_renaming_column(self):
        """Test that the columns are renamed correctly."""
        df = pd.DataFrame(
            {
                "just_column": ["just_column."],
                "presnt_generated": ["Is present in data set."],
                "__outputs.presnt_generated": ["This was generated by target."],
                "__outputs.generated": ["Generaged by target"],
                "outputs.before": ["Despite prefix this column was before target."],
            }
        )
        df_expected = pd.DataFrame(
            {
                "inputs.just_column": ["just_column."],
                "inputs.presnt_generated": ["Is present in data set."],
                "outputs.presnt_generated": ["This was generated by target."],
                "outputs.generated": ["Generaged by target"],
                "inputs.outputs.before": ["Despite prefix this column was before target."],
            }
        )
        df_actuals = _rename_columns_conditionally(df)
        assert_frame_equal(df_actuals.sort_index(axis=1), df_expected.sort_index(axis=1))

    def test_evaluate_output_dir_not_exist(self, mock_model_config, questions_file):
        with pytest.raises(EvaluationException) as exc_info:
            evaluate(
                data=questions_file,
                evaluators={"g": GroundednessEvaluator(model_config=mock_model_config)},
                output_path="./not_exist_dir/output.jsonl",
            )

        assert "The output directory './not_exist_dir' does not exist." in exc_info.value.args[0]

    @pytest.mark.parametrize("use_relative_path", [True, False])
    def test_evaluate_output_path(self, evaluate_test_data_jsonl_file, tmpdir, use_relative_path):
        # output_path is a file
        if use_relative_path:
            output_path = os.path.join(tmpdir, "eval_test_results.jsonl")
        else:
            output_path = "eval_test_results.jsonl"

        result = evaluate(
            data=evaluate_test_data_jsonl_file,
            evaluators={"g": F1ScoreEvaluator()},
            output_path=output_path,
        )

        assert result is not None
        assert os.path.exists(output_path)
        assert os.path.isfile(output_path)

        with open(output_path, "r") as f:
            content = f.read()
            data_from_file = json.loads(content)
            assert result["metrics"] == data_from_file["metrics"]

        os.remove(output_path)

        # output_path is a directory
        result = evaluate(
            data=evaluate_test_data_jsonl_file,
            evaluators={"g": F1ScoreEvaluator()},
            output_path=os.path.join(tmpdir),
        )

        with open(os.path.join(tmpdir, DEFAULT_EVALUATION_RESULTS_FILE_NAME), "r") as f:
            content = f.read()
            data_from_file = json.loads(content)
            assert result["metrics"] == data_from_file["metrics"]

    def test_evaluate_with_errors(self):
        """Test evaluate_handle_errors"""
        data = _get_file("yeti_questions.jsonl")
        result = evaluate(data=data, evaluators={"yeti": _yeti_evaluator})
        result_df = pd.DataFrame(result["rows"])
        expected = pd.read_json(data, lines=True)
        expected.rename(columns={"query": "inputs.query", "response": "inputs.response"}, inplace=True)

        expected["outputs.yeti.result"] = expected["inputs.response"].str.len()
        expected.at[0, "outputs.yeti.result"] = math.nan
        expected.at[2, "outputs.yeti.result"] = math.nan
        expected.at[3, "outputs.yeti.result"] = math.nan
        assert_frame_equal(expected, result_df)

    @patch("azure.ai.evaluation._evaluate._evaluate._evaluate")
    def test_evaluate_main_entry_guard(self, mock_evaluate, evaluate_test_data_jsonl_file):
        err_msg = (
            "An attempt has been made to start a new process before the\n        "
            "current process has finished its bootstrapping phase."
        )
        mock_evaluate.side_effect = RuntimeError(err_msg)

        with pytest.raises(EvaluationException) as exc_info:
            evaluate(
                data=evaluate_test_data_jsonl_file,
                evaluators={"f1_score": F1ScoreEvaluator()},
            )

        assert "Please ensure the evaluate API is properly guarded with the '__main__' block" in exc_info.value.args[0]

    def test_get_trace_destination(self, mock_validate_trace_destination, mock_project_scope):
        pf_client = PFClient()
        trace_destination_without_override = pf_client._config.get_trace_destination()

        pf_client = PFClient(
            config={
                "trace.destination": (
                    _trace_destination_from_project_scope(mock_project_scope) if mock_project_scope else None
                )
            }
        )

        trace_destination_with_override = pf_client._config.get_trace_destination()

        assert trace_destination_with_override != trace_destination_without_override
        assert trace_destination_with_override == _trace_destination_from_project_scope(mock_project_scope)

    def test_content_safety_aggregation(self):
        data = {
            # 10 zeroes in a list fully written out
            "content_safety.violence_score": [0, 0, 1, 2, 5, 5, 6, 7, np.nan, None],
            "content_safety.sexual_score": [0, 0, 2, 3, 3, 3, 8, 8, np.nan, None],
            "content_safety.self_harm_score": [0, 0, 0, 0, 1, 1, 1, 1, np.nan, None],
            "content_safety.hate_unfairness_score": [0, 0, 1, 1, 2, 2, 3, 5, 6, 7],
            "content_safety.violence": [
                "low",
                "low",
                "low",
                "low",
                "high",
                "high",
                "high",
                "high",
                "high",
                "high",
            ],  # TODO DETERMINE ACTUAL BASED ON SCORES
            "content_safety.sexual": ["low", "low", "low", "low", "low", "low", "high", "high", "high", "high"],
            "content_safety.self_harm": ["low", "low", "low", "low", "low", "low", "low", "low", "high", "high"],
            "content_safety.hate_unfairness": ["low", "low", "low", "low", "low", "low", "low", "low", "low", "high"],
            "content_safety.violence_reason": ["a", "b", "c", "d", "e", "f", "g", "h", "i", "j"],
            "content_safety.sexual_reason": ["a", "b", "c", "d", "e", "f", "g", "h", "i", "j"],
            "content_safety.self_harm_reason": ["a", "b", "c", "d", "e", "f", "g", "h", "i", "j"],
            "content_safety.hate_unfairness_reason": ["a", "b", "c", "d", "e", "f", "g", "h", "i", "j"],
        }
        data_df = pd.DataFrame(data)
        evaluators = {
            "content_safety": ContentSafetyEvaluator,
        }
        aggregation = _aggregate_metrics(data_df, evaluators)

        assert len(aggregation) == 4
        assert aggregation["content_safety.violence_defect_rate"] == 0.5
        assert aggregation["content_safety.sexual_defect_rate"] == 0.25
        assert aggregation["content_safety.self_harm_defect_rate"] == 0.0
        assert aggregation["content_safety.hate_unfairness_defect_rate"] == 0.3

        no_results = _aggregate_metrics(pd.DataFrame({"content_safety.violence_score": [np.nan, None]}), evaluators)
        assert len(no_results) == 0

    def test_label_based_aggregation(self):
        data = {
            "eci.eci_label": [True, True, True, np.nan, None],
            "eci.eci_reasoning": ["a", "b", "c", "d", "e"],
            "protected_material.protected_material_label": [False, False, False, False, True],
            "protected_material.protected_material_reasoning": ["f", "g", "h", "i", "j"],
            "unknown.unaccounted_label": [False, False, False, True, True],
            "unknown.unaccounted_reasoning": ["k", "l", "m", "n", "o"],
        }
        data_df = pd.DataFrame(data)
        evaluators = {
            "eci": ECIEvaluator,
            "protected_material": ProtectedMaterialEvaluator,
        }
        aggregation = _aggregate_metrics(data_df, evaluators)
        # ECI and PM labels should be replaced with defect rates, unaccounted should not
        assert len(aggregation) == 3
        assert "eci.eci_label" not in aggregation
        assert "protected_material.protected_material_label" not in aggregation
        assert aggregation["unknown.unaccounted_label"] == 0.4

        assert aggregation["eci.eci_defect_rate"] == 1.0
        assert aggregation["protected_material.protected_material_defect_rate"] == 0.2
        assert "unaccounted_defect_rate" not in aggregation

        no_results = _aggregate_metrics(pd.DataFrame({"eci.eci_label": [np.nan, None]}), evaluators)
        assert len(no_results) == 0

    def test_other_aggregation(self):
        data = {
            "thing.groundedness_pro_label": [True, False, True, False, np.nan, None],
        }
        data_df = pd.DataFrame(data)
        evaluators = {}
        aggregation = _aggregate_metrics(data_df, evaluators)

        assert len(aggregation) == 1
        assert aggregation["thing.groundedness_pro_passing_rate"] == 0.5

        no_results = _aggregate_metrics(pd.DataFrame({"thing.groundedness_pro_label": [np.nan, None]}), {})
        assert len(no_results) == 0

    def test_general_aggregation(self):
        data = {
            "thing.metric": [1, 2, 3, 4, 5, np.nan, None],
            "thing.reasoning": ["a", "b", "c", "d", "e", "f", "g"],
            "other_thing.other_meteric": [-1, -2, -3, -4, -5, np.nan, None],
            "other_thing.other_reasoning": ["f", "g", "h", "i", "j", "i", "j"],
            "final_thing.final_metric": [False, False, False, True, True, True, False],
            "bad_thing.mixed_metric": [0, 1, False, True, 0.5, True, False],
            "bad_thing.boolean_with_nan": [True, False, True, False, True, False, np.nan],
            "bad_thing.boolean_with_none": [True, False, True, False, True, False, None],
        }
        data_df = pd.DataFrame(data)
        evaluators = {}
        aggregation = _aggregate_metrics(data_df, evaluators)

        assert len(aggregation) == 3
        assert aggregation["thing.metric"] == 3
        assert aggregation["other_thing.other_meteric"] == -3
        assert aggregation["final_thing.final_metric"] == 3 / 7.0
        assert "bad_thing.mixed_metric" not in aggregation
        assert "bad_thing.boolean_with_nan" not in aggregation
        assert "bad_thing.boolean_with_none" not in aggregation

    @pytest.mark.skip(reason="Breaking CI by crashing pytest somehow")
    def test_optional_inputs_with_data(self, questions_file, questions_answers_basic_file):
        from test_evaluators.test_inputs_evaluators import HalfOptionalEval, NoInputEval, NonOptionalEval, OptionalEval

        # All variants work with both keyworded inputs
        results = evaluate(
            data=questions_answers_basic_file,
            evaluators={
                "non": NonOptionalEval(),
                "half": HalfOptionalEval(),
                "opt": OptionalEval(),
                "no": NoInputEval(),
            },
            _use_pf_client=False,
        )  # type: ignore

        first_row = results["rows"][0]
        assert first_row["outputs.non.non_score"] == 0
        assert first_row["outputs.half.half_score"] == 1
        assert first_row["outputs.opt.opt_score"] == 3

        # Variant with no default inputs fails on single input
        with pytest.raises(EvaluationException) as exc_info:
            evaluate(
                data=questions_file,
                evaluators={
                    "non": NonOptionalEval(),
                },
                _use_pf_client=False,
            )  # type: ignore

        expected_message = "Some evaluators are missing required inputs:\n" "- non: ['response']\n"
        assert expected_message in exc_info.value.args[0]

        # Variants with default answer work when only question is inputted
        only_question_results = evaluate(
            data=questions_file,
            evaluators={"half": HalfOptionalEval(), "opt": OptionalEval(), "no": NoInputEval()},
            _use_pf_client=False,
        )  # type: ignore

        first_row_2 = only_question_results["rows"][0]
        assert first_row_2["outputs.half.half_score"] == 0
        assert first_row_2["outputs.opt.opt_score"] == 1

    @pytest.mark.skip(reason="Breaking CI by crashing pytest somehow")
    def test_optional_inputs_with_target(self, questions_file, questions_answers_basic_file):
        from test_evaluators.test_inputs_evaluators import EchoEval

        # Check that target overrides default inputs
        target_answer_results = evaluate(
            data=questions_file,
            target=_new_answer_target,
            evaluators={"echo": EchoEval()},
            _use_pf_client=False,
        )  # type: ignore

        assert target_answer_results["rows"][0]["outputs.echo.echo_query"] == "How long is flight from Earth to LV-426?"
        assert target_answer_results["rows"][0]["outputs.echo.echo_response"] == "new response"

        # Check that target replaces inputs from data (I.E. if both data and target have same output
        # the target output is sent to the evaluator.)
        question_override_results = evaluate(
            data=questions_answers_basic_file,
            target=_question_override_target,
            evaluators={"echo": EchoEval()},
            _use_pf_client=False,
        )  # type: ignore

        assert question_override_results["rows"][0]["outputs.echo.echo_query"] == "new query"
        assert question_override_results["rows"][0]["outputs.echo.echo_response"] == "There is nothing good there."

        # Check that target can replace default and data inputs at the same time.
        double_override_results = evaluate(
            data=questions_answers_basic_file,
            target=_question_answer_override_target,
            evaluators={"echo": EchoEval()},
            _use_pf_client=False,
        )  # type: ignore
        assert double_override_results["rows"][0]["outputs.echo.echo_query"] == "new query"
        assert double_override_results["rows"][0]["outputs.echo.echo_response"] == "new response"

<<<<<<< HEAD
    def test_conversation_aggregation_types(self, evaluate_test_data_conversion_jsonl_file):
        from test_evaluators.test_inputs_evaluators import CountingEval

        counting_eval = CountingEval()
        evaluators = {"count": counting_eval}
        # test default behavior - mean
        results = evaluate(data=evaluate_test_data_conversion_jsonl_file, evaluators=evaluators)
        assert results["rows"][0]["outputs.count.response"] == 1.5  # average of 1 and 2
        assert results["rows"][1]["outputs.count.response"] == 3.5  # average of 3 and 4

        # test maxing
        counting_eval.reset()
        counting_eval._set_conversation_aggregation_type(AggregationType.MAX)
        results = evaluate(data=evaluate_test_data_conversion_jsonl_file, evaluators=evaluators)
        assert results["rows"][0]["outputs.count.response"] == 2
        assert results["rows"][1]["outputs.count.response"] == 4

        # test minimizing
        counting_eval.reset()
        counting_eval._set_conversation_aggregation_type(AggregationType.MIN)
        results = evaluate(data=evaluate_test_data_conversion_jsonl_file, evaluators=evaluators)
        assert results["rows"][0]["outputs.count.response"] == 1
        assert results["rows"][1]["outputs.count.response"] == 3

        # test sum
        counting_eval.reset()
        counting_eval._set_conversation_aggregation_type(AggregationType.SUM)
        results = evaluate(data=evaluate_test_data_conversion_jsonl_file, evaluators=evaluators)
        assert results["rows"][0]["outputs.count.response"] == 3
        assert results["rows"][1]["outputs.count.response"] == 7

        # test custom aggregator
        def custom_aggregator(values):
            return sum(values) + 1

        counting_eval.reset()
        counting_eval._set_conversation_aggregator(custom_aggregator)
        results = evaluate(data=evaluate_test_data_conversion_jsonl_file, evaluators=evaluators)
        assert results["rows"][0]["outputs.count.response"] == 4
        assert results["rows"][1]["outputs.count.response"] == 8

    def test_default_conversation_aggregation_overrides(self):
        fake_project = {"subscription_id": "123", "resource_group_name": "123", "project_name": "123"}
        eval1 = ViolenceEvaluator(None, fake_project)
        eval2 = SexualEvaluator(None, fake_project)
        eval3 = SelfHarmEvaluator(None, fake_project)
        eval4 = HateUnfairnessEvaluator(None, fake_project)
        eval5 = F1ScoreEvaluator()  # Test default
        assert eval1._conversation_aggregation_function == max
        assert eval2._conversation_aggregation_function == max
        assert eval3._conversation_aggregation_function == max
        assert eval4._conversation_aggregation_function == max
        assert eval5._conversation_aggregation_function == list_mean

    def test_conversation_aggregation_type_returns(self):
        fake_project = {"subscription_id": "123", "resource_group_name": "123", "project_name": "123"}
        eval1 = ViolenceEvaluator(None, fake_project)
        # Test builtins
        assert eval1._get_conversation_aggregator_type() == AggregationType.MAX
        eval1._set_conversation_aggregation_type(AggregationType.SUM)
        assert eval1._get_conversation_aggregator_type() == AggregationType.SUM
        eval1._set_conversation_aggregation_type(AggregationType.MAX)
        assert eval1._get_conversation_aggregator_type() == AggregationType.MAX
        eval1._set_conversation_aggregation_type(AggregationType.MIN)
        assert eval1._get_conversation_aggregator_type() == AggregationType.MIN

        # test custom
        def custom_aggregator(values):
            return sum(values) + 1

        eval1._set_conversation_aggregator(custom_aggregator)
        assert eval1._get_conversation_aggregator_type() == AggregationType.CUSTOM

    @pytest.mark.parametrize("use_async", ["true", "false"])  # Strings intended
    def test_aggregation_serialization(self, evaluate_test_data_conversion_jsonl_file, use_async):
        # This test exists to ensure that PF doesn't crash when trying to serialize a
        # complex aggregation function.
        from test_evaluators.test_inputs_evaluators import CountingEval

        counting_eval = CountingEval()
        evaluators = {"count": counting_eval}

        def custom_aggregator(values: List[float]) -> float:
            return sum(values) + 1

        os.environ["AI_EVALS_BATCH_USE_ASYNC"] = use_async
        _ = evaluate(data=evaluate_test_data_conversion_jsonl_file, evaluators=evaluators)
        counting_eval._set_conversation_aggregation_type(AggregationType.MIN)
        _ = evaluate(data=evaluate_test_data_conversion_jsonl_file, evaluators=evaluators)
        counting_eval._set_conversation_aggregation_type(AggregationType.SUM)
        _ = evaluate(data=evaluate_test_data_conversion_jsonl_file, evaluators=evaluators)
        counting_eval._set_conversation_aggregation_type(AggregationType.MAX)
        _ = evaluate(data=evaluate_test_data_conversion_jsonl_file, evaluators=evaluators)
        if use_async == "true":
            counting_eval._set_conversation_aggregator(custom_aggregator)
            _ = evaluate(data=evaluate_test_data_conversion_jsonl_file, evaluators=evaluators)
        else:
            with pytest.raises(EvaluationException) as exc_info:
                counting_eval._set_conversation_aggregator(custom_aggregator)
                _ = evaluate(data=evaluate_test_data_conversion_jsonl_file, evaluators=evaluators)
            assert "TestEvaluate.test_aggregation_serialization.<locals>.custom_aggregator" in exc_info.value.args[0]
=======
    def test_unsupported_file_inputs(self, mock_model_config, unsupported_file_type):
        with pytest.raises(EvaluationException) as cm:
            evaluate(
                data=unsupported_file_type,
                evaluators={"groundedness": GroundednessEvaluator(model_config=mock_model_config)},
            )
        assert "Unable to load data from " in cm.value.args[0]
        assert "Supported formats are JSONL and CSV. Detailed error:" in cm.value.args[0]

    def test_malformed_file_inputs(self, model_config, missing_header_csv_file, missing_columns_jsonl_file):
        with pytest.raises(EvaluationException) as exc_info:
            evaluate(
                data=missing_columns_jsonl_file,
                evaluators={"similarity": SimilarityEvaluator(model_config=model_config)},
                fail_on_evaluator_errors=True,
            )

        assert "Either 'conversation' or individual inputs must be provided." in str(exc_info.value)

        with pytest.raises(EvaluationException) as exc_info:
            evaluate(
                data=missing_header_csv_file,
                evaluators={"similarity": SimilarityEvaluator(model_config=model_config)},
                fail_on_evaluator_errors=True,
            )

        assert "Either 'conversation' or individual inputs must be provided." in str(exc_info.value)
>>>>>>> dfd8d35e
<|MERGE_RESOLUTION|>--- conflicted
+++ resolved
@@ -701,7 +701,6 @@
         assert double_override_results["rows"][0]["outputs.echo.echo_query"] == "new query"
         assert double_override_results["rows"][0]["outputs.echo.echo_response"] == "new response"
 
-<<<<<<< HEAD
     def test_conversation_aggregation_types(self, evaluate_test_data_conversion_jsonl_file):
         from test_evaluators.test_inputs_evaluators import CountingEval
 
@@ -803,7 +802,7 @@
                 counting_eval._set_conversation_aggregator(custom_aggregator)
                 _ = evaluate(data=evaluate_test_data_conversion_jsonl_file, evaluators=evaluators)
             assert "TestEvaluate.test_aggregation_serialization.<locals>.custom_aggregator" in exc_info.value.args[0]
-=======
+
     def test_unsupported_file_inputs(self, mock_model_config, unsupported_file_type):
         with pytest.raises(EvaluationException) as cm:
             evaluate(
@@ -831,4 +830,3 @@
             )
 
         assert "Either 'conversation' or individual inputs must be provided." in str(exc_info.value)
->>>>>>> dfd8d35e
