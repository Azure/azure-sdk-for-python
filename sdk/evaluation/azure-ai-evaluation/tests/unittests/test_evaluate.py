import json
import os
import pathlib
from unittest.mock import patch

import numpy as np
import pandas as pd
import pytest
from pandas.testing import assert_frame_equal
from promptflow.client import PFClient

from azure.ai.evaluation._constants import DEFAULT_EVALUATION_RESULTS_FILE_NAME
from azure.ai.evaluation._evaluate._evaluate import (
    _aggregate_metrics,
    _apply_target_to_data,
    _rename_columns_conditionally,
)
from azure.ai.evaluation._evaluate._utils import _apply_column_mapping, _trace_destination_from_project_scope
from azure.ai.evaluation import (
    evaluate,
    ContentSafetyEvaluator,
    F1ScoreEvaluator,
    GroundednessEvaluator,
    ProtectedMaterialEvaluator,
)
from azure.ai.evaluation._exceptions import EvaluationException
from azure.ai.evaluation._evaluators._eci._eci import ECIEvaluator


def _get_file(name):
    """Get the file from the unittest data folder."""
    data_path = os.path.join(pathlib.Path(__file__).parent.resolve(), "data")
    return os.path.join(data_path, name)


@pytest.fixture
def invalid_jsonl_file():
    return _get_file("invalid_evaluate_test_data.jsonl")


@pytest.fixture
def missing_columns_jsonl_file():
    return _get_file("missing_columns_evaluate_test_data.jsonl")


@pytest.fixture
def evaluate_test_data_jsonl_file():
    return _get_file("evaluate_test_data.jsonl")


@pytest.fixture
def pf_client() -> PFClient:
    """The fixture, returning PRClient"""
    return PFClient()


@pytest.fixture
def questions_file():
    return _get_file("questions.jsonl")


@pytest.fixture
def questions_wrong_file():
    return _get_file("questions_wrong.jsonl")


@pytest.fixture
def questions_answers_file():
    return _get_file("questions_answers.jsonl")


def _target_fn(query):
    """An example target function."""
    if "LV-426" in query:
        return {"response": "There is nothing good there."}
    if "central heating" in query:
        return {"response": "There is no central heating on the streets today, but it will be, I promise."}
    if "strange" in query:
        return {"response": "The life is strange..."}


def _yeti_evaluator(query, response):
    if "yeti" in query.lower():
        raise ValueError("Do not ask about Yeti!")
    return {"result": len(response)}


def _target_fn2(query):
    response = _target_fn(query)
    response["query"] = f"The query is as follows: {query}"
    return response


@pytest.mark.usefixtures("mock_model_config")
@pytest.mark.unittest
class TestEvaluate:
    def test_evaluate_missing_data(self, mock_model_config):
<<<<<<< HEAD
        with pytest.raises(TypeError) as exc_info:
            evaluate(evaluators={"g": GroundednessEvaluator(model_config=mock_model_config)})

        assert "evaluate() missing 1 required keyword-only argument: 'data'" in exc_info.value.args[0]
=======
        with pytest.raises(EvaluationException) as exc_info:
            evaluate(evaluators={"g": GroundednessEvaluator(model_config=mock_model_config)})

        assert "data parameter must be provided for evaluation." in exc_info.value.args[0]
>>>>>>> a9233f40

    def test_evaluate_evaluators_not_a_dict(self, mock_model_config):
        with pytest.raises(EvaluationException) as exc_info:
            evaluate(
                data="data",
                evaluators=[GroundednessEvaluator(model_config=mock_model_config)],
            )

        assert "evaluators parameter must be a dictionary." in exc_info.value.args[0]

    def test_evaluate_invalid_data(self, mock_model_config):
        with pytest.raises(EvaluationException) as exc_info:
            evaluate(
                data=123,
                evaluators={"g": GroundednessEvaluator(model_config=mock_model_config)},
            )

        assert "data parameter must be a string." in exc_info.value.args[0]

    def test_evaluate_invalid_jsonl_data(self, mock_model_config, invalid_jsonl_file):
        with pytest.raises(EvaluationException) as exc_info:
            evaluate(
                data=invalid_jsonl_file,
                evaluators={"g": GroundednessEvaluator(model_config=mock_model_config)},
            )

        assert "Failed to load data from " in exc_info.value.args[0]
        assert "Confirm that it is valid jsonl data." in exc_info.value.args[0]

    def test_evaluate_missing_required_inputs(self, missing_columns_jsonl_file):
        with pytest.raises(EvaluationException) as exc_info:
            evaluate(data=missing_columns_jsonl_file, evaluators={"g": F1ScoreEvaluator()})

        assert "Missing required inputs for evaluator g : ['ground_truth']." in exc_info.value.args[0]

    def test_evaluate_missing_required_inputs_target(self, questions_wrong_file):
        with pytest.raises(EvaluationException) as exc_info:
            evaluate(data=questions_wrong_file, evaluators={"g": F1ScoreEvaluator()}, target=_target_fn)
        assert "Missing required inputs for target : ['query']." in exc_info.value.args[0]

    def test_wrong_target(self, questions_file):
        """Test error, when target function does not generate required column."""
        with pytest.raises(EvaluationException) as exc_info:
            # target_fn will generate the "response", but not ground truth.
            evaluate(data=questions_file, evaluators={"g": F1ScoreEvaluator()}, target=_target_fn)

        assert "Missing required inputs for evaluator g : ['ground_truth']." in exc_info.value.args[0]

    def test_target_raises_on_outputs(self):
        """Test we are raising exception if the output is column is present in the input."""
        data = _get_file("questions_answers_outputs.jsonl")
        with pytest.raises(EvaluationException) as cm:
            evaluate(
                data=data,
                target=_target_fn,
                evaluators={"g": F1ScoreEvaluator()},
            )
        assert 'The column cannot start from "__outputs." if target was defined.' in cm.value.args[0]

    @pytest.mark.parametrize(
        "input_file,out_file,expected_columns,fun",
        [
            ("questions.jsonl", "questions_answers.jsonl", {"response"}, _target_fn),
            (
                "questions_ground_truth.jsonl",
                "questions_answers_ground_truth.jsonl",
                {"response", "query"},
                _target_fn2,
            ),
        ],
    )
    def test_apply_target_to_data(self, pf_client, input_file, out_file, expected_columns, fun):
        """Test that target was applied correctly."""
        data = _get_file(input_file)
        expexted_out = _get_file(out_file)
        initial_data = pd.read_json(data, lines=True)
        qa_df, columns, _ = _apply_target_to_data(fun, data, pf_client, initial_data)
        assert columns == expected_columns
        ground_truth = pd.read_json(expexted_out, lines=True)
        assert_frame_equal(qa_df, ground_truth, check_like=True)

    def test_apply_column_mapping(self):
        json_data = [
            {
                "query": "How are you?",
                "ground_truth": "I'm fine",
            }
        ]
        inputs_mapping = {
            "query": "${data.query}",
            "response": "${data.ground_truth}",
        }

        data_df = pd.DataFrame(json_data)
        new_data_df = _apply_column_mapping(data_df, inputs_mapping)

        assert "query" in new_data_df.columns
        assert "response" in new_data_df.columns

        assert new_data_df["query"][0] == "How are you?"
        assert new_data_df["response"][0] == "I'm fine"

    @pytest.mark.parametrize(
        "json_data,inputs_mapping,response",
        [
            (
                [
                    {
                        "query": "How are you?",
                        "__outputs.response": "I'm fine",
                    }
                ],
                {
                    "query": "${data.query}",
                    "response": "${run.outputs.response}",
                },
                "I'm fine",
            ),
            (
                [
                    {
                        "query": "How are you?",
                        "response": "I'm fine",
                        "__outputs.response": "I'm great",
                    }
                ],
                {
                    "query": "${data.query}",
                    "response": "${run.outputs.response}",
                },
                "I'm great",
            ),
            (
                [
                    {
                        "query": "How are you?",
                        "response": "I'm fine",
                        "__outputs.response": "I'm great",
                    }
                ],
                {
                    "query": "${data.query}",
                    "response": "${data.response}",
                },
                "I'm fine",
            ),
            (
                [
                    {
                        "query": "How are you?",
                        "response": "I'm fine",
                        "__outputs.response": "I'm great",
                    }
                ],
                {
                    "query": "${data.query}",
                    "response": "${data.response}",
                    "another_response": "${run.outputs.response}",
                },
                "I'm fine",
            ),
            (
                [
                    {
                        "query": "How are you?",
                        "response": "I'm fine",
                        "__outputs.response": "I'm great",
                    }
                ],
                {
                    "query": "${data.query}",
                    "response": "${run.outputs.response}",
                    "another_response": "${data.response}",
                },
                "I'm great",
            ),
            (
                [
                    {
                        "query": "How are you?",
                        "__outputs.response": "I'm fine",
                        "else": "Another column",
                        "else1": "Another column 1",
                    }
                ],
                {
                    "query": "${data.query}",
                    "response": "${run.outputs.response}",
                    "else1": "${data.else}",
                    "else2": "${data.else1}",
                },
                "I'm fine",
            ),
        ],
    )
    def test_apply_column_mapping_target(self, json_data, inputs_mapping, response):

        data_df = pd.DataFrame(json_data)
        new_data_df = _apply_column_mapping(data_df, inputs_mapping)

        assert "query" in new_data_df.columns
        assert "response" in new_data_df.columns

        assert new_data_df["query"][0] == "How are you?"
        assert new_data_df["response"][0] == response
        if "another_response" in inputs_mapping:
            assert "another_response" in new_data_df.columns
            assert new_data_df["another_response"][0] != response
        if "else" in inputs_mapping:
            assert "else1" in new_data_df.columns
            assert new_data_df["else1"][0] == "Another column"
            assert "else2" in new_data_df.columns
            assert new_data_df["else2"][0] == "Another column 1"

    def test_evaluate_invalid_evaluator_config(self, mock_model_config, evaluate_test_data_jsonl_file):
        # Invalid source reference
        with pytest.raises(EvaluationException) as exc_info:
            evaluate(
                data=evaluate_test_data_jsonl_file,
                evaluators={"g": GroundednessEvaluator(model_config=mock_model_config)},
                evaluator_config={"g": {"query": "${foo.query}"}},
            )

        assert (
            "Unexpected references detected in 'evaluator_config'. Ensure only ${target.} and ${data.} are used."
            in exc_info.value.args[0]
        )

    def test_renaming_column(self):
        """Test that the columns are renamed correctly."""
        df = pd.DataFrame(
            {
                "just_column": ["just_column."],
                "presnt_generated": ["Is present in data set."],
                "__outputs.presnt_generated": ["This was generated by target."],
                "__outputs.generated": ["Generaged by target"],
                "outputs.before": ["Despite prefix this column was before target."],
            }
        )
        df_expected = pd.DataFrame(
            {
                "inputs.just_column": ["just_column."],
                "inputs.presnt_generated": ["Is present in data set."],
                "outputs.presnt_generated": ["This was generated by target."],
                "outputs.generated": ["Generaged by target"],
                "inputs.outputs.before": ["Despite prefix this column was before target."],
            }
        )
        df_actuals = _rename_columns_conditionally(df)
        assert_frame_equal(df_actuals.sort_index(axis=1), df_expected.sort_index(axis=1))

    @pytest.mark.parametrize("use_pf_client", [True, False])
    def test_evaluate_output_path(self, evaluate_test_data_jsonl_file, tmpdir, use_pf_client):
        output_path = os.path.join(tmpdir, "eval_test_results.jsonl")
        result = evaluate(
            data=evaluate_test_data_jsonl_file,
            evaluators={"g": F1ScoreEvaluator()},
            output_path=output_path,
            _use_pf_client=use_pf_client,
        )

        assert result is not None
        assert os.path.exists(output_path)
        assert os.path.isfile(output_path)

        with open(output_path, "r") as f:
            content = f.read()
            data_from_file = json.loads(content)
            assert result["metrics"] == data_from_file["metrics"]

        result = evaluate(
            data=evaluate_test_data_jsonl_file,
            evaluators={"g": F1ScoreEvaluator()},
            output_path=os.path.join(tmpdir),
        )

        with open(os.path.join(tmpdir, DEFAULT_EVALUATION_RESULTS_FILE_NAME), "r") as f:
            content = f.read()
            data_from_file = json.loads(content)
            assert result["metrics"] == data_from_file["metrics"]

    def test_evaluate_with_errors(self):
        """Test evaluate_handle_errors"""
        data = _get_file("yeti_questions.jsonl")
        result = evaluate(data=data, evaluators={"yeti": _yeti_evaluator})
        result_df = pd.DataFrame(result["rows"])
        expected = pd.read_json(data, lines=True)
        expected.rename(columns={"query": "inputs.query", "response": "inputs.response"}, inplace=True)

        expected["outputs.yeti.result"] = expected["inputs.response"].str.len()
        expected.at[0, "outputs.yeti.result"] = np.nan
        expected.at[2, "outputs.yeti.result"] = np.nan
        expected.at[3, "outputs.yeti.result"] = np.nan
        assert_frame_equal(expected, result_df)

    @patch("azure.ai.evaluation._evaluate._evaluate._evaluate")
    def test_evaluate_main_entry_guard(self, mock_evaluate, evaluate_test_data_jsonl_file):
        err_msg = (
            "An attempt has been made to start a new process before the\n        "
            "current process has finished its bootstrapping phase."
        )
        mock_evaluate.side_effect = RuntimeError(err_msg)

        with pytest.raises(EvaluationException) as exc_info:
            evaluate(
                data=evaluate_test_data_jsonl_file,
                evaluators={"f1_score": F1ScoreEvaluator()},
            )

        assert "Please ensure the evaluate API is properly guarded with the '__main__' block" in exc_info.value.args[0]

    def test_get_trace_destination(self, mock_validate_trace_destination, mock_project_scope):
        pf_client = PFClient()
        trace_destination_without_override = pf_client._config.get_trace_destination()

        pf_client = PFClient(
            config={
                "trace.destination": (
                    _trace_destination_from_project_scope(mock_project_scope) if mock_project_scope else None
                )
            }
        )

        trace_destination_with_override = pf_client._config.get_trace_destination()

        assert trace_destination_with_override != trace_destination_without_override
        assert trace_destination_with_override == _trace_destination_from_project_scope(mock_project_scope)

    def test_content_safety_aggregation(self):
        data = {
            # 10 zeroes in a list fully written out
            "content_safety.violence_score": [0, 0, 1, 2, 5, 5, 6, 7, 9, 6],
            "content_safety.sexual_score": [0, 0, 2, 3, 3, 3, 8, 8, 8, 8],
            "content_safety.self_harm_score": [0, 0, 0, 0, 1, 1, 1, 1, 7, 7],
            "content_safety.hate_unfairness_score": [0, 0, 1, 1, 2, 2, 3, 3, 3, 6],
            "content_safety.violence": [
                "low",
                "low",
                "low",
                "low",
                "high",
                "high",
                "high",
                "high",
                "high",
                "high",
            ],  # TODO DETERMINE ACTUAL BASED ON SCORES
            "content_safety.sexual": ["low", "low", "low", "low", "low", "low", "high", "high", "high", "high"],
            "content_safety.self_harm": ["low", "low", "low", "low", "low", "low", "low", "low", "high", "high"],
            "content_safety.hate_unfairness": ["low", "low", "low", "low", "low", "low", "low", "low", "low", "high"],
            "content_safety.violence_reason": ["a", "b", "c", "d", "e", "f", "g", "h", "i", "j"],
            "content_safety.sexual_reason": ["a", "b", "c", "d", "e", "f", "g", "h", "i", "j"],
            "content_safety.self_harm_reason": ["a", "b", "c", "d", "e", "f", "g", "h", "i", "j"],
            "content_safety.hate_unfairness_reason": ["a", "b", "c", "d", "e", "f", "g", "h", "i", "j"],
        }
        data_df = pd.DataFrame(data)
        evaluators = {
            "content_safety": ContentSafetyEvaluator,
        }
        aggregation = _aggregate_metrics(data_df, evaluators)

        assert len(aggregation) == 4
        assert aggregation["content_safety.violence_defect_rate"] == 0.6
        assert aggregation["content_safety.sexual_defect_rate"] == 0.4
        assert aggregation["content_safety.self_harm_defect_rate"] == 0.2
        assert aggregation["content_safety.hate_unfairness_defect_rate"] == 0.1

    def test_label_based_aggregation(self):
        data = {
            "eci.eci_label": [True, False, True, False, True],
            "eci.eci_reasoning": ["a", "b", "c", "d", "e"],
            "protected_material.protected_material_label": [False, False, False, False, True],
            "protected_material.protected_material_reasoning": ["f", "g", "h", "i", "j"],
            "unknown.unaccounted_label": [True, False, False, False, True],
            "unknown.unaccounted_reasoning": ["k", "l", "m", "n", "o"],
        }
        data_df = pd.DataFrame(data)
        evaluators = {
            "eci": ECIEvaluator,
            "protected_material": ProtectedMaterialEvaluator,
        }
        aggregation = _aggregate_metrics(data_df, evaluators)
        # ECI and PM labels should be replaced with defect rates, unaccounted should not
        assert len(aggregation) == 3
        assert "eci.eci_label" not in aggregation
        assert "protected_material.protected_material_label" not in aggregation
        assert aggregation["unknown.unaccounted_label"] == 0.4

        assert aggregation["eci.eci_defect_rate"] == 0.6
        assert aggregation["protected_material.protected_material_defect_rate"] == 0.2
        assert "unaccounted_defect_rate" not in aggregation

    def test_general_aggregation(self):
        data = {
            "thing.metric": [1, 2, 3, 4, 5],
            "thing.reasoning": ["a", "b", "c", "d", "e"],
            "other_thing.other_meteric": [-1, -2, -3, -4, -5],
            "other_thing.other_reasoning": ["f", "g", "h", "i", "j"],
            "final_thing.final_metric": [False, False, False, True, True],
            "bad_thing.mixed_metric": [0, 1, False, True, True],
        }
        data_df = pd.DataFrame(data)
        evaluators = {}
        aggregation = _aggregate_metrics(data_df, evaluators)

        assert len(aggregation) == 3
        assert aggregation["thing.metric"] == 3
        assert aggregation["other_thing.other_meteric"] == -3
        assert aggregation["final_thing.final_metric"] == 0.4<|MERGE_RESOLUTION|>--- conflicted
+++ resolved
@@ -94,19 +94,6 @@
 @pytest.mark.usefixtures("mock_model_config")
 @pytest.mark.unittest
 class TestEvaluate:
-    def test_evaluate_missing_data(self, mock_model_config):
-<<<<<<< HEAD
-        with pytest.raises(TypeError) as exc_info:
-            evaluate(evaluators={"g": GroundednessEvaluator(model_config=mock_model_config)})
-
-        assert "evaluate() missing 1 required keyword-only argument: 'data'" in exc_info.value.args[0]
-=======
-        with pytest.raises(EvaluationException) as exc_info:
-            evaluate(evaluators={"g": GroundednessEvaluator(model_config=mock_model_config)})
-
-        assert "data parameter must be provided for evaluation." in exc_info.value.args[0]
->>>>>>> a9233f40
-
     def test_evaluate_evaluators_not_a_dict(self, mock_model_config):
         with pytest.raises(EvaluationException) as exc_info:
             evaluate(
