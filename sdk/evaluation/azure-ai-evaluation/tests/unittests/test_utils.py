import pytest
import unittest
import os
import pathlib
import base64
import json

from azure.ai.evaluation._common.utils import nltk_tokenize
from azure.ai.evaluation._common.utils import validate_conversation
from azure.ai.evaluation._common.utils import (
    _extract_text_from_content,
    _get_conversation_history,
    _pretty_format_conversation_history,
    reformat_conversation_history,
    _get_agent_response,
    reformat_agent_response,
    reformat_tool_definitions,
)
from azure.ai.evaluation._evaluate._utils import (
<<<<<<< HEAD
    _convert_name_map_into_property_entries,
    _convert_results_to_aoai_evaluation_results,
=======
    _convert_results_to_aoai_evaluation_results
>>>>>>> 3bf93f70
)
from azure.ai.evaluation._exceptions import EvaluationException, ErrorMessage

from azure.monitor.opentelemetry.exporter import AzureMonitorLogExporter

@pytest.mark.unittest
class TestUtils(unittest.TestCase):
    def test_nltk_tokenize(self):

        # Test with English text
        text = "The capital of China is Beijing."
        tokens = nltk_tokenize(text)

        assert tokens == ["The", "capital", "of", "China", "is", "Beijing", "."]

        # Test with Multi-language text
        text = "The capital of China is 北京."
        tokens = nltk_tokenize(text)

        assert tokens == ["The", "capital", "of", "China", "is", "北京", "."]

    def convert_json_list_to_jsonl(self, project_scope, azure_cred):

        parent = pathlib.Path(__file__).parent.resolve()
        path = os.path.join(parent, "data")
        image_path = os.path.join(path, "image1.jpg")

        with pathlib.Path(image_path).open("rb") as image_file:
            encoded_image = base64.b64encode(image_file.read()).decode("utf-8")

        conversation = [
            {
                "role": "system",
                "content": [
                    {"type": "text", "text": "This is a nature boardwalk at the University of Wisconsin-Madison."}
                ],
            },
            {
                "role": "user",
                "content": [
                    {"type": "text", "text": "Can you describe this image?"},
                    {"type": "image_url", "image_url": {"url": f"data:image/jpeg;base64,{encoded_image}"}},
                ],
            },
        ]

        messages = [{"messages": conversation}]
        datafile_jsonl_path = os.path.join(path, "datafile.jsonl")
        with open(datafile_jsonl_path, "w") as outfile:
            for json_obj in messages:
                json_line = json.dumps(json_obj)
                outfile.write(json_line + "\n")

    def test_messages_with_one_assistant_message(self):
        conversation = {
            "messages": [
                {
                    "role": "system",
                    "content": [
                        {"type": "text", "text": "This is a nature boardwalk at the University of Wisconsin-Madison."}
                    ],
                },
                {
                    "role": "user",
                    "content": [
                        {"type": "text", "text": "Can you describe this image?"},
                        {
                            "type": "image_url",
                            "image_url": {
                                "url": "https://upload.wikimedia.org/wikipedia/commons/thumb/d/dd/Gfp-wisconsin-madison-the-nature-boardwalk.jpg/2560px-Gfp-wisconsin-madison-the-nature-boardwalk.jpg"
                            },
                        },
                    ],
                },
                {
                    "role": "assistant",
                    "content": [
                        {
                            "type": "text",
                            "text": "The image shows a man with short brown hair smiling, wearing a dark-colored shirt.",
                        }
                    ],
                },
            ]
        }
        validate_conversation(conversation=conversation)

    def test_messages_with_missing_assistant_message(self):
        conversation = {
            "messages": [
                {
                    "role": "system",
                    "content": [
                        {"type": "text", "text": "This is a nature boardwalk at the University of Wisconsin-Madison."}
                    ],
                },
                {
                    "role": "user",
                    "content": [
                        {"type": "text", "text": "Can you describe this image?"},
                        {
                            "type": "image_url",
                            "image_url": {
                                "url": "https://upload.wikimedia.org/wikipedia/commons/thumb/d/dd/Gfp-wisconsin-madison-the-nature-boardwalk.jpg/2560px-Gfp-wisconsin-madison-the-nature-boardwalk.jpg"
                            },
                        },
                    ],
                },
            ]
        }
        try:
            validate_conversation(conversation=conversation)
        except EvaluationException as ex:
            assert ex.message in "Assistant role required in one of the messages."

    def test_messages_with_missing_user_message(self):
        conversation = {
            "messages": [
                {
                    "role": "system",
                    "content": [
                        {"type": "text", "text": "This is a nature boardwalk at the University of Wisconsin-Madison."}
                    ],
                },
                {
                    "role": "assistant",
                    "content": [
                        {"type": "text", "text": "Here is the picture you requested"},
                        {
                            "type": "image_url",
                            "image_url": {
                                "url": "https://upload.wikimedia.org/wikipedia/commons/thumb/d/dd/Gfp-wisconsin-madison-the-nature-boardwalk.jpg/2560px-Gfp-wisconsin-madison-the-nature-boardwalk.jpg"
                            },
                        },
                    ],
                },
            ]
        }
        try:
            validate_conversation(conversation=conversation)
        except EvaluationException as ex:
            assert ex.message in "User role required in one of the messages."

    def test_messages_with_more_than_one_assistant_message(self):
        conversation = {
            "messages": [
                {
                    "role": "system",
                    "content": [
                        {"type": "text", "text": "This is a nature boardwalk at the University of Wisconsin-Madison."}
                    ],
                },
                {
                    "role": "user",
                    "content": [
                        {"type": "text", "text": "Can you describe this image?"},
                        {
                            "type": "image_url",
                            "image_url": {
                                "url": "https://upload.wikimedia.org/wikipedia/commons/thumb/d/dd/Gfp-wisconsin-madison-the-nature-boardwalk.jpg/2560px-Gfp-wisconsin-madison-the-nature-boardwalk.jpg"
                            },
                        },
                    ],
                },
                {
                    "role": "assistant",
                    "content": [
                        {
                            "type": "text",
                            "text": "The image shows a man with short brown hair smiling, wearing a dark-colored shirt.",
                        }
                    ],
                },
                {
                    "role": "assistant",
                    "content": [
                        {
                            "type": "text",
                            "text": "The image shows a man with short brown hair smiling, wearing a dark-colored shirt.",
                        }
                    ],
                },
            ]
        }
        try:
            validate_conversation(conversation=conversation)
        except EvaluationException as ex:
            assert (
                ex.message
                in "Evaluators for multimodal conversations only support single turn. User and assistant role expected as the only role in each message."
            )

    def test_messages_multi_turn(self):
        conversation = {
            "messages": [
                {
                    "role": "system",
                    "content": [
                        {"type": "text", "text": "This is a nature boardwalk at the University of Wisconsin-Madison."}
                    ],
                },
                {
                    "role": "user",
                    "content": [
                        {"type": "text", "text": "Can you describe this image?"},
                        {
                            "type": "image_url",
                            "image_url": {
                                "url": "https://upload.wikimedia.org/wikipedia/commons/thumb/d/dd/Gfp-wisconsin-madison-the-nature-boardwalk.jpg/2560px-Gfp-wisconsin-madison-the-nature-boardwalk.jpg"
                            },
                        },
                    ],
                },
                {
                    "role": "assistant",
                    "content": [
                        {
                            "type": "text",
                            "text": "The image shows a man with short brown hair smiling, wearing a dark-colored shirt.",
                        }
                    ],
                },
                {
                    "role": "user",
                    "content": [
                        {"type": "text", "text": "Okay, try again with this image"},
                        {
                            "type": "image_url",
                            "image_url": {
                                "url": "https://upload.wikimedia.org/wikipedia/commons/thumb/d/dd/Gfp-wisconsin-madison-the-nature-boardwalk.jpg/2560px-Gfp-wisconsin-madison-the-nature-boardwalk.jpg"
                            },
                        },
                    ],
                },
                {
                    "role": "assistant",
                    "content": [
                        {
                            "type": "text",
                            "text": "The image shows a same man with short brown hair smiling, wearing a dark-colored shirt.",
                        }
                    ],
                },
            ]
        }
        try:
            validate_conversation(conversation=conversation)
        except EvaluationException as ex:
            assert (
                ex.message
                in "Evaluators for multimodal conversations only support single turn. User and assistant role expected as the only role in each message."
            )

    def test__extract_text_from_content(self):
        """Test _extract_text_from_content function"""
        # Test with content containing text
        content = [
            {"type": "text", "text": "Hello world"},
            {"type": "text", "text": "How are you?"},
            {"type": "image_url", "image_url": {"url": "http://example.com/image.jpg"}},
        ]
        result = _extract_text_from_content(content)
        assert result == ["Hello world", "How are you?"]

        # Test with empty content
        result = _extract_text_from_content([])
        assert result == []

        # Test with content without text
        content = [
            {"type": "image_url", "image_url": {"url": "http://example.com/image.jpg"}},
            {"type": "other", "data": "some data"},
        ]
        result = _extract_text_from_content(content)
        assert result == []

        # Test with mixed content
        content = [
            {"type": "text", "text": "First message"},
            {"type": "image_url", "image_url": {"url": "http://example.com/image.jpg"}},
            {"type": "text", "text": "Second message"},
        ]
        result = _extract_text_from_content(content)
        assert result == ["First message", "Second message"]

    def test__get_conversation_history(self):
        """Test _get_conversation_history function"""
        # Test basic conversation
        query = [
            {"role": "user", "content": [{"type": "text", "text": "What is the weather?"}]},
            {"role": "assistant", "content": [{"type": "text", "text": "It's sunny today."}]},
            {"role": "user", "content": [{"type": "text", "text": "Will it rain tomorrow?"}]},
        ]

        result = _get_conversation_history(query)
        expected = {
            "user_queries": [[["What is the weather?"]], [["Will it rain tomorrow?"]]],
            "agent_responses": [[["It's sunny today."]]],
        }
        assert result == expected

        # Test conversation with multiple messages per turn
        query = [
            {"role": "user", "content": [{"type": "text", "text": "Hello"}, {"type": "text", "text": "How are you?"}]},
            {
                "role": "assistant",
                "content": [{"type": "text", "text": "Hi there!"}, {"type": "text", "text": "I'm doing well, thanks."}],
            },
        ]

        # there is an assertion because there is one user query ["Hello", "How are you?"] and one agent response ["Hi there!", "I'm doing well, thanks."]
        # the user query length needs to be one more than the agent response length
        with pytest.raises(EvaluationException, match=str(ErrorMessage.MALFORMED_CONVERSATION_HISTORY)):
            _get_conversation_history(query)

        # Test conversation ending with user message
        query = [
            {"role": "user", "content": [{"type": "text", "text": "First question"}]},
            {"role": "assistant", "content": [{"type": "text", "text": "First answer"}]},
            {"role": "user", "content": [{"type": "text", "text": "Second question"}]},
        ]

        result = _get_conversation_history(query)
        expected = {
            "user_queries": [[["First question"]], [["Second question"]]],
            "agent_responses": [[["First answer"]]],
        }
        assert result == expected

    def test__get_conversation_history_with_system_messages(self):
        """Test _get_conversation_history with system messages"""
        query = [
            {"role": "system", "content": "This is a system message."},
            {"role": "user", "content": [{"type": "text", "text": "What is the weather?"}]},
            {"role": "assistant", "content": [{"type": "text", "text": "It's sunny today."}]},
            {"role": "user", "content": [{"type": "text", "text": "Will it rain tomorrow?"}]},
        ]

        result = _get_conversation_history(query, include_system_messages=True)
        expected = {
            "system_message": "This is a system message.",
            "user_queries": [[["What is the weather?"]], [["Will it rain tomorrow?"]]],
            "agent_responses": [[["It's sunny today."]]],
        }
        assert result == expected

    def test__get_conversation_history_with_invalid_data(self):
        """Test _get_conversation_history with edge cases"""
        # Test with messages missing role
        query = [
            {"content": [{"type": "text", "text": "No role"}]},
            {"role": "user", "content": [{"type": "text", "text": "Has role"}]},
        ]

        result = _get_conversation_history(query)
        expected = {"user_queries": [[["Has role"]]], "agent_responses": []}
        assert result == expected

        # Test with messages missing content
        query = [{"role": "user"}, {"role": "user", "content": [{"type": "text", "text": "Has content"}]}]

        result = _get_conversation_history(query)
        expected = {"user_queries": [[["Has content"]]], "agent_responses": []}
        assert result == expected

    def test__pretty_format_conversation_history(self):
        """Test _pretty_format_conversation_history function"""
        conversation_history = {
            "user_queries": [[["What is the weather?"]], [["Will it rain tomorrow?"]]],
            "agent_responses": [[["It's sunny today."]]],
        }

        result = _pretty_format_conversation_history(conversation_history)
        expected = (
            "User turn 1:\n"
            "  What is the weather?\n\n"
            "Agent turn 1:\n"
            "  It's sunny today.\n\n"
            "User turn 2:\n"
            "  Will it rain tomorrow?\n\n"
        )
        assert result == expected

        # Test with multiple messages per turn
        conversation_history = {
            "user_queries": [[["Hello", "How are you?"]]],
            "agent_responses": [[["Hi there!", "I'm doing well, thanks."]]],
        }

        result = _pretty_format_conversation_history(conversation_history)
        expected = (
            "User turn 1:\n"
            "  Hello\n  How are you?\n\n"
            "Agent turn 1:\n"
            "  Hi there!\n  I'm doing well, thanks.\n\n"
        )
        assert result == expected

    def test__pretty_format_conversation_history_with_system_messages(self):
        """Test _pretty_format_conversation_history with system messages"""
        conversation_history = {
            "system_message": "This is a system message.",
            "user_queries": [[["What is the weather?"]]],
            "agent_responses": [[["It's sunny today."]]],
        }

        result = _pretty_format_conversation_history(conversation_history)
        expected = (
            "SYSTEM_PROMPT:\n"
            "  This is a system message.\n\n"
            "User turn 1:\n"
            "  What is the weather?\n\n"
            "Agent turn 1:\n"
            "  It's sunny today.\n\n"
        )
        assert result == expected

    def test_reformat_conversation_history(self):
        """Test reformat_conversation_history function"""
        # Test valid conversation
        query = [
            {"role": "user", "content": [{"type": "text", "text": "What is AI?"}]},
            {"role": "assistant", "content": [{"type": "text", "text": "AI stands for Artificial Intelligence."}]},
            {"role": "user", "content": [{"type": "text", "text": "Tell me more."}]},
        ]

        result = reformat_conversation_history(query)
        expected = (
            "User turn 1:\n"
            "  What is AI?\n\n"
            "Agent turn 1:\n"
            "  AI stands for Artificial Intelligence.\n\n"
            "User turn 2:\n"
            "  Tell me more.\n\n"
        )
        assert result == expected

        # Test fallback behavior with invalid input
        invalid_query = "This is not a valid conversation format"
        result = reformat_conversation_history(invalid_query)
        assert result == invalid_query

    def test_reformat_conversation_history_with_system_messages(self):
        """Test reformat_conversation_history with system messages"""
        query = [
            {"role": "system", "content": "This is a system message."},
            {"role": "user", "content": [{"type": "text", "text": "What is AI?"}]},
            {"role": "assistant", "content": [{"type": "text", "text": "AI stands for Artificial Intelligence."}]},
            {"role": "user", "content": [{"type": "text", "text": "Tell me more."}]},
        ]

        result = reformat_conversation_history(query, include_system_messages=True)
        expected = (
            "SYSTEM_PROMPT:\n"
            "  This is a system message.\n\n"
            "User turn 1:\n"
            "  What is AI?\n\n"
            "Agent turn 1:\n"
            "  AI stands for Artificial Intelligence.\n\n"
            "User turn 2:\n"
            "  Tell me more.\n\n"
        )
        assert result == expected

    def test__get_agent_response(self):
        """Test _get_agent_response function"""
        # Test with valid agent response
        agent_response_msgs = [
            {
                "role": "assistant",
                "content": [{"type": "text", "text": "Hello!"}, {"type": "text", "text": "How can I help you?"}],
            }
        ]

        result = _get_agent_response(agent_response_msgs)
        assert result == ["Hello!", "How can I help you?"]

        # Test with multiple assistant messages
        agent_response_msgs = [
            {"role": "assistant", "content": [{"type": "text", "text": "First response"}]},
            {"role": "assistant", "content": [{"type": "text", "text": "Second response"}]},
        ]

        result = _get_agent_response(agent_response_msgs)
        assert result == ["First response", "Second response"]

        # Test with non-assistant messages
        agent_response_msgs = [
            {"role": "user", "content": [{"type": "text", "text": "User message"}]},
            {"role": "assistant", "content": [{"type": "text", "text": "Assistant message"}]},
        ]

        result = _get_agent_response(agent_response_msgs)
        assert result == ["Assistant message"]

        # Test with empty input
        result = _get_agent_response([])
        assert result == []

        # Test with messages missing role or content
        agent_response_msgs = [
            {"content": [{"type": "text", "text": "No role"}]},
            {"role": "assistant"},
            {"role": "assistant", "content": [{"type": "text", "text": "Valid message"}]},
        ]

        result = _get_agent_response(agent_response_msgs)
        assert result == ["Valid message"]

    def test__get_agent_response_with_tool_messages(self):
        """Test _get_agent_response with tool messages"""
        agent_response_msgs = [
            {
                "role": "assistant",
                "content": [
                    {"type": "text", "text": "Hello!"},
                    {
                        "type": "tool_call",
                        "tool_call_id": "123",
                        "name": "get_weather",
                        "arguments": {"location": "Seattle"},
                    },
                ],
            },
            {
                "role": "tool",
                "tool_call_id": "123",
                "content": [{"type": "tool_result", "tool_result": "It's sunny in Seattle."}],
            },
            {"role": "assistant", "content": [{"type": "text", "text": "How can I help you?"}]},
        ]

        result = _get_agent_response(agent_response_msgs, include_tool_messages=True)
        assert result == [
            "Hello!",
            '[TOOL_CALL] get_weather(location="Seattle")',
            "[TOOL_RESULT] It's sunny in Seattle.",
            "How can I help you?",
        ]

    def test_reformat_agent_response(self):
        """Test reformat_agent_response function"""
        # Test with valid agent response
        response = [
            {
                "role": "assistant",
                "content": [{"type": "text", "text": "Hello!"}, {"type": "text", "text": "How can I help you?"}],
            }
        ]

        result = reformat_agent_response(response)
        assert result == "Hello!\nHow can I help you?"

        # Test with empty response
        response = []
        result = reformat_agent_response(response)
        assert result == ""

        # Test with no valid assistant messages
        response = [{"role": "user", "content": [{"type": "text", "text": "User message"}]}]
        result = reformat_agent_response(response)
        assert result == response

        # Test fallback behavior with invalid input
        invalid_response = "This is not a valid response format"
        result = reformat_agent_response(invalid_response)
        assert result == invalid_response

    def test_edge_cases_and_error_handling(self):
        """Test edge cases and error handling"""
        # Test _extract_text_from_content with malformed content
        malformed_content = [
            {"text": "Missing type field"},
            {"type": "text"},  # Missing text field
            {"type": "text", "text": ""},  # Empty text
            {"type": "text", "text": "Valid text"},
        ]
        result = _extract_text_from_content(malformed_content)
        assert result == ["Missing type field", "", "Valid text"]

        # Test _get_conversation_history assertion error
        query_with_unbalanced_turns = [
            {"role": "assistant", "content": [{"type": "text", "text": "Response without user query"}]}
        ]

        with pytest.raises(EvaluationException, match=str(ErrorMessage.MALFORMED_CONVERSATION_HISTORY)):
            _get_conversation_history(query_with_unbalanced_turns)

    def test_extract_text_from_content_with_list(self):
        """Test _extract_text_from_content function with list input."""
        # Test with list of dict content
        content = [{"text": "Hello"}, {"text": " world"}]
        assert _extract_text_from_content(content) == ["Hello", " world"]

        # Test with mixed content (text and non-text)
        content = [{"text": "Hello"}, {"type": "image", "url": "image.jpg"}, {"text": " world"}]
        assert _extract_text_from_content(content) == ["Hello", " world"]

        # Test with empty list
        assert _extract_text_from_content([]) == []

        # Test with non-text items only
        content = [{"type": "image", "url": "image.jpg"}, {"type": "video", "url": "video.mp4"}]
        assert _extract_text_from_content(content) == []

    def test_get_conversation_history_with_queries_and_responses(self):
        """Test _get_conversation_history function that returns user_queries and agent_responses."""
        # Test with simple conversation
        conversation = [
            {"role": "user", "content": [{"text": "Hello"}]},
            {"role": "assistant", "content": [{"text": "Hi there!"}]},
            {"role": "user", "content": [{"text": "How are you?"}]},
        ]

        result = _get_conversation_history(conversation)
        expected = {"user_queries": [[["Hello"]], [["How are you?"]]], "agent_responses": [[["Hi there!"]]]}
        assert result == expected

        conversation = []
        with pytest.raises(EvaluationException, match=str(ErrorMessage.MALFORMED_CONVERSATION_HISTORY)):
            _get_conversation_history(conversation)

    def test_pretty_format_conversation_history_with_dict(self):
        """Test _pretty_format_conversation_history function with dict input."""
        # Test with conversation history dict
        conversation_history = {"user_queries": [[["Hello"]], [["How are you?"]]], "agent_responses": [[["Hi there!"]]]}

        formatted = _pretty_format_conversation_history(conversation_history)
        assert "User turn 1:" in formatted
        assert "Hello" in formatted
        assert "Agent turn 1:" in formatted
        assert "Hi there!" in formatted
        assert "User turn 2:" in formatted
        assert "How are you?" in formatted

    def test_conversation_history_integration(self):
        """Test integration of conversation history functions."""
        # Test with simple conversation
        conversation = [
            {"role": "user", "content": [{"text": "What's the weather?"}]},
            {"role": "assistant", "content": [{"text": "It's sunny today."}]},
            {"role": "user", "content": [{"text": "Will it rain tomorrow?"}]},
        ]

        # Test reformatting
        formatted = reformat_conversation_history(conversation)
        assert isinstance(formatted, str)
        assert "User turn" in formatted

        # Test fallback behavior with malformed conversation
        malformed_conversation = {"invalid": "data"}
        formatted = reformat_conversation_history(malformed_conversation)
        assert str(formatted) == str(malformed_conversation)

    def test_get_agent_response_with_list(self):
        """Test _get_agent_response function with list input."""
        # Test with list of messages
        messages = [
            {"role": "assistant", "content": [{"text": "Hello!"}]},
            {"role": "user", "content": [{"text": "Hi"}]},
            {"role": "assistant", "content": [{"text": "How can I help?"}]},
        ]

        result = _get_agent_response(messages)
        assert result == ["Hello!", "How can I help?"]

        # Test with empty list
        assert _get_agent_response([]) == []

        # Test with no assistant messages
        messages = [{"role": "user", "content": [{"text": "Hello"}]}]
        assert _get_agent_response(messages) == []

    def test_agent_response_integration(self):
        """Test integration of agent response functions."""
        # Test with list of messages
        response = [
            {"role": "assistant", "content": [{"text": "Hello!"}]},
            {"role": "assistant", "content": [{"text": "How can I help?"}]},
        ]

        formatted = reformat_agent_response(response)
        assert formatted == "Hello!\nHow can I help?"

        # Test with empty response
        assert reformat_agent_response([]) == ""

        # Test fallback behavior
        malformed_response = {"invalid": "structure"}
        formatted = reformat_agent_response(malformed_response)
        assert str(formatted) == str(malformed_response)

    def test_utility_functions_edge_cases(self):
        """Test edge cases and error handling for utility functions."""

        # Test _extract_text_from_content with malformed data
        malformed_content = [{"missing_text": "Hello"}, {"text": "world"}]
        # Should handle gracefully and extract what it can
        result = _extract_text_from_content(malformed_content)
        assert result == ["world"]

        # Test functions with very large inputs
        large_content = [{"text": "x" * 1000}] * 10
        result = _extract_text_from_content(large_content)
        assert len(result) == 10
        assert all(len(text) == 1000 for text in result)

        # Test with unicode content
        unicode_content = [{"text": "Hello 世界 🌍"}]
        result = _extract_text_from_content(unicode_content)
        assert result == ["Hello 世界 🌍"]

    def test_reformat_agent_response_with_tool_calls(self):
        response = [
            {"role": "assistant", "content": [{"type": "text", "text": "Let me check that for you."}]},
            {
                "role": "assistant",
                "content": [
                    {
                        "type": "tool_call",
                        "tool_call": {
                            "id": "tool_call_1",
                            "type": "function",
                            "function": {"name": "get_orders", "arguments": {"account_number": "123"}},
                        },
                    }
                ],
            },
            {
                "role": "tool",
                "tool_call_id": "tool_call_1",
                "content": [{"type": "tool_result", "tool_result": '[{ "order_id": "A1" }]'}],
            },
            {"role": "assistant", "content": [{"type": "text", "text": "You have one order on file."}]},
        ]

        formatted = reformat_agent_response(response, include_tool_messages=True)

        assert '[TOOL_CALL] get_orders(account_number="123")' in formatted
        assert '[TOOL_RESULT] [{ "order_id": "A1" }]' in formatted
        assert "Let me check that for you." in formatted
        assert "You have one order on file." in formatted

    def test_reformat_agent_response_with_tool_calls_non_function(self):
        response = [
            {"role": "assistant", "content": [{"type": "text", "text": "Let me check that for you."}]},
            {
                "role": "assistant",
                "content": [{"type": "tool_call", "tool_call_id": "tool_call_1", "name": "get_orders"}],
            },
            {
                "role": "tool",
                "tool_call_id": "tool_call_1",
                "content": [{"type": "tool_result", "tool_result": '[{ "order_id": "A1" }]'}],
            },
            {"role": "assistant", "content": [{"type": "text", "text": "You have one order on file."}]},
        ]
        formatted = reformat_agent_response(response, include_tool_messages=True)
        assert "[TOOL_CALL] get_orders()" in formatted
        assert '[TOOL_RESULT] [{ "order_id": "A1" }]' in formatted
        assert "Let me check that for you." in formatted
        assert "You have one order on file." in formatted

    def test_reformat_agent_response_without_tool_calls(self):
        response = [
            {"role": "assistant", "content": [{"type": "text", "text": "Let me check that for you."}]},
            {
                "role": "assistant",
                "content": [
                    {
                        "type": "tool_call",
                        "tool_call": {
                            "id": "tool_call_1",
                            "type": "function",
                            "function": {"name": "get_orders", "arguments": {"account_number": "123"}},
                        },
                    }
                ],
            },
            {
                "role": "tool",
                "tool_call_id": "tool_call_1",
                "content": [{"type": "tool_result", "tool_result": '[{ "order_id": "A1" }]'}],
            },
            {"role": "assistant", "content": [{"type": "text", "text": "You have one order on file."}]},
        ]

        formatted = reformat_agent_response(response, include_tool_messages=False)

        assert formatted == "Let me check that for you.\nYou have one order on file."

    def test_single_tool_with_parameters(self):
        tools = [
            {
                "name": "search",
                "description": "Searches the web.",
                "parameters": {"properties": {"query": {"type": "string"}, "lang": {"type": "string"}}},
            }
        ]
        expected_output = "TOOL_DEFINITIONS:\n" "- search: Searches the web. (inputs: query, lang)"
        self.assertEqual(reformat_tool_definitions(tools), expected_output)

    def test_tool_with_no_parameters(self):
        tools = [{"name": "ping", "description": "Check if server is reachable.", "parameters": {}}]
        expected_output = "TOOL_DEFINITIONS:\n" "- ping: Check if server is reachable. (inputs: no parameters)"
        self.assertEqual(reformat_tool_definitions(tools), expected_output)

    def test_tool_missing_description_and_parameters(self):
        tools = [{"name": "noop"}]
        expected_output = "TOOL_DEFINITIONS:\n" "- noop:  (inputs: no parameters)"
        self.assertEqual(reformat_tool_definitions(tools), expected_output)

    def test_tool_missing_name(self):
        tools = [{"description": "Does something.", "parameters": {"properties": {"x": {"type": "number"}}}}]
        expected_output = "TOOL_DEFINITIONS:\n" "- unnamed_tool: Does something. (inputs: x)"
        self.assertEqual(reformat_tool_definitions(tools), expected_output)

    def test_multiple_tools(self):
        tools = [
            {"name": "alpha", "description": "Tool A.", "parameters": {"properties": {"a1": {"type": "string"}}}},
            {"name": "beta", "description": "Tool B.", "parameters": {}},
        ]
        expected_output = (
            "TOOL_DEFINITIONS:\n" "- alpha: Tool A. (inputs: a1)\n" "- beta: Tool B. (inputs: no parameters)"
        )
        self.assertEqual(reformat_tool_definitions(tools), expected_output)

    def test_empty_tool_list(self):
        tools = []
        expected_output = "TOOL_DEFINITIONS:"
        self.assertEqual(reformat_tool_definitions(tools), expected_output)

    def test_convert_results_to_aoai_evaluation_results(self):
        """Test _convert_results_to_aoai_evaluation_results function with test data"""
        import asyncio
        import logging
        
        # Load test data from the JSON file
        parent = pathlib.Path(__file__).parent.resolve()
<<<<<<< HEAD
        test_data_path = os.path.join(parent, "data", "evaluation_util_convert_old_output_test.json")
=======
        test_data_path = os.path.join(parent, "data", "evaluation_util_convert_old_output_test.jsonl")
        test_input_eval_metadata_path = os.path.join(parent, "data", "evaluation_uril_convert_eval_meta_data.json")
>>>>>>> 3bf93f70
        
        # Read and parse the JSONL file (contains multiple JSON objects)
        test_rows = []
        with open(test_data_path, 'r') as f:
            for line in f:
                line = line.strip()
                if line:
                    print(line)
                    test_rows.append(json.loads(line))
<<<<<<< HEAD
=======

        eval_metadata = {}
        # Read and parse the evaluation metadata JSON file
        with open(test_input_eval_metadata_path, 'r') as f:
            eval_metadata = json.load(f)
>>>>>>> 3bf93f70
        
        # Create EvaluationResult structure
        test_results = {
            "metrics": {"overall_score": 0.75},
            "rows": test_rows,
            "studio_url": "https://test-studio.com"
        }
        
        # Create logger
        logger = logging.getLogger("test_logger")
        
        # Test the conversion function
<<<<<<< HEAD
        async def run_test():
            converted_results = await _convert_results_to_aoai_evaluation_results(
                results=test_results,
                eval_id="test_eval_group_123",
                eval_run_id="test_run_456",
=======
        def run_test():
            converted_results = _convert_results_to_aoai_evaluation_results(
                results=test_results,
                eval_meta_data=eval_metadata,
>>>>>>> 3bf93f70
                logger=logger
            )
            return converted_results
        
        # Run the async function
<<<<<<< HEAD
        converted_results = asyncio.run(run_test())
        
=======
        converted_results = run_test()

>>>>>>> 3bf93f70
        # Verify the structure
        self.assertIn("metrics", converted_results)
        self.assertIn("rows", converted_results) 
        self.assertIn("studio_url", converted_results)
        self.assertIn("evaluation_results_list", converted_results)
        self.assertIn("evaluation_summary", converted_results)
        
        # Verify metrics preserved
        self.assertEqual(converted_results["metrics"]["overall_score"], 0.75)
        
        # Verify studio URL preserved
        self.assertEqual(converted_results["studio_url"], "https://test-studio.com")
        
        # Verify evaluation_results_list is same as rows (converted format)
        self.assertEqual(len(converted_results["evaluation_results_list"]), len(test_rows))
        self.assertEqual(len(converted_results["evaluation_results_list"]), len(converted_results["rows"]))

        # Verify conversion structure for each row
        for i, converted_row in enumerate(converted_results["evaluation_results_list"]):
            # Check RunOutputItem structure
            self.assertIn("object", converted_row)
            self.assertEqual(converted_row["object"], "eval.run.output_item")
            self.assertIn("id", converted_row)
            self.assertIn("run_id", converted_row)
            self.assertIn("eval_id", converted_row)
            self.assertIn("created_at", converted_row)
            self.assertIn("datasource_item_id", converted_row)
            self.assertIn("results", converted_row)
            self.assertIn("sample", converted_row)
            
            # Verify IDs
            self.assertEqual(converted_row["run_id"], "test_run_456")
            self.assertEqual(converted_row["eval_id"], "test_eval_group_123")
            self.assertEqual(converted_row["datasource_item_id"], i)
            
            # Verify results array structure
            self.assertIsInstance(converted_row["results"], list)
            
            # Check that results contain expected evaluator results
            result_names = [result.get("name") for result in converted_row["results"]]
            
            # Based on test data, should have violence and labelgrader
            if i < len(test_rows):
                original_row = test_rows[i]
                expected_evaluators = set()
                for key in original_row.keys():
                    if key.startswith("outputs."):
                        parts = key.split(".", 2)
                        if len(parts) >= 2:
                            expected_evaluators.add(parts[1])
                
                # Verify all expected evaluators are present in results
                for evaluator in expected_evaluators:
                    self.assertIn(evaluator, result_names)
            
            # Check individual result structure
            for result in converted_row["results"]:
                self.assertIn("type", result)
                self.assertIn("name", result)
                self.assertIn("metric", result)
                # Optional fields that might be present
                optional_fields = ["score", "label", "reason", "threshold", "passed", "sample"]
                for field in optional_fields:
                    if field in result:
                        self.assertIsNotNone(result[field])
        
        # Verify evaluation summary structure
        summary = converted_results["evaluation_summary"]
        self.assertIn("result_counts", summary)
        self.assertIn("per_model_usage", summary)
        self.assertIn("per_testing_criteria_results", summary)
        
        # Check result counts structure
        result_counts = summary["result_counts"]
        self.assertIn("total", result_counts)
        self.assertIn("passed", result_counts)
        self.assertIn("failed", result_counts)
        self.assertIn("errored", result_counts)
        
<<<<<<< HEAD
=======
        print(result_counts)
>>>>>>> 3bf93f70
        # Verify counts are non-negative integers
        for count_type, count_value in result_counts.items():
            self.assertIsInstance(count_value, int)
            self.assertGreaterEqual(count_value, 0)
        
        # Check per_testing_criteria_results structure
        criteria_results = summary["per_testing_criteria_results"]
        self.assertIsInstance(criteria_results, list)
<<<<<<< HEAD
=======
        print(criteria_results)
>>>>>>> 3bf93f70
        for criteria_result in criteria_results:
            self.assertIn("testing_criteria", criteria_result)
            self.assertIn("passed", criteria_result)
            self.assertIn("failed", criteria_result)
            self.assertIsInstance(criteria_result["passed"], int)
            self.assertIsInstance(criteria_result["failed"], int)
        
        # Check per_model_usage structure
        model_usage = summary["per_model_usage"]
        self.assertIsInstance(model_usage, list)
        for usage_item in model_usage:
            self.assertIn("model_name", usage_item)
            self.assertIn("invocation_count", usage_item)
            self.assertIn("total_tokens", usage_item)
            self.assertIn("prompt_tokens", usage_item)
            self.assertIn("completion_tokens", usage_item)
            self.assertIn("cached_tokens", usage_item)
        
        # Test with empty results
        empty_results = {"metrics": {}, "rows": [], "studio_url": None}
<<<<<<< HEAD
        empty_converted = asyncio.run(_convert_results_to_aoai_evaluation_results(
            results=empty_results,
            eval_id="empty_eval",
            eval_run_id="empty_run",
            logger=logger
        ))
=======
        empty_converted = _convert_results_to_aoai_evaluation_results(
            results=empty_results,
            eval_meta_data={},
            logger=logger
        )
>>>>>>> 3bf93f70
        
        self.assertEqual(len(empty_converted["rows"]), 0)
        self.assertEqual(len(empty_converted["evaluation_results_list"]), 0)
        self.assertEqual(empty_converted["evaluation_summary"]["result_counts"]["total"], 0)<|MERGE_RESOLUTION|>--- conflicted
+++ resolved
@@ -17,12 +17,7 @@
     reformat_tool_definitions,
 )
 from azure.ai.evaluation._evaluate._utils import (
-<<<<<<< HEAD
-    _convert_name_map_into_property_entries,
-    _convert_results_to_aoai_evaluation_results,
-=======
     _convert_results_to_aoai_evaluation_results
->>>>>>> 3bf93f70
 )
 from azure.ai.evaluation._exceptions import EvaluationException, ErrorMessage
 
@@ -862,12 +857,8 @@
         
         # Load test data from the JSON file
         parent = pathlib.Path(__file__).parent.resolve()
-<<<<<<< HEAD
-        test_data_path = os.path.join(parent, "data", "evaluation_util_convert_old_output_test.json")
-=======
         test_data_path = os.path.join(parent, "data", "evaluation_util_convert_old_output_test.jsonl")
         test_input_eval_metadata_path = os.path.join(parent, "data", "evaluation_uril_convert_eval_meta_data.json")
->>>>>>> 3bf93f70
         
         # Read and parse the JSONL file (contains multiple JSON objects)
         test_rows = []
@@ -877,14 +868,11 @@
                 if line:
                     print(line)
                     test_rows.append(json.loads(line))
-<<<<<<< HEAD
-=======
 
         eval_metadata = {}
         # Read and parse the evaluation metadata JSON file
         with open(test_input_eval_metadata_path, 'r') as f:
             eval_metadata = json.load(f)
->>>>>>> 3bf93f70
         
         # Create EvaluationResult structure
         test_results = {
@@ -897,30 +885,17 @@
         logger = logging.getLogger("test_logger")
         
         # Test the conversion function
-<<<<<<< HEAD
-        async def run_test():
-            converted_results = await _convert_results_to_aoai_evaluation_results(
-                results=test_results,
-                eval_id="test_eval_group_123",
-                eval_run_id="test_run_456",
-=======
         def run_test():
             converted_results = _convert_results_to_aoai_evaluation_results(
                 results=test_results,
                 eval_meta_data=eval_metadata,
->>>>>>> 3bf93f70
                 logger=logger
             )
             return converted_results
         
         # Run the async function
-<<<<<<< HEAD
-        converted_results = asyncio.run(run_test())
-        
-=======
         converted_results = run_test()
 
->>>>>>> 3bf93f70
         # Verify the structure
         self.assertIn("metrics", converted_results)
         self.assertIn("rows", converted_results) 
@@ -1000,10 +975,7 @@
         self.assertIn("failed", result_counts)
         self.assertIn("errored", result_counts)
         
-<<<<<<< HEAD
-=======
         print(result_counts)
->>>>>>> 3bf93f70
         # Verify counts are non-negative integers
         for count_type, count_value in result_counts.items():
             self.assertIsInstance(count_value, int)
@@ -1012,10 +984,7 @@
         # Check per_testing_criteria_results structure
         criteria_results = summary["per_testing_criteria_results"]
         self.assertIsInstance(criteria_results, list)
-<<<<<<< HEAD
-=======
         print(criteria_results)
->>>>>>> 3bf93f70
         for criteria_result in criteria_results:
             self.assertIn("testing_criteria", criteria_result)
             self.assertIn("passed", criteria_result)
@@ -1036,20 +1005,11 @@
         
         # Test with empty results
         empty_results = {"metrics": {}, "rows": [], "studio_url": None}
-<<<<<<< HEAD
-        empty_converted = asyncio.run(_convert_results_to_aoai_evaluation_results(
-            results=empty_results,
-            eval_id="empty_eval",
-            eval_run_id="empty_run",
-            logger=logger
-        ))
-=======
         empty_converted = _convert_results_to_aoai_evaluation_results(
             results=empty_results,
             eval_meta_data={},
             logger=logger
         )
->>>>>>> 3bf93f70
         
         self.assertEqual(len(empty_converted["rows"]), 0)
         self.assertEqual(len(empty_converted["evaluation_results_list"]), 0)
