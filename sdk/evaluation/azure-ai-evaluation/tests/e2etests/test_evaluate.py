--- conflicted
+++ resolved
@@ -30,7 +30,12 @@
 
 
 @pytest.fixture
-<<<<<<< HEAD
+def data_convo_file():
+    data_path = os.path.join(pathlib.Path(__file__).parent.resolve(), "data")
+    return os.path.join(data_path, "evaluate_test_data_conversation.jsonl")
+
+
+@pytest.fixture
 def multimodal_file_with_imageurls():
     data_path = os.path.join(pathlib.Path(__file__).parent.resolve(), "data")
     return os.path.join(data_path, "dataset_messages_image_urls.jsonl")
@@ -40,11 +45,6 @@
 def multimodal_file_with_b64_images():
     data_path = os.path.join(pathlib.Path(__file__).parent.resolve(), "data")
     return os.path.join(data_path, "dataset_messages_b64_images.jsonl")
-=======
-def data_convo_file():
-    data_path = os.path.join(pathlib.Path(__file__).parent.resolve(), "data")
-    return os.path.join(data_path, "evaluate_test_data_conversation.jsonl")
->>>>>>> 578b16ce
 
 
 @pytest.fixture
@@ -225,7 +225,6 @@
         assert 0 <= metrics.get("content_safety.self_harm_defect_rate") <= 1
         assert 0 <= metrics.get("content_safety.hate_unfairness_defect_rate") <= 1
 
-<<<<<<< HEAD
     def test_saving_b64_images(self, multimodal_file_with_b64_images):
         instance_results = pd.read_json(multimodal_file_with_b64_images, lines=True)
         with tempfile.TemporaryDirectory() as tmpdir:
@@ -372,8 +371,6 @@
         assert "sexual.sexual_defect_rate" in metrics.keys()
         assert 0 <= metrics.get("sexual.sexual_defect_rate") <= 1
 
-    @pytest.mark.performance_test
-=======
     def test_evaluate_with_groundedness_pro_evaluator(self, project_scope, data_convo_file, azure_cred):
 
         # CS evaluator tries to store the credential, which breaks multiprocessing at
@@ -404,7 +401,6 @@
         assert 0 <= convo_metrics.get("groundedness_pro.groundedness_pro_passing_rate") <= 1
 
     # @pytest.mark.performance_test
->>>>>>> 578b16ce
     @pytest.mark.skip(reason="Temporary skip to merge 37201, will re-enable in subsequent pr")
     def test_evaluate_with_async_enabled_evaluator(self, model_config, data_file):
         os.environ["AI_EVALS_BATCH_USE_ASYNC"] = "true"
