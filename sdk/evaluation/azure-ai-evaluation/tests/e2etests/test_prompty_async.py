--- conflicted
+++ resolved
@@ -81,13 +81,9 @@
     @pytest.mark.asyncio
     async def test_first_match_text(self, prompty_config: Dict[str, Any]):
         prompty = AsyncPrompty(COHERENCE_PROMPTY, **prompty_config)
-<<<<<<< HEAD
-        result, _, _, _, _, _, _, _ = await prompty(query="What is the capital of France?", response="France capital Paris")
-=======
         result = await prompty(query="What is the capital of France?", response="France capital Paris")
         assert isinstance(result, dict)
         llm_output = result["llm_output"]
->>>>>>> 29d44b3f
 
         # We expect an output string that contains <S0>chain of thoughts</S0> <S1>explanation<S1> <S2>int_score</S2>
         assert isinstance(llm_output, str)
@@ -105,11 +101,6 @@
     @pytest.mark.asyncio
     async def test_first_match_image(self, prompty_config: Dict[str, Any]):
         prompty = AsyncPrompty(IMAGE_PROMPTY, **prompty_config)
-<<<<<<< HEAD
-        result, _, _, _, _, _, _, _ = await prompty(image="image1.jpg", question="What is this a picture of?")
-        assert isinstance(result, str)
-        assert "apple" in result.lower()
-=======
         result = await prompty(image="image1.jpg", question="What is this a picture of?")
         assert isinstance(result, dict)
         llm_output = result["llm_output"]
@@ -119,19 +110,14 @@
             assert isinstance(chunk, str)
             combined += chunk
         assert "apple" in combined
->>>>>>> 29d44b3f
 
     @pytest.mark.asyncio
     async def test_first_match_text_streaming(self, prompty_config: Dict[str, Any]):
         prompty_config["model"]["parameters"]["stream"] = True
         prompty = AsyncPrompty(BASIC_PROMPTY, **prompty_config)
-<<<<<<< HEAD
-        result, _, _, _, _, _, _, _ = await prompty(firstName="Bob", question="What is the capital of France?")
-=======
         result = await prompty(firstName="Bob", question="What is the capital of France?")
         assert isinstance(result, dict)
         llm_output = result["llm_output"]
->>>>>>> 29d44b3f
 
         assert isinstance(llm_output, AsyncGenerator)
         combined = ""
@@ -146,13 +132,9 @@
     async def test_first_match_image_streaming(self, prompty_config: Dict[str, Any]):
         prompty_config["model"]["parameters"]["stream"] = True
         prompty = AsyncPrompty(IMAGE_PROMPTY, **prompty_config)
-<<<<<<< HEAD
-        result, _, _, _, _, _, _, _ = await prompty(image="image1.jpg", question="What is this a picture of?")
-=======
         result = await prompty(image="image1.jpg", question="What is this a picture of?")
         assert isinstance(result, dict)
         llm_output = result["llm_output"]
->>>>>>> 29d44b3f
 
         assert isinstance(llm_output, AsyncGenerator)
         combined = ""
@@ -173,13 +155,9 @@
     async def test_first_match_text_json(self, prompty_config: Dict[str, Any], outputs: Mapping[str, Any]):
         prompty_config["outputs"] = outputs
         prompty = AsyncPrompty(JSON_PROMPTY, **prompty_config)
-<<<<<<< HEAD
-        result, _, _, _, _, _, _, _ = await prompty(question="What is the capital of France?")
-=======
         result = await prompty(question="What is the capital of France?")
         assert isinstance(result, dict)
         llm_output = result["llm_output"]
->>>>>>> 29d44b3f
 
         assert isinstance(llm_output, Mapping)
         assert "firstName" in llm_output
@@ -206,11 +184,7 @@
     async def test_first_match_text_json_streaming(self, prompty_config: Dict[str, Any]):
         prompty_config["model"]["parameters"]["stream"] = True
         prompty = AsyncPrompty(JSON_PROMPTY, **prompty_config)
-<<<<<<< HEAD
-        result, _, _, _, _, _, _, _ = await prompty(
-=======
         result = await prompty(
->>>>>>> 29d44b3f
             question="What is the capital of France?", firstName="Barbra", lastName="Streisand"
         )
         assert isinstance(result, dict)
@@ -224,11 +198,6 @@
     async def test_full_text(self, prompty_config: Dict[str, Any]):
         prompty_config["model"]["response"] = "full"
         prompty = AsyncPrompty(BASIC_PROMPTY, **prompty_config)
-<<<<<<< HEAD
-        result, _, _, _, _, _, _, _ = await prompty(firstName="Bob", question="What is the capital of France?")
-        assert isinstance(result, ChatCompletion)
-        response: str = result.choices[0].message.content or ""
-=======
         result = await prompty(
             question="What is the capital of France?", firstName="Barbra", lastName="Streisand"
         )
@@ -236,6 +205,5 @@
         llm_output = result["llm_output"]
         assert isinstance(llm_output, ChatCompletion)
         response: str = llm_output.choices[0].message.content or ""
->>>>>>> 29d44b3f
         assert "Bob" in response
         assert "Paris" in response