# ---------------------------------------------------------
# Copyright (c) Microsoft Corporation. All rights reserved.
# ---------------------------------------------------------
import os
import pathlib
import pandas as pd
import pytest
from regex import F


from azure.ai.evaluation import (
    F1ScoreEvaluator,
    GleuScoreEvaluator,
    BleuScoreEvaluator,
    RougeScoreEvaluator,
    MeteorScoreEvaluator,
    CoherenceEvaluator,
    FluencyEvaluator,
    RelevanceEvaluator,
    SimilarityEvaluator,
    GroundednessEvaluator,
    QAEvaluator,
    ContentSafetyEvaluator,
    GroundednessProEvaluator,
    ProtectedMaterialEvaluator,
    IndirectAttackEvaluator,
    RetrievalEvaluator,
    ContentSafetyMultimodalEvaluator,
    ProtectedMaterialMultimodalEvaluator,
    SexualMultimodalEvaluator,
    SexualEvaluator,
    RougeType,
    evaluate,
)
from azure.ai.evaluation._evaluators._eci._eci import ECIEvaluator


@pytest.fixture
def data_file():
    data_path = os.path.join(pathlib.Path(__file__).parent.resolve(), "data")
    return os.path.join(data_path, "evaluate_test_data.jsonl")


@pytest.fixture
def data_convo_file():
    data_path = os.path.join(pathlib.Path(__file__).parent.resolve(), "data")
    return os.path.join(data_path, "evaluate_test_data_conversation.jsonl")


# I didn't feel like using gross-looking package manipulation commands,
# or importing the lazy_fixture 3p decorator. So we have this monster instead,
# to allow for 'parameterized' fixtures.
@pytest.fixture
def multimodal_input_selector():
    def selector(selection: str):
        if selection == "imageurls":
            data_path = os.path.join(pathlib.Path(__file__).parent.resolve(), "data")
            return os.path.join(data_path, "dataset_messages_image_urls.jsonl")
        if selection == "imageurls_with_target":
            data_path = os.path.join(pathlib.Path(__file__).parent.resolve(), "data")
            return os.path.join(data_path, "dataset_messages_image_urls_target.jsonl")
        if selection == "b64_images":
            data_path = os.path.join(pathlib.Path(__file__).parent.resolve(), "data")
            return os.path.join(data_path, "dataset_messages_b64_images.jsonl")

    return selector


@pytest.mark.usefixtures("recording_injection", "recorded_test")
class TestMassEvaluate:
    """
    Testing file for testing evaluators within the actual `evaluate` wrapper function. Tests are done
    in large groups to speed up the testing process via parallelism. There are 3 groupings of tests:
    - Singleton inputs: Where named inputs are sent directly to evaluators (ex: query, response)
    - Conversation inputs: Where a conversation is inputted and the relevant inputs are extracted.
    - Multi-modal inputs: This one has some parameters for the different types of multi-modal inputs.
    """

    def test_evaluate_singleton_inputs(self, model_config, azure_cred, project_scope, data_file):
        # qa fails in playback but ONLY when using the pf proxy for some reason, and
        # using it without pf proxy causes CI to hang and timeout after 3 hours.
        evaluators = {
            "f1_score": F1ScoreEvaluator(),
            "gleu": GleuScoreEvaluator(),
            "bleu": BleuScoreEvaluator(),
            "rouge": RougeScoreEvaluator(RougeType.ROUGE_L),
            "meteor": MeteorScoreEvaluator(),
            "grounded": GroundednessEvaluator(model_config),
            "coherence": CoherenceEvaluator(model_config),
            "fluency": FluencyEvaluator(model_config),
            "relevance": RelevanceEvaluator(model_config),
            "similarity": SimilarityEvaluator(model_config),
            "qa": QAEvaluator(model_config),
            "grounded_pro": GroundednessProEvaluator(azure_cred, project_scope),
            "protected_material": ProtectedMaterialEvaluator(azure_cred, project_scope),
            "indirect_attack": IndirectAttackEvaluator(azure_cred, project_scope),
            "eci": ECIEvaluator(azure_cred, project_scope),
            "content_safety": ContentSafetyEvaluator(azure_cred, project_scope),
        }

        # run the evaluation
        result = evaluate(
            data=data_file,
            evaluators=evaluators,
        )

        row_result_df = pd.DataFrame(result["rows"])
        metrics = result["metrics"]

        assert len(row_result_df.keys()) == 63
        assert len(row_result_df["inputs.query"]) == 3
        assert len(row_result_df["inputs.context"]) == 3
        assert len(row_result_df["inputs.response"]) == 3
        assert len(row_result_df["inputs.ground_truth"]) == 3
        assert len(row_result_df["outputs.f1_score.f1_score"]) == 3
        assert len(row_result_df["outputs.gleu.gleu_score"]) == 3
        assert len(row_result_df["outputs.bleu.bleu_score"]) == 3
        assert len(row_result_df["outputs.rouge.rouge_precision"]) == 3
        assert len(row_result_df["outputs.rouge.rouge_recall"]) == 3
        assert len(row_result_df["outputs.rouge.rouge_f1_score"]) == 3
        assert len(row_result_df["outputs.meteor.meteor_score"]) == 3
        assert len(row_result_df["outputs.grounded.groundedness"]) == 3
        assert len(row_result_df["outputs.grounded.gpt_groundedness"]) == 3
        assert len(row_result_df["outputs.grounded.groundedness_reason"]) == 3
        assert len(row_result_df["outputs.coherence.coherence"]) == 3
        assert len(row_result_df["outputs.coherence.gpt_coherence"]) == 3
        assert len(row_result_df["outputs.coherence.coherence_reason"]) == 3
        assert len(row_result_df["outputs.fluency.fluency"]) == 3
        assert len(row_result_df["outputs.fluency.gpt_fluency"]) == 3
        assert len(row_result_df["outputs.fluency.fluency_reason"]) == 3
        assert len(row_result_df["outputs.relevance.relevance"]) == 3
        assert len(row_result_df["outputs.relevance.gpt_relevance"]) == 3
        assert len(row_result_df["outputs.relevance.relevance_reason"]) == 3
        assert len(row_result_df["outputs.similarity.similarity"]) == 3
        assert len(row_result_df["outputs.similarity.gpt_similarity"]) == 3
        assert len(row_result_df["outputs.grounded_pro.groundedness_pro_label"]) == 3
        assert len(row_result_df["outputs.grounded_pro.groundedness_pro_reason"]) == 3
        assert len(row_result_df["outputs.protected_material.protected_material_label"]) == 3
        assert len(row_result_df["outputs.protected_material.protected_material_reason"]) == 3
        assert len(row_result_df["outputs.indirect_attack.xpia_label"]) == 3
        assert len(row_result_df["outputs.indirect_attack.xpia_reason"]) == 3
        assert len(row_result_df["outputs.indirect_attack.xpia_manipulated_content"]) == 3
        assert len(row_result_df["outputs.indirect_attack.xpia_intrusion"]) == 3
        assert len(row_result_df["outputs.indirect_attack.xpia_information_gathering"]) == 3
        assert len(row_result_df["outputs.eci.eci_label"]) == 3
        assert len(row_result_df["outputs.eci.eci_reason"]) == 3
        assert len(row_result_df["outputs.content_safety.sexual"]) == 3
        assert len(row_result_df["outputs.content_safety.sexual_score"]) == 3
        assert len(row_result_df["outputs.content_safety.sexual_reason"]) == 3
        assert len(row_result_df["outputs.content_safety.self_harm"]) == 3
        assert len(row_result_df["outputs.content_safety.self_harm_score"]) == 3
        assert len(row_result_df["outputs.content_safety.self_harm_reason"]) == 3
        assert len(row_result_df["outputs.content_safety.hate_unfairness"]) == 3
        assert len(row_result_df["outputs.content_safety.hate_unfairness_score"]) == 3
        assert len(row_result_df["outputs.content_safety.hate_unfairness_reason"]) == 3
        assert len(row_result_df["outputs.content_safety.violence"]) == 3
        assert len(row_result_df["outputs.content_safety.violence_score"]) == 3
        assert len(row_result_df["outputs.content_safety.violence_reason"]) == 3
        assert len(row_result_df["outputs.qa.f1_score"]) == 3
        assert len(row_result_df["outputs.qa.groundedness"]) == 3
        assert len(row_result_df["outputs.qa.gpt_groundedness"]) == 3
        assert len(row_result_df["outputs.qa.groundedness_reason"]) == 3
        assert len(row_result_df["outputs.qa.coherence"]) == 3
        assert len(row_result_df["outputs.qa.gpt_coherence"]) == 3
        assert len(row_result_df["outputs.qa.coherence_reason"]) == 3
        assert len(row_result_df["outputs.qa.fluency"]) == 3
        assert len(row_result_df["outputs.qa.gpt_fluency"]) == 3
        assert len(row_result_df["outputs.qa.fluency_reason"]) == 3
        assert len(row_result_df["outputs.qa.relevance"]) == 3
        assert len(row_result_df["outputs.qa.gpt_relevance"]) == 3
        assert len(row_result_df["outputs.qa.relevance_reason"]) == 3
        assert len(row_result_df["outputs.qa.similarity"]) == 3
        assert len(row_result_df["outputs.qa.gpt_similarity"]) == 3

        assert len(metrics.keys()) == 39
        assert metrics["f1_score.f1_score"] >= 0
        assert metrics["gleu.gleu_score"] >= 0
        assert metrics["bleu.bleu_score"] >= 0
        assert metrics["rouge.rouge_precision"] >= 0
        assert metrics["rouge.rouge_recall"] >= 0
        assert metrics["rouge.rouge_f1_score"] >= 0
        assert metrics["meteor.meteor_score"] >= 0
        assert metrics["grounded.groundedness"] >= 0
        assert metrics["grounded.gpt_groundedness"] >= 0
        assert metrics["coherence.coherence"] >= 0
        assert metrics["coherence.gpt_coherence"] >= 0
        assert metrics["fluency.fluency"] >= 0
        assert metrics["fluency.gpt_fluency"] >= 0
        assert metrics["relevance.relevance"] >= 0
        assert metrics["relevance.gpt_relevance"] >= 0
        assert metrics["similarity.similarity"] >= 0
        assert metrics["similarity.gpt_similarity"] >= 0
        assert metrics["indirect_attack.xpia_manipulated_content"] >= 0
        assert metrics["indirect_attack.xpia_intrusion"] >= 0
        assert metrics["indirect_attack.xpia_information_gathering"] >= 0
        assert metrics["content_safety.sexual_defect_rate"] >= 0
        assert metrics["content_safety.self_harm_defect_rate"] >= 0
        assert metrics["content_safety.hate_unfairness_defect_rate"] >= 0
        assert metrics["content_safety.violence_defect_rate"] >= 0
        assert metrics["grounded_pro.groundedness_pro_passing_rate"] >= 0
        assert metrics["protected_material.protected_material_defect_rate"] >= 0
        assert metrics["indirect_attack.xpia_defect_rate"] >= 0
        assert metrics["eci.eci_defect_rate"] >= 0
        assert metrics["qa.f1_score"] >= 0
        assert metrics["qa.groundedness"] >= 0
        assert metrics["qa.gpt_groundedness"] >= 0
        assert metrics["qa.coherence"] >= 0
        assert metrics["qa.gpt_coherence"] >= 0
        assert metrics["qa.fluency"] >= 0
        assert metrics["qa.gpt_fluency"] >= 0
        assert metrics["qa.relevance"] >= 0
        assert metrics["qa.gpt_relevance"] >= 0
        assert metrics["qa.similarity"] >= 0
        assert metrics["qa.gpt_similarity"] >= 0

    def test_evaluate_conversation(self, model_config, data_convo_file, azure_cred, project_scope):
        evaluators = {
            "grounded": GroundednessEvaluator(model_config),
            "coherence": CoherenceEvaluator(model_config),
            "fluency": FluencyEvaluator(model_config),
            "relevance": RelevanceEvaluator(model_config),
            "grounded_pro": GroundednessProEvaluator(azure_cred, project_scope),
            "protected_material": ProtectedMaterialEvaluator(azure_cred, project_scope),
            "indirect_attack": IndirectAttackEvaluator(azure_cred, project_scope),
            "eci": ECIEvaluator(azure_cred, project_scope),
            "content_safety": ContentSafetyEvaluator(azure_cred, project_scope),
            "retrieval": RetrievalEvaluator(model_config),
        }

        # run the evaluation
        result = evaluate(
            data=data_convo_file,
            evaluators=evaluators,
        )

        row_result_df = pd.DataFrame(result["rows"])
        metrics = result["metrics"]

        assert len(row_result_df.keys()) == 32
        assert len(row_result_df["inputs.conversation"]) == 2
        assert len(row_result_df["outputs.grounded.groundedness"]) == 2
        assert len(row_result_df["outputs.grounded.gpt_groundedness"]) == 2
        assert len(row_result_df["outputs.grounded.evaluation_per_turn"]) == 2
        assert len(row_result_df["outputs.coherence.coherence"]) == 2
        assert len(row_result_df["outputs.coherence.gpt_coherence"]) == 2
        assert len(row_result_df["outputs.coherence.evaluation_per_turn"]) == 2
        assert len(row_result_df["outputs.fluency.fluency"]) == 2
        assert len(row_result_df["outputs.fluency.gpt_fluency"]) == 2
        assert len(row_result_df["outputs.fluency.evaluation_per_turn"]) == 2
        assert len(row_result_df["outputs.relevance.relevance"]) == 2
        assert len(row_result_df["outputs.relevance.gpt_relevance"]) == 2
        assert len(row_result_df["outputs.relevance.evaluation_per_turn"]) == 2
        assert len(row_result_df["outputs.grounded_pro.groundedness_pro_label"]) == 2
        assert len(row_result_df["outputs.grounded_pro.evaluation_per_turn"]) == 2
        assert len(row_result_df["outputs.protected_material.protected_material_label"]) == 2
        assert len(row_result_df["outputs.protected_material.evaluation_per_turn"]) == 2
        assert len(row_result_df["outputs.indirect_attack.xpia_label"]) == 2
        assert len(row_result_df["outputs.indirect_attack.xpia_manipulated_content"]) == 2
        assert len(row_result_df["outputs.indirect_attack.xpia_intrusion"]) == 2
        assert len(row_result_df["outputs.indirect_attack.xpia_information_gathering"]) == 2
        assert len(row_result_df["outputs.indirect_attack.evaluation_per_turn"]) == 2
        assert len(row_result_df["outputs.eci.eci_label"]) == 2
        assert len(row_result_df["outputs.eci.evaluation_per_turn"]) == 2
        assert len(row_result_df["outputs.content_safety.sexual_score"]) == 2
        assert len(row_result_df["outputs.content_safety.violence_score"]) == 2
        assert len(row_result_df["outputs.content_safety.self_harm_score"]) == 2
        assert len(row_result_df["outputs.content_safety.hate_unfairness_score"]) == 2
        assert len(row_result_df["outputs.content_safety.evaluation_per_turn"]) == 2
        assert len(row_result_df["outputs.retrieval.retrieval"]) == 2
        assert len(row_result_df["outputs.retrieval.gpt_retrieval"]) == 2
        assert len(row_result_df["outputs.retrieval.evaluation_per_turn"]) == 2

        assert len(metrics.keys()) == 21
        assert metrics["coherence.coherence"] >= 0
        assert metrics["coherence.gpt_coherence"] >= 0
        assert metrics["fluency.fluency"] >= 0
        assert metrics["fluency.gpt_fluency"] >= 0
        assert metrics["relevance.relevance"] >= 0
        assert metrics["relevance.gpt_relevance"] >= 0
        assert metrics["grounded.gpt_groundedness"] >= 0
        assert metrics["grounded.groundedness"] >= 0
        assert metrics["retrieval.retrieval"] >= 0
        assert metrics["retrieval.gpt_retrieval"] >= 0
        assert metrics["indirect_attack.xpia_manipulated_content"] >= 0
        assert metrics["indirect_attack.xpia_intrusion"] >= 0
        assert metrics["indirect_attack.xpia_information_gathering"] >= 0
        assert metrics["content_safety.sexual_defect_rate"] >= 0
        assert metrics["content_safety.violence_defect_rate"] >= 0
        assert metrics["content_safety.hate_unfairness_defect_rate"] >= 0
        assert metrics["content_safety.self_harm_defect_rate"] >= 0
        assert metrics["grounded_pro.groundedness_pro_passing_rate"] >= 0
        assert metrics["protected_material.protected_material_defect_rate"] >= 0
        assert metrics["indirect_attack.xpia_defect_rate"] >= 0
        assert metrics["eci.eci_defect_rate"] >= 0

    # Image urls with target is disabled due to being unstable in CI
    @pytest.mark.parametrize(
        "multi_modal_input_type",
        [
            "imageurls",
            "imageurls_with_target",
            "b64_images",
        ],
    )
    def test_evaluate_multimodal(
        self,
        multi_modal_input_type,
        multimodal_input_selector,
        azure_cred,
        project_scope,
    ):
        # ContentSafetyMultimodalEvaluator is excluded due 2 reasons:
        # - It fails in playback mode for some reason
        # - It's imminently being removed in favor of the ContentSafetyEvaluator.
        evaluators = {
            "protected_material_old": ProtectedMaterialMultimodalEvaluator(
                credential=azure_cred, azure_ai_project=project_scope
            ),
            "content_safety": ContentSafetyEvaluator(credential=azure_cred, azure_ai_project=project_scope),
            "protected_material": ProtectedMaterialEvaluator(credential=azure_cred, azure_ai_project=project_scope),
            "sexual_old": SexualMultimodalEvaluator(credential=azure_cred, azure_ai_project=project_scope),
            "sexual": SexualEvaluator(credential=azure_cred, azure_ai_project=project_scope),
        }

        evaluator_config = None  # use default column mapping normally
        target = None
        # imageurls_with_target has special column mapping to convert target function into inputted conversation.
        if multi_modal_input_type == "imageurls_with_target":
            evaluator_config = {}
            for key in evaluators.keys():
                evaluator_config[key] = {"conversation": "${target.conversation}"}
            from .target_fn import target_multimodal_fn1

            target = target_multimodal_fn1

        # run the evaluation
        result = evaluate(
            data=multimodal_input_selector(multi_modal_input_type),
            evaluators=evaluators,
            evaluator_config=evaluator_config,
            target=target,
        )

        row_result_df = pd.DataFrame(result["rows"])
        metrics = result["metrics"]

        # validate the results
        assert result is not None
        assert result["rows"] is not None

        if multi_modal_input_type == "imageurls_with_target":
            # imageurls_with_target has 1 extra column: outputs.conversation due to the target mapping
            assert len(row_result_df.keys()) == 32
        else:
            assert len(row_result_df.keys()) == 31
        assert "outputs.protected_material.artwork_label" in row_result_df.columns.to_list()
        assert "outputs.protected_material.artwork_reason" in row_result_df.columns.to_list()
        assert "outputs.protected_material.fictional_characters_label" in row_result_df.columns.to_list()
        assert "outputs.protected_material.fictional_characters_reason" in row_result_df.columns.to_list()
        assert "outputs.protected_material.logos_and_brands_label" in row_result_df.columns.to_list()
        assert "outputs.protected_material.logos_and_brands_reason" in row_result_df.columns.to_list()

<<<<<<< HEAD
        # assert "outputs.content_safety.sexual" in row_result_df.columns.to_list()
        # assert "outputs.content_safety.violence" in row_result_df.columns.to_list()
        # assert "outputs.content_safety.self_harm" in row_result_df.columns.to_list()
        # assert "outputs.content_safety.hate_unfairness" in row_result_df.columns.to_list()
        # assert "outputs.content_safety.sexual_score" in row_result_df.columns.to_list()
        # assert "outputs.content_safety.violence_score" in row_result_df.columns.to_list()
        # assert "outputs.content_safety.self_harm_score" in row_result_df.columns.to_list()
        # assert "outputs.content_safety.hate_unfairness_score" in row_result_df.columns.to_list()
        # assert "outputs.content_safety.sexual_reason" in row_result_df.columns.to_list()
        # assert "outputs.content_safety.violence_reason" in row_result_df.columns.to_list()
        # assert "outputs.content_safety.self_harm_reason" in row_result_df.columns.to_list()
        # assert "outputs.content_safety.hate_unfairness_reason" in row_result_df.columns.to_list()

        # assert "content_safety.sexual_defect_rate" in metrics.keys()
        # assert "content_safety.violence_defect_rate" in metrics.keys()
        # assert "content_safety.self_harm_defect_rate" in metrics.keys()
        # assert "content_safety.hate_unfairness_defect_rate" in metrics.keys()
        assert "protected_material.fictional_characters_defect_rate" in metrics.keys()
        assert "protected_material.logos_and_brands_defect_rate" in metrics.keys()
        assert "protected_material.artwork_defect_rate" in metrics.keys()

        # assert 0 <= metrics.get("content_safety.sexual_defect_rate") <= 1
        # assert 0 <= metrics.get("content_safety.violence_defect_rate") <= 1
        # assert 0 <= metrics.get("content_safety.self_harm_defect_rate") <= 1
        # assert 0 <= metrics.get("content_safety.hate_unfairness_defect_rate") <= 1
        assert 0 <= metrics.get("protected_material.fictional_characters_defect_rate") <= 1
        assert 0 <= metrics.get("protected_material.logos_and_brands_defect_rate") <= 1
        assert 0 <= metrics.get("protected_material.artwork_defect_rate") <= 1
=======
        assert "outputs.content_safety.sexual" in row_result_df.columns.to_list()
        assert "outputs.content_safety.violence" in row_result_df.columns.to_list()
        assert "outputs.content_safety.self_harm" in row_result_df.columns.to_list()
        assert "outputs.content_safety.hate_unfairness" in row_result_df.columns.to_list()
        assert "outputs.content_safety.sexual_score" in row_result_df.columns.to_list()
        assert "outputs.content_safety.violence_score" in row_result_df.columns.to_list()
        assert "outputs.content_safety.self_harm_score" in row_result_df.columns.to_list()
        assert "outputs.content_safety.hate_unfairness_score" in row_result_df.columns.to_list()
        assert "outputs.content_safety.sexual_reason" in row_result_df.columns.to_list()
        assert "outputs.content_safety.violence_reason" in row_result_df.columns.to_list()
        assert "outputs.content_safety.self_harm_reason" in row_result_df.columns.to_list()
        assert "outputs.content_safety.hate_unfairness_reason" in row_result_df.columns.to_list()

        assert "outputs.sexual.sexual_score" in row_result_df.columns.to_list()
        assert "outputs.sexual.sexual_reason" in row_result_df.columns.to_list()
        assert "outputs.sexual.sexual" in row_result_df.columns.to_list()

        # TODO remove _old values when multi-modal specific evaluators are removed
        assert "outputs.protected_material_old.artwork_label" in row_result_df.columns.to_list()
        assert "outputs.protected_material_old.artwork_reason" in row_result_df.columns.to_list()
        assert "outputs.protected_material_old.fictional_characters_label" in row_result_df.columns.to_list()
        assert "outputs.protected_material_old.fictional_characters_reason" in row_result_df.columns.to_list()
        assert "outputs.protected_material_old.logos_and_brands_label" in row_result_df.columns.to_list()
        assert "outputs.protected_material_old.logos_and_brands_reason" in row_result_df.columns.to_list()

        assert "outputs.sexual_old.sexual_score" in row_result_df.columns.to_list()
        assert "outputs.sexual_old.sexual_reason" in row_result_df.columns.to_list()
        assert "outputs.sexual_old.sexual" in row_result_df.columns.to_list()

        assert len(metrics) == 12
        assert 0 <= metrics.get("content_safety.sexual_defect_rate") <= 1
        assert 0 <= metrics.get("content_safety.violence_defect_rate") <= 1
        assert 0 <= metrics.get("content_safety.self_harm_defect_rate") <= 1
        assert 0 <= metrics.get("content_safety.hate_unfairness_defect_rate") <= 1
        assert 0 <= metrics.get("protected_material.fictional_characters_label") <= 1
        assert 0 <= metrics.get("protected_material.logos_and_brands_label") <= 1
        assert 0 <= metrics.get("protected_material.artwork_label") <= 1
        assert 0 <= metrics.get("sexual.sexual_defect_rate") <= 1
        # TODO remove _old values when multi-modal specific evaluators are removed
        assert 0 <= metrics.get("protected_material_old.fictional_characters_label") <= 1
        assert 0 <= metrics.get("protected_material_old.logos_and_brands_label") <= 1
        assert 0 <= metrics.get("protected_material_old.artwork_label") <= 1
        assert 0 <= metrics.get("sexual_old.sexual_defect_rate") <= 1
>>>>>>> fefbd131
<|MERGE_RESOLUTION|>--- conflicted
+++ resolved
@@ -360,36 +360,6 @@
         assert "outputs.protected_material.logos_and_brands_label" in row_result_df.columns.to_list()
         assert "outputs.protected_material.logos_and_brands_reason" in row_result_df.columns.to_list()
 
-<<<<<<< HEAD
-        # assert "outputs.content_safety.sexual" in row_result_df.columns.to_list()
-        # assert "outputs.content_safety.violence" in row_result_df.columns.to_list()
-        # assert "outputs.content_safety.self_harm" in row_result_df.columns.to_list()
-        # assert "outputs.content_safety.hate_unfairness" in row_result_df.columns.to_list()
-        # assert "outputs.content_safety.sexual_score" in row_result_df.columns.to_list()
-        # assert "outputs.content_safety.violence_score" in row_result_df.columns.to_list()
-        # assert "outputs.content_safety.self_harm_score" in row_result_df.columns.to_list()
-        # assert "outputs.content_safety.hate_unfairness_score" in row_result_df.columns.to_list()
-        # assert "outputs.content_safety.sexual_reason" in row_result_df.columns.to_list()
-        # assert "outputs.content_safety.violence_reason" in row_result_df.columns.to_list()
-        # assert "outputs.content_safety.self_harm_reason" in row_result_df.columns.to_list()
-        # assert "outputs.content_safety.hate_unfairness_reason" in row_result_df.columns.to_list()
-
-        # assert "content_safety.sexual_defect_rate" in metrics.keys()
-        # assert "content_safety.violence_defect_rate" in metrics.keys()
-        # assert "content_safety.self_harm_defect_rate" in metrics.keys()
-        # assert "content_safety.hate_unfairness_defect_rate" in metrics.keys()
-        assert "protected_material.fictional_characters_defect_rate" in metrics.keys()
-        assert "protected_material.logos_and_brands_defect_rate" in metrics.keys()
-        assert "protected_material.artwork_defect_rate" in metrics.keys()
-
-        # assert 0 <= metrics.get("content_safety.sexual_defect_rate") <= 1
-        # assert 0 <= metrics.get("content_safety.violence_defect_rate") <= 1
-        # assert 0 <= metrics.get("content_safety.self_harm_defect_rate") <= 1
-        # assert 0 <= metrics.get("content_safety.hate_unfairness_defect_rate") <= 1
-        assert 0 <= metrics.get("protected_material.fictional_characters_defect_rate") <= 1
-        assert 0 <= metrics.get("protected_material.logos_and_brands_defect_rate") <= 1
-        assert 0 <= metrics.get("protected_material.artwork_defect_rate") <= 1
-=======
         assert "outputs.content_safety.sexual" in row_result_df.columns.to_list()
         assert "outputs.content_safety.violence" in row_result_df.columns.to_list()
         assert "outputs.content_safety.self_harm" in row_result_df.columns.to_list()
@@ -424,13 +394,12 @@
         assert 0 <= metrics.get("content_safety.violence_defect_rate") <= 1
         assert 0 <= metrics.get("content_safety.self_harm_defect_rate") <= 1
         assert 0 <= metrics.get("content_safety.hate_unfairness_defect_rate") <= 1
-        assert 0 <= metrics.get("protected_material.fictional_characters_label") <= 1
-        assert 0 <= metrics.get("protected_material.logos_and_brands_label") <= 1
-        assert 0 <= metrics.get("protected_material.artwork_label") <= 1
+        assert 0 <= metrics.get("protected_material.fictional_characters_defect_rate") <= 1
+        assert 0 <= metrics.get("protected_material.logos_and_brands_defect_rate") <= 1
+        assert 0 <= metrics.get("protected_material.artwork_defect_rate") <= 1
         assert 0 <= metrics.get("sexual.sexual_defect_rate") <= 1
         # TODO remove _old values when multi-modal specific evaluators are removed
-        assert 0 <= metrics.get("protected_material_old.fictional_characters_label") <= 1
-        assert 0 <= metrics.get("protected_material_old.logos_and_brands_label") <= 1
-        assert 0 <= metrics.get("protected_material_old.artwork_label") <= 1
-        assert 0 <= metrics.get("sexual_old.sexual_defect_rate") <= 1
->>>>>>> fefbd131
+        assert 0 <= metrics.get("protected_material_old.fictional_characters_defect_rate") <= 1
+        assert 0 <= metrics.get("protected_material_old.logos_and_brands_defect_rate") <= 1
+        assert 0 <= metrics.get("protected_material_old.artwork_defect_rate") <= 1
+        assert 0 <= metrics.get("sexual_old.sexual_defect_rate") <= 1