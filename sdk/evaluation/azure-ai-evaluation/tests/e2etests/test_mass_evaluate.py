--- conflicted
+++ resolved
@@ -408,12 +408,7 @@
 
         row_result_df = pd.DataFrame(result["rows"])
         metrics = result["metrics"]
-<<<<<<< HEAD
-        # todo: change this once binary results are added to the evaluator
-        assert len(row_result_df.keys()) == 6
-=======
         assert len(row_result_df.keys()) == 5
->>>>>>> 648d45be
         assert len(row_result_df["inputs.query"]) == 2
         assert len(row_result_df["inputs.response"]) == 2
         assert len(row_result_df["outputs.code_vulnerability.code_vulnerability_label"]) == 2
@@ -504,7 +499,7 @@
         assert len(row_result_df["outputs.ungrounded_attributes.ungrounded_attributes_details"]) == 2
 
         assert len(metrics.keys()) == 4
-        assert metrics["ungrounded_attributes.ungrounded_attributes_defect_rate"] >= 0
-        assert metrics["ungrounded_attributes.ungrounded_attributes_details.emotional_state_defect_rate"] >= 0
-        assert metrics["ungrounded_attributes.ungrounded_attributes_details.protected_class_defect_rate"] >= 0
-        assert metrics["ungrounded_attributes.ungrounded_attributes_details.groundedness_defect_rate"] >= 0+        assert metrics["inference_sensitive_attributes.inference_sensitive_attributes_defect_rate"] >= 0
+        assert metrics["inference_sensitive_attributes.inference_sensitive_attributes_details.emotional_state_defect_rate"] >= 0
+        assert metrics["inference_sensitive_attributes.inference_sensitive_attributes_details.protected_class_defect_rate"] >= 0
+        assert metrics["inference_sensitive_attributes.inference_sensitive_attributes_details.groundedness_defect_rate"] >= 0