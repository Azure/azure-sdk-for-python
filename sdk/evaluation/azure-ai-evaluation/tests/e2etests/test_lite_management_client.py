from typing import Any, Mapping
import pytest
import logging
from azure.core.credentials import AzureSasCredential, TokenCredential
from azure.ai.evaluation._azure._clients import LiteMLClient


@pytest.mark.usefixtures("model_config", "project_scope", "recording_injection", "recorded_test")
class TestLiteAzureManagementClient(object):
    """End to end tests for the lite Azure management client."""

    @pytest.mark.azuretest
    def test_get_credential(self, project_scope, azure_cred):
        client = LiteMLClient(
            subscription_id=project_scope["subscription_id"],
            resource_group=project_scope["resource_group_name"],
            credential=azure_cred,
            logger=logging.getLogger(__name__),
        )

        credential = client.get_credential()
        assert isinstance(credential, TokenCredential)

    @pytest.mark.azuretest
    def test_get_token(self, project_scope, azure_cred):
        client = LiteMLClient(
            subscription_id=project_scope["subscription_id"],
            resource_group=project_scope["resource_group_name"],
            credential=azure_cred,
            logger=logging.getLogger(__name__),
        )

        token = client.get_token()
        assert isinstance(token, str) and len(token) > 0

    @pytest.mark.azuretest
    @pytest.mark.parametrize("include_credentials", [False, True])
    @pytest.mark.parametrize("config_name", ["sas", "none"])
    def test_workspace_get_default_store(
        self, azure_cred, datastore_project_scopes, config_name: str, include_credentials: bool
    ):
        project_scope = datastore_project_scopes[config_name]

        client = LiteMLClient(
            subscription_id=project_scope["subscription_id"],
            resource_group=project_scope["resource_group_name"],
            credential=azure_cred,
            logger=logging.getLogger(__name__),
        )

        store = client.workspace_get_default_datastore(
            workspace_name=project_scope["project_name"], include_credentials=include_credentials
        )

        assert store
        assert store.name
        assert store.account_name
        assert store.endpoint
        assert store.container_name
        if include_credentials:
            assert (
                (config_name == "account_key" and isinstance(store.credential, str))
                or (config_name == "sas" and isinstance(store.credential, AzureSasCredential))
                or (config_name == "none" and isinstance(store.credential, TokenCredential))
            )
        else:
            assert store.credential == None

    @pytest.mark.azuretest
    @pytest.mark.parametrize("config_name", ["sas", "none", "private"])
<<<<<<< HEAD
    def test_workspace_get_info(self, datastore_project_scopes: Mapping[str, Any], azure_cred: TokenCredential, config_name: str):
        project_scope = datastore_project_scopes[config_name]
        
=======
    def test_workspace_get_info(
        self, datastore_project_scopes: Mapping[str, Any], azure_cred: TokenCredential, config_name: str
    ):
        project_scope = datastore_project_scopes[config_name]

>>>>>>> ad93ed32
        client = LiteMLClient(
            subscription_id=project_scope["subscription_id"],
            resource_group=project_scope["resource_group_name"],
            credential=azure_cred,
            logger=logging.getLogger(__name__),
        )

        workspace = client.workspace_get_info(project_scope["project_name"])

        assert workspace
        assert workspace.name
        assert workspace.ml_flow_tracking_uri<|MERGE_RESOLUTION|>--- conflicted
+++ resolved
@@ -68,17 +68,11 @@
 
     @pytest.mark.azuretest
     @pytest.mark.parametrize("config_name", ["sas", "none", "private"])
-<<<<<<< HEAD
-    def test_workspace_get_info(self, datastore_project_scopes: Mapping[str, Any], azure_cred: TokenCredential, config_name: str):
-        project_scope = datastore_project_scopes[config_name]
-        
-=======
     def test_workspace_get_info(
         self, datastore_project_scopes: Mapping[str, Any], azure_cred: TokenCredential, config_name: str
     ):
         project_scope = datastore_project_scopes[config_name]
 
->>>>>>> ad93ed32
         client = LiteMLClient(
             subscription_id=project_scope["subscription_id"],
             resource_group=project_scope["resource_group_name"],
