# ---------------------------------------------------------
# Copyright (c) Microsoft Corporation. All rights reserved.
# ---------------------------------------------------------

# cspell:ignore ruamel

import os
import re
from io import open
from typing import Any, Match, cast

import pkg_resources
from setuptools import find_packages, setup

# Change the PACKAGE_NAME only to change folder and different name
PACKAGE_NAME = "azure-ai-evaluation"
PACKAGE_PPRINT_NAME = "Evaluation"

# a-b-c => a/b/c
PACKAGE_FOLDER_PATH = PACKAGE_NAME.replace("-", "/")
# a-b-c => a.b.c
NAMESPACE_NAME = PACKAGE_NAME.replace("-", ".")

# Version extraction inspired from 'requests'
with open(os.path.join(PACKAGE_FOLDER_PATH, "_version.py"), "r") as fd:
    version = cast(Match[Any], re.search(r'^VERSION\s*=\s*[\'"]([^\'"]*)[\'"]', fd.read(), re.MULTILINE)).group(1)
if not version:
    raise RuntimeError("Cannot find version information")

with open("README.md", encoding="utf-8") as f:
    readme = f.read()
with open("CHANGELOG.md", encoding="utf-8") as f:
    changelog = f.read()

setup(
    name=PACKAGE_NAME,
    version=version,
    description="Microsoft Azure {} Library for Python".format(PACKAGE_PPRINT_NAME),
    long_description_content_type="text/markdown",
    long_description=readme + "\n\n" + changelog,
    license="MIT License",
    author="Microsoft Corporation",
    author_email="azuresdkengsysadmins@microsoft.com",
    url="https://github.com/Azure/azure-sdk-for-python",
    keywords="azure, azure sdk",
    classifiers=[
        "Development Status :: 5 - Production/Stable",
        "Programming Language :: Python",
        "Programming Language :: Python :: 3",
        "Programming Language :: Python :: 3 :: Only",
        "Programming Language :: Python :: 3.9",
        "Programming Language :: Python :: 3.10",
        "Programming Language :: Python :: 3.11",
        "License :: OSI Approved :: MIT License",
        "Operating System :: OS Independent",
    ],
    zip_safe=False,
    include_package_data=True,
    packages=find_packages(
        exclude=[
            "tests*",
            # Exclude packages that will be covered by PEP420 or nspkg
            "azure",
            "azure.ai",
        ]
    ),
    python_requires=">=3.9",
    install_requires=[
        "promptflow-devkit>=1.17.1",
        "promptflow-core>=1.17.1",
        "pyjwt>=2.8.0",
        # pickle support for credentials was added to this release
        "azure-identity>=1.16.0",
        "azure-core>=1.30.2",
        "nltk>=3.9.1",
        "azure-storage-blob>=12.10.0",
        "httpx>=0.19.0",
        # Dependencies added since Promptflow will soon be made optional
        "pandas>=1.5.3,<3.0.0",
        "openai>=1.4.0",  # TODO ralphe: What is a sensible lower bound here?
        "ruamel.yaml>=0.17.10,<1.0.0",
        "msrest>=0.6.18",
    ],
<<<<<<< HEAD
    extras_require={"redteam": ["pyrit==0.7.0"]},
=======
    extras_require={
        "redteam": ["pyrit==0.8.0"]
    },
>>>>>>> 25d9d1ca
    project_urls={
        "Bug Reports": "https://github.com/Azure/azure-sdk-for-python/issues",
        "Source": "https://github.com/Azure/azure-sdk-for-python",
    },
    package_data={
        "pytyped": ["py.typed"],
        "azure.ai.evaluation.simulator._prompty": ["*.prompty"],
        "azure.ai.evaluation.simulator._data_sources": ["*.json"],
        "azure.ai.evaluation._common.raiclient": ["**/*.py"],
    },
)<|MERGE_RESOLUTION|>--- conflicted
+++ resolved
@@ -81,13 +81,9 @@
         "ruamel.yaml>=0.17.10,<1.0.0",
         "msrest>=0.6.18",
     ],
-<<<<<<< HEAD
-    extras_require={"redteam": ["pyrit==0.7.0"]},
-=======
     extras_require={
         "redteam": ["pyrit==0.8.0"]
     },
->>>>>>> 25d9d1ca
     project_urls={
         "Bug Reports": "https://github.com/Azure/azure-sdk-for-python/issues",
         "Source": "https://github.com/Azure/azure-sdk-for-python",
