{
  "displayNames": {
    "--disablecov": "",
    "false": "",
    "true": ""
  },
  "matrix": {
    "Agent": {
      "macos-latest": { "OSVmImage": "env:MACVMIMAGE", "Pool": "env:MACPOOL" },
      "ubuntu-24.04": { "OSVmImage": "env:LINUXVMIMAGE", "Pool": "env:LINUXPOOL" }
    },
    "PythonVersion": [ "3.9", "3.11", "3.10" ],
    "CoverageArg": "--disablecov",
    "TestSamples": "false"
  },
  "include": [
    {
      "CoverageConfig": {
        "ubuntu2404_39_coverage": {
          "OSVmImage": "env:LINUXVMIMAGE",
          "Pool": "env:LINUXPOOL",
          "PythonVersion": "3.9",
          "CoverageArg": "",
          "TestSamples": "false"
        }
      }
    },
    {
      "Config": {
        "Ubuntu2404_312": {
          "OSVmImage": "env:LINUXVMIMAGE",
          "Pool": "env:LINUXPOOL",
          "PythonVersion": "3.12",
          "CoverageArg": "--disablecov",
          "TestSamples": "false"
        }
      }
<<<<<<< HEAD
    },
    {
      "Config": {
        "pyrit_Ubuntu2404_310": {
          "OSVmImage": "env:LINUXVMIMAGE",
          "Pool": "env:LINUXPOOL",
          "PythonVersion": "3.10",
          "CoverageArg": "--disablecov",
          "TestSamples": "false",
          "InjectedPackages": "pyrit==0.8.1",
          "UnsupportedToxEnvironments": "sdist,depends,latestdependency,mindependency,whl_no_aio"
        }
      }
    },
    {
      "Config": {
        "sk_Ubuntu2404_310": {
          "OSVmImage": "env:LINUXVMIMAGE",
          "Pool": "env:LINUXPOOL",
          "PythonVersion": "3.10",
          "CoverageArg": "--disablecov",
          "TestSamples": "false",
          "InjectedPackages": "semantic-kernel,pytest-asyncio",
          "UnsupportedToxEnvironments": "sdist,depends,latestdependency,mindependency,whl_no_aio"
        }
      }
=======
>>>>>>> 81ab2586
    }
  ]
}<|MERGE_RESOLUTION|>--- conflicted
+++ resolved
@@ -35,35 +35,6 @@
           "TestSamples": "false"
         }
       }
-<<<<<<< HEAD
-    },
-    {
-      "Config": {
-        "pyrit_Ubuntu2404_310": {
-          "OSVmImage": "env:LINUXVMIMAGE",
-          "Pool": "env:LINUXPOOL",
-          "PythonVersion": "3.10",
-          "CoverageArg": "--disablecov",
-          "TestSamples": "false",
-          "InjectedPackages": "pyrit==0.8.1",
-          "UnsupportedToxEnvironments": "sdist,depends,latestdependency,mindependency,whl_no_aio"
-        }
-      }
-    },
-    {
-      "Config": {
-        "sk_Ubuntu2404_310": {
-          "OSVmImage": "env:LINUXVMIMAGE",
-          "Pool": "env:LINUXPOOL",
-          "PythonVersion": "3.10",
-          "CoverageArg": "--disablecov",
-          "TestSamples": "false",
-          "InjectedPackages": "semantic-kernel,pytest-asyncio",
-          "UnsupportedToxEnvironments": "sdist,depends,latestdependency,mindependency,whl_no_aio"
-        }
-      }
-=======
->>>>>>> 81ab2586
     }
   ]
 }