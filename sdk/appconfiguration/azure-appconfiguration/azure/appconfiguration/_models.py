# ------------------------------------
# Copyright (c) Microsoft Corporation.
# Licensed under the MIT License.
# ------------------------------------
import json
from typing import Dict, Optional, Any, List, Union
import six
from msrest.serialization import Model
from ._generated.models import KeyValue


PolymorphicConfigurationSetting = Union[
    "ConfigurationSetting", "SecretReferenceConfigurationSetting", "FeatureFlagConfigurationSetting"
]


class ConfigurationSetting(Model):
    """A configuration value.
    Variables are only populated by the server, and will be ignored when
    sending a request.

    :ivar value: The value of the configuration setting
    :vartype value: str
    :ivar etag: Entity tag (etag) of the object
    :vartype etag: str
    :param key:
    :type key: str
    :param label:
    :type label: str
    :param content_type:
    :type content_type: str
    :ivar last_modified:
    :vartype last_modified: datetime
    :ivar read_only:
    :vartype read_only: bool
    :param tags:
    :type tags: dict[str, str]
    """

    _attribute_map = {
        "etag": {"key": "etag", "type": "str"},
        "key": {"key": "key", "type": "str"},
        "label": {"key": "label", "type": "str"},
        "content_type": {"key": "content_type", "type": "str"},
        "value": {"key": "value", "type": "str"},
        "last_modified": {"key": "last_modified", "type": "iso-8601"},
        "read_only": {"key": "read_only", "type": "bool"},
        "tags": {"key": "tags", "type": "{str}"},
    }

    kind = "Generic"
    content_type = None

    def __init__(self, **kwargs):
        # type: (**Any) -> None
        super(ConfigurationSetting, self).__init__(**kwargs)
        self.key = kwargs.get("key", None)
        self.label = kwargs.get("label", None)
        self.value = kwargs.get("value", None)
        self.etag = kwargs.get("etag", None)
        self.content_type = kwargs.get("content_type", self.content_type)
        self.last_modified = kwargs.get("last_modified", None)
        self.read_only = kwargs.get("read_only", None)
        self.tags = kwargs.get("tags", {})

    @classmethod
    def _from_generated(cls, key_value):
        # type: (KeyValue) -> PolymorphicConfigurationSetting
        if key_value is None:
            return key_value
        if key_value.content_type is not None:
            try:
                if key_value.content_type.startswith(
                    FeatureFlagConfigurationSetting._feature_flag_content_type  # pylint:disable=protected-access
                ) and key_value.key.startswith(FeatureFlagConfigurationSetting.key_prefix):  # type: ignore
                    return FeatureFlagConfigurationSetting._from_generated(  # pylint: disable=protected-access
                        key_value
                    )
                if key_value.content_type.startswith(
                    SecretReferenceConfigurationSetting._secret_reference_content_type  # pylint:disable=protected-access
                ):
                    return SecretReferenceConfigurationSetting._from_generated(  # pylint: disable=protected-access
                        key_value
                    )
            except (KeyError, AttributeError, TypeError):
                pass

        return cls(
            key=key_value.key,
            label=key_value.label,
            value=key_value.value,
            content_type=key_value.content_type,
            last_modified=key_value.last_modified,
            tags=key_value.tags,
            read_only=key_value.locked,
            etag=key_value.etag,
        )

    def _to_generated(self):
        # type: () -> KeyValue
        return KeyValue(
            key=self.key,
            label=self.label,
            value=self.value,
            content_type=self.content_type,
            last_modified=self.last_modified,
            tags=self.tags,
            locked=self.read_only,
            etag=self.etag,
        )


class FeatureFlagConfigurationSetting(
    ConfigurationSetting
):  # pylint: disable=too-many-instance-attributes
    """A feature flag configuration value.
    Variables are only populated by the server, and will be ignored when
    sending a request.

    :ivar etag: Entity tag (etag) of the object
    :vartype etag: str
    :ivar feature_id:
    :vartype feature_id: str
    :ivar value: The value of the configuration setting
    :vartype value: str
    :ivar enabled:
    :vartype enabled: bool
    :param filters:
    :type filters: list[dict[str, Any]]
    :param label:
    :type label: str
    :param display_name:
    :type display_name: str
    :param description:
    :type description: str
    :param content_type:
    :type content_type: str
    :ivar last_modified:
    :vartype last_modified: datetime
    :ivar read_only:
    :vartype read_only: bool
    :param tags:
    :type tags: dict[str, str]
    """

    _attribute_map = {
        "etag": {"key": "etag", "type": "str"},
        "feature_id": {"key": "key", "type": "str"},
        "label": {"key": "label", "type": "str"},
        "content_type": {"key": "content_type", "type": "str"},
        "value": {"key": "value", "type": "str"},
        "last_modified": {"key": "last_modified", "type": "iso-8601"},
        "read_only": {"key": "read_only", "type": "bool"},
        "tags": {"key": "tags", "type": "{str}"},
    }
    key_prefix = ".appconfig.featureflag/"
    _feature_flag_content_type = (
        "application/vnd.microsoft.appconfig.ff+json;charset=utf-8"
    )
    kind = "FeatureFlag"

    def __init__(self, feature_id, enabled, filters=[], **kwargs):  # pylint: disable=dangerous-default-value
        # type: (str, bool, Optional[List[Dict[str, Any]]], **Any) -> None
        super(FeatureFlagConfigurationSetting, self).__init__(**kwargs)
        if not feature_id.startswith(self.key_prefix):
            feature_id = self.key_prefix + feature_id
        self.feature_id = feature_id
        self.label = kwargs.get("label", None)
        self.content_type = kwargs.get("content_type", self._feature_flag_content_type)
        self.last_modified = kwargs.get("last_modified", None)
        self.tags = kwargs.get("tags", {})
        self.read_only = kwargs.get("read_only", None)
        self.etag = kwargs.get("etag", None)
        self.description = kwargs.get("description", None)
        self.display_name = kwargs.get("display_name", None)
        self.value = kwargs.get("value", {"enabled": enabled, "conditions": {"client_filters": filters}})

    def _validate(self):
        # type: () -> None
        if not self.feature_id.startswith(self.key_prefix):
            raise ValueError("All FeatureFlagConfigurationSettings should be prefixed with {}.".format(self.key_prefix))
        if not (self.value is None or isinstance(self.value, dict)):
            raise ValueError("Expect 'value' to be a dictionary.")

    @property
    def enabled(self):
        # type: () -> Union[None, bool]
        self._validate()
        if self.value is None or "enabled" not in self.value:
            return None
        return self.value["enabled"]

    @enabled.setter
    def enabled(self, new_value):
        # type: (bool) -> None
        self._validate()
        if self.value is None:
            self.value = {}
        self.value["enabled"] = new_value

    @property
    def filters(self):
        # type: () -> Union[None, List[Any]]
        self._validate()
        if self.value is None:
            return None
        try:
            return self.value["conditions"]["client_filters"]
        except KeyError:
            pass
        return None

    @filters.setter
    def filters(self, new_filters):
        # type: (List[Dict[str, Any]]) -> None
        self._validate()
        if self.value is None:
            self.value = {}
        try:
            self.value["conditions"]["client_filters"] = new_filters
        except KeyError:
            self.value["conditions"] = {
                "client_filters": new_filters
            }

    @classmethod
    def _from_generated(cls, key_value):
        # type: (KeyValue) -> Union[FeatureFlagConfigurationSetting, ConfigurationSetting]
        try:
            if key_value is None:
                return key_value
            if key_value.value:
                try:
                    key_value.value = json.loads(key_value.value)
                except json.decoder.JSONDecodeError:
                    pass

            filters = key_value.value["conditions"]["client_filters"]  # type: ignore

            return cls(
                feature_id=key_value.key,  # type: ignore
                enabled=key_value.value["enabled"],  # type: ignore
                label=key_value.label,
                content_type=key_value.content_type,
                last_modified=key_value.last_modified,
                tags=key_value.tags,
                read_only=key_value.locked,
                etag=key_value.etag,
                filters=filters,  # type: ignore
                value=key_value.value,
            )
        except (KeyError, AttributeError):
            return ConfigurationSetting._from_generated(key_value)

    def _to_generated(self):
        # type: () -> KeyValue

        return KeyValue(
            key=self.feature_id,
            label=self.label,
            value=json.dumps(self.value),  # NOTE: This has to be added for valid json
            content_type=self.content_type,
            last_modified=self.last_modified,
            tags=self.tags,
            locked=self.read_only,
            etag=self.etag,
        )


class SecretReferenceConfigurationSetting(ConfigurationSetting):
    """A configuration value that references a KeyVault Secret
    Variables are only populated by the server, and will be ignored when
    sending a request.

    :ivar etag: Entity tag (etag) of the object
    :vartype etag: str
    :ivar key:
    :vartype key: str
    :ivar secret_id:
    :vartype secret_id: str
    :param label:
    :type label: str
    :param content_type:
    :type content_type: str
    :ivar value: The value of the configuration setting
    :vartype value: Dict[str, Any]
    :ivar last_modified:
    :vartype last_modified: datetime
    :ivar read_only:
    :vartype read_only: bool
    :param tags:
    :type tags: Dict[str, str]
    """

    _attribute_map = {
        "etag": {"key": "etag", "type": "str"},
        "key": {"key": "key", "type": "str"},
        "label": {"key": "label", "type": "str"},
        "content_type": {"key": "content_type", "type": "str"},
        "value": {"key": "value", "type": "str"},
        "last_modified": {"key": "last_modified", "type": "iso-8601"},
        "read_only": {"key": "read_only", "type": "bool"},
        "tags": {"key": "tags", "type": "{str}"},
    }
    _secret_reference_content_type = (
        "application/vnd.microsoft.appconfig.keyvaultref+json;charset=utf-8"
    )
    kind = "SecretReference"

    def __init__(self, key, secret_id, label=None, **kwargs):
        # type: (str, str, Optional[str], **Any) -> None
        super(SecretReferenceConfigurationSetting, self).__init__(**kwargs)
        self.key = key
        self.label = label
        self.content_type = kwargs.get(
            "content_type", self._secret_reference_content_type
        )
        self.etag = kwargs.get("etag", None)
        self.last_modified = kwargs.get("last_modified", None)
        self.read_only = kwargs.get("read_only", None)
        self.tags = kwargs.get("tags", {})
        self.value = secret_id
        if not isinstance(secret_id, dict) and isinstance(secret_id, six.string_types):
            self.value = {"secret_uri": secret_id}

    @property
    def secret_id(self):
        # type: () -> str
        self._validate()
        return self.value['secret_uri']

    @secret_id.setter
    def secret_id(self, value):
        if self.value is None or isinstance(self.value, dict):
            if self.value is None:
                self.value = {}
            self.value["secret_uri"] = value
        else:
            raise ValueError("Expect 'value' to be a dictionary.")

    def _validate(self):
        # type: () -> None
        if not (self.value is None or isinstance(self.value, dict)):
            raise ValueError("Expect 'value' to be a dictionary or None.")

    @classmethod
    def _from_generated(cls, key_value):
        # type: (KeyValue) -> SecretReferenceConfigurationSetting
        if key_value is None:
            return key_value
        if key_value.value:
            try:
                key_value.value = json.loads(key_value.value)
            except json.decoder.JSONDecodeError:
                pass

        return cls(
<<<<<<< HEAD
            key=key_value.key,
=======
            key=key_value.key,  # type: ignore
            secret_uri=key_value.value[u"secret_uri"],  # type: ignore
>>>>>>> 4d698914
            label=key_value.label,
            secret_id=key_value.value,
            last_modified=key_value.last_modified,
            tags=key_value.tags,
            read_only=key_value.locked,
            etag=key_value.etag,
        )

    def _to_generated(self):
        # type: () -> KeyValue
        return KeyValue(
            key=self.key,
            label=self.label,
            value=json.dumps(self.value),
            content_type=self.content_type,
            last_modified=self.last_modified,
            tags=self.tags,
            locked=self.read_only,
            etag=self.etag,
        )<|MERGE_RESOLUTION|>--- conflicted
+++ resolved
@@ -355,12 +355,8 @@
                 pass
 
         return cls(
-<<<<<<< HEAD
-            key=key_value.key,
-=======
             key=key_value.key,  # type: ignore
             secret_uri=key_value.value[u"secret_uri"],  # type: ignore
->>>>>>> 4d698914
             label=key_value.label,
             secret_id=key_value.value,
             last_modified=key_value.last_modified,
