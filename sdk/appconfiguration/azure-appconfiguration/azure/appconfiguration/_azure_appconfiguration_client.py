# ------------------------------------------------------------------------
# Copyright (c) Microsoft Corporation. All rights reserved.
# Licensed under the MIT License. See License.txt in the project root for
# license information.
# -------------------------------------------------------------------------
import binascii
from typing import Any, Dict, List, Mapping, Optional, Union
from requests.structures import CaseInsensitiveDict
from azure.core import MatchConditions
from azure.core.paging import ItemPaged
from azure.core.credentials import TokenCredential
from azure.core.pipeline import Pipeline
from azure.core.pipeline.policies import (
    UserAgentPolicy,
    DistributedTracingPolicy,
    HttpLoggingPolicy,
    BearerTokenCredentialPolicy,
    ContentDecodePolicy,
)
from azure.core.tracing.decorator import distributed_trace
from azure.core.pipeline.transport import RequestsTransport
from azure.core.exceptions import (
    HttpResponseError,
    ClientAuthenticationError,
    ResourceExistsError,
    ResourceNotFoundError,
    ResourceModifiedError,
    ResourceNotModifiedError,
)
from ._azure_appconfiguration_error import ResourceReadOnlyError
from ._azure_appconfiguration_requests import AppConfigRequestsCredentialsPolicy
from ._azure_appconfiguration_credential import AppConfigConnectionStringCredential
from ._generated import AzureAppConfiguration
from ._generated._configuration import AzureAppConfigurationConfiguration
from ._generated.models import Snapshot, SnapshotStatus, SnapshotUpdateParameters, KeyValueFilter
from ._models import ConfigurationSetting
from ._utils import (
    get_endpoint_from_connection_string,
    prep_if_match,
    prep_if_none_match,
)
from ._sync_token import SyncTokenPolicy
from ._user_agent import USER_AGENT


class AzureAppConfigurationClient:
    """Represents a client that calls restful API of Azure App Configuration service.

    :param str base_url: Base url of the service.
    :param credential: An object which can provide secrets for the app configuration service
    :type credential: :class:`~azure.appconfiguration.AppConfigConnectionStringCredential`
        or :class:`~azure.core.credentials.TokenCredential`
    :keyword api_version: Api Version. Default value is "1.0". Note that overriding this default
        value may result in unsupported behavior.
    :paramtype api_version: str

    """

    # pylint:disable=protected-access
<<<<<<< HEAD
    def __init__(
        self, base_url: str, credential: Union[AppConfigConnectionStringCredential, TokenCredential], **kwargs
    ) -> None:
=======
    def __init__(self, base_url: str, credential: TokenCredential, **kwargs) -> None:
>>>>>>> a216e8a0
        try:
            if not base_url.lower().startswith("http"):
                base_url = "https://" + base_url
        except AttributeError:
            raise ValueError("Base URL must be a string.")

        if not credential:
            raise ValueError("Missing credential")

        self._credential_scopes = base_url.strip("/") + "/.default"

        self._config = AzureAppConfigurationConfiguration(
            base_url, credential_scopes=self._credential_scopes, **kwargs
        )
        self._config.user_agent_policy = UserAgentPolicy(
            base_user_agent=USER_AGENT, **kwargs
        )
        self._sync_token_policy = SyncTokenPolicy()

        pipeline = kwargs.get("pipeline")

        if pipeline is None:
            aad_mode = not isinstance(credential, AppConfigConnectionStringCredential)
            pipeline = self._create_appconfig_pipeline(
                credential=credential, aad_mode=aad_mode, base_url=base_url, **kwargs
            )

        self._impl = AzureAppConfiguration(
            base_url, pipeline=pipeline, credential_scopes=self._credential_scopes
        )

    @classmethod
    def from_connection_string(cls, connection_string: str, **kwargs) -> "AzureAppConfigurationClient":
        """Create AzureAppConfigurationClient from a Connection String.

        :param str connection_string: Connection String
            (one of the access keys of the Azure App Configuration resource)
            used to access the Azure App Configuration.
        :return: An AzureAppConfigurationClient authenticated with the connection string
        :rtype: :class:`~azure.appconfiguration.AzureAppConfigurationClient`

        Example

        .. code-block:: python

            from azure.appconfiguration import AzureAppConfigurationClient
            connection_str = "<my connection string>"
            client = AzureAppConfigurationClient.from_connection_string(connection_str)
        """
        base_url = "https://" + get_endpoint_from_connection_string(connection_string)
        return cls(
            credential=AppConfigConnectionStringCredential(connection_string), # type: ignore
            base_url=base_url,
            **kwargs
        )

    def _create_appconfig_pipeline(self, credential, base_url=None, aad_mode=False, **kwargs):
        transport = kwargs.get("transport")
        policies = kwargs.get("policies")

        if policies is None:  # [] is a valid policy list
            if aad_mode:
                scope = base_url.strip("/") + "/.default"
                if hasattr(credential, "get_token"):
                    credential_policy = BearerTokenCredentialPolicy(credential, scope)
                else:
                    raise TypeError(
                        "Please provide an instance from azure-identity "
                        "or a class that implement the 'get_token protocol"
                    )
            else:
                credential_policy = AppConfigRequestsCredentialsPolicy(credential)
            policies = [
                self._config.headers_policy,
                self._config.user_agent_policy,
                self._config.retry_policy,
                self._sync_token_policy,
                credential_policy,
                self._config.logging_policy,  # HTTP request/response log
                DistributedTracingPolicy(**kwargs),
                HttpLoggingPolicy(**kwargs),
                ContentDecodePolicy(**kwargs),
            ]

        if not transport:
            transport = RequestsTransport(**kwargs)

        return Pipeline(transport, policies)

    @distributed_trace
    def list_configuration_settings(
<<<<<<< HEAD
        self,
        key_filter: Optional[str] = None,
        label_filter: Optional[str] = None,
        *,
        snapshot_name: Optional[str] = None,
        **kwargs
=======
        self, key_filter: Optional[str] = None, label_filter: Optional[str] = None, **kwargs
>>>>>>> a216e8a0
    ) -> ItemPaged[ConfigurationSetting]:
        """List the configuration settings stored in the configuration service, optionally filtered by
        label and accept_datetime

        :param key_filter: filter results based on their keys. '*' can be
         used as wildcard in the beginning or end of the filter
        :type key_filter: str
        :param label_filter: filter results based on their label. '*' can be
         used as wildcard in the beginning or end of the filter
        :type label_filter: str
        :keyword str snapshot_name: A filter used get key-values for a snapshot. Not valid when used with 'key'
         and 'label' filters. Default value is None.
        :keyword datetime accept_datetime: filter out ConfigurationSetting created after this datetime
        :keyword List[str] fields: specify which fields to include in the results. Leave None to include all fields
        :return: An iterator of :class:`ConfigurationSetting`
        :rtype: ~azure.core.paging.ItemPaged[ConfigurationSetting]
        :raises: :class:`HttpResponseError`, :class:`ClientAuthenticationError`

        Example

        .. code-block:: python

            from datetime import datetime, timedelta

            accept_datetime = datetime.today() + timedelta(days=-1)

            all_listed = client.list_configuration_settings()
            for item in all_listed:
                pass  # do something

            filtered_listed = client.list_configuration_settings(
                label_filter="Labe*", key_filter="Ke*", accept_datetime=accept_datetime
            )
            for item in filtered_listed:
                pass  # do something
        """
        select = kwargs.pop("fields", None)
        if select:
            select = ["locked" if x == "read_only" else x for x in select]
        error_map = {401: ClientAuthenticationError}

        try:
            return self._impl.get_key_values(  # type: ignore
                label=label_filter,
                key=key_filter,
                select=select,
                snapshot=snapshot_name,
                cls=lambda objs: [
                    ConfigurationSetting._from_generated(x) for x in objs
                ],
                error_map=error_map,
                **kwargs
            )
        except HttpResponseError as error:
            e = error_map[error.status_code]
            raise e(message=error.message, response=error.response)
        except binascii.Error:
            raise binascii.Error("Connection string secret has incorrect padding")

    @distributed_trace
    def get_configuration_setting(
        self,
        key: str,
        label: Optional[str] = None,
        etag: Optional[str] = "*",
        match_condition: Optional[MatchConditions] = MatchConditions.Unconditionally,
        **kwargs
    ) -> Union[None, ConfigurationSetting]:
        """Get the matched ConfigurationSetting from Azure App Configuration service

        :param key: key of the ConfigurationSetting
        :type key: str
        :param label: label used to identify the ConfigurationSetting. Default is `None`.
        :type label: str
        :param etag: check if the ConfigurationSetting is changed. Set None to skip checking etag
        :type etag: str or None
        :param match_condition: The match condition to use upon the etag
        :type match_condition: :class:`~azure.core.MatchConditions`
        :keyword datetime accept_datetime: the retrieved ConfigurationSetting that created no later than this datetime
        :return: The matched ConfigurationSetting object
        :rtype: :class:`~azure.appconfiguration.ConfigurationSetting`
        :raises: :class:`HttpResponseError`, :class:`ClientAuthenticationError`, \
        :class:`ResourceNotFoundError`, :class:`ResourceModifiedError`, :class:`ResourceExistsError`

        Example

        .. code-block:: python

            fetched_config_setting = client.get_configuration_setting(
                key="MyKey", label="MyLabel"
            )
        """
        error_map = {401: ClientAuthenticationError, 404: ResourceNotFoundError}
        if match_condition == MatchConditions.IfNotModified:
            error_map[412] = ResourceModifiedError
        if match_condition == MatchConditions.IfModified:
            error_map[304] = ResourceNotModifiedError
        if match_condition == MatchConditions.IfPresent:
            error_map[412] = ResourceNotFoundError
        if match_condition == MatchConditions.IfMissing:
            error_map[412] = ResourceExistsError

        try:
            key_value = self._impl.get_key_value(
                key=key,
                label=label,
                if_match=prep_if_match(etag, match_condition),
                if_none_match=prep_if_none_match(etag, match_condition),
                error_map=error_map,
                **kwargs
            )
            return ConfigurationSetting._from_generated(key_value)
        except ResourceNotModifiedError:
            return None
        except HttpResponseError as error:
            e = error_map[error.status_code]
            raise e(message=error.message, response=error.response)
        except binascii.Error:
            raise binascii.Error("Connection string secret has incorrect padding")

    @distributed_trace
<<<<<<< HEAD
    def add_configuration_setting(
        self, configuration_setting: ConfigurationSetting, **kwargs
    ) -> ConfigurationSetting:
=======
    def add_configuration_setting(self, configuration_setting: ConfigurationSetting, **kwargs) -> ConfigurationSetting:
>>>>>>> a216e8a0
        """Add a ConfigurationSetting instance into the Azure App Configuration service.

        :param configuration_setting: the ConfigurationSetting object to be added
        :type configuration_setting: :class:`~azure.appconfiguration.ConfigurationSetting`
        :return: The ConfigurationSetting object returned from the App Configuration service
        :rtype: :class:`~azure.appconfiguration.ConfigurationSetting`
        :raises: :class:`HttpResponseError`, :class:`ClientAuthenticationError`, :class:`ResourceExistsError`

        Example

        .. code-block:: python

            config_setting = ConfigurationSetting(
                key="MyKey",
                label="MyLabel",
                value="my value",
                content_type="my content type",
                tags={"my tag": "my tag value"}
            )
            added_config_setting = client.add_configuration_setting(config_setting)
        """
        key_value = configuration_setting._to_generated()
        custom_headers = CaseInsensitiveDict(kwargs.get("headers"))  # type: Mapping[str, Any]
        error_map = {401: ClientAuthenticationError, 412: ResourceExistsError}
        try:
            key_value_added = self._impl.put_key_value(
                entity=key_value,
                key=key_value.key,  # type: ignore
                label=key_value.label,
                if_none_match="*",
                headers=custom_headers,
                error_map=error_map,
            )
            return ConfigurationSetting._from_generated(key_value_added)
        except HttpResponseError as error:
            e = error_map[error.status_code]
            raise e(message=error.message, response=error.response)
        except binascii.Error:
            raise binascii.Error("Connection string secret has incorrect padding")

    @distributed_trace
    def set_configuration_setting(
        self,
        configuration_setting: ConfigurationSetting,
<<<<<<< HEAD
        match_condition: Optional[MatchConditions] = MatchConditions.Unconditionally,
=======
        match_condition: MatchConditions = MatchConditions.Unconditionally,
>>>>>>> a216e8a0
        **kwargs
    ) -> ConfigurationSetting:
        """Add or update a ConfigurationSetting.
        If the configuration setting identified by key and label does not exist, this is a create.
        Otherwise this is an update.

        :param configuration_setting: the ConfigurationSetting to be added (if not exists) \
        or updated (if exists) to the service
        :type configuration_setting: :class:`ConfigurationSetting`
        :param match_condition: The match condition to use upon the etag
        :type match_condition: :class:`~azure.core.MatchConditions`
        :keyword str etag: check if the ConfigurationSetting is changed. Set None to skip checking etag
        :return: The ConfigurationSetting returned from the service
        :rtype: :class:`~azure.appconfiguration.ConfigurationSetting`
        :raises: :class:`HttpResponseError`, :class:`ClientAuthenticationError`, \
        :class:`ResourceReadOnlyError`, :class:`ResourceModifiedError`, :class:`ResourceNotModifiedError`, \
        :class:`ResourceNotFoundError`, :class:`ResourceExistsError`

        Example

        .. code-block:: python

            config_setting = ConfigurationSetting(
                key="MyKey",
                label="MyLabel",
                value="my set value",
                content_type="my set content type",
                tags={"my set tag": "my set tag value"}
            )
            returned_config_setting = client.set_configuration_setting(config_setting)
        """
        key_value = configuration_setting._to_generated()
        custom_headers = CaseInsensitiveDict(kwargs.get("headers"))  # type: Mapping[str, Any]
        error_map = {401: ClientAuthenticationError, 409: ResourceReadOnlyError}
        if match_condition == MatchConditions.IfNotModified:
            error_map[412] = ResourceModifiedError
        if match_condition == MatchConditions.IfModified:
            error_map[412] = ResourceNotModifiedError
        if match_condition == MatchConditions.IfPresent:
            error_map[412] = ResourceNotFoundError
        if match_condition == MatchConditions.IfMissing:
            error_map[412] = ResourceExistsError

        try:
            key_value_set = self._impl.put_key_value(
                entity=key_value,
                key=key_value.key,  # type: ignore
                label=key_value.label,
                if_match=prep_if_match(configuration_setting.etag, match_condition),
                if_none_match=prep_if_none_match(
                    configuration_setting.etag, match_condition
                ),
                headers=custom_headers,
                error_map=error_map,
            )
            return ConfigurationSetting._from_generated(key_value_set)
        except HttpResponseError as error:
            e = error_map[error.status_code]
            raise e(message=error.message, response=error.response)
        except binascii.Error:
            raise binascii.Error("Connection string secret has incorrect padding")

    @distributed_trace
    def delete_configuration_setting(
        self, key: str, label: Optional[str] = None, **kwargs
    ) -> ConfigurationSetting:
        """Delete a ConfigurationSetting if it exists

        :param key: key used to identify the ConfigurationSetting
        :type key: str
        :param label: label used to identify the ConfigurationSetting. Default is `None`.
        :type label: str
        :keyword str etag: check if the ConfigurationSetting is changed. Set None to skip checking etag
        :keyword match_condition: The match condition to use upon the etag
        :paramtype match_condition: :class:`~azure.core.MatchConditions`
        :return: The deleted ConfigurationSetting returned from the service, or None if it doesn't exist.
        :rtype: :class:`~azure.appconfiguration.ConfigurationSetting`
        :raises: :class:`HttpResponseError`, :class:`ClientAuthenticationError`, \
        :class:`ResourceReadOnlyError`, :class:`ResourceModifiedError`, :class:`ResourceNotModifiedError`, \
        :class:`ResourceNotFoundError`, :class:`ResourceExistsError`

        Example

        .. code-block:: python

            deleted_config_setting = client.delete_configuration_setting(
                key="MyKey", label="MyLabel"
            )
        """
        etag = kwargs.pop("etag", None)
        match_condition = kwargs.pop("match_condition", MatchConditions.Unconditionally)
        custom_headers = CaseInsensitiveDict(kwargs.get("headers"))  # type: Mapping[str, Any]
        error_map = {401: ClientAuthenticationError, 409: ResourceReadOnlyError}
        if match_condition == MatchConditions.IfNotModified:
            error_map[412] = ResourceModifiedError
        if match_condition == MatchConditions.IfModified:
            error_map[412] = ResourceNotModifiedError
        if match_condition == MatchConditions.IfPresent:
            error_map[412] = ResourceNotFoundError
        if match_condition == MatchConditions.IfMissing:
            error_map[412] = ResourceExistsError

        try:
            key_value_deleted = self._impl.delete_key_value(
                key=key,
                label=label,
                if_match=prep_if_match(etag, match_condition),
                headers=custom_headers,
                error_map=error_map,
            )
            return ConfigurationSetting._from_generated(key_value_deleted)  # type: ignore
        except HttpResponseError as error:
            e = error_map[error.status_code]
            raise e(message=error.message, response=error.response)
        except binascii.Error:
            raise binascii.Error("Connection string secret has incorrect padding")

    @distributed_trace
    def list_revisions(
        self, key_filter: Optional[str] = None, label_filter: Optional[str] = None, **kwargs
    ) -> ItemPaged[ConfigurationSetting]:
        """
        Find the ConfigurationSetting revision history.

        :param key_filter: filter results based on their keys. '*' can be
         used as wildcard in the beginning or end of the filter
        :type key_filter: str
        :param label_filter: filter results based on their label. '*' can be
         used as wildcard in the beginning or end of the filter
        :type label_filter: str
        :keyword datetime accept_datetime: filter out ConfigurationSetting created after this datetime
        :keyword List[str] fields: specify which fields to include in the results. Leave None to include all fields
        :return: An iterator of :class:`ConfigurationSetting`
        :rtype: ~azure.core.paging.ItemPaged[ConfigurationSetting]
        :raises: :class:`HttpResponseError`, :class:`ClientAuthenticationError`

        Example

        .. code-block:: python

            from datetime import datetime, timedelta

            accept_datetime = datetime.today() + timedelta(days=-1)

            all_revisions = client.list_revisions()
            for item in all_revisions:
                pass  # do something

            filtered_revisions = client.list_revisions(
                label_filter="Labe*", key_filter="Ke*", accept_datetime=accept_datetime
            )
            for item in filtered_revisions:
                pass  # do something
        """
        select = kwargs.pop("fields", None)
        if select:
            select = ["locked" if x == "read_only" else x for x in select]
        error_map = {401: ClientAuthenticationError}

        try:
            return self._impl.get_revisions(  # type: ignore
                label=label_filter,
                key=key_filter,
                select=select,
                cls=lambda objs: [
                    ConfigurationSetting._from_generated(x) for x in objs
                ],
                error_map=error_map,
                **kwargs
            )
        except HttpResponseError as error:
            e = error_map[error.status_code]
            raise e(message=error.message, response=error.response)
        except binascii.Error:
            raise binascii.Error("Connection string secret has incorrect padding")

    @distributed_trace
    def set_read_only(
<<<<<<< HEAD
        self, configuration_setting: ConfigurationSetting, read_only: Optional[bool] = True, **kwargs
=======
        self, configuration_setting: ConfigurationSetting, read_only: bool = True, **kwargs
>>>>>>> a216e8a0
    ) -> ConfigurationSetting:
        """Set a configuration setting read only

        :param configuration_setting: the ConfigurationSetting to be set read only
        :type configuration_setting: :class:`ConfigurationSetting`
        :param read_only: set the read only setting if true, else clear the read only setting
        :type read_only: bool
        :keyword match_condition: The match condition to use upon the etag
        :paramtype match_condition: :class:`~azure.core.MatchConditions`
        :return: The ConfigurationSetting returned from the service
        :rtype: :class:`~azure.appconfiguration.ConfigurationSetting`
        :raises: :class:`HttpResponseError`, :class:`ClientAuthenticationError`, :class:`ResourceNotFoundError`

        Example

        .. code-block:: python

            config_setting = client.get_configuration_setting(
                key="MyKey", label="MyLabel"
            )

            read_only_config_setting = client.set_read_only(config_setting)
            read_only_config_setting = client.set_read_only(config_setting, read_only=False)
        """
        error_map = {401: ClientAuthenticationError, 404: ResourceNotFoundError}

        match_condition = kwargs.pop("match_condition", MatchConditions.Unconditionally)
        if match_condition == MatchConditions.IfNotModified:
            error_map[412] = ResourceModifiedError
        if match_condition == MatchConditions.IfModified:
            error_map[412] = ResourceNotModifiedError
        if match_condition == MatchConditions.IfPresent:
            error_map[412] = ResourceNotFoundError
        if match_condition == MatchConditions.IfMissing:
            error_map[412] = ResourceExistsError

        try:
            if read_only:
                key_value = self._impl.put_lock(
                    key=configuration_setting.key,
                    label=configuration_setting.label,
                    if_match=prep_if_match(configuration_setting.etag, match_condition),
                    if_none_match=prep_if_none_match(
                        configuration_setting.etag, match_condition
                    ),
                    error_map=error_map,
                    **kwargs
                )
            else:
                key_value = self._impl.delete_lock(
                    key=configuration_setting.key,
                    label=configuration_setting.label,
                    if_match=prep_if_match(configuration_setting.etag, match_condition),
                    if_none_match=prep_if_none_match(
                        configuration_setting.etag, match_condition
                    ),
                    error_map=error_map,
                    **kwargs
                )
            return ConfigurationSetting._from_generated(key_value)
        except HttpResponseError as error:
            e = error_map[error.status_code]
            raise e(message=error.message, response=error.response)
        except binascii.Error:
            raise binascii.Error("Connection string secret has incorrect padding")

    @distributed_trace
    def create_snapshot(
        self,
        name: str,
        filters: List[Dict[str, str]],
        *,
        composition_type: Optional[str] = None,
        retention_period: Optional[int] = None,
        tags: Optional[Dict[str, str]] = None,
        **kwargs
    ) -> Snapshot:
        """Create a snapshot.

        :param name: The name of the snapshot to create
        :type name: str
        :param filters: A list of filters used to filter the key-values included in the snapshot
        :type filters: list[dict[str, str]]
        :keyword str composition_type: The composition type describes how the key-values within the
         snapshot are composed. The 'all' composition type includes all key-values. The 'group_by_key'
         composition type ensures there are no two key-values containing the same key. Known values are:
         "all" and "group_by_key"
        :keyword int retention_period: The amount of time, in seconds, that a snapshot will remain in the
         archived state before expiring. This property is only writable during the creation of a
         snapshot. If not specified, will set to 2592000(30 days). If specified, should in range 0 to 7776000(90 days).
         When set to 0, the snapshot will be deleted when archiving it.
        :keyword dict[str, str] tags: The tags of the snapshot.
        :return: The Snapshot returned from the service
        :rtype: :class:`~azure.appconfiguration.models.Snapshot`
        :raises: :class:`HttpResponseError`, :class:`ClientAuthenticationError`, :class:`ResourceExistsError`
        """
        kv_filters = []
        for filter in filters:
            kv_filters.append(KeyValueFilter(key=filter["key"], value=filter["value"]))
        snapshot = Snapshot(
            filters=kv_filters, composition_type=composition_type, retention_period=retention_period, tags=tags
        )
        error_map = {401: ClientAuthenticationError, 412: ResourceExistsError}
        try:
            return self._impl.create_snapshot(
                name=name,
                entity=snapshot,
                error_map=error_map,
                **kwargs
            )
        except HttpResponseError as error:
            raise error

    @distributed_trace
    def archive_snapshot(
        self,
        name: str,
        *,
        match_condition: Optional[MatchConditions] = MatchConditions.Unconditionally,
        etag: Optional[str] = None,
        **kwargs
    ) -> Snapshot:
        """Archive a snapshot. It will update the status of a snapshot from "ready" to "archived".

        :param name: The name of the configuration setting snapshot to archive
        :type name: str
        :keyword match_condition: The match condition to use upon the etag
        :type match_condition: :class:`~azure.core.MatchConditions`
        :keyword str etag: Check if the Snapshot is changed. Set None to skip checking etag
        :return: The Snapshot returned from the service
        :rtype: :class:`~azure.appconfiguration.models.Snapshot`
        :raises: :class:`HttpResponseError`, :class:`ClientAuthenticationError`, :class:`ResourceNotFoundError`, \
        :class:`ResourceModifiedError` :class`Exception`
        """
        error_map = {401: ClientAuthenticationError, 404: ResourceNotFoundError}
        if match_condition == MatchConditions.IfNotModified:
            error_map[412] = ResourceModifiedError
        if match_condition == MatchConditions.IfModified:
            error_map[412] = ResourceNotModifiedError
        if match_condition == MatchConditions.IfPresent:
            error_map[412] = ResourceNotFoundError
        if match_condition == MatchConditions.IfMissing:
            error_map[412] = ResourceExistsError
        try:
            return self._impl.update_snapshot(
                name=name,
                entity=SnapshotUpdateParameters(status=SnapshotStatus.ARCHIVED),
                if_match=prep_if_match(etag, match_condition),
                if_none_match=prep_if_none_match(etag, match_condition),
                error_map=error_map,
                **kwargs
            )
        except HttpResponseError as error:
            raise error

    @distributed_trace
    def recover_snapshot(
        self,
        name: str,
        *,
        match_condition: Optional[MatchConditions] = MatchConditions.Unconditionally,
        etag: Optional[str] = None,
        **kwargs
    ) -> Snapshot:
        """Recover a snapshot. It will update the status of a snapshot from "archived" to "ready".

        :param name: The name of the configuration setting snapshot to recover
        :type name: str
        :keyword match_condition: The match condition to use upon the etag
        :type match_condition: :class:`~azure.core.MatchConditions`
        :keyword str etag: Check if the Snapshot is changed. Set None to skip checking etag
        :return: The Snapshot returned from the service
        :rtype: :class:`~azure.appconfiguration.models.Snapshot`
        :raises: :class:`HttpResponseError`, :class:`ClientAuthenticationError`, :class:`ResourceNotFoundError`, \
        :class:`ResourceModifiedError` :class`Exception`
        """
        error_map = {401: ClientAuthenticationError, 404: ResourceNotFoundError}
        if match_condition == MatchConditions.IfNotModified:
            error_map[412] = ResourceModifiedError
        if match_condition == MatchConditions.IfModified:
            error_map[412] = ResourceNotModifiedError
        if match_condition == MatchConditions.IfPresent:
            error_map[412] = ResourceNotFoundError
        if match_condition == MatchConditions.IfMissing:
            error_map[412] = ResourceExistsError
        try:
            return self._impl.update_snapshot(
                name=name,
                entity=SnapshotUpdateParameters(status=SnapshotStatus.READY),
                if_match=prep_if_match(etag, match_condition),
                if_none_match=prep_if_none_match(etag, match_condition),
                error_map=error_map,
                **kwargs
            )
        except HttpResponseError as error:
            raise error

    @distributed_trace
    def get_snapshot(
        self,
        name: str,
        *,
        etag: Optional[str] = "*",
        match_condition: Optional[MatchConditions] = MatchConditions.Unconditionally,
        fields: Optional[List[str]] = None,
        **kwargs
    ) -> Snapshot:
        """Get a snapshot.

        :param name: The name of the configuration setting snapshot to retrieve
        :type name: str
        :keyword str etag: Check if the Snapshot is changed. Set None to skip checking etag
        :keyword match_condition: The match condition to use upon the etag
        :type match_condition: :class:`~azure.core.MatchConditions`
        :keyword List[str] fields: Specify which fields to include in the results. Leave None to include all fields
        :return: The Snapshot returned from the service
        :rtype: :class:`~azure.appconfiguration.models.Snapshot`
        :raises: :class:`HttpResponseError`, :class:`ClientAuthenticationError`, :class:`ResourceNotFoundError`, \
        :class:`ResourceModifiedError`
        """
        error_map = {401: ClientAuthenticationError, 404: ResourceNotFoundError}
        if match_condition == MatchConditions.IfNotModified:
            error_map[412] = ResourceModifiedError
        if match_condition == MatchConditions.IfModified:
            error_map[412] = ResourceNotModifiedError
        if match_condition == MatchConditions.IfPresent:
            error_map[412] = ResourceNotFoundError
        if match_condition == MatchConditions.IfMissing:
            error_map[412] = ResourceExistsError
        try:
            return self._impl.get_snapshot(
                name=name,
                if_match=prep_if_match(etag, match_condition),
                if_none_match=prep_if_none_match(etag, match_condition),
                select=fields,
                error_map=error_map,
                **kwargs
            )
        except HttpResponseError as error:
            raise error

    @distributed_trace
    def list_snapshots(
        self, *, name: Optional[str] = None, fields: Optional[List[str]] = None, status: Optional[str] = None, **kwargs
    ) -> ItemPaged[Snapshot]:
        """List the snapshots stored in the configuration service, optionally filtered by
        snapshot name and status

        :keyword str name: Filter results based on snapshot name
        :keyword List[str] fields: Specify which fields to include in the results. Leave None to include all fields
        :keyword str status: Filter results based on snapshot keys
        :return: An iterator of :class:`~azure.appconfiguration.models.Snapshot`
        :rtype: ~azure.core.async_paging.AsyncItemPaged[Snapshot]
        :raises: :class:`HttpResponseError`, :class:`ClientAuthenticationError`
        """
        error_map = {401: ClientAuthenticationError}
        try:
            return self._impl.get_snapshots(
                name=name,
                select=fields,
                status=status,
                error_map=error_map,
                **kwargs
            )
        except HttpResponseError as error:
            raise error

    def update_sync_token(self, token: str) -> None:
        """Add a sync token to the internal list of tokens.

        :param str token: The sync token to be added to the internal list of tokens
        """
        if not self._sync_token_policy:
            raise AttributeError(
                "Client has no sync token policy, possibly because it was not provided during instantiation."
            )
        self._sync_token_policy.add_token(token)

    def close(self) -> None:
        """Close all connections made by the client"""
        self._impl._client.close()

    def __enter__(self):
        self._impl.__enter__()
        return self

    def __exit__(self, *args):
        self._impl.__exit__(*args)<|MERGE_RESOLUTION|>--- conflicted
+++ resolved
@@ -57,13 +57,7 @@
     """
 
     # pylint:disable=protected-access
-<<<<<<< HEAD
-    def __init__(
-        self, base_url: str, credential: Union[AppConfigConnectionStringCredential, TokenCredential], **kwargs
-    ) -> None:
-=======
     def __init__(self, base_url: str, credential: TokenCredential, **kwargs) -> None:
->>>>>>> a216e8a0
         try:
             if not base_url.lower().startswith("http"):
                 base_url = "https://" + base_url
@@ -155,16 +149,12 @@
 
     @distributed_trace
     def list_configuration_settings(
-<<<<<<< HEAD
         self,
         key_filter: Optional[str] = None,
         label_filter: Optional[str] = None,
         *,
         snapshot_name: Optional[str] = None,
         **kwargs
-=======
-        self, key_filter: Optional[str] = None, label_filter: Optional[str] = None, **kwargs
->>>>>>> a216e8a0
     ) -> ItemPaged[ConfigurationSetting]:
         """List the configuration settings stored in the configuration service, optionally filtered by
         label and accept_datetime
@@ -230,7 +220,7 @@
         key: str,
         label: Optional[str] = None,
         etag: Optional[str] = "*",
-        match_condition: Optional[MatchConditions] = MatchConditions.Unconditionally,
+        match_condition: MatchConditions = MatchConditions.Unconditionally,
         **kwargs
     ) -> Union[None, ConfigurationSetting]:
         """Get the matched ConfigurationSetting from Azure App Configuration service
@@ -286,13 +276,7 @@
             raise binascii.Error("Connection string secret has incorrect padding")
 
     @distributed_trace
-<<<<<<< HEAD
-    def add_configuration_setting(
-        self, configuration_setting: ConfigurationSetting, **kwargs
-    ) -> ConfigurationSetting:
-=======
     def add_configuration_setting(self, configuration_setting: ConfigurationSetting, **kwargs) -> ConfigurationSetting:
->>>>>>> a216e8a0
         """Add a ConfigurationSetting instance into the Azure App Configuration service.
 
         :param configuration_setting: the ConfigurationSetting object to be added
@@ -337,11 +321,7 @@
     def set_configuration_setting(
         self,
         configuration_setting: ConfigurationSetting,
-<<<<<<< HEAD
-        match_condition: Optional[MatchConditions] = MatchConditions.Unconditionally,
-=======
         match_condition: MatchConditions = MatchConditions.Unconditionally,
->>>>>>> a216e8a0
         **kwargs
     ) -> ConfigurationSetting:
         """Add or update a ConfigurationSetting.
@@ -520,11 +500,7 @@
 
     @distributed_trace
     def set_read_only(
-<<<<<<< HEAD
-        self, configuration_setting: ConfigurationSetting, read_only: Optional[bool] = True, **kwargs
-=======
         self, configuration_setting: ConfigurationSetting, read_only: bool = True, **kwargs
->>>>>>> a216e8a0
     ) -> ConfigurationSetting:
         """Set a configuration setting read only
 
@@ -643,7 +619,7 @@
         self,
         name: str,
         *,
-        match_condition: Optional[MatchConditions] = MatchConditions.Unconditionally,
+        match_condition: MatchConditions = MatchConditions.Unconditionally,
         etag: Optional[str] = None,
         **kwargs
     ) -> Snapshot:
@@ -685,7 +661,7 @@
         self,
         name: str,
         *,
-        match_condition: Optional[MatchConditions] = MatchConditions.Unconditionally,
+        match_condition: MatchConditions = MatchConditions.Unconditionally,
         etag: Optional[str] = None,
         **kwargs
     ) -> Snapshot:
@@ -728,7 +704,7 @@
         name: str,
         *,
         etag: Optional[str] = "*",
-        match_condition: Optional[MatchConditions] = MatchConditions.Unconditionally,
+        match_condition: MatchConditions = MatchConditions.Unconditionally,
         fields: Optional[List[str]] = None,
         **kwargs
     ) -> Snapshot:
