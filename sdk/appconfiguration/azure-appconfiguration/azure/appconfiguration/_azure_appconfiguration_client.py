--- conflicted
+++ resolved
@@ -585,14 +585,10 @@
         :param token: The sync token to be added to the internal list of tokens
         :type token: str
         """
-<<<<<<< HEAD
-
-=======
         if not self._sync_token_policy:
             raise AttributeError(
                 "Client has no sync token policy, possibly because it was not provided during instantiation."
             )
->>>>>>> 11b37fd1
         self._sync_token_policy.add_token(token)
 
     def close(self):
