--- conflicted
+++ resolved
@@ -42,23 +42,16 @@
 from ._user_agent import USER_AGENT
 
 
-<<<<<<< HEAD
 class AzureAppConfigurationClient:
-=======
-class AzureAppConfigurationClient: # pylint: disable=client-accepts-api-version-keyword
->>>>>>> 94376103
     """Represents a client that calls restful API of Azure App Configuration service.
 
     :param str base_url: Base url of the service.
     :param credential: An object which can provide secrets for the app configuration service
     :type credential: :class:`~azure.appconfiguration.AppConfigConnectionStringCredential`
         or :class:`~azure.core.credentials.TokenCredential`
-<<<<<<< HEAD
     :keyword api_version: Api Version. Default value is "1.0". Note that overriding this default
         value may result in unsupported behavior.
     :paramtype api_version: str
-=======
->>>>>>> 94376103
 
     """
 
