--- conflicted
+++ resolved
@@ -165,13 +165,8 @@
         :param label_filter: filter results based on their label. '*' can be
             used as wildcard in the beginning or end of the filter
         :type label_filter: str
-<<<<<<< HEAD
-        :keyword datetime accept_datetime: filter out ConfigurationSetting created after this datetime
-        :keyword list[str] fields: specify which fields to include in the results. Leave None to include all fields
-=======
         :keyword datetime accept_datetime: retrieve ConfigurationSetting existed at this datetime
         :keyword List[str] fields: specify which fields to include in the results. Leave None to include all fields
->>>>>>> 7f693571
         :return: An iterator of :class:`ConfigurationSetting`
         :rtype: ~azure.core.paging.ItemPaged[ConfigurationSetting]
         :raises: :class:`HttpResponseError`, :class:`ClientAuthenticationError`
@@ -448,13 +443,8 @@
         :param label_filter: filter results based on their label. '*' can be
             used as wildcard in the beginning or end of the filter
         :type label_filter: str
-<<<<<<< HEAD
-        :keyword datetime accept_datetime: filter out ConfigurationSetting created after this datetime
-        :keyword list[str] fields: specify which fields to include in the results. Leave None to include all fields
-=======
         :keyword datetime accept_datetime: retrieve ConfigurationSetting existed at this datetime
         :keyword List[str] fields: specify which fields to include in the results. Leave None to include all fields
->>>>>>> 7f693571
         :return: An iterator of :class:`ConfigurationSetting`
         :rtype: ~azure.core.paging.ItemPaged[ConfigurationSetting]
         :raises: :class:`HttpResponseError`, :class:`ClientAuthenticationError`
