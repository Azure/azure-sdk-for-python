--- conflicted
+++ resolved
@@ -83,13 +83,9 @@
                 credential=credential, aad_mode=aad_mode, base_url=base_url, **kwargs
             )
 
-<<<<<<< HEAD
         self._impl = AzureAppConfiguration(
             base_url, pipeline=pipeline, credential_scopes=self._credential_scopes, api_version=api_version
         )
-=======
-        self._impl = AzureAppConfiguration(base_url, pipeline=pipeline, credential_scopes=self._credential_scopes)
->>>>>>> 93142a13
 
     @classmethod
     def from_connection_string(cls, connection_string: str, **kwargs) -> "AzureAppConfigurationClient":
