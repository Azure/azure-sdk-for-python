# Release History

<<<<<<< HEAD
## 1.2.0b3 (Unreleased)
### Features Added
=======
## 1.2.0 (2021-07-06)
>>>>>>> 03268e89

### Breaking Changes

### Key Bugs Fixed

### Fixed

## 1.2.0b2 (2021-06-08)

### Features
- Adds context manager functionality to the sync and async `AzureAppConfigurationClient`s.

### Fixes
- Fixes a deserialization bug for `FeatureFlagConfigurationSetting` and `SecretReferenceConfigurationSetting`.

## 1.2.0b1 (2021-04-06)

### Features

- Adds method `update_sync_token` to include sync tokens from EventGrid notifications.
- Added `SecretReferenceConfigurationSetting` type to represent a configuration setting that references a KeyVault Secret.
Added `FeatureFlagConfigurationSetting` type to represent a configuration setting that controls a feature flag.

## 1.1.1 (2020-10-05)

### Features

- Improve error message if Connection string secret has incorrect padding    #14140

## 1.1.0 (2020-09-08)

### Features

- Added match condition support for `set_read_only` method    #13276

## 1.0.1 (2020-08-10)

### Fixes

- Doc & Sample fixes

## 1.0.0 (2020-01-06)

### Features

- Add AAD auth support    #8924

### Breaking changes

- List_configuration_settings & list_revisions now take string key/label filter instead of keys/labels list   #9066

## 1.0.0b6 (2019-12-03)

### Features

- Add sync-token support    #8418

### Breaking changes

- Combine set_read_only & clear_read_only to be set_read_only(True/False)   #8453

## 1.0.0b5 (2019-10-30)

### Breaking changes

- etag and match_condition of delete_configuration_setting are now keyword argument only #8161

## 1.0.0b4 (2019-10-07)

- Add conditional operation support
- Add set_read_only and clear_read_only methods

## 1.0.0b3 (2019-09-09)

- New azure app configuration<|MERGE_RESOLUTION|>--- conflicted
+++ resolved
@@ -1,11 +1,7 @@
 # Release History
 
-<<<<<<< HEAD
-## 1.2.0b3 (Unreleased)
+## 1.2.0 (2021-07-06)
 ### Features Added
-=======
-## 1.2.0 (2021-07-06)
->>>>>>> 03268e89
 
 ### Breaking Changes
 
