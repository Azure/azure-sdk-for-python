--- conflicted
+++ resolved
@@ -1002,15 +1002,9 @@
             async def open(self):
                 pass
 
-<<<<<<< HEAD
             async def send(self, request: PipelineRequest, **kwargs) -> PipelineResponse:
-                assert request.headers['Authorization'] != self.auth_headers
-                self.auth_headers.append(request.headers['Authorization'])
-=======
-            async def send(self, request: PipelineRequest, **kwargs: Any) -> PipelineResponse:
                 assert request.headers["Authorization"] != self.auth_headers
                 self.auth_headers.append(request.headers["Authorization"])
->>>>>>> 93142a13
                 response = HttpResponse(request, None)
                 response.status_code = 429
                 return response
