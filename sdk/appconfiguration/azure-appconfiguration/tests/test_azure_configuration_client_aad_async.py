--- conflicted
+++ resolved
@@ -311,13 +311,8 @@
     async def test_list_configuration_settings_correct_etag(self, appconfiguration_endpoint_string):
         client = self.create_aad_client(appconfiguration_endpoint_string)
         to_list_kv = self.create_config_setting()
-<<<<<<< HEAD
-        to_list_kv = await self.add_for_test(client, to_list_kv)
-        custom_headers = {"If-Match": to_list_kv.etag}
-=======
         await self.add_for_test(client, to_list_kv)
         custom_headers = {"If-Match": to_list_kv.etag or ""}
->>>>>>> b37efe5d
         items = await self.convert_to_list(client.list_configuration_settings(
             key_filter=to_list_kv.key, label_filter=to_list_kv.label, headers=custom_headers
         ))
@@ -424,21 +419,15 @@
     @app_config_aad_decorator_async
     @recorded_by_proxy_async
     async def test_list_revisions_correct_etag(self, appconfiguration_endpoint_string):
-        client = self.create_aad_client(appconfiguration_endpoint_string)
+        await self.set_up(appconfiguration_endpoint_string, is_aad=True)
         to_list_kv = self.create_config_setting()
-<<<<<<< HEAD
-        to_list_kv = await self.add_for_test(client, to_list_kv)
-        custom_headers = {"If-Match": to_list_kv.etag}
-        items = await self.convert_to_list(client.list_revisions(
-=======
         custom_headers = {"If-Match": to_list_kv.etag or ""}
         items = await self.convert_to_list(self.client.list_revisions(
->>>>>>> b37efe5d
             key_filter=to_list_kv.key, label_filter=to_list_kv.label, headers=custom_headers
         ))
         assert len(items) >= 1
         assert all(x.key == to_list_kv.key and x.label == to_list_kv.label for x in items)
-        await client.delete_configuration_setting(to_list_kv.key)
+        await self.tear_down()
 
     @app_config_aad_decorator_async
     @recorded_by_proxy_async
