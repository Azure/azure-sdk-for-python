# ------------------------------------------------------------------------
# Copyright (c) Microsoft Corporation. All rights reserved.
# Licensed under the MIT License. See License.txt in the project root for
# license information.
# -------------------------------------------------------------------------
import json
<<<<<<< HEAD
import hashlib
import base64
from threading import Lock
=======
>>>>>>> f17312ee
import datetime
from threading import Lock
import logging
from typing import (
    Any,
    Awaitable,
    Callable,
    Dict,
    Mapping,
    Optional,
    overload,
    List,
    Tuple,
    TYPE_CHECKING,
    Union,
    Iterator,
    KeysView,
    ItemsView,
    ValuesView,
    TypeVar,
)
from azure.appconfiguration import (  # type:ignore # pylint:disable=no-name-in-module
    FeatureFlagConfigurationSetting,
    SecretReferenceConfigurationSetting,
)
from azure.keyvault.secrets.aio import SecretClient
from azure.keyvault.secrets import KeyVaultSecretIdentifier
from azure.core.exceptions import AzureError, HttpResponseError

from .._models import AzureAppConfigurationKeyVaultOptions, SettingSelector
from .._constants import (
    FEATURE_MANAGEMENT_KEY,
    FEATURE_FLAG_KEY,
    EMPTY_LABEL,
<<<<<<< HEAD
    TELEMETRY_KEY,
    METADATA_KEY,
    ETAG_KEY,
    FEATURE_FLAG_REFERENCE_KEY,
    FEATURE_FLAG_ID_KEY,
    PERCENTAGE_FILTER_NAMES,
    TIME_WINDOW_FILTER_NAMES,
    TARGETING_FILTER_NAMES,
    CUSTOM_FILTER_KEY,
    PERCENTAGE_FILTER_KEY,
    TIME_WINDOW_FILTER_KEY,
    TARGETING_FILTER_KEY,
=======
>>>>>>> f17312ee
)
from ._async_client_manager import AsyncConfigurationClientManager
from .._azureappconfigurationprovider import (
    _get_headers,
    _RefreshTimer,
    _build_sentinel,
    _delay_failure,
    _is_json_content_type,
)
from .._user_agent import USER_AGENT

if TYPE_CHECKING:
    from azure.core.credentials_async import AsyncTokenCredential

JSON = Mapping[str, Any]
_T = TypeVar("_T")


@overload
async def load(  # pylint: disable=docstring-keyword-should-match-keyword-only
    endpoint: str,
    credential: "AsyncTokenCredential",
    *,
    selects: Optional[List[SettingSelector]] = None,
    trim_prefixes: Optional[List[str]] = None,
    keyvault_credential: Optional["AsyncTokenCredential"] = None,
    keyvault_client_configs: Optional[Mapping[str, JSON]] = None,
    secret_resolver: Optional[Callable[[str], str]] = None,
    key_vault_options: Optional[AzureAppConfigurationKeyVaultOptions] = None,
    refresh_on: Optional[List[Tuple[str, str]]] = None,
    refresh_interval: int = 30,
    on_refresh_success: Optional[Callable] = None,
    on_refresh_error: Optional[Callable[[Exception], Awaitable[None]]] = None,
    feature_flag_enabled: bool = False,
    feature_flag_selectors: Optional[List[SettingSelector]] = None,
    feature_flag_refresh_enabled: bool = False,
    **kwargs,
) -> "AzureAppConfigurationProvider":
    """
    Loads configuration settings from Azure App Configuration into a Python application.

    :param str endpoint: Endpoint for App Configuration resource.
    :param credential: Credential for App Configuration resource.
    :type credential: ~azure.core.credentials_async.AsyncTokenCredential
    :keyword selects: List of setting selectors to filter configuration settings
    :paramtype selects: Optional[List[~azure.appconfiguration.provider.SettingSelector]]
    :keyword trim_prefixes: List of prefixes to trim from configuration keys
    :paramtype trim_prefixes: Optional[List[str]]
    :keyword keyvault_credential: A credential for authenticating with the key vault. This is optional if
     keyvault_client_configs is provided.
    :paramtype keyvault_credential: ~azure.core.credentials_async.AsyncTokenCredential
    :keyword keyvault_client_configs: A Mapping of SecretClient endpoints to client configurations from
     azure-keyvault-secrets. This is optional if keyvault_credential is provided. If a credential isn't provided a
     credential will need to be in each set for each.
    :paramtype keyvault_client_configs: Mapping[str, Mapping]
    :keyword secret_resolver: A function that takes a URI and returns a value.
    :paramtype secret_resolver: Callable[[str], str]
    :keyword refresh_on: One or more settings whose modification will trigger a full refresh after a fixed interval.
    This should be a list of Key-Label pairs for specific settings (filters and wildcards are not supported).
    :paramtype refresh_on: List[Tuple[str, str]]
    :keyword int refresh_interval: The minimum time in seconds between when a call to `refresh` will actually trigger a
     service call to update the settings. Default value is 30 seconds.
    :keyword on_refresh_success: Optional callback to be invoked when a change is found and a successful refresh has
    happened.
    :paramtype on_refresh_success: Optional[Callable]
    :keyword on_refresh_error: Optional callback to be invoked when an error occurs while refreshing settings. If not
    specified, errors will be raised.
    :paramtype on_refresh_error: Optional[Callable[[Exception], Awaitable[None]]]
    :keyword feature_flag_enabled: Optional flag to enable or disable the loading of feature flags. Default is False.
    :paramtype feature_flag_enabled: bool
    :keyword feature_flag_selectors: Optional list of selectors to filter feature flags. By default will load all
     feature flags without a label.
    :paramtype feature_flag_selectors: List[SettingSelector]
    :keyword feature_flag_refresh_enabled: Optional flag to enable or disable the refresh of feature flags. Default is
     False.
    :paramtype feature_flag_refresh_enabled: bool
    :keyword replica_discovery_enabled: Optional flag to enable or disable the discovery of replica endpoints. Default
     is True.
    :paramtype replica_discovery_enabled: bool
    """


@overload
async def load(  # pylint: disable=docstring-keyword-should-match-keyword-only
    *,
    connection_string: str,
    selects: Optional[List[SettingSelector]] = None,
    trim_prefixes: Optional[List[str]] = None,
    keyvault_credential: Optional["AsyncTokenCredential"] = None,
    keyvault_client_configs: Optional[Mapping[str, JSON]] = None,
    secret_resolver: Optional[Callable[[str], str]] = None,
    key_vault_options: Optional[AzureAppConfigurationKeyVaultOptions] = None,
    refresh_on: Optional[List[Tuple[str, str]]] = None,
    refresh_interval: int = 30,
    on_refresh_success: Optional[Callable] = None,
    on_refresh_error: Optional[Callable[[Exception], Awaitable[None]]] = None,
    feature_flag_enabled: bool = False,
    feature_flag_selectors: Optional[List[SettingSelector]] = None,
    feature_flag_refresh_enabled: bool = False,
    **kwargs,
) -> "AzureAppConfigurationProvider":
    """
    Loads configuration settings from Azure App Configuration into a Python application.

    :keyword str connection_string: Connection string for App Configuration resource.
    :keyword selects: List of setting selectors to filter configuration settings
    :paramtype selects: Optional[List[~azure.appconfiguration.provider.SettingSelector]]
    :keyword trim_prefixes: List of prefixes to trim from configuration keys
    :paramtype trim_prefixes: Optional[List[str]]
    :keyword keyvault_credential: A credential for authenticating with the key vault. This is optional if
     keyvault_client_configs is provided.
    :paramtype keyvault_credential: ~azure.core.credentials_async.AsyncTokenCredential
    :keyword keyvault_client_configs: A Mapping of SecretClient endpoints to client configurations from
     azure-keyvault-secrets. This is optional if keyvault_credential is provided. If a credential isn't provided a
     credential will need to be in each set for each.
    :paramtype keyvault_client_configs: Mapping[str, Mapping]
    :keyword secret_resolver: A function that takes a URI and returns a value.
    :paramtype secret_resolver: Callable[[str], str]
    :keyword refresh_on: One or more settings whose modification will trigger a full refresh after a fixed interval.
    This should be a list of Key-Label pairs for specific settings (filters and wildcards are not supported).
    :paramtype refresh_on: List[Tuple[str, str]]
    :keyword int refresh_interval: The minimum time in seconds between when a call to `refresh` will actually trigger a
     service call to update the settings. Default value is 30 seconds.
    :keyword on_refresh_success: Optional callback to be invoked when a change is found and a successful refresh has
     happened.
    :paramtype on_refresh_success: Optional[Callable]
    :keyword on_refresh_error: Optional callback to be invoked when an error occurs while refreshing settings. If not
    specified, errors will be raised.
    :paramtype on_refresh_error: Optional[Callable[[Exception], Awaitable[None]]]
    :keyword feature_flag_enabled: Optional flag to enable or disable the loading of feature flags. Default is False.
    :paramtype feature_flag_enabled: bool
    :keyword feature_flag_selectors: Optional list of selectors to filter feature flags. By default will load all
     feature flags without a label.
    :paramtype feature_flag_selectors: List[SettingSelector]
    :keyword feature_flag_refresh_enabled: Optional flag to enable or disable the refresh of feature flags. Default is
     False.
    :paramtype feature_flag_refresh_enabled: bool
    :keyword replica_discovery_enabled: Optional flag to enable or disable the discovery of replica endpoints. Default
     is True.
    :paramtype replica_discovery_enabled: bool
    """


async def load(*args, **kwargs) -> "AzureAppConfigurationProvider":
    # pylint:disable=protected-access
    endpoint: Optional[str] = kwargs.pop("endpoint", None)
    credential: Optional["AsyncTokenCredential"] = kwargs.pop("credential", None)
    connection_string: Optional[str] = kwargs.pop("connection_string", None)
    key_vault_options: Optional[AzureAppConfigurationKeyVaultOptions] = kwargs.pop("key_vault_options", None)
    start_time = datetime.datetime.now()

    # Update endpoint and credential if specified positionally.
    if len(args) > 2:
        raise TypeError(
            "Unexpected positional parameters. Please pass either endpoint and credential, or a connection string."
        )
    if len(args) == 1:
        if endpoint is not None:
            raise TypeError("Received multiple values for parameter 'endpoint'.")
        endpoint = args[0]
    elif len(args) == 2:
        if credential is not None:
            raise TypeError("Received multiple values for parameter 'credential'.")
        endpoint, credential = args

    if (endpoint or credential) and connection_string:
        raise ValueError("Please pass either endpoint and credential, or a connection string.")

    # Removing use of AzureAppConfigurationKeyVaultOptions
    if key_vault_options:
        if "keyvault_credential" in kwargs or "secret_resolver" in kwargs or "keyvault_client_configs" in kwargs:
            raise ValueError(
                "Key Vault configurations should only be set by either the key_vault_options or kwargs not both."
            )
        kwargs["keyvault_credential"] = key_vault_options.credential
        kwargs["secret_resolver"] = key_vault_options.secret_resolver
        kwargs["keyvault_client_configs"] = key_vault_options.client_configs

    if kwargs.get("keyvault_credential") is not None and kwargs.get("secret_resolver") is not None:
        raise ValueError("A keyvault credential and secret resolver can't both be configured.")

    uses_key_vault = (
        "keyvault_credential" in kwargs
        or "keyvault_client_configs" in kwargs
        or "secret_resolver" in kwargs
        or kwargs.get("uses_key_vault", False)
    )

    provider = await _buildprovider(connection_string, endpoint, credential, uses_key_vault=uses_key_vault, **kwargs)
    headers = _get_headers(
        kwargs.pop("headers", {}),
        "Startup",
        provider._replica_client_manager.get_client_count() - 1,  # pylint:disable=protected-access
        provider._feature_flag_enabled,  # pylint:disable=protected-access
        provider._feature_filter_usage,  # pylint:disable=protected-access
        provider._uses_key_vault,  # pylint:disable=protected-access
    )

    try:
        await provider._load_all(headers=headers)  # pylint:disable=protected-access
    except Exception as e:
        _delay_failure(start_time)
        raise e
    return provider


async def _buildprovider(
    connection_string: Optional[str], endpoint: Optional[str], credential: Optional["AsyncTokenCredential"], **kwargs
) -> "AzureAppConfigurationProvider":
    # pylint:disable=protected-access
    if connection_string:
        endpoint = connection_string.split(";")[0].split("=")[1]
    if not endpoint:
        raise ValueError("No endpoint specified.")
    retry_total = kwargs.pop("retry_total", 2)
    retry_backoff_max = kwargs.pop("retry_backoff_max", 60)
    replica_discovery_enabled = kwargs.pop("replica_discovery_enabled", True)

    if "user_agent" in kwargs:
        user_agent = kwargs.pop("user_agent") + " " + USER_AGENT
    else:
        user_agent = USER_AGENT

<<<<<<< HEAD
    if connection_string:
        provider._client = AzureAppConfigurationClient.from_connection_string(
            connection_string,
            user_agent=user_agent,
            retry_total=retry_total,
            retry_backoff_max=retry_backoff_max,
            **kwargs,
        )
        return provider
    if endpoint is not None and credential is not None:
        provider._client = AzureAppConfigurationClient(
            endpoint,
            credential,
            user_agent=user_agent,
            retry_total=retry_total,
            retry_backoff_max=retry_backoff_max,
            **kwargs,
        )
        return provider
    raise ValueError("Please pass either endpoint and credential, or a connection string.")
=======
    interval: int = kwargs.get("refresh_interval", 30)
    if interval < 1:
        raise ValueError("Refresh interval must be greater than or equal to 1 second.")

    min_backoff: int = min(kwargs.pop("min_backoff", 30), interval)
    max_backoff: int = min(kwargs.pop("max_backoff", 600), interval)

    replica_client_manager = AsyncConfigurationClientManager(
        connection_string,
        endpoint,
        credential,
        user_agent,
        retry_total,
        retry_backoff_max,
        replica_discovery_enabled,
        min_backoff,
        max_backoff,
        **kwargs
    )
    await replica_client_manager.setup_initial_clients()
    provider = AzureAppConfigurationProvider(endpoint, replica_client_manager, **kwargs)
    return provider
>>>>>>> f17312ee


async def _resolve_keyvault_reference(
    config: "SecretReferenceConfigurationSetting", provider: "AzureAppConfigurationProvider"
) -> str:
    # pylint:disable=protected-access
    if not (provider._keyvault_credential or provider._keyvault_client_configs or provider._secret_resolver):
        raise ValueError(
            """
            Either a credential to Key Vault, custom Key Vault client, or a secret resolver must be set to resolve Key
             Vault references.
            """
        )

    if config.secret_id is None:
        raise ValueError("Key Vault reference must have a uri value.")

    keyvault_identifier = KeyVaultSecretIdentifier(config.secret_id)

    vault_url = keyvault_identifier.vault_url + "/"

    # pylint:disable=protected-access
    referenced_client = provider._secret_clients.get(vault_url, None)

    vault_config = provider._keyvault_client_configs.get(vault_url, {})
    credential = vault_config.pop("credential", provider._keyvault_credential)

    if referenced_client is None and credential is not None:
        referenced_client = SecretClient(vault_url=vault_url, credential=credential, **vault_config)
        provider._secret_clients[vault_url] = referenced_client

    if referenced_client:
        secret_value = (
            await referenced_client.get_secret(keyvault_identifier.name, version=keyvault_identifier.version)
        ).value
        if secret_value is not None:
            return secret_value

    if provider._secret_resolver:
        resolved = provider._secret_resolver(config.secret_id)
        try:
            # Secret resolver was async
            return await resolved
        except TypeError:
            # Secret resolver was sync
            return resolved

    raise ValueError("No Secret Client found for Key Vault reference %s" % (vault_url))


class AzureAppConfigurationProvider(Mapping[str, Union[str, JSON]]):  # pylint: disable=too-many-instance-attributes
    """
    Provides a dictionary-like interface to Azure App Configuration settings. Enables loading of sets of configuration
    settings from Azure App Configuration into a Python application. Enables trimming of prefixes from configuration
    keys. Enables resolution of Key Vault references in configuration settings.
    """

    def __init__(self, endpoint, replica_client_manager, **kwargs) -> None:
        self._origin_endpoint = endpoint
        self._replica_client_manager = replica_client_manager
        self._dict: Dict[str, Any] = {}
        self._secret_clients: Dict[str, SecretClient] = {}
        self._selects: List[SettingSelector] = kwargs.pop(
            "selects", [SettingSelector(key_filter="*", label_filter=EMPTY_LABEL)]
        )

        trim_prefixes: List[str] = kwargs.pop("trim_prefixes", [])
        self._trim_prefixes: List[str] = sorted(trim_prefixes, key=len, reverse=True)

        refresh_on: List[Tuple[str, str]] = kwargs.pop("refresh_on", None) or []
        self._refresh_on: Mapping[Tuple[str, str], Optional[str]] = {_build_sentinel(s): None for s in refresh_on}
        self._refresh_timer: _RefreshTimer = _RefreshTimer(**kwargs)
        self._on_refresh_success: Optional[Callable] = kwargs.pop("on_refresh_success", None)
        self._on_refresh_error: Optional[Union[Callable[[Exception], Awaitable[None]], None]] = kwargs.pop(
            "on_refresh_error", None
        )
        self._keyvault_credential = kwargs.pop("keyvault_credential", None)
        self._secret_resolver = kwargs.pop("secret_resolver", None)
        self._keyvault_client_configs = kwargs.pop("keyvault_client_configs", {})
        self._uses_key_vault = (
            self._keyvault_credential is not None
            or (self._keyvault_client_configs is not None and len(self._keyvault_client_configs) > 0)
            or self._secret_resolver is not None
        )
        self._feature_flag_enabled = kwargs.pop("feature_flag_enabled", False)
        self._feature_flag_selectors = kwargs.pop("feature_flag_selectors", [SettingSelector(key_filter="*")])
        self._refresh_on_feature_flags: Mapping[Tuple[str, str], Optional[str]] = {}
        self._feature_flag_refresh_timer: _RefreshTimer = _RefreshTimer(**kwargs)
        self._feature_flag_refresh_enabled = kwargs.pop("feature_flag_refresh_enabled", False)
        self._feature_filter_usage: Mapping[str, bool] = {}
        self._update_lock = Lock()
        self._refresh_lock = Lock()

    async def refresh(self, **kwargs) -> None:
        if not self._refresh_on and not self._feature_flag_refresh_enabled:
            logging.debug("Refresh called but no refresh enabled.")
            return
        if not self._refresh_timer.needs_refresh():
            logging.debug("Refresh called but refresh interval not elapsed.")
            return
        if not self._refresh_lock.acquire(blocking=False):  # pylint: disable= consider-using-with
            logging.debug("Refresh called but refresh already in progress.")
            return
        success = False
        need_refresh = False
        error_message = """
                        Failed to refresh configuration settings from Azure App Configuration.
                        """
        exception: Exception = RuntimeError(error_message)
        try:
            await self._replica_client_manager.refresh_clients()
            active_clients = self._replica_client_manager.get_active_clients()

            headers = _get_headers(
                kwargs.pop("headers", {}),
                "Watch",
                self._replica_client_manager.get_client_count() - 1,
                self._feature_flag_enabled,
                self._feature_filter_usage,
                self._uses_key_vault,
            )
            for client in active_clients:
                try:
                    if self._refresh_on:
                        need_refresh, self._refresh_on, configuration_settings = (
                            await client.refresh_configuration_settings(
                                self._selects, self._refresh_on, headers, **kwargs
                            )
                        )
                        configuration_settings_processed = {}
                        for config in configuration_settings:
                            key = self._process_key_name(config)
                            value = await self._process_key_value(config)
                            configuration_settings_processed[key] = value
                        if self._feature_flag_enabled:
                            configuration_settings_processed[FEATURE_MANAGEMENT_KEY] = self._dict[
                                FEATURE_MANAGEMENT_KEY
                            ]
                        if need_refresh:
                            self._dict = configuration_settings_processed
                    if self._feature_flag_refresh_enabled:
                        need_ff_refresh, self._refresh_on_feature_flags, feature_flags, filters_used = (
                            await client.refresh_feature_flags(
                                self._refresh_on_feature_flags, self._feature_flag_selectors, headers, **kwargs
                            )
                        )
                        self._feature_filter_usage = filters_used

                        if need_refresh or need_ff_refresh:
                            self._dict[FEATURE_MANAGEMENT_KEY] = {}
                            self._dict[FEATURE_MANAGEMENT_KEY][FEATURE_FLAG_KEY] = feature_flags
                    # Even if we don't need to refresh, we should reset the timer
                    self._refresh_timer.reset()
                    success = True
                    break
                except AzureError as e:
                    exception = e
                    self._replica_client_manager.backoff(client)

            if not success:
                self._refresh_timer.backoff()
                if self._on_refresh_error:
                    self._on_refresh_error(exception)
                    return
                raise exception
            if self._on_refresh_success:
                await self._on_refresh_success()
        finally:
            self._refresh_lock.release()

    async def _load_all(self, **kwargs):
        active_clients = self._replica_client_manager.get_active_clients()

        for client in active_clients:
            try:
                configuration_settings, sentinel_keys = await client.load_configuration_settings(
                    self._selects, self._refresh_on, **kwargs
                )
                configuration_settings_processed = {}
                for config in configuration_settings:
                    key = self._process_key_name(config)
                    value = await self._process_key_value(config)
<<<<<<< HEAD
                    configuration_settings[key] = value
                # Every time we run load_all, we should update the etag of our refresh sentinels
                # so they stay up-to-date.
                # Sentinel keys will have unprocessed key names, so we need to use the original key.
                if (config.key, config.label) in self._refresh_on:
                    sentinel_keys[(config.key, config.label)] = config.etag
        return configuration_settings, sentinel_keys

    @staticmethod
    def _calculate_feature_id(key, label):
        basic_value = f"{key}\n"
        if label and not label.isspace():
            basic_value += f"{label}"
        feature_flag_id_hash_bytes = hashlib.sha256(basic_value.encode()).digest()
        encoded_flag = base64.b64encode(feature_flag_id_hash_bytes)
        encoded_flag = encoded_flag.replace(b"+", b"-").replace(b"/", b"_")
        return encoded_flag[: encoded_flag.find(b"=")]

    async def _load_feature_flags(self, **kwargs):
        feature_flag_sentinel_keys = {}
        loaded_feature_flags = []
        # Needs to be removed unknown keyword argument for list_configuration_settings
        kwargs.pop("sentinel_keys", None)
        filters_used = {}
        for select in self._feature_flag_selectors:
            endpoint = self._client._impl._config.endpoint  # pylint: disable=protected-access
            feature_flags = self._client.list_configuration_settings(
                key_filter=FEATURE_FLAG_PREFIX + select.key_filter, label_filter=select.label_filter, **kwargs
            )
            async for feature_flag in feature_flags:
                feature_flag_value = json.loads(feature_flag.value)
                if TELEMETRY_KEY in feature_flag_value:
                    if METADATA_KEY not in feature_flag_value[TELEMETRY_KEY]:
                        feature_flag_value[TELEMETRY_KEY][METADATA_KEY] = {}
                    feature_flag_value[TELEMETRY_KEY][METADATA_KEY][ETAG_KEY] = feature_flag.etag

                    if not endpoint.endswith("/"):
                        endpoint += "/"

                    feature_flag_reference = f"{endpoint}kv/{feature_flag.key}"
                    if feature_flag.label and not feature_flag.label.isspace():
                        feature_flag_reference += f"?label={feature_flag.label}"
                    feature_flag_value[TELEMETRY_KEY][METADATA_KEY][FEATURE_FLAG_REFERENCE_KEY] = feature_flag_reference
                    feature_flag_value[TELEMETRY_KEY][METADATA_KEY][FEATURE_FLAG_ID_KEY] = self._calculate_feature_id(
                        feature_flag.key, feature_flag.label
                    )
                loaded_feature_flags.append(feature_flag_value)

                if self._feature_flag_refresh_enabled:
                    feature_flag_sentinel_keys[(feature_flag.key, feature_flag.label)] = feature_flag.etag
                if feature_flag.filters:
                    for filter in feature_flag.filters:
                        if filter.get("name") in PERCENTAGE_FILTER_NAMES:
                            filters_used[PERCENTAGE_FILTER_KEY] = True
                        elif filter.get("name") in TIME_WINDOW_FILTER_NAMES:
                            filters_used[TIME_WINDOW_FILTER_KEY] = True
                        elif filter.get("name") in TARGETING_FILTER_NAMES:
                            filters_used[TARGETING_FILTER_KEY] = True
                        else:
                            filters_used[CUSTOM_FILTER_KEY] = True
        self._feature_filter_usage = filters_used

        return loaded_feature_flags, feature_flag_sentinel_keys
=======
                    configuration_settings_processed[key] = value
                if self._feature_flag_enabled:
                    feature_flags, feature_flag_sentinel_keys, used_filters = await client.load_feature_flags(
                        self._feature_flag_selectors, self._feature_flag_refresh_enabled, **kwargs
                    )
                    self._feature_filter_usage = used_filters
                    configuration_settings_processed[FEATURE_MANAGEMENT_KEY] = {}
                    configuration_settings_processed[FEATURE_MANAGEMENT_KEY][FEATURE_FLAG_KEY] = feature_flags
                    self._refresh_on_feature_flags = feature_flag_sentinel_keys
                for (key, label), etag in self._refresh_on.items():
                    if not etag:
                        try:
                            headers = kwargs.get("headers", {})
                            sentinel = await client.get_configuration_setting(
                                key, label, headers=headers
                            )  # type:ignore
                            self._refresh_on[(key, label)] = sentinel.etag  # type:ignore
                        except HttpResponseError as e:
                            if e.status_code == 404:
                                # If the sentinel is not found a refresh should be triggered when it is created.
                                logging.debug(
                                    """
                                    WatchKey key: %s label %s was configured but not found. Refresh will be triggered
                                    if created.
                                    """,
                                    key,
                                    label,
                                )
                                self._refresh_on[(key, label)] = None  # type: ignore
                            else:
                                raise e
                with self._update_lock:
                    self._refresh_on = sentinel_keys
                    self._dict = configuration_settings_processed
                return
            except AzureError:
                self._replica_client_manager.backoff(client)
        raise RuntimeError(
            "Failed to load configuration settings. No Azure App Configuration stores successfully loaded from."
        )
>>>>>>> f17312ee

    def _process_key_name(self, config):
        trimmed_key = config.key
        # Trim the key if it starts with one of the prefixes provided
        for trim in self._trim_prefixes:
            if config.key.startswith(trim):
                trimmed_key = config.key[len(trim) :]
                break
        return trimmed_key

    async def _process_key_value(self, config):
        if isinstance(config, SecretReferenceConfigurationSetting):
            return await _resolve_keyvault_reference(config, self)
        if _is_json_content_type(config.content_type) and not isinstance(config, FeatureFlagConfigurationSetting):
            # Feature flags are of type json, but don't treat them as such
            try:
                return json.loads(config.value)
            except json.JSONDecodeError:
                # If the value is not a valid JSON, treat it like regular string value
                return config.value
        return config.value

    def __getitem__(self, key: str) -> Any:
        # pylint:disable=docstring-missing-param,docstring-missing-return,docstring-missing-rtype
        """
        Returns the value of the specified key.
        """
        with self._update_lock:
            return self._dict[key]

    def __iter__(self) -> Iterator[str]:
        return self._dict.__iter__()

    def __len__(self) -> int:
        return len(self._dict)

    def __contains__(self, __x: object) -> bool:
        # pylint:disable=docstring-missing-param,docstring-missing-return,docstring-missing-rtype
        """
        Returns True if the configuration settings contains the specified key.
        """
        return self._dict.__contains__(__x)

    def keys(self) -> KeysView[str]:
        """
        Returns a list of keys loaded from Azure App Configuration.

        :return: A list of keys loaded from Azure App Configuration.
        :rtype: KeysView[str]
        """
        with self._update_lock:
            return self._dict.keys()

    def items(self) -> ItemsView[str, Union[str, Mapping[str, Any]]]:
        """
        Returns a set-like object of key-value pairs loaded from Azure App Configuration. Any values that are Key Vault
         references will be resolved.

        :return: A set-like object of key-value pairs loaded from Azure App Configuration.
        :rtype: ItemsView[str, Union[str, Mapping[str, Any]]]
        """
        with self._update_lock:
            return self._dict.items()

    def values(self) -> ValuesView[Union[str, Mapping[str, Any]]]:
        """
        Returns a list of values loaded from Azure App Configuration. Any values that are Key Vault references will be
        resolved.

        :return: A list of values loaded from Azure App Configuration. The values are either Strings or JSON objects,
         based on there content type.
        :rtype: ValuesView[Union[str, Mapping[str, Any]]]
        """
        with self._update_lock:
            return (self._dict).values()

    @overload
    def get(self, key: str, default: None = None) -> Union[str, JSON, None]: ...

    @overload
    def get(self, key: str, default: Union[str, JSON, _T]) -> Union[str, JSON, _T]:  # pylint: disable=signature-differs
        ...

    def get(self, key: str, default: Optional[Union[str, JSON, _T]] = None) -> Union[str, JSON, _T, None]:
        """
        Returns the value of the specified key. If the key does not exist, returns the default value.

        :param str key: The key of the value to get.
        :param default: The default value to return.
        :type: str or None
        :return: The value of the specified key.
        :rtype: Union[str, JSON]
        """
        with self._update_lock:
            return self._dict.get(key, default)

    def __eq__(self, other: Any) -> bool:
        if not isinstance(other, AzureAppConfigurationProvider):
            return False
        if self._dict != other._dict:
            return False
        if self._trim_prefixes != other._trim_prefixes:
            return False
        return self._replica_client_manager == other._replica_client_manager

    def __ne__(self, other: Any) -> bool:
        return not self == other

    async def close(self) -> None:
        """
        Closes the connection to Azure App Configuration.
        """
        for client in self._secret_clients.values():
            await client.close()
        await self._replica_client_manager.close()

    async def __aenter__(self) -> "AzureAppConfigurationProvider":
        await self._replica_client_manager.__aenter__()
        for client in self._secret_clients.values():
            await client.__aenter__()
        return self

    async def __aexit__(self, *args) -> None:
        await self._replica_client_manager.__aexit__(*args)
        for client in self._secret_clients.values():
            await client.__aexit__()<|MERGE_RESOLUTION|>--- conflicted
+++ resolved
@@ -4,12 +4,8 @@
 # license information.
 # -------------------------------------------------------------------------
 import json
-<<<<<<< HEAD
 import hashlib
 import base64
-from threading import Lock
-=======
->>>>>>> f17312ee
 import datetime
 from threading import Lock
 import logging
@@ -44,7 +40,6 @@
     FEATURE_MANAGEMENT_KEY,
     FEATURE_FLAG_KEY,
     EMPTY_LABEL,
-<<<<<<< HEAD
     TELEMETRY_KEY,
     METADATA_KEY,
     ETAG_KEY,
@@ -57,8 +52,6 @@
     PERCENTAGE_FILTER_KEY,
     TIME_WINDOW_FILTER_KEY,
     TARGETING_FILTER_KEY,
-=======
->>>>>>> f17312ee
 )
 from ._async_client_manager import AsyncConfigurationClientManager
 from .._azureappconfigurationprovider import (
@@ -282,28 +275,6 @@
     else:
         user_agent = USER_AGENT
 
-<<<<<<< HEAD
-    if connection_string:
-        provider._client = AzureAppConfigurationClient.from_connection_string(
-            connection_string,
-            user_agent=user_agent,
-            retry_total=retry_total,
-            retry_backoff_max=retry_backoff_max,
-            **kwargs,
-        )
-        return provider
-    if endpoint is not None and credential is not None:
-        provider._client = AzureAppConfigurationClient(
-            endpoint,
-            credential,
-            user_agent=user_agent,
-            retry_total=retry_total,
-            retry_backoff_max=retry_backoff_max,
-            **kwargs,
-        )
-        return provider
-    raise ValueError("Please pass either endpoint and credential, or a connection string.")
-=======
     interval: int = kwargs.get("refresh_interval", 30)
     if interval < 1:
         raise ValueError("Refresh interval must be greater than or equal to 1 second.")
@@ -326,7 +297,6 @@
     await replica_client_manager.setup_initial_clients()
     provider = AzureAppConfigurationProvider(endpoint, replica_client_manager, **kwargs)
     return provider
->>>>>>> f17312ee
 
 
 async def _resolve_keyvault_reference(
@@ -509,71 +479,6 @@
                 for config in configuration_settings:
                     key = self._process_key_name(config)
                     value = await self._process_key_value(config)
-<<<<<<< HEAD
-                    configuration_settings[key] = value
-                # Every time we run load_all, we should update the etag of our refresh sentinels
-                # so they stay up-to-date.
-                # Sentinel keys will have unprocessed key names, so we need to use the original key.
-                if (config.key, config.label) in self._refresh_on:
-                    sentinel_keys[(config.key, config.label)] = config.etag
-        return configuration_settings, sentinel_keys
-
-    @staticmethod
-    def _calculate_feature_id(key, label):
-        basic_value = f"{key}\n"
-        if label and not label.isspace():
-            basic_value += f"{label}"
-        feature_flag_id_hash_bytes = hashlib.sha256(basic_value.encode()).digest()
-        encoded_flag = base64.b64encode(feature_flag_id_hash_bytes)
-        encoded_flag = encoded_flag.replace(b"+", b"-").replace(b"/", b"_")
-        return encoded_flag[: encoded_flag.find(b"=")]
-
-    async def _load_feature_flags(self, **kwargs):
-        feature_flag_sentinel_keys = {}
-        loaded_feature_flags = []
-        # Needs to be removed unknown keyword argument for list_configuration_settings
-        kwargs.pop("sentinel_keys", None)
-        filters_used = {}
-        for select in self._feature_flag_selectors:
-            endpoint = self._client._impl._config.endpoint  # pylint: disable=protected-access
-            feature_flags = self._client.list_configuration_settings(
-                key_filter=FEATURE_FLAG_PREFIX + select.key_filter, label_filter=select.label_filter, **kwargs
-            )
-            async for feature_flag in feature_flags:
-                feature_flag_value = json.loads(feature_flag.value)
-                if TELEMETRY_KEY in feature_flag_value:
-                    if METADATA_KEY not in feature_flag_value[TELEMETRY_KEY]:
-                        feature_flag_value[TELEMETRY_KEY][METADATA_KEY] = {}
-                    feature_flag_value[TELEMETRY_KEY][METADATA_KEY][ETAG_KEY] = feature_flag.etag
-
-                    if not endpoint.endswith("/"):
-                        endpoint += "/"
-
-                    feature_flag_reference = f"{endpoint}kv/{feature_flag.key}"
-                    if feature_flag.label and not feature_flag.label.isspace():
-                        feature_flag_reference += f"?label={feature_flag.label}"
-                    feature_flag_value[TELEMETRY_KEY][METADATA_KEY][FEATURE_FLAG_REFERENCE_KEY] = feature_flag_reference
-                    feature_flag_value[TELEMETRY_KEY][METADATA_KEY][FEATURE_FLAG_ID_KEY] = self._calculate_feature_id(
-                        feature_flag.key, feature_flag.label
-                    )
-                loaded_feature_flags.append(feature_flag_value)
-
-                if self._feature_flag_refresh_enabled:
-                    feature_flag_sentinel_keys[(feature_flag.key, feature_flag.label)] = feature_flag.etag
-                if feature_flag.filters:
-                    for filter in feature_flag.filters:
-                        if filter.get("name") in PERCENTAGE_FILTER_NAMES:
-                            filters_used[PERCENTAGE_FILTER_KEY] = True
-                        elif filter.get("name") in TIME_WINDOW_FILTER_NAMES:
-                            filters_used[TIME_WINDOW_FILTER_KEY] = True
-                        elif filter.get("name") in TARGETING_FILTER_NAMES:
-                            filters_used[TARGETING_FILTER_KEY] = True
-                        else:
-                            filters_used[CUSTOM_FILTER_KEY] = True
-        self._feature_filter_usage = filters_used
-
-        return loaded_feature_flags, feature_flag_sentinel_keys
-=======
                     configuration_settings_processed[key] = value
                 if self._feature_flag_enabled:
                     feature_flags, feature_flag_sentinel_keys, used_filters = await client.load_feature_flags(
@@ -614,7 +519,6 @@
         raise RuntimeError(
             "Failed to load configuration settings. No Azure App Configuration stores successfully loaded from."
         )
->>>>>>> f17312ee
 
     def _process_key_name(self, config):
         trimmed_key = config.key
