# ------------------------------------------------------------------------
# Copyright (c) Microsoft Corporation. All rights reserved.
# Licensed under the MIT License. See License.txt in the project root for
# license information.
# -------------------------------------------------------------------------
import json
from asyncio.locks import Lock
import logging
from typing import (
    Any,
    Awaitable,
    Callable,
    Dict,
    Iterable,
    Mapping,
    Optional,
    overload,
    List,
    Tuple,
    TYPE_CHECKING,
    Union,
)

from azure.appconfiguration import (  # pylint:disable=no-name-in-module
    FeatureFlagConfigurationSetting,
    SecretReferenceConfigurationSetting,
)
from azure.appconfiguration.aio import AzureAppConfigurationClient
from azure.keyvault.secrets.aio import SecretClient
from azure.keyvault.secrets import KeyVaultSecretIdentifier
from azure.core import MatchConditions
from azure.core.exceptions import HttpResponseError, ServiceRequestError, ServiceResponseError

from .._models import AzureAppConfigurationKeyVaultOptions, SettingSelector
from .._constants import (
    FEATURE_MANAGEMENT_KEY,
    FEATURE_FLAG_PREFIX,
    EMPTY_LABEL,
)
from .._azureappconfigurationprovider import (
    _is_json_content_type,
    _get_headers,
    _RefreshTimer,
    _build_sentinel,
    _is_retryable_error,
)
from .._user_agent import USER_AGENT

if TYPE_CHECKING:
    from azure.core.credentials_async import AsyncTokenCredential

JSON = Union[str, Mapping[str, Any]]  # pylint: disable=unsubscriptable-object


@overload
async def load(
    endpoint: str,
    credential: "AsyncTokenCredential",
    *,
    selects: Optional[List[SettingSelector]] = None,
    trim_prefixes: Optional[List[str]] = None,
    key_vault_options: Optional[AzureAppConfigurationKeyVaultOptions] = None,
    refresh_on: Optional[List[Tuple[str, str]]] = None,
    refresh_interval: int = 30,
    on_refresh_success: Optional[Callable] = None,
    on_refresh_error: Optional[Callable[[Exception], Awaitable[None]]] = None,
    **kwargs
) -> "AzureAppConfigurationProvider":
    """
    Loads configuration settings from Azure App Configuration into a Python application.

    :param str endpoint: Endpoint for App Configuration resource.
    :param credential: Credential for App Configuration resource.
    :type credential: ~azure.core.credentials_async.AsyncTokenCredential
    :keyword selects: List of setting selectors to filter configuration settings
    :paramtype selects: Optional[List[~azure.appconfiguration.provider.SettingSelector]]
    :keyword trim_prefixes: List of prefixes to trim from configuration keys
    :paramtype trim_prefixes: Optional[List[str]]
    :keyword keyvault_credential: A credential for authenticating with the key vault. This is optional if
     keyvault_client_configs is provided.
    :paramtype keyvault_credential: ~azure.core.credentials_async.AsyncTokenCredential
    :keyword keyvault_client_configs: A Mapping of SecretClient endpoints to client configurations from
     azure-keyvault-secrets. This is optional if keyvault_credential is provided. If a credential isn't provided a
     credential will need to be in each set for each.
    :paramtype keyvault_client_configs: Mapping[str, Mapping]
    :keyword secret_resolver: A function that takes a URI and returns a value.
    :paramtype secret_resolver: Callable[[str], str]
    :keyword refresh_on: One or more settings whose modification will trigger a full refresh after a fixed interval.
    This should be a list of Key-Label pairs for specific settings (filters and wildcards are not supported).
    :paramtype refresh_on: List[Tuple[str, str]]
    :keyword int refresh_interval: The minimum time in seconds between when a call to `refresh` will actually trigger a
     service call to update the settings. Default value is 30 seconds.
    :paramtype on_refresh_success: Optional[Callable]
    :keyword on_refresh_success: Optional callback to be invoked when a change is found and a successful refresh has
    happened.
    :paramtype on_refresh_error: Optional[Callable[[Exception], Awaitable[None]]]
    :keyword on_refresh_error: Optional callback to be invoked when an error occurs while refreshing settings. If not
    specified, errors will be raised.
    """


@overload
async def load(
    *,
    connection_string: str,
    selects: Optional[List[SettingSelector]] = None,
    trim_prefixes: Optional[List[str]] = None,
    key_vault_options: Optional[AzureAppConfigurationKeyVaultOptions] = None,
    refresh_on: Optional[List[Tuple[str, str]]] = None,
    refresh_interval: int = 30,
    on_refresh_success: Optional[Callable] = None,
    on_refresh_error: Optional[Callable[[Exception], Awaitable[None]]] = None,
    **kwargs
) -> "AzureAppConfigurationProvider":
    """
    Loads configuration settings from Azure App Configuration into a Python application.

    :keyword str connection_string: Connection string for App Configuration resource.
    :keyword selects: List of setting selectors to filter configuration settings
    :paramtype selects: Optional[List[~azure.appconfiguration.provider.SettingSelector]]
    :keyword trim_prefixes: List of prefixes to trim from configuration keys
    :paramtype trim_prefixes: Optional[List[str]]
    :keyword keyvault_credential: A credential for authenticating with the key vault. This is optional if
     keyvault_client_configs is provided.
    :paramtype keyvault_credential: ~azure.core.credentials_async.AsyncTokenCredential
    :keyword keyvault_client_configs: A Mapping of SecretClient endpoints to client configurations from
     azure-keyvault-secrets. This is optional if keyvault_credential is provided. If a credential isn't provided a
     credential will need to be in each set for each.
    :paramtype keyvault_client_configs: Mapping[str, Mapping]
    :keyword secret_resolver: A function that takes a URI and returns a value.
    :paramtype secret_resolver: Callable[[str], str]
    :keyword refresh_on: One or more settings whose modification will trigger a full refresh after a fixed interval.
    This should be a list of Key-Label pairs for specific settings (filters and wildcards are not supported).
    :paramtype refresh_on: List[Tuple[str, str]]
    :keyword int refresh_interval: The minimum time in seconds between when a call to `refresh` will actually trigger a
     service call to update the settings. Default value is 30 seconds.
    :paramtype on_refresh_success: Optional[Callable]
    :keyword on_refresh_success: Optional callback to be invoked when a change is found and a successful refresh has
    happened.
    :paramtype on_refresh_error: Optional[Callable[[Exception], Awaitable[None]]]
    :keyword on_refresh_error: Optional callback to be invoked when an error occurs while refreshing settings. If not
    specified, errors will be raised.
    """


async def load(*args, **kwargs) -> "AzureAppConfigurationProvider":
    # pylint:disable=protected-access
    # Will remove when merged with Refresh Async PR
    # pylint:disable=too-many-statements
    # pylint:disable=too-many-branches

    # Start by parsing kwargs
    endpoint: Optional[str] = kwargs.pop("endpoint", None)
    credential: Optional["AsyncTokenCredential"] = kwargs.pop("credential", None)
    connection_string: Optional[str] = kwargs.pop("connection_string", None)
    key_vault_options: Optional[AzureAppConfigurationKeyVaultOptions] = kwargs.pop("key_vault_options", None)

    # Update endpoint and credential if specified positionally.
    if len(args) > 2:
        raise TypeError(
            "Unexpected positional parameters. Please pass either endpoint and credential, or a connection string."
        )
    if len(args) == 1:
        if endpoint is not None:
            raise TypeError("Received multiple values for parameter 'endpoint'.")
        endpoint = args[0]
    elif len(args) == 2:
        if credential is not None:
            raise TypeError("Received multiple values for parameter 'credential'.")
        endpoint, credential = args

    if (endpoint or credential) and connection_string:
        raise ValueError("Please pass either endpoint and credential, or a connection string.")

    # Removing use of AzureAppConfigurationKeyVaultOptions
    if key_vault_options:
        if "keyvault_credential" in kwargs or "secret_resolver" in kwargs or "keyvault_client_configs" in kwargs:
            raise ValueError(
                "Key Vault configurations should only be set by either the key_vault_options or kwargs not both."
            )
        kwargs["keyvault_credential"] = key_vault_options.credential
        kwargs["secret_resolver"] = key_vault_options.secret_resolver
        kwargs["keyvault_client_configs"] = key_vault_options.client_configs

    if kwargs.get("keyvault_credential") is not None and kwargs.get("secret_resolver") is not None:
        raise ValueError("A keyvault credential and secret resolver can't both be configured.")

    provider = _buildprovider(connection_string, endpoint, credential, **kwargs)
    await provider._load_all(headers=_get_headers("Startup", **kwargs))

    # Refresh-All sentinels are not updated on load_all, as they are not necessarily included in the provider.
    for (key, label), etag in provider._refresh_on.items():
        if not etag:
            sentinel = await provider._client.get_configuration_setting(key, label, headers=_get_headers("Startup"))
            provider._refresh_on[(key, label)] = sentinel.etag
    return provider


def _buildprovider(
    connection_string: Optional[str], endpoint: Optional[str], credential: Optional["AsyncTokenCredential"], **kwargs
) -> "AzureAppConfigurationProvider":
    # pylint:disable=protected-access
    provider = AzureAppConfigurationProvider(**kwargs)
    retry_total = kwargs.pop("retry_total", 2)
    retry_backoff_max = kwargs.pop("retry_backoff_max", 60)

    if "user_agent" in kwargs:
        user_agent = kwargs.pop("user_agent") + " " + USER_AGENT
    else:
        user_agent = USER_AGENT

    if connection_string:
        provider._client = AzureAppConfigurationClient.from_connection_string(
            connection_string,
            user_agent=user_agent,
            retry_total=retry_total,
            retry_backoff_max=retry_backoff_max,
            **kwargs
        )
        return provider
    provider._client = AzureAppConfigurationClient(
        endpoint,
        credential,
        user_agent=user_agent,
        retry_total=retry_total,
        retry_backoff_max=retry_backoff_max,
        **kwargs
    )
    return provider


async def _resolve_keyvault_reference(
    config: "SecretReferenceConfigurationSetting", provider: "AzureAppConfigurationProvider"
) -> str:
    # pylint:disable=protected-access
    if not (provider._keyvault_credential or provider._keyvault_client_configs or provider._secret_resolver):
        raise ValueError(
            """
            Either a credential to Key Vault, custom Key Vault client, or a secret resolver must be set to resolve Key
             Vault references.
            """
        )

    if config.secret_id is None:
        raise ValueError("Key Vault reference must have a uri value.")

    keyvault_identifier = KeyVaultSecretIdentifier(config.secret_id)

    vault_url = keyvault_identifier.vault_url + "/"

    # pylint:disable=protected-access
    referenced_client = provider._secret_clients.get(vault_url, None)

    vault_config = provider._keyvault_client_configs.get(vault_url, {})
    credential = vault_config.pop("credential", provider._keyvault_credential)

    if referenced_client is None and credential is not None:
        referenced_client = SecretClient(vault_url=vault_url, credential=credential, **vault_config)
        provider._secret_clients[vault_url] = referenced_client

    if referenced_client:
        return (await referenced_client.get_secret(keyvault_identifier.name, version=keyvault_identifier.version)).value

    if provider._secret_resolver:
        resolved = provider._secret_resolver(config.secret_id)
        try:
            # Secret resolver was async
            return await resolved
        except TypeError:
            # Secret resolver was sync
            return resolved

    raise ValueError("No Secret Client found for Key Vault reference %s" % (vault_url))


class AzureAppConfigurationProvider(Mapping[str, Union[str, JSON]]):  # pylint: disable=too-many-instance-attributes
    """
    Provides a dictionary-like interface to Azure App Configuration settings. Enables loading of sets of configuration
    settings from Azure App Configuration into a Python application. Enables trimming of prefixes from configuration
    keys. Enables resolution of Key Vault references in configuration settings.
    """

    def __init__(self, **kwargs) -> None:
        self._dict: Dict[str, str] = {}
        self._trim_prefixes: List[str] = []
        self._client: Optional[AzureAppConfigurationClient] = None
        self._secret_clients: Dict[str, SecretClient] = {}
        self._selects: List[SettingSelector] = kwargs.pop(
            "selects", [SettingSelector(key_filter="*", label_filter=EMPTY_LABEL)]
        )

        trim_prefixes: List[str] = kwargs.pop("trim_prefixes", [])
        self._trim_prefixes = sorted(trim_prefixes, key=len, reverse=True)

        refresh_on: List[Tuple[str, str]] = kwargs.pop("refresh_on", None) or []
        self._refresh_on: Mapping[Tuple[str, str] : Optional[str]] = {_build_sentinel(s): None for s in refresh_on}
        self._refresh_timer: _RefreshTimer = _RefreshTimer(**kwargs)
        self._on_refresh_success: Optional[Callable] = kwargs.pop("on_refresh_success", None)
        self._on_refresh_error: Optional[Callable[[Exception], None]] = kwargs.pop("on_refresh_error", None)
        self._keyvault_credential = kwargs.pop("keyvault_credential", None)
        self._secret_resolver = kwargs.pop("secret_resolver", None)
        self._keyvault_client_configs = kwargs.pop("keyvault_client_configs", {})
        self._update_lock = Lock()

    async def refresh(self, **kwargs) -> None:
        if not self._refresh_on:
            logging.debug("Refresh called but no refresh options set.")
            return

        try:
            async with self._update_lock:
                if not self._refresh_timer.needs_refresh():
                    logging.debug("Refresh called but refresh interval not elapsed.")
                    return
                need_refresh = False
                updated_sentinel_keys = dict(self._refresh_on)
                for (key, label), etag in self._refresh_on.items():
                    updated_sentinel = await self._client.get_configuration_setting(
                        key=key,
                        label=label,
                        etag=etag,
                        match_condition=MatchConditions.IfModified,
                        headers=_get_headers("Watch"),
                        **kwargs
                    )
                    if updated_sentinel is not None:
                        logging.debug(
                            "Refresh all triggered by key: %s label %s.",
                            key,
                            label,
                        )
<<<<<<< HEAD
                        need_refresh = True

                        updated_sentinel_keys[(key, label)] = updated_sentinel.etag
                # Need to only update once, no matter how many sentinels are updated
                if need_refresh:
                    await self._load_all(**kwargs)
                    self._refresh_on = updated_sentinel_keys
                    if self._on_refresh_success:
                        await self._on_refresh_success()
                # Even if we don't need to refresh, we should reset the timer
                self._refresh_timer.reset()
                return
=======
                        await self._load_all(headers=_get_headers("Watch", **kwargs))
                        self._refresh_on[(key, label)] = updated_sentinel.etag
                        self._refresh_timer.reset()
                        return
>>>>>>> b8df5f91
        except (ServiceRequestError, ServiceResponseError) as e:
            logging.debug("Failed to refresh, retrying: %r", e)
            self._refresh_timer.retry()
        except HttpResponseError as e:
            # If we get an error we should retry sooner than the next refresh interval
            self._refresh_timer.retry()
            if _is_retryable_error(e):
                return
            if self._on_refresh_error:
                await self._on_refresh_error(e)
                return
            raise
        except Exception as e:
            if self._on_refresh_error:
                await self._on_refresh_error(e)
                return
            raise

    async def _load_all(self, **kwargs):
        configuration_settings = {}
        for select in self._selects:
            configurations = self._client.list_configuration_settings(
                key_filter=select.key_filter, label_filter=select.label_filter, **kwargs
            )
            async for config in configurations:
                key = self._process_key_name(config)
                value = await self._process_key_value(config)

                if isinstance(config, FeatureFlagConfigurationSetting):
                    feature_management = configuration_settings.get(FEATURE_MANAGEMENT_KEY, {})
                    feature_management[key] = value
                    if FEATURE_MANAGEMENT_KEY not in configuration_settings:
                        configuration_settings[FEATURE_MANAGEMENT_KEY] = feature_management
                else:
                    configuration_settings[key] = value
                # Every time we run load_all, we should update the etag of our refresh sentinels
                # so they stay up-to-date.
                # Sentinel keys will have unprocessed key names, so we need to use the original key.
                if (config.key, config.label) in self._refresh_on:
                    self._refresh_on[(config.key, config.label)] = config.etag
        self._dict = configuration_settings

    def _process_key_name(self, config):
        trimmed_key = config.key
        # Trim the key if it starts with one of the prefixes provided
        for trim in self._trim_prefixes:
            if config.key.startswith(trim):
                trimmed_key = config.key[len(trim) :]
                break
        if isinstance(config, FeatureFlagConfigurationSetting) and trimmed_key.startswith(FEATURE_FLAG_PREFIX):
            return trimmed_key[len(FEATURE_FLAG_PREFIX) :]
        return trimmed_key

    async def _process_key_value(self, config):
        if isinstance(config, SecretReferenceConfigurationSetting):
            return await _resolve_keyvault_reference(config, self)
        if _is_json_content_type(config.content_type) and not isinstance(config, FeatureFlagConfigurationSetting):
            # Feature flags are of type json, but don't treat them as such
            try:
                return json.loads(config.value)
            except json.JSONDecodeError:
                # If the value is not a valid JSON, treat it like regular string value
                return config.value
        return config.value

    def __getitem__(self, key: str) -> str:
        # pylint:disable=docstring-missing-param,docstring-missing-return,docstring-missing-rtype
        """
        Returns the value of the specified key.
        """
        return self._dict[key]

    def __iter__(self) -> Iterable[str]:
        return self._dict.__iter__()

    def __len__(self) -> int:
        return len(self._dict)

    def __contains__(self, __x: object) -> bool:
        # pylint:disable=docstring-missing-param,docstring-missing-return,docstring-missing-rtype
        """
        Returns True if the configuration settings contains the specified key.
        """
        return self._dict.__contains__(__x)

    def keys(self) -> Iterable[str]:
        """
        Returns a list of keys loaded from Azure App Configuration.

        :return: A list of keys loaded from Azure App Configuration.
        :rtype: Iterable[str]
        """
        return self._dict.keys()

    def items(self) -> Iterable[Tuple[str, str]]:
        """
        Returns a list of key-value pairs loaded from Azure App Configuration. Any values that are Key Vault references
        will be resolved.

        :return: A list of key-value pairs loaded from Azure App Configuration.
        :rtype: Iterable[Tuple[str, str]]
        """
        return self._dict.items()

    def values(self) -> Iterable[str]:
        """
        Returns a list of values loaded from Azure App Configuration. Any values that are Key Vault references will be
        resolved.

        :return: A list of values loaded from Azure App Configuration.
        :rtype: Iterable[str]
        """
        return self._dict.values()

    def get(self, key: str, default: Optional[str] = None) -> str:
        """
        Returns the value of the specified key. If the key does not exist, returns the default value.

        :param str key: The key of the value to get.
        :param default: The default value to return.
        :type: str or None
        :return: The value of the specified key.
        :rtype: str
        """
        return self._dict.get(key, default)

    def __eq__(self, other: Any) -> bool:
        if not isinstance(other, AzureAppConfigurationProvider):
            return False
        if self._dict != other._dict:
            return False
        if self._trim_prefixes != other._trim_prefixes:
            return False
        if self._client != other._client:
            return False
        return True

    def __ne__(self, other: Any) -> bool:
        return not self == other

    async def close(self) -> None:
        """
        Closes the connection to Azure App Configuration.
        """
        for client in self._secret_clients.values():
            await client.close()
        await self._client.close()

    async def __aenter__(self) -> "AzureAppConfigurationProvider":
        await self._client.__aenter__()
        for client in self._secret_clients.values():
            await client.__aenter__()
        return self

    async def __aexit__(self, *args) -> None:
        await self._client.__aexit__(*args)
        for client in self._secret_clients.values():
            await client.__aexit__()<|MERGE_RESOLUTION|>--- conflicted
+++ resolved
@@ -329,7 +329,6 @@
                             key,
                             label,
                         )
-<<<<<<< HEAD
                         need_refresh = True
 
                         updated_sentinel_keys[(key, label)] = updated_sentinel.etag
@@ -342,12 +341,6 @@
                 # Even if we don't need to refresh, we should reset the timer
                 self._refresh_timer.reset()
                 return
-=======
-                        await self._load_all(headers=_get_headers("Watch", **kwargs))
-                        self._refresh_on[(key, label)] = updated_sentinel.etag
-                        self._refresh_timer.reset()
-                        return
->>>>>>> b8df5f91
         except (ServiceRequestError, ServiceResponseError) as e:
             logging.debug("Failed to refresh, retrying: %r", e)
             self._refresh_timer.retry()
