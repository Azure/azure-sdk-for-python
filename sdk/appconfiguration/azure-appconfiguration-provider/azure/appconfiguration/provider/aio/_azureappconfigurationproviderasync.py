# ------------------------------------------------------------------------
# Copyright (c) Microsoft Corporation. All rights reserved.
# Licensed under the MIT License. See License.txt in the project root for
# license information.
# -------------------------------------------------------------------------
import json
import datetime
import logging
from typing import (
    Any,
    Awaitable,
    Callable,
    Dict,
    Mapping,
    Optional,
    overload,
    List,
    Tuple,
    TYPE_CHECKING,
    Union,
)
from azure.appconfiguration import (  # type:ignore # pylint:disable=no-name-in-module
    FeatureFlagConfigurationSetting,
    SecretReferenceConfigurationSetting,
)
from azure.core.exceptions import AzureError, HttpResponseError
<<<<<<< HEAD
from azure.keyvault.secrets.aio import SecretClient
from azure.keyvault.secrets import KeyVaultSecretIdentifier

=======
from azure.keyvault.secrets import KeyVaultSecretIdentifier
from azure.keyvault.secrets.aio import SecretClient
>>>>>>> d90e4e43
from .._models import AzureAppConfigurationKeyVaultOptions, SettingSelector
from .._constants import (
    FEATURE_MANAGEMENT_KEY,
    FEATURE_FLAG_KEY,
)
<<<<<<< HEAD
from .._azureappconfigurationproviderbase import (
    AzureAppConfigurationProviderBase,
    get_headers,
    delay_failure,
    is_json_content_type,
    sdk_allowed_kwargs,
=======
from ._async_client_manager import AsyncConfigurationClientManager
from .._azureappconfigurationprovider import (
    _update_correlation_context_header,
    _RefreshTimer,
    _build_sentinel,
    _delay_failure,
    _is_json_content_type,
>>>>>>> d90e4e43
)
from ._async_client_manager import AsyncConfigurationClientManager
from .._user_agent import USER_AGENT

if TYPE_CHECKING:
    from azure.core.credentials_async import AsyncTokenCredential

JSON = Mapping[str, Any]
<<<<<<< HEAD
=======
_T = TypeVar("_T")
logger = logging.getLogger(__name__)
>>>>>>> d90e4e43


@overload
async def load(  # pylint: disable=docstring-keyword-should-match-keyword-only
    endpoint: str,
    credential: "AsyncTokenCredential",
    *,
    selects: Optional[List[SettingSelector]] = None,
    trim_prefixes: Optional[List[str]] = None,
    keyvault_credential: Optional["AsyncTokenCredential"] = None,
    keyvault_client_configs: Optional[Mapping[str, JSON]] = None,
    secret_resolver: Optional[Callable[[str], str]] = None,
    key_vault_options: Optional[AzureAppConfigurationKeyVaultOptions] = None,
    refresh_on: Optional[List[Tuple[str, str]]] = None,
    refresh_interval: int = 30,
    on_refresh_success: Optional[Callable] = None,
    on_refresh_error: Optional[Callable[[Exception], Awaitable[None]]] = None,
    feature_flag_enabled: bool = False,
    feature_flag_selectors: Optional[List[SettingSelector]] = None,
    feature_flag_refresh_enabled: bool = False,
    **kwargs,
) -> "AzureAppConfigurationProvider":
    """
    Loads configuration settings from Azure App Configuration into a Python application.

    :param str endpoint: Endpoint for App Configuration resource.
    :param ~azure.core.credentials_async.AsyncTokenCredential credential: Credential for App Configuration resource.
    :keyword Optional[List[~azure.appconfiguration.provider.SettingSelector]] selects: List of setting selectors to
    filter configuration settings
    :keyword Optional[List[str]] trim_prefixes: List of prefixes to trim from configuration keys
    :keyword ~azure.core.credentials_async.AsyncTokenCredential keyvault_credential: A credential for authenticating
    with the key vault. This is optional if keyvault_client_configs is provided.
    :keyword Mapping[str, Mapping] keyvault_client_configs: A Mapping of SecretClient endpoints to client
    configurations from azure-keyvault-secrets. This is optional if keyvault_credential is provided. If a credential
    isn't provided a credential will need to be in each set for each.
    :keyword Callable[[str], str] secret_resolver: A function that takes a URI and returns a value.
    :keyword List[Tuple[str, str]] refresh_on: One or more settings whose modification will trigger a full refresh
    after a fixed interval. This should be a list of Key-Label pairs for specific settings (filters and wildcards are
    not supported).
    :keyword int refresh_interval: The minimum time in seconds between when a call to `refresh` will actually trigger a
     service call to update the settings. Default value is 30 seconds.
    :keyword on_refresh_success: Optional callback to be invoked when a change is found and a successful refresh has
    happened.
    :paramtype on_refresh_success: Optional[Callable]
    :keyword on_refresh_error: Optional callback to be invoked when an error occurs while refreshing settings. If not
    specified, errors will be raised.
    :paramtype on_refresh_error: Optional[Callable[[Exception], Awaitable[None]]]
    :keyword feature_flag_enabled: Optional flag to enable or disable the loading of feature flags. Default is False.
    :paramtype feature_flag_enabled: bool
    :keyword feature_flag_selectors: Optional list of selectors to filter feature flags. By default will load all
     feature flags without a label.
    :paramtype feature_flag_selectors: List[SettingSelector]
    :keyword feature_flag_refresh_enabled: Optional flag to enable or disable the refresh of feature flags. Default is
     False.
    :paramtype feature_flag_refresh_enabled: bool
    :keyword replica_discovery_enabled: Optional flag to enable or disable the discovery of replica endpoints. Default
     is True.
    :paramtype replica_discovery_enabled: bool
    :keyword load_balancing_enabled: Optional flag to enable or disable the load balancing of replica endpoints. Default
     is False.
    :paramtype load_balancing_enabled: bool
    """


@overload
async def load(  # pylint: disable=docstring-keyword-should-match-keyword-only
    *,
    connection_string: str,
    selects: Optional[List[SettingSelector]] = None,
    trim_prefixes: Optional[List[str]] = None,
    keyvault_credential: Optional["AsyncTokenCredential"] = None,
    keyvault_client_configs: Optional[Mapping[str, JSON]] = None,
    secret_resolver: Optional[Callable[[str], str]] = None,
    key_vault_options: Optional[AzureAppConfigurationKeyVaultOptions] = None,
    refresh_on: Optional[List[Tuple[str, str]]] = None,
    refresh_interval: int = 30,
    on_refresh_success: Optional[Callable] = None,
    on_refresh_error: Optional[Callable[[Exception], Awaitable[None]]] = None,
    feature_flag_enabled: bool = False,
    feature_flag_selectors: Optional[List[SettingSelector]] = None,
    feature_flag_refresh_enabled: bool = False,
    **kwargs,
) -> "AzureAppConfigurationProvider":
    """
    Loads configuration settings from Azure App Configuration into a Python application.

    :keyword str connection_string: Connection string for App Configuration resource.
    :keyword Optional[List[~azure.appconfiguration.provider.SettingSelector]] selects: List of setting selectors to
    filter configuration settings
    :keyword trim_prefixes: Optional[List[str]] trim_prefixes: List of prefixes to trim from configuration keys
    :keyword ~azure.core.credentials_async.AsyncTokenCredential keyvault_credential: A credential for authenticating
    with the key vault. This is optional if keyvault_client_configs is provided.
    :keyword Mapping[str, Mapping] keyvault_client_configs: A Mapping of SecretClient endpoints to client
    configurations from azure-keyvault-secrets. This is optional if keyvault_credential is provided. If a credential
    isn't provided a credential will need to be in each set for each.
    :keyword Callable[[str], str] secret_resolver: A function that takes a URI and returns a value.
    :keyword List[Tuple[str, str]] refresh_on: One or more settings whose modification will trigger a full refresh
    after a fixed interval. This should be a list of Key-Label pairs for specific settings (filters and wildcards are
    not supported).
    :keyword refresh_on: One or more settings whose modification will trigger a full refresh after a fixed interval.
    This should be a list of Key-Label pairs for specific settings (filters and wildcards are not supported).
    :paramtype refresh_on: List[Tuple[str, str]]
    :keyword int refresh_interval: The minimum time in seconds between when a call to `refresh` will actually trigger a
     service call to update the settings. Default value is 30 seconds.
    :keyword on_refresh_success: Optional callback to be invoked when a change is found and a successful refresh has
     happened.
    :paramtype on_refresh_success: Optional[Callable]
    :keyword on_refresh_error: Optional callback to be invoked when an error occurs while refreshing settings. If not
    specified, errors will be raised.
    :paramtype on_refresh_error: Optional[Callable[[Exception], Awaitable[None]]]
    :keyword feature_flag_enabled: Optional flag to enable or disable the loading of feature flags. Default is False.
    :paramtype feature_flag_enabled: bool
    :keyword feature_flag_selectors: Optional list of selectors to filter feature flags. By default will load all
     feature flags without a label.
    :paramtype feature_flag_selectors: List[SettingSelector]
    :keyword feature_flag_refresh_enabled: Optional flag to enable or disable the refresh of feature flags. Default is
     False.
    :paramtype feature_flag_refresh_enabled: bool
    :keyword replica_discovery_enabled: Optional flag to enable or disable the discovery of replica endpoints. Default
     is True.
    :paramtype replica_discovery_enabled: bool
    :keyword load_balancing_enabled: Optional flag to enable or disable the load balancing of replica endpoints. Default
     is False.
    :paramtype load_balancing_enabled: bool
    """


async def load(*args, **kwargs) -> "AzureAppConfigurationProvider":
    # pylint:disable=protected-access
    endpoint: Optional[str] = kwargs.pop("endpoint", None)
    credential: Optional["AsyncTokenCredential"] = kwargs.pop("credential", None)
    connection_string: Optional[str] = kwargs.pop("connection_string", None)
    key_vault_options: Optional[AzureAppConfigurationKeyVaultOptions] = kwargs.pop("key_vault_options", None)
    start_time = datetime.datetime.now()

    # Update endpoint and credential if specified positionally.
    if len(args) > 2:
        raise TypeError(
            "Unexpected positional parameters. Please pass either endpoint and credential, or a connection string."
        )
    if len(args) == 1:
        if endpoint is not None:
            raise TypeError("Received multiple values for parameter 'endpoint'.")
        endpoint = args[0]
    elif len(args) == 2:
        if credential is not None:
            raise TypeError("Received multiple values for parameter 'credential'.")
        endpoint, credential = args

    if (endpoint or credential) and connection_string:
        raise ValueError("Please pass either endpoint and credential, or a connection string.")

    # Removing use of AzureAppConfigurationKeyVaultOptions
    if key_vault_options:
        if "keyvault_credential" in kwargs or "secret_resolver" in kwargs or "keyvault_client_configs" in kwargs:
            raise ValueError(
                "Key Vault configurations should only be set by either the key_vault_options or kwargs not both."
            )
        kwargs["keyvault_credential"] = key_vault_options.credential
        kwargs["secret_resolver"] = key_vault_options.secret_resolver
        kwargs["keyvault_client_configs"] = key_vault_options.client_configs

    if kwargs.get("keyvault_credential") is not None and kwargs.get("secret_resolver") is not None:
        raise ValueError("A keyvault credential and secret resolver can't both be configured.")

    uses_key_vault = (
        "keyvault_credential" in kwargs
        or "keyvault_client_configs" in kwargs
        or "secret_resolver" in kwargs
        or kwargs.get("uses_key_vault", False)
    )

    provider = await _buildprovider(connection_string, endpoint, credential, uses_key_vault=uses_key_vault, **kwargs)
<<<<<<< HEAD
    kwargs = sdk_allowed_kwargs(kwargs)
    # Discovering replicas outside of init as it's async
    await provider._replica_client_manager.setup_initial_clients()  # pylint:disable=protected-access

    try:
        await provider._load_all(**kwargs)  # pylint:disable=protected-access
=======

    try:
        await provider._load_all()  # pylint:disable=protected-access
>>>>>>> d90e4e43
    except Exception as e:
        delay_failure(start_time)
        raise e
    return provider


async def _buildprovider(
    connection_string: Optional[str], endpoint: Optional[str], credential: Optional["AsyncTokenCredential"], **kwargs
) -> "AzureAppConfigurationProvider":
    # pylint:disable=protected-access
    if connection_string:
        endpoint = connection_string.split(";")[0].split("=")[1]
    if not endpoint:
        raise ValueError("No endpoint specified.")

    kwargs["endpoint"] = endpoint
    kwargs["connection_string"] = connection_string
    kwargs["credential"] = credential

    return AzureAppConfigurationProvider(**kwargs)


async def _resolve_keyvault_reference(
    config: "SecretReferenceConfigurationSetting", provider: "AzureAppConfigurationProvider"
) -> str:
    # pylint:disable=protected-access
    if not (provider._keyvault_credential or provider._keyvault_client_configs or provider._secret_resolver):
        raise ValueError(
            """
            Either a credential to Key Vault, custom Key Vault client, or a secret resolver must be set to resolve Key
             Vault references.
            """
        )

    if config.secret_id is None:
        raise ValueError("Key Vault reference must have a uri value.")

    keyvault_identifier = KeyVaultSecretIdentifier(config.secret_id)

    vault_url = keyvault_identifier.vault_url + "/"

    # pylint:disable=protected-access
    referenced_client = provider._secret_clients.get(vault_url, None)

    vault_config = provider._keyvault_client_configs.get(vault_url, {})
    credential = vault_config.pop("credential", provider._keyvault_credential)

    if referenced_client is None and credential is not None:
        referenced_client = SecretClient(vault_url=vault_url, credential=credential, **vault_config)
        provider._secret_clients[vault_url] = referenced_client

    if referenced_client:
        secret_value = (
            await referenced_client.get_secret(keyvault_identifier.name, version=keyvault_identifier.version)
        ).value
        if secret_value is not None:
            return secret_value

    if provider._secret_resolver:
        resolved = provider._secret_resolver(config.secret_id)
        try:
            # Secret resolver was async
            return await resolved
        except TypeError:
            # Secret resolver was sync
            return resolved

    raise ValueError("No Secret Client found for Key Vault reference %s" % (vault_url))


class AzureAppConfigurationProvider(AzureAppConfigurationProviderBase):  # pylint: disable=too-many-instance-attributes
    """
    Provides a dictionary-like interface to Azure App Configuration settings. Enables loading of sets of configuration
    settings from Azure App Configuration into a Python application. Enables trimming of prefixes from configuration
    keys. Enables resolution of Key Vault references in configuration settings.
    """

    def __init__(self, **kwargs: Any) -> None:
        super(AzureAppConfigurationProvider, self).__init__(**kwargs)

        if "user_agent" in kwargs:
            user_agent = kwargs.pop("user_agent") + " " + USER_AGENT
        else:
            user_agent = USER_AGENT

        interval: int = kwargs.get("refresh_interval", 30)
        if interval < 1:
            raise ValueError("Refresh interval must be greater than or equal to 1 second.")

        min_backoff: int = min(kwargs.pop("min_backoff", 30), interval)
        max_backoff: int = min(kwargs.pop("max_backoff", 600), interval)

        self._uses_load_balancing = kwargs.pop("load_balancing_enabled", False)

        self._replica_client_manager = AsyncConfigurationClientManager(
            connection_string=kwargs.pop("connection_string", None),
            endpoint=kwargs.pop("endpoint", None),
            credential=kwargs.pop("credential", None),
            user_agent=user_agent,
            retry_total=kwargs.pop("retry_total", 2),
            retry_backoff_max=kwargs.pop("retry_backoff_max", 60),
            replica_discovery_enabled=kwargs.pop("replica_discovery_enabled", True),
            min_backoff_sec=min_backoff,
            max_backoff_sec=max_backoff,
            load_balancing_enabled=self._uses_load_balancing,
            **kwargs,
        )
        self._secret_clients: Dict[str, SecretClient] = {}
        self._on_refresh_success: Optional[Callable] = kwargs.pop("on_refresh_success", None)
        self._on_refresh_error: Optional[Union[Callable[[Exception], Awaitable[None]], None]] = kwargs.pop(
            "on_refresh_error", None
        )

    async def refresh(self, **kwargs) -> None:  # pylint: disable=too-many-statements
        if not self._refresh_on and not self._feature_flag_refresh_enabled:
            logger.debug("Refresh called but no refresh enabled.")
            return
        if not self._refresh_timer.needs_refresh():
            logger.debug("Refresh called but refresh interval not elapsed.")
            return
        if not self._refresh_lock.acquire(blocking=False):  # pylint: disable= consider-using-with
            logger.debug("Refresh called but refresh already in progress.")
            return
        success = False
        need_refresh = False
        error_message = """
                        Failed to refresh configuration settings from Azure App Configuration.
                        """
        exception: Exception = RuntimeError(error_message)
        is_failover_request = False
        try:
            await self._replica_client_manager.refresh_clients()
            self._replica_client_manager.find_active_clients()
            replica_count = self._replica_client_manager.get_client_count() - 1

            while client := self._replica_client_manager.get_next_active_client():
                headers = _update_correlation_context_header(
                    kwargs.pop("headers", {}),
                    "Watch",
                    replica_count,
                    self._feature_flag_enabled,
                    self._feature_filter_usage,
                    self._uses_key_vault,
                    self._uses_load_balancing,
                    is_failover_request,
                )

<<<<<<< HEAD
            headers = get_headers(
                kwargs.pop("headers", {}),
                "Watch",
                self._replica_client_manager.get_client_count() - 1,
                self._feature_flag_enabled,
                self._feature_filter_usage,
                self._uses_key_vault,
            )
            for client in active_clients:
=======
>>>>>>> d90e4e43
                try:
                    if self._refresh_on:
                        need_refresh, self._refresh_on, configuration_settings = (
                            await client.refresh_configuration_settings(
                                self._selects, self._refresh_on, headers=headers, **kwargs
                            )
                        )
                        configuration_settings_processed = {}
                        for config in configuration_settings:
                            key = self._process_key_name(config)
                            value = await self._process_key_value(config)
                            configuration_settings_processed[key] = value
                        if self._feature_flag_enabled:
                            configuration_settings_processed[FEATURE_MANAGEMENT_KEY] = self._dict[
                                FEATURE_MANAGEMENT_KEY
                            ]
                        if need_refresh:
                            self._dict = configuration_settings_processed
                    if self._feature_flag_refresh_enabled:
                        need_ff_refresh, refresh_on_feature_flags, feature_flags, filters_used = (
                            await client.refresh_feature_flags(
                                self._refresh_on_feature_flags, self._feature_flag_selectors, headers=headers, **kwargs
                            )
                        )
                        if refresh_on_feature_flags:
                            self._refresh_on_feature_flags = refresh_on_feature_flags
                        self._feature_filter_usage = filters_used

                        if need_refresh or need_ff_refresh:
                            self._dict[FEATURE_MANAGEMENT_KEY] = {}
                            self._dict[FEATURE_MANAGEMENT_KEY][FEATURE_FLAG_KEY] = feature_flags
                    # Even if we don't need to refresh, we should reset the timer
                    self._refresh_timer.reset()
                    success = True
                    break
                except AzureError as e:
                    exception = e
                    logger.debug("Failed to refresh configurations from endpoint %s", client.endpoint)
                    self._replica_client_manager.backoff(client)
                    is_failover_request = True
            if not success:
                self._refresh_timer.backoff()
                if self._on_refresh_error:
                    self._on_refresh_error(exception)
                    return
                raise exception
            if self._on_refresh_success:
                await self._on_refresh_success()
        finally:
            self._refresh_lock.release()

    async def _load_all(self, **kwargs):
<<<<<<< HEAD
        active_clients = self._replica_client_manager.get_active_clients()
        headers = get_headers(
            kwargs.pop("headers", {}),
            "Startup",
            self._replica_client_manager.get_client_count() - 1,
            self._feature_flag_enabled,
            self._feature_filter_usage,
            self._uses_key_vault,
        )
=======
        await self._replica_client_manager.refresh_clients()
        self._replica_client_manager.find_active_clients()
        is_failover_request = False
        replica_count = self._replica_client_manager.get_client_count() - 1
>>>>>>> d90e4e43

        while client := self._replica_client_manager.get_next_active_client():
            headers = _update_correlation_context_header(
                kwargs.pop("headers", {}),
                "Startup",
                replica_count,
                self._feature_flag_enabled,
                self._feature_filter_usage,
                self._uses_key_vault,
                self._uses_load_balancing,
                is_failover_request,
            )
            try:
                configuration_settings, sentinel_keys = await client.load_configuration_settings(
                    self._selects, self._refresh_on, headers=headers, **kwargs
                )
                configuration_settings_processed = {}
                for config in configuration_settings:
                    key = self._process_key_name(config)
                    value = await self._process_key_value(config)
                    configuration_settings_processed[key] = value

                if self._feature_flag_enabled:
                    feature_flags, feature_flag_sentinel_keys, used_filters = await client.load_feature_flags(
                        self._feature_flag_selectors, self._feature_flag_refresh_enabled, headers=headers, **kwargs
                    )
                    self._feature_filter_usage = used_filters
                    configuration_settings_processed[FEATURE_MANAGEMENT_KEY] = {}
                    configuration_settings_processed[FEATURE_MANAGEMENT_KEY][FEATURE_FLAG_KEY] = feature_flags
                    self._refresh_on_feature_flags = feature_flag_sentinel_keys
                for (key, label), etag in self._refresh_on.items():
                    if not etag:
                        try:
                            sentinel = await client.get_configuration_setting(
                                key, label, headers=headers
                            )  # type:ignore
                            self._refresh_on[(key, label)] = sentinel.etag  # type:ignore
                        except HttpResponseError as e:
                            if e.status_code == 404:
                                # If the sentinel is not found a refresh should be triggered when it is created.
                                logger.debug(
                                    """
                                    WatchKey key: %s label %s was configured but not found. Refresh will be triggered
                                    if created.
                                    """,
                                    key,
                                    label,
                                )
                                self._refresh_on[(key, label)] = None  # type: ignore
                            else:
                                raise e
                with self._update_lock:
                    self._refresh_on = sentinel_keys
                    self._dict = configuration_settings_processed
                return
            except AzureError:
                logger.debug("Failed to refresh configurations from endpoint %s", client.endpoint)
                self._replica_client_manager.backoff(client)
                is_failover_request = True
        raise RuntimeError(
            "Failed to load configuration settings. No Azure App Configuration stores successfully loaded from."
        )

    async def _process_key_value(self, config):
        if isinstance(config, SecretReferenceConfigurationSetting):
            return await _resolve_keyvault_reference(config, self)
        if is_json_content_type(config.content_type) and not isinstance(config, FeatureFlagConfigurationSetting):
            # Feature flags are of type json, but don't treat them as such
            try:
                return json.loads(config.value)
            except json.JSONDecodeError:
                # If the value is not a valid JSON, treat it like regular string value
                return config.value
        return config.value

    def __eq__(self, other: Any) -> bool:
        if not isinstance(other, AzureAppConfigurationProvider):
            return False
        if self._dict != other._dict:
            return False
        if self._trim_prefixes != other._trim_prefixes:
            return False
        return self._replica_client_manager == other._replica_client_manager

    async def close(self) -> None:
        """
        Closes the connection to Azure App Configuration.
        """
        for client in self._secret_clients.values():
            await client.close()
        await self._replica_client_manager.close()

    async def __aenter__(self) -> "AzureAppConfigurationProvider":
        await self._replica_client_manager.__aenter__()
        for client in self._secret_clients.values():
            await client.__aenter__()
        return self

    async def __aexit__(self, *args) -> None:
        await self._replica_client_manager.__aexit__(*args)
        for client in self._secret_clients.values():
            await client.__aexit__()<|MERGE_RESOLUTION|>--- conflicted
+++ resolved
@@ -24,35 +24,20 @@
     SecretReferenceConfigurationSetting,
 )
 from azure.core.exceptions import AzureError, HttpResponseError
-<<<<<<< HEAD
 from azure.keyvault.secrets.aio import SecretClient
 from azure.keyvault.secrets import KeyVaultSecretIdentifier
 
-=======
-from azure.keyvault.secrets import KeyVaultSecretIdentifier
-from azure.keyvault.secrets.aio import SecretClient
->>>>>>> d90e4e43
 from .._models import AzureAppConfigurationKeyVaultOptions, SettingSelector
 from .._constants import (
     FEATURE_MANAGEMENT_KEY,
     FEATURE_FLAG_KEY,
 )
-<<<<<<< HEAD
 from .._azureappconfigurationproviderbase import (
     AzureAppConfigurationProviderBase,
-    get_headers,
+    update_correlation_context_header,
     delay_failure,
     is_json_content_type,
     sdk_allowed_kwargs,
-=======
-from ._async_client_manager import AsyncConfigurationClientManager
-from .._azureappconfigurationprovider import (
-    _update_correlation_context_header,
-    _RefreshTimer,
-    _build_sentinel,
-    _delay_failure,
-    _is_json_content_type,
->>>>>>> d90e4e43
 )
 from ._async_client_manager import AsyncConfigurationClientManager
 from .._user_agent import USER_AGENT
@@ -61,11 +46,7 @@
     from azure.core.credentials_async import AsyncTokenCredential
 
 JSON = Mapping[str, Any]
-<<<<<<< HEAD
-=======
-_T = TypeVar("_T")
 logger = logging.getLogger(__name__)
->>>>>>> d90e4e43
 
 
 @overload
@@ -239,18 +220,10 @@
     )
 
     provider = await _buildprovider(connection_string, endpoint, credential, uses_key_vault=uses_key_vault, **kwargs)
-<<<<<<< HEAD
     kwargs = sdk_allowed_kwargs(kwargs)
-    # Discovering replicas outside of init as it's async
-    await provider._replica_client_manager.setup_initial_clients()  # pylint:disable=protected-access
-
-    try:
-        await provider._load_all(**kwargs)  # pylint:disable=protected-access
-=======
 
     try:
         await provider._load_all()  # pylint:disable=protected-access
->>>>>>> d90e4e43
     except Exception as e:
         delay_failure(start_time)
         raise e
@@ -387,7 +360,7 @@
             replica_count = self._replica_client_manager.get_client_count() - 1
 
             while client := self._replica_client_manager.get_next_active_client():
-                headers = _update_correlation_context_header(
+                headers = update_correlation_context_header(
                     kwargs.pop("headers", {}),
                     "Watch",
                     replica_count,
@@ -398,18 +371,6 @@
                     is_failover_request,
                 )
 
-<<<<<<< HEAD
-            headers = get_headers(
-                kwargs.pop("headers", {}),
-                "Watch",
-                self._replica_client_manager.get_client_count() - 1,
-                self._feature_flag_enabled,
-                self._feature_filter_usage,
-                self._uses_key_vault,
-            )
-            for client in active_clients:
-=======
->>>>>>> d90e4e43
                 try:
                     if self._refresh_on:
                         need_refresh, self._refresh_on, configuration_settings = (
@@ -462,25 +423,13 @@
             self._refresh_lock.release()
 
     async def _load_all(self, **kwargs):
-<<<<<<< HEAD
-        active_clients = self._replica_client_manager.get_active_clients()
-        headers = get_headers(
-            kwargs.pop("headers", {}),
-            "Startup",
-            self._replica_client_manager.get_client_count() - 1,
-            self._feature_flag_enabled,
-            self._feature_filter_usage,
-            self._uses_key_vault,
-        )
-=======
         await self._replica_client_manager.refresh_clients()
         self._replica_client_manager.find_active_clients()
         is_failover_request = False
         replica_count = self._replica_client_manager.get_client_count() - 1
->>>>>>> d90e4e43
 
         while client := self._replica_client_manager.get_next_active_client():
-            headers = _update_correlation_context_header(
+            headers = update_correlation_context_header(
                 kwargs.pop("headers", {}),
                 "Startup",
                 replica_count,
