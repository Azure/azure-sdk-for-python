# ------------------------------------------------------------------------
# Copyright (c) Microsoft Corporation. All rights reserved.
# Licensed under the MIT License. See License.txt in the project root for
# license information.
# -------------------------------------------------------------------------
import json
from asyncio.locks import Lock
import logging
from typing import (
    Any,
    Awaitable,
    Callable,
    Dict,
    Iterable,
    Mapping,
    Optional,
    overload,
    List,
    Tuple,
    TYPE_CHECKING,
    Union,
)

from azure.appconfiguration import (  # pylint:disable=no-name-in-module
    FeatureFlagConfigurationSetting,
    SecretReferenceConfigurationSetting,
)
from azure.appconfiguration.aio import AzureAppConfigurationClient
from azure.keyvault.secrets.aio import SecretClient
from azure.keyvault.secrets import KeyVaultSecretIdentifier
from azure.core import MatchConditions
from azure.core.exceptions import HttpResponseError, ServiceRequestError, ServiceResponseError

from .._models import AzureAppConfigurationKeyVaultOptions, SettingSelector
from .._constants import (
    FEATURE_MANAGEMENT_KEY,
    FEATURE_FLAG_PREFIX,
    EMPTY_LABEL,
)
from .._azureappconfigurationprovider import (
    _is_json_content_type,
    _get_headers,
    _RefreshTimer,
    _build_sentinel,
    _is_retryable_error,
)
from .._user_agent import USER_AGENT

if TYPE_CHECKING:
    from azure.core.credentials_async import AsyncTokenCredential

JSON = Union[str, Mapping[str, Any]]  # pylint: disable=unsubscriptable-object


@overload
async def load(
    endpoint: str,
    credential: "AsyncTokenCredential",
    *,
    selects: Optional[List[SettingSelector]] = None,
    trim_prefixes: Optional[List[str]] = None,
    key_vault_options: Optional[AzureAppConfigurationKeyVaultOptions] = None,
    refresh_on: Optional[List[Tuple[str, str]]] = None,
    refresh_interval: int = 30,
    on_refresh_error: Optional[Callable[[Exception], Awaitable[None]]] = None,
    **kwargs
) -> "AzureAppConfigurationProvider":
    """
    Loads configuration settings from Azure App Configuration into a Python application.

    :param str endpoint: Endpoint for App Configuration resource.
    :param credential: Credential for App Configuration resource.
    :type credential: ~azure.core.credentials.TokenCredential
    :keyword selects: List of setting selectors to filter configuration settings
    :paramtype selects: Optional[List[~azure.appconfiguration.provider.SettingSelector]]
    :keyword trim_prefixes: List of prefixes to trim from configuration keys
    :paramtype trim_prefixes: Optional[List[str]]
    :keyword key_vault_options: Options for resolving Key Vault references
    :paramtype key_vault_options: ~azure.appconfiguration.provider.AzureAppConfigurationKeyVaultOptions
    :keyword refresh_on: One or more settings whose modification will trigger a full refresh after a fixed interval.
    This should be a list of Key-Label pairs for specific settings (filters and wildcards are not supported).
    :paramtype refresh_on: List[Tuple[str, str]]
    :keyword int refresh_interval: The minimum time in seconds between when a call to `refresh` will actually trigger a
     service call to update the settings. Default value is 30 seconds.
    :paramtype on_refresh_error: Optional[Callable[[Exception], Awaitable[None]]]
    :keyword on_refresh_error: Optional callback to be invoked when an error occurs while refreshing settings. If not
    specified, errors will be raised.
    """


@overload
async def load(
    *,
    connection_string: str,
    selects: Optional[List[SettingSelector]] = None,
    trim_prefixes: Optional[List[str]] = None,
    key_vault_options: Optional[AzureAppConfigurationKeyVaultOptions] = None,
    refresh_on: Optional[List[Tuple[str, str]]] = None,
    refresh_interval: int = 30,
    on_refresh_error: Optional[Callable[[Exception], Awaitable[None]]] = None,
    **kwargs
) -> "AzureAppConfigurationProvider":
    """
    Loads configuration settings from Azure App Configuration into a Python application.

    :keyword str connection_string: Connection string for App Configuration resource.
    :keyword selects: List of setting selectors to filter configuration settings
    :paramtype selects: Optional[List[~azure.appconfiguration.provider.SettingSelector]]
    :keyword trim_prefixes: List of prefixes to trim from configuration keys
    :paramtype trim_prefixes: Optional[List[str]]
    :keyword key_vault_options: Options for resolving Key Vault references
    :paramtype key_vault_options: ~azure.appconfiguration.provider.AzureAppConfigurationKeyVaultOptions
    :keyword refresh_on: One or more settings whose modification will trigger a full refresh after a fixed interval.
    This should be a list of Key-Label pairs for specific settings (filters and wildcards are not supported).
    :paramtype refresh_on: List[Tuple[str, str]]
    :keyword int refresh_interval: The minimum time in seconds between when a call to `refresh` will actually trigger a
     service call to update the settings. Default value is 30 seconds.
    :paramtype on_refresh_error: Optional[Callable[[Exception], Awaitable[None]]]
    :keyword on_refresh_error: Optional callback to be invoked when an error occurs while refreshing settings. If not
    specified, errors will be raised.
    """


async def load(*args, **kwargs) -> "AzureAppConfigurationProvider":
    # pylint:disable=protected-access
    # Will remove when merged with Refresh Async PR
    # pylint:disable=too-many-statements
    # pylint:disable=too-many-branches

    # Start by parsing kwargs
    endpoint: Optional[str] = kwargs.pop("endpoint", None)
    credential: Optional["AsyncTokenCredential"] = kwargs.pop("credential", None)
    connection_string: Optional[str] = kwargs.pop("connection_string", None)

    # Update endpoint and credential if specified positionally.
    if len(args) > 2:
        raise TypeError(
            "Unexpected positional parameters. Please pass either endpoint and credential, or a connection string."
        )
    if len(args) == 1:
        if endpoint is not None:
            raise TypeError("Received multiple values for parameter 'endpoint'.")
        endpoint = args[0]
    elif len(args) == 2:
        if credential is not None:
            raise TypeError("Received multiple values for parameter 'credential'.")
        endpoint, credential = args

    if (endpoint or credential) and connection_string:
        raise ValueError("Please pass either endpoint and credential, or a connection string.")

<<<<<<< HEAD
    # Removing use of AzureAppConfigurationKeyVaultOptions
    if key_vault_options:
        if "key_vault_credentials" not in kwargs:
            kwargs["key_vault_credentials"] = key_vault_options.credential
        if "secret_resolver" not in kwargs:
            kwargs["secret_resolver"] = key_vault_options.secret_resolver
        if "key_vault_client_configs" not in kwargs:
            kwargs["key_vault_client_configs"] = key_vault_options.client_options

    provider = _buildprovider(connection_string, endpoint, credential, **kwargs)

    provider._trim_prefixes = sorted(trim_prefixes, key=len, reverse=True)

    for select in selects:
        configurations = provider._client.list_configuration_settings(
            key_filter=select.key_filter, label_filter=select.label_filter
        )
        async for config in configurations:
            trimmed_key = config.key
            # Trim the key if it starts with one of the prefixes provided
            for trim in provider._trim_prefixes:
                if config.key.startswith(trim):
                    trimmed_key = config.key[len(trim) :]
                    break

            if isinstance(config, SecretReferenceConfigurationSetting):
                secret = await _resolve_keyvault_reference(config, provider, **kwargs)
                provider._dict[trimmed_key] = secret
            elif isinstance(config, FeatureFlagConfigurationSetting):
                feature_management = provider._dict.get(FEATURE_MANAGEMENT_KEY, {})
                if trimmed_key.startswith(FEATURE_FLAG_PREFIX):
                    feature_management[trimmed_key[len(FEATURE_FLAG_PREFIX) :]] = config.value
                else:
                    feature_management[trimmed_key] = config.value
                if FEATURE_MANAGEMENT_KEY not in provider.keys():
                    provider._dict[FEATURE_MANAGEMENT_KEY] = feature_management
            elif _is_json_content_type(config.content_type):
                try:
                    j_object = json.loads(config.value)
                    provider._dict[trimmed_key] = j_object
                except json.JSONDecodeError:
                    # If the value is not a valid JSON, treat it like regular string value
                    provider._dict[trimmed_key] = config.value
            else:
                provider._dict[trimmed_key] = config.value
=======
    provider = _buildprovider(connection_string, endpoint, credential, **kwargs)
    await provider._load_all()

    # Refresh-All sentinels are not updated on load_all, as they are not necessarily included in the provider.
    for (key, label), etag in provider._refresh_on.items():
        if not etag:
            sentinel = await provider._client.get_configuration_setting(key, label)
            provider._refresh_on[(key, label)] = sentinel.etag
>>>>>>> b8fd0773
    return provider


def _buildprovider(
    connection_string: Optional[str], endpoint: Optional[str], credential: Optional["AsyncTokenCredential"], **kwargs
) -> "AzureAppConfigurationProvider":
    # pylint:disable=protected-access
<<<<<<< HEAD
    provider = AzureAppConfigurationProvider()
    headers = _get_headers(**kwargs)

=======
    provider = AzureAppConfigurationProvider(**kwargs)
    headers = _get_headers(provider._key_vault_options, **kwargs)
>>>>>>> b8fd0773
    retry_total = kwargs.pop("retry_total", 2)
    retry_backoff_max = kwargs.pop("retry_backoff_max", 60)
    user_agent = kwargs.pop("user_agent", "") + " " + USER_AGENT

    if connection_string:
        provider._client = AzureAppConfigurationClient.from_connection_string(
            connection_string,
            user_agent=user_agent,
            headers=headers,
            retry_total=retry_total,
            retry_backoff_max=retry_backoff_max,
            **kwargs
        )
        return provider
    provider._client = AzureAppConfigurationClient(
        endpoint,
        credential,
        user_agent=user_agent,
        headers=headers,
        retry_total=retry_total,
        retry_backoff_max=retry_backoff_max,
        **kwargs
    )
    return provider


<<<<<<< HEAD
async def _resolve_keyvault_reference(
    config: "SecretReferenceConfigurationSetting", provider: "AzureAppConfigurationProvider", **kwargs
) -> str:
    if not ("key_vault_credential" in kwargs or "key_vault_client_configs" in kwargs or "secret_resolver" in kwargs):
=======
async def _resolve_keyvault_reference(config, provider: "AzureAppConfigurationProvider") -> str:
    # pylint:disable=protected-access
    if provider._key_vault_options is None:
>>>>>>> b8fd0773
        raise ValueError("Key Vault options must be set to resolve Key Vault references.")

    if config.secret_id is None:
        raise ValueError("Key Vault reference must have a uri value.")

    key_vault_identifier = KeyVaultSecretIdentifier(config.secret_id)

    vault_url = key_vault_identifier.vault_url + "/"

    # pylint:disable=protected-access
    referenced_client = provider._secret_clients.get(vault_url, None)

<<<<<<< HEAD
    vault_config = kwargs.get("key_vault_client_configs", {}).get(vault_url, {})
    credential = vault_config.pop("credential", kwargs.get("key_vault_credential", None))
=======
    vault_config = provider._key_vault_options.client_configs.get(vault_url, {})
    credential = vault_config.pop("credential", provider._key_vault_options.credential)
>>>>>>> b8fd0773

    if referenced_client is None and credential is not None:
        referenced_client = SecretClient(vault_url=vault_url, credential=credential, **vault_config)
        provider._secret_clients[vault_url] = referenced_client

    if referenced_client:
        return (
            await referenced_client.get_secret(key_vault_identifier.name, version=key_vault_identifier.version)
        ).value

<<<<<<< HEAD
    if "secret_resolver" in kwargs:
        resolved = kwargs["secret_resolver"](config.secret_id)
=======
    if provider._key_vault_options.secret_resolver is not None:
        resolved = provider._key_vault_options.secret_resolver(config.secret_id)
>>>>>>> b8fd0773
        try:
            # Secret resolver was async
            return await resolved
        except TypeError:
            # Secret resolver was sync
            return resolved

    raise ValueError("No Secret Client found for Key Vault reference %s" % (vault_url))


class AzureAppConfigurationProvider(Mapping[str, Union[str, JSON]]):
    """
    Provides a dictionary-like interface to Azure App Configuration settings. Enables loading of sets of configuration
    settings from Azure App Configuration into a Python application. Enables trimming of prefixes from configuration
    keys. Enables resolution of Key Vault references in configuration settings.
    """

    def __init__(self, **kwargs) -> None:
        self._dict: Dict[str, str] = {}
        self._trim_prefixes: List[str] = []
        self._client: Optional[AzureAppConfigurationClient] = None
        self._secret_clients: Dict[str, SecretClient] = {}
        self._key_vault_options: Optional[AzureAppConfigurationKeyVaultOptions] = kwargs.pop("key_vault_options", None)
        self._selects: List[SettingSelector] = kwargs.pop(
            "selects", [SettingSelector(key_filter="*", label_filter=EMPTY_LABEL)]
        )

        trim_prefixes: List[str] = kwargs.pop("trim_prefixes", [])
        self._trim_prefixes = sorted(trim_prefixes, key=len, reverse=True)

        refresh_on: List[Tuple[str, str]] = kwargs.pop("refresh_on", None) or []
        self._refresh_on: Mapping[Tuple[str, str] : Optional[str]] = {_build_sentinel(s): None for s in refresh_on}
        self._refresh_timer: _RefreshTimer = _RefreshTimer(**kwargs)
        self._on_refresh_error: Optional[Callable[[Exception], None]] = kwargs.pop("on_refresh_error", None)
        self._update_lock = Lock()

    async def refresh(self, **kwargs) -> None:
        if not self._refresh_on:
            logging.debug("Refresh called but no refresh options set.")
            return

        try:
            async with self._update_lock:
                if not self._refresh_timer.needs_refresh():
                    logging.debug("Refresh called but refresh interval not elapsed.")
                    return
                for (key, label), etag in self._refresh_on.items():
                    updated_sentinel = await self._client.get_configuration_setting(
                        key=key, label=label, etag=etag, match_condition=MatchConditions.IfModified, **kwargs
                    )
                    if updated_sentinel is not None:
                        logging.debug(
                            "Refresh all triggered by key: %s label %s.",
                            key,
                            label,
                        )
                        await self._load_all(**kwargs)
                        self._refresh_on[(key, label)] = updated_sentinel.etag
                        self._refresh_timer.reset()
                        return
        except (ServiceRequestError, ServiceResponseError) as e:
            logging.debug("Failed to refresh, retrying: %r", e)
            self._refresh_timer.retry()
        except HttpResponseError as e:
            # If we get an error we should retry sooner than the next refresh interval
            self._refresh_timer.retry()
            if _is_retryable_error(e):
                return
            if self._on_refresh_error:
                await self._on_refresh_error(e)
                return
            raise
        except Exception as e:
            if self._on_refresh_error:
                await self._on_refresh_error(e)
                return
            raise

    async def _load_all(self, **kwargs):
        configuration_settings = {}
        for select in self._selects:
            configurations = self._client.list_configuration_settings(
                key_filter=select.key_filter, label_filter=select.label_filter, **kwargs
            )
            async for config in configurations:
                key = self._process_key_name(config)
                value = await self._process_key_value(config)

                if isinstance(config, FeatureFlagConfigurationSetting):
                    feature_management = configuration_settings.get(FEATURE_MANAGEMENT_KEY, {})
                    feature_management[key] = value
                    if FEATURE_MANAGEMENT_KEY not in configuration_settings:
                        configuration_settings[FEATURE_MANAGEMENT_KEY] = feature_management
                else:
                    configuration_settings[key] = value
                # Every time we run load_all, we should update the etag of our refresh sentinels
                # so they stay up-to-date.
                # Sentinel keys will have unprocessed key names, so we need to use the original key.
                if (config.key, config.label) in self._refresh_on:
                    self._refresh_on[(config.key, config.label)] = config.etag
        self._dict = configuration_settings

    def _process_key_name(self, config):
        trimmed_key = config.key
        # Trim the key if it starts with one of the prefixes provided
        for trim in self._trim_prefixes:
            if config.key.startswith(trim):
                trimmed_key = config.key[len(trim) :]
                break
        if isinstance(config, FeatureFlagConfigurationSetting) and trimmed_key.startswith(FEATURE_FLAG_PREFIX):
            return trimmed_key[len(FEATURE_FLAG_PREFIX) :]
        return trimmed_key

    async def _process_key_value(self, config):
        if isinstance(config, SecretReferenceConfigurationSetting):
            return await _resolve_keyvault_reference(config, self)
        if _is_json_content_type(config.content_type) and not isinstance(config, FeatureFlagConfigurationSetting):
            # Feature flags are of type json, but don't treat them as such
            try:
                return json.loads(config.value)
            except json.JSONDecodeError:
                # If the value is not a valid JSON, treat it like regular string value
                return config.value
        return config.value

    def __getitem__(self, key: str) -> str:
        # pylint:disable=docstring-missing-param,docstring-missing-return,docstring-missing-rtype
        """
        Returns the value of the specified key.
        """
        return self._dict[key]

    def __iter__(self) -> Iterable[str]:
        return self._dict.__iter__()

    def __len__(self) -> int:
        return len(self._dict)

    def __contains__(self, __x: object) -> bool:
        # pylint:disable=docstring-missing-param,docstring-missing-return,docstring-missing-rtype
        """
        Returns True if the configuration settings contains the specified key.
        """
        return self._dict.__contains__(__x)

    def keys(self) -> Iterable[str]:
        """
        Returns a list of keys loaded from Azure App Configuration.

        :return: A list of keys loaded from Azure App Configuration.
        :rtype: Iterable[str]
        """
        return self._dict.keys()

    def items(self) -> Iterable[Tuple[str, str]]:
        """
        Returns a list of key-value pairs loaded from Azure App Configuration. Any values that are Key Vault references
        will be resolved.

        :return: A list of key-value pairs loaded from Azure App Configuration.
        :rtype: Iterable[Tuple[str, str]]
        """
        return self._dict.items()

    def values(self) -> Iterable[str]:
        """
        Returns a list of values loaded from Azure App Configuration. Any values that are Key Vault references will be
        resolved.

        :return: A list of values loaded from Azure App Configuration.
        :rtype: Iterable[str]
        """
        return self._dict.values()

    def get(self, key: str, default: Optional[str] = None) -> str:
        """
        Returns the value of the specified key. If the key does not exist, returns the default value.

        :param str key: The key of the value to get.
        :param default: The default value to return.
        :type: str or None
        :return: The value of the specified key.
        :rtype: str
        """
        return self._dict.get(key, default)

    def __eq__(self, other: Any) -> bool:
        if not isinstance(other, AzureAppConfigurationProvider):
            return False
        if self._dict != other._dict:
            return False
        if self._trim_prefixes != other._trim_prefixes:
            return False
        if self._client != other._client:
            return False
        return True

    def __ne__(self, other: Any) -> bool:
        return not self == other

    async def close(self) -> None:
        """
        Closes the connection to Azure App Configuration.
        """
        for client in self._secret_clients.values():
            await client.close()
        await self._client.close()

    async def __aenter__(self) -> "AzureAppConfigurationProvider":
        await self._client.__aenter__()
        for client in self._secret_clients.values():
            await client.__aenter__()
        return self

    async def __aexit__(self, *args) -> None:
        await self._client.__aexit__(*args)
        for client in self._secret_clients.values():
            await client.__aexit__()<|MERGE_RESOLUTION|>--- conflicted
+++ resolved
@@ -149,53 +149,6 @@
     if (endpoint or credential) and connection_string:
         raise ValueError("Please pass either endpoint and credential, or a connection string.")
 
-<<<<<<< HEAD
-    # Removing use of AzureAppConfigurationKeyVaultOptions
-    if key_vault_options:
-        if "key_vault_credentials" not in kwargs:
-            kwargs["key_vault_credentials"] = key_vault_options.credential
-        if "secret_resolver" not in kwargs:
-            kwargs["secret_resolver"] = key_vault_options.secret_resolver
-        if "key_vault_client_configs" not in kwargs:
-            kwargs["key_vault_client_configs"] = key_vault_options.client_options
-
-    provider = _buildprovider(connection_string, endpoint, credential, **kwargs)
-
-    provider._trim_prefixes = sorted(trim_prefixes, key=len, reverse=True)
-
-    for select in selects:
-        configurations = provider._client.list_configuration_settings(
-            key_filter=select.key_filter, label_filter=select.label_filter
-        )
-        async for config in configurations:
-            trimmed_key = config.key
-            # Trim the key if it starts with one of the prefixes provided
-            for trim in provider._trim_prefixes:
-                if config.key.startswith(trim):
-                    trimmed_key = config.key[len(trim) :]
-                    break
-
-            if isinstance(config, SecretReferenceConfigurationSetting):
-                secret = await _resolve_keyvault_reference(config, provider, **kwargs)
-                provider._dict[trimmed_key] = secret
-            elif isinstance(config, FeatureFlagConfigurationSetting):
-                feature_management = provider._dict.get(FEATURE_MANAGEMENT_KEY, {})
-                if trimmed_key.startswith(FEATURE_FLAG_PREFIX):
-                    feature_management[trimmed_key[len(FEATURE_FLAG_PREFIX) :]] = config.value
-                else:
-                    feature_management[trimmed_key] = config.value
-                if FEATURE_MANAGEMENT_KEY not in provider.keys():
-                    provider._dict[FEATURE_MANAGEMENT_KEY] = feature_management
-            elif _is_json_content_type(config.content_type):
-                try:
-                    j_object = json.loads(config.value)
-                    provider._dict[trimmed_key] = j_object
-                except json.JSONDecodeError:
-                    # If the value is not a valid JSON, treat it like regular string value
-                    provider._dict[trimmed_key] = config.value
-            else:
-                provider._dict[trimmed_key] = config.value
-=======
     provider = _buildprovider(connection_string, endpoint, credential, **kwargs)
     await provider._load_all()
 
@@ -204,7 +157,6 @@
         if not etag:
             sentinel = await provider._client.get_configuration_setting(key, label)
             provider._refresh_on[(key, label)] = sentinel.etag
->>>>>>> b8fd0773
     return provider
 
 
@@ -212,14 +164,8 @@
     connection_string: Optional[str], endpoint: Optional[str], credential: Optional["AsyncTokenCredential"], **kwargs
 ) -> "AzureAppConfigurationProvider":
     # pylint:disable=protected-access
-<<<<<<< HEAD
-    provider = AzureAppConfigurationProvider()
-    headers = _get_headers(**kwargs)
-
-=======
     provider = AzureAppConfigurationProvider(**kwargs)
     headers = _get_headers(provider._key_vault_options, **kwargs)
->>>>>>> b8fd0773
     retry_total = kwargs.pop("retry_total", 2)
     retry_backoff_max = kwargs.pop("retry_backoff_max", 60)
     user_agent = kwargs.pop("user_agent", "") + " " + USER_AGENT
@@ -245,17 +191,9 @@
     )
     return provider
 
-
-<<<<<<< HEAD
-async def _resolve_keyvault_reference(
-    config: "SecretReferenceConfigurationSetting", provider: "AzureAppConfigurationProvider", **kwargs
-) -> str:
-    if not ("key_vault_credential" in kwargs or "key_vault_client_configs" in kwargs or "secret_resolver" in kwargs):
-=======
 async def _resolve_keyvault_reference(config, provider: "AzureAppConfigurationProvider") -> str:
     # pylint:disable=protected-access
     if provider._key_vault_options is None:
->>>>>>> b8fd0773
         raise ValueError("Key Vault options must be set to resolve Key Vault references.")
 
     if config.secret_id is None:
@@ -268,13 +206,8 @@
     # pylint:disable=protected-access
     referenced_client = provider._secret_clients.get(vault_url, None)
 
-<<<<<<< HEAD
     vault_config = kwargs.get("key_vault_client_configs", {}).get(vault_url, {})
     credential = vault_config.pop("credential", kwargs.get("key_vault_credential", None))
-=======
-    vault_config = provider._key_vault_options.client_configs.get(vault_url, {})
-    credential = vault_config.pop("credential", provider._key_vault_options.credential)
->>>>>>> b8fd0773
 
     if referenced_client is None and credential is not None:
         referenced_client = SecretClient(vault_url=vault_url, credential=credential, **vault_config)
@@ -285,13 +218,8 @@
             await referenced_client.get_secret(key_vault_identifier.name, version=key_vault_identifier.version)
         ).value
 
-<<<<<<< HEAD
     if "secret_resolver" in kwargs:
         resolved = kwargs["secret_resolver"](config.secret_id)
-=======
-    if provider._key_vault_options.secret_resolver is not None:
-        resolved = provider._key_vault_options.secret_resolver(config.secret_id)
->>>>>>> b8fd0773
         try:
             # Secret resolver was async
             return await resolved
