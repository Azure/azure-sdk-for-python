--- conflicted
+++ resolved
@@ -268,13 +268,7 @@
             kwargs.pop("headers", {}),
             "Watch",
             replica_count,
-<<<<<<< HEAD
-=======
-            self._feature_flag_enabled,
-            self._feature_filter_usage,
             self._secret_provider.uses_key_vault,
-            self._uses_load_balancing,
->>>>>>> 5ab4faaf
             is_failover_request,
         )
         configuration_settings: List[ConfigurationSetting] = []
@@ -395,13 +389,7 @@
                 kwargs.pop("headers", {}),
                 "Startup",
                 replica_count,
-<<<<<<< HEAD
-=======
-                self._feature_flag_enabled,
-                self._feature_filter_usage,
                 self._secret_provider.uses_key_vault,
-                self._uses_load_balancing,
->>>>>>> 5ab4faaf
                 is_failover_request,
             )
             try:
