# ------------------------------------------------------------------------
# Copyright (c) Microsoft Corporation. All rights reserved.
# Licensed under the MIT License. See License.txt in the project root for
# license information.
# -------------------------------------------------------------------------
from typing import Optional, Callable, TYPE_CHECKING, Union, Awaitable, Mapping, Any
from ._constants import EMPTY_LABEL

if TYPE_CHECKING:
    from azure.core.credentials import TokenCredential
    from azure.core.credentials_async import AsyncTokenCredential


class AzureAppConfigurationKeyVaultOptions:
    def __init__(
        self,
        *,
        credential: Optional[Union["TokenCredential", "AsyncTokenCredential"]] = None,
        client_configs: Optional[Mapping[str, Mapping[str, Any]]] = None,
<<<<<<< HEAD
        secret_resolver: Optional[
            Union[Callable[[str], str], Callable[[str], Awaitable[str]]]
        ] = None
=======
        secret_resolver: Optional[Union[Callable[[str], str], Callable[[str], Awaitable[str]]]] = None
>>>>>>> a8613637
    ):
        """
        Options for connecting to Key Vault.

        :keyword credential: A credential for authenticating with the key vault. This is optional if secret_clients is
         provided.
        :paramtype credential: ~azure.core.credentials.TokenCredential
        :keyword client_configs: A Mapping of SecretClient endpoints to client configurations from
         azure-keyvault-secrets. This is optional if credential is provided. If a credential isn't provided a
         credential will need to be in each set for each.
        :paramtype client_configs: Mapping[Url, Mapping]
        :keyword secret_resolver: A function that takes a URI and returns a value.
        :paramtype secret_resolver: Callable[[str], str]
        """
        self.credential = credential
        self.client_configs = client_configs or {}
        self.secret_resolver = secret_resolver
        if self.credential is not None and self.secret_resolver is not None:
            raise ValueError("credential and secret_resolver can't both be configured.")


class SettingSelector:
    """
    Selects a set of configuration settings from Azure App Configuration.

    :keyword key_filter: A filter to select configuration settings based on their keys.
    :type key_filter: str
    :keyword label_filter: A filter to select configuration settings based on their labels. Default is value is
     EMPTY_LABEL i.e. (No Label) as seen in the portal.
    :type label_filter: Optional[str]
    """

    def __init__(self, *, key_filter: str, label_filter: Optional[str] = EMPTY_LABEL):
        self.key_filter = key_filter
        self.label_filter = label_filter


class RefreshRegistrations:
    def __init__(
        self, key_filter: str, label_filter: Optional[str], refresh_all: Optional[bool]
    ):
        self.key_filter = key_filter
        self.label_filter = label_filter
        self.refresh_all = refresh_all
        self.etag = None


class AzureAppConfigurationRefreshOptions:
    def __init__(self):
        self.refresh_interval = 30
        self._refresh_registrations = []
        self.callback = None

    def register(
        self,
        *,
        key_filter: str,
        label_filter: Optional[str] = EMPTY_LABEL,
        refresh_all: Optional[bool] = False
    ):
        self._refresh_registrations.append(
            RefreshRegistrations(key_filter, label_filter, refresh_all)
        )<|MERGE_RESOLUTION|>--- conflicted
+++ resolved
@@ -17,13 +17,7 @@
         *,
         credential: Optional[Union["TokenCredential", "AsyncTokenCredential"]] = None,
         client_configs: Optional[Mapping[str, Mapping[str, Any]]] = None,
-<<<<<<< HEAD
-        secret_resolver: Optional[
-            Union[Callable[[str], str], Callable[[str], Awaitable[str]]]
-        ] = None
-=======
         secret_resolver: Optional[Union[Callable[[str], str], Callable[[str], Awaitable[str]]]] = None
->>>>>>> a8613637
     ):
         """
         Options for connecting to Key Vault.
