# ------------------------------------------------------------------------
# Copyright (c) Microsoft Corporation. All rights reserved.
# Licensed under the MIT License. See License.txt in the project root for
# license information.
# -------------------------------------------------------------------------
import time
import random
import hashlib
import base64
from dataclasses import dataclass
<<<<<<< HEAD
from typing import Dict
=======
from typing import Dict, List, Mapping, Any
>>>>>>> de41bd54
from azure.appconfiguration import (  # type:ignore # pylint:disable=no-name-in-module
    FeatureFlagConfigurationSetting,
)
from ._constants import (
    PERCENTAGE_FILTER_NAMES,
    TIME_WINDOW_FILTER_NAMES,
    TARGETING_FILTER_NAMES,
    CUSTOM_FILTER_KEY,
    PERCENTAGE_FILTER_KEY,
    TIME_WINDOW_FILTER_KEY,
    TARGETING_FILTER_KEY,
    TELEMETRY_KEY,
    METADATA_KEY,
    ETAG_KEY,
    FEATURE_FLAG_REFERENCE_KEY,
    FEATURE_FLAG_ID_KEY,
)

FALLBACK_CLIENT_REFRESH_EXPIRED_INTERVAL = 3600  # 1 hour in seconds
MINIMAL_CLIENT_REFRESH_INTERVAL = 30  # 30 seconds

JSON = Mapping[str, Any]


@dataclass
class _ConfigurationClientWrapperBase:
    endpoint: str

    @staticmethod
    def _calculate_feature_id(key, label):
        basic_value = f"{key}\n"
        if label and not label.isspace():
            basic_value += f"{label}"
        feature_flag_id_hash_bytes = hashlib.sha256(basic_value.encode()).digest()
        encoded_flag = base64.urlsafe_b64encode(feature_flag_id_hash_bytes)
        return encoded_flag[: encoded_flag.find(b"=")]

    def _feature_flag_telemetry(
        self, endpoint: str, feature_flag: FeatureFlagConfigurationSetting, feature_flag_value: Dict
    ):
        if TELEMETRY_KEY in feature_flag_value:
            if METADATA_KEY not in feature_flag_value[TELEMETRY_KEY]:
                feature_flag_value[TELEMETRY_KEY][METADATA_KEY] = {}
            feature_flag_value[TELEMETRY_KEY][METADATA_KEY][ETAG_KEY] = feature_flag.etag

            if not endpoint.endswith("/"):
                endpoint += "/"
            feature_flag_reference = f"{endpoint}kv/{feature_flag.key}"
            if feature_flag.label and not feature_flag.label.isspace():
                feature_flag_reference += f"?label={feature_flag.label}"
            if feature_flag_value[TELEMETRY_KEY].get("enabled"):
                feature_flag_value[TELEMETRY_KEY][METADATA_KEY][FEATURE_FLAG_REFERENCE_KEY] = feature_flag_reference
                feature_flag_value[TELEMETRY_KEY][METADATA_KEY][FEATURE_FLAG_ID_KEY] = self._calculate_feature_id(
                    feature_flag.key, feature_flag.label
                )

    def _feature_flag_appconfig_telemetry(
        self, feature_flag: FeatureFlagConfigurationSetting, filters_used: Dict[str, bool]
    ):
        if feature_flag.filters:
            for filter in feature_flag.filters:
                if filter.get("name") in PERCENTAGE_FILTER_NAMES:
                    filters_used[PERCENTAGE_FILTER_KEY] = True
                elif filter.get("name") in TIME_WINDOW_FILTER_NAMES:
                    filters_used[TIME_WINDOW_FILTER_KEY] = True
                elif filter.get("name") in TARGETING_FILTER_NAMES:
                    filters_used[TARGETING_FILTER_KEY] = True
                else:
                    filters_used[CUSTOM_FILTER_KEY] = True


class ConfigurationClientManagerBase:  # pylint:disable=too-many-instance-attributes
    def __init__(
        self,
        endpoint: str,
        user_agent: str,
        retry_total,
        retry_backoff_max,
        replica_discovery_enabled,
        min_backoff_sec,
        max_backoff_sec,
        load_balance: bool,
        **kwargs,
    ):
        self._last_active_client_name = ""
        self._original_endpoint = endpoint
        self._user_agent = user_agent
        self._retry_total = retry_total
        self._retry_backoff_max = retry_backoff_max
        self._replica_discovery_enabled = replica_discovery_enabled
        self._next_update_time = time.time() + MINIMAL_CLIENT_REFRESH_INTERVAL
        self._args = dict(kwargs)
        self._min_backoff_sec = min_backoff_sec
        self._max_backoff_sec = max_backoff_sec
        self._load_balance = load_balance

    def _calculate_backoff(self, attempts: int) -> float:
        max_attempts = 63
        ms_per_second = 1000  # 1 Second in milliseconds

        min_backoff_milliseconds = self._min_backoff_sec * ms_per_second
        max_backoff_milliseconds = self._max_backoff_sec * ms_per_second

        if self._max_backoff_sec <= self._min_backoff_sec:
            return min_backoff_milliseconds

        calculated_milliseconds = max(1, min_backoff_milliseconds) * (1 << min(attempts, max_attempts))

        if calculated_milliseconds > max_backoff_milliseconds or calculated_milliseconds <= 0:
            calculated_milliseconds = max_backoff_milliseconds

        return min_backoff_milliseconds + (
<<<<<<< HEAD
            random.uniform(0.0, 1.0) * (calculated_milliseconds - min_backoff_milliseconds)
        )
=======
            random.uniform(0.0, 1.0) * (calculated_milliseconds - min_backoff_milliseconds)  # nosec
        )

    def __eq__(self, other):
        if len(self._replica_clients) != len(other._replica_clients):
            return False
        for i in range(len(self._replica_clients)):  # pylint:disable=consider-using-enumerate
            if self._replica_clients[i] != other._replica_clients[i]:
                return False
        return True
>>>>>>> de41bd54
<|MERGE_RESOLUTION|>--- conflicted
+++ resolved
@@ -8,11 +8,7 @@
 import hashlib
 import base64
 from dataclasses import dataclass
-<<<<<<< HEAD
-from typing import Dict
-=======
 from typing import Dict, List, Mapping, Any
->>>>>>> de41bd54
 from azure.appconfiguration import (  # type:ignore # pylint:disable=no-name-in-module
     FeatureFlagConfigurationSetting,
 )
@@ -125,18 +121,5 @@
             calculated_milliseconds = max_backoff_milliseconds
 
         return min_backoff_milliseconds + (
-<<<<<<< HEAD
-            random.uniform(0.0, 1.0) * (calculated_milliseconds - min_backoff_milliseconds)
-        )
-=======
             random.uniform(0.0, 1.0) * (calculated_milliseconds - min_backoff_milliseconds)  # nosec
-        )
-
-    def __eq__(self, other):
-        if len(self._replica_clients) != len(other._replica_clients):
-            return False
-        for i in range(len(self._replica_clients)):  # pylint:disable=consider-using-enumerate
-            if self._replica_clients[i] != other._replica_clients[i]:
-                return False
-        return True
->>>>>>> de41bd54
+        )