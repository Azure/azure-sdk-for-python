# ------------------------------------------------------------------------
# Copyright (c) Microsoft Corporation. All rights reserved.
# Licensed under the MIT License. See License.txt in the project root for
# license information.
# -------------------------------------------------------------------------
<<<<<<< HEAD
import json
import time
=======
>>>>>>> cc52a282
import random
import hashlib
import base64
from dataclasses import dataclass
<<<<<<< HEAD
from typing import Dict, List, Optional, Mapping, Any
=======
from typing import Dict, Mapping, Any, Optional
>>>>>>> cc52a282
from azure.appconfiguration import (  # type:ignore # pylint:disable=no-name-in-module
    FeatureFlagConfigurationSetting,
)
from ._constants import (
    PERCENTAGE_FILTER_NAMES,
    TIME_WINDOW_FILTER_NAMES,
    TARGETING_FILTER_NAMES,
    CUSTOM_FILTER_KEY,
    PERCENTAGE_FILTER_KEY,
    TIME_WINDOW_FILTER_KEY,
    TARGETING_FILTER_KEY,
    TELEMETRY_KEY,
    METADATA_KEY,
    ETAG_KEY,
    FEATURE_FLAG_REFERENCE_KEY,
    FEATURE_FLAG_ID_KEY,
<<<<<<< HEAD
    ALLOCATION_ID_KEY,
=======
>>>>>>> cc52a282
)

FALLBACK_CLIENT_REFRESH_EXPIRED_INTERVAL = 3600  # 1 hour in seconds
MINIMAL_CLIENT_REFRESH_INTERVAL = 30  # 30 seconds

JSON = Mapping[str, Any]


@dataclass
class _ConfigurationClientWrapperBase:
    endpoint: str

    @staticmethod
    def _generate_allocation_id(feature_flag_value: Dict[str, JSON]) -> Optional[str]:
        """
        Generates an allocation ID for the specified feature.
        seed=123abc\ndefault_when_enabled=Control\npercentiles=0,Control,20;20,Test,100\nvariants=Control,standard;Test,special # pylint:disable=line-too-long

        :param  Dict[str, JSON] feature_flag_value: The feature to generate an allocation ID for.
        :rtype: str
        :return: The allocation ID.
        """

        allocation_id = ""
        allocated_variants = []

        allocation: Optional[JSON] = feature_flag_value.get("allocation")

        if not allocation:
            return None

        # Seed
        allocation_id = f"seed={allocation.get('seed', '')}"

        # DefaultWhenEnabled
        if "default_when_enabled" in allocation:
            allocated_variants.append(allocation.get("default_when_enabled"))

        allocation_id += f"\ndefault_when_enabled={allocation.get('default_when_enabled', '')}"

        # Percentile
        allocation_id += "\npercentiles="

        percentile = allocation.get("percentile")

        if percentile:
            percentile_allocations = sorted(
                (x for x in percentile if x.get("from") != x.get("to")),
                key=lambda x: x.get("from"),
            )

            for percentile_allocation in percentile_allocations:
                if "variant" in percentile_allocation:
                    allocated_variants.append(percentile_allocation.get("variant"))

            allocation_id += ";".join(
                f"{pa.get('from')}," f"{base64.b64encode(pa.get('variant').encode()).decode()}," f"{pa.get('to')}"
                for pa in percentile_allocations
            )

        if not allocated_variants and (not allocation or not allocation.get("seed")):
            return None

        # Variants
        allocation_id += "\nvariants="

        variants_value = feature_flag_value.get("variants")
        if variants_value and (isinstance(variants_value, list) or all(isinstance(v, dict) for v in variants_value)):
            if (
                allocated_variants
                and isinstance(variants_value, list)
                and all(isinstance(v, dict) for v in variants_value)
            ):
                sorted_variants: List[Dict[str, Any]] = sorted(
                    (v for v in variants_value if v.get("name") in allocated_variants),
                    key=lambda v: v.get("name"),
                )

                for v in sorted_variants:
                    allocation_id += f"{base64.b64encode(v.get('name', '').encode()).decode()},"
                    if "configuration_value" in v:
                        allocation_id += (
                            f"{json.dumps(v.get('configuration_value', ''), separators=(',', ':'), sort_keys=True)}"
                        )
                    allocation_id += ";"
                if sorted_variants:
                    allocation_id = allocation_id[:-1]

        # Create a sha256 hash of the allocation_id
        hash_object = hashlib.sha256(allocation_id.encode())
        hash_digest = hash_object.digest()

        # Encode the first 15 bytes in base64 url
        allocation_id_hash = base64.urlsafe_b64encode(hash_digest[:15]).decode()
        return allocation_id_hash

    @staticmethod
    def _calculate_feature_id(key, label):
        basic_value = f"{key}\n"
        if label and not label.isspace():
            basic_value += f"{label}"
        feature_flag_id_hash_bytes = hashlib.sha256(basic_value.encode()).digest()
        encoded_flag = base64.urlsafe_b64encode(feature_flag_id_hash_bytes)
        return encoded_flag[: encoded_flag.find(b"=")]

    def _feature_flag_telemetry(
        self, endpoint: str, feature_flag: FeatureFlagConfigurationSetting, feature_flag_value: Dict
    ):
        if TELEMETRY_KEY in feature_flag_value:
            if METADATA_KEY not in feature_flag_value[TELEMETRY_KEY]:
                feature_flag_value[TELEMETRY_KEY][METADATA_KEY] = {}
            feature_flag_value[TELEMETRY_KEY][METADATA_KEY][ETAG_KEY] = feature_flag.etag

            if not endpoint.endswith("/"):
                endpoint += "/"
            feature_flag_reference = f"{endpoint}kv/{feature_flag.key}"
            if feature_flag.label and not feature_flag.label.isspace():
                feature_flag_reference += f"?label={feature_flag.label}"
            if feature_flag_value[TELEMETRY_KEY].get("enabled"):
                feature_flag_value[TELEMETRY_KEY][METADATA_KEY][FEATURE_FLAG_REFERENCE_KEY] = feature_flag_reference
                feature_flag_value[TELEMETRY_KEY][METADATA_KEY][FEATURE_FLAG_ID_KEY] = self._calculate_feature_id(
                    feature_flag.key, feature_flag.label
                )
<<<<<<< HEAD
                allocation_id = self._generate_allocation_id(feature_flag_value)
                if allocation_id:
                    feature_flag_value[TELEMETRY_KEY][METADATA_KEY][ALLOCATION_ID_KEY] = allocation_id
=======
>>>>>>> cc52a282

    def _feature_flag_appconfig_telemetry(
        self, feature_flag: FeatureFlagConfigurationSetting, filters_used: Dict[str, bool]
    ):
        if feature_flag.filters:
            for filter in feature_flag.filters:
                if filter.get("name") in PERCENTAGE_FILTER_NAMES:
                    filters_used[PERCENTAGE_FILTER_KEY] = True
                elif filter.get("name") in TIME_WINDOW_FILTER_NAMES:
                    filters_used[TIME_WINDOW_FILTER_KEY] = True
                elif filter.get("name") in TARGETING_FILTER_NAMES:
                    filters_used[TARGETING_FILTER_KEY] = True
                else:
                    filters_used[CUSTOM_FILTER_KEY] = True


class ConfigurationClientManagerBase:  # pylint:disable=too-many-instance-attributes
    def __init__(
        self,
        endpoint: str,
        user_agent: str,
        retry_total,
        retry_backoff_max,
        replica_discovery_enabled,
        min_backoff_sec,
        max_backoff_sec,
        _load_balancing_enabled: bool,
        **kwargs,
    ):
        self._last_active_client_name = ""
        self._original_endpoint = endpoint
        self._user_agent = user_agent
        self._retry_total = retry_total
        self._retry_backoff_max = retry_backoff_max
        self._replica_discovery_enabled = replica_discovery_enabled
        self._next_update_time: Optional[float] = None
        self._args = dict(kwargs)
        self._min_backoff_sec = min_backoff_sec
        self._max_backoff_sec = max_backoff_sec
        self._load_balancing_enabled = _load_balancing_enabled

    def _calculate_backoff(self, attempts: int) -> float:
        max_attempts = 63
        ms_per_second = 1000  # 1 Second in milliseconds

        min_backoff_milliseconds = self._min_backoff_sec * ms_per_second
        max_backoff_milliseconds = self._max_backoff_sec * ms_per_second

        if self._max_backoff_sec <= self._min_backoff_sec:
            return min_backoff_milliseconds

        calculated_milliseconds = max(1, min_backoff_milliseconds) * (1 << min(attempts, max_attempts))

        if calculated_milliseconds > max_backoff_milliseconds or calculated_milliseconds <= 0:
            calculated_milliseconds = max_backoff_milliseconds

        return min_backoff_milliseconds + (
            random.uniform(0.0, 1.0) * (calculated_milliseconds - min_backoff_milliseconds)  # nosec
        )<|MERGE_RESOLUTION|>--- conflicted
+++ resolved
@@ -3,20 +3,13 @@
 # Licensed under the MIT License. See License.txt in the project root for
 # license information.
 # -------------------------------------------------------------------------
-<<<<<<< HEAD
 import json
 import time
-=======
->>>>>>> cc52a282
 import random
 import hashlib
 import base64
 from dataclasses import dataclass
-<<<<<<< HEAD
-from typing import Dict, List, Optional, Mapping, Any
-=======
-from typing import Dict, Mapping, Any, Optional
->>>>>>> cc52a282
+from typing import Dict, List, Optional, Mapping, Any, Optional
 from azure.appconfiguration import (  # type:ignore # pylint:disable=no-name-in-module
     FeatureFlagConfigurationSetting,
 )
@@ -33,10 +26,7 @@
     ETAG_KEY,
     FEATURE_FLAG_REFERENCE_KEY,
     FEATURE_FLAG_ID_KEY,
-<<<<<<< HEAD
     ALLOCATION_ID_KEY,
-=======
->>>>>>> cc52a282
 )
 
 FALLBACK_CLIENT_REFRESH_EXPIRED_INTERVAL = 3600  # 1 hour in seconds
@@ -160,12 +150,9 @@
                 feature_flag_value[TELEMETRY_KEY][METADATA_KEY][FEATURE_FLAG_ID_KEY] = self._calculate_feature_id(
                     feature_flag.key, feature_flag.label
                 )
-<<<<<<< HEAD
                 allocation_id = self._generate_allocation_id(feature_flag_value)
                 if allocation_id:
                     feature_flag_value[TELEMETRY_KEY][METADATA_KEY][ALLOCATION_ID_KEY] = allocation_id
-=======
->>>>>>> cc52a282
 
     def _feature_flag_appconfig_telemetry(
         self, feature_flag: FeatureFlagConfigurationSetting, filters_used: Dict[str, bool]
