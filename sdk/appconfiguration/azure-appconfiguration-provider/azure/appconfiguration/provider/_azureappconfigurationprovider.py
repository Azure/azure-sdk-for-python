# ------------------------------------------------------------------------
# Copyright (c) Microsoft Corporation. All rights reserved.
# Licensed under the MIT License. See License.txt in the project root for
# license information.
# -------------------------------------------------------------------------
import os
import json
import random
import time
import datetime
<<<<<<< HEAD
import hashlib
import base64
=======
from importlib.metadata import version, PackageNotFoundError
>>>>>>> 435d7168
from threading import Lock
import logging
from typing import (
    Any,
    Callable,
    Dict,
    Mapping,
    Optional,
    overload,
    List,
    Tuple,
    TYPE_CHECKING,
    Union,
    Iterator,
    KeysView,
    ItemsView,
    ValuesView,
    TypeVar,
)
from azure.appconfiguration import (  # type:ignore # pylint:disable=no-name-in-module
    AzureAppConfigurationClient,
    FeatureFlagConfigurationSetting,
    SecretReferenceConfigurationSetting,
    ConfigurationSetting,
)
from azure.core import MatchConditions
from azure.core.exceptions import HttpResponseError, ServiceRequestError, ServiceResponseError
from azure.keyvault.secrets import SecretClient, KeyVaultSecretIdentifier
from ._models import AzureAppConfigurationKeyVaultOptions, SettingSelector
from ._constants import (
    FEATURE_MANAGEMENT_KEY,
    FEATURE_FLAG_KEY,
    FEATURE_FLAG_PREFIX,
    REQUEST_TRACING_DISABLED_ENVIRONMENT_VARIABLE,
    ServiceFabricEnvironmentVariable,
    AzureFunctionEnvironmentVariable,
    AzureWebAppEnvironmentVariable,
    ContainerAppEnvironmentVariable,
    KubernetesEnvironmentVariable,
    EMPTY_LABEL,
<<<<<<< HEAD
    TELEMETRY_KEY,
    METADATA_KEY,
    ETAG_KEY,
    FEATURE_FLAG_REFERENCE_KEY,
    FEATURE_FLAG_ID_KEY,
=======
    PERCENTAGE_FILTER_NAMES,
    TIME_WINDOW_FILTER_NAMES,
    TARGETING_FILTER_NAMES,
    CUSTOM_FILTER_KEY,
    PERCENTAGE_FILTER_KEY,
    TIME_WINDOW_FILTER_KEY,
    TARGETING_FILTER_KEY,
>>>>>>> 435d7168
)
from ._user_agent import USER_AGENT

if TYPE_CHECKING:
    from azure.core.credentials import TokenCredential

JSON = Mapping[str, Any]  # pylint: disable=unsubscriptable-object
_T = TypeVar("_T")
logger = logging.getLogger(__name__)

min_uptime = 5


@overload
def load(  # pylint: disable=docstring-keyword-should-match-keyword-only
    endpoint: str,
    credential: "TokenCredential",
    *,
    selects: Optional[List[SettingSelector]] = None,
    trim_prefixes: Optional[List[str]] = None,
    keyvault_credential: Optional["TokenCredential"] = None,
    keyvault_client_configs: Optional[Mapping[str, JSON]] = None,
    secret_resolver: Optional[Callable[[str], str]] = None,
    key_vault_options: Optional[AzureAppConfigurationKeyVaultOptions] = None,
    refresh_on: Optional[List[Tuple[str, str]]] = None,
    refresh_interval: int = 30,
    on_refresh_success: Optional[Callable] = None,
    on_refresh_error: Optional[Callable[[Exception], None]] = None,
    feature_flag_enabled: bool = False,
    feature_flag_selectors: Optional[List[SettingSelector]] = None,
    feature_flag_refresh_enabled: bool = False,
    **kwargs,
) -> "AzureAppConfigurationProvider":
    """
    Loads configuration settings from Azure App Configuration into a Python application.

    :param str endpoint: Endpoint for App Configuration resource.
    :param  ~azure.core.credentials.TokenCredential credential: Credential for App Configuration resource.
    :keyword Optional[List[~azure.appconfiguration.provider.SettingSelector]] selects: List of setting selectors to
    filter configuration settings
    :keyword Optional[List[str]] trim_prefixes: List of prefixes to trim from configuration keys
    :keyword  ~azure.core.credentials.TokenCredential keyvault_credential: A credential for authenticating with the key
    vault. This is optional if keyvault_client_configs is provided.
    :keyword Mapping[str, Mapping] keyvault_client_configs: A Mapping of SecretClient endpoints to client
    configurations from azure-keyvault-secrets. This is optional if keyvault_credential is provided. If a credential
    isn't provided a credential will need to be in each set for each.
    :keyword Callable[[str], str] secret_resolver: A function that takes a URI and returns a value.
    :keyword List[Tuple[str, str]] refresh_on: One or more settings whose modification will trigger a full refresh
    after a fixed interval. This should be a list of Key-Label pairs for specific settings (filters and wildcards are
    not supported).
    :keyword int refresh_interval: The minimum time in seconds between when a call to `refresh` will actually trigger a
<<<<<<< HEAD
    service call to update the settings. Default value is 30 seconds.
    :keyword Optional[Callable] on_refresh_success: Optional callback to be invoked when a change is found and a
    successful refresh has happened.
    :keyword Optional[Callable[[Exception], None]] on_refresh_error: Optional callback to be invoked when an error
    occurs while refreshing settings. If not specified, errors will be raised.
    :keyword bool feature_flag_enabled: Optional flag to enable or disable the loading of feature flags. Default is
    False.
    :keyword List[SettingSelector] feature_flag_selectors: Optional list of selectors to filter feature flags. By
    default will load all feature flags without a label.
    :keyword bool feature_flag_refresh_enabled: Optional flag to enable or disable the refresh of feature flags.
    Default is False.
=======
     service call to update the settings. Default value is 30 seconds.
    :keyword on_refresh_success: Optional callback to be invoked when a change is found and a successful refresh has
    happened.
    :paramtype on_refresh_success: Optional[Callable]
    :keyword on_refresh_error: Optional callback to be invoked when an error occurs while refreshing settings. If not
    specified, errors will be raised.
    :paramtype on_refresh_error: Optional[Callable[[Exception], None]]
    :keyword feature_flag_enabled: Optional flag to enable or disable the loading of feature flags. Default is False.
    :paramtype feature_flag_enabled: bool
    :keyword feature_flag_selectors: Optional list of selectors to filter feature flags. By default will load all
     feature flags without a label.
    :paramtype feature_flag_selectors: List[SettingSelector]
    :keyword feature_flag_refresh_enabled: Optional flag to enable or disable the refresh of feature flags. Default is
     False.
    :paramtype feature_flag_refresh_enabled: bool
>>>>>>> 435d7168
    """


@overload
def load(  # pylint: disable=docstring-keyword-should-match-keyword-only
    *,
    connection_string: str,
    selects: Optional[List[SettingSelector]] = None,
    trim_prefixes: Optional[List[str]] = None,
    keyvault_credential: Optional["TokenCredential"] = None,
    keyvault_client_configs: Optional[Mapping[str, JSON]] = None,
    secret_resolver: Optional[Callable[[str], str]] = None,
    key_vault_options: Optional[AzureAppConfigurationKeyVaultOptions] = None,
    refresh_on: Optional[List[Tuple[str, str]]] = None,
    refresh_interval: int = 30,
    on_refresh_success: Optional[Callable] = None,
    on_refresh_error: Optional[Callable[[Exception], None]] = None,
    feature_flag_enabled: bool = False,
    feature_flag_selectors: Optional[List[SettingSelector]] = None,
    feature_flag_refresh_enabled: bool = False,
    **kwargs,
) -> "AzureAppConfigurationProvider":
    """
    Loads configuration settings from Azure App Configuration into a Python application.

    :keyword str connection_string: Connection string for App Configuration resource.
    :keyword Optional[List[~azure.appconfiguration.provider.SettingSelector]] selects: List of setting selectors to
    filter configuration settings
    :keyword trim_prefixes: Optional[List[str]] trim_prefixes: List of prefixes to trim from configuration keys
    :keyword  ~azure.core.credentials.TokenCredential keyvault_credential: A credential for authenticating with the key
    vault. This is optional if keyvault_client_configs is provided.
    :keyword Mapping[str, Mapping] keyvault_client_configs: A Mapping of SecretClient endpoints to client
    configurations from azure-keyvault-secrets. This is optional if keyvault_credential is provided. If a credential
    isn't provided a credential will need to be in each set for each.
    :keyword Callable[[str], str] secret_resolver: A function that takes a URI and returns a value.
    :keyword List[Tuple[str, str]] refresh_on: One or more settings whose modification will trigger a full refresh
    after a fixed interval. This should be a list of Key-Label pairs for specific settings (filters and wildcards are
    not supported).
    :keyword int refresh_interval: The minimum time in seconds between when a call to `refresh` will actually trigger a
     service call to update the settings. Default value is 30 seconds.
<<<<<<< HEAD
    :keyword Optional[Callable] on_refresh_success: Optional callback to be invoked when a change is found and a
    successful refresh has happened.
    :keyword Optional[Callable[[Exception], None]] on_refresh_error: Optional callback to be invoked when an error
    occurs while refreshing settings. If not specified, errors will be raised.
    :keyword bool feature_flag_enabled: Optional flag to enable or disable the loading of feature flags. Default is
    False.
    :keyword List[SettingSelector] feature_flag_selectors: Optional list of selectors to filter feature flags. By
    default will load all feature flags without a label.
    :keyword bool feature_flag_refresh_enabled: Optional flag to enable or disable the refresh of feature flags.
    Default is False.
=======
    :keyword on_refresh_success: Optional callback to be invoked when a change is found and a successful refresh has
     happened.
    :paramtype on_refresh_success: Optional[Callable]
    :keyword on_refresh_error: Optional callback to be invoked when an error occurs while refreshing settings. If not
    specified, errors will be raised.
    :paramtype on_refresh_error: Optional[Callable[[Exception], None]]
    :keyword feature_flag_enabled: Optional flag to enable or disable the loading of feature flags. Default is False.
    :paramtype feature_flag_enabled: bool
    :keyword feature_flag_selectors: Optional list of selectors to filter feature flags. By default will load all
     feature flags without a label.
    :paramtype feature_flag_selectors: List[SettingSelector]
    :keyword feature_flag_refresh_enabled: Optional flag to enable or disable the refresh of feature flags. Default is
     False.
    :paramtype feature_flag_refresh_enabled: bool
>>>>>>> 435d7168
    """


def load(*args, **kwargs) -> "AzureAppConfigurationProvider":
    # pylint:disable=protected-access

    # Start by parsing kwargs
    endpoint: Optional[str] = kwargs.pop("endpoint", None)
    credential: Optional["TokenCredential"] = kwargs.pop("credential", None)
    connection_string: Optional[str] = kwargs.pop("connection_string", None)
    key_vault_options: Optional[AzureAppConfigurationKeyVaultOptions] = kwargs.pop("key_vault_options", None)
    start_time = datetime.datetime.now()

    # Update endpoint and credential if specified positionally.
    if len(args) > 2:
        raise TypeError(
            "Unexpected positional parameters. Please pass either endpoint and credential, or a connection string."
        )
    if len(args) == 1:
        if endpoint is not None:
            raise TypeError("Received multiple values for parameter 'endpoint'.")
        endpoint = args[0]
    elif len(args) == 2:
        if credential is not None:
            raise TypeError("Received multiple values for parameter 'credential'.")
        endpoint, credential = args

    if (endpoint or credential) and connection_string:
        raise ValueError("Please pass either endpoint and credential, or a connection string.")

    # Removing use of AzureAppConfigurationKeyVaultOptions
    if key_vault_options:
        if "keyvault_credential" in kwargs or "secret_resolver" in kwargs or "keyvault_client_configs" in kwargs:
            raise ValueError(
                "Key Vault configurations should only be set by either the key_vault_options or kwargs not both."
            )
        kwargs["keyvault_credential"] = key_vault_options.credential
        kwargs["secret_resolver"] = key_vault_options.secret_resolver
        kwargs["keyvault_client_configs"] = key_vault_options.client_configs

    if kwargs.get("keyvault_credential") is not None and kwargs.get("secret_resolver") is not None:
        raise ValueError("A keyvault credential and secret resolver can't both be configured.")

    headers = _get_headers("Startup", **kwargs)
    provider = _buildprovider(
        connection_string, endpoint, credential, uses_key_vault="UsesKeyVault" in headers, **kwargs
    )

    try:
        provider._load_all(headers=headers)
    except Exception as e:
        _delay_failure(start_time)
        raise e

    # Refresh-All sentinels are not updated on load_all, as they are not necessarily included in the provider.
    for (key, label), etag in provider._refresh_on.items():
        if not etag:
            try:
                sentinel = provider._client.get_configuration_setting(key, label, headers=headers)  # type:ignore
                provider._refresh_on[(key, label)] = sentinel.etag  # type:ignore
            except HttpResponseError as e:
                if e.status_code == 404:
                    # If the sentinel is not found a refresh should be triggered when it is created.
                    logging.debug(
                        "WatchKey key: %s label %s was configured but not found. Refresh will be triggered if created.",
                        key,
                        label,
                    )
                    provider._refresh_on[(key, label)] = None  # type: ignore
                else:
                    _delay_failure(start_time)
                    raise e
            except Exception as e:
                _delay_failure(start_time)
                raise e
    return provider


def _delay_failure(start_time: datetime.datetime) -> None:
    # We want to make sure we are up a minimum amount of time before we kill the process. Otherwise, we could get stuck
    # in a quick restart loop.
    min_time = datetime.timedelta(seconds=min_uptime)
    current_time = datetime.datetime.now()
    if current_time - start_time < min_time:
        time.sleep((min_time - (current_time - start_time)).total_seconds())


def _get_headers(request_type, **kwargs) -> str:
    headers = kwargs.pop("headers", {})
    if os.environ.get(REQUEST_TRACING_DISABLED_ENVIRONMENT_VARIABLE, default="").lower() == "true":
        return headers
    correlation_context = "RequestType=" + request_type

    if "feature_filters_used" in kwargs:
        filters_used = ""
        feature_filters_used = kwargs.pop("feature_filters_used", {})
        if CUSTOM_FILTER_KEY in feature_filters_used:
            filters_used = CUSTOM_FILTER_KEY
        if PERCENTAGE_FILTER_KEY in feature_filters_used:
            filters_used += ("+" if filters_used else "") + PERCENTAGE_FILTER_KEY
        if TIME_WINDOW_FILTER_KEY in feature_filters_used:
            filters_used += ("+" if filters_used else "") + TIME_WINDOW_FILTER_KEY
        if TARGETING_FILTER_KEY in feature_filters_used:
            filters_used += ("+" if filters_used else "") + TARGETING_FILTER_KEY
        correlation_context += ",Filters=" + filters_used

    correlation_context += _uses_feature_flags(**kwargs)

    if (
        "keyvault_credential" in kwargs
        or "keyvault_client_configs" in kwargs
        or "secret_resolver" in kwargs
        or kwargs.pop("uses_key_vault", False)
    ):
        correlation_context += ",UsesKeyVault"
    host_type = ""
    if AzureFunctionEnvironmentVariable in os.environ:
        host_type = "AzureFunction"
    elif AzureWebAppEnvironmentVariable in os.environ:
        host_type = "AzureWebApp"
    elif ContainerAppEnvironmentVariable in os.environ:
        host_type = "ContainerApp"
    elif KubernetesEnvironmentVariable in os.environ:
        host_type = "Kubernetes"
    elif ServiceFabricEnvironmentVariable in os.environ:
        host_type = "ServiceFabric"
    if host_type:
        correlation_context += ",Host=" + host_type

    headers["Correlation-Context"] = correlation_context
    return headers


def _uses_feature_flags(**kwargs):
    if not kwargs.pop("uses_feature_flags", False):
        return ""
    package_name = "featuremanagement"
    try:
        feature_management_version = version(package_name)
        if feature_management_version:
            return ",FMPyVer=" + feature_management_version
    except PackageNotFoundError:
        pass
    return ""


def _buildprovider(
    connection_string: Optional[str], endpoint: Optional[str], credential: Optional["TokenCredential"], **kwargs
) -> "AzureAppConfigurationProvider":
    # pylint:disable=protected-access
    provider = AzureAppConfigurationProvider(**kwargs)
    retry_total = kwargs.pop("retry_total", 2)
    retry_backoff_max = kwargs.pop("retry_backoff_max", 60)

    if "user_agent" in kwargs:
        user_agent = kwargs.pop("user_agent") + " " + USER_AGENT
    else:
        user_agent = USER_AGENT

    if connection_string:
        provider._client = AzureAppConfigurationClient.from_connection_string(
            connection_string,
            user_agent=user_agent,
            retry_total=retry_total,
            retry_backoff_max=retry_backoff_max,
            **kwargs,
        )
        return provider
    if endpoint is not None and credential is not None:
        provider._client = AzureAppConfigurationClient(
            endpoint,
            credential,
            user_agent=user_agent,
            retry_total=retry_total,
            retry_backoff_max=retry_backoff_max,
            **kwargs,
        )
        return provider
    raise ValueError("Please pass either endpoint and credential, or a connection string.")


def _resolve_keyvault_reference(
    config: "SecretReferenceConfigurationSetting", provider: "AzureAppConfigurationProvider"
) -> str:
    # pylint:disable=protected-access
    if not (provider._keyvault_credential or provider._keyvault_client_configs or provider._secret_resolver):
        raise ValueError(
            """
            Either a credential to Key Vault, custom Key Vault client, or a secret resolver must be set to resolve Key
             Vault references.
            """
        )

    if config.secret_id is None:
        raise ValueError("Key Vault reference must have a uri value.")

    keyvault_identifier = KeyVaultSecretIdentifier(config.secret_id)

    vault_url = keyvault_identifier.vault_url + "/"

    # pylint:disable=protected-access
    referenced_client = provider._secret_clients.get(vault_url, None)

    vault_config = provider._keyvault_client_configs.get(vault_url, {})
    credential = vault_config.pop("credential", provider._keyvault_credential)

    if referenced_client is None and credential is not None:
        referenced_client = SecretClient(vault_url=vault_url, credential=credential, **vault_config)
        provider._secret_clients[vault_url] = referenced_client

    if referenced_client:
        secret_value = referenced_client.get_secret(keyvault_identifier.name, version=keyvault_identifier.version).value
        if secret_value is not None:
            return secret_value

    if provider._secret_resolver:
        return provider._secret_resolver(config.secret_id)

    raise ValueError("No Secret Client found for Key Vault reference %s" % (vault_url))


def _is_json_content_type(content_type: str) -> bool:
    if not content_type:
        return False

    content_type = content_type.strip().lower()
    mime_type = content_type.split(";")[0].strip()

    type_parts = mime_type.split("/")
    if len(type_parts) != 2:
        return False

    (main_type, sub_type) = type_parts
    if main_type != "application":
        return False

    sub_types = sub_type.split("+")
    if "json" in sub_types:
        return True

    return False


def _build_sentinel(setting: Union[str, Tuple[str, str]]) -> Tuple[str, str]:
    try:
        key, label = setting  # type:ignore
    except IndexError:
        key = setting
        label = EMPTY_LABEL
    if "*" in key or "*" in label:
        raise ValueError("Wildcard key or label filters are not supported for refresh.")
    return key, label


class _RefreshTimer:
    """
    A timer that tracks the next refresh time and the number of attempts.
    """

    def __init__(self, **kwargs):
        self._interval: int = kwargs.pop("refresh_interval", 30)
        if self._interval < 1:
            raise ValueError("Refresh interval must be greater than or equal to 1 second.")
        self._next_refresh_time: float = time.time() + self._interval
        self._attempts: int = 1
        self._min_backoff: int = (
            kwargs.pop("min_backoff", 30) if kwargs.get("min_backoff", 30) <= self._interval else self._interval
        )
        self._max_backoff: int = 600 if 600 <= self._interval else self._interval

    def reset(self) -> None:
        self._next_refresh_time = time.time() + self._interval
        self._attempts = 1

    def backoff(self) -> None:
        self._next_refresh_time = time.time() + self._calculate_backoff() / 1000
        self._attempts += 1

    def needs_refresh(self) -> bool:
        return time.time() >= self._next_refresh_time

    def _calculate_backoff(self) -> float:
        max_attempts = 63
        millisecond = 1000  # 1 Second in milliseconds

        min_backoff_milliseconds = self._min_backoff * millisecond
        max_backoff_milliseconds = self._max_backoff * millisecond

        if self._max_backoff <= self._min_backoff:
            return min_backoff_milliseconds

        calculated_milliseconds = max(1, min_backoff_milliseconds) * (1 << min(self._attempts, max_attempts))

        if calculated_milliseconds > max_backoff_milliseconds or calculated_milliseconds <= 0:
            calculated_milliseconds = max_backoff_milliseconds

        return min_backoff_milliseconds + (
            random.uniform(0.0, 1.0) * (calculated_milliseconds - min_backoff_milliseconds)
        )


class AzureAppConfigurationProvider(Mapping[str, Union[str, JSON]]):  # pylint: disable=too-many-instance-attributes
    """
    Provides a dictionary-like interface to Azure App Configuration settings. Enables loading of sets of configuration
    settings from Azure App Configuration into a Python application. Enables trimming of prefixes from configuration
    keys. Enables resolution of Key Vault references in configuration settings.
    """

    def __init__(self, **kwargs) -> None:
        self._dict: Dict[str, str] = {}
        self._client: Optional[AzureAppConfigurationClient] = None
        self._secret_clients: Dict[str, SecretClient] = {}
        self._selects: List[SettingSelector] = kwargs.pop(
            "selects", [SettingSelector(key_filter="*", label_filter=EMPTY_LABEL)]
        )

        trim_prefixes: List[str] = kwargs.pop("trim_prefixes", [])
        self._trim_prefixes: List[str] = sorted(trim_prefixes, key=len, reverse=True)

        refresh_on: List[Tuple[str, str]] = kwargs.pop("refresh_on", None) or []
        self._refresh_on: Mapping[Tuple[str, str], Optional[str]] = {_build_sentinel(s): None for s in refresh_on}
        self._refresh_timer: _RefreshTimer = _RefreshTimer(**kwargs)
        self._on_refresh_success: Optional[Callable] = kwargs.pop("on_refresh_success", None)
        self._on_refresh_error: Optional[Callable[[Exception], None]] = kwargs.pop("on_refresh_error", None)
        self._keyvault_credential = kwargs.pop("keyvault_credential", None)
        self._secret_resolver = kwargs.pop("secret_resolver", None)
        self._keyvault_client_configs = kwargs.pop("keyvault_client_configs", {})
        self._uses_key_vault = (
            self._keyvault_credential is not None
            or (self._keyvault_client_configs is not None and len(self._keyvault_client_configs) > 0)
            or self._secret_resolver is not None
        )
        self._feature_flag_enabled = kwargs.pop("feature_flag_enabled", False)
        self._feature_flag_selectors = kwargs.pop("feature_flag_selectors", [SettingSelector(key_filter="*")])
        self._refresh_on_feature_flags: Mapping[Tuple[str, str], Optional[str]] = {}
        self._feature_flag_refresh_timer: _RefreshTimer = _RefreshTimer(**kwargs)
        self._feature_flag_refresh_enabled = kwargs.pop("feature_flag_refresh_enabled", False)
        self._feature_filter_usage: Mapping[str, bool] = {}
        self._update_lock = Lock()
        self._refresh_lock = Lock()

    def refresh(self, **kwargs) -> None:
        if not self._refresh_on and not self._feature_flag_refresh_enabled:
            logging.debug("Refresh called but no refresh enabled.")
            return
        if not self._refresh_timer.needs_refresh():
            logging.debug("Refresh called but refresh interval not elapsed.")
            return
        if not self._refresh_lock.acquire(blocking=False):  # pylint: disable= consider-using-with
            logging.debug("Refresh called but refresh already in progress.")
            return
        success = False
        need_refresh = False
        try:
            if self._refresh_on:
                need_refresh = self._refresh_configuration_settings(**kwargs)
            if self._feature_flag_refresh_enabled:
                need_refresh = self._refresh_feature_flags(**kwargs) or need_refresh
            # Even if we don't need to refresh, we should reset the timer
            self._refresh_timer.reset()
            success = True
        except (ServiceRequestError, ServiceResponseError, HttpResponseError) as e:
            # If we get an error we should retry sooner than the next refresh interval
            if self._on_refresh_error:
                self._on_refresh_error(e)
                return
            raise
        finally:
            self._refresh_lock.release()
            if not success:
                self._refresh_timer.backoff()
            elif need_refresh and self._on_refresh_success:
                self._on_refresh_success()

    def _refresh_configuration_settings(self, **kwargs) -> bool:
        need_refresh = False
        updated_sentinel_keys = dict(self._refresh_on)
        headers = _get_headers(
            "Watch",
            uses_key_vault=self._uses_key_vault,
            feature_filters_used=self._feature_filter_usage,
            uses_feature_flags=self._feature_flag_enabled,
            **kwargs
        )
        for (key, label), etag in updated_sentinel_keys.items():
            changed, updated_sentinel = self._check_configuration_setting(
                key=key, label=label, etag=etag, headers=headers, **kwargs
            )
            if changed:
                need_refresh = True
            if updated_sentinel is not None:
                updated_sentinel_keys[(key, label)] = updated_sentinel.etag
        # Need to only update once, no matter how many sentinels are updated
        if need_refresh:
            configuration_settings, sentinel_keys = self._load_configuration_settings(**kwargs)
            if self._feature_flag_enabled:
                configuration_settings[FEATURE_MANAGEMENT_KEY] = self._dict[FEATURE_MANAGEMENT_KEY]
            with self._update_lock:
                self._refresh_on = sentinel_keys
                self._dict = configuration_settings
        return need_refresh

    def _refresh_feature_flags(self, **kwargs) -> bool:
        feature_flag_sentinel_keys = dict(self._refresh_on_feature_flags)
        headers = _get_headers(
            "Watch",
            uses_key_vault=self._uses_key_vault,
            feature_filters_used=self._feature_filter_usage,
            uses_feature_flags=self._feature_flag_enabled,
            **kwargs
        )
        for (key, label), etag in feature_flag_sentinel_keys.items():
            changed = self._check_configuration_setting(key=key, label=label, etag=etag, headers=headers, **kwargs)
            if changed:
                feature_flags, feature_flag_sentinel_keys = self._load_feature_flags(**kwargs)
                with self._update_lock:
                    updated_configurations: Dict[str, Any] = {}
                    updated_configurations[FEATURE_MANAGEMENT_KEY] = {}
                    updated_configurations[FEATURE_MANAGEMENT_KEY][FEATURE_FLAG_KEY] = feature_flags
                    self._dict.update(updated_configurations)
                self._refresh_on_feature_flags = feature_flag_sentinel_keys
                return True
        return False

    def _check_configuration_setting(
        self, key, label, etag, headers, **kwargs
    ) -> Tuple[bool, Union[ConfigurationSetting, None]]:
        """
        Checks if the configuration setting have been updated since the last refresh.

        :param str key: key to check for chances
        :param str label: label to check for changes
        :param str etag: etag to check for changes
        :param Mapping[str, str] headers: headers to use for the request
        :return: A tuple with the first item being true/false if a change is detected. The second item is the updated
        value if a change was detected.
        :rtype: Tuple[bool, Union[ConfigurationSetting, None]]
        """
        try:
            updated_sentinel = self._client.get_configuration_setting(  # type: ignore
                key=key, label=label, etag=etag, match_condition=MatchConditions.IfModified, headers=headers, **kwargs
            )
            if updated_sentinel is not None:
                logging.debug(
                    "Refresh all triggered by key: %s label %s.",
                    key,
                    label,
                )
                return True, updated_sentinel
        except HttpResponseError as e:
            if e.status_code == 404:
                if etag is not None:
                    # If the sentinel is not found, it means the key/label was deleted, so we should refresh
                    logging.debug("Refresh all triggered by key: %s label %s.", key, label)
                    return True, None
            else:
                raise e
        return False, None

    def _load_all(self, **kwargs):
        configuration_settings, sentinel_keys = self._load_configuration_settings(**kwargs)
        if self._feature_flag_enabled:
            feature_flags, feature_flag_sentinel_keys = self._load_feature_flags(**kwargs)
            configuration_settings[FEATURE_MANAGEMENT_KEY] = {}
            configuration_settings[FEATURE_MANAGEMENT_KEY][FEATURE_FLAG_KEY] = feature_flags
            self._refresh_on_feature_flags = feature_flag_sentinel_keys
        with self._update_lock:
            self._refresh_on = sentinel_keys
            self._dict = configuration_settings

    def _load_configuration_settings(self, **kwargs):
        configuration_settings = {}
        sentinel_keys = kwargs.pop("sentinel_keys", self._refresh_on)
        for select in self._selects:
            configurations = self._client.list_configuration_settings(
                key_filter=select.key_filter, label_filter=select.label_filter, **kwargs
            )
            for config in configurations:
                if isinstance(config, FeatureFlagConfigurationSetting):
                    # Feature flags are ignored when loaded by Selects, as they are selected from
                    # `feature_flag_selectors`
                    pass
                else:
                    key = self._process_key_name(config)
                    value = self._process_key_value(config)
                    configuration_settings[key] = value
                # Every time we run load_all, we should update the etag of our refresh sentinels
                # so they stay up-to-date.
                # Sentinel keys will have unprocessed key names, so we need to use the original key.
                if (config.key, config.label) in self._refresh_on:
                    sentinel_keys[(config.key, config.label)] = config.etag
        return configuration_settings, sentinel_keys

    @staticmethod
    def _calculate_feature_id(key, label):
        basic_value = f"{key}\n"
        if label and not label.isspace():
            basic_value += f"{label}"
        feature_flag_id_hash_bytes = hashlib.sha256(basic_value.encode()).digest()
        encoded_flag = base64.b64encode(feature_flag_id_hash_bytes)
        encoded_flag = encoded_flag.replace(b"+", b"-").replace(b"/", b"_")
        return encoded_flag[: encoded_flag.find(b"=")]

    def _load_feature_flags(self, **kwargs):
        feature_flag_sentinel_keys = {}
        loaded_feature_flags = []
        # Needs to be removed unknown keyword argument for list_configuration_settings
        kwargs.pop("sentinel_keys", None)
        filters_used = {}
        for select in self._feature_flag_selectors:
            endpoint = self._client._impl._config.endpoint  # pylint: disable=protected-access
            feature_flags = self._client.list_configuration_settings(
                key_filter=FEATURE_FLAG_PREFIX + select.key_filter, label_filter=select.label_filter, **kwargs
            )
            for feature_flag in feature_flags:
                feature_flag_value = json.loads(feature_flag.value)
                if TELEMETRY_KEY in feature_flag_value:
                    if METADATA_KEY not in feature_flag_value[TELEMETRY_KEY]:
                        feature_flag_value[TELEMETRY_KEY][METADATA_KEY] = {}
                    feature_flag_value[TELEMETRY_KEY][METADATA_KEY][ETAG_KEY] = feature_flag.etag

                    if not endpoint.endswith("/"):
                        endpoint += "/"
                    feature_flag_reference = f"{endpoint}kv/{feature_flag.key}"
                    if feature_flag.label and not feature_flag.label.isspace():
                        feature_flag_reference += f"?label={feature_flag.label}"
                    feature_flag_value[TELEMETRY_KEY][METADATA_KEY][FEATURE_FLAG_REFERENCE_KEY] = feature_flag_reference
                    feature_flag_value[TELEMETRY_KEY][METADATA_KEY][FEATURE_FLAG_ID_KEY] = self._calculate_feature_id(
                        feature_flag.key, feature_flag.label
                    )
                loaded_feature_flags.append(feature_flag_value)

                if self._feature_flag_refresh_enabled:
                    feature_flag_sentinel_keys[(feature_flag.key, feature_flag.label)] = feature_flag.etag
                if feature_flag.filters:
                    for filter in feature_flag.filters:
                        if filter.get("name") in PERCENTAGE_FILTER_NAMES:
                            filters_used[PERCENTAGE_FILTER_KEY] = True
                        elif filter.get("name") in TIME_WINDOW_FILTER_NAMES:
                            filters_used[TIME_WINDOW_FILTER_KEY] = True
                        elif filter.get("name") in TARGETING_FILTER_NAMES:
                            filters_used[TARGETING_FILTER_KEY] = True
                        else:
                            filters_used[CUSTOM_FILTER_KEY] = True
        self._feature_filter_usage = filters_used

        return loaded_feature_flags, feature_flag_sentinel_keys

    def _process_key_name(self, config):
        trimmed_key = config.key
        # Trim the key if it starts with one of the prefixes provided
        for trim in self._trim_prefixes:
            if config.key.startswith(trim):
                trimmed_key = config.key[len(trim) :]
                break
        return trimmed_key

    def _process_key_value(self, config):
        if isinstance(config, SecretReferenceConfigurationSetting):
            return _resolve_keyvault_reference(config, self)
        if _is_json_content_type(config.content_type) and not isinstance(config, FeatureFlagConfigurationSetting):
            # Feature flags are of type json, but don't treat them as such
            try:
                return json.loads(config.value)
            except json.JSONDecodeError:
                # If the value is not a valid JSON, treat it like regular string value
                return config.value
        return config.value

    def __getitem__(self, key: str) -> Any:
        # pylint:disable=docstring-missing-param,docstring-missing-return,docstring-missing-rtype
        """
        Returns the value of the specified key.
        """
        return self._dict[key]

    def __iter__(self) -> Iterator[str]:
        return self._dict.__iter__()

    def __len__(self) -> int:
        return len(self._dict)

    def __contains__(self, __x: object) -> bool:
        # pylint:disable=docstring-missing-param,docstring-missing-return,docstring-missing-rtype
        """
        Returns True if the configuration settings contains the specified key.
        """
        return self._dict.__contains__(__x)

    def keys(self) -> KeysView[str]:
        """
        Returns a list of keys loaded from Azure App Configuration.

        :return: A list of keys loaded from Azure App Configuration.
        :rtype: KeysView[str]
        """
        with self._update_lock:
            return self._dict.keys()

    def items(self) -> ItemsView[str, Union[str, Mapping[str, Any]]]:
        """
        Returns a set-like object of key-value pairs loaded from Azure App Configuration. Any values that are Key Vault
         references will be resolved.

        :return: A set-like object of key-value pairs loaded from Azure App Configuration.
        :rtype: ItemsView[str, Union[str, Mapping[str, Any]]]
        """
        with self._update_lock:
            return self._dict.items()

    def values(self) -> ValuesView[Union[str, Mapping[str, Any]]]:
        """
        Returns a list of values loaded from Azure App Configuration. Any values that are Key Vault references will be
        resolved.

        :return: A list of values loaded from Azure App Configuration. The values are either Strings or JSON objects,
         based on there content type.
        :rtype: ValuesView[Union[str, Mapping[str, Any]]]
        """
        with self._update_lock:
            return (self._dict).values()

    @overload
    def get(self, key: str, default: None = None) -> Union[str, JSON, None]: ...

    @overload
    def get(self, key: str, default: Union[str, JSON, _T]) -> Union[str, JSON, _T]:  # pylint: disable=signature-differs
        ...

    def get(self, key: str, default: Optional[Union[str, JSON, _T]] = None) -> Union[str, JSON, _T, None]:
        """
        Returns the value of the specified key. If the key does not exist, returns the default value.

        :param str key: The key of the value to get.
        :param default: The default value to return.
        :type: str or None
        :return: The value of the specified key.
        :rtype: Union[str, JSON]
        """
        with self._update_lock:
            return self._dict.get(key, default)

    def __eq__(self, other: Any) -> bool:
        if not isinstance(other, AzureAppConfigurationProvider):
            return False
        if self._dict != other._dict:
            return False
        if self._trim_prefixes != other._trim_prefixes:
            return False
        if self._client != other._client:
            return False
        return True

    def __ne__(self, other: Any) -> bool:
        return not self == other

    def close(self) -> None:
        """
        Closes the connection to Azure App Configuration.
        """
        for client in self._secret_clients.values():
            client.close()
        self._client.close()  # type: ignore

    def __enter__(self) -> "AzureAppConfigurationProvider":
        self._client.__enter__()  # type: ignore
        for client in self._secret_clients.values():
            client.__enter__()
        return self

    def __exit__(self, *args) -> None:
        self._client.__exit__(*args)  # type: ignore
        for client in self._secret_clients.values():
            client.__exit__()<|MERGE_RESOLUTION|>--- conflicted
+++ resolved
@@ -8,12 +8,9 @@
 import random
 import time
 import datetime
-<<<<<<< HEAD
 import hashlib
 import base64
-=======
 from importlib.metadata import version, PackageNotFoundError
->>>>>>> 435d7168
 from threading import Lock
 import logging
 from typing import (
@@ -54,13 +51,11 @@
     ContainerAppEnvironmentVariable,
     KubernetesEnvironmentVariable,
     EMPTY_LABEL,
-<<<<<<< HEAD
     TELEMETRY_KEY,
     METADATA_KEY,
     ETAG_KEY,
     FEATURE_FLAG_REFERENCE_KEY,
     FEATURE_FLAG_ID_KEY,
-=======
     PERCENTAGE_FILTER_NAMES,
     TIME_WINDOW_FILTER_NAMES,
     TARGETING_FILTER_NAMES,
@@ -68,7 +63,6 @@
     PERCENTAGE_FILTER_KEY,
     TIME_WINDOW_FILTER_KEY,
     TARGETING_FILTER_KEY,
->>>>>>> 435d7168
 )
 from ._user_agent import USER_AGENT
 
@@ -120,19 +114,6 @@
     after a fixed interval. This should be a list of Key-Label pairs for specific settings (filters and wildcards are
     not supported).
     :keyword int refresh_interval: The minimum time in seconds between when a call to `refresh` will actually trigger a
-<<<<<<< HEAD
-    service call to update the settings. Default value is 30 seconds.
-    :keyword Optional[Callable] on_refresh_success: Optional callback to be invoked when a change is found and a
-    successful refresh has happened.
-    :keyword Optional[Callable[[Exception], None]] on_refresh_error: Optional callback to be invoked when an error
-    occurs while refreshing settings. If not specified, errors will be raised.
-    :keyword bool feature_flag_enabled: Optional flag to enable or disable the loading of feature flags. Default is
-    False.
-    :keyword List[SettingSelector] feature_flag_selectors: Optional list of selectors to filter feature flags. By
-    default will load all feature flags without a label.
-    :keyword bool feature_flag_refresh_enabled: Optional flag to enable or disable the refresh of feature flags.
-    Default is False.
-=======
      service call to update the settings. Default value is 30 seconds.
     :keyword on_refresh_success: Optional callback to be invoked when a change is found and a successful refresh has
     happened.
@@ -148,7 +129,6 @@
     :keyword feature_flag_refresh_enabled: Optional flag to enable or disable the refresh of feature flags. Default is
      False.
     :paramtype feature_flag_refresh_enabled: bool
->>>>>>> 435d7168
     """
 
 
@@ -189,18 +169,6 @@
     not supported).
     :keyword int refresh_interval: The minimum time in seconds between when a call to `refresh` will actually trigger a
      service call to update the settings. Default value is 30 seconds.
-<<<<<<< HEAD
-    :keyword Optional[Callable] on_refresh_success: Optional callback to be invoked when a change is found and a
-    successful refresh has happened.
-    :keyword Optional[Callable[[Exception], None]] on_refresh_error: Optional callback to be invoked when an error
-    occurs while refreshing settings. If not specified, errors will be raised.
-    :keyword bool feature_flag_enabled: Optional flag to enable or disable the loading of feature flags. Default is
-    False.
-    :keyword List[SettingSelector] feature_flag_selectors: Optional list of selectors to filter feature flags. By
-    default will load all feature flags without a label.
-    :keyword bool feature_flag_refresh_enabled: Optional flag to enable or disable the refresh of feature flags.
-    Default is False.
-=======
     :keyword on_refresh_success: Optional callback to be invoked when a change is found and a successful refresh has
      happened.
     :paramtype on_refresh_success: Optional[Callable]
@@ -215,7 +183,6 @@
     :keyword feature_flag_refresh_enabled: Optional flag to enable or disable the refresh of feature flags. Default is
      False.
     :paramtype feature_flag_refresh_enabled: bool
->>>>>>> 435d7168
     """
 
 
