--- conflicted
+++ resolved
@@ -432,7 +432,6 @@
             return
         try:
             with self._update_lock:
-<<<<<<< HEAD
                 need_refresh = False
                 updated_sentinel_keys = dict(self._refresh_on)
                 for (key, label), etag in updated_sentinel_keys.items():
@@ -465,27 +464,6 @@
                 # Even if we don't need to refresh, we should reset the timer
                 self._refresh_timer.reset()
                 return
-=======
-                for (key, label), etag in self._refresh_on.items():
-                    updated_sentinel = self._client.get_configuration_setting(
-                        key=key,
-                        label=label,
-                        etag=etag,
-                        match_condition=MatchConditions.IfModified,
-                        headers=_get_headers("Watch", uses_key_vault=self._uses_key_vault, **kwargs),
-                        **kwargs
-                    )
-                    if updated_sentinel is not None:
-                        logging.debug(
-                            "Refresh all triggered by key: %s label %s.",
-                            key,
-                            label,
-                        )
-                        self._load_all(headers=_get_headers("Watch", uses_key_vault=self._uses_key_vault, **kwargs))
-                        self._refresh_on[(key, label)] = updated_sentinel.etag
-                        self._refresh_timer.reset()
-                        return
->>>>>>> b8df5f91
         except (ServiceRequestError, ServiceResponseError) as e:
             logging.debug("Failed to refresh, retrying: %r", e)
             self._refresh_timer.retry()
