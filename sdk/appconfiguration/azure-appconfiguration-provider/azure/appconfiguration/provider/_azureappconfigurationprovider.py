--- conflicted
+++ resolved
@@ -49,10 +49,7 @@
 
 JSON = Union[str, Mapping[str, Any]]  # pylint: disable=unsubscriptable-object
 
-<<<<<<< HEAD
 logger = logging.getLogger(__name__)
-=======
->>>>>>> a8613637
 
 @overload
 def load(
@@ -62,10 +59,7 @@
     selects: Optional[List[SettingSelector]] = None,
     trim_prefixes: Optional[List[str]] = None,
     key_vault_options: Optional[AzureAppConfigurationKeyVaultOptions] = None,
-<<<<<<< HEAD
     refresh_options: Optional[AzureAppConfigurationRefreshOptions] = None,
-=======
->>>>>>> a8613637
     **kwargs
 ) -> "AzureAppConfigurationProvider":
     """
@@ -91,10 +85,7 @@
     selects: Optional[List[SettingSelector]] = None,
     trim_prefixes: Optional[List[str]] = None,
     key_vault_options: Optional[AzureAppConfigurationKeyVaultOptions] = None,
-<<<<<<< HEAD
     refresh_options: Optional[AzureAppConfigurationRefreshOptions] = None,
-=======
->>>>>>> a8613637
     **kwargs
 ) -> "AzureAppConfigurationProvider":
     """
@@ -118,12 +109,9 @@
     endpoint: Optional[str] = kwargs.pop("endpoint", None)
     credential: Optional["TokenCredential"] = kwargs.pop("credential", None)
     connection_string: Optional[str] = kwargs.pop("connection_string", None)
-<<<<<<< HEAD
-=======
     key_vault_options: Optional[AzureAppConfigurationKeyVaultOptions] = kwargs.pop("key_vault_options", None)
     selects: List[SettingSelector] = kwargs.pop("selects", [SettingSelector(key_filter="*", label_filter=EMPTY_LABEL)])
     trim_prefixes: List[str] = kwargs.pop("trim_prefixes", [])
->>>>>>> a8613637
 
     # Update endpoint and credential if specified positionally.
     if len(args) > 2:
@@ -140,10 +128,6 @@
         endpoint, credential = args
 
     if (endpoint or credential) and connection_string:
-<<<<<<< HEAD
-        raise ValueError(
-            "Please pass either endpoint and credential, or a connection string."
-=======
         raise ValueError("Please pass either endpoint and credential, or a connection string.")
 
     provider = _buildprovider(connection_string, endpoint, credential, key_vault_options, **kwargs)
@@ -152,7 +136,6 @@
     for select in selects:
         configurations = provider._client.list_configuration_settings(
             key_filter=select.key_filter, label_filter=select.label_filter
->>>>>>> a8613637
         )
 
     provider = _buildprovider(connection_string, endpoint, credential, **kwargs)
@@ -198,18 +181,11 @@
     connection_string: Optional[str],
     endpoint: Optional[str],
     credential: Optional["TokenCredential"],
-<<<<<<< HEAD
+    key_vault_options: Optional[AzureAppConfigurationKeyVaultOptions],
     **kwargs
 ) -> "AzureAppConfigurationProvider":
     # pylint:disable=protected-access
     provider = AzureAppConfigurationProvider(**kwargs)
-=======
-    key_vault_options: Optional[AzureAppConfigurationKeyVaultOptions],
-    **kwargs
-) -> "AzureAppConfigurationProvider":
-    # pylint:disable=protected-access
-    provider = AzureAppConfigurationProvider()
->>>>>>> a8613637
     headers = kwargs.pop("headers", {})
     headers["Correlation-Context"] = _get_correlation_context(
         provider._key_vault_options
@@ -228,19 +204,10 @@
 
 
 def _resolve_keyvault_reference(
-<<<<<<< HEAD
-    config, provider: "AzureAppConfigurationProvider"
+    config, key_vault_options: Optional[AzureAppConfigurationKeyVaultOptions], provider: "AzureAppConfigurationProvider"
 ) -> str:
     if provider._key_vault_options is None:
-        raise ValueError(
-            "Key Vault options must be set to resolve Key Vault references."
-        )
-=======
-    config, key_vault_options: Optional[AzureAppConfigurationKeyVaultOptions], provider: "AzureAppConfigurationProvider"
-) -> str:
-    if key_vault_options is None:
         raise ValueError("Key Vault options must be set to resolve Key Vault references.")
->>>>>>> a8613637
 
     if config.secret_id is None:
         raise ValueError("Key Vault reference must have a uri value.")
