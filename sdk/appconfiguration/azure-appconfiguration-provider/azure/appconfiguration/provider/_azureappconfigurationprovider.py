# ------------------------------------------------------------------------
# Copyright (c) Microsoft Corporation. All rights reserved.
# Licensed under the MIT License. See License.txt in the project root for
# license information.
# -------------------------------------------------------------------------
import datetime
import logging
from typing import (
    Any,
    Callable,
    Dict,
    Mapping,
    Optional,
    overload,
    List,
    Tuple,
    TYPE_CHECKING,
)
from azure.appconfiguration import (  # type:ignore # pylint:disable=no-name-in-module
    ConfigurationSetting,
    FeatureFlagConfigurationSetting,
    SecretReferenceConfigurationSetting,
)
from azure.core.exceptions import AzureError, HttpResponseError
from ._models import AzureAppConfigurationKeyVaultOptions, SettingSelector
from ._key_vault._secret_provider import SecretProvider
from ._constants import (
    FEATURE_MANAGEMENT_KEY,
    FEATURE_FLAG_KEY,
)
from ._azureappconfigurationproviderbase import (
    AzureAppConfigurationProviderBase,
    update_correlation_context_header,
    delay_failure,
    sdk_allowed_kwargs,
)
from ._client_manager import ConfigurationClientManager, _ConfigurationClientWrapper as ConfigurationClient
from ._user_agent import USER_AGENT

if TYPE_CHECKING:
    from azure.core.credentials import TokenCredential

JSON = Mapping[str, Any]
logger = logging.getLogger(__name__)


@overload
def load(  # pylint: disable=docstring-keyword-should-match-keyword-only
    endpoint: str,
    credential: "TokenCredential",
    *,
    selects: Optional[List[SettingSelector]] = None,
    trim_prefixes: Optional[List[str]] = None,
    keyvault_credential: Optional["TokenCredential"] = None,
    keyvault_client_configs: Optional[Mapping[str, JSON]] = None,
    secret_resolver: Optional[Callable[[str], str]] = None,
    key_vault_options: Optional[AzureAppConfigurationKeyVaultOptions] = None,
    refresh_on: Optional[List[Tuple[str, str]]] = None,
    refresh_interval: int = 30,
    on_refresh_success: Optional[Callable] = None,
    on_refresh_error: Optional[Callable[[Exception], None]] = None,
    feature_flag_enabled: bool = False,
    feature_flag_selectors: Optional[List[SettingSelector]] = None,
    feature_flag_refresh_enabled: bool = False,
    **kwargs,
) -> "AzureAppConfigurationProvider":
    """
    Loads configuration settings from Azure App Configuration into a Python application.

    :param str endpoint: Endpoint for App Configuration resource.
    :param  ~azure.core.credentials.TokenCredential credential: Credential for App Configuration resource.
    :keyword Optional[List[~azure.appconfiguration.provider.SettingSelector]] selects: List of setting selectors to
    filter configuration settings
    :keyword Optional[List[str]] trim_prefixes: List of prefixes to trim from configuration keys
    :keyword  ~azure.core.credentials.TokenCredential keyvault_credential: A credential for authenticating with the key
    vault. This is optional if keyvault_client_configs is provided.
    :keyword Mapping[str, Mapping] keyvault_client_configs: A Mapping of SecretClient endpoints to client
    configurations from azure-keyvault-secrets. This is optional if keyvault_credential is provided. If a credential
    isn't provided a credential will need to be in each set for each.
    :keyword Callable[[str], str] secret_resolver: A function that takes a URI and returns a value.
    :keyword List[Tuple[str, str]] refresh_on: One or more settings whose modification will trigger a full refresh
    after a fixed interval. This should be a list of Key-Label pairs for specific settings (filters and wildcards are
    not supported).
    :keyword int refresh_interval: The minimum time in seconds between when a call to `refresh` will actually trigger a
     service call to update the settings. Default value is 30 seconds.
    :keyword on_refresh_success: Optional callback to be invoked when a change is found and a successful refresh has
    happened.
    :paramtype on_refresh_success: Optional[Callable]
    :keyword on_refresh_error: Optional callback to be invoked when an error occurs while refreshing settings. If not
    specified, errors will be raised.
    :paramtype on_refresh_error: Optional[Callable[[Exception], None]]
    :keyword feature_flag_enabled: Optional flag to enable or disable the loading of feature flags. Default is False.
    :paramtype feature_flag_enabled: bool
    :keyword feature_flag_selectors: Optional list of selectors to filter feature flags. By default will load all
     feature flags without a label.
    :paramtype feature_flag_selectors: List[SettingSelector]
    :keyword feature_flag_refresh_enabled: Optional flag to enable or disable the refresh of feature flags. Default is
     False.
    :paramtype feature_flag_refresh_enabled: bool
    :keyword replica_discovery_enabled: Optional flag to enable or disable the discovery of replica endpoints. Default
     is True.
    :paramtype replica_discovery_enabled: bool
    :keyword load_balancing_enabled: Optional flag to enable or disable the load balancing of replica endpoints. Default
     is False.
    :paramtype load_balancing_enabled: bool
    :keyword configuration_mapper: Optional function to map configuration settings. Enables transformation of
    configurations before they are added to the provider.
    :paramtype configuration_mapper: Optional[Callable[[ConfigurationSetting], None]]
    """


@overload
def load(  # pylint: disable=docstring-keyword-should-match-keyword-only
    *,
    connection_string: str,
    selects: Optional[List[SettingSelector]] = None,
    trim_prefixes: Optional[List[str]] = None,
    keyvault_credential: Optional["TokenCredential"] = None,
    keyvault_client_configs: Optional[Mapping[str, JSON]] = None,
    secret_resolver: Optional[Callable[[str], str]] = None,
    key_vault_options: Optional[AzureAppConfigurationKeyVaultOptions] = None,
    refresh_on: Optional[List[Tuple[str, str]]] = None,
    refresh_interval: int = 30,
    on_refresh_success: Optional[Callable] = None,
    on_refresh_error: Optional[Callable[[Exception], None]] = None,
    feature_flag_enabled: bool = False,
    feature_flag_selectors: Optional[List[SettingSelector]] = None,
    feature_flag_refresh_enabled: bool = False,
    **kwargs,
) -> "AzureAppConfigurationProvider":
    """
    Loads configuration settings from Azure App Configuration into a Python application.

    :keyword str connection_string: Connection string for App Configuration resource.
    :keyword Optional[List[~azure.appconfiguration.provider.SettingSelector]] selects: List of setting selectors to
    filter configuration settings
    :keyword trim_prefixes: Optional[List[str]] trim_prefixes: List of prefixes to trim from configuration keys
    :keyword  ~azure.core.credentials.TokenCredential keyvault_credential: A credential for authenticating with the key
    vault. This is optional if keyvault_client_configs is provided.
    :keyword Mapping[str, Mapping] keyvault_client_configs: A Mapping of SecretClient endpoints to client
    configurations from azure-keyvault-secrets. This is optional if keyvault_credential is provided. If a credential
    isn't provided a credential will need to be in each set for each.
    :keyword Callable[[str], str] secret_resolver: A function that takes a URI and returns a value.
    :keyword List[Tuple[str, str]] refresh_on: One or more settings whose modification will trigger a full refresh
    after a fixed interval. This should be a list of Key-Label pairs for specific settings (filters and wildcards are
    not supported).
    :keyword refresh_on: One or more settings whose modification will trigger a full refresh after a fixed interval.
    This should be a list of Key-Label pairs for specific settings (filters and wildcards are not supported).
    :paramtype refresh_on: List[Tuple[str, str]]
    :keyword int refresh_interval: The minimum time in seconds between when a call to `refresh` will actually trigger a
     service call to update the settings. Default value is 30 seconds.
    :keyword on_refresh_success: Optional callback to be invoked when a change is found and a successful refresh has
     happened.
    :paramtype on_refresh_success: Optional[Callable]
    :keyword on_refresh_error: Optional callback to be invoked when an error occurs while refreshing settings. If not
    specified, errors will be raised.
    :paramtype on_refresh_error: Optional[Callable[[Exception], None]]
    :keyword feature_flag_enabled: Optional flag to enable or disable the loading of feature flags. Default is False.
    :paramtype feature_flag_enabled: bool
    :keyword feature_flag_selectors: Optional list of selectors to filter feature flags. By default will load all
     feature flags without a label.
    :paramtype feature_flag_selectors: List[SettingSelector]
    :keyword feature_flag_refresh_enabled: Optional flag to enable or disable the refresh of feature flags. Default is
     False.
    :paramtype feature_flag_refresh_enabled: bool
    :keyword replica_discovery_enabled: Optional flag to enable or disable the discovery of replica endpoints. Default
     is True.
    :paramtype replica_discovery_enabled: bool
    :keyword load_balancing_enabled: Optional flag to enable or disable the load balancing of replica endpoints. Default
     is False.
    :paramtype load_balancing_enabled: bool
    :keyword configuration_mapper: Optional function to map configuration settings. Enables transformation of
    configurations before they are added to the provider.
    :paramtype configuration_mapper: Optional[Callable[[ConfigurationSetting], None]]
    """


def load(*args, **kwargs) -> "AzureAppConfigurationProvider":
    endpoint: Optional[str] = kwargs.pop("endpoint", None)
    credential: Optional["TokenCredential"] = kwargs.pop("credential", None)
    connection_string: Optional[str] = kwargs.pop("connection_string", None)
    key_vault_options: Optional[AzureAppConfigurationKeyVaultOptions] = kwargs.pop("key_vault_options", None)
    start_time = datetime.datetime.now()

    # Update endpoint and credential if specified positionally.
    if len(args) > 2:
        raise TypeError(
            "Unexpected positional parameters. Please pass either endpoint and credential, or a connection string."
        )
    if len(args) == 1:
        if endpoint is not None:
            raise TypeError("Received multiple values for parameter 'endpoint'.")
        endpoint = args[0]
    elif len(args) == 2:
        if credential is not None:
            raise TypeError("Received multiple values for parameter 'credential'.")
        endpoint, credential = args

    if (endpoint or credential) and connection_string:
        raise ValueError("Please pass either endpoint and credential, or a connection string.")

    # Removing use of AzureAppConfigurationKeyVaultOptions
    if key_vault_options:
        if "keyvault_credential" in kwargs or "secret_resolver" in kwargs or "keyvault_client_configs" in kwargs:
            raise ValueError(
                "Key Vault configurations should only be set by either the key_vault_options or kwargs not both."
            )
        kwargs["keyvault_credential"] = key_vault_options.credential
        kwargs["secret_resolver"] = key_vault_options.secret_resolver
        kwargs["keyvault_client_configs"] = key_vault_options.client_configs

    if kwargs.get("keyvault_credential") is not None and kwargs.get("secret_resolver") is not None:
        raise ValueError("A keyvault credential and secret resolver can't both be configured.")

    uses_key_vault = (
        "keyvault_credential" in kwargs
        or "keyvault_client_configs" in kwargs
        or "secret_resolver" in kwargs
        or kwargs.get("uses_key_vault", False)
    )

    provider = _buildprovider(connection_string, endpoint, credential, uses_key_vault=uses_key_vault, **kwargs)
    kwargs = sdk_allowed_kwargs(kwargs)

    try:
        provider._load_all(**kwargs)  # pylint:disable=protected-access
    except Exception as e:
        delay_failure(start_time)
        raise e
    return provider


def _buildprovider(
    connection_string: Optional[str], endpoint: Optional[str], credential: Optional["TokenCredential"], **kwargs
) -> "AzureAppConfigurationProvider":
    # pylint:disable=protected-access
    if connection_string:
        endpoint = connection_string.split(";")[0].split("=")[1]
    if not endpoint:
        raise ValueError("No endpoint specified.")

    kwargs["endpoint"] = endpoint
    kwargs["connection_string"] = connection_string
    kwargs["credential"] = credential

    return AzureAppConfigurationProvider(**kwargs)


class AzureAppConfigurationProvider(AzureAppConfigurationProviderBase):  # pylint: disable=too-many-instance-attributes
    """
    Provides a dictionary-like interface to Azure App Configuration settings. Enables loading of sets of configuration
    settings from Azure App Configuration into a Python application. Enables trimming of prefixes from configuration
    keys. Enables resolution of Key Vault references in configuration settings.
    """

    def __init__(self, **kwargs: Any) -> None:
        super().__init__(**kwargs)

        if "user_agent" in kwargs:
            user_agent = kwargs.pop("user_agent") + " " + USER_AGENT
        else:
            user_agent = USER_AGENT

        interval: int = kwargs.get("refresh_interval", 30)
        if interval < 1:
            raise ValueError("Refresh interval must be greater than or equal to 1 second.")

        min_backoff: int = min(kwargs.pop("min_backoff", 30), interval)
        max_backoff: int = min(kwargs.pop("max_backoff", 600), interval)

        self._replica_client_manager = ConfigurationClientManager(
            connection_string=kwargs.pop("connection_string"),
            endpoint=kwargs.pop("endpoint"),
            credential=kwargs.pop("credential", None),
            user_agent=user_agent,
            retry_total=kwargs.pop("retry_total", 2),
            retry_backoff_max=kwargs.pop("retry_backoff_max", 60),
            replica_discovery_enabled=kwargs.pop("replica_discovery_enabled", True),
            min_backoff_sec=min_backoff,
            max_backoff_sec=max_backoff,
            load_balancing_enabled=kwargs.pop("load_balancing_enabled", False),
            **kwargs,
        )
        self._secret_provider = SecretProvider(**kwargs)
        self._on_refresh_success: Optional[Callable] = kwargs.pop("on_refresh_success", None)
        self._on_refresh_error: Optional[Callable[[Exception], None]] = kwargs.pop("on_refresh_error", None)
        self._configuration_mapper: Optional[Callable] = kwargs.pop("configuration_mapper", None)

    def _attempt_refresh(self, client: ConfigurationClient, replica_count: int, is_failover_request: bool, **kwargs):
        settings_refreshed = False
        headers = update_correlation_context_header(
            kwargs.pop("headers", {}),
            "Watch",
            replica_count,
            self._feature_flag_enabled,
            self._feature_filter_usage,
            self._secret_provider.uses_key_vault,
            self._uses_load_balancing,
            is_failover_request,
            self._uses_ai_configuration,
            self._uses_aicc_configuration,
        )
        configuration_settings: List[ConfigurationSetting] = []
        feature_flags: Optional[List[FeatureFlagConfigurationSetting]] = None

        # Timer needs to be reset even if no refresh happened if time had passed
        configuration_refresh_attempted = False
        feature_flag_refresh_attempted = False
        updated_watched_settings: Mapping[Tuple[str, str], Optional[str]] = {}
        existing_feature_flag_usage = self._feature_filter_usage.copy()
        try:
            if self._watched_settings and self._refresh_timer.needs_refresh():
                configuration_refresh_attempted = True

                updated_watched_settings = client.get_updated_watched_settings(
                    self._watched_settings, headers=headers, **kwargs
                )

                if len(updated_watched_settings) > 0:
                    configuration_settings = client.load_configuration_settings(
                        self._selects, headers=headers, **kwargs
                    )
                    settings_refreshed = True

            if self._feature_flag_refresh_enabled and self._feature_flag_refresh_timer.needs_refresh():
                feature_flag_refresh_attempted = True

                feature_flags_need_refresh = client.try_check_feature_flags(
                    self._watched_feature_flags, headers=headers, **kwargs
                )

                if feature_flags_need_refresh:
                    feature_flags = client.load_feature_flags(self._feature_flag_selectors, headers=headers, **kwargs)

            # Default to existing settings if no refresh occurred
            processed_settings = self._dict

            processed_feature_flags = self._dict.get(FEATURE_MANAGEMENT_KEY, {}).get(FEATURE_FLAG_KEY, [])

            if settings_refreshed:
                # Configuration Settings have been refreshed
                processed_settings = self._process_configurations(configuration_settings)

            if feature_flags:
                # Reset feature flag usage
                self._feature_filter_usage = {}
                processed_feature_flags = [self._process_feature_flag(ff) for ff in feature_flags]

            if self._feature_flag_enabled:
                # Create the feature management schema and add feature flags
                if feature_flags:
                    self._watched_feature_flags = self._update_watched_feature_flags(feature_flags)
                processed_settings[FEATURE_MANAGEMENT_KEY] = {}
                processed_settings[FEATURE_MANAGEMENT_KEY][FEATURE_FLAG_KEY] = processed_feature_flags
            self._dict = processed_settings
            if settings_refreshed:
                # Update the watch keys that have changed
                self._watched_settings.update(updated_watched_settings)
            # Reset timers at the same time as they should load from the same store.
            if configuration_refresh_attempted:
                self._refresh_timer.reset()
            if self._feature_flag_refresh_enabled and feature_flag_refresh_attempted:
                self._feature_flag_refresh_timer.reset()
            if (settings_refreshed or feature_flags) and self._on_refresh_success:
                self._on_refresh_success()
            return
        except AzureError as e:
            logger.warning("Failed to refresh configurations from endpoint %s", client.endpoint)
            self._replica_client_manager.backoff(client)
            # Restore feature flag usage on failure
            self._feature_filter_usage = existing_feature_flag_usage
            raise e

    def refresh(self, **kwargs) -> None:
        if not self._watched_settings and not self._feature_flag_refresh_enabled:
            logger.debug("Refresh called but no refresh enabled.")
            return
        if not self._refresh_lock.acquire(blocking=False):  # pylint: disable= consider-using-with
            logger.debug("Refresh called but refresh already in progress.")
            return
        error_message = """
                        Failed to refresh configuration settings from Azure App Configuration.
                        """
        exception: Optional[Exception] = None
        is_failover_request = False
        try:
            if (
                self._secret_provider.secret_refresh_timer
                and self._secret_provider.secret_refresh_timer.needs_refresh()
            ):
                self._dict.update(self._secret_provider.refresh_secrets())
            self._replica_client_manager.refresh_clients()
            self._replica_client_manager.find_active_clients()
            replica_count = self._replica_client_manager.get_client_count() - 1

            while client := self._replica_client_manager.get_next_active_client():
                try:
                    self._attempt_refresh(client, replica_count, is_failover_request, **kwargs)
                    return
                except AzureError as e:
                    exception = e
                    is_failover_request = True
            if exception is None:
                exception = RuntimeError(error_message)
            self._refresh_timer.backoff()
            if self._feature_flag_refresh_enabled:
                self._feature_flag_refresh_timer.backoff()
            if self._on_refresh_error:
                self._on_refresh_error(exception)
                return
            raise exception
        finally:
            self._refresh_lock.release()

    def _load_all(self, **kwargs):
        self._replica_client_manager.refresh_clients()
        self._replica_client_manager.find_active_clients()
        is_failover_request = False
        replica_count = self._replica_client_manager.get_client_count() - 1

        error_message = """
        Failed to load configuration settings. No Azure App Configuration stores successfully loaded from.
        """
        exception: Exception = RuntimeError(error_message)

        while client := self._replica_client_manager.get_next_active_client():
            headers = update_correlation_context_header(
                kwargs.pop("headers", {}),
                "Startup",
                replica_count,
                self._feature_flag_enabled,
                self._feature_filter_usage,
                self._secret_provider.uses_key_vault,
                self._uses_load_balancing,
                is_failover_request,
                self._uses_ai_configuration,
                self._uses_aicc_configuration,
            )
            try:
                configuration_settings = client.load_configuration_settings(self._selects, headers=headers, **kwargs)
                processed_feature_flags = []
                watched_settings = self._update_watched_settings(configuration_settings)
                processed_settings = self._process_configurations(configuration_settings)

                if self._feature_flag_enabled:
                    feature_flags: List[FeatureFlagConfigurationSetting] = client.load_feature_flags(
                        self._feature_flag_selectors,
                        headers=headers,
                        **kwargs,
                    )
                    processed_feature_flags = (
                        [self._process_feature_flag(ff) for ff in feature_flags] if feature_flags else []
                    )
                    processed_settings[FEATURE_MANAGEMENT_KEY] = {}
                    processed_settings[FEATURE_MANAGEMENT_KEY][FEATURE_FLAG_KEY] = processed_feature_flags
                    self._watched_feature_flags = self._update_watched_feature_flags(feature_flags)
                for (key, label), etag in self._watched_settings.items():
                    if not etag:
                        try:
                            watch_setting = client.get_configuration_setting(key, label, headers=headers)  # type:ignore
                            watched_settings[(key, label)] = watch_setting.etag  # type:ignore
                        except HttpResponseError as e:
                            if e.status_code == 404:
                                # If the watched setting is not found a refresh should be triggered when it is created.
                                logger.debug(
                                    """
                                    Watched Setting: %s label %s was configured but not found. Refresh will be triggered
                                    if created.
                                    """,
                                    key,
                                    label,
                                )
                                watched_settings[(key, label)] = None  # type: ignore
                            else:
                                raise e
                with self._update_lock:
                    self._watched_settings = watched_settings
                    self._dict = processed_settings
                return
            except AzureError as e:
                exception = e
                logger.warning("Failed to load configurations from endpoint %s.\n %s", client.endpoint, e.message)
                self._replica_client_manager.backoff(client)
                is_failover_request = True
        raise exception

    def _process_configurations(self, configuration_settings: List[ConfigurationSetting]) -> Dict[str, Any]:
        # configuration_settings can contain duplicate keys, but they are in priority order, i.e. later settings take
        # precedence. Only process the settings with the highest priority (i.e. the last one in the list).
        unique_settings = self._deduplicate_settings(configuration_settings)

        configuration_settings_processed = {}
        feature_flags_processed = []
<<<<<<< HEAD
        for settings in unique_settings.values():
=======
        for settings in configuration_settings:
            if self._configuration_mapper:
                # If a map function is provided, use it to process the configuration setting
                self._configuration_mapper(settings)
>>>>>>> 0caa472f
            if isinstance(settings, FeatureFlagConfigurationSetting):
                # Feature flags are not processed like other settings
                feature_flag_value = self._process_feature_flag(settings)
                feature_flags_processed.append(feature_flag_value)

                if self._feature_flag_refresh_enabled:
                    self._watched_feature_flags[(settings.key, settings.label)] = settings.etag
            else:
                key = self._process_key_name(settings)
                value = self._process_key_value(settings)
                configuration_settings_processed[key] = value
        return configuration_settings_processed

    def _process_key_value(self, config: ConfigurationSetting) -> Any:
        if isinstance(config, SecretReferenceConfigurationSetting):
            return self._secret_provider.resolve_keyvault_reference(config)
        # Use the base class helper method for non-KeyVault processing
        return self._process_key_value_base(config)

    def __eq__(self, other: Any) -> bool:
        if not isinstance(other, AzureAppConfigurationProvider):
            return False
        if self._dict != other._dict:
            return False
        if self._trim_prefixes != other._trim_prefixes:
            return False
        return self._replica_client_manager == other._replica_client_manager

    def close(self) -> None:
        """
        Closes the connection to Azure App Configuration.
        """
        self._secret_provider.close()
        self._replica_client_manager.close()

    def __enter__(self) -> "AzureAppConfigurationProvider":
        self._replica_client_manager.__enter__()
        self._secret_provider.__enter__()
        return self

    def __exit__(self, *args) -> None:
        self._replica_client_manager.__exit__()
        self._secret_provider.__exit__()<|MERGE_RESOLUTION|>--- conflicted
+++ resolved
@@ -491,14 +491,10 @@
 
         configuration_settings_processed = {}
         feature_flags_processed = []
-<<<<<<< HEAD
         for settings in unique_settings.values():
-=======
-        for settings in configuration_settings:
             if self._configuration_mapper:
                 # If a map function is provided, use it to process the configuration setting
                 self._configuration_mapper(settings)
->>>>>>> 0caa472f
             if isinstance(settings, FeatureFlagConfigurationSetting):
                 # Feature flags are not processed like other settings
                 feature_flag_value = self._process_feature_flag(settings)
