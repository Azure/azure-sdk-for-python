--- conflicted
+++ resolved
@@ -47,7 +47,6 @@
     ContainerAppEnvironmentVariable,
     KubernetesEnvironmentVariable,
     EMPTY_LABEL,
-<<<<<<< HEAD
     TELEMETRY_KEY,
     METADATA_KEY,
     ETAG_KEY,
@@ -56,8 +55,6 @@
     PERCENTAGE_FILTER_NAMES,
     TIME_WINDOW_FILTER_NAMES,
     TARGETING_FILTER_NAMES,
-=======
->>>>>>> 7ecabf52
     CUSTOM_FILTER_KEY,
     PERCENTAGE_FILTER_KEY,
     TIME_WINDOW_FILTER_KEY,
@@ -335,22 +332,12 @@
     else:
         user_agent = USER_AGENT
 
-<<<<<<< HEAD
-    if connection_string:
-        provider._client = AzureAppConfigurationClient.from_connection_string(
-            connection_string,
-            user_agent=user_agent,
-            retry_total=retry_total,
-            retry_backoff_max=retry_backoff_max,
-            **kwargs,
-=======
     clients = []
     if connection_string and endpoint:
         clients.append(
             ConfigurationClientWrapper.from_connection_string(
                 endpoint, connection_string, user_agent, retry_total, retry_backoff_max, **kwargs
             )
->>>>>>> 7ecabf52
         )
         failover_endpoints = find_auto_failover_endpoints(endpoint, replica_discovery_enabled)
         for failover_endpoint in failover_endpoints:
@@ -362,22 +349,11 @@
             )
         provider._replica_client_manager.set_clients(clients)
         return provider
-<<<<<<< HEAD
-    if endpoint is not None and credential is not None:
-        provider._client = AzureAppConfigurationClient(
-            endpoint,
-            credential,
-            user_agent=user_agent,
-            retry_total=retry_total,
-            retry_backoff_max=retry_backoff_max,
-            **kwargs,
-=======
     if endpoint and credential:
         clients.append(
             ConfigurationClientWrapper.from_credential(
                 endpoint, credential, user_agent, retry_total, retry_backoff_max, **kwargs
             )
->>>>>>> 7ecabf52
         )
         failover_endpoints = find_auto_failover_endpoints(endpoint, replica_discovery_enabled)
         for failover_endpoint in failover_endpoints:
@@ -639,6 +615,31 @@
         finally:
             self._refresh_lock.release()
 
+    @staticmethod
+    def _calculate_feature_id(key, label):
+        basic_value = f"{key}\n"
+        if label and not label.isspace():
+            basic_value += f"{label}"
+        feature_flag_id_hash_bytes = hashlib.sha256(basic_value.encode()).digest()
+        encoded_flag = base64.b64encode(feature_flag_id_hash_bytes)
+        encoded_flag = encoded_flag.replace(b"+", b"-").replace(b"/", b"_")
+        return encoded_flag[: encoded_flag.find(b"=")]
+ 
+                if TELEMETRY_KEY in feature_flag_value:
+                    if METADATA_KEY not in feature_flag_value[TELEMETRY_KEY]:
+                        feature_flag_value[TELEMETRY_KEY][METADATA_KEY] = {}
+                    feature_flag_value[TELEMETRY_KEY][METADATA_KEY][ETAG_KEY] = feature_flag.etag
+
+                    if not endpoint.endswith("/"):
+                        endpoint += "/"
+                    feature_flag_reference = f"{endpoint}kv/{feature_flag.key}"
+                    if feature_flag.label and not feature_flag.label.isspace():
+                        feature_flag_reference += f"?label={feature_flag.label}"
+                    feature_flag_value[TELEMETRY_KEY][METADATA_KEY][FEATURE_FLAG_REFERENCE_KEY] = feature_flag_reference
+                    feature_flag_value[TELEMETRY_KEY][METADATA_KEY][FEATURE_FLAG_ID_KEY] = self._calculate_feature_id(
+                        feature_flag.key, feature_flag.label
+                    )
+
     def _load_all(self, **kwargs):
         active_clients = self._replica_client_manager.get_active_clients()
 
@@ -651,70 +652,6 @@
                 for config in configuration_settings:
                     key = self._process_key_name(config)
                     value = self._process_key_value(config)
-<<<<<<< HEAD
-                    configuration_settings[key] = value
-                # Every time we run load_all, we should update the etag of our refresh sentinels
-                # so they stay up-to-date.
-                # Sentinel keys will have unprocessed key names, so we need to use the original key.
-                if (config.key, config.label) in self._refresh_on:
-                    sentinel_keys[(config.key, config.label)] = config.etag
-        return configuration_settings, sentinel_keys
-
-    @staticmethod
-    def _calculate_feature_id(key, label):
-        basic_value = f"{key}\n"
-        if label and not label.isspace():
-            basic_value += f"{label}"
-        feature_flag_id_hash_bytes = hashlib.sha256(basic_value.encode()).digest()
-        encoded_flag = base64.b64encode(feature_flag_id_hash_bytes)
-        encoded_flag = encoded_flag.replace(b"+", b"-").replace(b"/", b"_")
-        return encoded_flag[: encoded_flag.find(b"=")]
-
-    def _load_feature_flags(self, **kwargs):
-        feature_flag_sentinel_keys = {}
-        loaded_feature_flags = []
-        # Needs to be removed unknown keyword argument for list_configuration_settings
-        kwargs.pop("sentinel_keys", None)
-        filters_used = {}
-        for select in self._feature_flag_selectors:
-            endpoint = self._client._impl._config.endpoint  # pylint: disable=protected-access
-            feature_flags = self._client.list_configuration_settings(
-                key_filter=FEATURE_FLAG_PREFIX + select.key_filter, label_filter=select.label_filter, **kwargs
-            )
-            for feature_flag in feature_flags:
-                feature_flag_value = json.loads(feature_flag.value)
-                if TELEMETRY_KEY in feature_flag_value:
-                    if METADATA_KEY not in feature_flag_value[TELEMETRY_KEY]:
-                        feature_flag_value[TELEMETRY_KEY][METADATA_KEY] = {}
-                    feature_flag_value[TELEMETRY_KEY][METADATA_KEY][ETAG_KEY] = feature_flag.etag
-
-                    if not endpoint.endswith("/"):
-                        endpoint += "/"
-                    feature_flag_reference = f"{endpoint}kv/{feature_flag.key}"
-                    if feature_flag.label and not feature_flag.label.isspace():
-                        feature_flag_reference += f"?label={feature_flag.label}"
-                    feature_flag_value[TELEMETRY_KEY][METADATA_KEY][FEATURE_FLAG_REFERENCE_KEY] = feature_flag_reference
-                    feature_flag_value[TELEMETRY_KEY][METADATA_KEY][FEATURE_FLAG_ID_KEY] = self._calculate_feature_id(
-                        feature_flag.key, feature_flag.label
-                    )
-                loaded_feature_flags.append(feature_flag_value)
-
-                if self._feature_flag_refresh_enabled:
-                    feature_flag_sentinel_keys[(feature_flag.key, feature_flag.label)] = feature_flag.etag
-                if feature_flag.filters:
-                    for filter in feature_flag.filters:
-                        if filter.get("name") in PERCENTAGE_FILTER_NAMES:
-                            filters_used[PERCENTAGE_FILTER_KEY] = True
-                        elif filter.get("name") in TIME_WINDOW_FILTER_NAMES:
-                            filters_used[TIME_WINDOW_FILTER_KEY] = True
-                        elif filter.get("name") in TARGETING_FILTER_NAMES:
-                            filters_used[TARGETING_FILTER_KEY] = True
-                        else:
-                            filters_used[CUSTOM_FILTER_KEY] = True
-        self._feature_filter_usage = filters_used
-
-        return loaded_feature_flags, feature_flag_sentinel_keys
-=======
                     configuration_settings_processed[key] = value
                 if self._feature_flag_enabled:
                     feature_flags, feature_flag_sentinel_keys = client.load_feature_flags(
@@ -752,7 +689,6 @@
         raise RuntimeError(
             "Failed to load configuration settings. No Azure App Configuration stores successfully loaded from."
         )
->>>>>>> 7ecabf52
 
     def _process_key_name(self, config):
         trimmed_key = config.key
