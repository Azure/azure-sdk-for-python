# ------------------------------------------------------------------------
# Copyright (c) Microsoft Corporation. All rights reserved.
# Licensed under the MIT License. See License.txt in the project root for
# license information.
# -------------------------------------------------------------------------
import copy
import os
import json
import random
import time
import datetime
from threading import Lock
import logging
from typing import (
    Any,
    Callable,
    Dict,
    Iterable,
    Mapping,
    Optional,
    overload,
    List,
    Tuple,
    TYPE_CHECKING,
    Union,
)
from azure.appconfiguration import (  # pylint:disable=no-name-in-module
    AzureAppConfigurationClient,
    FeatureFlagConfigurationSetting,
    SecretReferenceConfigurationSetting,
)
from azure.core import MatchConditions
from azure.core.exceptions import HttpResponseError, ServiceRequestError, ServiceResponseError
from azure.keyvault.secrets import SecretClient, KeyVaultSecretIdentifier
from ._models import AzureAppConfigurationKeyVaultOptions, SettingSelector
from ._constants import (
    FEATURE_MANAGEMENT_KEY,
    FEATURE_FLAG_PREFIX,
    REQUEST_TRACING_DISABLED_ENVIRONMENT_VARIABLE,
    ServiceFabricEnvironmentVariable,
    AzureFunctionEnvironmentVariable,
    AzureWebAppEnvironmentVariable,
    ContainerAppEnvironmentVariable,
    KubernetesEnvironmentVariable,
    EMPTY_LABEL,
)
from ._user_agent import USER_AGENT

if TYPE_CHECKING:
    from azure.core.credentials import TokenCredential

JSON = Union[str, Mapping[str, Any]]  # pylint: disable=unsubscriptable-object

logger = logging.getLogger(__name__)

min_uptime = 5


@overload
def load(
    endpoint: str,
    credential: "TokenCredential",
    *,
    selects: Optional[List[SettingSelector]] = None,
    trim_prefixes: Optional[List[str]] = None,
    key_vault_options: Optional[AzureAppConfigurationKeyVaultOptions] = None,
    refresh_on: Optional[List[Tuple[str, str]]] = None,
    refresh_interval: int = 30,
    on_refresh_success: Optional[Callable] = None,
    on_refresh_error: Optional[Callable[[Exception], None]] = None,
    **kwargs
) -> "AzureAppConfigurationProvider":
    """
    Loads configuration settings from Azure App Configuration into a Python application.

    :param str endpoint: Endpoint for App Configuration resource.
    :param credential: Credential for App Configuration resource.
    :type credential: ~azure.core.credentials.TokenCredential
    :keyword selects: List of setting selectors to filter configuration settings
    :paramtype selects: Optional[List[~azure.appconfiguration.provider.SettingSelector]]
    :keyword trim_prefixes: List of prefixes to trim from configuration keys
    :paramtype trim_prefixes: Optional[List[str]]
    :keyword keyvault_credential: A credential for authenticating with the key vault. This is optional if
     keyvault_client_configs is provided.
    :paramtype keyvault_credential: ~azure.core.credentials.TokenCredential
    :keyword keyvault_client_configs: A Mapping of SecretClient endpoints to client configurations from
     azure-keyvault-secrets. This is optional if keyvault_credential is provided. If a credential isn't provided a
     credential will need to be in each set for each.
    :paramtype keyvault_client_configs: Mapping[str, Mapping]
    :keyword secret_resolver: A function that takes a URI and returns a value.
    :paramtype secret_resolver: Callable[[str], str]
    :keyword refresh_on: One or more settings whose modification will trigger a full refresh after a fixed interval.
    This should be a list of Key-Label pairs for specific settings (filters and wildcards are not supported).
    :paramtype refresh_on: List[Tuple[str, str]]
    :keyword int refresh_interval: The minimum time in seconds between when a call to `refresh` will actually trigger a
     service call to update the settings. Default value is 30 seconds.
    :paramtype on_refresh_success: Optional[Callable]
    :keyword on_refresh_success: Optional callback to be invoked when a change is found and a successful refresh has
    happened.
    :paramtype on_refresh_error: Optional[Callable[[Exception], None]]
    :keyword on_refresh_error: Optional callback to be invoked when an error occurs while refreshing settings. If not
    specified, errors will be raised.
    :paramtype feature_flag_enabled: bool
    :keyword feature_flag_enabled: Optional flag to enable or disable the loading of feature flags. Default is False.
    :paramtype feature_flag_selectors: List[SettingSelector]
    :keyword feature_flag_selectors: Optional list of selectors to filter feature flags. By default will load all
    feature flags without a label.
    :paramtype feature_flag_refresh_enabled: bool
    :keyword feature_flag_refresh_enabled: Optional flag to enable or disable the refresh of feature flags. Default is
     False.
    :paramtype feature_flag_trim_prefixes: List[str]
    :keyword feature_flag_trim_prefixes: Optional list of prefixes to trim from feature flag keys. By default will trim
     the FEATURE_FLAG_PREFIX.
    """


@overload
def load(
    *,
    connection_string: str,
    selects: Optional[List[SettingSelector]] = None,
    trim_prefixes: Optional[List[str]] = None,
    key_vault_options: Optional[AzureAppConfigurationKeyVaultOptions] = None,
    refresh_on: Optional[List[Tuple[str, str]]] = None,
    refresh_interval: int = 30,
    on_refresh_success: Optional[Callable] = None,
    on_refresh_error: Optional[Callable[[Exception], None]] = None,
    **kwargs
) -> "AzureAppConfigurationProvider":
    """
    Loads configuration settings from Azure App Configuration into a Python application.

    :keyword str connection_string: Connection string for App Configuration resource.
    :keyword selects: List of setting selectors to filter configuration settings
    :paramtype selects: Optional[List[~azure.appconfiguration.provider.SettingSelector]]
    :keyword trim_prefixes: List of prefixes to trim from configuration keys
    :paramtype trim_prefixes: Optional[List[str]]
    :keyword keyvault_credential: A credential for authenticating with the key vault. This is optional if
     keyvault_client_configs is provided.
    :paramtype keyvault_credential: ~azure.core.credentials.TokenCredential
    :keyword keyvault_client_configs: A Mapping of SecretClient endpoints to client configurations from
     azure-keyvault-secrets. This is optional if keyvault_credential is provided. If a credential isn't provided a
     credential will need to be in each set for each.
    :paramtype keyvault_client_configs: Mapping[str, Mapping]
    :keyword secret_resolver: A function that takes a URI and returns a value.
    :paramtype secret_resolver: Callable[[str], str]
    :keyword refresh_on: One or more settings whose modification will trigger a full refresh after a fixed interval.
    This should be a list of Key-Label pairs for specific settings (filters and wildcards are not supported).
    :paramtype refresh_on: List[Tuple[str, str]]
    :keyword int refresh_interval: The minimum time in seconds between when a call to `refresh` will actually trigger a
     service call to update the settings. Default value is 30 seconds.
    :paramtype on_refresh_success: Optional[Callable]
    :keyword on_refresh_success: Optional callback to be invoked when a change is found and a successful refresh has
     happened.
    :paramtype on_refresh_error: Optional[Callable[[Exception], None]]
    :keyword on_refresh_error: Optional callback to be invoked when an error occurs while refreshing settings. If not
    specified, errors will be raised.
    :paramtype feature_flag_enabled: bool
    :keyword feature_flag_enabled: Optional flag to enable or disable the loading of feature flags. Default is False.
    :paramtype feature_flag_selectors: List[SettingSelector]
    :keyword feature_flag_selectors: Optional list of selectors to filter feature flags. By default will load all
    feature flags without a label.
    :paramtype feature_flag_refresh_enabled: bool
    :keyword feature_flag_refresh_enabled: Optional flag to enable or disable the refresh of feature flags. Default is
     False.
    :paramtype feature_flag_trim_prefixes: List[str]
    :keyword feature_flag_trim_prefixes: Optional list of prefixes to trim from feature flag keys. By default will trim
     the FEATURE_FLAG_PREFIX.
    """


def load(*args, **kwargs) -> "AzureAppConfigurationProvider":
    # pylint:disable=protected-access

    # Start by parsing kwargs
    endpoint: Optional[str] = kwargs.pop("endpoint", None)
    credential: Optional["TokenCredential"] = kwargs.pop("credential", None)
    connection_string: Optional[str] = kwargs.pop("connection_string", None)
    key_vault_options: Optional[AzureAppConfigurationKeyVaultOptions] = kwargs.pop("key_vault_options", None)
    start_time = datetime.datetime.now()

    # Update endpoint and credential if specified positionally.
    if len(args) > 2:
        raise TypeError(
            "Unexpected positional parameters. Please pass either endpoint and credential, or a connection string."
        )
    if len(args) == 1:
        if endpoint is not None:
            raise TypeError("Received multiple values for parameter 'endpoint'.")
        endpoint = args[0]
    elif len(args) == 2:
        if credential is not None:
            raise TypeError("Received multiple values for parameter 'credential'.")
        endpoint, credential = args

    if (endpoint or credential) and connection_string:
        raise ValueError("Please pass either endpoint and credential, or a connection string.")

    # Removing use of AzureAppConfigurationKeyVaultOptions
    if key_vault_options:
        if "keyvault_credential" in kwargs or "secret_resolver" in kwargs or "keyvault_client_configs" in kwargs:
            raise ValueError(
                "Key Vault configurations should only be set by either the key_vault_options or kwargs not both."
            )
        kwargs["keyvault_credential"] = key_vault_options.credential
        kwargs["secret_resolver"] = key_vault_options.secret_resolver
        kwargs["keyvault_client_configs"] = key_vault_options.client_configs

    if kwargs.get("keyvault_credential") is not None and kwargs.get("secret_resolver") is not None:
        raise ValueError("A keyvault credential and secret resolver can't both be configured.")

    headers = _get_headers("Startup", **kwargs)
    provider = _buildprovider(
        connection_string, endpoint, credential, uses_key_vault="UsesKeyVault" in headers, **kwargs
    )
    try:
        provider._load_all(headers=headers)
    except Exception as e:
        _delay_failure(start_time)
        raise e

    # Refresh-All sentinels are not updated on load_all, as they are not necessarily included in the provider.
    for (key, label), etag in provider._refresh_on.items():
        if not etag:
            try:
                sentinel = provider._client.get_configuration_setting(key, label, headers=headers)
                provider._refresh_on[(key, label)] = sentinel.etag
            except HttpResponseError as e:
                if e.status_code == 404:
                    # If the sentinel is not found a refresh should be triggered when it is created.
                    logging.debug(
                        "WatchKey key: %s label %s was configured but not found. Refresh will be triggered if created.",
                        key,
                        label,
                    )
                else:
                    _delay_failure(start_time)
                    raise e
            except Exception as e:
                _delay_failure(start_time)
                raise e
    return provider


def _delay_failure(start_time: datetime.datetime) -> None:
    # We want to make sure we are up a minimum amount of time before we kill the process. Otherwise, we could get stuck
    # in a quick restart loop.
    min_time = datetime.timedelta(seconds=min_uptime)
    current_time = datetime.datetime.now()
    if current_time - start_time < min_time:
        time.sleep((min_time - (current_time - start_time)).total_seconds())


def _get_headers(request_type, **kwargs) -> str:
    headers = kwargs.pop("headers", {})
    if os.environ.get(REQUEST_TRACING_DISABLED_ENVIRONMENT_VARIABLE, default="").lower() != "true":
        correlation_context = "RequestType=" + request_type
        if (
            "keyvault_credential" in kwargs
            or "keyvault_client_configs" in kwargs
            or "secret_resolver" in kwargs
            or kwargs.pop("uses_key_vault", False)
        ):
            correlation_context += ",UsesKeyVault"
        host_type = ""
        if AzureFunctionEnvironmentVariable in os.environ:
            host_type = "AzureFunction"
        elif AzureWebAppEnvironmentVariable in os.environ:
            host_type = "AzureWebApp"
        elif ContainerAppEnvironmentVariable in os.environ:
            host_type = "ContainerApp"
        elif KubernetesEnvironmentVariable in os.environ:
            host_type = "Kubernetes"
        elif ServiceFabricEnvironmentVariable in os.environ:
            host_type = "ServiceFabric"
        if host_type:
            correlation_context += ",Host=" + host_type
        headers["Correlation-Context"] = correlation_context
    return headers


def _buildprovider(
    connection_string: Optional[str], endpoint: Optional[str], credential: Optional["TokenCredential"], **kwargs
) -> "AzureAppConfigurationProvider":
    # pylint:disable=protected-access
    provider = AzureAppConfigurationProvider(**kwargs)
    retry_total = kwargs.pop("retry_total", 2)
    retry_backoff_max = kwargs.pop("retry_backoff_max", 60)

    if "user_agent" in kwargs:
        user_agent = kwargs.pop("user_agent") + " " + USER_AGENT
    else:
        user_agent = USER_AGENT

    if connection_string:
        provider._client = AzureAppConfigurationClient.from_connection_string(
            connection_string,
            user_agent=user_agent,
            retry_total=retry_total,
            retry_backoff_max=retry_backoff_max,
            **kwargs
        )
        return provider
    provider._client = AzureAppConfigurationClient(
        endpoint,
        credential,
        user_agent=user_agent,
        retry_total=retry_total,
        retry_backoff_max=retry_backoff_max,
        **kwargs
    )
    return provider


def _resolve_keyvault_reference(
    config: "SecretReferenceConfigurationSetting", provider: "AzureAppConfigurationProvider"
) -> str:
    # pylint:disable=protected-access
    if not (provider._keyvault_credential or provider._keyvault_client_configs or provider._secret_resolver):
        raise ValueError(
            """
            Either a credential to Key Vault, custom Key Vault client, or a secret resolver must be set to resolve Key
             Vault references.
            """
        )

    if config.secret_id is None:
        raise ValueError("Key Vault reference must have a uri value.")

    keyvault_identifier = KeyVaultSecretIdentifier(config.secret_id)

    vault_url = keyvault_identifier.vault_url + "/"

    # pylint:disable=protected-access
    referenced_client = provider._secret_clients.get(vault_url, None)

    vault_config = provider._keyvault_client_configs.get(vault_url, {})
    credential = vault_config.pop("credential", provider._keyvault_credential)

    if referenced_client is None and credential is not None:
        referenced_client = SecretClient(vault_url=vault_url, credential=credential, **vault_config)
        provider._secret_clients[vault_url] = referenced_client

    if referenced_client:
        return referenced_client.get_secret(keyvault_identifier.name, version=keyvault_identifier.version).value

    if provider._secret_resolver:
        return provider._secret_resolver(config.secret_id)

    raise ValueError("No Secret Client found for Key Vault reference %s" % (vault_url))


def _is_json_content_type(content_type: str) -> bool:
    if not content_type:
        return False

    content_type = content_type.strip().lower()
    mime_type = content_type.split(";")[0].strip()

    type_parts = mime_type.split("/")
    if len(type_parts) != 2:
        return False

    (main_type, sub_type) = type_parts
    if main_type != "application":
        return False

    sub_types = sub_type.split("+")
    if "json" in sub_types:
        return True

    return False


def _build_sentinel(setting: Union[str, Tuple[str, str]]) -> Tuple[str, str]:
    try:
        key, label = setting
    except IndexError:
        key = setting
        label = EMPTY_LABEL
    if "*" in key or "*" in label:
        raise ValueError("Wildcard key or label filters are not supported for refresh.")
    return key, label


class _RefreshTimer:
    """
    A timer that tracks the next refresh time and the number of attempts.
    """

    def __init__(self, **kwargs):
        self._interval: int = kwargs.pop("refresh_interval", 30)
        self._next_refresh_time: float = time.time() + self._interval
        self._attempts: int = 1
        self._min_backoff: int = (
            kwargs.pop("min_backoff", 30) if kwargs.get("min_backoff", 30) <= self._interval else self._interval
        )
        self._max_backoff: int = 600 if 600 <= self._interval else self._interval

    def reset(self) -> None:
        self._next_refresh_time = time.time() + self._interval
        self._attempts = 1

    def backoff(self) -> None:
        self._next_refresh_time = time.time() + self._calculate_backoff() / 1000
        self._attempts += 1

    def needs_refresh(self) -> bool:
        return time.time() >= self._next_refresh_time

    def _calculate_backoff(self) -> float:
        max_attempts = 63
        millisecond = 1000  # 1 Second in milliseconds

        min_backoff_milliseconds = self._min_backoff * millisecond
        max_backoff_milliseconds = self._max_backoff * millisecond

        if self._max_backoff <= self._min_backoff:
            return min_backoff_milliseconds

        calculated_milliseconds = max(1, min_backoff_milliseconds) * (1 << min(self._attempts, max_attempts))

        if calculated_milliseconds > max_backoff_milliseconds or calculated_milliseconds <= 0:
            calculated_milliseconds = max_backoff_milliseconds

        return min_backoff_milliseconds + (
            random.uniform(0.0, 1.0) * (calculated_milliseconds - min_backoff_milliseconds)
        )


class AzureAppConfigurationProvider(Mapping[str, Union[str, JSON]]):  # pylint: disable=too-many-instance-attributes
    """
    Provides a dictionary-like interface to Azure App Configuration settings. Enables loading of sets of configuration
    settings from Azure App Configuration into a Python application. Enables trimming of prefixes from configuration
    keys. Enables resolution of Key Vault references in configuration settings.
    """

    def __init__(self, **kwargs) -> None:
        self._dict: Dict[str, str] = {}
        self._trim_prefixes: List[str] = []
        self._client: Optional[AzureAppConfigurationClient] = None
        self._secret_clients: Dict[str, SecretClient] = {}
        self._selects: List[SettingSelector] = kwargs.pop(
            "selects", [SettingSelector(key_filter="*", label_filter=EMPTY_LABEL)]
        )

        trim_prefixes: List[str] = kwargs.pop("trim_prefixes", [])
        self._trim_prefixes = sorted(trim_prefixes, key=len, reverse=True)

        refresh_on: List[Tuple[str, str]] = kwargs.pop("refresh_on", None) or []
        self._refresh_on: Mapping[Tuple[str, str] : Optional[str]] = {_build_sentinel(s): None for s in refresh_on}
        self._refresh_timer: _RefreshTimer = _RefreshTimer(**kwargs)
        self._on_refresh_success: Optional[Callable] = kwargs.pop("on_refresh_success", None)
        self._on_refresh_error: Optional[Callable[[Exception], None]] = kwargs.pop("on_refresh_error", None)
        self._keyvault_credential = kwargs.pop("keyvault_credential", None)
        self._secret_resolver = kwargs.pop("secret_resolver", None)
        self._keyvault_client_configs = kwargs.pop("keyvault_client_configs", {})
        self._uses_key_vault = (
            self._keyvault_credential is not None
            or self._keyvault_client_configs is not None
            or self._secret_resolver is not None
        )
        self._feature_flag_enabled = kwargs.pop("feature_flag_enabled", False)
        self._feature_flag_selectors = kwargs.pop("feature_flag_selectors", [SettingSelector(key_filter="*")])
        self._refresh_on_feature_flags = None
        self._feature_flag_refresh_timer: _RefreshTimer = _RefreshTimer(**kwargs)
        self._feature_flag_refresh_enabled = kwargs.pop("feature_flag_refresh_enabled", False)
        self._feature_flag_trim_prefixes: List[str] = []
        feature_flag_trim_prefixes = kwargs.pop("feature_flag_trim_prefixes", [])
        self._feature_flag_trim_prefixes = sorted(feature_flag_trim_prefixes, key=len, reverse=True)
        self._update_lock = Lock()
        self._refresh_lock = Lock()

    def refresh(self, **kwargs) -> None:
        if not self._refresh_on and not self._feature_flag_refresh_enabled:
            logging.debug("Refresh called but no refresh enabled.")
            return
<<<<<<< HEAD

        did_update = False
        with self._update_lock:
            need_refresh = self._refresh_timer.needs_refresh()
            feature_flags_need_refresh = self._feature_flag_refresh_timer.needs_refresh()
            configuration_settings, sentinel_keys = {}, dict(self._refresh_on)
            feature_flags = dict(self._dict.get(FEATURE_MANAGEMENT_KEY, {}))
            feature_flag_sentinel_keys = (
                dict(self._refresh_on_feature_flags) if self._refresh_on_feature_flags is not None else {}
            )
            had_refresh = False
            had_refresh_feature_flags = False
            if need_refresh:
                configuration_settings, sentinel_keys, had_refresh = self.refresh_configuration_settings(
                    configuration_settings, sentinel_keys, self._refresh_timer, **kwargs
                )
                if not had_refresh:
                    configuration_settings = self._dict
            if self._feature_flag_refresh_enabled and feature_flags_need_refresh and len(feature_flags) > 0:
                (
                    feature_flags,
                    feature_flag_sentinel_keys,
                    had_refresh_feature_flags,
                ) = self.refresh_configuration_settings(
                    feature_flags, feature_flag_sentinel_keys, self._feature_flag_refresh_timer, **kwargs
                )

            if had_refresh or had_refresh_feature_flags:
                did_update = True
                if len(feature_flags) > 0:
                    configuration_settings[FEATURE_MANAGEMENT_KEY] = feature_flags
                    self._refresh_on_feature_flags = feature_flag_sentinel_keys
                self._refresh_on = sentinel_keys
                self._dict = configuration_settings
            if not need_refresh and not feature_flags_need_refresh:
                logging.debug("Refresh called but refresh interval not elapsed.")
                return
        if did_update:
            if self._on_refresh_success:
                self._on_refresh_success()

    def refresh_configuration_settings(self, configuration_settings, sentinel_keys, timer, **kwargs) -> None:
=======
        if not self._refresh_timer.needs_refresh():
            logging.debug("Refresh called but refresh interval not elapsed.")
            return
        if not self._refresh_lock.acquire(blocking=False):  # pylint: disable= consider-using-with
            logging.debug("Refresh called but refresh already in progress.")
            return
>>>>>>> cbba1da3
        success = False
        need_refresh = False
        updated_feature_flags = False
        headers = _get_headers("Watch", uses_key_vault=self._uses_key_vault, **kwargs)
        try:
<<<<<<< HEAD
            for (key, label), etag in sentinel_keys.items():
                etag, update, is_feature_flag, configuration_settings = self._check_configuration_settings(
                    key, label, etag, headers, configuration_settings, **kwargs
                )
                if update and not is_feature_flag:
                    need_refresh = True
                elif update and is_feature_flag:
                    updated_feature_flags = True

                sentinel_keys[(key, label)] = etag
            # Need to only update once, no matter how many sentinels are updated
            if need_refresh:
                configuration_settings, sentinel_keys = self._load_configuration_settings(
                    headers=headers, sentinel_keys=sentinel_keys, **kwargs
                )
            success = True
            # Even if we don't need to refresh, we should reset the timer
            timer.reset()
=======
            updated_sentinel_keys = dict(self._refresh_on)
            headers = _get_headers("Watch", uses_key_vault=self._uses_key_vault, **kwargs)
            for (key, label), etag in updated_sentinel_keys.items():
                try:
                    updated_sentinel = self._client.get_configuration_setting(
                        key=key,
                        label=label,
                        etag=etag,
                        match_condition=MatchConditions.IfModified,
                        headers=headers,
                        **kwargs
                    )
                    if updated_sentinel is not None:
                        logging.debug(
                            "Refresh all triggered by key: %s label %s.",
                            key,
                            label,
                        )
                        need_refresh = True

                        updated_sentinel_keys[(key, label)] = updated_sentinel.etag
                except HttpResponseError as e:
                    if e.status_code == 404:
                        if etag is not None:
                            # If the sentinel is not found, it means the key/label was deleted, so we should refresh
                            logging.debug("Refresh all triggered by key: %s label %s.", key, label)
                            need_refresh = True
                            updated_sentinel_keys[(key, label)] = None
                    else:
                        raise e
            # Need to only update once, no matter how many sentinels are updated
            if need_refresh:
                self._load_all(headers=headers, sentinel_keys=updated_sentinel_keys, **kwargs)
            # Even if we don't need to refresh, we should reset the timer
            self._refresh_timer.reset()
            success = True
>>>>>>> cbba1da3
        except (ServiceRequestError, ServiceResponseError, HttpResponseError) as e:
            # If we get an error we should retry sooner than the next refresh interval
            if not self._on_refresh_error:
                raise
            self._on_refresh_error(e)
        finally:
            self._refresh_lock.release()
            if not success:
                timer.backoff()
        return configuration_settings, sentinel_keys, need_refresh or updated_feature_flags

    def _check_configuration_settings(self, key, label, etag, headers, configuration_settings, **kwargs) -> None:
        is_feature_flag = False
        try:
            updated_config = self._client.get_configuration_setting(
                key=key, label=label, etag=etag, match_condition=MatchConditions.IfModified, headers=headers, **kwargs
            )
            is_feature_flag = not isinstance(updated_config, FeatureFlagConfigurationSetting)
            if updated_config is not None:
                if not is_feature_flag:
                    logging.debug("Refresh all triggered by key: %s label %s.", key, label)
                elif is_feature_flag:
                    configuration_settings[self._process_key_name(updated_config)] = updated_config.value
                return updated_config.etag, True, is_feature_flag, configuration_settings
        except HttpResponseError as e:
            if e.status_code == 404:
                if etag is not None and not is_feature_flag:
                    # If the sentinel is not found, it means the key/label was deleted, so we should refresh
                    logging.debug("Refresh all triggered by key: %s label %s.", key, label)
                elif etag is not None and is_feature_flag:
                    configuration_settings[key] = None
                return None, True, is_feature_flag, configuration_settings
            raise e
        return etag, False, is_feature_flag, configuration_settings

    def _load_all(self, **kwargs):
        configuration_settings, sentinel_keys = self._load_configuration_settings(**kwargs)
        feature_flags, feature_flag_sentinel_keys = self._load_feature_flags(**kwargs)
        if self._feature_flag_enabled:
            configuration_settings[FEATURE_MANAGEMENT_KEY] = feature_flags
            self._refresh_on_feature_flags = feature_flag_sentinel_keys
        self._refresh_on = sentinel_keys
        self._dict = configuration_settings

    def _load_configuration_settings(self, **kwargs):
        configuration_settings = {}
        sentinel_keys = kwargs.pop("sentinel_keys", self._refresh_on)
        for select in self._selects:
            configurations = self._client.list_configuration_settings(
                key_filter=select.key_filter, label_filter=select.label_filter, **kwargs
            )
            for config in configurations:
                key = self._process_key_name(config)
                value = self._process_key_value(config)
                if isinstance(config, FeatureFlagConfigurationSetting):
                    # Feature flags are ignored if loaded by Selects
                    pass
                else:
                    configuration_settings[key] = value
                # Every time we run load_all, we should update the etag of our refresh sentinels
                # so they stay up-to-date.
                # Sentinel keys will have unprocessed key names, so we need to use the original key.
                if (config.key, config.label) in self._refresh_on:
                    sentinel_keys[(config.key, config.label)] = config.etag
<<<<<<< HEAD
        return configuration_settings, sentinel_keys

    def _load_feature_flags(self, **kwargs):
        feature_flag_sentinel_keys = {}
        loaded_feature_flags = {}
        if self._feature_flag_enabled:
            for select in self._feature_flag_selectors:
                feature_flags = self._client.list_configuration_settings(
                    key_filter=FEATURE_FLAG_PREFIX + select.key_filter, label_filter=select.label_filter, **kwargs
                )
                for feature_flag in feature_flags:
                    key = self._process_key_name(feature_flag)
                    loaded_feature_flags[key] = feature_flag.value
                    if self._feature_flag_refresh_enabled:
                        feature_flag_sentinel_keys[(feature_flag.key, feature_flag.label)] = feature_flag.etag
        return loaded_feature_flags, feature_flag_sentinel_keys
=======
        self._refresh_on = sentinel_keys
        with self._update_lock:
            self._dict = configuration_settings
>>>>>>> cbba1da3

    def _process_key_name(self, config):
        trimmed_key = config.key
        # Trim the key if it starts with one of the prefixes provided

        # Feature Flags have there own prefix, so we need to trim that first
        if isinstance(config, FeatureFlagConfigurationSetting) and trimmed_key.startswith(FEATURE_FLAG_PREFIX):
            trimmed_key = trimmed_key[len(FEATURE_FLAG_PREFIX) :]
            for trim in self._feature_flag_trim_prefixes:
                if trimmed_key.startswith(trim):
                    trimmed_key = trimmed_key[len(trim) :]
                    break
            return trimmed_key

        for trim in self._trim_prefixes:
            if config.key.startswith(trim):
                trimmed_key = config.key[len(trim) :]
                break
        return trimmed_key

    def _process_key_value(self, config):
        if isinstance(config, SecretReferenceConfigurationSetting):
            return _resolve_keyvault_reference(config, self)
        if _is_json_content_type(config.content_type) and not isinstance(config, FeatureFlagConfigurationSetting):
            # Feature flags are of type json, but don't treat them as such
            try:
                return json.loads(config.value)
            except json.JSONDecodeError:
                # If the value is not a valid JSON, treat it like regular string value
                return config.value
        return config.value

    def __getitem__(self, key: str) -> str:
        # pylint:disable=docstring-missing-param,docstring-missing-return,docstring-missing-rtype
        """
        Returns the value of the specified key.
        """
        return self._dict[key]

    def __iter__(self) -> Iterable[str]:
        return self._dict.__iter__()

    def __len__(self) -> int:
        return len(self._dict)

    def __contains__(self, __x: object) -> bool:
        # pylint:disable=docstring-missing-param,docstring-missing-return,docstring-missing-rtype
        """
        Returns True if the configuration settings contains the specified key.
        """
        return self._dict.__contains__(__x)

    def keys(self) -> Iterable[str]:
        """
        Returns a list of keys loaded from Azure App Configuration.

        :return: A list of keys loaded from Azure App Configuration.
        :rtype: Iterable[str]
        """
        with self._update_lock:
            return list(self._dict.keys())

    def items(self) -> Iterable[Tuple[str, Union[str, JSON]]]:
        """
        Returns a set-like object of key-value pairs loaded from Azure App Configuration. Any values that are Key Vault
         references will be resolved.

        :return: A set-like object of key-value pairs loaded from Azure App Configuration.
        :rtype: Iterable[Tuple[str, Union[str, JSON]]]
        """
        with self._update_lock:
            return copy.deepcopy(self._dict.items())

    def values(self) -> Iterable[Union[str, JSON]]:
        """
        Returns a list of values loaded from Azure App Configuration. Any values that are Key Vault references will be
        resolved.

        :return: A list of values loaded from Azure App Configuration. The values are either Strings or JSON objects,
        based on there content type.
        :rtype: Iterable[[str], [JSON]]
        """
        with self._update_lock:
            return copy.deepcopy(list((self._dict.values())))

    def get(self, key: str, default: Optional[str] = None) -> Union[str, JSON]:
        """
        Returns the value of the specified key. If the key does not exist, returns the default value.

        :param str key: The key of the value to get.
        :param default: The default value to return.
        :type: str or None
        :return: The value of the specified key.
        :rtype: Union[str, JSON]
        """
        with self._update_lock:
            return copy.deepcopy(self._dict.get(key, default))

    def __eq__(self, other: Any) -> bool:
        if not isinstance(other, AzureAppConfigurationProvider):
            return False
        if self._dict != other._dict:
            return False
        if self._trim_prefixes != other._trim_prefixes:
            return False
        if self._client != other._client:
            return False
        return True

    def __ne__(self, other: Any) -> bool:
        return not self == other

    def close(self) -> None:
        """
        Closes the connection to Azure App Configuration.
        """
        for client in self._secret_clients.values():
            client.close()
        self._client.close()

    def __enter__(self) -> "AzureAppConfigurationProvider":
        self._client.__enter__()
        for client in self._secret_clients.values():
            client.__enter__()
        return self

    def __exit__(self, *args) -> None:
        self._client.__exit__(*args)
        for client in self._secret_clients.values():
            client.__exit__()<|MERGE_RESOLUTION|>--- conflicted
+++ resolved
@@ -475,82 +475,15 @@
         if not self._refresh_on and not self._feature_flag_refresh_enabled:
             logging.debug("Refresh called but no refresh enabled.")
             return
-<<<<<<< HEAD
-
-        did_update = False
-        with self._update_lock:
-            need_refresh = self._refresh_timer.needs_refresh()
-            feature_flags_need_refresh = self._feature_flag_refresh_timer.needs_refresh()
-            configuration_settings, sentinel_keys = {}, dict(self._refresh_on)
-            feature_flags = dict(self._dict.get(FEATURE_MANAGEMENT_KEY, {}))
-            feature_flag_sentinel_keys = (
-                dict(self._refresh_on_feature_flags) if self._refresh_on_feature_flags is not None else {}
-            )
-            had_refresh = False
-            had_refresh_feature_flags = False
-            if need_refresh:
-                configuration_settings, sentinel_keys, had_refresh = self.refresh_configuration_settings(
-                    configuration_settings, sentinel_keys, self._refresh_timer, **kwargs
-                )
-                if not had_refresh:
-                    configuration_settings = self._dict
-            if self._feature_flag_refresh_enabled and feature_flags_need_refresh and len(feature_flags) > 0:
-                (
-                    feature_flags,
-                    feature_flag_sentinel_keys,
-                    had_refresh_feature_flags,
-                ) = self.refresh_configuration_settings(
-                    feature_flags, feature_flag_sentinel_keys, self._feature_flag_refresh_timer, **kwargs
-                )
-
-            if had_refresh or had_refresh_feature_flags:
-                did_update = True
-                if len(feature_flags) > 0:
-                    configuration_settings[FEATURE_MANAGEMENT_KEY] = feature_flags
-                    self._refresh_on_feature_flags = feature_flag_sentinel_keys
-                self._refresh_on = sentinel_keys
-                self._dict = configuration_settings
-            if not need_refresh and not feature_flags_need_refresh:
-                logging.debug("Refresh called but refresh interval not elapsed.")
-                return
-        if did_update:
-            if self._on_refresh_success:
-                self._on_refresh_success()
-
-    def refresh_configuration_settings(self, configuration_settings, sentinel_keys, timer, **kwargs) -> None:
-=======
         if not self._refresh_timer.needs_refresh():
             logging.debug("Refresh called but refresh interval not elapsed.")
             return
         if not self._refresh_lock.acquire(blocking=False):  # pylint: disable= consider-using-with
             logging.debug("Refresh called but refresh already in progress.")
             return
->>>>>>> cbba1da3
         success = False
         need_refresh = False
-        updated_feature_flags = False
-        headers = _get_headers("Watch", uses_key_vault=self._uses_key_vault, **kwargs)
         try:
-<<<<<<< HEAD
-            for (key, label), etag in sentinel_keys.items():
-                etag, update, is_feature_flag, configuration_settings = self._check_configuration_settings(
-                    key, label, etag, headers, configuration_settings, **kwargs
-                )
-                if update and not is_feature_flag:
-                    need_refresh = True
-                elif update and is_feature_flag:
-                    updated_feature_flags = True
-
-                sentinel_keys[(key, label)] = etag
-            # Need to only update once, no matter how many sentinels are updated
-            if need_refresh:
-                configuration_settings, sentinel_keys = self._load_configuration_settings(
-                    headers=headers, sentinel_keys=sentinel_keys, **kwargs
-                )
-            success = True
-            # Even if we don't need to refresh, we should reset the timer
-            timer.reset()
-=======
             updated_sentinel_keys = dict(self._refresh_on)
             headers = _get_headers("Watch", uses_key_vault=self._uses_key_vault, **kwargs)
             for (key, label), etag in updated_sentinel_keys.items():
@@ -587,14 +520,49 @@
             # Even if we don't need to refresh, we should reset the timer
             self._refresh_timer.reset()
             success = True
->>>>>>> cbba1da3
+        except (ServiceRequestError, ServiceResponseError, HttpResponseError) as e:
+            # If we get an error we should retry sooner than the next refresh interval
+            if self._on_refresh_error:
+                self._on_refresh_error(e)
+                return
+            raise
+        finally:
+            self._refresh_lock.release()
+            if not success:
+                self._refresh_timer.backoff()
+            elif need_refresh and self._on_refresh_success:
+                self._on_refresh_success()
+
+    def refresh_configuration_settings(self, configuration_settings, sentinel_keys, timer, **kwargs) -> None:
+        success = False
+        need_refresh = False
+        updated_feature_flags = False
+        headers = _get_headers("Watch", uses_key_vault=self._uses_key_vault, **kwargs)
+        try:
+            for (key, label), etag in sentinel_keys.items():
+                etag, update, is_feature_flag, configuration_settings = self._check_configuration_settings(
+                    key, label, etag, headers, configuration_settings, **kwargs
+                )
+                if update and not is_feature_flag:
+                    need_refresh = True
+                elif update and is_feature_flag:
+                    updated_feature_flags = True
+
+                sentinel_keys[(key, label)] = etag
+            # Need to only update once, no matter how many sentinels are updated
+            if need_refresh:
+                configuration_settings, sentinel_keys = self._load_configuration_settings(
+                    headers=headers, sentinel_keys=sentinel_keys, **kwargs
+                )
+            success = True
+            # Even if we don't need to refresh, we should reset the timer
+            timer.reset()
         except (ServiceRequestError, ServiceResponseError, HttpResponseError) as e:
             # If we get an error we should retry sooner than the next refresh interval
             if not self._on_refresh_error:
                 raise
             self._on_refresh_error(e)
         finally:
-            self._refresh_lock.release()
             if not success:
                 timer.backoff()
         return configuration_settings, sentinel_keys, need_refresh or updated_feature_flags
@@ -652,8 +620,9 @@
                 # Sentinel keys will have unprocessed key names, so we need to use the original key.
                 if (config.key, config.label) in self._refresh_on:
                     sentinel_keys[(config.key, config.label)] = config.etag
-<<<<<<< HEAD
-        return configuration_settings, sentinel_keys
+        self._refresh_on = sentinel_keys
+        with self._update_lock:
+            self._dict = configuration_settings
 
     def _load_feature_flags(self, **kwargs):
         feature_flag_sentinel_keys = {}
@@ -669,11 +638,6 @@
                     if self._feature_flag_refresh_enabled:
                         feature_flag_sentinel_keys[(feature_flag.key, feature_flag.label)] = feature_flag.etag
         return loaded_feature_flags, feature_flag_sentinel_keys
-=======
-        self._refresh_on = sentinel_keys
-        with self._update_lock:
-            self._dict = configuration_settings
->>>>>>> cbba1da3
 
     def _process_key_name(self, config):
         trimmed_key = config.key
