# -------------------------------------------------------------------------
# Copyright (c) Microsoft Corporation. All rights reserved.
# Licensed under the MIT License. See License.txt in the project root for
# license information.
# --------------------------------------------------------------------------
import time
import unittest
import pytest
import sys

from azure.appconfiguration.provider import WatchKey
from devtools_testutils.aio import recorded_by_proxy_async
from async_preparers import app_config_decorator_async
from testcase import has_feature_flag
from asynctestcase import AppConfigTestCase
from test_constants import FEATURE_MANAGEMENT_KEY
from unittest.mock import Mock

try:
    # Python 3.7 does not support AsyncMock
    from unittest.mock import AsyncMock

    class TestAppConfigurationProvider(AppConfigTestCase, unittest.TestCase):
        # method: refresh
        @app_config_decorator_async
        @recorded_by_proxy_async
        @pytest.mark.skipif(sys.version_info < (3, 8), reason="Python 3.7 does not support AsyncMock")
        @pytest.mark.asyncio
        async def test_refresh(self, appconfiguration_endpoint_string, appconfiguration_keyvault_secret_url):
<<<<<<< HEAD
            mock_callback = Mock()
            async with await self.create_aad_client(
                appconfiguration_endpoint_string,
=======
            mock_callback = AsyncMock()
            async with await self.create_client(
                endpoint=appconfiguration_endpoint_string,
>>>>>>> 168268bb
                keyvault_secret_url=appconfiguration_keyvault_secret_url,
                refresh_on=[WatchKey("refresh_message")],
                refresh_interval=1,
                on_refresh_success=mock_callback,
                feature_flag_enabled=True,
                feature_flag_refresh_enabled=True,
            ) as client:
                assert client["refresh_message"] == "original value"
                assert client["my_json"]["key"] == "value"
                assert FEATURE_MANAGEMENT_KEY in client
                assert has_feature_flag(client, "Alpha")

                appconfig_client = self.create_aad_sdk_client(appconfiguration_endpoint_string)

                setting = await appconfig_client.get_configuration_setting(key="refresh_message")
                setting.value = "updated value"
                feature_flag = await appconfig_client.get_configuration_setting(key=".appconfig.featureflag/Alpha")
                feature_flag.enabled = True
                await appconfig_client.set_configuration_setting(setting)
                await appconfig_client.set_configuration_setting(feature_flag)

                # Waiting for the refresh interval to pass
                time.sleep(2)

                await client.refresh()
                assert client["refresh_message"] == "updated value"
                assert has_feature_flag(client, "Alpha", True)
                assert mock_callback.call_count == 2

                setting.value = "original value"
                feature_flag.enabled = False
                await appconfig_client.set_configuration_setting(setting)
                await appconfig_client.set_configuration_setting(feature_flag)

                # Waiting for the refresh interval to pass
                time.sleep(2)

                await client.refresh()
                assert client["refresh_message"] == "original value"
                assert has_feature_flag(client, "Alpha", False)
                assert mock_callback.call_count == 4

                setting.value = "updated value 2"
                feature_flag.enabled = True
                await appconfig_client.set_configuration_setting(setting)
                await appconfig_client.set_configuration_setting(feature_flag)

                # Not waiting for the refresh interval to pass
                await client.refresh()
                assert client["refresh_message"] == "original value"
                assert has_feature_flag(client, "Alpha", False)
                assert mock_callback.call_count == 4

                setting.value = "original value"
                await appconfig_client.set_configuration_setting(setting)

                await client.refresh()
                assert client["refresh_message"] == "original value"
                assert mock_callback.call_count == 4

        # method: refresh
        @app_config_decorator_async
        @recorded_by_proxy_async
        @pytest.mark.skipif(sys.version_info < (3, 8), reason="Python 3.7 does not support AsyncMock")
        @pytest.mark.asyncio
        async def test_empty_refresh(self, appconfiguration_endpoint_string, appconfiguration_keyvault_secret_url):
<<<<<<< HEAD
            async def async_callback():
                pass

            mock_callback = Mock(side_effect=async_callback)
            async with await self.create_aad_client(
                appconfiguration_endpoint_string,
=======
            mock_callback = AsyncMock()
            async with await self.create_client(
                endpoint=appconfiguration_endpoint_string,
>>>>>>> 168268bb
                keyvault_secret_url=appconfiguration_keyvault_secret_url,
                on_refresh_success=mock_callback,
                feature_flag_enabled=True,
            ) as client:
                assert client["refresh_message"] == "original value"
                assert client["non_refreshed_message"] == "Static"
                assert client["my_json"]["key"] == "value"
                assert FEATURE_MANAGEMENT_KEY in client
                assert has_feature_flag(client, "Alpha")

                appconfig_client = self.create_aad_sdk_client(appconfiguration_endpoint_string)

                setting = await appconfig_client.get_configuration_setting(key="refresh_message")
                setting.value = "updated value"
                await appconfig_client.set_configuration_setting(setting)
                static_setting = await appconfig_client.get_configuration_setting(key="non_refreshed_message")
                static_setting.value = "updated static"
                await appconfig_client.set_configuration_setting(static_setting)

                # Waiting for the refresh interval to pass
                time.sleep(2)

                await client.refresh()
                assert client["refresh_message"] == "original value"
                assert client["non_refreshed_message"] == "Static"
                assert mock_callback.call_count == 0

                setting.value = "original value"
                await appconfig_client.set_configuration_setting(setting)
                static_setting.value = "Static"
                await appconfig_client.set_configuration_setting(static_setting)

except ImportError:
    pass<|MERGE_RESOLUTION|>--- conflicted
+++ resolved
@@ -27,15 +27,9 @@
         @pytest.mark.skipif(sys.version_info < (3, 8), reason="Python 3.7 does not support AsyncMock")
         @pytest.mark.asyncio
         async def test_refresh(self, appconfiguration_endpoint_string, appconfiguration_keyvault_secret_url):
-<<<<<<< HEAD
-            mock_callback = Mock()
-            async with await self.create_aad_client(
-                appconfiguration_endpoint_string,
-=======
             mock_callback = AsyncMock()
             async with await self.create_client(
                 endpoint=appconfiguration_endpoint_string,
->>>>>>> 168268bb
                 keyvault_secret_url=appconfiguration_keyvault_secret_url,
                 refresh_on=[WatchKey("refresh_message")],
                 refresh_interval=1,
@@ -102,18 +96,9 @@
         @pytest.mark.skipif(sys.version_info < (3, 8), reason="Python 3.7 does not support AsyncMock")
         @pytest.mark.asyncio
         async def test_empty_refresh(self, appconfiguration_endpoint_string, appconfiguration_keyvault_secret_url):
-<<<<<<< HEAD
-            async def async_callback():
-                pass
-
-            mock_callback = Mock(side_effect=async_callback)
-            async with await self.create_aad_client(
-                appconfiguration_endpoint_string,
-=======
             mock_callback = AsyncMock()
             async with await self.create_client(
                 endpoint=appconfiguration_endpoint_string,
->>>>>>> 168268bb
                 keyvault_secret_url=appconfiguration_keyvault_secret_url,
                 on_refresh_success=mock_callback,
                 feature_flag_enabled=True,
