{
  "Entries": [
    {
      "RequestUri": "https://login.microsoftonline.com/fake-tenant-id/v2.0/.well-known/openid-configuration",
      "RequestMethod": "GET",
      "RequestHeaders": {
        "Accept": "*/*",
        "Accept-Encoding": "gzip, deflate",
        "Connection": "keep-alive",
        "User-Agent": "azsdk-python-identity/1.12.0 Python/3.10.9 (Windows-10-10.0.22621-SP0)"
      },
      "RequestBody": null,
      "StatusCode": 200,
      "ResponseHeaders": {
        "Access-Control-Allow-Methods": "GET, OPTIONS",
        "Access-Control-Allow-Origin": "*",
        "Cache-Control": "max-age=86400, private",
        "Content-Length": "1599",
        "Content-Security-Policy-Report-Only": "script-src \u0027self\u0027 \u0027nonce-mS-6FB_c2CkHnVAnfA5XWA\u0027 \u0027unsafe-eval\u0027 \u0027unsafe-inline\u0027 \u0027report-sample\u0027; object-src \u0027none\u0027; base-uri \u0027self\u0027; report-uri https://csp.microsoft.com/report/ESTS-UX-All",
        "Content-Type": "application/json; charset=utf-8",
<<<<<<< HEAD
        "Date": "Fri, 28 Jul 2023 22:50:20 GMT",
        "P3P": "CP=\u0022DSP CUR OTPi IND OTRi ONL FIN\u0022",
        "Set-Cookie": [
          "fpc=AiSkek3WnpBEkAUX6zvX2S7bodqzBAAAACk9VtwOAAAA; expires=Sun, 27-Aug-2023 22:50:21 GMT; path=/; secure; HttpOnly; SameSite=None",
=======
        "Date": "Thu, 27 Jul 2023 21:29:45 GMT",
        "P3P": "CP=\u0022DSP CUR OTPi IND OTRi ONL FIN\u0022",
        "Set-Cookie": [
          "fpc=Auxl4wYoha9Bs72xNNFPUNfxAwjuBAAAAMLYVNwOAAAA; expires=Sat, 26-Aug-2023 21:29:45 GMT; path=/; secure; HttpOnly; SameSite=None",
>>>>>>> ab18157c
          "x-ms-gateway-slice=estsfd; path=/; secure; samesite=none; httponly"
        ],
        "Strict-Transport-Security": "max-age=31536000; includeSubDomains",
        "X-Content-Type-Options": "nosniff",
<<<<<<< HEAD
        "x-ms-ests-server": "2.1.15984.6 - WUS2 ProdSlices",
=======
        "x-ms-ests-server": "2.1.15922.5 - NCUS ProdSlices",
>>>>>>> ab18157c
        "X-XSS-Protection": "0"
      },
      "ResponseBody": {
        "token_endpoint": "https://login.microsoftonline.com/fake-tenant-id/oauth2/v2.0/token",
        "token_endpoint_auth_methods_supported": [
          "client_secret_post",
          "private_key_jwt",
          "client_secret_basic"
        ],
        "jwks_uri": "https://login.microsoftonline.com/fake-tenant-id/discovery/v2.0/keys",
        "response_modes_supported": [
          "query",
          "fragment",
          "form_post"
        ],
        "subject_types_supported": [
          "pairwise"
        ],
        "id_token_signing_alg_values_supported": [
          "RS256"
        ],
        "response_types_supported": [
          "code",
          "id_token",
          "code id_token",
          "id_token token"
        ],
        "scopes_supported": [
          "openid",
          "profile",
          "email",
          "offline_access"
        ],
        "issuer": "https://login.microsoftonline.com/fake-tenant-id/v2.0",
        "request_uri_parameter_supported": false,
        "userinfo_endpoint": "https://graph.microsoft.com/oidc/userinfo",
        "authorization_endpoint": "https://login.microsoftonline.com/fake-tenant-id/oauth2/v2.0/authorize",
        "device_authorization_endpoint": "https://login.microsoftonline.com/fake-tenant-id/oauth2/v2.0/devicecode",
        "http_logout_supported": true,
        "frontchannel_logout_supported": true,
        "end_session_endpoint": "https://login.microsoftonline.com/fake-tenant-id/oauth2/v2.0/logout",
        "claims_supported": [
          "sub",
          "iss",
          "cloud_instance_name",
          "cloud_instance_host_name",
          "cloud_graph_host_name",
          "msgraph_host",
          "aud",
          "exp",
          "iat",
          "auth_time",
          "acr",
          "nonce",
          "preferred_username",
          "name",
          "tid",
          "ver",
          "at_hash",
          "c_hash",
          "email"
        ],
        "kerberos_endpoint": "https://login.microsoftonline.com/fake-tenant-id/kerberos",
        "tenant_region_scope": "WW",
        "cloud_instance_name": "microsoftonline.com",
        "cloud_graph_host_name": "graph.windows.net",
        "msgraph_host": "graph.microsoft.com",
        "rbac_url": "https://pas.windows.net"
      }
    },
    {
      "RequestUri": "https://login.microsoftonline.com/common/discovery/instance?api-version=1.1\u0026authorization_endpoint=https://login.microsoftonline.com/common/oauth2/authorize",
      "RequestMethod": "GET",
      "RequestHeaders": {
        "Accept": "application/json",
        "Accept-Encoding": "gzip, deflate",
        "Connection": "keep-alive",
<<<<<<< HEAD
        "Cookie": "fpc=AiSkek3WnpBEkAUX6zvX2S7bodqzBAAAACk9VtwOAAAA; x-ms-gateway-slice=estsfd",
=======
        "Cookie": "fpc=Auxl4wYoha9Bs72xNNFPUNfxAwjuBAAAAMLYVNwOAAAA; x-ms-gateway-slice=estsfd",
>>>>>>> ab18157c
        "User-Agent": "azsdk-python-identity/1.12.0 Python/3.10.9 (Windows-10-10.0.22621-SP0)"
      },
      "RequestBody": null,
      "StatusCode": 200,
      "ResponseHeaders": {
        "Access-Control-Allow-Methods": "GET, OPTIONS",
        "Access-Control-Allow-Origin": "*",
        "Cache-Control": "max-age=86400, private",
        "Content-Length": "945",
        "Content-Type": "application/json; charset=utf-8",
<<<<<<< HEAD
        "Date": "Fri, 28 Jul 2023 22:50:20 GMT",
        "P3P": "CP=\u0022DSP CUR OTPi IND OTRi ONL FIN\u0022",
        "Set-Cookie": [
          "fpc=AiSkek3WnpBEkAUX6zvX2S7bodqzBAAAACk9VtwOAAAA; expires=Sun, 27-Aug-2023 22:50:21 GMT; path=/; secure; HttpOnly; SameSite=None",
=======
        "Date": "Thu, 27 Jul 2023 21:29:45 GMT",
        "P3P": "CP=\u0022DSP CUR OTPi IND OTRi ONL FIN\u0022",
        "Set-Cookie": [
          "fpc=Auxl4wYoha9Bs72xNNFPUNfxAwjuBAAAAMLYVNwOAAAA; expires=Sat, 26-Aug-2023 21:29:45 GMT; path=/; secure; HttpOnly; SameSite=None",
>>>>>>> ab18157c
          "x-ms-gateway-slice=estsfd; path=/; secure; samesite=none; httponly"
        ],
        "Strict-Transport-Security": "max-age=31536000; includeSubDomains",
        "X-Content-Type-Options": "nosniff",
<<<<<<< HEAD
        "x-ms-ests-server": "2.1.15868.7 - NCUS ProdSlices",
=======
        "x-ms-ests-server": "2.1.15868.7 - SCUS ProdSlices",
>>>>>>> ab18157c
        "X-XSS-Protection": "0"
      },
      "ResponseBody": {
        "tenant_discovery_endpoint": "https://login.microsoftonline.com/common/.well-known/openid-configuration",
        "api-version": "1.1",
        "metadata": [
          {
            "preferred_network": "login.microsoftonline.com",
            "preferred_cache": "login.windows.net",
            "aliases": [
              "login.microsoftonline.com",
              "login.windows.net",
              "login.microsoft.com",
              "sts.windows.net"
            ]
          },
          {
            "preferred_network": "login.partner.microsoftonline.cn",
            "preferred_cache": "login.partner.microsoftonline.cn",
            "aliases": [
              "login.partner.microsoftonline.cn",
              "login.chinacloudapi.cn"
            ]
          },
          {
            "preferred_network": "login.microsoftonline.de",
            "preferred_cache": "login.microsoftonline.de",
            "aliases": [
              "login.microsoftonline.de"
            ]
          },
          {
            "preferred_network": "login.microsoftonline.us",
            "preferred_cache": "login.microsoftonline.us",
            "aliases": [
              "login.microsoftonline.us",
              "login.usgovcloudapi.net"
            ]
          },
          {
            "preferred_network": "login-us.microsoftonline.com",
            "preferred_cache": "login-us.microsoftonline.com",
            "aliases": [
              "login-us.microsoftonline.com"
            ]
          }
        ]
      }
    },
    {
      "RequestUri": "https://fake-endpoint.azconfig.io/kv/message?label=%00\u0026api-version=1.0",
      "RequestMethod": "PUT",
      "RequestHeaders": {
        "Accept": "application/vnd.microsoft.appconfig.kv\u002Bjson, application/json, application/problem\u002Bjson",
        "Accept-Encoding": "gzip, deflate",
        "Connection": "keep-alive",
        "Content-Length": "94",
        "Content-Type": "application/json",
        "User-Agent": "azsdk-python-appconfiguration/1.4.0 Python/3.10.9 (Windows-10-10.0.22621-SP0)"
      },
      "RequestBody": {
        "key": "message",
        "label": "\u0000",
        "content_type": "text/plain",
        "value": "hi",
        "tags": {}
      },
      "StatusCode": 200,
      "ResponseHeaders": {
        "Access-Control-Allow-Credentials": "true",
        "Access-Control-Allow-Headers": "DNT, X-CustomHeader, Keep-Alive, User-Agent, X-Requested-With, If-Modified-Since, Cache-Control, Content-Type, Authorization, x-ms-client-request-id, x-ms-useragent, x-ms-content-sha256, x-ms-date, host, Accept, Accept-Datetime, Date, If-Match, If-None-Match, Sync-Token, x-ms-return-client-request-id, ETag, Last-Modified, Link, Memento-Datetime, retry-after-ms, x-ms-request-id, x-ms-client-session-id, x-ms-effective-locale, WWW-Authenticate, traceparent, tracestate",
        "Access-Control-Allow-Methods": "GET, PUT, POST, DELETE, PATCH, OPTIONS",
        "Access-Control-Allow-Origin": "*",
        "Access-Control-Expose-Headers": "DNT, X-CustomHeader, Keep-Alive, User-Agent, X-Requested-With, If-Modified-Since, Cache-Control, Content-Type, Authorization, x-ms-client-request-id, x-ms-useragent, x-ms-content-sha256, x-ms-date, host, Accept, Accept-Datetime, Date, If-Match, If-None-Match, Sync-Token, x-ms-return-client-request-id, ETag, Last-Modified, Link, Memento-Datetime, retry-after-ms, x-ms-request-id, x-ms-client-session-id, x-ms-effective-locale, WWW-Authenticate, traceparent, tracestate",
        "Access-Control-Max-Age": "1728000",
        "Connection": "keep-alive",
        "Content-Type": "application/vnd.microsoft.appconfig.kv\u002Bjson; charset=utf-8",
        "Date": "Thu, 27 Jul 2023 21:29:46 GMT",
        "ETag": "\u0022Hgg1vQmhjR-D2dM3Cw1iOQzL-RZ77J3E4eQutqQ43O4\u0022",
        "Last-Modified": "Thu, 27 Jul 2023 21:29:46 GMT",
        "Strict-Transport-Security": "max-age=15724800; includeSubDomains",
        "Sync-Token": "zAJw6V16=Njo1IzE3NjQ5Mzk0;sn=17649394",
        "Transfer-Encoding": "chunked",
        "x-ms-correlation-request-id": "54151012-952c-477b-a5e1-9cf66300ff7c",
        "x-ms-resource-group": "rg-appconfigtests4",
        "x-ms-subscription-id": "77d5ab06-7edd-4eec-bce9-52c11b75bb37",
        "x-ms-tenant-name": "appconfigtests4-azconfig-python"
      },
      "ResponseBody": {
        "etag": "Hgg1vQmhjR-D2dM3Cw1iOQzL-RZ77J3E4eQutqQ43O4",
        "key": "message",
        "label": null,
        "content_type": "text/plain",
        "value": "hi",
        "tags": {},
        "locked": false,
        "last_modified": "2023-07-27T21:29:46\u002B00:00"
      }
    },
    {
      "RequestUri": "https://fake-endpoint.azconfig.io/kv/message?label=dev\u0026api-version=1.0",
      "RequestMethod": "PUT",
      "RequestHeaders": {
        "Accept": "application/vnd.microsoft.appconfig.kv\u002Bjson, application/json, application/problem\u002Bjson",
        "Accept-Encoding": "gzip, deflate",
        "Connection": "keep-alive",
        "Content-Length": "93",
        "Content-Type": "application/json",
        "Sync-Token": "zAJw6V16=Njo1IzE3NjQ5Mzk0",
        "User-Agent": "azsdk-python-appconfiguration/1.4.0 Python/3.10.9 (Windows-10-10.0.22621-SP0)"
      },
      "RequestBody": {
        "key": "message",
        "label": "dev",
        "content_type": "text/plain",
        "value": "test",
        "tags": {}
      },
      "StatusCode": 200,
      "ResponseHeaders": {
        "Access-Control-Allow-Credentials": "true",
        "Access-Control-Allow-Headers": "DNT, X-CustomHeader, Keep-Alive, User-Agent, X-Requested-With, If-Modified-Since, Cache-Control, Content-Type, Authorization, x-ms-client-request-id, x-ms-useragent, x-ms-content-sha256, x-ms-date, host, Accept, Accept-Datetime, Date, If-Match, If-None-Match, Sync-Token, x-ms-return-client-request-id, ETag, Last-Modified, Link, Memento-Datetime, retry-after-ms, x-ms-request-id, x-ms-client-session-id, x-ms-effective-locale, WWW-Authenticate, traceparent, tracestate",
        "Access-Control-Allow-Methods": "GET, PUT, POST, DELETE, PATCH, OPTIONS",
        "Access-Control-Allow-Origin": "*",
        "Access-Control-Expose-Headers": "DNT, X-CustomHeader, Keep-Alive, User-Agent, X-Requested-With, If-Modified-Since, Cache-Control, Content-Type, Authorization, x-ms-client-request-id, x-ms-useragent, x-ms-content-sha256, x-ms-date, host, Accept, Accept-Datetime, Date, If-Match, If-None-Match, Sync-Token, x-ms-return-client-request-id, ETag, Last-Modified, Link, Memento-Datetime, retry-after-ms, x-ms-request-id, x-ms-client-session-id, x-ms-effective-locale, WWW-Authenticate, traceparent, tracestate",
        "Access-Control-Max-Age": "1728000",
        "Connection": "keep-alive",
        "Content-Type": "application/vnd.microsoft.appconfig.kv\u002Bjson; charset=utf-8",
        "Date": "Thu, 27 Jul 2023 21:29:46 GMT",
        "ETag": "\u0022u_ojmPYcVAto9QaF1xucmVsR0tDzpwKDIN4AL3wBfcI\u0022",
        "Last-Modified": "Thu, 27 Jul 2023 21:29:46 GMT",
        "Strict-Transport-Security": "max-age=15724800; includeSubDomains",
        "Sync-Token": "zAJw6V16=Njo1IzE3NjQ5Mzk2;sn=17649396",
        "Transfer-Encoding": "chunked",
        "x-ms-correlation-request-id": "85b211d0-363e-48bc-aa0b-902f1d88c558",
        "x-ms-resource-group": "rg-appconfigtests4",
        "x-ms-subscription-id": "77d5ab06-7edd-4eec-bce9-52c11b75bb37",
        "x-ms-tenant-name": "appconfigtests4-azconfig-python"
      },
      "ResponseBody": {
        "etag": "u_ojmPYcVAto9QaF1xucmVsR0tDzpwKDIN4AL3wBfcI",
        "key": "message",
        "label": "dev",
        "content_type": "text/plain",
        "value": "test",
        "tags": {},
        "locked": false,
        "last_modified": "2023-07-27T21:29:46\u002B00:00"
      }
    },
    {
      "RequestUri": "https://fake-endpoint.azconfig.io/kv/my_json?label=%00\u0026api-version=1.0",
      "RequestMethod": "PUT",
      "RequestHeaders": {
        "Accept": "application/vnd.microsoft.appconfig.kv\u002Bjson, application/json, application/problem\u002Bjson",
        "Accept-Encoding": "gzip, deflate",
        "Connection": "keep-alive",
        "Content-Length": "118",
        "Content-Type": "application/json",
        "Sync-Token": "zAJw6V16=Njo1IzE3NjQ5Mzk2",
        "User-Agent": "azsdk-python-appconfiguration/1.4.0 Python/3.10.9 (Windows-10-10.0.22621-SP0)"
      },
      "RequestBody": {
        "key": "my_json",
        "label": "\u0000",
        "content_type": "application/json",
        "value": "{\u0022key\u0022: \u0022value\u0022}",
        "tags": {}
      },
      "StatusCode": 200,
      "ResponseHeaders": {
        "Access-Control-Allow-Credentials": "true",
        "Access-Control-Allow-Headers": "DNT, X-CustomHeader, Keep-Alive, User-Agent, X-Requested-With, If-Modified-Since, Cache-Control, Content-Type, Authorization, x-ms-client-request-id, x-ms-useragent, x-ms-content-sha256, x-ms-date, host, Accept, Accept-Datetime, Date, If-Match, If-None-Match, Sync-Token, x-ms-return-client-request-id, ETag, Last-Modified, Link, Memento-Datetime, retry-after-ms, x-ms-request-id, x-ms-client-session-id, x-ms-effective-locale, WWW-Authenticate, traceparent, tracestate",
        "Access-Control-Allow-Methods": "GET, PUT, POST, DELETE, PATCH, OPTIONS",
        "Access-Control-Allow-Origin": "*",
        "Access-Control-Expose-Headers": "DNT, X-CustomHeader, Keep-Alive, User-Agent, X-Requested-With, If-Modified-Since, Cache-Control, Content-Type, Authorization, x-ms-client-request-id, x-ms-useragent, x-ms-content-sha256, x-ms-date, host, Accept, Accept-Datetime, Date, If-Match, If-None-Match, Sync-Token, x-ms-return-client-request-id, ETag, Last-Modified, Link, Memento-Datetime, retry-after-ms, x-ms-request-id, x-ms-client-session-id, x-ms-effective-locale, WWW-Authenticate, traceparent, tracestate",
        "Access-Control-Max-Age": "1728000",
        "Connection": "keep-alive",
        "Content-Type": "application/vnd.microsoft.appconfig.kv\u002Bjson; charset=utf-8",
        "Date": "Thu, 27 Jul 2023 21:29:46 GMT",
        "ETag": "\u0022XLiaiaZd76ZxFCYe58a1yAhTlHwbaBEkRdk-VdY8vYs\u0022",
        "Last-Modified": "Thu, 27 Jul 2023 21:29:46 GMT",
        "Strict-Transport-Security": "max-age=15724800; includeSubDomains",
        "Sync-Token": "zAJw6V16=Njo1IzE3NjQ5Mzk4;sn=17649398",
        "Transfer-Encoding": "chunked",
        "x-ms-correlation-request-id": "2a2efbd6-e07d-47e6-880f-f60c776463a6",
        "x-ms-resource-group": "rg-appconfigtests4",
        "x-ms-subscription-id": "77d5ab06-7edd-4eec-bce9-52c11b75bb37",
        "x-ms-tenant-name": "appconfigtests4-azconfig-python"
      },
      "ResponseBody": {
        "etag": "XLiaiaZd76ZxFCYe58a1yAhTlHwbaBEkRdk-VdY8vYs",
        "key": "my_json",
        "label": null,
        "content_type": "application/json",
        "value": "{\u0022key\u0022: \u0022value\u0022}",
        "tags": {},
        "locked": false,
        "last_modified": "2023-07-27T21:29:46\u002B00:00"
      }
    },
    {
      "RequestUri": "https://fake-endpoint.azconfig.io/kv/test.trimmed?label=%00\u0026api-version=1.0",
      "RequestMethod": "PUT",
      "RequestHeaders": {
        "Accept": "application/vnd.microsoft.appconfig.kv\u002Bjson, application/json, application/problem\u002Bjson",
        "Accept-Encoding": "gzip, deflate",
        "Connection": "keep-alive",
        "Content-Length": "100",
        "Content-Type": "application/json",
        "Sync-Token": "zAJw6V16=Njo1IzE3NjQ5Mzk4",
        "User-Agent": "azsdk-python-appconfiguration/1.4.0 Python/3.10.9 (Windows-10-10.0.22621-SP0)"
      },
      "RequestBody": {
        "key": "test.trimmed",
        "label": "\u0000",
        "content_type": "text/plain",
        "value": "key",
        "tags": {}
      },
      "StatusCode": 200,
      "ResponseHeaders": {
        "Access-Control-Allow-Credentials": "true",
        "Access-Control-Allow-Headers": "DNT, X-CustomHeader, Keep-Alive, User-Agent, X-Requested-With, If-Modified-Since, Cache-Control, Content-Type, Authorization, x-ms-client-request-id, x-ms-useragent, x-ms-content-sha256, x-ms-date, host, Accept, Accept-Datetime, Date, If-Match, If-None-Match, Sync-Token, x-ms-return-client-request-id, ETag, Last-Modified, Link, Memento-Datetime, retry-after-ms, x-ms-request-id, x-ms-client-session-id, x-ms-effective-locale, WWW-Authenticate, traceparent, tracestate",
        "Access-Control-Allow-Methods": "GET, PUT, POST, DELETE, PATCH, OPTIONS",
        "Access-Control-Allow-Origin": "*",
        "Access-Control-Expose-Headers": "DNT, X-CustomHeader, Keep-Alive, User-Agent, X-Requested-With, If-Modified-Since, Cache-Control, Content-Type, Authorization, x-ms-client-request-id, x-ms-useragent, x-ms-content-sha256, x-ms-date, host, Accept, Accept-Datetime, Date, If-Match, If-None-Match, Sync-Token, x-ms-return-client-request-id, ETag, Last-Modified, Link, Memento-Datetime, retry-after-ms, x-ms-request-id, x-ms-client-session-id, x-ms-effective-locale, WWW-Authenticate, traceparent, tracestate",
        "Access-Control-Max-Age": "1728000",
        "Connection": "keep-alive",
        "Content-Type": "application/vnd.microsoft.appconfig.kv\u002Bjson; charset=utf-8",
        "Date": "Thu, 27 Jul 2023 21:29:46 GMT",
        "ETag": "\u0022TSAcQPP2Pu-Ni93HQ1-A2-mJmAsuUUqOUrmmnsTljQE\u0022",
        "Last-Modified": "Thu, 27 Jul 2023 21:29:46 GMT",
        "Strict-Transport-Security": "max-age=15724800; includeSubDomains",
        "Sync-Token": "zAJw6V16=Njo1IzE3NjQ5NDAw;sn=17649400",
        "Transfer-Encoding": "chunked",
        "x-ms-correlation-request-id": "f3b36ceb-9b13-46a0-84f3-a1b0864f7244",
        "x-ms-resource-group": "rg-appconfigtests4",
        "x-ms-subscription-id": "77d5ab06-7edd-4eec-bce9-52c11b75bb37",
        "x-ms-tenant-name": "appconfigtests4-azconfig-python"
      },
      "ResponseBody": {
        "etag": "TSAcQPP2Pu-Ni93HQ1-A2-mJmAsuUUqOUrmmnsTljQE",
        "key": "test.trimmed",
        "label": null,
        "content_type": "text/plain",
        "value": "key",
        "tags": {},
        "locked": false,
        "last_modified": "2023-07-27T21:29:46\u002B00:00"
      }
    },
    {
      "RequestUri": "https://fake-endpoint.azconfig.io/kv/.appconfig.featureflag%2FAlpha?label=%00\u0026api-version=1.0",
      "RequestMethod": "PUT",
      "RequestHeaders": {
        "Accept": "application/vnd.microsoft.appconfig.kv\u002Bjson, application/json, application/problem\u002Bjson",
        "Accept-Encoding": "gzip, deflate",
        "Connection": "keep-alive",
        "Content-Length": "270",
        "Content-Type": "application/json",
        "Sync-Token": "zAJw6V16=Njo1IzE3NjQ5NDAw",
        "User-Agent": "azsdk-python-appconfiguration/1.4.0 Python/3.10.9 (Windows-10-10.0.22621-SP0)"
      },
      "RequestBody": {
        "key": ".appconfig.featureflag/Alpha",
        "label": "\u0000",
        "content_type": "application/vnd.microsoft.appconfig.ff\u002Bjson;charset=utf-8",
        "value": "{\t\u0022id\u0022: \u0022Alpha\u0022, \u0022description\u0022: \u0022\u0022, \u0022enabled\u0022: false, \u0022conditions\u0022: {\t\u0022client_filters\u0022: []\t}}",
        "tags": {}
      },
      "StatusCode": 200,
      "ResponseHeaders": {
        "Access-Control-Allow-Credentials": "true",
        "Access-Control-Allow-Headers": "DNT, X-CustomHeader, Keep-Alive, User-Agent, X-Requested-With, If-Modified-Since, Cache-Control, Content-Type, Authorization, x-ms-client-request-id, x-ms-useragent, x-ms-content-sha256, x-ms-date, host, Accept, Accept-Datetime, Date, If-Match, If-None-Match, Sync-Token, x-ms-return-client-request-id, ETag, Last-Modified, Link, Memento-Datetime, retry-after-ms, x-ms-request-id, x-ms-client-session-id, x-ms-effective-locale, WWW-Authenticate, traceparent, tracestate",
        "Access-Control-Allow-Methods": "GET, PUT, POST, DELETE, PATCH, OPTIONS",
        "Access-Control-Allow-Origin": "*",
        "Access-Control-Expose-Headers": "DNT, X-CustomHeader, Keep-Alive, User-Agent, X-Requested-With, If-Modified-Since, Cache-Control, Content-Type, Authorization, x-ms-client-request-id, x-ms-useragent, x-ms-content-sha256, x-ms-date, host, Accept, Accept-Datetime, Date, If-Match, If-None-Match, Sync-Token, x-ms-return-client-request-id, ETag, Last-Modified, Link, Memento-Datetime, retry-after-ms, x-ms-request-id, x-ms-client-session-id, x-ms-effective-locale, WWW-Authenticate, traceparent, tracestate",
        "Access-Control-Max-Age": "1728000",
        "Connection": "keep-alive",
        "Content-Type": "application/vnd.microsoft.appconfig.kv\u002Bjson; charset=utf-8",
        "Date": "Thu, 27 Jul 2023 21:29:46 GMT",
        "ETag": "\u0022YY6nyJWP85rV8K_l_J0ZHEJNcnxmX3CZy_8xI4c1mN8\u0022",
        "Last-Modified": "Thu, 27 Jul 2023 21:29:46 GMT",
        "Strict-Transport-Security": "max-age=15724800; includeSubDomains",
        "Sync-Token": "zAJw6V16=Njo1IzE3NjQ5NDAy;sn=17649402",
        "Transfer-Encoding": "chunked",
        "x-ms-correlation-request-id": "b0235ae8-1232-4979-a03b-6249989d8f14",
        "x-ms-resource-group": "rg-appconfigtests4",
        "x-ms-subscription-id": "77d5ab06-7edd-4eec-bce9-52c11b75bb37",
        "x-ms-tenant-name": "appconfigtests4-azconfig-python"
      },
      "ResponseBody": {
        "etag": "YY6nyJWP85rV8K_l_J0ZHEJNcnxmX3CZy_8xI4c1mN8",
        "key": ".appconfig.featureflag/Alpha",
        "label": null,
        "content_type": "application/vnd.microsoft.appconfig.ff\u002Bjson;charset=utf-8",
        "value": "{\t\u0022id\u0022: \u0022Alpha\u0022, \u0022description\u0022: \u0022\u0022, \u0022enabled\u0022: false, \u0022conditions\u0022: {\t\u0022client_filters\u0022: []\t}}",
        "tags": {},
        "locked": false,
        "last_modified": "2023-07-27T21:29:46\u002B00:00"
      }
    },
    {
      "RequestUri": "https://fake-endpoint.azconfig.io/kv/secret?label=prod\u0026api-version=1.0",
      "RequestMethod": "PUT",
      "RequestHeaders": {
        "Accept": "application/vnd.microsoft.appconfig.kv\u002Bjson, application/json, application/problem\u002Bjson",
        "Accept-Encoding": "gzip, deflate",
        "Connection": "keep-alive",
        "Content-Length": "217",
        "Content-Type": "application/json",
        "Sync-Token": "zAJw6V16=Njo1IzE3NjQ5NDAy",
        "User-Agent": "azsdk-python-appconfiguration/1.4.0 Python/3.10.9 (Windows-10-10.0.22621-SP0)"
      },
      "RequestBody": {
        "key": "secret",
        "label": "prod",
        "content_type": "application/vnd.microsoft.appconfig.keyvaultref\u002Bjson;charset=utf-8",
        "value": "{\u0022uri\u0022:\u0022https://fake-keyvault.vault.azure.net/secrets/fake-secret/\u0022}",
        "tags": {}
      },
      "StatusCode": 200,
      "ResponseHeaders": {
        "Access-Control-Allow-Credentials": "true",
        "Access-Control-Allow-Headers": "DNT, X-CustomHeader, Keep-Alive, User-Agent, X-Requested-With, If-Modified-Since, Cache-Control, Content-Type, Authorization, x-ms-client-request-id, x-ms-useragent, x-ms-content-sha256, x-ms-date, host, Accept, Accept-Datetime, Date, If-Match, If-None-Match, Sync-Token, x-ms-return-client-request-id, ETag, Last-Modified, Link, Memento-Datetime, retry-after-ms, x-ms-request-id, x-ms-client-session-id, x-ms-effective-locale, WWW-Authenticate, traceparent, tracestate",
        "Access-Control-Allow-Methods": "GET, PUT, POST, DELETE, PATCH, OPTIONS",
        "Access-Control-Allow-Origin": "*",
        "Access-Control-Expose-Headers": "DNT, X-CustomHeader, Keep-Alive, User-Agent, X-Requested-With, If-Modified-Since, Cache-Control, Content-Type, Authorization, x-ms-client-request-id, x-ms-useragent, x-ms-content-sha256, x-ms-date, host, Accept, Accept-Datetime, Date, If-Match, If-None-Match, Sync-Token, x-ms-return-client-request-id, ETag, Last-Modified, Link, Memento-Datetime, retry-after-ms, x-ms-request-id, x-ms-client-session-id, x-ms-effective-locale, WWW-Authenticate, traceparent, tracestate",
        "Access-Control-Max-Age": "1728000",
        "Connection": "keep-alive",
        "Content-Type": "application/vnd.microsoft.appconfig.kv\u002Bjson; charset=utf-8",
        "Date": "Thu, 27 Jul 2023 21:29:46 GMT",
        "ETag": "\u0022e8YXv37PrmxvATyiTI5WLe9OHFGKE_sqFlXPI_KVYhY\u0022",
        "Last-Modified": "Thu, 27 Jul 2023 21:29:46 GMT",
        "Strict-Transport-Security": "max-age=15724800; includeSubDomains",
        "Sync-Token": "zAJw6V16=Njo1IzE3NjQ5NDA0;sn=17649404",
        "Transfer-Encoding": "chunked",
        "x-ms-correlation-request-id": "66a2913b-9a13-453e-86aa-7220cae04022",
        "x-ms-resource-group": "rg-appconfigtests4",
        "x-ms-subscription-id": "77d5ab06-7edd-4eec-bce9-52c11b75bb37",
        "x-ms-tenant-name": "appconfigtests4-azconfig-python"
      },
      "ResponseBody": {
        "etag": "e8YXv37PrmxvATyiTI5WLe9OHFGKE_sqFlXPI_KVYhY",
        "key": "secret",
        "label": "prod",
        "content_type": "application/vnd.microsoft.appconfig.keyvaultref\u002Bjson;charset=utf-8",
        "value": "{\u0022uri\u0022:\u0022https://fake-keyvault.vault.azure.net/secrets/fake-secret/\u0022}",
        "tags": {},
        "locked": false,
        "last_modified": "2023-07-27T21:29:46\u002B00:00"
      }
    },
    {
      "RequestUri": "https://fake-endpoint.azconfig.io/kv?key=message%2A\u0026label=dev\u0026api-version=1.0",
      "RequestMethod": "GET",
      "RequestHeaders": {
        "Accept": "application/vnd.microsoft.appconfig.kvset\u002Bjson, application/json, application/problem\u002Bjson",
        "Accept-Encoding": "gzip, deflate",
        "Connection": "keep-alive",
        "Correlation-Context": "RequestType=Startup",
<<<<<<< HEAD
        "User-Agent": "python-appconfiguration-provider/1.0.1 azsdk-python-appconfiguration/1.4.0 Python/3.10.9 (macOS-13.4.1-arm64-arm-64bit)"
=======
        "User-Agent": "python-appconfiguration-provider/1.0.1 azsdk-python-appconfiguration/1.4.0 Python/3.10.9 (Windows-10-10.0.22621-SP0)"
>>>>>>> ab18157c
      },
      "RequestBody": null,
      "StatusCode": 200,
      "ResponseHeaders": {
        "Access-Control-Allow-Credentials": "true",
        "Access-Control-Allow-Headers": "DNT, X-CustomHeader, Keep-Alive, User-Agent, X-Requested-With, If-Modified-Since, Cache-Control, Content-Type, Authorization, x-ms-client-request-id, x-ms-useragent, x-ms-content-sha256, x-ms-date, host, Accept, Accept-Datetime, Date, If-Match, If-None-Match, Sync-Token, x-ms-return-client-request-id, ETag, Last-Modified, Link, Memento-Datetime, retry-after-ms, x-ms-request-id, x-ms-client-session-id, x-ms-effective-locale, WWW-Authenticate, traceparent, tracestate",
        "Access-Control-Allow-Methods": "GET, PUT, POST, DELETE, PATCH, OPTIONS",
        "Access-Control-Allow-Origin": "*",
        "Access-Control-Expose-Headers": "DNT, X-CustomHeader, Keep-Alive, User-Agent, X-Requested-With, If-Modified-Since, Cache-Control, Content-Type, Authorization, x-ms-client-request-id, x-ms-useragent, x-ms-content-sha256, x-ms-date, host, Accept, Accept-Datetime, Date, If-Match, If-None-Match, Sync-Token, x-ms-return-client-request-id, ETag, Last-Modified, Link, Memento-Datetime, retry-after-ms, x-ms-request-id, x-ms-client-session-id, x-ms-effective-locale, WWW-Authenticate, traceparent, tracestate",
        "Access-Control-Max-Age": "1728000",
        "Connection": "keep-alive",
        "Content-Type": "application/vnd.microsoft.appconfig.kvset\u002Bjson; charset=utf-8",
<<<<<<< HEAD
        "Date": "Fri, 28 Jul 2023 22:50:21 GMT",
        "Strict-Transport-Security": "max-age=15724800; includeSubDomains",
        "Sync-Token": "zAJw6V16=NzoxNyMyMzE3NjEzMg==;sn=23176132",
        "Transfer-Encoding": "chunked",
        "x-ms-correlation-request-id": "c5e08b59-b859-46af-8240-6d9b61328bdb",
        "x-ms-resource-group": "mametcal-python",
        "x-ms-subscription-id": "77d5ab06-7edd-4eec-bce9-52c11b75bb37",
        "x-ms-tenant-name": "python-provider-tests"
=======
        "Date": "Thu, 27 Jul 2023 21:29:46 GMT",
        "Strict-Transport-Security": "max-age=15724800; includeSubDomains",
        "Sync-Token": "zAJw6V16=Njo1IzE3NjQ5NDA1;sn=17649405",
        "Transfer-Encoding": "chunked",
        "x-ms-correlation-request-id": "05a9855f-8f5d-43c5-9d21-f369c6b03246",
        "x-ms-resource-group": "rg-appconfigtests4",
        "x-ms-subscription-id": "77d5ab06-7edd-4eec-bce9-52c11b75bb37",
        "x-ms-tenant-name": "appconfigtests4-azconfig-python"
>>>>>>> ab18157c
      },
      "ResponseBody": {
        "items": [
          {
            "etag": "u_ojmPYcVAto9QaF1xucmVsR0tDzpwKDIN4AL3wBfcI",
            "key": "message",
            "label": "dev",
            "content_type": "text/plain",
            "value": "test",
            "tags": {},
            "locked": false,
            "last_modified": "2023-07-27T21:29:46\u002B00:00"
          }
        ]
      }
    }
  ],
  "Variables": {}
}<|MERGE_RESOLUTION|>--- conflicted
+++ resolved
@@ -18,26 +18,15 @@
         "Content-Length": "1599",
         "Content-Security-Policy-Report-Only": "script-src \u0027self\u0027 \u0027nonce-mS-6FB_c2CkHnVAnfA5XWA\u0027 \u0027unsafe-eval\u0027 \u0027unsafe-inline\u0027 \u0027report-sample\u0027; object-src \u0027none\u0027; base-uri \u0027self\u0027; report-uri https://csp.microsoft.com/report/ESTS-UX-All",
         "Content-Type": "application/json; charset=utf-8",
-<<<<<<< HEAD
-        "Date": "Fri, 28 Jul 2023 22:50:20 GMT",
-        "P3P": "CP=\u0022DSP CUR OTPi IND OTRi ONL FIN\u0022",
-        "Set-Cookie": [
-          "fpc=AiSkek3WnpBEkAUX6zvX2S7bodqzBAAAACk9VtwOAAAA; expires=Sun, 27-Aug-2023 22:50:21 GMT; path=/; secure; HttpOnly; SameSite=None",
-=======
         "Date": "Thu, 27 Jul 2023 21:29:45 GMT",
         "P3P": "CP=\u0022DSP CUR OTPi IND OTRi ONL FIN\u0022",
         "Set-Cookie": [
           "fpc=Auxl4wYoha9Bs72xNNFPUNfxAwjuBAAAAMLYVNwOAAAA; expires=Sat, 26-Aug-2023 21:29:45 GMT; path=/; secure; HttpOnly; SameSite=None",
->>>>>>> ab18157c
           "x-ms-gateway-slice=estsfd; path=/; secure; samesite=none; httponly"
         ],
         "Strict-Transport-Security": "max-age=31536000; includeSubDomains",
         "X-Content-Type-Options": "nosniff",
-<<<<<<< HEAD
-        "x-ms-ests-server": "2.1.15984.6 - WUS2 ProdSlices",
-=======
         "x-ms-ests-server": "2.1.15922.5 - NCUS ProdSlices",
->>>>>>> ab18157c
         "X-XSS-Protection": "0"
       },
       "ResponseBody": {
@@ -115,11 +104,7 @@
         "Accept": "application/json",
         "Accept-Encoding": "gzip, deflate",
         "Connection": "keep-alive",
-<<<<<<< HEAD
-        "Cookie": "fpc=AiSkek3WnpBEkAUX6zvX2S7bodqzBAAAACk9VtwOAAAA; x-ms-gateway-slice=estsfd",
-=======
         "Cookie": "fpc=Auxl4wYoha9Bs72xNNFPUNfxAwjuBAAAAMLYVNwOAAAA; x-ms-gateway-slice=estsfd",
->>>>>>> ab18157c
         "User-Agent": "azsdk-python-identity/1.12.0 Python/3.10.9 (Windows-10-10.0.22621-SP0)"
       },
       "RequestBody": null,
@@ -130,26 +115,15 @@
         "Cache-Control": "max-age=86400, private",
         "Content-Length": "945",
         "Content-Type": "application/json; charset=utf-8",
-<<<<<<< HEAD
-        "Date": "Fri, 28 Jul 2023 22:50:20 GMT",
-        "P3P": "CP=\u0022DSP CUR OTPi IND OTRi ONL FIN\u0022",
-        "Set-Cookie": [
-          "fpc=AiSkek3WnpBEkAUX6zvX2S7bodqzBAAAACk9VtwOAAAA; expires=Sun, 27-Aug-2023 22:50:21 GMT; path=/; secure; HttpOnly; SameSite=None",
-=======
         "Date": "Thu, 27 Jul 2023 21:29:45 GMT",
         "P3P": "CP=\u0022DSP CUR OTPi IND OTRi ONL FIN\u0022",
         "Set-Cookie": [
           "fpc=Auxl4wYoha9Bs72xNNFPUNfxAwjuBAAAAMLYVNwOAAAA; expires=Sat, 26-Aug-2023 21:29:45 GMT; path=/; secure; HttpOnly; SameSite=None",
->>>>>>> ab18157c
           "x-ms-gateway-slice=estsfd; path=/; secure; samesite=none; httponly"
         ],
         "Strict-Transport-Security": "max-age=31536000; includeSubDomains",
         "X-Content-Type-Options": "nosniff",
-<<<<<<< HEAD
-        "x-ms-ests-server": "2.1.15868.7 - NCUS ProdSlices",
-=======
         "x-ms-ests-server": "2.1.15868.7 - SCUS ProdSlices",
->>>>>>> ab18157c
         "X-XSS-Protection": "0"
       },
       "ResponseBody": {
@@ -512,11 +486,7 @@
         "Accept-Encoding": "gzip, deflate",
         "Connection": "keep-alive",
         "Correlation-Context": "RequestType=Startup",
-<<<<<<< HEAD
-        "User-Agent": "python-appconfiguration-provider/1.0.1 azsdk-python-appconfiguration/1.4.0 Python/3.10.9 (macOS-13.4.1-arm64-arm-64bit)"
-=======
         "User-Agent": "python-appconfiguration-provider/1.0.1 azsdk-python-appconfiguration/1.4.0 Python/3.10.9 (Windows-10-10.0.22621-SP0)"
->>>>>>> ab18157c
       },
       "RequestBody": null,
       "StatusCode": 200,
@@ -529,16 +499,6 @@
         "Access-Control-Max-Age": "1728000",
         "Connection": "keep-alive",
         "Content-Type": "application/vnd.microsoft.appconfig.kvset\u002Bjson; charset=utf-8",
-<<<<<<< HEAD
-        "Date": "Fri, 28 Jul 2023 22:50:21 GMT",
-        "Strict-Transport-Security": "max-age=15724800; includeSubDomains",
-        "Sync-Token": "zAJw6V16=NzoxNyMyMzE3NjEzMg==;sn=23176132",
-        "Transfer-Encoding": "chunked",
-        "x-ms-correlation-request-id": "c5e08b59-b859-46af-8240-6d9b61328bdb",
-        "x-ms-resource-group": "mametcal-python",
-        "x-ms-subscription-id": "77d5ab06-7edd-4eec-bce9-52c11b75bb37",
-        "x-ms-tenant-name": "python-provider-tests"
-=======
         "Date": "Thu, 27 Jul 2023 21:29:46 GMT",
         "Strict-Transport-Security": "max-age=15724800; includeSubDomains",
         "Sync-Token": "zAJw6V16=Njo1IzE3NjQ5NDA1;sn=17649405",
@@ -547,7 +507,6 @@
         "x-ms-resource-group": "rg-appconfigtests4",
         "x-ms-subscription-id": "77d5ab06-7edd-4eec-bce9-52c11b75bb37",
         "x-ms-tenant-name": "appconfigtests4-azconfig-python"
->>>>>>> ab18157c
       },
       "ResponseBody": {
         "items": [
