{
  "Entries": [
    {
      "RequestUri": "https://fake-endpoint.azconfig.io/kv/message?label=%00\u0026api-version=1.0",
      "RequestMethod": "PUT",
      "RequestHeaders": {
        "Accept": "application/vnd.microsoft.appconfig.kv\u002Bjson, application/json, application/problem\u002Bjson",
        "Accept-Encoding": "gzip, deflate",
        "Connection": "keep-alive",
        "Content-Length": "94",
        "Content-Type": "application/json",
        "User-Agent": "azsdk-python-appconfiguration/1.4.0 Python/3.10.9 (Windows-10-10.0.22621-SP0)",
        "x-ms-content-sha256": "sO17\u002B9LRBGRK6Jc1aomgtjKe6Q6xOKfaGzzF\u002BAgFzgI=",
        "x-ms-date": "Jul, 27 2023 21:29:41.194146 GMT"
      },
      "RequestBody": {
        "key": "message",
        "label": "\u0000",
        "content_type": "text/plain",
        "value": "hi",
        "tags": {}
      },
      "StatusCode": 200,
      "ResponseHeaders": {
        "Access-Control-Allow-Credentials": "true",
        "Access-Control-Allow-Headers": "DNT, X-CustomHeader, Keep-Alive, User-Agent, X-Requested-With, If-Modified-Since, Cache-Control, Content-Type, Authorization, x-ms-client-request-id, x-ms-useragent, x-ms-content-sha256, x-ms-date, host, Accept, Accept-Datetime, Date, If-Match, If-None-Match, Sync-Token, x-ms-return-client-request-id, ETag, Last-Modified, Link, Memento-Datetime, retry-after-ms, x-ms-request-id, x-ms-client-session-id, x-ms-effective-locale, WWW-Authenticate, traceparent, tracestate",
        "Access-Control-Allow-Methods": "GET, PUT, POST, DELETE, PATCH, OPTIONS",
        "Access-Control-Allow-Origin": "*",
        "Access-Control-Expose-Headers": "DNT, X-CustomHeader, Keep-Alive, User-Agent, X-Requested-With, If-Modified-Since, Cache-Control, Content-Type, Authorization, x-ms-client-request-id, x-ms-useragent, x-ms-content-sha256, x-ms-date, host, Accept, Accept-Datetime, Date, If-Match, If-None-Match, Sync-Token, x-ms-return-client-request-id, ETag, Last-Modified, Link, Memento-Datetime, retry-after-ms, x-ms-request-id, x-ms-client-session-id, x-ms-effective-locale, WWW-Authenticate, traceparent, tracestate",
        "Access-Control-Max-Age": "1728000",
        "Connection": "keep-alive",
        "Content-Type": "application/vnd.microsoft.appconfig.kv\u002Bjson; charset=utf-8",
        "Date": "Thu, 27 Jul 2023 21:29:41 GMT",
        "ETag": "\u0022mVOh23cwzd-nGCUsZ3WL9rgaR94A8wiBLnJ0Yb6NuVk\u0022",
        "Last-Modified": "Thu, 27 Jul 2023 21:29:41 GMT",
        "Strict-Transport-Security": "max-age=15724800; includeSubDomains",
        "Sync-Token": "zAJw6V16=Njo1IzE3NjQ5MzMy;sn=17649332",
        "Transfer-Encoding": "chunked",
        "x-ms-correlation-request-id": "4a667f63-51a6-430e-af9e-7669f93dbe9d",
        "x-ms-resource-group": "rg-appconfigtests4",
        "x-ms-subscription-id": "77d5ab06-7edd-4eec-bce9-52c11b75bb37",
        "x-ms-tenant-name": "appconfigtests4-azconfig-python"
      },
      "ResponseBody": {
        "etag": "mVOh23cwzd-nGCUsZ3WL9rgaR94A8wiBLnJ0Yb6NuVk",
        "key": "message",
        "label": null,
        "content_type": "text/plain",
        "value": "hi",
        "tags": {},
        "locked": false,
        "last_modified": "2023-07-27T21:29:41\u002B00:00"
      }
    },
    {
      "RequestUri": "https://fake-endpoint.azconfig.io/kv/message?label=dev\u0026api-version=1.0",
      "RequestMethod": "PUT",
      "RequestHeaders": {
        "Accept": "application/vnd.microsoft.appconfig.kv\u002Bjson, application/json, application/problem\u002Bjson",
        "Accept-Encoding": "gzip, deflate",
        "Connection": "keep-alive",
        "Content-Length": "93",
        "Content-Type": "application/json",
        "Sync-Token": "zAJw6V16=Njo1IzE3NjQ5MzMy",
        "User-Agent": "azsdk-python-appconfiguration/1.4.0 Python/3.10.9 (Windows-10-10.0.22621-SP0)",
        "x-ms-content-sha256": "ldGB\u002ByUbceFogwKdiFLhKcjPyA4zVY7Rq2L/lmgPr/8=",
        "x-ms-date": "Jul, 27 2023 21:29:41.259785 GMT"
      },
      "RequestBody": {
        "key": "message",
        "label": "dev",
        "content_type": "text/plain",
        "value": "test",
        "tags": {}
      },
      "StatusCode": 200,
      "ResponseHeaders": {
        "Access-Control-Allow-Credentials": "true",
        "Access-Control-Allow-Headers": "DNT, X-CustomHeader, Keep-Alive, User-Agent, X-Requested-With, If-Modified-Since, Cache-Control, Content-Type, Authorization, x-ms-client-request-id, x-ms-useragent, x-ms-content-sha256, x-ms-date, host, Accept, Accept-Datetime, Date, If-Match, If-None-Match, Sync-Token, x-ms-return-client-request-id, ETag, Last-Modified, Link, Memento-Datetime, retry-after-ms, x-ms-request-id, x-ms-client-session-id, x-ms-effective-locale, WWW-Authenticate, traceparent, tracestate",
        "Access-Control-Allow-Methods": "GET, PUT, POST, DELETE, PATCH, OPTIONS",
        "Access-Control-Allow-Origin": "*",
        "Access-Control-Expose-Headers": "DNT, X-CustomHeader, Keep-Alive, User-Agent, X-Requested-With, If-Modified-Since, Cache-Control, Content-Type, Authorization, x-ms-client-request-id, x-ms-useragent, x-ms-content-sha256, x-ms-date, host, Accept, Accept-Datetime, Date, If-Match, If-None-Match, Sync-Token, x-ms-return-client-request-id, ETag, Last-Modified, Link, Memento-Datetime, retry-after-ms, x-ms-request-id, x-ms-client-session-id, x-ms-effective-locale, WWW-Authenticate, traceparent, tracestate",
        "Access-Control-Max-Age": "1728000",
        "Connection": "keep-alive",
        "Content-Type": "application/vnd.microsoft.appconfig.kv\u002Bjson; charset=utf-8",
        "Date": "Thu, 27 Jul 2023 21:29:41 GMT",
        "ETag": "\u0022-AGXf41Scj5MSmoN3KkprOyUlMhWFJwdv2hxmjnj8vc\u0022",
        "Last-Modified": "Thu, 27 Jul 2023 21:29:41 GMT",
        "Strict-Transport-Security": "max-age=15724800; includeSubDomains",
        "Sync-Token": "zAJw6V16=Njo1IzE3NjQ5MzM0;sn=17649334",
        "Transfer-Encoding": "chunked",
        "x-ms-correlation-request-id": "febf6970-bfbe-4726-bf0a-f0b947142e25",
        "x-ms-resource-group": "rg-appconfigtests4",
        "x-ms-subscription-id": "77d5ab06-7edd-4eec-bce9-52c11b75bb37",
        "x-ms-tenant-name": "appconfigtests4-azconfig-python"
      },
      "ResponseBody": {
        "etag": "-AGXf41Scj5MSmoN3KkprOyUlMhWFJwdv2hxmjnj8vc",
        "key": "message",
        "label": "dev",
        "content_type": "text/plain",
        "value": "test",
        "tags": {},
        "locked": false,
        "last_modified": "2023-07-27T21:29:41\u002B00:00"
      }
    },
    {
      "RequestUri": "https://fake-endpoint.azconfig.io/kv/my_json?label=%00\u0026api-version=1.0",
      "RequestMethod": "PUT",
      "RequestHeaders": {
        "Accept": "application/vnd.microsoft.appconfig.kv\u002Bjson, application/json, application/problem\u002Bjson",
        "Accept-Encoding": "gzip, deflate",
        "Connection": "keep-alive",
        "Content-Length": "118",
        "Content-Type": "application/json",
        "Sync-Token": "zAJw6V16=Njo1IzE3NjQ5MzM0",
        "User-Agent": "azsdk-python-appconfiguration/1.4.0 Python/3.10.9 (Windows-10-10.0.22621-SP0)",
        "x-ms-content-sha256": "hCwkkESt4FMkocISzVr\u002Bsa5KgTtCgv2\u002B3ps1kcPne0Y=",
        "x-ms-date": "Jul, 27 2023 21:29:41.316367 GMT"
      },
      "RequestBody": {
        "key": "my_json",
        "label": "\u0000",
        "content_type": "application/json",
        "value": "{\u0022key\u0022: \u0022value\u0022}",
        "tags": {}
      },
      "StatusCode": 200,
      "ResponseHeaders": {
        "Access-Control-Allow-Credentials": "true",
        "Access-Control-Allow-Headers": "DNT, X-CustomHeader, Keep-Alive, User-Agent, X-Requested-With, If-Modified-Since, Cache-Control, Content-Type, Authorization, x-ms-client-request-id, x-ms-useragent, x-ms-content-sha256, x-ms-date, host, Accept, Accept-Datetime, Date, If-Match, If-None-Match, Sync-Token, x-ms-return-client-request-id, ETag, Last-Modified, Link, Memento-Datetime, retry-after-ms, x-ms-request-id, x-ms-client-session-id, x-ms-effective-locale, WWW-Authenticate, traceparent, tracestate",
        "Access-Control-Allow-Methods": "GET, PUT, POST, DELETE, PATCH, OPTIONS",
        "Access-Control-Allow-Origin": "*",
        "Access-Control-Expose-Headers": "DNT, X-CustomHeader, Keep-Alive, User-Agent, X-Requested-With, If-Modified-Since, Cache-Control, Content-Type, Authorization, x-ms-client-request-id, x-ms-useragent, x-ms-content-sha256, x-ms-date, host, Accept, Accept-Datetime, Date, If-Match, If-None-Match, Sync-Token, x-ms-return-client-request-id, ETag, Last-Modified, Link, Memento-Datetime, retry-after-ms, x-ms-request-id, x-ms-client-session-id, x-ms-effective-locale, WWW-Authenticate, traceparent, tracestate",
        "Access-Control-Max-Age": "1728000",
        "Connection": "keep-alive",
        "Content-Type": "application/vnd.microsoft.appconfig.kv\u002Bjson; charset=utf-8",
        "Date": "Thu, 27 Jul 2023 21:29:41 GMT",
        "ETag": "\u0022M1sCufGKXzrutfmhkfIAyVQVtaGeEnPPfF1CDdF2JRM\u0022",
        "Last-Modified": "Thu, 27 Jul 2023 21:29:41 GMT",
        "Strict-Transport-Security": "max-age=15724800; includeSubDomains",
        "Sync-Token": "zAJw6V16=Njo1IzE3NjQ5MzM2;sn=17649336",
        "Transfer-Encoding": "chunked",
        "x-ms-correlation-request-id": "fbb766f3-1b84-4225-9386-436878961756",
        "x-ms-resource-group": "rg-appconfigtests4",
        "x-ms-subscription-id": "77d5ab06-7edd-4eec-bce9-52c11b75bb37",
        "x-ms-tenant-name": "appconfigtests4-azconfig-python"
      },
      "ResponseBody": {
        "etag": "M1sCufGKXzrutfmhkfIAyVQVtaGeEnPPfF1CDdF2JRM",
        "key": "my_json",
        "label": null,
        "content_type": "application/json",
        "value": "{\u0022key\u0022: \u0022value\u0022}",
        "tags": {},
        "locked": false,
        "last_modified": "2023-07-27T21:29:41\u002B00:00"
      }
    },
    {
      "RequestUri": "https://fake-endpoint.azconfig.io/kv/test.trimmed?label=%00\u0026api-version=1.0",
      "RequestMethod": "PUT",
      "RequestHeaders": {
        "Accept": "application/vnd.microsoft.appconfig.kv\u002Bjson, application/json, application/problem\u002Bjson",
        "Accept-Encoding": "gzip, deflate",
        "Connection": "keep-alive",
        "Content-Length": "100",
        "Content-Type": "application/json",
        "Sync-Token": "zAJw6V16=Njo1IzE3NjQ5MzM2",
        "User-Agent": "azsdk-python-appconfiguration/1.4.0 Python/3.10.9 (Windows-10-10.0.22621-SP0)",
        "x-ms-content-sha256": "Ywo75Z4ndghuA5lejndpeBTNSici7Vx8O0CCZLlhiAU=",
        "x-ms-date": "Jul, 27 2023 21:29:41.372171 GMT"
      },
      "RequestBody": {
        "key": "test.trimmed",
        "label": "\u0000",
        "content_type": "text/plain",
        "value": "key",
        "tags": {}
      },
      "StatusCode": 200,
      "ResponseHeaders": {
        "Access-Control-Allow-Credentials": "true",
        "Access-Control-Allow-Headers": "DNT, X-CustomHeader, Keep-Alive, User-Agent, X-Requested-With, If-Modified-Since, Cache-Control, Content-Type, Authorization, x-ms-client-request-id, x-ms-useragent, x-ms-content-sha256, x-ms-date, host, Accept, Accept-Datetime, Date, If-Match, If-None-Match, Sync-Token, x-ms-return-client-request-id, ETag, Last-Modified, Link, Memento-Datetime, retry-after-ms, x-ms-request-id, x-ms-client-session-id, x-ms-effective-locale, WWW-Authenticate, traceparent, tracestate",
        "Access-Control-Allow-Methods": "GET, PUT, POST, DELETE, PATCH, OPTIONS",
        "Access-Control-Allow-Origin": "*",
        "Access-Control-Expose-Headers": "DNT, X-CustomHeader, Keep-Alive, User-Agent, X-Requested-With, If-Modified-Since, Cache-Control, Content-Type, Authorization, x-ms-client-request-id, x-ms-useragent, x-ms-content-sha256, x-ms-date, host, Accept, Accept-Datetime, Date, If-Match, If-None-Match, Sync-Token, x-ms-return-client-request-id, ETag, Last-Modified, Link, Memento-Datetime, retry-after-ms, x-ms-request-id, x-ms-client-session-id, x-ms-effective-locale, WWW-Authenticate, traceparent, tracestate",
        "Access-Control-Max-Age": "1728000",
        "Connection": "keep-alive",
        "Content-Type": "application/vnd.microsoft.appconfig.kv\u002Bjson; charset=utf-8",
        "Date": "Thu, 27 Jul 2023 21:29:41 GMT",
        "ETag": "\u0022g0Y0hMVz0iY1uRYa6OL7OGPdjxEJVvZ7MN0zJFhpWDI\u0022",
        "Last-Modified": "Thu, 27 Jul 2023 21:29:41 GMT",
        "Strict-Transport-Security": "max-age=15724800; includeSubDomains",
        "Sync-Token": "zAJw6V16=Njo1IzE3NjQ5MzM4;sn=17649338",
        "Transfer-Encoding": "chunked",
        "x-ms-correlation-request-id": "661c8312-810d-4f29-82e6-b5b52910d5dc",
        "x-ms-resource-group": "rg-appconfigtests4",
        "x-ms-subscription-id": "77d5ab06-7edd-4eec-bce9-52c11b75bb37",
        "x-ms-tenant-name": "appconfigtests4-azconfig-python"
      },
      "ResponseBody": {
        "etag": "g0Y0hMVz0iY1uRYa6OL7OGPdjxEJVvZ7MN0zJFhpWDI",
        "key": "test.trimmed",
        "label": null,
        "content_type": "text/plain",
        "value": "key",
        "tags": {},
        "locked": false,
        "last_modified": "2023-07-27T21:29:41\u002B00:00"
      }
    },
    {
      "RequestUri": "https://fake-endpoint.azconfig.io/kv/.appconfig.featureflag%2FAlpha?label=%00\u0026api-version=1.0",
      "RequestMethod": "PUT",
      "RequestHeaders": {
        "Accept": "application/vnd.microsoft.appconfig.kv\u002Bjson, application/json, application/problem\u002Bjson",
        "Accept-Encoding": "gzip, deflate",
        "Connection": "keep-alive",
        "Content-Length": "270",
        "Content-Type": "application/json",
        "Sync-Token": "zAJw6V16=Njo1IzE3NjQ5MzM4",
        "User-Agent": "azsdk-python-appconfiguration/1.4.0 Python/3.10.9 (Windows-10-10.0.22621-SP0)",
        "x-ms-content-sha256": "QWMqQVTb3OEmcET/A5jVHXJXI1TrzC7h6cMDRt4ePeA=",
        "x-ms-date": "Jul, 27 2023 21:29:41.421230 GMT"
      },
      "RequestBody": {
        "key": ".appconfig.featureflag/Alpha",
        "label": "\u0000",
        "content_type": "application/vnd.microsoft.appconfig.ff\u002Bjson;charset=utf-8",
        "value": "{\t\u0022id\u0022: \u0022Alpha\u0022, \u0022description\u0022: \u0022\u0022, \u0022enabled\u0022: false, \u0022conditions\u0022: {\t\u0022client_filters\u0022: []\t}}",
        "tags": {}
      },
      "StatusCode": 200,
      "ResponseHeaders": {
        "Access-Control-Allow-Credentials": "true",
        "Access-Control-Allow-Headers": "DNT, X-CustomHeader, Keep-Alive, User-Agent, X-Requested-With, If-Modified-Since, Cache-Control, Content-Type, Authorization, x-ms-client-request-id, x-ms-useragent, x-ms-content-sha256, x-ms-date, host, Accept, Accept-Datetime, Date, If-Match, If-None-Match, Sync-Token, x-ms-return-client-request-id, ETag, Last-Modified, Link, Memento-Datetime, retry-after-ms, x-ms-request-id, x-ms-client-session-id, x-ms-effective-locale, WWW-Authenticate, traceparent, tracestate",
        "Access-Control-Allow-Methods": "GET, PUT, POST, DELETE, PATCH, OPTIONS",
        "Access-Control-Allow-Origin": "*",
        "Access-Control-Expose-Headers": "DNT, X-CustomHeader, Keep-Alive, User-Agent, X-Requested-With, If-Modified-Since, Cache-Control, Content-Type, Authorization, x-ms-client-request-id, x-ms-useragent, x-ms-content-sha256, x-ms-date, host, Accept, Accept-Datetime, Date, If-Match, If-None-Match, Sync-Token, x-ms-return-client-request-id, ETag, Last-Modified, Link, Memento-Datetime, retry-after-ms, x-ms-request-id, x-ms-client-session-id, x-ms-effective-locale, WWW-Authenticate, traceparent, tracestate",
        "Access-Control-Max-Age": "1728000",
        "Connection": "keep-alive",
        "Content-Type": "application/vnd.microsoft.appconfig.kv\u002Bjson; charset=utf-8",
        "Date": "Thu, 27 Jul 2023 21:29:41 GMT",
        "ETag": "\u0022RqUU5cZ5_FhNuGtndQLMM1v1aegDeEA65grwzhX55cM\u0022",
        "Last-Modified": "Thu, 27 Jul 2023 21:29:41 GMT",
        "Strict-Transport-Security": "max-age=15724800; includeSubDomains",
        "Sync-Token": "zAJw6V16=Njo1IzE3NjQ5MzQw;sn=17649340",
        "Transfer-Encoding": "chunked",
        "x-ms-correlation-request-id": "8c5edca3-3d00-4187-a1f8-e6bc456584bc",
        "x-ms-resource-group": "rg-appconfigtests4",
        "x-ms-subscription-id": "77d5ab06-7edd-4eec-bce9-52c11b75bb37",
        "x-ms-tenant-name": "appconfigtests4-azconfig-python"
      },
      "ResponseBody": {
        "etag": "RqUU5cZ5_FhNuGtndQLMM1v1aegDeEA65grwzhX55cM",
        "key": ".appconfig.featureflag/Alpha",
        "label": null,
        "content_type": "application/vnd.microsoft.appconfig.ff\u002Bjson;charset=utf-8",
        "value": "{\t\u0022id\u0022: \u0022Alpha\u0022, \u0022description\u0022: \u0022\u0022, \u0022enabled\u0022: false, \u0022conditions\u0022: {\t\u0022client_filters\u0022: []\t}}",
        "tags": {},
        "locked": false,
        "last_modified": "2023-07-27T21:29:41\u002B00:00"
      }
    },
    {
      "RequestUri": "https://fake-endpoint.azconfig.io/kv/secret?label=prod\u0026api-version=1.0",
      "RequestMethod": "PUT",
      "RequestHeaders": {
        "Accept": "application/vnd.microsoft.appconfig.kv\u002Bjson, application/json, application/problem\u002Bjson",
        "Accept-Encoding": "gzip, deflate",
        "Connection": "keep-alive",
        "Content-Length": "217",
        "Content-Type": "application/json",
        "Sync-Token": "zAJw6V16=Njo1IzE3NjQ5MzQw",
        "User-Agent": "azsdk-python-appconfiguration/1.4.0 Python/3.10.9 (Windows-10-10.0.22621-SP0)",
        "x-ms-content-sha256": "xsCtzPjG6higDUmnWQcO6PgBAIH4GiWaG/2JuuJoJCc=",
        "x-ms-date": "Jul, 27 2023 21:29:41.471374 GMT"
      },
      "RequestBody": {
        "key": "secret",
        "label": "prod",
        "content_type": "application/vnd.microsoft.appconfig.keyvaultref\u002Bjson;charset=utf-8",
        "value": "{\u0022uri\u0022:\u0022https://fake-keyvault.vault.azure.net/secrets/fake-secret/\u0022}",
        "tags": {}
      },
      "StatusCode": 200,
      "ResponseHeaders": {
        "Access-Control-Allow-Credentials": "true",
        "Access-Control-Allow-Headers": "DNT, X-CustomHeader, Keep-Alive, User-Agent, X-Requested-With, If-Modified-Since, Cache-Control, Content-Type, Authorization, x-ms-client-request-id, x-ms-useragent, x-ms-content-sha256, x-ms-date, host, Accept, Accept-Datetime, Date, If-Match, If-None-Match, Sync-Token, x-ms-return-client-request-id, ETag, Last-Modified, Link, Memento-Datetime, retry-after-ms, x-ms-request-id, x-ms-client-session-id, x-ms-effective-locale, WWW-Authenticate, traceparent, tracestate",
        "Access-Control-Allow-Methods": "GET, PUT, POST, DELETE, PATCH, OPTIONS",
        "Access-Control-Allow-Origin": "*",
        "Access-Control-Expose-Headers": "DNT, X-CustomHeader, Keep-Alive, User-Agent, X-Requested-With, If-Modified-Since, Cache-Control, Content-Type, Authorization, x-ms-client-request-id, x-ms-useragent, x-ms-content-sha256, x-ms-date, host, Accept, Accept-Datetime, Date, If-Match, If-None-Match, Sync-Token, x-ms-return-client-request-id, ETag, Last-Modified, Link, Memento-Datetime, retry-after-ms, x-ms-request-id, x-ms-client-session-id, x-ms-effective-locale, WWW-Authenticate, traceparent, tracestate",
        "Access-Control-Max-Age": "1728000",
        "Connection": "keep-alive",
        "Content-Type": "application/vnd.microsoft.appconfig.kv\u002Bjson; charset=utf-8",
        "Date": "Thu, 27 Jul 2023 21:29:41 GMT",
        "ETag": "\u0022vt8LgDZcF9zJoq74Bj9pG24J9hWq1Yv1RJloMYhXsCM\u0022",
        "Last-Modified": "Thu, 27 Jul 2023 21:29:41 GMT",
        "Strict-Transport-Security": "max-age=15724800; includeSubDomains",
        "Sync-Token": "zAJw6V16=Njo1IzE3NjQ5MzQy;sn=17649342",
        "Transfer-Encoding": "chunked",
        "x-ms-correlation-request-id": "dd870f8e-8255-447a-a080-b9020f161ab3",
        "x-ms-resource-group": "rg-appconfigtests4",
        "x-ms-subscription-id": "77d5ab06-7edd-4eec-bce9-52c11b75bb37",
        "x-ms-tenant-name": "appconfigtests4-azconfig-python"
      },
      "ResponseBody": {
        "etag": "vt8LgDZcF9zJoq74Bj9pG24J9hWq1Yv1RJloMYhXsCM",
        "key": "secret",
        "label": "prod",
        "content_type": "application/vnd.microsoft.appconfig.keyvaultref\u002Bjson;charset=utf-8",
        "value": "{\u0022uri\u0022:\u0022https://fake-keyvault.vault.azure.net/secrets/fake-secret/\u0022}",
        "tags": {},
        "locked": false,
        "last_modified": "2023-07-27T21:29:41\u002B00:00"
      }
    },
    {
      "RequestUri": "https://fake-endpoint.azconfig.io/kv?key=%2A\u0026label=%00\u0026api-version=1.0",
      "RequestMethod": "GET",
      "RequestHeaders": {
        "Accept": "application/vnd.microsoft.appconfig.kvset\u002Bjson, application/json, application/problem\u002Bjson",
        "Accept-Encoding": "gzip, deflate",
        "Connection": "keep-alive",
        "Correlation-Context": "RequestType=Startup",
        "User-Agent": "python-appconfiguration-provider/1.0.1 azsdk-python-appconfiguration/1.4.0 Python/3.10.9 (Windows-10-10.0.22621-SP0)",
        "x-ms-content-sha256": "47DEQpj8HBSa\u002B/TImW\u002B5JCeuQeRkm5NMpJWZG3hSuFU=",
<<<<<<< HEAD
        "x-ms-date": "Jul, 28 2023 22:50:19.296054 GMT"
=======
        "x-ms-date": "Jul, 27 2023 21:29:41.530139 GMT"
>>>>>>> ab18157c
      },
      "RequestBody": null,
      "StatusCode": 200,
      "ResponseHeaders": {
        "Access-Control-Allow-Credentials": "true",
        "Access-Control-Allow-Headers": "DNT, X-CustomHeader, Keep-Alive, User-Agent, X-Requested-With, If-Modified-Since, Cache-Control, Content-Type, Authorization, x-ms-client-request-id, x-ms-useragent, x-ms-content-sha256, x-ms-date, host, Accept, Accept-Datetime, Date, If-Match, If-None-Match, Sync-Token, x-ms-return-client-request-id, ETag, Last-Modified, Link, Memento-Datetime, retry-after-ms, x-ms-request-id, x-ms-client-session-id, x-ms-effective-locale, WWW-Authenticate, traceparent, tracestate",
        "Access-Control-Allow-Methods": "GET, PUT, POST, DELETE, PATCH, OPTIONS",
        "Access-Control-Allow-Origin": "*",
        "Access-Control-Expose-Headers": "DNT, X-CustomHeader, Keep-Alive, User-Agent, X-Requested-With, If-Modified-Since, Cache-Control, Content-Type, Authorization, x-ms-client-request-id, x-ms-useragent, x-ms-content-sha256, x-ms-date, host, Accept, Accept-Datetime, Date, If-Match, If-None-Match, Sync-Token, x-ms-return-client-request-id, ETag, Last-Modified, Link, Memento-Datetime, retry-after-ms, x-ms-request-id, x-ms-client-session-id, x-ms-effective-locale, WWW-Authenticate, traceparent, tracestate",
        "Access-Control-Max-Age": "1728000",
        "Connection": "keep-alive",
        "Content-Type": "application/vnd.microsoft.appconfig.kvset\u002Bjson; charset=utf-8",
<<<<<<< HEAD
        "Date": "Fri, 28 Jul 2023 22:50:19 GMT",
        "Strict-Transport-Security": "max-age=15724800; includeSubDomains",
        "Sync-Token": "zAJw6V16=NzoxNyMyMzE3NjEzMg==;sn=23176132",
        "Transfer-Encoding": "chunked",
        "x-ms-correlation-request-id": "f0e95fde-b2d9-4b4b-a981-5bd63dd5adb6",
        "x-ms-resource-group": "mametcal-python",
        "x-ms-subscription-id": "77d5ab06-7edd-4eec-bce9-52c11b75bb37",
        "x-ms-tenant-name": "python-provider-tests"
=======
        "Date": "Thu, 27 Jul 2023 21:29:41 GMT",
        "Strict-Transport-Security": "max-age=15724800; includeSubDomains",
        "Sync-Token": "zAJw6V16=Njo1IzE3NjQ5MzQz;sn=17649343",
        "Transfer-Encoding": "chunked",
        "x-ms-correlation-request-id": "78a72dac-e0a3-4a9f-9f3c-1bbe0fb8310a",
        "x-ms-resource-group": "rg-appconfigtests4",
        "x-ms-subscription-id": "77d5ab06-7edd-4eec-bce9-52c11b75bb37",
        "x-ms-tenant-name": "appconfigtests4-azconfig-python"
>>>>>>> ab18157c
      },
      "ResponseBody": {
        "items": [
          {
            "etag": "RqUU5cZ5_FhNuGtndQLMM1v1aegDeEA65grwzhX55cM",
            "key": ".appconfig.featureflag/Alpha",
            "label": null,
            "content_type": "application/vnd.microsoft.appconfig.ff\u002Bjson;charset=utf-8",
            "value": "{\t\u0022id\u0022: \u0022Alpha\u0022, \u0022description\u0022: \u0022\u0022, \u0022enabled\u0022: false, \u0022conditions\u0022: {\t\u0022client_filters\u0022: []\t}}",
            "tags": {},
            "locked": false,
            "last_modified": "2023-07-27T21:29:41\u002B00:00"
          },
          {
<<<<<<< HEAD
            "etag": "uOKsqJe97xmSxeDluuKbYr1cBINZ5sqw4IaOYiLjtlI",
            "key": "message",
            "label": null,
            "content_type": "",
            "value": "hi",
            "tags": {},
            "locked": false,
            "last_modified": "2023-06-08T17:14:33\u002B00:00"
          },
          {
            "etag": "lO0_bzj8OQZOAMw2U2Ydzd4NJtYpXyQ5CbXktXLRhMs",
            "key": "messageVal",
            "label": null,
            "content_type": null,
=======
            "etag": "mVOh23cwzd-nGCUsZ3WL9rgaR94A8wiBLnJ0Yb6NuVk",
            "key": "message",
            "label": null,
            "content_type": "text/plain",
>>>>>>> ab18157c
            "value": "hi",
            "tags": {},
            "locked": false,
            "last_modified": "2023-07-27T21:29:41\u002B00:00"
          },
          {
            "etag": "M1sCufGKXzrutfmhkfIAyVQVtaGeEnPPfF1CDdF2JRM",
            "key": "my_json",
            "label": null,
            "content_type": "application/json",
            "value": "{\u0022key\u0022: \u0022value\u0022}",
            "tags": {},
            "locked": false,
            "last_modified": "2023-07-27T21:29:41\u002B00:00"
          },
          {
<<<<<<< HEAD
            "etag": "Rez3Jg-245ZSH6Fd1u0weOlg32wA0sI5mmnfzeeyB8k",
            "key": "non_refreshed_message",
            "label": null,
            "content_type": "",
            "value": "Static",
            "tags": {},
            "locked": false,
            "last_modified": "2023-07-28T22:49:10\u002B00:00"
          },
          {
            "etag": "HtjKlWtRjAwl9C35cHMBuFNNPgkCbrpBwZWa32cvPVU",
            "key": "refresh_message",
            "label": null,
            "content_type": "",
            "value": "original value",
            "tags": {},
            "locked": false,
            "last_modified": "2023-07-28T22:49:15\u002B00:00"
          },
          {
            "etag": "7vw5ma2Cc0-eE1cnRaaCv2_VtAS8BQ5jbHP9eNS_MFA",
=======
            "etag": "g0Y0hMVz0iY1uRYa6OL7OGPdjxEJVvZ7MN0zJFhpWDI",
>>>>>>> ab18157c
            "key": "test.trimmed",
            "label": null,
            "content_type": "text/plain",
            "value": "key",
            "tags": {},
            "locked": false,
            "last_modified": "2023-07-27T21:29:41\u002B00:00"
          }
        ]
      }
    }
  ],
  "Variables": {}
}<|MERGE_RESOLUTION|>--- conflicted
+++ resolved
@@ -327,11 +327,7 @@
         "Correlation-Context": "RequestType=Startup",
         "User-Agent": "python-appconfiguration-provider/1.0.1 azsdk-python-appconfiguration/1.4.0 Python/3.10.9 (Windows-10-10.0.22621-SP0)",
         "x-ms-content-sha256": "47DEQpj8HBSa\u002B/TImW\u002B5JCeuQeRkm5NMpJWZG3hSuFU=",
-<<<<<<< HEAD
-        "x-ms-date": "Jul, 28 2023 22:50:19.296054 GMT"
-=======
         "x-ms-date": "Jul, 27 2023 21:29:41.530139 GMT"
->>>>>>> ab18157c
       },
       "RequestBody": null,
       "StatusCode": 200,
@@ -344,16 +340,6 @@
         "Access-Control-Max-Age": "1728000",
         "Connection": "keep-alive",
         "Content-Type": "application/vnd.microsoft.appconfig.kvset\u002Bjson; charset=utf-8",
-<<<<<<< HEAD
-        "Date": "Fri, 28 Jul 2023 22:50:19 GMT",
-        "Strict-Transport-Security": "max-age=15724800; includeSubDomains",
-        "Sync-Token": "zAJw6V16=NzoxNyMyMzE3NjEzMg==;sn=23176132",
-        "Transfer-Encoding": "chunked",
-        "x-ms-correlation-request-id": "f0e95fde-b2d9-4b4b-a981-5bd63dd5adb6",
-        "x-ms-resource-group": "mametcal-python",
-        "x-ms-subscription-id": "77d5ab06-7edd-4eec-bce9-52c11b75bb37",
-        "x-ms-tenant-name": "python-provider-tests"
-=======
         "Date": "Thu, 27 Jul 2023 21:29:41 GMT",
         "Strict-Transport-Security": "max-age=15724800; includeSubDomains",
         "Sync-Token": "zAJw6V16=Njo1IzE3NjQ5MzQz;sn=17649343",
@@ -362,7 +348,6 @@
         "x-ms-resource-group": "rg-appconfigtests4",
         "x-ms-subscription-id": "77d5ab06-7edd-4eec-bce9-52c11b75bb37",
         "x-ms-tenant-name": "appconfigtests4-azconfig-python"
->>>>>>> ab18157c
       },
       "ResponseBody": {
         "items": [
@@ -377,27 +362,10 @@
             "last_modified": "2023-07-27T21:29:41\u002B00:00"
           },
           {
-<<<<<<< HEAD
-            "etag": "uOKsqJe97xmSxeDluuKbYr1cBINZ5sqw4IaOYiLjtlI",
-            "key": "message",
-            "label": null,
-            "content_type": "",
-            "value": "hi",
-            "tags": {},
-            "locked": false,
-            "last_modified": "2023-06-08T17:14:33\u002B00:00"
-          },
-          {
-            "etag": "lO0_bzj8OQZOAMw2U2Ydzd4NJtYpXyQ5CbXktXLRhMs",
-            "key": "messageVal",
-            "label": null,
-            "content_type": null,
-=======
             "etag": "mVOh23cwzd-nGCUsZ3WL9rgaR94A8wiBLnJ0Yb6NuVk",
             "key": "message",
             "label": null,
             "content_type": "text/plain",
->>>>>>> ab18157c
             "value": "hi",
             "tags": {},
             "locked": false,
@@ -414,31 +382,7 @@
             "last_modified": "2023-07-27T21:29:41\u002B00:00"
           },
           {
-<<<<<<< HEAD
-            "etag": "Rez3Jg-245ZSH6Fd1u0weOlg32wA0sI5mmnfzeeyB8k",
-            "key": "non_refreshed_message",
-            "label": null,
-            "content_type": "",
-            "value": "Static",
-            "tags": {},
-            "locked": false,
-            "last_modified": "2023-07-28T22:49:10\u002B00:00"
-          },
-          {
-            "etag": "HtjKlWtRjAwl9C35cHMBuFNNPgkCbrpBwZWa32cvPVU",
-            "key": "refresh_message",
-            "label": null,
-            "content_type": "",
-            "value": "original value",
-            "tags": {},
-            "locked": false,
-            "last_modified": "2023-07-28T22:49:15\u002B00:00"
-          },
-          {
-            "etag": "7vw5ma2Cc0-eE1cnRaaCv2_VtAS8BQ5jbHP9eNS_MFA",
-=======
             "etag": "g0Y0hMVz0iY1uRYa6OL7OGPdjxEJVvZ7MN0zJFhpWDI",
->>>>>>> ab18157c
             "key": "test.trimmed",
             "label": null,
             "content_type": "text/plain",
