--- conflicted
+++ resolved
@@ -321,11 +321,7 @@
         "Correlation-Context": "RequestType=Startup",
         "User-Agent": "python-appconfiguration-provider/1.0.1 azsdk-python-appconfiguration/1.4.0 Python/3.10.9 (Windows-10-10.0.22621-SP0)",
         "x-ms-content-sha256": "47DEQpj8HBSa\u002B/TImW\u002B5JCeuQeRkm5NMpJWZG3hSuFU=",
-<<<<<<< HEAD
-        "x-ms-date": "Jul, 28 2023 22:50:17.613194 GMT"
-=======
         "x-ms-date": "Jul, 27 2023 21:29:37.198860 GMT"
->>>>>>> ab18157c
       },
       "RequestBody": null,
       "StatusCode": 200,
@@ -338,16 +334,6 @@
         "Access-Control-Max-Age": "1728000",
         "Connection": "keep-alive",
         "Content-Type": "application/vnd.microsoft.appconfig.kvset\u002Bjson; charset=utf-8",
-<<<<<<< HEAD
-        "Date": "Fri, 28 Jul 2023 22:50:17 GMT",
-        "Strict-Transport-Security": "max-age=15724800; includeSubDomains",
-        "Sync-Token": "zAJw6V16=NzoxNyMyMzE3NjEzMg==;sn=23176132",
-        "Transfer-Encoding": "chunked",
-        "x-ms-correlation-request-id": "19169bfd-bffe-4b59-b43f-4fb9348ee555",
-        "x-ms-resource-group": "mametcal-python",
-        "x-ms-subscription-id": "77d5ab06-7edd-4eec-bce9-52c11b75bb37",
-        "x-ms-tenant-name": "python-provider-tests"
-=======
         "Date": "Thu, 27 Jul 2023 21:29:37 GMT",
         "Strict-Transport-Security": "max-age=15724800; includeSubDomains",
         "Sync-Token": "zAJw6V16=Njo1IzE3NjQ5Mjk1;sn=17649295",
@@ -356,7 +342,6 @@
         "x-ms-resource-group": "rg-appconfigtests4",
         "x-ms-subscription-id": "77d5ab06-7edd-4eec-bce9-52c11b75bb37",
         "x-ms-tenant-name": "appconfigtests4-azconfig-python"
->>>>>>> ab18157c
       },
       "ResponseBody": {
         "items": [
