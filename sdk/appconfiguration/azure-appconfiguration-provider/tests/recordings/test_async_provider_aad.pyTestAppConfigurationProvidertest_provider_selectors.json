--- conflicted
+++ resolved
@@ -319,16 +319,6 @@
         "Access-Control-Max-Age": "1728000",
         "Connection": "keep-alive",
         "Content-Type": "application/vnd.microsoft.appconfig.kvset\u002Bjson; charset=utf-8",
-<<<<<<< HEAD
-        "Date": "Fri, 28 Jul 2023 22:50:19 GMT",
-        "Strict-Transport-Security": "max-age=15724800; includeSubDomains",
-        "Sync-Token": "zAJw6V16=NzoxNyMyMzE3NjEzMg==;sn=23176132",
-        "Transfer-Encoding": "chunked",
-        "x-ms-correlation-request-id": "6e4395e6-f22f-4fdd-a5eb-f0d827a1b6d6",
-        "x-ms-resource-group": "mametcal-python",
-        "x-ms-subscription-id": "77d5ab06-7edd-4eec-bce9-52c11b75bb37",
-        "x-ms-tenant-name": "python-provider-tests"
-=======
         "Date": "Thu, 27 Jul 2023 21:29:41 GMT",
         "Strict-Transport-Security": "max-age=15724800; includeSubDomains",
         "Sync-Token": "zAJw6V16=Njo1IzE3NjQ5MzMx;sn=17649331",
@@ -337,7 +327,6 @@
         "x-ms-resource-group": "rg-appconfigtests4",
         "x-ms-subscription-id": "77d5ab06-7edd-4eec-bce9-52c11b75bb37",
         "x-ms-tenant-name": "appconfigtests4-azconfig-python"
->>>>>>> ab18157c
       },
       "ResponseBody": {
         "items": [
