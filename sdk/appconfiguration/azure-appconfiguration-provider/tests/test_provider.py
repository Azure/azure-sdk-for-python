--- conflicted
+++ resolved
@@ -27,13 +27,8 @@
         )
         assert client["message"] == "hi"
         assert client["my_json"]["key"] == "value"
-<<<<<<< HEAD
         assert "FeatureManagement" in client
         assert has_feature_flag(client, "Alpha")
-=======
-        assert "FeatureManagementFeatureFlags" in client
-        assert "Alpha" in client["FeatureManagementFeatureFlags"]
->>>>>>> 0786ab80
 
     # method: provider_trim_prefixes
     @recorded_by_proxy
@@ -49,13 +44,8 @@
         assert client["my_json"]["key"] == "value"
         assert client["trimmed"] == "key"
         assert "test.trimmed" not in client
-<<<<<<< HEAD
         assert "FeatureManagement" in client
         assert has_feature_flag(client, "Alpha")
-=======
-        assert "FeatureManagementFeatureFlags" in client
-        assert "Alpha" in client["FeatureManagementFeatureFlags"]
->>>>>>> 0786ab80
 
     # method: provider_selectors
     @recorded_by_proxy
