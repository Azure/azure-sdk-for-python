--- conflicted
+++ resolved
@@ -203,17 +203,13 @@
         :return: None
         :rtype: None
         """
-<<<<<<< HEAD
         if re.match("^[a-zA-Z]{1}[a-zA-Z0-9]{2,62}$", table_name) is None:
             raise HttpResponseError(
                 message="""Table names must be alphanumeric, cannot begin with a number,
                     and must be between 3-63 characters long."""
             )
 
-        self._client.table.delete(table=table_name, request_id_parameter=request_id_parameter, **kwargs)
-=======
         self._client.table.delete(table=table_name, **kwargs)
->>>>>>> 1f8e9706
 
     @distributed_trace
     def query_tables(
