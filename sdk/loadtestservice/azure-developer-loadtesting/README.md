--- conflicted
+++ resolved
@@ -30,15 +30,10 @@
 As an example, sign in via the Azure CLI `az login` command and DefaultAzureCredential will authenticate as that user.
 
 Use the returned token credential to authenticate the client.
-<<<<<<< HEAD
-
-#### Create the client
-=======
 
 #### Create the client
 
 The data plane URI should be provided as the endpoint to create the client. The data plane URI can be obtained by creating an Azure Load Testing resource as shown [here](https://github.com/Azure/azure-sdk-for-python/tree/main/sdk/loadtestservice/azure-developer-loadtesting/samples).
->>>>>>> 45e08710
 
 ```python
 from azure.developer.loadtesting import LoadTestingClient
