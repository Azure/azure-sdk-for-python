--- conflicted
+++ resolved
@@ -16,24 +16,7 @@
         assert result is not None
 
     @LoadtestservicePowerShellPreparer()
-<<<<<<< HEAD
     def test_smoke_test_runs_search(self, loadtestservice_endpoint):
         client = self.create_client(endpoint=loadtestservice_endpoint)
         result = client.test_run.list_test_runs_search()
-        assert result is not None
-
-
-=======
-    def test_smoke_list_search(self, loadtestservice_endpoint):
-        client = self.create_client(endpoint=loadtestservice_endpoint)
-        result=client.test.list_load_test_search()
-        assert result is not None
-
-    @LoadtestservicePowerShellPreparer()   
-    def test_smoke_test_runs_search(self, loadtestservice_endpoint):
-        client = self.create_client(endpoint=loadtestservice_endpoint)
-        result=client.test_run.list_test_runs_search()
-        assert result is not None
-
-    
->>>>>>> 3e3b6552
+        assert result is not None