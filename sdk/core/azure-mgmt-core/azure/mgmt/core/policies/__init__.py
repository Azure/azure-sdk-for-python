# --------------------------------------------------------------------------
#
# Copyright (c) Microsoft Corporation. All rights reserved.
#
# The MIT License (MIT)
#
# Permission is hereby granted, free of charge, to any person obtaining a copy
# of this software and associated documentation files (the ""Software""), to
# deal in the Software without restriction, including without limitation the
# rights to use, copy, modify, merge, publish, distribute, sublicense, and/or
# sell copies of the Software, and to permit persons to whom the Software is
# furnished to do so, subject to the following conditions:
#
# The above copyright notice and this permission notice shall be included in
# all copies or substantial portions of the Software.
#
# THE SOFTWARE IS PROVIDED *AS IS*, WITHOUT WARRANTY OF ANY KIND, EXPRESS OR
# IMPLIED, INCLUDING BUT NOT LIMITED TO THE WARRANTIES OF MERCHANTABILITY,
# FITNESS FOR A PARTICULAR PURPOSE AND NONINFRINGEMENT. IN NO EVENT SHALL THE
# AUTHORS OR COPYRIGHT HOLDERS BE LIABLE FOR ANY CLAIM, DAMAGES OR OTHER
# LIABILITY, WHETHER IN AN ACTION OF CONTRACT, TORT OR OTHERWISE, ARISING
# FROM, OUT OF OR IN CONNECTION WITH THE SOFTWARE OR THE USE OR OTHER DEALINGS
# IN THE SOFTWARE.
#
# --------------------------------------------------------------------------

from azure.core.pipeline.policies import HttpLoggingPolicy
from ._authentication import ARMChallengeAuthenticationPolicy, AuxiliaryAuthenticationPolicy
from ._base import ARMAutoResourceProviderRegistrationPolicy
from ._authentication_async import AsyncARMChallengeAuthenticationPolicy
from ._base_async import AsyncARMAutoResourceProviderRegistrationPolicy

class ARMHttpLoggingPolicy(HttpLoggingPolicy):
    """HttpLoggingPolicy with ARM specific safe headers fopr loggers.
    """

    DEFAULT_HEADERS_ALLOWLIST = HttpLoggingPolicy.DEFAULT_HEADERS_ALLOWLIST | set([
        # https://docs.microsoft.com/azure/azure-resource-manager/management/request-limits-and-throttling#remaining-requests
        "x-ms-ratelimit-remaining-subscription-reads",
        "x-ms-ratelimit-remaining-subscription-writes",
        "x-ms-ratelimit-remaining-tenant-reads",
        "x-ms-ratelimit-remaining-tenant-writes",
        "x-ms-ratelimit-remaining-subscription-resource-requests",
        "x-ms-ratelimit-remaining-subscription-resource-entities-read",
        "x-ms-ratelimit-remaining-tenant-resource-requests",
        "x-ms-ratelimit-remaining-tenant-resource-entities-read",
        # https://docs.microsoft.com/azure/virtual-machines/troubleshooting/troubleshooting-throttling-errors#call-rate-informational-response-headers
        "x-ms-ratelimit-remaining-resource",
        "x-ms-request-charge",
    ])


<<<<<<< HEAD
__all__ = ["ARMAutoResourceProviderRegistrationPolicy",
           "ARMChallengeAuthenticationPolicy",
           "ARMHttpLoggingPolicy",
           "AuxiliaryAuthenticationPolicy"]

try:
    # pylint: disable=unused-import
    from ._authentication_async import AsyncARMChallengeAuthenticationPolicy, AsyncAuxiliaryAuthenticationPolicy
    from ._base_async import AsyncARMAutoResourceProviderRegistrationPolicy

    __all__.extend(["AsyncARMAutoResourceProviderRegistrationPolicy",
                    "AsyncARMChallengeAuthenticationPolicy",
                    "AsyncAuxiliaryAuthenticationPolicy"])
except (ImportError, SyntaxError):
    pass  # Async not supported
=======
__all__ = [
    "ARMAutoResourceProviderRegistrationPolicy",
    "ARMChallengeAuthenticationPolicy",
    "ARMHttpLoggingPolicy",
    "AsyncARMAutoResourceProviderRegistrationPolicy",
    "AsyncARMChallengeAuthenticationPolicy"
]
>>>>>>> d22d9c38
<|MERGE_RESOLUTION|>--- conflicted
+++ resolved
@@ -50,28 +50,12 @@
     ])
 
 
-<<<<<<< HEAD
-__all__ = ["ARMAutoResourceProviderRegistrationPolicy",
-           "ARMChallengeAuthenticationPolicy",
-           "ARMHttpLoggingPolicy",
-           "AuxiliaryAuthenticationPolicy"]
-
-try:
-    # pylint: disable=unused-import
-    from ._authentication_async import AsyncARMChallengeAuthenticationPolicy, AsyncAuxiliaryAuthenticationPolicy
-    from ._base_async import AsyncARMAutoResourceProviderRegistrationPolicy
-
-    __all__.extend(["AsyncARMAutoResourceProviderRegistrationPolicy",
-                    "AsyncARMChallengeAuthenticationPolicy",
-                    "AsyncAuxiliaryAuthenticationPolicy"])
-except (ImportError, SyntaxError):
-    pass  # Async not supported
-=======
 __all__ = [
     "ARMAutoResourceProviderRegistrationPolicy",
     "ARMChallengeAuthenticationPolicy",
     "ARMHttpLoggingPolicy",
     "AsyncARMAutoResourceProviderRegistrationPolicy",
-    "AsyncARMChallengeAuthenticationPolicy"
-]
->>>>>>> d22d9c38
+    "AsyncARMChallengeAuthenticationPolicy",
+    "AuxiliaryAuthenticationPolicy",
+    "AsyncAuxiliaryAuthenticationPolicy",
+]