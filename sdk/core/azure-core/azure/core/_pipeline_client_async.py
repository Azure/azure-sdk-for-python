--- conflicted
+++ resolved
@@ -197,24 +197,6 @@
         pipeline_response = await self._pipeline.run(
             request, **kwargs  # pylint: disable=protected-access
         )
-<<<<<<< HEAD
-=======
-        response = pipeline_response.http_response
-        if rest_request:
-            rest_response = _to_rest_response(response)
-            if not kwargs.get("stream"):
-                try:
-                    # in this case, the pipeline transport response already called .load_body(), so
-                    # the body is loaded. instead of doing response.read(), going to set the body
-                    # to the internal content
-                    rest_response._content = response.body()  # pylint: disable=protected-access
-                    await rest_response.read()
-                    await rest_response.close()
-                except Exception as exc:
-                    await rest_response.close()
-                    raise exc
-            response = rest_response
->>>>>>> 324f1ae9
         if return_pipeline_response:
             return pipeline_response
         return pipeline_response.http_response
