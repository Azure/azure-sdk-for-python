# --------------------------------------------------------------------------
#
# Copyright (c) Microsoft Corporation. All rights reserved.
#
# The MIT License (MIT)
#
# Permission is hereby granted, free of charge, to any person obtaining a copy
# of this software and associated documentation files (the ""Software""), to
# deal in the Software without restriction, including without limitation the
# rights to use, copy, modify, merge, publish, distribute, sublicense, and/or
# sell copies of the Software, and to permit persons to whom the Software is
# furnished to do so, subject to the following conditions:
#
# The above copyright notice and this permission notice shall be included in
# all copies or substantial portions of the Software.
#
# THE SOFTWARE IS PROVIDED *AS IS*, WITHOUT WARRANTY OF ANY KIND, EXPRESS OR
# IMPLIED, INCLUDING BUT NOT LIMITED TO THE WARRANTIES OF MERCHANTABILITY,
# FITNESS FOR A PARTICULAR PURPOSE AND NONINFRINGEMENT. IN NO EVENT SHALL THE
# AUTHORS OR COPYRIGHT HOLDERS BE LIABLE FOR ANY CLAIM, DAMAGES OR OTHER
# LIABILITY, WHETHER IN AN ACTION OF CONTRACT, TORT OR OTHERWISE, ARISING
# FROM, OUT OF OR IN CONNECTION WITH THE SOFTWARE OR THE USE OR OTHER DEALINGS
# IN THE SOFTWARE.
#
# --------------------------------------------------------------------------
import threading
import uuid
try:
    from urlparse import urlparse # type: ignore # pylint: disable=unused-import
except ImportError:
    from urllib.parse import urlparse

<<<<<<< HEAD
from typing import Any, Callable, Union, List, Optional, Tuple, TYPE_CHECKING  # pylint: disable=unused-import
from azure.core.pipeline.transport._base import HttpResponse  # type: ignore
=======
from typing import Any, Callable, Union, List, Optional, TypeVar, Generic, TYPE_CHECKING
from azure.core.pipeline.transport._base import HttpResponse
>>>>>>> 5d2b7b03
from azure.core.tracing.decorator import distributed_trace
from azure.core.tracing.common import with_current_context

if TYPE_CHECKING:
    import requests
    from msrest.serialization import Model # pylint: disable=unused-import
    DeserializationCallbackType = Union[Model, Callable[[requests.Response], Model]]
PollingReturnType = TypeVar("PollingReturnType")

class PollingMethod(Generic[PollingReturnType]):
    """ABC class for polling method.
    """
    def initialize(self, client, initial_response, deserialization_callback):
        # type: (Any, Any, Any) -> None
        raise NotImplementedError("This method needs to be implemented")

    def run(self):
        # type: () -> None
        raise NotImplementedError("This method needs to be implemented")

    def status(self):
        # type: () -> str
        raise NotImplementedError("This method needs to be implemented")

    def finished(self):
        # type: () -> bool
        raise NotImplementedError("This method needs to be implemented")

    def resource(self):
        # type: () -> PollingReturnType
        raise NotImplementedError("This method needs to be implemented")

    def get_continuation_token(self):
        # type() -> str
        raise TypeError(
            "Polling method '{}' doesn't support get_continuation_token".format(
                self.__class__.__name__
            )
        )

    @classmethod
    def from_continuation_token(cls, continuation_token, **kwargs):
        # type(str, Any) -> Tuple[Any, Any, Callable]
        raise TypeError(
            "Polling method '{}' doesn't support from_continuation_token".format(
                cls.__name__
            )
        )


class NoPolling(PollingMethod):
    """An empty poller that returns the deserialized initial response.
    """
    def __init__(self):
        self._initial_response = None
        self._deserialization_callback = None

    def initialize(self, _, initial_response, deserialization_callback):
        # type: (Any, requests.Response, Callable) -> None
        self._initial_response = initial_response
        self._deserialization_callback = deserialization_callback

    def run(self):
        # type: () -> None
        """Empty run, no polling.
        """

    def status(self):
        # type: () -> str
        """Return the current status as a string.

        :rtype: str
        """
        return "succeeded"

    def finished(self):
        # type: () -> bool
        """Is this polling finished?

        :rtype: bool
        """
        return True

    def resource(self):
        # type: () -> Any
        return self._deserialization_callback(self._initial_response)

    def get_continuation_token(self):
        # type() -> str
        import pickle
        return pickle.dumps(self._initial_response)

    @classmethod
    def from_continuation_token(cls, continuation_token, **kwargs):
        # type(str, Any) -> Tuple
        try:
            deserialization_callback = kwargs["deserialization_callback"]
        except KeyError:
            raise ValueError("Need kwarg 'deserialization_callback' to be recreated from continuation_token")
        import pickle
        initial_response = pickle.loads(continuation_token)
        return None, initial_response, deserialization_callback


class LROPoller(Generic[PollingReturnType]):
    """Poller for long running operations.

    :param client: A pipeline service client
    :type client: ~azure.core.PipelineClient
    :param initial_response: The initial call response
    :type initial_response:
     ~azure.core.pipeline.transport.HttpResponse or ~azure.core.pipeline.transport.AsyncHttpResponse
    :param deserialization_callback: A callback that takes a Response and return a deserialized object.
                                     If a subclass of Model is given, this passes "deserialize" as callback.
    :type deserialization_callback: callable or msrest.serialization.Model
    :param polling_method: The polling strategy to adopt
    :type polling_method: ~azure.core.polling.PollingMethod
    """

    def __init__(self, client, initial_response, deserialization_callback, polling_method):
        # type: (Any, HttpResponse, DeserializationCallbackType, PollingMethod) -> None
        self._callbacks = []  # type: List[Callable]
        self._polling_method = polling_method

        # This implicit test avoids bringing in an explicit dependency on Model directly
        try:
            deserialization_callback = deserialization_callback.deserialize # type: ignore
        except AttributeError:
            pass

        # Might raise a CloudError
        self._polling_method.initialize(client, initial_response, deserialization_callback)

        # Prepare thread execution
        self._thread = None
        self._done = None
        self._exception = None
        if not self._polling_method.finished():
            self._done = threading.Event()
            self._thread = threading.Thread(
                target=with_current_context(self._start),
                name="LROPoller({})".format(uuid.uuid4()))
            self._thread.daemon = True
            self._thread.start()

    def _start(self):
        """Start the long running operation.
        On completion, runs any callbacks.

        :param callable update_cmd: The API request to check the status of
         the operation.
        """
        try:
            self._polling_method.run()
        except Exception as err: #pylint: disable=broad-except
            self._exception = err

        finally:
            self._done.set()

        callbacks, self._callbacks = self._callbacks, []
        while callbacks:
            for call in callbacks:
                call(self._polling_method)
            callbacks, self._callbacks = self._callbacks, []

    def continuation_token(self):
        # type: () -> str
        """Return a continuation token that allows to restart the poller later.

        :returns: An opaque continuation token
        :rtype: str
        """
        return self._polling_method.get_continuation_token()

    @classmethod
    def from_continuation_token(cls, polling_method, continuation_token, **kwargs):
        # type: (PollingMethod, str, Any) -> LROPoller
        client, initial_response, deserialization_callback = polling_method.from_continuation_token(
            continuation_token, **kwargs
        )
        return cls(client, initial_response, deserialization_callback, polling_method)

    def status(self):
        # type: () -> str
        """Returns the current status string.

        :returns: The current status string
        :rtype: str
        """
        return self._polling_method.status()

    def result(self, timeout=None):
        # type: (Optional[int]) -> PollingReturnType
        """Return the result of the long running operation, or
        the result available after the specified timeout.

        :returns: The deserialized resource of the long running operation,
         if one is available.
        :raises ~azure.core.exceptions.HttpResponseError: Server problem with the query.
        """
        self.wait(timeout)
        return self._polling_method.resource()

    @distributed_trace
    def wait(self, timeout=None):
        # type: (Optional[int]) -> None
        """Wait on the long running operation for a specified length
        of time. You can check if this call as ended with timeout with the
        "done()" method.

        :param int timeout: Period of time to wait for the long running
         operation to complete (in seconds).
        :raises ~azure.core.exceptions.HttpResponseError: Server problem with the query.
        """
        if self._thread is None:
            return
        self._thread.join(timeout=timeout)
        try:
            # Let's handle possible None in forgiveness here
            # https://github.com/python/mypy/issues/8165
            raise self._exception # type: ignore
        except TypeError: # Was None
            pass

    def done(self):
        # type: () -> bool
        """Check status of the long running operation.

        :returns: 'True' if the process has completed, else 'False'.
        :rtype: bool
        """
        return self._thread is None or not self._thread.is_alive()

    def add_done_callback(self, func):
        # type: (Callable) -> None
        """Add callback function to be run once the long running operation
        has completed - regardless of the status of the operation.

        :param callable func: Callback function that takes at least one
         argument, a completed LongRunningOperation.
        """
        # Still use "_done" and not "done", since CBs are executed inside the thread.
        if self._done is None or self._done.is_set():
            func(self._polling_method)
        # Let's add them still, for consistency (if you wish to access to it for some reasons)
        self._callbacks.append(func)

    def remove_done_callback(self, func):
        # type: (Callable) -> None
        """Remove a callback from the long running operation.

        :param callable func: The function to be removed from the callbacks.
        :raises ValueError: if the long running operation has already completed.
        """
        if self._done is None or self._done.is_set():
            raise ValueError("Process is complete.")
        self._callbacks = [c for c in self._callbacks if c != func]<|MERGE_RESOLUTION|>--- conflicted
+++ resolved
@@ -30,13 +30,8 @@
 except ImportError:
     from urllib.parse import urlparse
 
-<<<<<<< HEAD
-from typing import Any, Callable, Union, List, Optional, Tuple, TYPE_CHECKING  # pylint: disable=unused-import
-from azure.core.pipeline.transport._base import HttpResponse  # type: ignore
-=======
-from typing import Any, Callable, Union, List, Optional, TypeVar, Generic, TYPE_CHECKING
+from typing import Any, Callable, Union, List, Optional, Tuple, TypeVar, Generic, TYPE_CHECKING
 from azure.core.pipeline.transport._base import HttpResponse
->>>>>>> 5d2b7b03
 from azure.core.tracing.decorator import distributed_trace
 from azure.core.tracing.common import with_current_context
 
