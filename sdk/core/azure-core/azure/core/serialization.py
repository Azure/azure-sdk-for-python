# coding=utf-8
# --------------------------------------------------------------------------
# Copyright (c) Microsoft Corporation. All rights reserved.
# Licensed under the MIT License. See License.txt in the project root for
# license information.
# --------------------------------------------------------------------------
import base64
from json import JSONEncoder
<<<<<<< HEAD
from typing import List, Optional, Union, cast, Any
=======
from typing import Dict, Optional, Union, cast, Any
>>>>>>> dba6c111
from datetime import datetime, date, time, timedelta
from datetime import timezone


__all__ = ["NULL", "AzureJSONEncoder"]
TZ_UTC = timezone.utc


class _Null:
    """To create a Falsy object"""

    def __bool__(self) -> bool:
        return False


NULL = _Null()
"""
A falsy sentinel object which is supposed to be used to specify attributes
with no data. This gets serialized to `null` on the wire.
"""


def _timedelta_as_isostr(td: timedelta) -> str:
    """Converts a datetime.timedelta object into an ISO 8601 formatted string, e.g. 'P4DT12H30M05S'

    Function adapted from the Tin Can Python project: https://github.com/RusticiSoftware/TinCanPython

    :param td: The timedelta object to convert
    :type td: datetime.timedelta
    :return: An ISO 8601 formatted string representing the timedelta object
    :rtype: str
    """

    # Split seconds to larger units
    seconds = td.total_seconds()
    minutes, seconds = divmod(seconds, 60)
    hours, minutes = divmod(minutes, 60)
    days, hours = divmod(hours, 24)

    days, hours, minutes = list(map(int, (days, hours, minutes)))
    seconds = round(seconds, 6)

    # Build date
    date_str = ""
    if days:
        date_str = "%sD" % days

    # Build time
    time_str = "T"

    # Hours
    bigger_exists = date_str or hours
    if bigger_exists:
        time_str += "{:02}H".format(hours)

    # Minutes
    bigger_exists = bigger_exists or minutes
    if bigger_exists:
        time_str += "{:02}M".format(minutes)

    # Seconds
    try:
        if seconds.is_integer():
            seconds_string = "{:02}".format(int(seconds))
        else:
            # 9 chars long w/ leading 0, 6 digits after decimal
            seconds_string = "%09.6f" % seconds
            # Remove trailing zeros
            seconds_string = seconds_string.rstrip("0")
    except AttributeError:  # int.is_integer() raises
        seconds_string = "{:02}".format(seconds)

    time_str += "{}S".format(seconds_string)

    return "P" + date_str + time_str


def _datetime_as_isostr(dt: Union[datetime, date, time, timedelta]) -> str:
    """Converts a datetime.(datetime|date|time|timedelta) object into an ISO 8601 formatted string.

    :param dt: The datetime object to convert
    :type dt: datetime.datetime or datetime.date or datetime.time or datetime.timedelta
    :return: An ISO 8601 formatted string representing the datetime object
    :rtype: str
    """
    # First try datetime.datetime
    if hasattr(dt, "year") and hasattr(dt, "hour"):
        dt = cast(datetime, dt)
        # astimezone() fails for naive times in Python 2.7, so make make sure dt is aware (tzinfo is set)
        if not dt.tzinfo:
            iso_formatted = dt.replace(tzinfo=TZ_UTC).isoformat()
        else:
            iso_formatted = dt.astimezone(TZ_UTC).isoformat()
        # Replace the trailing "+00:00" UTC offset with "Z" (RFC 3339: https://www.ietf.org/rfc/rfc3339.txt)
        return iso_formatted.replace("+00:00", "Z")
    # Next try datetime.date or datetime.time
    try:
        dt = cast(Union[date, time], dt)
        return dt.isoformat()
    # Last, try datetime.timedelta
    except AttributeError:
        dt = cast(timedelta, dt)
        return _timedelta_as_isostr(dt)


class AzureJSONEncoder(JSONEncoder):
    """A JSON encoder that's capable of serializing datetime objects and bytes."""

    def default(self, o: Any) -> Any:
        """Override the default method to handle datetime and bytes serialization.
        :param o: The object to serialize.
        :type o: any
        :return: A JSON-serializable representation of the object.
        :rtype: any
        """
        if isinstance(o, (bytes, bytearray)):
            return base64.b64encode(o).decode()
        try:
            return _datetime_as_isostr(o)
        except AttributeError:
            pass
        return super(AzureJSONEncoder, self).default(o)


def is_generated_model(obj: Any) -> bool:
    """Check if the object is a generated SDK model.

    :param obj: The object to check.
    :type obj: any
    :return: True if the object is a generated SDK model, False otherwise.
    :rtype: bool
    """
    return bool(getattr(obj, "_is_model", False) or hasattr(obj, "_attribute_map"))


<<<<<<< HEAD
def _get_flattened_attribute(obj: Any) -> Optional[str]:
    """Get the name of the flattened attribute in a generated TypeSpec model if one exists.

    :param any obj: The object to check.
    :return: The name of the flattened attribute if it exists, otherwise None.
    :rtype: Optional[str]
    """
=======
def _is_readonly(p: Any) -> bool:
    """Check if an attribute is readonly.

    :param any p: The property to check.
    :return: True if the property is readonly, False otherwise.
    :rtype: bool
    """
    try:
        return p._visibility == ["read"]  # pylint: disable=protected-access
    except AttributeError:
        return False


def _as_attribute_dict_value(v: Any, *, exclude_readonly: bool = False) -> Any:
    if v is None or isinstance(v, _Null):
        return None
    if isinstance(v, (list, tuple, set)):
        return type(v)(_as_attribute_dict_value(x, exclude_readonly=exclude_readonly) for x in v)
    if isinstance(v, dict):
        return {dk: _as_attribute_dict_value(dv, exclude_readonly=exclude_readonly) for dk, dv in v.items()}
    return as_attribute_dict(v, exclude_readonly=exclude_readonly) if is_generated_model(v) else v


def _get_flattened_attribute(obj: Any) -> Optional[str]:
>>>>>>> dba6c111
    flattened_items = None
    try:
        flattened_items = getattr(obj, next(a for a in dir(obj) if "__flattened_items" in a), None)
    except StopIteration:
        return None

    if flattened_items is None:
        return None

    for k, v in obj._attr_to_rest_field.items():  # pylint: disable=protected-access
        try:
            if set(v._class_type._attr_to_rest_field.keys()).intersection(  # pylint: disable=protected-access
                set(flattened_items)
            ):
                return k
<<<<<<< HEAD
            return k
=======
>>>>>>> dba6c111
        except AttributeError:
            # if the attribute does not have _class_type, it is not a typespec generated model
            continue
    return None


<<<<<<< HEAD
def attribute_list(obj: Any) -> List[str]:
    """Get a list of attribute names for a generated SDK model.

    :param obj: The object to get attributes from.
    :type obj: any
    :return: A list of attribute names.
    :rtype: List[str]
    """
    if not is_generated_model(obj):
        raise TypeError("Object is not a generated SDK model.")
    if hasattr(obj, "_attribute_map"):
        # msrest model
        return list(obj._attribute_map.keys())  # pylint: disable=protected-access
    flattened_attribute = _get_flattened_attribute(obj)
    retval: List[str] = []
    for attr_name, rest_field in obj._attr_to_rest_field.items():  # pylint: disable=protected-access
        if flattened_attribute == attr_name:
            retval.extend(attribute_list(rest_field._class_type))  # pylint: disable=protected-access
        else:
            retval.append(attr_name)
    return retval
=======
def as_attribute_dict(obj: Any, *, exclude_readonly: bool = False) -> Dict[str, Any]:
    """Convert an object to a dictionary of its attributes.

    Made solely for backcompatibility with the legacy `.as_dict()` on msrest models.

    .. deprecated::1.35.0
        This function is added for backcompat purposes only.

    :param any obj: The object to convert to a dictionary
    :keyword bool exclude_readonly: Whether to exclude readonly properties
    :return: A dictionary containing the object's attributes
    :rtype: dict[str, any]
    :raises TypeError: If the object is not a generated model instance
    """
    if not is_generated_model(obj):
        raise TypeError("Object must be a generated model instance.")
    if hasattr(obj, "_attribute_map"):
        # msrest generated model
        return obj.as_dict(keep_readonly=not exclude_readonly)
    try:
        # now we're a typespec generated model
        result = {}
        readonly_props = set()

        # create a reverse mapping from rest field name to attribute name
        rest_to_attr = {}
        flattened_attribute = _get_flattened_attribute(obj)
        for attr_name, rest_field in obj._attr_to_rest_field.items():  # pylint: disable=protected-access

            if exclude_readonly and _is_readonly(rest_field):
                # if we're excluding readonly properties, we need to track them
                readonly_props.add(rest_field._rest_name)  # pylint: disable=protected-access
            if flattened_attribute == attr_name:
                for fk, fv in rest_field._class_type._attr_to_rest_field.items():  # pylint: disable=protected-access
                    rest_to_attr[fv._rest_name] = fk  # pylint: disable=protected-access
            else:
                rest_to_attr[rest_field._rest_name] = attr_name  # pylint: disable=protected-access
        for k, v in obj.items():
            if exclude_readonly and k in readonly_props:  # pyright: ignore
                continue
            if k == flattened_attribute:
                for fk, fv in v.items():
                    result[rest_to_attr.get(fk, fk)] = _as_attribute_dict_value(fv, exclude_readonly=exclude_readonly)
            else:
                is_multipart_file_input = False
                try:
                    is_multipart_file_input = next(  # pylint: disable=protected-access
                        rf
                        for rf in obj._attr_to_rest_field.values()  # pylint: disable=protected-access
                        if rf._rest_name == k  # pylint: disable=protected-access
                    )._is_multipart_file_input
                except StopIteration:
                    pass

                result[rest_to_attr.get(k, k)] = (
                    v if is_multipart_file_input else _as_attribute_dict_value(v, exclude_readonly=exclude_readonly)
                )
        return result
    except AttributeError as exc:
        # not a typespec generated model
        raise TypeError("Object must be a generated model instance.") from exc
>>>>>>> dba6c111
<|MERGE_RESOLUTION|>--- conflicted
+++ resolved
@@ -6,11 +6,7 @@
 # --------------------------------------------------------------------------
 import base64
 from json import JSONEncoder
-<<<<<<< HEAD
-from typing import List, Optional, Union, cast, Any
-=======
-from typing import Dict, Optional, Union, cast, Any
->>>>>>> dba6c111
+from typing import Dict, List, Optional, Union, cast, Any
 from datetime import datetime, date, time, timedelta
 from datetime import timezone
 
@@ -146,15 +142,6 @@
     return bool(getattr(obj, "_is_model", False) or hasattr(obj, "_attribute_map"))
 
 
-<<<<<<< HEAD
-def _get_flattened_attribute(obj: Any) -> Optional[str]:
-    """Get the name of the flattened attribute in a generated TypeSpec model if one exists.
-
-    :param any obj: The object to check.
-    :return: The name of the flattened attribute if it exists, otherwise None.
-    :rtype: Optional[str]
-    """
-=======
 def _is_readonly(p: Any) -> bool:
     """Check if an attribute is readonly.
 
@@ -179,7 +166,12 @@
 
 
 def _get_flattened_attribute(obj: Any) -> Optional[str]:
->>>>>>> dba6c111
+    """Get the name of the flattened attribute in a generated TypeSpec model if one exists.
+
+    :param any obj: The object to check.
+    :return: The name of the flattened attribute if it exists, otherwise None.
+    :rtype: Optional[str]
+    """
     flattened_items = None
     try:
         flattened_items = getattr(obj, next(a for a in dir(obj) if "__flattened_items" in a), None)
@@ -195,17 +187,12 @@
                 set(flattened_items)
             ):
                 return k
-<<<<<<< HEAD
-            return k
-=======
->>>>>>> dba6c111
         except AttributeError:
             # if the attribute does not have _class_type, it is not a typespec generated model
             continue
     return None
 
 
-<<<<<<< HEAD
 def attribute_list(obj: Any) -> List[str]:
     """Get a list of attribute names for a generated SDK model.
 
@@ -227,7 +214,8 @@
         else:
             retval.append(attr_name)
     return retval
-=======
+
+
 def as_attribute_dict(obj: Any, *, exclude_readonly: bool = False) -> Dict[str, Any]:
     """Convert an object to a dictionary of its attributes.
 
@@ -288,5 +276,4 @@
         return result
     except AttributeError as exc:
         # not a typespec generated model
-        raise TypeError("Object must be a generated model instance.") from exc
->>>>>>> dba6c111
+        raise TypeError("Object must be a generated model instance.") from exc