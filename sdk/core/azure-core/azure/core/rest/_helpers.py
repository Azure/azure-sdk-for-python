--- conflicted
+++ resolved
@@ -35,17 +35,12 @@
     Union,
     Mapping,
     Sequence,
-    List,
     Tuple,
     IO,
     Any,
     Dict,
     Iterable,
-<<<<<<< HEAD
-    cast,
     MutableMapping,
-=======
->>>>>>> 30b196e4
 )
 import xml.etree.ElementTree as ET
 import six
