# --------------------------------------------------------------------------
#
# Copyright (c) Microsoft Corporation. All rights reserved.
#
# The MIT License (MIT)
#
# Permission is hereby granted, free of charge, to any person obtaining a copy
# of this software and associated documentation files (the ""Software""), to
# deal in the Software without restriction, including without limitation the
# rights to use, copy, modify, merge, publish, distribute, sublicense, and/or
# sell copies of the Software, and to permit persons to whom the Software is
# furnished to do so, subject to the following conditions:
#
# The above copyright notice and this permission notice shall be included in
# all copies or substantial portions of the Software.
#
# THE SOFTWARE IS PROVIDED *AS IS*, WITHOUT WARRANTY OF ANY KIND, EXPRESS OR
# IMPLIED, INCLUDING BUT NOT LIMITED TO THE WARRANTIES OF MERCHANTABILITY,
# FITNESS FOR A PARTICULAR PURPOSE AND NONINFRINGEMENT. IN NO EVENT SHALL THE
# AUTHORS OR COPYRIGHT HOLDERS BE LIABLE FOR ANY CLAIM, DAMAGES OR OTHER
# LIABILITY, WHETHER IN AN ACTION OF CONTRACT, TORT OR OTHERWISE, ARISING
# FROM, OUT OF OR IN CONNECTION WITH THE SOFTWARE OR THE USE OR OTHER DEALINGS
# IN THE SOFTWARE.
#
# --------------------------------------------------------------------------
import abc
import copy

from typing import TYPE_CHECKING

from ..utils._utils import _case_insensitive_dict
from ._helpers import (
    set_content_body,
    set_json_body,
    set_multipart_body,
    set_urlencoded_body,
    _format_parameters_helper,
    HttpRequestBackcompatMixin,
)
if TYPE_CHECKING:
    from typing import (
        Iterable,
        Optional,
        Any,
        Iterator,
        Union,
        Dict,
        MutableMapping,
    )
    ByteStream = Iterable[bytes]
    ContentType = Union[str, bytes, ByteStream]

    from ._helpers import ContentTypeBase as ContentType

try:
    ABC = abc.ABC
except AttributeError:  # Python 2.7, abc exists, but not ABC
    ABC = abc.ABCMeta("ABC", (object,), {"__slots__": ()})  # type: ignore

################################## CLASSES ######################################

class HttpRequest(HttpRequestBackcompatMixin):
<<<<<<< HEAD
    """Provisional object that represents an HTTP request.

    **This object is provisional**, meaning it may be changed in a future release.
=======
    """HTTP request.
>>>>>>> 62df3543

    It should be passed to your client's `send_request` method.

    >>> from azure.core.rest import HttpRequest
    >>> request = HttpRequest('GET', 'http://www.example.com')
    <HttpRequest [GET], url: 'http://www.example.com'>
    >>> response = client.send_request(request)
    <HttpResponse: 200 OK>

    :param str method: HTTP method (GET, HEAD, etc.)
    :param str url: The url for your request
    :keyword mapping params: Query parameters to be mapped into your URL. Your input
     should be a mapping of query name to query value(s).
    :keyword mapping headers: HTTP headers you want in your request. Your input should
     be a mapping of header name to header value.
    :keyword any json: A JSON serializable object. We handle JSON-serialization for your
     object, so use this for more complicated data structures than `data`.
    :keyword content: Content you want in your request body. Think of it as the kwarg you should input
     if your data doesn't fit into `json`, `data`, or `files`. Accepts a bytes type, or a generator
     that yields bytes.
    :paramtype content: str or bytes or iterable[bytes]
    :keyword dict data: Form data you want in your request body. Use for form-encoded data, i.e.
     HTML forms.
    :keyword mapping files: Files you want to in your request body. Use for uploading files with
     multipart encoding. Your input should be a mapping of file name to file content.
     Use the `data` kwarg in addition if you want to include non-file data files as part of your request.
    :ivar str url: The URL this request is against.
    :ivar str method: The method type of this request.
    :ivar mapping headers: The HTTP headers you passed in to your request
    :ivar bytes content: The content passed in for the request
    """

    def __init__(self, method, url, **kwargs):
        # type: (str, str, Any) -> None

        self.url = url
        self.method = method

        params = kwargs.pop("params", None)
        if params:
            _format_parameters_helper(self, params)
        self._files = None
        self._data = None

        default_headers = self._set_body(
            content=kwargs.pop("content", None),
            data=kwargs.pop("data", None),
            files=kwargs.pop("files", None),
            json=kwargs.pop("json", None),
        )
        self.headers = _case_insensitive_dict(default_headers)
        self.headers.update(kwargs.pop("headers", {}))

        if kwargs:
            raise TypeError(
                "You have passed in kwargs '{}' that are not valid kwargs.".format(
                    "', '".join(list(kwargs.keys()))
                )
            )

    def _set_body(self, **kwargs):
        # type: (Any) -> MutableMapping[str, str]
        """Sets the body of the request, and returns the default headers
        """
        content = kwargs.pop("content", None)
        data = kwargs.pop("data", None)
        files = kwargs.pop("files", None)
        json = kwargs.pop("json", None)
        default_headers = {}
        if data is not None and not isinstance(data, dict):
            # should we warn?
            content = data
        if content is not None:
            default_headers, self._data = set_content_body(content)
            return default_headers
        if json is not None:
            default_headers, self._data = set_json_body(json)
            return default_headers
        if files:
            default_headers, self._files = set_multipart_body(files)
        if data:
            default_headers, self._data = set_urlencoded_body(data, bool(files))
        return default_headers

    def _update_headers(self, default_headers):
        # type: (Dict[str, str]) -> None
        for name, value in default_headers.items():
            if name == "Transfer-Encoding" and "Content-Length" in self.headers:
                continue
            self.headers.setdefault(name, value)

    @property
    def content(self):
        # type: (...) -> Any
        """Get's the request's content

        :return: The request's content
        :rtype: any
        """
        return self._data or self._files

    def __repr__(self):
        # type: (...) -> str
        return "<HttpRequest [{}], url: '{}'>".format(
            self.method, self.url
        )

    def __deepcopy__(self, memo=None):
        try:
            request = HttpRequest(
                method=self.method,
                url=self.url,
                headers=self.headers,
            )
            request._data = copy.deepcopy(self._data, memo)
            request._files = copy.deepcopy(self._files, memo)
            self._add_backcompat_properties(request, memo)
            return request
        except (ValueError, TypeError):
            return copy.copy(self)

class _HttpResponseBase(ABC):

    @property
    @abc.abstractmethod
    def request(self):
        # type: (...) -> HttpRequest
        """The request that resulted in this response.

        :rtype: ~azure.core.rest.HttpRequest
        """

    @property
    @abc.abstractmethod
    def status_code(self):
        # type: (...) -> int
        """The status code of this response.

        :rtype: int
        """

    @property
    @abc.abstractmethod
    def headers(self):
        # type: (...) -> Optional[MutableMapping[str, str]]
        """The response headers. Must be case-insensitive.

        :rtype: MutableMapping[str, str]
        """

    @property
    @abc.abstractmethod
    def reason(self):
        # type: (...) -> str
        """The reason phrase for this response.

        :rtype: str
        """

    @property
    @abc.abstractmethod
    def content_type(self):
        # type: (...) -> Optional[str]
        """The content type of the response.

        :rtype: str
        """

    @property
    @abc.abstractmethod
    def is_closed(self):
        # type: (...) -> bool
        """Whether the network connection has been closed yet.

        :rtype: bool
        """

    @property
    @abc.abstractmethod
    def is_stream_consumed(self):
        # type: (...) -> bool
        """Whether the stream has been consumed.

        :rtype: bool
        """

    @property
    @abc.abstractmethod
    def encoding(self):
        # type: (...) -> Optional[str]
        """Returns the response encoding.

        :return: The response encoding. We either return the encoding set by the user,
         or try extracting the encoding from the response's content type. If all fails,
         we return `None`.
        :rtype: optional[str]
        """

    @encoding.setter
    def encoding(self, value):
        # type: (str) -> None
        """Sets the response encoding.

        :rtype: None
        """

    @property
    @abc.abstractmethod
    def url(self):
        # type: (...) -> str
        """The URL that resulted in this response.

        :rtype: str
        """

    @abc.abstractmethod
    def text(self, encoding=None):
        # type: (Optional[str]) -> str
        """Returns the response body as a string.

        :param optional[str] encoding: The encoding you want to decode the text with. Can
         also be set independently through our encoding property
        :return: The response's content decoded as a string.
        :rtype: str
        """

    @abc.abstractmethod
    def json(self):
        # type: (...) -> Any
        """Returns the whole body as a json object.

        :return: The JSON deserialized response body
        :rtype: any
        :raises json.decoder.JSONDecodeError or ValueError (in python 2.7) if object is not JSON decodable:
        """

    @abc.abstractmethod
    def raise_for_status(self):
        # type: (...) -> None
        """Raises an HttpResponseError if the response has an error status code.

        If response is good, does nothing.

        :rtype: None
        :raises ~azure.core.HttpResponseError if the object has an error status code.:
        """

    @property
    @abc.abstractmethod
    def content(self):
        # type: (...) -> bytes
        """Return the response's content in bytes.

        :rtype: bytes
        """

<<<<<<< HEAD

class HttpResponse(_HttpResponseBase):
    """**Provisional** abstract base class for HTTP responses.

    **This object is provisional**, meaning it may be changed in a future release.
    Use this abstract base class to create your own transport responses.

=======

class HttpResponse(_HttpResponseBase):
    """Abstract base class for HTTP responses.

    Use this abstract base class to create your own transport responses.

>>>>>>> 62df3543
    Responses implementing this ABC are returned from your client's `send_request` method
    if you pass in an :class:`~azure.core.rest.HttpRequest`

    >>> from azure.core.rest import HttpRequest
    >>> request = HttpRequest('GET', 'http://www.example.com')
    <HttpRequest [GET], url: 'http://www.example.com'>
    >>> response = client.send_request(request)
    <HttpResponse: 200 OK>
    """

    @abc.abstractmethod
    def __enter__(self):
        # type: (...) -> HttpResponse
        """Enter this response"""

    @abc.abstractmethod
    def close(self):
        # type: (...) -> None
        """Close this response"""

    @abc.abstractmethod
    def __exit__(self, *args):
        # type: (...) -> None
        """Exit this response"""

    @abc.abstractmethod
    def read(self):
        # type: (...) -> bytes
        """Read the response's bytes.

        :return: The read in bytes
        :rtype: bytes
        """

    @abc.abstractmethod
<<<<<<< HEAD
    def iter_raw(self):
        # type: () -> Iterator[bytes]
        """Iterates over the response's bytes. Will not decompress in the process.

        :return: An iterator of bytes from the response
        :rtype: Iterator[str]
        """

    @abc.abstractmethod
    def iter_bytes(self):
        # type: () -> Iterator[bytes]
        """Iterates over the response's bytes. Will decompress in the process.

=======
    def iter_raw(self, **kwargs):
        # type: (Any) -> Iterator[bytes]
        """Iterates over the response's bytes. Will not decompress in the process.

        :return: An iterator of bytes from the response
        :rtype: Iterator[str]
        """

    @abc.abstractmethod
    def iter_bytes(self, **kwargs):
        # type: (Any) -> Iterator[bytes]
        """Iterates over the response's bytes. Will decompress in the process.

>>>>>>> 62df3543
        :return: An iterator of bytes from the response
        :rtype: Iterator[str]
        """<|MERGE_RESOLUTION|>--- conflicted
+++ resolved
@@ -60,13 +60,7 @@
 ################################## CLASSES ######################################
 
 class HttpRequest(HttpRequestBackcompatMixin):
-<<<<<<< HEAD
-    """Provisional object that represents an HTTP request.
-
-    **This object is provisional**, meaning it may be changed in a future release.
-=======
     """HTTP request.
->>>>>>> 62df3543
 
     It should be passed to your client's `send_request` method.
 
@@ -323,22 +317,12 @@
         :rtype: bytes
         """
 
-<<<<<<< HEAD
-
-class HttpResponse(_HttpResponseBase):
-    """**Provisional** abstract base class for HTTP responses.
-
-    **This object is provisional**, meaning it may be changed in a future release.
-    Use this abstract base class to create your own transport responses.
-
-=======
 
 class HttpResponse(_HttpResponseBase):
     """Abstract base class for HTTP responses.
 
     Use this abstract base class to create your own transport responses.
 
->>>>>>> 62df3543
     Responses implementing this ABC are returned from your client's `send_request` method
     if you pass in an :class:`~azure.core.rest.HttpRequest`
 
@@ -374,21 +358,6 @@
         """
 
     @abc.abstractmethod
-<<<<<<< HEAD
-    def iter_raw(self):
-        # type: () -> Iterator[bytes]
-        """Iterates over the response's bytes. Will not decompress in the process.
-
-        :return: An iterator of bytes from the response
-        :rtype: Iterator[str]
-        """
-
-    @abc.abstractmethod
-    def iter_bytes(self):
-        # type: () -> Iterator[bytes]
-        """Iterates over the response's bytes. Will decompress in the process.
-
-=======
     def iter_raw(self, **kwargs):
         # type: (Any) -> Iterator[bytes]
         """Iterates over the response's bytes. Will not decompress in the process.
@@ -402,7 +371,6 @@
         # type: (Any) -> Iterator[bytes]
         """Iterates over the response's bytes. Will decompress in the process.
 
->>>>>>> 62df3543
         :return: An iterator of bytes from the response
         :rtype: Iterator[str]
         """