# --------------------------------------------------------------------------
#
# Copyright (c) Microsoft Corporation. All rights reserved.
#
# The MIT License (MIT)
#
# Permission is hereby granted, free of charge, to any person obtaining a copy
# of this software and associated documentation files (the ""Software""), to
# deal in the Software without restriction, including without limitation the
# rights to use, copy, modify, merge, publish, distribute, sublicense, and/or
# sell copies of the Software, and to permit persons to whom the Software is
# furnished to do so, subject to the following conditions:
#
# The above copyright notice and this permission notice shall be included in
# all copies or substantial portions of the Software.
#
# THE SOFTWARE IS PROVIDED *AS IS*, WITHOUT WARRANTY OF ANY KIND, EXPRESS OR
# IMPLIED, INCLUDING BUT NOT LIMITED TO THE WARRANTIES OF MERCHANTABILITY,
# FITNESS FOR A PARTICULAR PURPOSE AND NONINFRINGEMENT. IN NO EVENT SHALL THE
# AUTHORS OR COPYRIGHT HOLDERS BE LIABLE FOR ANY CLAIM, DAMAGES OR OTHER
# LIABILITY, WHETHER IN AN ACTION OF CONTRACT, TORT OR OTHERWISE, ARISING
# FROM, OUT OF OR IN CONNECTION WITH THE SOFTWARE OR THE USE OR OTHER DEALINGS
# IN THE SOFTWARE.
#
# --------------------------------------------------------------------------
import abc
import copy

from typing import TYPE_CHECKING

from ..utils._utils import _case_insensitive_dict
from ._helpers import (
    FilesType,
    set_content_body,
    set_json_body,
    set_multipart_body,
    set_urlencoded_body,
    format_parameters,
<<<<<<< HEAD
    get_charset_encoding,
    decode_to_text,
)
from ._backcompat import HttpRequestBackcompatMixin, HttpResponseBackcompatMixin
from ..exceptions import ResponseNotReadError
=======
    to_pipeline_transport_request_helper,
    from_pipeline_transport_request_helper,
)
>>>>>>> 324f1ae9
if TYPE_CHECKING:
    from typing import (
        Iterable,
        Optional,
        Any,
        Iterator,
        Union,
        Dict,
    )
    from ._helpers import HeadersType
    ByteStream = Iterable[bytes]
    ContentType = Union[str, bytes, ByteStream]

    from ._helpers import HeadersType, ContentTypeBase as ContentType

try:
    ABC = abc.ABC
except AttributeError:  # Python 2.7, abc exists, but not ABC
    ABC = abc.ABCMeta("ABC", (object,), {"__slots__": ()})  # type: ignore

################################## CLASSES ######################################

class HttpRequest(HttpRequestBackcompatMixin):
    """Provisional object that represents an HTTP request.

    **This object is provisional**, meaning it may be changed in a future release.

    It should be passed to your client's `send_request` method.

    >>> from azure.core.rest import HttpRequest
    >>> request = HttpRequest('GET', 'http://www.example.com')
    <HttpRequest [GET], url: 'http://www.example.com'>
    >>> response = client.send_request(request)
    <HttpResponse: 200 OK>

    :param str method: HTTP method (GET, HEAD, etc.)
    :param str url: The url for your request
    :keyword mapping params: Query parameters to be mapped into your URL. Your input
     should be a mapping of query name to query value(s).
    :keyword mapping headers: HTTP headers you want in your request. Your input should
     be a mapping of header name to header value.
    :keyword any json: A JSON serializable object. We handle JSON-serialization for your
     object, so use this for more complicated data structures than `data`.
    :keyword content: Content you want in your request body. Think of it as the kwarg you should input
     if your data doesn't fit into `json`, `data`, or `files`. Accepts a bytes type, or a generator
     that yields bytes.
    :paramtype content: str or bytes or iterable[bytes] or asynciterable[bytes]
    :keyword dict data: Form data you want in your request body. Use for form-encoded data, i.e.
     HTML forms.
    :keyword mapping files: Files you want to in your request body. Use for uploading files with
     multipart encoding. Your input should be a mapping of file name to file content.
     Use the `data` kwarg in addition if you want to include non-file data files as part of your request.
    :ivar str url: The URL this request is against.
    :ivar str method: The method type of this request.
    :ivar mapping headers: The HTTP headers you passed in to your request
    :ivar bytes content: The content passed in for the request
    """

    def __init__(self, method, url, **kwargs):
        # type: (str, str, Any) -> None

        self.url = url
        self.method = method

        params = kwargs.pop("params", None)
        if params:
            self.url = format_parameters(self.url, params)
        self._files = None
        self._data = None

        default_headers = self._set_body(
            content=kwargs.pop("content", None),
            data=kwargs.pop("data", None),
            files=kwargs.pop("files", None),
            json=kwargs.pop("json", None),
        )
        self.headers = _case_insensitive_dict(default_headers)
        self.headers.update(kwargs.pop("headers", {}))

        if kwargs:
            raise TypeError(
                "You have passed in kwargs '{}' that are not valid kwargs.".format(
                    "', '".join(list(kwargs.keys()))
                )
            )

    def _set_body(self, content, data, files, json):
        # type: (Optional[ContentType], Optional[dict], Optional[FilesType], Any) -> HeadersType
        """Sets the body of the request, and returns the default headers
        """
        default_headers = {}
        if data is not None and not isinstance(data, dict):
            # should we warn?
            content = data
        if content is not None:
            default_headers, self._data = set_content_body(content)
            return default_headers
        if json is not None:
            default_headers, self._data = set_json_body(json)
            return default_headers
        if files:
            default_headers, self._files = set_multipart_body(files)
        if data:
            default_headers, self._data = set_urlencoded_body(data, bool(files))
        return default_headers

    def _update_headers(self, default_headers):
        # type: (Dict[str, str]) -> None
        for name, value in default_headers.items():
            if name == "Transfer-Encoding" and "Content-Length" in self.headers:
                continue
            self.headers.setdefault(name, value)

    @property
    def content(self):
        # type: (...) -> Any
        """Get's the request's content

        :return: The request's content
        :rtype: any
        """
        return self._data or self._files

    def __repr__(self):
        # type: (...) -> str
        return "<HttpRequest [{}], url: '{}'>".format(
            self.method, self.url
        )

    def __deepcopy__(self, memo=None):
        try:
            request = HttpRequest(
                method=self.method,
                url=self.url,
                headers=self.headers,
            )
            request._data = copy.deepcopy(self._data, memo)
            request._files = copy.deepcopy(self._files, memo)
            return request
        except (ValueError, TypeError):
            return copy.copy(self)

<<<<<<< HEAD
class _HttpResponseBase(object):  # pylint: disable=too-many-instance-attributes

    def __init__(self, **kwargs):
        # type: (Any) -> None
        self.request = kwargs.pop("request")
        self._internal_response = kwargs.pop("internal_response")
        self.status_code = None
        self.headers = {}  # type: HeadersType
        self.reason = None
        self.is_closed = False
        self.is_stream_consumed = False
        self.content_type = None
        self._json = None  # this is filled in ContentDecodePolicy, when we deserialize
        self._connection_data_block_size = None  # type: Optional[int]
        self._content = None  # type: Optional[bytes]
        self._text = None  # type: Optional[str]
=======
    def _to_pipeline_transport_request(self):
        return to_pipeline_transport_request_helper(self)

    @classmethod
    def _from_pipeline_transport_request(cls, pipeline_transport_request):
        return from_pipeline_transport_request_helper(cls, pipeline_transport_request)

class _HttpResponseBase(ABC):
>>>>>>> 324f1ae9

    @property
    @abc.abstractmethod
    def request(self):
        # type: (...) -> HttpRequest
        """The request that resulted in this response."""

    @property
    @abc.abstractmethod
    def status_code(self):
        # type: (...) -> int
        """The status code of this response"""

    @property
    @abc.abstractmethod
    def headers(self):
        # type: (...) -> Optional[HeadersType]
        """The response headers"""

    @property
    @abc.abstractmethod
    def reason(self):
        # type: (...) -> str
        """The reason phrase for this response"""

    @property
    @abc.abstractmethod
    def content_type(self):
        # type: (...) -> str
        """The content type of the response"""

    @property
    @abc.abstractmethod
    def is_closed(self):
        # type: (...) -> bool
        """Whether the network connection has been closed yet"""

    @property
    @abc.abstractmethod
    def is_stream_consumed(self):
        # type: (...) -> bool
        """Whether the stream has been fully consumed"""

    @property
    @abc.abstractmethod
    def encoding(self):
        # type: (...) -> Optional[str]
        """Returns the response encoding.

        :return: The response encoding. We either return the encoding set by the user,
         or try extracting the encoding from the response's content type. If all fails,
         we return `None`.
        :rtype: optional[str]
        """

    @encoding.setter
    def encoding(self, value):
        # type: (str) -> None
        """Sets the response encoding"""

    @property
    @abc.abstractmethod
    def url(self):
        # type: (...) -> str
        """Returns the URL that resulted in this response"""

    @abc.abstractmethod
    def text(self, encoding=None):
        # type: (Optional[str]) -> str
        """Returns the response body as a string

        :param optional[str] encoding: The encoding you want to decode the text with. Can
         also be set independently through our encoding property
        :return: The response's content decoded as a string.
        """

    @abc.abstractmethod
    def json(self):
        # type: (...) -> Any
        """Returns the whole body as a json object.

        :return: The JSON deserialized response body
        :rtype: any
        :raises json.decoder.JSONDecodeError or ValueError (in python 2.7) if object is not JSON decodable:
        """

    @abc.abstractmethod
    def raise_for_status(self):
        # type: (...) -> None
        """Raises an HttpResponseError if the response has an error status code.

        If response is good, does nothing.
        """

    @property
    @abc.abstractmethod
    def content(self):
        # type: (...) -> bytes
        """Return the response's content in bytes."""


<<<<<<< HEAD
class HttpResponse(_HttpResponseBase, HttpResponseBackcompatMixin):  # pylint: disable=too-many-instance-attributes
    """**Provisional** object that represents an HTTP response.
=======
class HttpResponse(_HttpResponseBase):
    """**Provisional** abstract base class for HTTP responses.
>>>>>>> 324f1ae9

    **This object is provisional**, meaning it may be changed in a future release.
    Use this abstract base class to create your own transport responses.

    It is returned from your client's `send_request` method if you pass in
    an :class:`~azure.core.rest.HttpRequest`

    >>> from azure.core.rest import HttpRequest
    >>> request = HttpRequest('GET', 'http://www.example.com')
    <HttpRequest [GET], url: 'http://www.example.com'>
    >>> response = client.send_request(request)
    <HttpResponse: 200 OK>

    :ivar int status_code: The status code of this response
    :ivar mapping headers: The case-insensitive response headers.
     While looking up headers is case-insensitive, when looking up
     keys in `header.keys()`, we recommend using lowercase.
    :ivar str reason: The reason phrase for this response
    :ivar bytes content: The response content in bytes.
    :ivar str url: The URL that resulted in this response
    :ivar str encoding: The response encoding. Is settable, by default
     is the response Content-Type header
    :ivar request: The request that resulted in this response.
    :vartype request: ~azure.core.rest.HttpRequest
    :ivar str content_type: The content type of the response
    :ivar bool is_closed: Whether the network connection has been closed yet
    :ivar bool is_stream_consumed: When getting a stream response, checks
     whether the stream has been fully consumed
    """

    @abc.abstractmethod
    def __enter__(self):
        # type: (...) -> HttpResponse
        """Enter this response"""

    @abc.abstractmethod
    def close(self):
        # type: (...) -> None
        """Close this response"""

    @abc.abstractmethod
    def __exit__(self, *args):
        # type: (...) -> None
        """Exit this response"""

    @abc.abstractmethod
    def read(self):
        # type: (...) -> bytes
        """Read the response's bytes.

        :return: The read in bytes
        :rtype: bytes
        """

    @abc.abstractmethod
    def iter_raw(self):
        # type: () -> Iterator[bytes]
        """Iterates over the response's bytes. Will not decompress in the process

        :return: An iterator of bytes from the response
        :rtype: Iterator[str]
        """

    @abc.abstractmethod
    def iter_bytes(self):
        # type: () -> Iterator[bytes]
        """Iterates over the response's bytes. Will decompress in the process

        :return: An iterator of bytes from the response
        :rtype: Iterator[str]
        """

    @abc.abstractmethod
    def iter_text(self):
        # type: () -> Iterator[str]
        """Iterates over the text in the response.

        :return: An iterator of string. Each string chunk will be a text from the response
        :rtype: Iterator[str]
        """

    @abc.abstractmethod
    def iter_lines(self):
        # type: () -> Iterator[str]
        """Iterates over the lines in the response.

        :return: An iterator of string. Each string chunk will be a line from the response
        :rtype: Iterator[str]
        """<|MERGE_RESOLUTION|>--- conflicted
+++ resolved
@@ -36,17 +36,9 @@
     set_multipart_body,
     set_urlencoded_body,
     format_parameters,
-<<<<<<< HEAD
-    get_charset_encoding,
-    decode_to_text,
 )
 from ._backcompat import HttpRequestBackcompatMixin, HttpResponseBackcompatMixin
 from ..exceptions import ResponseNotReadError
-=======
-    to_pipeline_transport_request_helper,
-    from_pipeline_transport_request_helper,
-)
->>>>>>> 324f1ae9
 if TYPE_CHECKING:
     from typing import (
         Iterable,
@@ -189,33 +181,7 @@
         except (ValueError, TypeError):
             return copy.copy(self)
 
-<<<<<<< HEAD
-class _HttpResponseBase(object):  # pylint: disable=too-many-instance-attributes
-
-    def __init__(self, **kwargs):
-        # type: (Any) -> None
-        self.request = kwargs.pop("request")
-        self._internal_response = kwargs.pop("internal_response")
-        self.status_code = None
-        self.headers = {}  # type: HeadersType
-        self.reason = None
-        self.is_closed = False
-        self.is_stream_consumed = False
-        self.content_type = None
-        self._json = None  # this is filled in ContentDecodePolicy, when we deserialize
-        self._connection_data_block_size = None  # type: Optional[int]
-        self._content = None  # type: Optional[bytes]
-        self._text = None  # type: Optional[str]
-=======
-    def _to_pipeline_transport_request(self):
-        return to_pipeline_transport_request_helper(self)
-
-    @classmethod
-    def _from_pipeline_transport_request(cls, pipeline_transport_request):
-        return from_pipeline_transport_request_helper(cls, pipeline_transport_request)
-
 class _HttpResponseBase(ABC):
->>>>>>> 324f1ae9
 
     @property
     @abc.abstractmethod
@@ -317,13 +283,8 @@
         """Return the response's content in bytes."""
 
 
-<<<<<<< HEAD
-class HttpResponse(_HttpResponseBase, HttpResponseBackcompatMixin):  # pylint: disable=too-many-instance-attributes
-    """**Provisional** object that represents an HTTP response.
-=======
 class HttpResponse(_HttpResponseBase):
     """**Provisional** abstract base class for HTTP responses.
->>>>>>> 324f1ae9
 
     **This object is provisional**, meaning it may be changed in a future release.
     Use this abstract base class to create your own transport responses.
