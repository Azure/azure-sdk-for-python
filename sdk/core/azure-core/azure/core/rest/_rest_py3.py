--- conflicted
+++ resolved
@@ -53,13 +53,7 @@
 ################################## CLASSES ######################################
 
 class HttpRequest(HttpRequestBackcompatMixin):
-<<<<<<< HEAD
-    """**Provisional** object that represents an HTTP request.
-
-    **This object is provisional**, meaning it may be changed in a future release.
-=======
     """An HTTP request.
->>>>>>> 62df3543
 
     It should be passed to your client's `send_request` method.
 
@@ -212,7 +206,6 @@
         :rtype: MutableMapping[str, str]
         """
         ...
-<<<<<<< HEAD
 
     @property
     @abc.abstractmethod
@@ -252,47 +245,6 @@
 
     @property
     @abc.abstractmethod
-=======
-
-    @property
-    @abc.abstractmethod
-    def reason(self) -> str:
-        """The reason phrase for this response.
-
-        :rtype: str
-        """
-        ...
-
-    @property
-    @abc.abstractmethod
-    def content_type(self) -> Optional[str]:
-        """The content type of the response.
-
-        :rtype: str
-        """
-        ...
-
-    @property
-    @abc.abstractmethod
-    def is_closed(self) -> bool:
-        """Whether the network connection has been closed yet.
-
-        :rtype: bool
-        """
-        ...
-
-    @property
-    @abc.abstractmethod
-    def is_stream_consumed(self) -> bool:
-        """Whether the stream has been consumed.
-
-        :rtype: bool
-        """
-        ...
-
-    @property
-    @abc.abstractmethod
->>>>>>> 62df3543
     def encoding(self) -> Optional[str]:
         """Returns the response encoding.
 
@@ -361,14 +313,8 @@
         ...
 
 class HttpResponse(_HttpResponseBase):
-<<<<<<< HEAD
-    """**Provisional** abstract base class for HTTP responses.
-
-    **This object is provisional**, meaning it may be changed in a future release.
-=======
     """Abstract base class for HTTP responses.
 
->>>>>>> 62df3543
     Use this abstract base class to create your own transport responses.
 
     Responses implementing this ABC are returned from your client's `send_request` method
@@ -403,11 +349,7 @@
         ...
 
     @abc.abstractmethod
-<<<<<<< HEAD
-    def iter_raw(self) -> Iterator[bytes]:
-=======
     def iter_raw(self, **kwargs: Any) -> Iterator[bytes]:
->>>>>>> 62df3543
         """Iterates over the response's bytes. Will not decompress in the process.
 
         :return: An iterator of bytes from the response
@@ -416,11 +358,7 @@
         ...
 
     @abc.abstractmethod
-<<<<<<< HEAD
-    def iter_bytes(self) -> Iterator[bytes]:
-=======
     def iter_bytes(self, **kwargs: Any) -> Iterator[bytes]:
->>>>>>> 62df3543
         """Iterates over the response's bytes. Will decompress in the process.
 
         :return: An iterator of bytes from the response
@@ -437,14 +375,8 @@
         )
 
 class AsyncHttpResponse(_HttpResponseBase):
-<<<<<<< HEAD
-    """**Provisional** abstract base class for Async HTTP responses.
-
-    **This object is provisional**, meaning it may be changed in a future release.
-=======
     """Abstract base class for Async HTTP responses.
 
->>>>>>> 62df3543
     Use this abstract base class to create your own transport responses.
 
     Responses implementing this ABC are returned from your async client's `send_request`
@@ -467,11 +399,7 @@
         ...
 
     @abc.abstractmethod
-<<<<<<< HEAD
-    async def iter_raw(self) -> AsyncIterator[bytes]:
-=======
     async def iter_raw(self, **kwargs: Any) -> AsyncIterator[bytes]:
->>>>>>> 62df3543
         """Asynchronously iterates over the response's bytes. Will not decompress in the process.
 
         :return: An async iterator of bytes from the response
@@ -482,11 +410,7 @@
         yield  # pylint: disable=unreachable
 
     @abc.abstractmethod
-<<<<<<< HEAD
-    async def iter_bytes(self) -> AsyncIterator[bytes]:
-=======
     async def iter_bytes(self, **kwargs: Any) -> AsyncIterator[bytes]:
->>>>>>> 62df3543
         """Asynchronously iterates over the response's bytes. Will decompress in the process.
 
         :return: An async iterator of bytes from the response
