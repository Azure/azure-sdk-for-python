--- conflicted
+++ resolved
@@ -40,11 +40,6 @@
 from ._helpers import (
     ParamsType,
     FilesType,
-<<<<<<< HEAD
-=======
-    HeadersType,
-    cast,
->>>>>>> d7e39c7c
     set_json_body,
     set_multipart_body,
     set_urlencoded_body,
@@ -381,34 +376,6 @@
         """
         ...
 
-<<<<<<< HEAD
-    @abc.abstractmethod
-    def iter_text(self) -> Iterator[str]:
-        """Iterates over the text in the response.
-
-        :return: An iterator of string. Each string chunk will be a text from the response.
-        :rtype: Iterator[str]
-        """
-        ...
-
-    @abc.abstractmethod
-    def iter_lines(self) -> Iterator[str]:
-        """Iterates over the lines in the response.
-
-        :return: An iterator of string. Each string chunk will be a line from the response.
-        :rtype: Iterator[str]
-        """
-        ...
-=======
-    def __repr__(self) -> str:
-        content_type_str = (
-            ", Content-Type: {}".format(self.content_type) if self.content_type else ""
-        )
-        return "<HttpResponse: {} {}{}>".format(
-            self.status_code, self.reason, content_type_str
-        )
->>>>>>> d7e39c7c
-
 class AsyncHttpResponse(_HttpResponseBase):
     """**Provisional** abstract base class for Async HTTP responses.
 
@@ -456,32 +423,7 @@
         # getting around mypy behavior, see https://github.com/python/mypy/issues/10732
         yield  # pylint: disable=unreachable
 
-<<<<<<< HEAD
-    @abc.abstractmethod
-    async def iter_text(self) -> AsyncIterator[str]:
-        """Asynchronously iterates over the text in the response.
-
-        :return: An async iterator of string. Each string chunk will be a text from the response
-        :rtype: AsyncIterator[str]
-        """
-        raise NotImplementedError()
-        # getting around mypy behavior, see https://github.com/python/mypy/issues/10732
-        yield  # pylint: disable=unreachable
-
-    @abc.abstractmethod
-    async def iter_lines(self) -> AsyncIterator[str]:
-        """Asynchronously iterates over the lines in the response.
-
-        :return: An async iterator of string. Each string chunk will be a line from the response.
-        :rtype: AsyncIterator[str]
-        """
-        raise NotImplementedError()
-        # getting around mypy behavior, see https://github.com/python/mypy/issues/10732
-        yield  # pylint: disable=unreachable
-
-    @abc.abstractmethod
-=======
->>>>>>> d7e39c7c
+    @abc.abstractmethod
     async def close(self) -> None:
         ...
 
