--- conflicted
+++ resolved
@@ -189,7 +189,6 @@
     """Base abstract base class for HttpResponses.
     """
 
-<<<<<<< HEAD
     @property
     @abc.abstractmethod
     def request(self) -> HttpRequest:
@@ -198,26 +197,6 @@
         :rtype: ~azure.core.rest.HttpRequest
         """
         ...
-=======
-    def __init__(
-        self,
-        *,
-        request: HttpRequest,
-        **kwargs
-    ):
-        self.request = request
-        self._internal_response = kwargs.pop("internal_response")
-        self.status_code = None
-        self.headers = _case_insensitive_dict({})
-        self.reason = None
-        self.is_closed = False
-        self.is_stream_consumed = False
-        self.content_type = None
-        self._connection_data_block_size = None
-        self._json = None  # this is filled in ContentDecodePolicy, when we deserialize
-        self._content = None  # type: Optional[bytes]
-        self._text = None  # type: Optional[str]
->>>>>>> 8568a833
 
     @property
     @abc.abstractmethod
@@ -231,7 +210,7 @@
     @property
     @abc.abstractmethod
     def headers(self) -> MutableMapping[str, str]:
-        """The response headers.
+        """The response headers. Must be case-insensitive.
 
         :rtype: MutableMapping[str, str]
         """
@@ -329,15 +308,7 @@
         :rtype: any
         :raises json.decoder.JSONDecodeError or ValueError (in python 2.7) if object is not JSON decodable:
         """
-<<<<<<< HEAD
-        ...
-=======
-        # this will trigger errors if response is not read in
-        self.content  # pylint: disable=pointless-statement
-        if self._json is None:
-            self._json = loads(self.text())
-        return self._json
->>>>>>> 8568a833
+        ...
 
     @abc.abstractmethod
     def raise_for_status(self) -> None:
@@ -364,28 +335,6 @@
     <HttpRequest [GET], url: 'http://www.example.com'>
     >>> response = client.send_request(request)
     <HttpResponse: 200 OK>
-<<<<<<< HEAD
-=======
-
-    :keyword request: The request that resulted in this response.
-    :paramtype request: ~azure.core.rest.HttpRequest
-    :ivar int status_code: The status code of this response
-    :ivar mapping headers: The case-insensitive response headers.
-     While looking up headers is case-insensitive, when looking up
-     keys in `header.keys()`, we recommend using lowercase.
-    :ivar str reason: The reason phrase for this response
-    :ivar bytes content: The response content in bytes.
-    :ivar str url: The URL that resulted in this response
-    :ivar str encoding: The response encoding. Is settable, by default
-     is the response Content-Type header
-    :ivar str text: The response body as a string.
-    :ivar request: The request that resulted in this response.
-    :vartype request: ~azure.core.rest.HttpRequest
-    :ivar str content_type: The content type of the response
-    :ivar bool is_closed: Whether the network connection has been closed yet
-    :ivar bool is_stream_consumed: When getting a stream response, checks
-     whether the stream has been fully consumed
->>>>>>> 8568a833
     """
 
     @abc.abstractmethod
