# --------------------------------------------------------------------------
#
# Copyright (c) Microsoft Corporation. All rights reserved.
#
# The MIT License (MIT)
#
# Permission is hereby granted, free of charge, to any person obtaining a copy
# of this software and associated documentation files (the ""Software""), to
# deal in the Software without restriction, including without limitation the
# rights to use, copy, modify, merge, publish, distribute, sublicense, and/or
# sell copies of the Software, and to permit persons to whom the Software is
# furnished to do so, subject to the following conditions:
#
# The above copyright notice and this permission notice shall be included in
# all copies or substantial portions of the Software.
#
# THE SOFTWARE IS PROVIDED *AS IS*, WITHOUT WARRANTY OF ANY KIND, EXPRESS OR
# IMPLIED, INCLUDING BUT NOT LIMITED TO THE WARRANTIES OF MERCHANTABILITY,
# FITNESS FOR A PARTICULAR PURPOSE AND NONINFRINGEMENT. IN NO EVENT SHALL THE
# AUTHORS OR COPYRIGHT HOLDERS BE LIABLE FOR ANY CLAIM, DAMAGES OR OTHER
# LIABILITY, WHETHER IN AN ACTION OF CONTRACT, TORT OR OTHERWISE, ARISING
# FROM, OUT OF OR IN CONNECTION WITH THE SOFTWARE OR THE USE OR OTHER DEALINGS
# IN THE SOFTWARE.
#
# --------------------------------------------------------------------------
import collections.abc
import asyncio
from itertools import groupby
from typing import AsyncIterator
from multidict import CIMultiDict
from ._http_response_impl_async import AsyncHttpResponseImpl, AsyncHttpResponseBackcompatMixin
from ..pipeline.transport._aiohttp import AioHttpStreamDownloadGenerator
from ..utils._pipeline_transport_rest_shared import _pad_attr_name, _aiohttp_body_helper
<<<<<<< HEAD
=======
from ..exceptions import ResponseNotReadError
>>>>>>> 62df3543

class _ItemsView(collections.abc.ItemsView):
    def __init__(self, ref):
        super().__init__(ref)
        self._ref = ref

    def __iter__(self):
        for key, groups in groupby(self._ref.__iter__(), lambda x: x[0]):
            yield tuple([key, ", ".join(group[1] for group in groups)])

    def __contains__(self, item):
        if not (isinstance(item, (list, tuple)) and len(item) == 2):
            return False
        for k, v in self.__iter__():
            if item[0].lower() == k.lower() and item[1] == v:
                return True
        return False

    def __repr__(self):
        return f"dict_items({list(self.__iter__())})"

class _KeysView(collections.abc.KeysView):
    def __init__(self, items):
        super().__init__(items)
        self._items = items

    def __iter__(self):
        for key, _ in self._items:
            yield key

    def __contains__(self, key):
        for k in self.__iter__():
            if key.lower() == k.lower():
                return True
        return False
    def __repr__(self):
        return f"dict_keys({list(self.__iter__())})"

class _ValuesView(collections.abc.ValuesView):
    def __init__(self, items):
        super().__init__(items)
        self._items = items

    def __iter__(self):
        for _, value in self._items:
            yield value

    def __contains__(self, value):
        for v in self.__iter__():
            if value == v:
                return True
        return False

    def __repr__(self):
        return f"dict_values({list(self.__iter__())})"


class _CIMultiDict(CIMultiDict):
    """Dictionary with the support for duplicate case-insensitive keys."""

    def __iter__(self):
        return iter(self.keys())

    def keys(self):
        """Return a new view of the dictionary's keys."""
        return _KeysView(self.items())

    def items(self):
        """Return a new view of the dictionary's items."""
        return _ItemsView(super().items())

    def values(self):
        """Return a new view of the dictionary's values."""
        return _ValuesView(self.items())

    def __getitem__(self, key: str) -> str:
        return ", ".join(self.getall(key, []))

    def get(self, key, default=None):
        values = self.getall(key, None)
        if values:
            values = ", ".join(values)
        return values or default

class _RestAioHttpTransportResponseBackcompatMixin(AsyncHttpResponseBackcompatMixin):
    """Backcompat mixin for aiohttp responses.
<<<<<<< HEAD

    Need to add it's own mixin because it has function load_body, which other
    transport responses don't have, and also because we need to synchronously
    decompress the body if users call .body()
    """

    def body(self) -> bytes:
        """Return the whole body as bytes in memory.

=======

    Need to add it's own mixin because it has function load_body, which other
    transport responses don't have, and also because we need to synchronously
    decompress the body if users call .body()
    """

    def body(self) -> bytes:
        """Return the whole body as bytes in memory.

>>>>>>> 62df3543
        Have to modify the default behavior here. In AioHttp, we do decompression
        when accessing the body method. The behavior here is the same as if the
        caller did an async read of the response first. But for backcompat reasons,
        we need to support this decompression within the synchronous body method.
        """
        return _aiohttp_body_helper(self)

    async def _load_body(self) -> None:
        """Load in memory the body, so it could be accessible from sync methods."""
        self._content = await self.read()  # type: ignore

    def __getattr__(self, attr):
        backcompat_attrs = ["load_body"]
        attr = _pad_attr_name(attr, backcompat_attrs)
        return super().__getattr__(attr)

class RestAioHttpTransportResponse(AsyncHttpResponseImpl, _RestAioHttpTransportResponseBackcompatMixin):
    def __init__(
        self,
        *,
        internal_response,
        decompress: bool = True,
        **kwargs
    ):
        headers = _CIMultiDict(internal_response.headers)
        super().__init__(
            internal_response=internal_response,
            status_code=internal_response.status,
            headers=headers,
            content_type=headers.get('content-type'),
            reason=internal_response.reason,
            stream_download_generator=AioHttpStreamDownloadGenerator,
            content=None,
            **kwargs
        )
        self._decompress = decompress
<<<<<<< HEAD
        self._decompressed_content = None
=======
        self._decompressed_content = False
>>>>>>> 62df3543

    def __getstate__(self):
        state = self.__dict__.copy()
        # Remove the unpicklable entries.
        state['_internal_response'] = None  # aiohttp response are not pickable (see headers comments)
        state['headers'] = CIMultiDict(self.headers)  # MultiDictProxy is not pickable
        return state

<<<<<<< HEAD
=======
    @property
    def content(self):
        # type: (...) -> bytes
        """Return the response's content in bytes."""
        if self._content is None:
            raise ResponseNotReadError(self)
        return _aiohttp_body_helper(self)

>>>>>>> 62df3543
    async def read(self) -> bytes:
        """Read the response's bytes into memory.

        :return: The response's bytes
        :rtype: bytes
        """
        if not self._content:
            self._stream_download_check()
            self._content = await self._internal_response.read()
        await self._set_read_checks()
        return _aiohttp_body_helper(self)

    async def close(self) -> None:
        """Close the response.

        :return: None
        :rtype: None
        """
        if not self.is_closed:
            self._is_closed = True
            self._internal_response.close()
            await asyncio.sleep(0)<|MERGE_RESOLUTION|>--- conflicted
+++ resolved
@@ -31,10 +31,7 @@
 from ._http_response_impl_async import AsyncHttpResponseImpl, AsyncHttpResponseBackcompatMixin
 from ..pipeline.transport._aiohttp import AioHttpStreamDownloadGenerator
 from ..utils._pipeline_transport_rest_shared import _pad_attr_name, _aiohttp_body_helper
-<<<<<<< HEAD
-=======
 from ..exceptions import ResponseNotReadError
->>>>>>> 62df3543
 
 class _ItemsView(collections.abc.ItemsView):
     def __init__(self, ref):
@@ -121,7 +118,6 @@
 
 class _RestAioHttpTransportResponseBackcompatMixin(AsyncHttpResponseBackcompatMixin):
     """Backcompat mixin for aiohttp responses.
-<<<<<<< HEAD
 
     Need to add it's own mixin because it has function load_body, which other
     transport responses don't have, and also because we need to synchronously
@@ -131,17 +127,6 @@
     def body(self) -> bytes:
         """Return the whole body as bytes in memory.
 
-=======
-
-    Need to add it's own mixin because it has function load_body, which other
-    transport responses don't have, and also because we need to synchronously
-    decompress the body if users call .body()
-    """
-
-    def body(self) -> bytes:
-        """Return the whole body as bytes in memory.
-
->>>>>>> 62df3543
         Have to modify the default behavior here. In AioHttp, we do decompression
         when accessing the body method. The behavior here is the same as if the
         caller did an async read of the response first. But for backcompat reasons,
@@ -178,11 +163,7 @@
             **kwargs
         )
         self._decompress = decompress
-<<<<<<< HEAD
-        self._decompressed_content = None
-=======
         self._decompressed_content = False
->>>>>>> 62df3543
 
     def __getstate__(self):
         state = self.__dict__.copy()
@@ -191,8 +172,6 @@
         state['headers'] = CIMultiDict(self.headers)  # MultiDictProxy is not pickable
         return state
 
-<<<<<<< HEAD
-=======
     @property
     def content(self):
         # type: (...) -> bytes
@@ -201,7 +180,6 @@
             raise ResponseNotReadError(self)
         return _aiohttp_body_helper(self)
 
->>>>>>> 62df3543
     async def read(self) -> bytes:
         """Read the response's bytes into memory.
 
