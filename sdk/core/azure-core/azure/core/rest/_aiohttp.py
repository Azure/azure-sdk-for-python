--- conflicted
+++ resolved
@@ -25,18 +25,12 @@
 # --------------------------------------------------------------------------
 import collections.abc
 import asyncio
-<<<<<<< HEAD
-=======
 from itertools import groupby
 from typing import AsyncIterator
->>>>>>> 8568a833
 from multidict import CIMultiDict
 from ._http_response_impl_async import AsyncHttpResponseImpl
 from ..pipeline.transport._aiohttp import AioHttpStreamDownloadGenerator
 
-<<<<<<< HEAD
-class RestAioHttpTransportResponse(AsyncHttpResponseImpl):
-=======
 class _ItemsView(collections.abc.ItemsView):
     def __init__(self, ref):
         super().__init__(ref)
@@ -120,8 +114,7 @@
             values = ", ".join(values)
         return values or default
 
-class RestAioHttpTransportResponse(AsyncHttpResponse):
->>>>>>> 8568a833
+class RestAioHttpTransportResponse(AsyncHttpResponseImpl):
     def __init__(
         self,
         *,
@@ -129,11 +122,10 @@
         decompress: bool = True,
         **kwargs
     ):
-<<<<<<< HEAD
         super().__init__(
             internal_response=internal_response,
             status_code=internal_response.status,
-            headers=CIMultiDict(internal_response.headers),
+            headers=_CIMultiDict(internal_response.headers),
             content_type=internal_response.headers.get('content-type'),
             reason=internal_response.reason,
             stream_download_generator=AioHttpStreamDownloadGenerator,
@@ -141,37 +133,6 @@
             **kwargs
         )
         self._decompress = decompress
-=======
-        super().__init__(request=request, internal_response=internal_response)
-        self.status_code = internal_response.status
-        self.headers = _CIMultiDict(internal_response.headers)  # type: ignore
-        self.reason = internal_response.reason
-        self.content_type = internal_response.headers.get('content-type')
-
-    async def iter_raw(self) -> AsyncIterator[bytes]:
-        """Asynchronously iterates over the response's bytes. Will not decompress in the process
-
-        :return: An async iterator of bytes from the response
-        :rtype: AsyncIterator[bytes]
-        """
-        async for part in iter_raw_helper(AioHttpStreamDownloadGenerator, self):
-            yield part
-        await self.close()
-
-    async def iter_bytes(self) -> AsyncIterator[bytes]:
-        """Asynchronously iterates over the response's bytes. Will decompress in the process
-
-        :return: An async iterator of bytes from the response
-        :rtype: AsyncIterator[bytes]
-        """
-        async for part in iter_bytes_helper(
-            AioHttpStreamDownloadGenerator,
-            self,
-            content=self._content
-        ):
-            yield part
-        await self.close()
->>>>>>> 8568a833
 
     def __getstate__(self):
         state = self.__dict__.copy()
