--- conflicted
+++ resolved
@@ -68,12 +68,8 @@
         # be able to access the body directly without loading it first (like we have to do
         # in aiohttp). So here, we set self._content to self._internal_response.content,
         # which is similar to read, without the async call.
-<<<<<<< HEAD
-        self._content = self._internal_response.content
-=======
         if self._content is None:
             self._content = self._internal_response.content
->>>>>>> 62df3543
         return self._content
 
 class _RestRequestsTransportResponseBase(_HttpResponseBaseImpl, _RestRequestsTransportResponseBaseMixin):
