--- conflicted
+++ resolved
@@ -157,8 +157,8 @@
         self._transport.__exit__(*exc_details)
 
     @staticmethod
-    def _prepare_multipart_mixed_request(request, **kwargs):
-        # type: (HTTPRequestType, Any) -> None
+    def _prepare_multipart_mixed_request(request):
+        # type: (HTTPRequestType) -> None
         """Will execute the multipart policies.
 
         Does nothing if "set_multipart_mixed" was never called.
@@ -175,11 +175,7 @@
         import concurrent.futures
 
         def prepare_requests(req):
-<<<<<<< HEAD
-            context = PipelineContext(None, **kwargs)
-=======
             context = PipelineContext(None, **pipeline_options)
->>>>>>> 300d00e5
             pipeline_request = PipelineRequest(req, context)
             for policy in policies:
                 _await_result(policy.on_request, pipeline_request)
@@ -199,8 +195,7 @@
         :return: The PipelineResponse object
         :rtype: ~azure.core.pipeline.PipelineResponse
         """
-        multipart_options = kwargs.pop("multipart_options", None) or {}
-        self._prepare_multipart_mixed_request(request, **multipart_options)
+        self._prepare_multipart_mixed_request(request)
         request.prepare_multipart_body()  # type: ignore
         context = PipelineContext(self._transport, **kwargs)
         pipeline_request = PipelineRequest(
